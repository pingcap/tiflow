--- conflicted
+++ resolved
@@ -114,13 +114,10 @@
 	defer s.ownerLock.RUnlock()
 	if s.owner != nil {
 		fmt.Fprintf(w, "\n\n*** owner info ***:\n\n")
-		//s.owner.writeDebugInfo(w)
+		s.owner.writeDebugInfo(w)
 	}
 
 	fmt.Fprintf(w, "\n\n*** processors info ***:\n\n")
-<<<<<<< HEAD
-	s.capture.processorManager.WriteDebugInfo(w)
-=======
 	if config.NewReplicaImpl {
 		s.capture.processorManager.WriteDebugInfo(w)
 	} else {
@@ -129,7 +126,6 @@
 			fmt.Fprintf(w, "\n")
 		}
 	}
->>>>>>> 3b5b9aae
 
 	fmt.Fprintf(w, "\n\n*** etcd info ***:\n\n")
 	s.writeEtcdInfo(req.Context(), s.capture.etcdClient, w)
