--- conflicted
+++ resolved
@@ -59,7 +59,6 @@
 	prometheus.DefaultGatherer = registry
 	router.Any("/metrics", gin.WrapH(promhttp.Handler()))
 
-<<<<<<< HEAD
 	conf := config.GetGlobalServerConfig()
 	// if CertAllowedCN was specified, we should add server's common name
 	// otherwise, https requests sent to non-owner capture can't be forward
@@ -70,13 +69,6 @@
 			log.Error("status server set tls config failed", zap.Error(err))
 			return errors.Trace(err)
 		}
-=======
-	err := conf.Security.AddSelfCommonName()
-	if err != nil {
-		log.Error("status server set tls config failed", zap.Error(err))
-		return errors.Trace(err)
->>>>>>> 0730c2ee
-	}
 
 	tlsConfig, err := conf.Security.ToTLSConfigWithVerify()
 	if err != nil {
