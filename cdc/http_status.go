--- conflicted
+++ resolved
@@ -23,8 +23,10 @@
 	"net/http/pprof"
 	"os"
 
+	"github.com/pingcap/errors"
 	"github.com/pingcap/log"
 	"github.com/pingcap/ticdc/cdc/kv"
+	"github.com/pingcap/ticdc/pkg/security"
 	"github.com/pingcap/ticdc/pkg/util"
 	"github.com/prometheus/client_golang/prometheus"
 	"github.com/prometheus/client_golang/prometheus/promhttp"
@@ -52,28 +54,17 @@
 	prometheus.DefaultGatherer = registry
 	serverMux.Handle("/metrics", promhttp.Handler())
 
-<<<<<<< HEAD
-	security := &util.Security{}
-	if s.config.Security != nil {
-		security = s.config.Security
+	security := &security.Security{}
+	if s.opts.security != nil {
+		security = s.opts.security
 	}
 	tlsConfig, err := security.ToTLSConfig()
 	if err != nil {
 		log.Error("status server get tls config failed", zap.Error(err))
-		return
+		return errors.Trace(err)
 	}
-	s.statusServer = &http.Server{Addr: s.config.StatusAddr, Handler: serverMux, TLSConfig: tlsConfig}
-	log.Info("status http server is running", zap.String("addr", s.config.StatusAddr))
-	go func() {
-		var err error
-		if tlsConfig != nil {
-			err = s.statusServer.ListenAndServeTLS(security.CertPath, security.KeyPath)
-		} else {
-			err = s.statusServer.ListenAndServe()
-		}
-=======
 	addr := s.opts.addr
-	s.statusServer = &http.Server{Addr: addr, Handler: serverMux}
+	s.statusServer = &http.Server{Addr: addr, Handler: serverMux, TLSConfig: tlsConfig}
 
 	ln, err := net.Listen("tcp", addr)
 	if err != nil {
@@ -81,8 +72,11 @@
 	}
 	go func() {
 		log.Info("status http server is running", zap.String("addr", addr))
-		err = s.statusServer.Serve(ln)
->>>>>>> e75cd62a
+		if tlsConfig != nil {
+			err = s.statusServer.ListenAndServeTLS(security.CertPath, security.KeyPath)
+		} else {
+			err = s.statusServer.Serve(ln)
+		}
 		if err != nil && err != http.ErrServerClosed {
 			log.Error("status server error", zap.Error(err))
 		}
