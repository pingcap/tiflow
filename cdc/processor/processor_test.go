--- conflicted
+++ resolved
@@ -939,7 +939,6 @@
 	tester.MustUpdate(keyStr, valueBytes)
 }
 
-<<<<<<< HEAD
 func (s *processorSuite) TestIgnorableError(c *check.C) {
 	defer testleak.AfterTest(c)()
 
@@ -958,7 +957,8 @@
 	for _, tc := range testCases {
 		c.Assert(isProcessorIgnorableError(tc.err), check.Equals, tc.ignorable)
 	}
-=======
+}
+
 func (s *processorSuite) TestUpdateBarrierTs(c *check.C) {
 	defer testleak.AfterTest(c)()
 	ctx := cdcContext.NewBackendContext4Test(true)
@@ -1001,5 +1001,4 @@
 	tester.MustApplyPatches()
 	tb = p.tables[model.TableID(1)].(*mockTablePipeline)
 	c.Assert(tb.barrierTs, check.Equals, uint64(15))
->>>>>>> 60479c89
 }