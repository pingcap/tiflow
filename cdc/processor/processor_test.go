// Copyright 2021 PingCAP, Inc.
//
// Licensed under the Apache License, Version 2.0 (the "License");
// you may not use this file except in compliance with the License.
// You may obtain a copy of the License at
//
//     http://www.apache.org/licenses/LICENSE-2.0
//
// Unless required by applicable law or agreed to in writing, software
// distributed under the License is distributed on an "AS IS" BASIS,
// See the License for the specific language governing permissions and
// limitations under the License.

package processor

import (
	"context"
	"encoding/json"
	"fmt"
	"math"
	"sync/atomic"
	"testing"

	"github.com/pingcap/errors"
	"github.com/pingcap/failpoint"
	"github.com/pingcap/tiflow/cdc/entry"
	"github.com/pingcap/tiflow/cdc/entry/schema"
	"github.com/pingcap/tiflow/cdc/model"
	"github.com/pingcap/tiflow/cdc/processor/sinkmanager"
	"github.com/pingcap/tiflow/cdc/processor/tablepb"
	"github.com/pingcap/tiflow/cdc/redo"
	"github.com/pingcap/tiflow/cdc/scheduler"
	"github.com/pingcap/tiflow/cdc/scheduler/schedulepb"
	"github.com/pingcap/tiflow/pkg/config"
	cdcContext "github.com/pingcap/tiflow/pkg/context"
	cerror "github.com/pingcap/tiflow/pkg/errors"
	"github.com/pingcap/tiflow/pkg/etcd"
	"github.com/pingcap/tiflow/pkg/orchestrator"
	redoPkg "github.com/pingcap/tiflow/pkg/redo"
	"github.com/pingcap/tiflow/pkg/spanz"
	"github.com/pingcap/tiflow/pkg/upstream"
	"github.com/stretchr/testify/require"
)

func newProcessor4Test(
	t *testing.T,
	state *orchestrator.ChangefeedReactorState,
	captureInfo *model.CaptureInfo,
	liveness *model.Liveness,
	cfg *config.SchedulerConfig,
	enableRedo bool,
) *processor {
	changefeedID := model.ChangeFeedID4Test("processor-test", "processor-test")
	up := upstream.NewUpstream4Test(&sinkmanager.MockPD{})
	p := newProcessor(
		state,
		captureInfo,
		changefeedID, up, liveness, 0, cfg)
	// Some cases want to send errors to the processor without initializing it.
	p.sinkManager.errors = make(chan error, 16)
	p.lazyInit = func(ctx cdcContext.Context) error {
		if p.initialized {
			return nil
		}

		if !enableRedo {
			p.redo.r = redo.NewDisabledDMLManager()
		} else {
			tmpDir := t.TempDir()
			redoDir := fmt.Sprintf("%s/%s", tmpDir, changefeedID)
<<<<<<< HEAD
			dmlMgr, err := redo.NewDMLManager(ctx, &config.ConsistentConfig{
				Level:                 string(redoPkg.ConsistentLevelEventual),
				MaxLogSize:            redoPkg.DefaultMaxLogSize,
				FlushIntervalInMs:     redoPkg.DefaultFlushIntervalInMs,
				MetaFlushIntervalInMs: redoPkg.DefaultMetaFlushIntervalInMs,
				Storage:               "file://" + redoDir,
				UseFileBackend:        false,
=======
			dmlMgr := redo.NewDMLManager(changefeedID, &config.ConsistentConfig{
				Level:             string(redoPkg.ConsistentLevelEventual),
				MaxLogSize:        redoPkg.DefaultMaxLogSize,
				FlushIntervalInMs: redoPkg.DefaultFlushIntervalInMs,
				Storage:           "file://" + redoDir,
				UseFileBackend:    false,
>>>>>>> f6f03f7d
			})
			p.redo.r = dmlMgr
		}
		p.redo.name = "RedoManager"
		p.redo.spawn(ctx)

		p.agent = &mockAgent{executor: p, liveness: liveness}
		p.sinkManager.r, p.sourceManager.r, _ = sinkmanager.NewManagerWithMemEngine(
			t, changefeedID, state.Info, p.redo.r)
		p.sinkManager.name = "SinkManager"
		p.sinkManager.spawn(ctx)
		p.sourceManager.name = "SourceManager"
		p.sourceManager.spawn(ctx)

		// NOTICE: we have to bind the sourceManager to the sinkManager
		// otherwise the sinkManager will not receive the resolvedTs.
		p.sourceManager.r.OnResolve(p.sinkManager.r.UpdateReceivedSorterResolvedTs)

		p.initialized = true
		return nil
	}

	p.ddlHandler.r = &ddlHandler{
		schemaStorage: &mockSchemaStorage{t: t, resolvedTs: math.MaxUint64},
	}
	return p
}

func initProcessor4Test(
	ctx cdcContext.Context, t *testing.T, liveness *model.Liveness, enableRedo bool,
) (*processor, *orchestrator.ReactorStateTester) {
	changefeedInfo := `
{
    "sink-uri": "blackhole://",
    "create-time": "2020-02-02T00:00:00.000000+00:00",
    "start-ts": 0,
    "target-ts": 0,
    "admin-job-type": 0,
    "sort-engine": "memory",
    "sort-dir": ".",
    "config": {
        "case-sensitive": true,
        "enable-old-value": false,
        "force-replicate": false,
        "check-gc-safe-point": true,
        "filter": {
            "rules": [
                "*.*"
            ],
            "ignore-txn-start-ts": null
        },
        "mounter": {
            "worker-num": 16
        },
        "sink": {
            "dispatchers": null,
            "protocol": "open-protocol",
            "advance-timeout-in-sec": 150
        }
    },
    "state": "normal",
    "history": null,
    "error": null,
    "sync-point-enabled": false,
    "sync-point-interval": 600000000000
}
`
	changefeed := orchestrator.NewChangefeedReactorState(
		etcd.DefaultCDCClusterID, ctx.ChangefeedVars().ID)
	captureInfo := &model.CaptureInfo{ID: "capture-test", AdvertiseAddr: "127.0.0.1:0000"}
	cfg := config.NewDefaultSchedulerConfig()
	p := newProcessor4Test(t, changefeed, captureInfo, liveness, cfg, enableRedo)

	captureID := ctx.GlobalVars().CaptureInfo.ID
	changefeedID := ctx.ChangefeedVars().ID
	return p, orchestrator.NewReactorStateTester(t, p.changefeed, map[string]string{
		fmt.Sprintf("%s/capture/%s",
			etcd.DefaultClusterAndMetaPrefix,
			captureID): `{"id":"` + captureID + `","address":"127.0.0.1:8300"}`,
		fmt.Sprintf("%s/changefeed/info/%s",
			etcd.DefaultClusterAndNamespacePrefix,
			changefeedID.ID): changefeedInfo,
		fmt.Sprintf("%s/changefeed/status/%s",
			etcd.DefaultClusterAndNamespacePrefix,
			ctx.ChangefeedVars().ID.ID): `{"resolved-ts":0,"checkpoint-ts":0,"admin-job-type":0}`,
	})
}

type mockSchemaStorage struct {
	// dummy to provide default versions of unimplemented interface methods,
	// as we only need ResolvedTs() and DoGC() in unit tests.
	entry.SchemaStorage

	t          *testing.T
	lastGcTs   uint64
	resolvedTs uint64
}

func (s *mockSchemaStorage) ResolvedTs() uint64 {
	return s.resolvedTs
}

func (s *mockSchemaStorage) DoGC(ts uint64) uint64 {
	require.LessOrEqual(s.t, s.lastGcTs, ts)
	atomic.StoreUint64(&s.lastGcTs, ts)
	return ts
}

func (s *mockSchemaStorage) GetLastSnapshot() *schema.Snapshot {
	return schema.NewEmptySnapshot(false)
}

type mockAgent struct {
	// dummy to satisfy the interface
	scheduler.Agent

	executor scheduler.TableExecutor
	liveness *model.Liveness
	isClosed bool
}

func (a *mockAgent) Tick(_ context.Context) (*schedulepb.Barrier, error) {
	return nil, nil
}

func (a *mockAgent) Close() error {
	a.isClosed = true
	return nil
}

func TestTableExecutorAddingTableIndirectly(t *testing.T) {
	ctx := cdcContext.NewBackendContext4Test(true)
	liveness := model.LivenessCaptureAlive
	p, tester := initProcessor4Test(ctx, t, &liveness, false)

	// init tick
	err := p.Tick(ctx)
	require.Nil(t, err)
	tester.MustApplyPatches()
	p.changefeed.PatchStatus(func(status *model.ChangeFeedStatus) (*model.ChangeFeedStatus, bool, error) {
		status.CheckpointTs = 20
		return status, true, nil
	})
	tester.MustApplyPatches()

	// no operation
	err = p.Tick(ctx)
	require.Nil(t, err)
	tester.MustApplyPatches()

	// table-1: `preparing` -> `prepared` -> `replicating`
	span := spanz.TableIDToComparableSpan(1)
	ok, err := p.AddTableSpan(ctx, span, tablepb.Checkpoint{CheckpointTs: 20}, true)
	require.NoError(t, err)
	require.True(t, ok)
	p.sinkManager.r.UpdateBarrierTs(20, nil)
	stats := p.sinkManager.r.GetTableStats(span)
	require.Equal(t, model.Ts(20), stats.CheckpointTs)
	require.Equal(t, model.Ts(20), stats.ResolvedTs)
	require.Equal(t, model.Ts(20), stats.BarrierTs)
	require.Len(t, p.sinkManager.r.GetAllCurrentTableSpans(), 1)
	require.Equal(t, 1, p.sinkManager.r.GetAllCurrentTableSpansCount())

	done := p.IsAddTableSpanFinished(spanz.TableIDToComparableSpan(1), true)
	require.False(t, done)
	state, ok := p.sinkManager.r.GetTableState(span)
	require.True(t, ok)
	require.Equal(t, tablepb.TableStatePreparing, state)

	// Push the resolved ts, mock that sorterNode receive first resolved event.
	p.sourceManager.r.Add(
		span,
		[]*model.PolymorphicEvent{{
			CRTs: 101,
			RawKV: &model.RawKVEntry{
				OpType: model.OpTypeResolved,
				CRTs:   101,
			},
		}}...,
	)

	err = p.Tick(ctx)
	require.Nil(t, err)
	tester.MustApplyPatches()

	done = p.IsAddTableSpanFinished(span, true)
	require.True(t, done)
	state, ok = p.sinkManager.r.GetTableState(span)
	require.True(t, ok)
	require.Equal(t, tablepb.TableStatePrepared, state)

	ok, err = p.AddTableSpan(ctx, spanz.TableIDToComparableSpan(1), tablepb.Checkpoint{CheckpointTs: 30}, true)
	require.NoError(t, err)
	require.True(t, ok)
	stats = p.sinkManager.r.GetTableStats(span)
	require.Equal(t, model.Ts(20), stats.CheckpointTs)
	require.Equal(t, model.Ts(101), stats.ResolvedTs)
	require.Equal(t, model.Ts(20), stats.BarrierTs)

	// Start to replicate table-1.
	ok, err = p.AddTableSpan(ctx, spanz.TableIDToComparableSpan(1), tablepb.Checkpoint{CheckpointTs: 30}, false)
	require.NoError(t, err)
	require.True(t, ok)

	err = p.Tick(ctx)
	require.Nil(t, err)
	tester.MustApplyPatches()

	// table-1: `prepared` -> `replicating`
	state, ok = p.sinkManager.r.GetTableState(span)
	require.True(t, ok)
	require.Equal(t, tablepb.TableStateReplicating, state)

	err = p.Close()
	require.Nil(t, err)
	require.Nil(t, p.agent)
}

func TestTableExecutorAddingTableIndirectlyWithRedoEnabled(t *testing.T) {
	ctx := cdcContext.NewBackendContext4Test(true)
	liveness := model.LivenessCaptureAlive
	p, tester := initProcessor4Test(ctx, t, &liveness, true)

	// init tick
	err := p.Tick(ctx)
	require.Nil(t, err)
	tester.MustApplyPatches()
	p.changefeed.PatchStatus(func(status *model.ChangeFeedStatus) (*model.ChangeFeedStatus, bool, error) {
		status.CheckpointTs = 20
		return status, true, nil
	})
	tester.MustApplyPatches()

	// no operation
	err = p.Tick(ctx)
	require.Nil(t, err)
	tester.MustApplyPatches()

	// table-1: `preparing` -> `prepared` -> `replicating`
	span := spanz.TableIDToComparableSpan(1)
	ok, err := p.AddTableSpan(ctx, span, tablepb.Checkpoint{CheckpointTs: 20}, true)
	require.NoError(t, err)
	require.True(t, ok)
	p.sinkManager.r.UpdateBarrierTs(20, nil)
	stats := p.sinkManager.r.GetTableStats(span)
	require.Equal(t, model.Ts(20), stats.CheckpointTs)
	require.Equal(t, model.Ts(20), stats.ResolvedTs)
	require.Equal(t, model.Ts(20), stats.BarrierTs)
	require.Len(t, p.sinkManager.r.GetAllCurrentTableSpans(), 1)
	require.Equal(t, 1, p.sinkManager.r.GetAllCurrentTableSpansCount())

	done := p.IsAddTableSpanFinished(spanz.TableIDToComparableSpan(1), true)
	require.False(t, done)
	state, ok := p.sinkManager.r.GetTableState(span)
	require.True(t, ok)
	require.Equal(t, tablepb.TableStatePreparing, state)

	// Push the resolved ts, mock that sorterNode receive first resolved event.
	p.sourceManager.r.Add(
		span,
		[]*model.PolymorphicEvent{{
			CRTs: 101,
			RawKV: &model.RawKVEntry{
				OpType: model.OpTypeResolved,
				CRTs:   101,
			},
		}}...,
	)

	err = p.Tick(ctx)
	require.Nil(t, err)
	tester.MustApplyPatches()

	done = p.IsAddTableSpanFinished(span, true)
	require.True(t, done)
	state, ok = p.sinkManager.r.GetTableState(span)
	require.True(t, ok)
	require.Equal(t, tablepb.TableStatePrepared, state)

	// ignore duplicate add request
	ok, err = p.AddTableSpan(ctx, spanz.TableIDToComparableSpan(1), tablepb.Checkpoint{CheckpointTs: 30}, true)
	require.NoError(t, err)
	require.True(t, ok)
	stats = p.sinkManager.r.GetTableStats(span)
	require.Equal(t, model.Ts(20), stats.CheckpointTs)
	require.Equal(t, model.Ts(20), stats.ResolvedTs)
	require.Equal(t, model.Ts(20), stats.BarrierTs)

	p.sinkManager.r.UpdateBarrierTs(50, nil)
	stats = p.sinkManager.r.GetTableStats(span)
	require.Equal(t, model.Ts(20), stats.ResolvedTs)
	require.Equal(t, model.Ts(50), stats.BarrierTs)

	// Start to replicate table-1.
	ok, err = p.AddTableSpan(ctx, spanz.TableIDToComparableSpan(1), tablepb.Checkpoint{CheckpointTs: 30, ResolvedTs: 60}, false)
	require.NoError(t, err)
	require.True(t, ok)

	stats = p.sinkManager.r.GetTableStats(span)
	require.Equal(t, model.Ts(60), stats.ResolvedTs)
	require.Equal(t, model.Ts(50), stats.BarrierTs)

	err = p.Tick(ctx)
	require.Nil(t, err)
	tester.MustApplyPatches()

	// table-1: `prepared` -> `replicating`
	state, ok = p.sinkManager.r.GetTableState(span)
	require.True(t, ok)
	require.Equal(t, tablepb.TableStateReplicating, state)

	err = p.Close()
	require.Nil(t, err)
	require.Nil(t, p.agent)
}

func TestProcessorError(t *testing.T) {
	ctx := cdcContext.NewBackendContext4Test(true)
	liveness := model.LivenessCaptureAlive
	p, tester := initProcessor4Test(ctx, t, &liveness, false)
	// init tick
	err := p.Tick(ctx)
	require.Nil(t, err)
	tester.MustApplyPatches()

	// send a abnormal error
	p.sinkManager.errors <- cerror.ErrSinkURIInvalid
	err = p.Tick(ctx)
	tester.MustApplyPatches()
	require.Error(t, err)
	require.Equal(t, p.changefeed.TaskPositions[p.captureInfo.ID], &model.TaskPosition{
		Error: &model.RunningError{
			Time:    p.changefeed.TaskPositions[p.captureInfo.ID].Error.Time,
			Addr:    "127.0.0.1:0000",
			Code:    "CDC:ErrSinkURIInvalid",
			Message: "[CDC:ErrSinkURIInvalid]sink uri invalid '%s'",
		},
	})

	p, tester = initProcessor4Test(ctx, t, &liveness, false)
	// init tick
	err = p.Tick(ctx)
	require.Nil(t, err)
	tester.MustApplyPatches()

	// send a normal error
	p.sinkManager.errors <- context.Canceled
	err = p.Tick(ctx)
	tester.MustApplyPatches()
	require.True(t, cerror.ErrReactorFinished.Equal(errors.Cause(err)))
	require.Equal(t, p.changefeed.TaskPositions[p.captureInfo.ID], &model.TaskPosition{
		Error: nil,
	})
}

func TestProcessorExit(t *testing.T) {
	ctx := cdcContext.NewBackendContext4Test(true)
	liveness := model.LivenessCaptureAlive
	p, tester := initProcessor4Test(ctx, t, &liveness, false)
	var err error
	// init tick
	err = p.Tick(ctx)
	require.Nil(t, err)
	tester.MustApplyPatches()

	// stop the changefeed
	p.changefeed.PatchStatus(func(status *model.ChangeFeedStatus) (*model.ChangeFeedStatus, bool, error) {
		status.AdminJobType = model.AdminStop
		return status, true, nil
	})
	tester.MustApplyPatches()
	err = p.Tick(ctx)
	require.True(t, cerror.ErrReactorFinished.Equal(errors.Cause(err)))
	tester.MustApplyPatches()
	require.Equal(t, p.changefeed.TaskPositions[p.captureInfo.ID], &model.TaskPosition{
		Error: nil,
	})
}

func TestProcessorClose(t *testing.T) {
	ctx := cdcContext.NewBackendContext4Test(true)
	liveness := model.LivenessCaptureAlive
	p, tester := initProcessor4Test(ctx, t, &liveness, false)
	// init tick
	err := p.Tick(ctx)
	require.Nil(t, err)
	tester.MustApplyPatches()

	// Do a no operation tick to lazy init the processor.
	err = p.Tick(ctx)
	require.Nil(t, err)
	tester.MustApplyPatches()

	// add tables
	done, err := p.AddTableSpan(ctx, spanz.TableIDToComparableSpan(1), tablepb.Checkpoint{CheckpointTs: 20}, false)
	require.Nil(t, err)
	require.True(t, done)
	done, err = p.AddTableSpan(ctx, spanz.TableIDToComparableSpan(2), tablepb.Checkpoint{CheckpointTs: 30}, false)
	require.Nil(t, err)
	require.True(t, done)

	err = p.Tick(ctx)
	require.Nil(t, err)
	tester.MustApplyPatches()

	// push the resolvedTs and checkpointTs
	p.changefeed.PatchStatus(func(status *model.ChangeFeedStatus) (*model.ChangeFeedStatus, bool, error) {
		return status, true, nil
	})
	tester.MustApplyPatches()
	err = p.Tick(ctx)
	require.Nil(t, err)
	tester.MustApplyPatches()
	require.Contains(t, p.changefeed.TaskPositions, p.captureInfo.ID)

	require.Nil(t, p.Close())
	tester.MustApplyPatches()
	require.Nil(t, p.sinkManager.r)
	require.Nil(t, p.sourceManager.r)
	require.Nil(t, p.agent)

	p, tester = initProcessor4Test(ctx, t, &liveness, false)
	// init tick
	err = p.Tick(ctx)
	require.Nil(t, err)
	tester.MustApplyPatches()

	// Do a no operation tick to lazy init the processor.
	err = p.Tick(ctx)
	require.Nil(t, err)
	tester.MustApplyPatches()

	// add tables
	done, err = p.AddTableSpan(ctx, spanz.TableIDToComparableSpan(1), tablepb.Checkpoint{CheckpointTs: 20}, false)
	require.Nil(t, err)
	require.True(t, done)
	done, err = p.AddTableSpan(ctx, spanz.TableIDToComparableSpan(2), tablepb.Checkpoint{CheckpointTs: 30}, false)
	require.Nil(t, err)
	require.True(t, done)
	err = p.Tick(ctx)
	require.Nil(t, err)
	tester.MustApplyPatches()

	// send error
	p.sinkManager.errors <- cerror.ErrSinkURIInvalid
	err = p.Tick(ctx)
	require.Error(t, err)
	tester.MustApplyPatches()

	require.Nil(t, p.Close())
	tester.MustApplyPatches()
	require.Equal(t, p.changefeed.TaskPositions[p.captureInfo.ID].Error, &model.RunningError{
		Time:    p.changefeed.TaskPositions[p.captureInfo.ID].Error.Time,
		Addr:    "127.0.0.1:0000",
		Code:    "CDC:ErrSinkURIInvalid",
		Message: "[CDC:ErrSinkURIInvalid]sink uri invalid '%s'",
	})
	require.Nil(t, p.sinkManager.r)
	require.Nil(t, p.sourceManager.r)
	require.Nil(t, p.agent)
}

func TestPositionDeleted(t *testing.T) {
	ctx := cdcContext.NewBackendContext4Test(true)
	liveness := model.LivenessCaptureAlive
	p, tester := initProcessor4Test(ctx, t, &liveness, false)
	// init tick
	err := p.Tick(ctx)
	require.Nil(t, err)
	tester.MustApplyPatches()
	require.Contains(t, p.changefeed.TaskPositions, p.captureInfo.ID)

	// Do a no operation tick to lazy init the processor.
	err = p.Tick(ctx)
	require.Nil(t, err)
	tester.MustApplyPatches()

	// add table
	done, err := p.AddTableSpan(ctx, spanz.TableIDToComparableSpan(1), tablepb.Checkpoint{CheckpointTs: 30}, false)
	require.Nil(t, err)
	require.True(t, done)
	done, err = p.AddTableSpan(ctx, spanz.TableIDToComparableSpan(2), tablepb.Checkpoint{CheckpointTs: 40}, false)
	require.Nil(t, err)
	require.True(t, done)

	// some others delete the task position
	p.changefeed.PatchTaskPosition(p.captureInfo.ID,
		func(position *model.TaskPosition) (*model.TaskPosition, bool, error) {
			return nil, true, nil
		})
	tester.MustApplyPatches()

	// position created again
	err = p.Tick(ctx)
	require.Nil(t, err)
	tester.MustApplyPatches()
	require.Equal(t, &model.TaskPosition{}, p.changefeed.TaskPositions[p.captureInfo.ID])
	require.Contains(t, p.changefeed.TaskPositions, p.captureInfo.ID)

	require.Nil(t, p.Close())
	tester.MustApplyPatches()
}

func TestSchemaGC(t *testing.T) {
	ctx := cdcContext.NewBackendContext4Test(true)
	liveness := model.LivenessCaptureAlive
	p, tester := initProcessor4Test(ctx, t, &liveness, false)

	var err error
	// init tick
	err = p.Tick(ctx)
	require.Nil(t, err)
	tester.MustApplyPatches()

	updateChangeFeedPosition(t, tester,
		model.DefaultChangeFeedID("changefeed-id-test"),
		50)
	err = p.Tick(ctx)
	require.Nil(t, err)
	tester.MustApplyPatches()

	// GC Ts should be (checkpoint - 1).
	require.Equal(t, p.ddlHandler.r.schemaStorage.(*mockSchemaStorage).lastGcTs, uint64(49))
	require.Equal(t, p.lastSchemaTs, uint64(49))

	require.Nil(t, p.Close())
	tester.MustApplyPatches()
}

//nolint:unused
func updateChangeFeedPosition(t *testing.T, tester *orchestrator.ReactorStateTester, cfID model.ChangeFeedID, checkpointTs model.Ts) {
	key := etcd.CDCKey{
		ClusterID:    etcd.DefaultCDCClusterID,
		Tp:           etcd.CDCKeyTypeChangeFeedStatus,
		ChangefeedID: cfID,
	}
	keyStr := key.String()

	cfStatus := &model.ChangeFeedStatus{
		CheckpointTs: checkpointTs,
	}
	valueBytes, err := json.Marshal(cfStatus)
	require.Nil(t, err)

	tester.MustUpdate(keyStr, valueBytes)
}

func TestIgnorableError(t *testing.T) {
	testCases := []struct {
		err       error
		ignorable bool
	}{
		{nil, true},
		{cerror.ErrAdminStopProcessor.GenWithStackByArgs(), true},
		{cerror.ErrReactorFinished.GenWithStackByArgs(), true},
		{cerror.ErrRedoWriterStopped.GenWithStackByArgs(), false},
		{errors.Trace(context.Canceled), true},
		{cerror.ErrProcessorTableNotFound.GenWithStackByArgs(), false},
		{errors.New("test error"), false},
	}
	for _, tc := range testCases {
		require.Equal(t, isProcessorIgnorableError(tc.err), tc.ignorable)
	}
}

func TestUpdateBarrierTs(t *testing.T) {
	ctx := cdcContext.NewBackendContext4Test(true)
	liveness := model.LivenessCaptureAlive
	p, tester := initProcessor4Test(ctx, t, &liveness, false)
	p.changefeed.PatchStatus(func(status *model.ChangeFeedStatus) (*model.ChangeFeedStatus, bool, error) {
		status.CheckpointTs = 5
		return status, true, nil
	})
	p.ddlHandler.r.schemaStorage.(*mockSchemaStorage).resolvedTs = 10

	// init tick
	err := p.Tick(ctx)
	require.Nil(t, err)
	tester.MustApplyPatches()
	require.Contains(t, p.changefeed.TaskPositions, p.captureInfo.ID)

	// Do a no operation tick to lazy init the processor.
	err = p.Tick(ctx)
	require.Nil(t, err)
	tester.MustApplyPatches()

	span := spanz.TableIDToComparableSpan(1)
	done, err := p.AddTableSpan(ctx, span, tablepb.Checkpoint{CheckpointTs: 5}, false)
	require.True(t, done)
	require.Nil(t, err)
	err = p.Tick(ctx)
	require.Nil(t, err)
	tester.MustApplyPatches()

	// Global resolved ts has advanced while schema storage stalls.
	p.changefeed.PatchStatus(func(status *model.ChangeFeedStatus) (*model.ChangeFeedStatus, bool, error) {
		return status, true, nil
	})
	err = p.Tick(ctx)
	require.Nil(t, err)
	tester.MustApplyPatches()
	p.updateBarrierTs(&schedulepb.Barrier{GlobalBarrierTs: 20, TableBarriers: nil})
	status := p.sinkManager.r.GetTableStats(span)
	require.Equal(t, uint64(10), status.BarrierTs)

	// Schema storage has advanced too.
	p.ddlHandler.r.schemaStorage.(*mockSchemaStorage).resolvedTs = 15
	err = p.Tick(ctx)
	require.Nil(t, err)
	tester.MustApplyPatches()
	p.updateBarrierTs(&schedulepb.Barrier{GlobalBarrierTs: 20, TableBarriers: nil})
	status = p.sinkManager.r.GetTableStats(span)
	require.Equal(t, uint64(15), status.BarrierTs)

	require.Nil(t, p.Close())
	tester.MustApplyPatches()
}

func TestProcessorLiveness(t *testing.T) {
	ctx := cdcContext.NewBackendContext4Test(true)
	liveness := model.LivenessCaptureAlive
	p, tester := initProcessor4Test(ctx, t, &liveness, false)

	// First tick for creating position.
	err := p.Tick(ctx)
	require.Nil(t, err)
	tester.MustApplyPatches()

	// Second tick for init.
	err = p.Tick(ctx)
	require.Nil(t, err)

	// Changing p.liveness affects p.agent liveness.
	p.liveness.Store(model.LivenessCaptureStopping)
	require.Equal(t, model.LivenessCaptureStopping, p.agent.(*mockAgent).liveness.Load())

	// Changing p.agent liveness affects p.liveness.
	// Force set liveness to alive.
	*p.agent.(*mockAgent).liveness = model.LivenessCaptureAlive
	require.Equal(t, model.LivenessCaptureAlive, p.liveness.Load())

	require.Nil(t, p.Close())
	tester.MustApplyPatches()
}

func TestProcessorDostNotStuckInInit(t *testing.T) {
	_ = failpoint.
		Enable("github.com/pingcap/tiflow/cdc/processor/sinkmanager/SinkManagerRunError",
			"1*return(true)")
	defer func() {
		_ = failpoint.
			Disable("github.com/pingcap/tiflow/cdc/processor/sinkmanager/SinkManagerRunError")
	}()

	ctx := cdcContext.NewBackendContext4Test(true)
	liveness := model.LivenessCaptureAlive
	p, tester := initProcessor4Test(ctx, t, &liveness, false)

	// First tick for creating position.
	err := p.Tick(ctx)
	require.Nil(t, err)
	tester.MustApplyPatches()

	// Second tick for init.
	err = p.Tick(ctx)
	require.Nil(t, err)

	// TODO(qupeng): third tick for handle a warning.
	err = p.Tick(ctx)
	require.Nil(t, err)

	require.Nil(t, p.Close())
	tester.MustApplyPatches()
}<|MERGE_RESOLUTION|>--- conflicted
+++ resolved
@@ -68,22 +68,13 @@
 		} else {
 			tmpDir := t.TempDir()
 			redoDir := fmt.Sprintf("%s/%s", tmpDir, changefeedID)
-<<<<<<< HEAD
-			dmlMgr, err := redo.NewDMLManager(ctx, &config.ConsistentConfig{
+			dmlMgr := redo.NewDMLManager(changefeedID, &config.ConsistentConfig{
 				Level:                 string(redoPkg.ConsistentLevelEventual),
 				MaxLogSize:            redoPkg.DefaultMaxLogSize,
 				FlushIntervalInMs:     redoPkg.DefaultFlushIntervalInMs,
 				MetaFlushIntervalInMs: redoPkg.DefaultMetaFlushIntervalInMs,
 				Storage:               "file://" + redoDir,
 				UseFileBackend:        false,
-=======
-			dmlMgr := redo.NewDMLManager(changefeedID, &config.ConsistentConfig{
-				Level:             string(redoPkg.ConsistentLevelEventual),
-				MaxLogSize:        redoPkg.DefaultMaxLogSize,
-				FlushIntervalInMs: redoPkg.DefaultFlushIntervalInMs,
-				Storage:           "file://" + redoDir,
-				UseFileBackend:    false,
->>>>>>> f6f03f7d
 			})
 			p.redo.r = dmlMgr
 		}
