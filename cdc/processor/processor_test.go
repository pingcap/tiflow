// Copyright 2021 PingCAP, Inc.
//
// Licensed under the Apache License, Version 2.0 (the "License");
// you may not use this file except in compliance with the License.
// You may obtain a copy of the License at
//
//     http://www.apache.org/licenses/LICENSE-2.0
//
// Unless required by applicable law or agreed to in writing, software
// distributed under the License is distributed on an "AS IS" BASIS,
// See the License for the specific language governing permissions and
// limitations under the License.

package processor

import (
	"context"
	"encoding/json"
	"fmt"
	"math"
	"sync/atomic"
	"testing"

	"github.com/pingcap/errors"
	"github.com/pingcap/log"
	"github.com/pingcap/tiflow/cdc/entry"
	"github.com/pingcap/tiflow/cdc/model"
	"github.com/pingcap/tiflow/cdc/processor/tablepb"
	"github.com/pingcap/tiflow/cdc/redo"
	"github.com/pingcap/tiflow/cdc/scheduler"
	mocksink "github.com/pingcap/tiflow/cdc/sink/mock"
	cdcContext "github.com/pingcap/tiflow/pkg/context"
	cerror "github.com/pingcap/tiflow/pkg/errors"
	"github.com/pingcap/tiflow/pkg/etcd"
	"github.com/pingcap/tiflow/pkg/orchestrator"
	"github.com/pingcap/tiflow/pkg/spanz"
	"github.com/pingcap/tiflow/pkg/upstream"
	"github.com/stretchr/testify/require"
)

// processor needs to implement TableExecutor.

func newProcessor4Test(
	t *testing.T,
	state *orchestrator.ChangefeedReactorState,
	captureInfo *model.CaptureInfo,
	createTablePipeline func(
		ctx cdcContext.Context, span tablepb.Span, replicaInfo *model.TableReplicaInfo,
	) (tablepb.TablePipeline, error),
	liveness *model.Liveness,
) *processor {
	up := upstream.NewUpstream4Test(nil)
	p := newProcessor(
		state,
		captureInfo,
		model.ChangeFeedID4Test("processor-test", "processor-test"), up, liveness)
	p.lazyInit = func(ctx cdcContext.Context) error {
		p.agent = &mockAgent{executor: p}
		p.sinkV1 = mocksink.NewNormalMockSink()
		return nil
	}
	p.redoManager = redo.NewDisabledManager()
	p.createTablePipeline = createTablePipeline
	p.schemaStorage = &mockSchemaStorage{t: t, resolvedTs: math.MaxUint64}
	return p
}

func initProcessor4Test(
	ctx cdcContext.Context, t *testing.T, liveness *model.Liveness,
) (*processor, *orchestrator.ReactorStateTester) {
	changefeedInfo := `
{
    "sink-uri": "blackhole://",
    "create-time": "2020-02-02T00:00:00.000000+00:00",
    "start-ts": 0,
    "target-ts": 0,
    "admin-job-type": 0,
    "sort-engine": "memory",
    "sort-dir": ".",
    "config": {
        "case-sensitive": true,
        "enable-old-value": false,
        "force-replicate": false,
        "check-gc-safe-point": true,
        "filter": {
            "rules": [
                "*.*"
            ],
            "ignore-txn-start-ts": null
        },
        "mounter": {
            "worker-num": 16
        },
        "sink": {
            "dispatchers": null,
            "protocol": "open-protocol"
        }
    },
    "state": "normal",
    "history": null,
    "error": null,
    "sync-point-enabled": false,
    "sync-point-interval": 600000000000
}
`
	changefeed := orchestrator.NewChangefeedReactorState(
		etcd.DefaultCDCClusterID, ctx.ChangefeedVars().ID)
	captureInfo := &model.CaptureInfo{ID: "capture-test", AdvertiseAddr: "127.0.0.1:0000"}
	p := newProcessor4Test(t, changefeed, captureInfo, newMockTablePipeline, liveness)

	captureID := ctx.GlobalVars().CaptureInfo.ID
	changefeedID := ctx.ChangefeedVars().ID
	return p, orchestrator.NewReactorStateTester(t, p.changefeed, map[string]string{
		fmt.Sprintf("%s/capture/%s",
			etcd.DefaultClusterAndMetaPrefix,
			captureID): `{"id":"` + captureID + `","address":"127.0.0.1:8300"}`,
		fmt.Sprintf("%s/changefeed/info/%s",
			etcd.DefaultClusterAndNamespacePrefix,
			changefeedID.ID): changefeedInfo,
		fmt.Sprintf("%s/changefeed/status/%s",
			etcd.DefaultClusterAndNamespacePrefix,
			ctx.ChangefeedVars().ID.ID): `{"resolved-ts":0,"checkpoint-ts":0,"admin-job-type":0}`,
	})
}

func newMockTablePipeline(
	ctx cdcContext.Context, span tablepb.Span, replicaInfo *model.TableReplicaInfo,
) (tablepb.TablePipeline, error) {
	return &mockTablePipeline{
		span:         span,
		name:         fmt.Sprintf("`test`.`table%d`", span.TableID),
		state:        tablepb.TableStatePreparing,
		resolvedTs:   replicaInfo.StartTs,
		checkpointTs: replicaInfo.StartTs,
	}, nil
}

type mockTablePipeline struct {
	span         tablepb.Span
	name         string
	resolvedTs   model.Ts
	checkpointTs model.Ts
	barrierTs    model.Ts
	state        tablepb.TableState
	canceled     bool

	sinkStartTs model.Ts
}

func (m *mockTablePipeline) ID() int64 {
	return m.span.TableID
}

func (m *mockTablePipeline) Name() string {
	return m.name
}

func (m *mockTablePipeline) ResolvedTs() model.Ts {
	return m.resolvedTs
}

func (m *mockTablePipeline) CheckpointTs() model.Ts {
	return m.checkpointTs
}

func (m *mockTablePipeline) UpdateBarrierTs(ts model.Ts) {
	m.barrierTs = ts
}

func (m *mockTablePipeline) AsyncStop() bool {
	return true
}

func (m *mockTablePipeline) Stats() tablepb.Stats {
	return tablepb.Stats{}
}

func (m *mockTablePipeline) RemainEvents() int64 {
	return 1
}

func (m *mockTablePipeline) State() tablepb.TableState {
	if m.state == tablepb.TableStateStopped {
		return m.state
	}

	if m.state == tablepb.TableStatePreparing {
		// `resolvedTs` and `checkpointTs` is initialized by the same `start-ts`
		// once `resolvedTs` > `checkpointTs`, is means the sorter received the first
		// resolved event, let it become prepared.
		if m.resolvedTs > m.checkpointTs {
			m.state = tablepb.TableStatePrepared
		}
	}

	if m.sinkStartTs != model.Ts(0) {
		if m.checkpointTs > m.sinkStartTs {
			m.state = tablepb.TableStateReplicating
		}
	}
	return m.state
}

func (m *mockTablePipeline) Cancel() {
	if m.canceled {
		log.Panic("cancel a canceled table pipeline")
	}
	m.canceled = true
}

func (m *mockTablePipeline) Wait() {
	// do nothing
}

func (m *mockTablePipeline) Start(ts model.Ts) {
	m.sinkStartTs = ts
}

// MemoryConsumption return the memory consumption in bytes
func (m *mockTablePipeline) MemoryConsumption() uint64 {
	return 0
}

type mockSchemaStorage struct {
	// dummy to provide default versions of unimplemented interface methods,
	// as we only need ResolvedTs() and DoGC() in unit tests.
	entry.SchemaStorage

	t          *testing.T
	lastGcTs   uint64
	resolvedTs uint64
}

func (s *mockSchemaStorage) ResolvedTs() uint64 {
	return s.resolvedTs
}

func (s *mockSchemaStorage) DoGC(ts uint64) uint64 {
	require.LessOrEqual(s.t, s.lastGcTs, ts)
	atomic.StoreUint64(&s.lastGcTs, ts)
	return ts
}

type mockAgent struct {
	// dummy to satisfy the interface
	scheduler.Agent

	executor         scheduler.TableExecutor
	lastCheckpointTs model.Ts
	liveness         *model.Liveness
	isClosed         bool
}

func (a *mockAgent) Tick(_ context.Context) error {
	if a.executor.GetTableSpanCount() == 0 {
		return nil
	}
	a.lastCheckpointTs, _ = a.executor.GetCheckpoint()
	return nil
}

func (a *mockAgent) GetLastSentCheckpointTs() (checkpointTs model.Ts) {
	return a.lastCheckpointTs
}

func (a *mockAgent) Close() error {
	a.isClosed = true
	return nil
}

func TestTableExecutorAddingTableIndirectly(t *testing.T) {
	ctx := cdcContext.NewBackendContext4Test(true)
	liveness := model.LivenessCaptureAlive
	p, tester := initProcessor4Test(ctx, t, &liveness)

	var err error
	// init tick
	err = p.Tick(ctx)
	require.Nil(t, err)
	tester.MustApplyPatches()
	p.changefeed.PatchStatus(func(status *model.ChangeFeedStatus) (*model.ChangeFeedStatus, bool, error) {
		status.CheckpointTs = 20
		status.ResolvedTs = 20
		return status, true, nil
	})
	tester.MustApplyPatches()

	// no operation
	err = p.Tick(ctx)
	require.Nil(t, err)
	tester.MustApplyPatches()

	// table-1: `preparing` -> `prepared` -> `replicating`
	ok, err := p.AddTableSpan(ctx, spanz.TableIDToComparableSpan(1), 20, true)
	require.NoError(t, err)
	require.True(t, ok)

	table1 := p.tableSpans.GetV(spanz.TableIDToComparableSpan(1)).(*mockTablePipeline)
	require.Equal(t, model.Ts(20), table1.resolvedTs)
	require.Equal(t, model.Ts(20), table1.checkpointTs)
	require.Equal(t, model.Ts(0), table1.sinkStartTs)

	require.Equal(t, 1, p.tableSpans.Len())

	checkpointTs := p.agent.GetLastSentCheckpointTs()
	require.Equal(t, checkpointTs, model.Ts(0))

	done := p.IsAddTableSpanFinished(spanz.TableIDToComparableSpan(1), true)
	require.False(t, done)
	require.Equal(t, tablepb.TableStatePreparing, table1.State())

	// push the resolved ts, mock that sorterNode receive first resolved event
	table1.resolvedTs = 101

	err = p.Tick(ctx)
	require.Nil(t, err)
	tester.MustApplyPatches()

	done = p.IsAddTableSpanFinished(spanz.TableIDToComparableSpan(1), true)
	require.True(t, done)
	require.Equal(t, tablepb.TableStatePrepared, table1.State())

	// no table is `replicating`
	checkpointTs = p.agent.GetLastSentCheckpointTs()
	require.Equal(t, checkpointTs, model.Ts(20))

	ok, err = p.AddTableSpan(ctx, spanz.TableIDToComparableSpan(1), 30, true)
	require.NoError(t, err)
	require.True(t, ok)
	require.Equal(t, model.Ts(0), table1.sinkStartTs)

	ok, err = p.AddTableSpan(ctx, spanz.TableIDToComparableSpan(1), 30, false)
	require.NoError(t, err)
	require.True(t, ok)
	require.Equal(t, model.Ts(30), table1.sinkStartTs)

	table1.checkpointTs = 60

	err = p.Tick(ctx)
	require.Nil(t, err)
	tester.MustApplyPatches()

	done = p.IsAddTableSpanFinished(spanz.TableIDToComparableSpan(1), false)
	require.True(t, done)
	require.Equal(t, tablepb.TableStateReplicating, table1.State())

	checkpointTs = p.agent.GetLastSentCheckpointTs()
	require.Equal(t, table1.CheckpointTs(), checkpointTs)

	err = p.Close(ctx)
	require.Nil(t, err)
	require.Nil(t, p.agent)
}

<<<<<<< HEAD
func TestTableExecutorAddingTableDirectly(t *testing.T) {
	ctx := cdcContext.NewBackendContext4Test(true)
	liveness := model.LivenessCaptureAlive
	p, tester := initProcessor4Test(ctx, t, &liveness)

	var err error
	// init tick
	err = p.Tick(ctx)
	require.NoError(t, err)
	tester.MustApplyPatches()
	p.changefeed.PatchStatus(func(status *model.ChangeFeedStatus) (*model.ChangeFeedStatus, bool, error) {
		status.CheckpointTs = 20
		status.ResolvedTs = 20
		return status, true, nil
	})
	tester.MustApplyPatches()

	// no operation
	err = p.Tick(ctx)
	require.NoError(t, err)
	tester.MustApplyPatches()

	ok, err := p.AddTableSpan(ctx, spanz.TableIDToComparableSpan(1), 20, false)
	require.NoError(t, err)
	require.True(t, ok)

	table1 := p.tableSpans.GetV(spanz.TableIDToComparableSpan(1)).(*mockTablePipeline)
	require.Equal(t, model.Ts(20), table1.sinkStartTs)
	require.Equal(t, tablepb.TableStatePreparing, table1.state)
	meta := p.GetTableSpanStatus(spanz.TableIDToComparableSpan(1))
	require.Equal(t, model.TableID(1), meta.TableID)
	require.Equal(t, spanz.TableIDToComparableSpan(1), meta.Span)
	require.Equal(t, tablepb.TableStatePreparing, meta.State)

	ok, err = p.AddTableSpan(ctx, spanz.TableIDToComparableSpan(2), 20, false)
	require.NoError(t, err)
	require.True(t, ok)
	table2 := p.tableSpans.GetV(spanz.TableIDToComparableSpan(2)).(*mockTablePipeline)
	require.Equal(t, model.Ts(20), table2.sinkStartTs)
	require.Equal(t, tablepb.TableStatePreparing, table2.state)

	ok, err = p.AddTableSpan(ctx, spanz.TableIDToComparableSpan(3), 20, false)
	require.NoError(t, err)
	require.True(t, ok)
	table3 := p.tableSpans.GetV(spanz.TableIDToComparableSpan(3)).(*mockTablePipeline)
	require.Equal(t, model.Ts(20), table3.sinkStartTs)
	require.Equal(t, tablepb.TableStatePreparing, table3.state)

	ok, err = p.AddTableSpan(ctx, spanz.TableIDToComparableSpan(4), 20, false)
	require.NoError(t, err)
	require.True(t, ok)
	table4 := p.tableSpans.GetV(spanz.TableIDToComparableSpan(4)).(*mockTablePipeline)
	require.Equal(t, model.Ts(20), table4.sinkStartTs)
	require.Equal(t, tablepb.TableStatePreparing, table4.state)

	require.Equal(t, 4, p.tableSpans.Len())

	checkpointTs := p.agent.GetLastSentCheckpointTs()
	require.Equal(t, checkpointTs, model.Ts(0))

	done := p.IsAddTableSpanFinished(spanz.TableIDToComparableSpan(1), false)
	require.False(t, done)
	require.Equal(t, tablepb.TableStatePreparing, table1.State())
	done = p.IsAddTableSpanFinished(spanz.TableIDToComparableSpan(2), false)
	require.False(t, done)
	require.Equal(t, tablepb.TableStatePreparing, table2.State())
	done = p.IsAddTableSpanFinished(spanz.TableIDToComparableSpan(3), false)
	require.False(t, done)
	require.Equal(t, tablepb.TableStatePreparing, table3.State())
	done = p.IsAddTableSpanFinished(spanz.TableIDToComparableSpan(4), false)
	require.False(t, done)
	require.Equal(t, tablepb.TableStatePreparing, table4.State())
	require.Equal(t, 4, p.tableSpans.Len())

	err = p.Tick(ctx)
	require.NoError(t, err)
	tester.MustApplyPatches()

	// push the resolved ts, mock that sorterNode receive first resolved event
	table1.resolvedTs = 101
	table2.resolvedTs = 101
	table3.resolvedTs = 102
	table4.resolvedTs = 103

	table1.checkpointTs = 30
	table2.checkpointTs = 30
	table3.checkpointTs = 30
	table4.checkpointTs = 30

	done = p.IsAddTableSpanFinished(spanz.TableIDToComparableSpan(1), false)
	require.True(t, done)
	require.Equal(t, tablepb.TableStateReplicating, table1.State())
	done = p.IsAddTableSpanFinished(spanz.TableIDToComparableSpan(2), false)
	require.True(t, done)
	require.Equal(t, tablepb.TableStateReplicating, table2.State())
	done = p.IsAddTableSpanFinished(spanz.TableIDToComparableSpan(3), false)
	require.True(t, done)
	require.Equal(t, tablepb.TableStateReplicating, table3.State())
	done = p.IsAddTableSpanFinished(spanz.TableIDToComparableSpan(4), false)
	require.True(t, done)
	require.Equal(t, tablepb.TableStateReplicating, table4.State())

	err = p.Tick(ctx)
	require.NoError(t, err)
	tester.MustApplyPatches()

	table1.checkpointTs = 75
	table2.checkpointTs = 75
	table3.checkpointTs = 60
	table4.checkpointTs = 75

	err = p.Tick(ctx)
	require.NoError(t, err)
	tester.MustApplyPatches()

	checkpointTs = p.agent.GetLastSentCheckpointTs()
	require.Equal(t, table3.CheckpointTs(), checkpointTs)

	updateChangeFeedPosition(t, tester, ctx.ChangefeedVars().ID, 103, 60)

	err = p.Tick(ctx)
	require.NoError(t, err)
	tester.MustApplyPatches()

	ok = p.RemoveTableSpan(spanz.TableIDToComparableSpan(3))
	require.True(t, ok)

	err = p.Tick(ctx)
	require.NoError(t, err)

	tester.MustApplyPatches()

	require.Equal(t, 4, p.tableSpans.Len())
	require.False(t, table3.canceled)
	require.Equal(t, model.Ts(60), table3.CheckpointTs())

	checkpointTs, done = p.IsRemoveTableSpanFinished(spanz.TableIDToComparableSpan(3))
	require.False(t, done)
	require.Equal(t, model.Ts(0), checkpointTs)

	err = p.Tick(ctx)
	require.NoError(t, err)
	tester.MustApplyPatches()

	checkpointTs = p.agent.GetLastSentCheckpointTs()
	require.Equal(t, model.Ts(60), checkpointTs)

	// finish remove operations
	table3.state = tablepb.TableStateStopped
	table3.checkpointTs = 65

	err = p.Tick(ctx)
	require.NoError(t, err)

	tester.MustApplyPatches()

	require.Equal(t, 4, p.tableSpans.Len())
	require.False(t, table3.canceled)

	checkpointTs, done = p.IsRemoveTableSpanFinished(spanz.TableIDToComparableSpan(3))
	require.True(t, done)
	require.Equal(t, model.Ts(65), checkpointTs)
	meta = p.GetTableSpanStatus(spanz.TableIDToComparableSpan(3))
	require.Equal(t, model.TableID(3), meta.TableID)
	require.Equal(t, spanz.TableIDToComparableSpan(3), meta.Span)
	require.Equal(t, tablepb.TableStateAbsent, meta.State)

	require.Equal(t, 3, p.tableSpans.Len())
	require.True(t, table3.canceled)

	err = p.Tick(ctx)
	require.NoError(t, err)
	tester.MustApplyPatches()

	checkpointTs = p.agent.GetLastSentCheckpointTs()
	require.Equal(t, model.Ts(75), checkpointTs)

	err = p.Close(ctx)
	require.NoError(t, err)
	require.Nil(t, p.agent)
}

=======
>>>>>>> 7aef2a01
func TestProcessorError(t *testing.T) {
	ctx := cdcContext.NewBackendContext4Test(true)
	liveness := model.LivenessCaptureAlive
	p, tester := initProcessor4Test(ctx, t, &liveness)
	var err error
	// init tick
	err = p.Tick(ctx)
	require.Nil(t, err)
	tester.MustApplyPatches()

	// send a abnormal error
	p.sendError(cerror.ErrSinkURIInvalid)
	err = p.Tick(ctx)
	tester.MustApplyPatches()
	require.Error(t, err)
	require.Equal(t, p.changefeed.TaskPositions[p.captureInfo.ID], &model.TaskPosition{
		Error: &model.RunningError{
			Addr:    "127.0.0.1:0000",
			Code:    "CDC:ErrSinkURIInvalid",
			Message: "[CDC:ErrSinkURIInvalid]sink uri invalid '%s'",
		},
	})

	p, tester = initProcessor4Test(ctx, t, &liveness)
	// init tick
	err = p.Tick(ctx)
	require.Nil(t, err)
	tester.MustApplyPatches()

	// send a normal error
	p.sendError(context.Canceled)
	err = p.Tick(ctx)
	tester.MustApplyPatches()
	require.True(t, cerror.ErrReactorFinished.Equal(errors.Cause(err)))
	require.Equal(t, p.changefeed.TaskPositions[p.captureInfo.ID], &model.TaskPosition{
		Error: nil,
	})
}

func TestProcessorExit(t *testing.T) {
	ctx := cdcContext.NewBackendContext4Test(true)
	liveness := model.LivenessCaptureAlive
	p, tester := initProcessor4Test(ctx, t, &liveness)
	var err error
	// init tick
	err = p.Tick(ctx)
	require.Nil(t, err)
	tester.MustApplyPatches()

	// stop the changefeed
	p.changefeed.PatchStatus(func(status *model.ChangeFeedStatus) (*model.ChangeFeedStatus, bool, error) {
		status.AdminJobType = model.AdminStop
		return status, true, nil
	})
	tester.MustApplyPatches()
	err = p.Tick(ctx)
	require.True(t, cerror.ErrReactorFinished.Equal(errors.Cause(err)))
	tester.MustApplyPatches()
	require.Equal(t, p.changefeed.TaskPositions[p.captureInfo.ID], &model.TaskPosition{
		Error: nil,
	})
}

func TestProcessorClose(t *testing.T) {
	ctx := cdcContext.NewBackendContext4Test(true)
	liveness := model.LivenessCaptureAlive
	p, tester := initProcessor4Test(ctx, t, &liveness)
	var err error
	// init tick
	err = p.Tick(ctx)
	require.Nil(t, err)
	tester.MustApplyPatches()

	// add tables
	done, err := p.AddTableSpan(ctx, spanz.TableIDToComparableSpan(1), 20, false)
	require.Nil(t, err)
	require.True(t, done)
	done, err = p.AddTableSpan(ctx, spanz.TableIDToComparableSpan(2), 30, false)
	require.Nil(t, err)
	require.True(t, done)

	err = p.Tick(ctx)
	require.Nil(t, err)
	tester.MustApplyPatches()

	// push the resolvedTs and checkpointTs
	p.changefeed.PatchStatus(func(status *model.ChangeFeedStatus) (*model.ChangeFeedStatus, bool, error) {
		status.ResolvedTs = 100
		return status, true, nil
	})
	tester.MustApplyPatches()
	p.tableSpans.GetV(spanz.TableIDToComparableSpan(1)).(*mockTablePipeline).resolvedTs = 110
	p.tableSpans.GetV(spanz.TableIDToComparableSpan(2)).(*mockTablePipeline).resolvedTs = 90
	p.tableSpans.GetV(spanz.TableIDToComparableSpan(1)).(*mockTablePipeline).checkpointTs = 90
	p.tableSpans.GetV(spanz.TableIDToComparableSpan(2)).(*mockTablePipeline).checkpointTs = 95
	err = p.Tick(ctx)
	require.Nil(t, err)
	tester.MustApplyPatches()
	require.EqualValues(t, p.checkpointTs, 90)
	require.EqualValues(t, p.resolvedTs, 90)
	require.Contains(t, p.changefeed.TaskPositions, p.captureInfo.ID)

	require.Nil(t, p.Close(ctx))
	tester.MustApplyPatches()
	require.True(t,
		p.tableSpans.GetV(spanz.TableIDToComparableSpan(1)).(*mockTablePipeline).canceled)
	require.True(t,
		p.tableSpans.GetV(spanz.TableIDToComparableSpan(2)).(*mockTablePipeline).canceled)

	p, tester = initProcessor4Test(ctx, t, &liveness)
	// init tick
	err = p.Tick(ctx)
	require.Nil(t, err)
	tester.MustApplyPatches()

	// add tables
	done, err = p.AddTableSpan(ctx, spanz.TableIDToComparableSpan(1), 20, false)
	require.Nil(t, err)
	require.True(t, done)
	done, err = p.AddTableSpan(ctx, spanz.TableIDToComparableSpan(2), 30, false)
	require.Nil(t, err)
	require.True(t, done)
	err = p.Tick(ctx)
	require.Nil(t, err)
	tester.MustApplyPatches()

	// send error
	p.sendError(cerror.ErrSinkURIInvalid)
	err = p.Tick(ctx)
	require.Error(t, err)
	tester.MustApplyPatches()

	require.Nil(t, p.Close(ctx))
	tester.MustApplyPatches()
	require.Equal(t, p.changefeed.TaskPositions[p.captureInfo.ID].Error, &model.RunningError{
		Addr:    "127.0.0.1:0000",
		Code:    "CDC:ErrSinkURIInvalid",
		Message: "[CDC:ErrSinkURIInvalid]sink uri invalid '%s'",
	})
	require.True(
		t, p.tableSpans.GetV(spanz.TableIDToComparableSpan(1)).(*mockTablePipeline).canceled)
	require.True(
		t, p.tableSpans.GetV(spanz.TableIDToComparableSpan(2)).(*mockTablePipeline).canceled)
}

func TestPositionDeleted(t *testing.T) {
	ctx := cdcContext.NewBackendContext4Test(true)
	liveness := model.LivenessCaptureAlive
	p, tester := initProcessor4Test(ctx, t, &liveness)
	var err error
	// add table
	done, err := p.AddTableSpan(ctx, spanz.TableIDToComparableSpan(1), 30, false)
	require.Nil(t, err)
	require.True(t, done)
	done, err = p.AddTableSpan(ctx, spanz.TableIDToComparableSpan(2), 40, false)
	require.Nil(t, err)
	require.True(t, done)
	// init tick
	err = p.Tick(ctx)
	require.Nil(t, err)
	tester.MustApplyPatches()

	table1 := p.tableSpans.GetV(spanz.TableIDToComparableSpan(1)).(*mockTablePipeline)
	table2 := p.tableSpans.GetV(spanz.TableIDToComparableSpan(2)).(*mockTablePipeline)

	table1.resolvedTs++
	table2.resolvedTs++

	table1.checkpointTs++
	table2.checkpointTs++

	// cal position
	err = p.Tick(ctx)
	require.Nil(t, err)
	tester.MustApplyPatches()

	require.Equal(t, model.Ts(31), p.checkpointTs)
	require.Equal(t, model.Ts(31), p.resolvedTs)
	require.Contains(t, p.changefeed.TaskPositions, p.captureInfo.ID)

	// some others delete the task position
	p.changefeed.PatchTaskPosition(p.captureInfo.ID,
		func(position *model.TaskPosition) (*model.TaskPosition, bool, error) {
			return nil, true, nil
		})
	tester.MustApplyPatches()
	// position created again
	err = p.Tick(ctx)
	require.Nil(t, err)
	tester.MustApplyPatches()
	require.Equal(t, &model.TaskPosition{}, p.changefeed.TaskPositions[p.captureInfo.ID])

	// cal position
	err = p.Tick(ctx)
	require.Nil(t, err)
	tester.MustApplyPatches()
	require.Equal(t, model.Ts(31), p.checkpointTs)
	require.Equal(t, model.Ts(31), p.resolvedTs)
	require.Contains(t, p.changefeed.TaskPositions, p.captureInfo.ID)
}

func TestSchemaGC(t *testing.T) {
	ctx := cdcContext.NewBackendContext4Test(true)
	liveness := model.LivenessCaptureAlive
	p, tester := initProcessor4Test(ctx, t, &liveness)

	var err error
	// init tick
	err = p.Tick(ctx)
	require.Nil(t, err)
	tester.MustApplyPatches()

	updateChangeFeedPosition(t, tester,
		model.DefaultChangeFeedID("changefeed-id-test"),
		50, 50)
	err = p.Tick(ctx)
	require.Nil(t, err)
	tester.MustApplyPatches()

	// GC Ts should be (checkpoint - 1).
	require.Equal(t, p.schemaStorage.(*mockSchemaStorage).lastGcTs, uint64(49))
	require.Equal(t, p.lastSchemaTs, uint64(49))
}

func updateChangeFeedPosition(t *testing.T, tester *orchestrator.ReactorStateTester, cfID model.ChangeFeedID, resolvedTs, checkpointTs model.Ts) {
	key := etcd.CDCKey{
		ClusterID:    etcd.DefaultCDCClusterID,
		Tp:           etcd.CDCKeyTypeChangeFeedStatus,
		ChangefeedID: cfID,
	}
	keyStr := key.String()

	cfStatus := &model.ChangeFeedStatus{
		ResolvedTs:   resolvedTs,
		CheckpointTs: checkpointTs,
	}
	valueBytes, err := json.Marshal(cfStatus)
	require.Nil(t, err)

	tester.MustUpdate(keyStr, valueBytes)
}

func TestIgnorableError(t *testing.T) {
	testCases := []struct {
		err       error
		ignorable bool
	}{
		{nil, true},
		{cerror.ErrAdminStopProcessor.GenWithStackByArgs(), true},
		{cerror.ErrReactorFinished.GenWithStackByArgs(), true},
		{cerror.ErrRedoWriterStopped.GenWithStackByArgs(), true},
		{errors.Trace(context.Canceled), true},
		{cerror.ErrProcessorTableNotFound.GenWithStackByArgs(), false},
		{errors.New("test error"), false},
	}
	for _, tc := range testCases {
		require.Equal(t, isProcessorIgnorableError(tc.err), tc.ignorable)
	}
}

func TestUpdateBarrierTs(t *testing.T) {
	ctx := cdcContext.NewBackendContext4Test(true)
	liveness := model.LivenessCaptureAlive
	p, tester := initProcessor4Test(ctx, t, &liveness)
	p.changefeed.PatchStatus(func(status *model.ChangeFeedStatus) (*model.ChangeFeedStatus, bool, error) {
		status.CheckpointTs = 5
		status.ResolvedTs = 10
		return status, true, nil
	})
	p.schemaStorage.(*mockSchemaStorage).resolvedTs = 10

	done, err := p.AddTableSpan(ctx, spanz.TableIDToComparableSpan(1), 5, false)
	require.True(t, done)
	require.Nil(t, err)
	err = p.Tick(ctx)
	require.Nil(t, err)
	tester.MustApplyPatches()

	// Global resolved ts has advanced while schema storage stalls.
	p.changefeed.PatchStatus(func(status *model.ChangeFeedStatus) (*model.ChangeFeedStatus, bool, error) {
		status.ResolvedTs = 20
		return status, true, nil
	})
	err = p.Tick(ctx)
	require.Nil(t, err)
	tester.MustApplyPatches()
	tb := p.tableSpans.GetV(spanz.TableIDToComparableSpan(1)).(*mockTablePipeline)
	require.Equal(t, tb.barrierTs, uint64(10))

	// Schema storage has advanced too.
	p.schemaStorage.(*mockSchemaStorage).resolvedTs = 15
	err = p.Tick(ctx)
	require.Nil(t, err)
	tester.MustApplyPatches()
	tb = p.tableSpans.GetV(spanz.TableIDToComparableSpan(1)).(*mockTablePipeline)
	require.Equal(t, tb.barrierTs, uint64(15))
}

func TestProcessorLiveness(t *testing.T) {
	ctx := cdcContext.NewBackendContext4Test(true)
	liveness := model.LivenessCaptureAlive
	p, tester := initProcessor4Test(ctx, t, &liveness)
	p.lazyInit = func(ctx cdcContext.Context) error {
		// Mock the newAgent procedure in p.lazyInitImpl,
		// by passing p.liveness to mockAgent.
		p.agent = &mockAgent{executor: p, liveness: p.liveness}
		return nil
	}

	// First tick for creating position.
	err := p.Tick(ctx)
	require.Nil(t, err)
	tester.MustApplyPatches()

	// Second tick for init.
	err = p.Tick(ctx)
	require.Nil(t, err)

	// Changing p.liveness affects p.agent liveness.
	p.liveness.Store(model.LivenessCaptureStopping)
	require.Equal(t, model.LivenessCaptureStopping, p.agent.(*mockAgent).liveness.Load())

	// Changing p.agent liveness affects p.liveness.
	// Force set liveness to alive.
	*p.agent.(*mockAgent).liveness = model.LivenessCaptureAlive
	require.Equal(t, model.LivenessCaptureAlive, p.liveness.Load())
}<|MERGE_RESOLUTION|>--- conflicted
+++ resolved
@@ -352,191 +352,6 @@
 	require.Nil(t, p.agent)
 }
 
-<<<<<<< HEAD
-func TestTableExecutorAddingTableDirectly(t *testing.T) {
-	ctx := cdcContext.NewBackendContext4Test(true)
-	liveness := model.LivenessCaptureAlive
-	p, tester := initProcessor4Test(ctx, t, &liveness)
-
-	var err error
-	// init tick
-	err = p.Tick(ctx)
-	require.NoError(t, err)
-	tester.MustApplyPatches()
-	p.changefeed.PatchStatus(func(status *model.ChangeFeedStatus) (*model.ChangeFeedStatus, bool, error) {
-		status.CheckpointTs = 20
-		status.ResolvedTs = 20
-		return status, true, nil
-	})
-	tester.MustApplyPatches()
-
-	// no operation
-	err = p.Tick(ctx)
-	require.NoError(t, err)
-	tester.MustApplyPatches()
-
-	ok, err := p.AddTableSpan(ctx, spanz.TableIDToComparableSpan(1), 20, false)
-	require.NoError(t, err)
-	require.True(t, ok)
-
-	table1 := p.tableSpans.GetV(spanz.TableIDToComparableSpan(1)).(*mockTablePipeline)
-	require.Equal(t, model.Ts(20), table1.sinkStartTs)
-	require.Equal(t, tablepb.TableStatePreparing, table1.state)
-	meta := p.GetTableSpanStatus(spanz.TableIDToComparableSpan(1))
-	require.Equal(t, model.TableID(1), meta.TableID)
-	require.Equal(t, spanz.TableIDToComparableSpan(1), meta.Span)
-	require.Equal(t, tablepb.TableStatePreparing, meta.State)
-
-	ok, err = p.AddTableSpan(ctx, spanz.TableIDToComparableSpan(2), 20, false)
-	require.NoError(t, err)
-	require.True(t, ok)
-	table2 := p.tableSpans.GetV(spanz.TableIDToComparableSpan(2)).(*mockTablePipeline)
-	require.Equal(t, model.Ts(20), table2.sinkStartTs)
-	require.Equal(t, tablepb.TableStatePreparing, table2.state)
-
-	ok, err = p.AddTableSpan(ctx, spanz.TableIDToComparableSpan(3), 20, false)
-	require.NoError(t, err)
-	require.True(t, ok)
-	table3 := p.tableSpans.GetV(spanz.TableIDToComparableSpan(3)).(*mockTablePipeline)
-	require.Equal(t, model.Ts(20), table3.sinkStartTs)
-	require.Equal(t, tablepb.TableStatePreparing, table3.state)
-
-	ok, err = p.AddTableSpan(ctx, spanz.TableIDToComparableSpan(4), 20, false)
-	require.NoError(t, err)
-	require.True(t, ok)
-	table4 := p.tableSpans.GetV(spanz.TableIDToComparableSpan(4)).(*mockTablePipeline)
-	require.Equal(t, model.Ts(20), table4.sinkStartTs)
-	require.Equal(t, tablepb.TableStatePreparing, table4.state)
-
-	require.Equal(t, 4, p.tableSpans.Len())
-
-	checkpointTs := p.agent.GetLastSentCheckpointTs()
-	require.Equal(t, checkpointTs, model.Ts(0))
-
-	done := p.IsAddTableSpanFinished(spanz.TableIDToComparableSpan(1), false)
-	require.False(t, done)
-	require.Equal(t, tablepb.TableStatePreparing, table1.State())
-	done = p.IsAddTableSpanFinished(spanz.TableIDToComparableSpan(2), false)
-	require.False(t, done)
-	require.Equal(t, tablepb.TableStatePreparing, table2.State())
-	done = p.IsAddTableSpanFinished(spanz.TableIDToComparableSpan(3), false)
-	require.False(t, done)
-	require.Equal(t, tablepb.TableStatePreparing, table3.State())
-	done = p.IsAddTableSpanFinished(spanz.TableIDToComparableSpan(4), false)
-	require.False(t, done)
-	require.Equal(t, tablepb.TableStatePreparing, table4.State())
-	require.Equal(t, 4, p.tableSpans.Len())
-
-	err = p.Tick(ctx)
-	require.NoError(t, err)
-	tester.MustApplyPatches()
-
-	// push the resolved ts, mock that sorterNode receive first resolved event
-	table1.resolvedTs = 101
-	table2.resolvedTs = 101
-	table3.resolvedTs = 102
-	table4.resolvedTs = 103
-
-	table1.checkpointTs = 30
-	table2.checkpointTs = 30
-	table3.checkpointTs = 30
-	table4.checkpointTs = 30
-
-	done = p.IsAddTableSpanFinished(spanz.TableIDToComparableSpan(1), false)
-	require.True(t, done)
-	require.Equal(t, tablepb.TableStateReplicating, table1.State())
-	done = p.IsAddTableSpanFinished(spanz.TableIDToComparableSpan(2), false)
-	require.True(t, done)
-	require.Equal(t, tablepb.TableStateReplicating, table2.State())
-	done = p.IsAddTableSpanFinished(spanz.TableIDToComparableSpan(3), false)
-	require.True(t, done)
-	require.Equal(t, tablepb.TableStateReplicating, table3.State())
-	done = p.IsAddTableSpanFinished(spanz.TableIDToComparableSpan(4), false)
-	require.True(t, done)
-	require.Equal(t, tablepb.TableStateReplicating, table4.State())
-
-	err = p.Tick(ctx)
-	require.NoError(t, err)
-	tester.MustApplyPatches()
-
-	table1.checkpointTs = 75
-	table2.checkpointTs = 75
-	table3.checkpointTs = 60
-	table4.checkpointTs = 75
-
-	err = p.Tick(ctx)
-	require.NoError(t, err)
-	tester.MustApplyPatches()
-
-	checkpointTs = p.agent.GetLastSentCheckpointTs()
-	require.Equal(t, table3.CheckpointTs(), checkpointTs)
-
-	updateChangeFeedPosition(t, tester, ctx.ChangefeedVars().ID, 103, 60)
-
-	err = p.Tick(ctx)
-	require.NoError(t, err)
-	tester.MustApplyPatches()
-
-	ok = p.RemoveTableSpan(spanz.TableIDToComparableSpan(3))
-	require.True(t, ok)
-
-	err = p.Tick(ctx)
-	require.NoError(t, err)
-
-	tester.MustApplyPatches()
-
-	require.Equal(t, 4, p.tableSpans.Len())
-	require.False(t, table3.canceled)
-	require.Equal(t, model.Ts(60), table3.CheckpointTs())
-
-	checkpointTs, done = p.IsRemoveTableSpanFinished(spanz.TableIDToComparableSpan(3))
-	require.False(t, done)
-	require.Equal(t, model.Ts(0), checkpointTs)
-
-	err = p.Tick(ctx)
-	require.NoError(t, err)
-	tester.MustApplyPatches()
-
-	checkpointTs = p.agent.GetLastSentCheckpointTs()
-	require.Equal(t, model.Ts(60), checkpointTs)
-
-	// finish remove operations
-	table3.state = tablepb.TableStateStopped
-	table3.checkpointTs = 65
-
-	err = p.Tick(ctx)
-	require.NoError(t, err)
-
-	tester.MustApplyPatches()
-
-	require.Equal(t, 4, p.tableSpans.Len())
-	require.False(t, table3.canceled)
-
-	checkpointTs, done = p.IsRemoveTableSpanFinished(spanz.TableIDToComparableSpan(3))
-	require.True(t, done)
-	require.Equal(t, model.Ts(65), checkpointTs)
-	meta = p.GetTableSpanStatus(spanz.TableIDToComparableSpan(3))
-	require.Equal(t, model.TableID(3), meta.TableID)
-	require.Equal(t, spanz.TableIDToComparableSpan(3), meta.Span)
-	require.Equal(t, tablepb.TableStateAbsent, meta.State)
-
-	require.Equal(t, 3, p.tableSpans.Len())
-	require.True(t, table3.canceled)
-
-	err = p.Tick(ctx)
-	require.NoError(t, err)
-	tester.MustApplyPatches()
-
-	checkpointTs = p.agent.GetLastSentCheckpointTs()
-	require.Equal(t, model.Ts(75), checkpointTs)
-
-	err = p.Close(ctx)
-	require.NoError(t, err)
-	require.Nil(t, p.agent)
-}
-
-=======
->>>>>>> 7aef2a01
 func TestProcessorError(t *testing.T) {
 	ctx := cdcContext.NewBackendContext4Test(true)
 	liveness := model.LivenessCaptureAlive
