--- conflicted
+++ resolved
@@ -41,11 +41,7 @@
 
 var _ = check.Suite(&processorSuite{})
 
-<<<<<<< HEAD
-func newProcessor4Test(c *check.C) *processor {
-=======
-func newProcessor4Test(ctx context.Context) *processor {
->>>>>>> aecfd265
+func newProcessor4Test(ctx context.Context, c *check.C) *processor {
 	changefeedID := "test-changefeed"
 	p := newProcessor(ctx)
 	p.lazyInit = func(ctx context.Context) error {
