--- conflicted
+++ resolved
@@ -29,13 +29,7 @@
 	"github.com/pingcap/ticdc/pkg/util/testleak"
 )
 
-<<<<<<< HEAD
-func TestSuite(t *testing.T) {
-	check.TestingT(t)
-}
-=======
 func Test(t *testing.T) { check.TestingT(t) }
->>>>>>> b9332c04
 
 type processorSuite struct{}
 
@@ -295,13 +289,8 @@
 	c.Assert(err, check.IsNil)
 	tester.MustApplyPatches()
 	p.changefeed.PatchStatus(func(status *model.ChangeFeedStatus) (*model.ChangeFeedStatus, bool, error) {
-<<<<<<< HEAD
-		status.CheckpointTs = 90
-		status.ResolvedTs = 90
-=======
 		status.CheckpointTs = 20
 		status.ResolvedTs = 20
->>>>>>> b9332c04
 		return status, true, nil
 	})
 	p.changefeed.PatchTaskPosition(p.captureInfo.ID, func(position *model.TaskPosition) (*model.TaskPosition, bool, error) {
@@ -324,34 +313,8 @@
 		status.AddTable(3, &model.TableReplicaInfo{StartTs: 40}, 40)
 		status.Tables[4] = &model.TableReplicaInfo{StartTs: 30}
 		return status, true, nil
-<<<<<<< HEAD
-	})
-	tester.MustApplyPatches()
-	_, err = p.Tick(ctx, p.changefeed)
-	c.Assert(err, check.IsNil)
-	tester.MustApplyPatches()
-	c.Assert(p.changefeed.TaskStatuses[p.captureInfo.ID], check.DeepEquals, &model.TaskStatus{
-		Tables: map[int64]*model.TableReplicaInfo{
-			1: {StartTs: 60},
-			2: {StartTs: 50},
-			3: {StartTs: 40},
-			4: {StartTs: 30},
-		},
-		Operation: map[int64]*model.TableOperation{
-			1: {Delete: false, BoundaryTs: 60, Done: false, Status: model.OperProcessed},
-			2: {Delete: false, BoundaryTs: 50, Done: false, Status: model.OperProcessed},
-			3: {Delete: false, BoundaryTs: 40, Done: false, Status: model.OperProcessed},
-		},
-	})
-	c.Assert(p.tables, check.HasLen, 4)
-	c.Assert(p.changefeed.TaskPositions[p.captureInfo.ID].CheckPointTs, check.Equals, uint64(30))
-	c.Assert(p.changefeed.TaskPositions[p.captureInfo.ID].ResolvedTs, check.Equals, uint64(30))
-
-	// add table, not finished
-=======
-	})
-	tester.MustApplyPatches()
->>>>>>> b9332c04
+	})
+	tester.MustApplyPatches()
 	_, err = p.Tick(ctx, p.changefeed)
 	c.Assert(err, check.IsNil)
 	tester.MustApplyPatches()
@@ -407,11 +370,7 @@
 	c.Assert(table3.stopTs, check.Equals, uint64(60))
 	c.Assert(p.changefeed.TaskPositions[p.captureInfo.ID].ResolvedTs, check.Equals, uint64(101))
 
-<<<<<<< HEAD
-	// finish remove and add operations
-=======
 	// finish remove operations
->>>>>>> b9332c04
 	table3.status = tablepipeline.TableStatusStopped
 	table3.checkpointTs = 65
 	_, err = p.Tick(ctx, p.changefeed)
@@ -574,11 +533,7 @@
 	tester.MustApplyPatches()
 
 	// stop the changefeed
-<<<<<<< HEAD
-	p.changefeed.PatchTaskStatus(p.captureInfo.ID, func(status *model.TaskStatus) (*model.TaskStatus, bool, error) {
-=======
 	p.changefeed.PatchStatus(func(status *model.ChangeFeedStatus) (*model.ChangeFeedStatus, bool, error) {
->>>>>>> b9332c04
 		status.AdminJobType = model.AdminStop
 		return status, true, nil
 	})
