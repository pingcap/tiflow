--- conflicted
+++ resolved
@@ -247,16 +247,11 @@
 	isClosed bool
 }
 
-func (a *mockAgent) Tick(_ context.Context) (*schedulepb.Barrier, error) {
+func (a *mockAgent) Tick(_ context.Context) error {
 	if len(a.executor.GetAllCurrentTables()) == 0 {
-		return nil, nil
-	}
-<<<<<<< HEAD
-	a.lastCheckpointTs, _ = a.executor.GetCheckpoint()
-	return nil, nil
-=======
+		return nil
+	}
 	return nil
->>>>>>> 885757e2
 }
 
 func (a *mockAgent) Close() error {
