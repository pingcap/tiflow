// Copyright 2022 PingCAP, Inc.
//
// Licensed under the Apache License, Version 2.0 (the "License");
// you may not use this file except in compliance with the License.
// You may obtain a copy of the License at
//
//     http://www.apache.org/licenses/LICENSE-2.0
//
// Unless required by applicable law or agreed to in writing, software
// distributed under the License is distributed on an "AS IS" BASIS,
// See the License for the specific language governing permissions and
// limitations under the License.

package sinkmanager

import (
	"context"
	"math"
	"testing"
	"time"

	"github.com/pingcap/tiflow/cdc/entry"
	"github.com/pingcap/tiflow/cdc/model"
	"github.com/pingcap/tiflow/cdc/processor/sourcemanager"
	"github.com/pingcap/tiflow/cdc/processor/sourcemanager/engine"
	"github.com/pingcap/tiflow/cdc/processor/sourcemanager/engine/memory"
	"github.com/pingcap/tiflow/cdc/processor/tablepb"
	"github.com/pingcap/tiflow/pkg/config"
	"github.com/pingcap/tiflow/pkg/upstream"
	"github.com/prometheus/client_golang/prometheus"
	"github.com/stretchr/testify/require"
	pd "github.com/tikv/pd/client"
)

type mockPD struct {
	pd.Client
	ts int64
}

func (p *mockPD) GetTS(_ context.Context) (int64, int64, error) {
	if p.ts != 0 {
		return p.ts, p.ts, nil
	}
	return math.MaxInt64, math.MaxInt64, nil
}

// nolint:revive
// In test it is ok move the ctx to the second parameter.
func createManagerWithMemEngine(
	t *testing.T,
	ctx context.Context,
	changefeedID model.ChangeFeedID,
	changefeedInfo *model.ChangeFeedInfo,
	errChan chan error,
) (*SinkManager, engine.SortEngine) {
	sortEngine := memory.New(context.Background())
	up := upstream.NewUpstream4Test(&mockPD{})
	sm := sourcemanager.New(changefeedID, up, &entry.MockMountGroup{}, sortEngine, errChan, false)
	manager, err := New(
		ctx, changefeedID, changefeedInfo, up,
		nil, sm,
		errChan, prometheus.NewCounter(prometheus.CounterOpts{}))
	require.NoError(t, err)
	return manager, sortEngine
}

func getChangefeedInfo() *model.ChangeFeedInfo {
	return &model.ChangeFeedInfo{
		Error:   nil,
		SinkURI: "blackhole://",
		Config:  config.GetDefaultReplicaConfig(),
	}
}

// nolint:unparam
// It is ok to use the same tableID in test.
func addTableAndAddEventsToSortEngine(
	t *testing.T,
	engine engine.SortEngine,
	tableID model.TableID,
) {
	engine.AddTable(tableID)
	events := []*model.PolymorphicEvent{
		{
			StartTs: 1,
			CRTs:    1,
			RawKV: &model.RawKVEntry{
				OpType:  model.OpTypePut,
				StartTs: 1,
				CRTs:    1,
			},
			Row: genRowChangedEvent(1, 1, tableID),
		},
		{
			StartTs: 1,
			CRTs:    2,
			RawKV: &model.RawKVEntry{
				OpType:  model.OpTypePut,
				StartTs: 1,
				CRTs:    2,
			},
			Row: genRowChangedEvent(1, 2, tableID),
		},
		{
			StartTs: 1,
			CRTs:    3,
			RawKV: &model.RawKVEntry{
				OpType:  model.OpTypePut,
				StartTs: 1,
				CRTs:    3,
			},
			Row: genRowChangedEvent(1, 3, tableID),
		},
		{
			StartTs: 2,
			CRTs:    4,
			RawKV: &model.RawKVEntry{
				OpType:  model.OpTypePut,
				StartTs: 2,
				CRTs:    4,
			},
			Row: genRowChangedEvent(2, 4, tableID),
		},
		{
			CRTs: 4,
			RawKV: &model.RawKVEntry{
				OpType: model.OpTypeResolved,
				CRTs:   4,
			},
		},
	}
	for _, event := range events {
		err := engine.Add(tableID, event)
		require.NoError(t, err)
	}
}

func TestAddTable(t *testing.T) {
	t.Parallel()

	ctx, cancel := context.WithCancel(context.Background())
	defer cancel()

	changefeedInfo := getChangefeedInfo()
	manager, _ := createManagerWithMemEngine(t, ctx, model.DefaultChangeFeedID("1"), changefeedInfo, make(chan error, 1))
	defer func() {
		err := manager.Close()
		require.NoError(t, err)
	}()
	tableID := model.TableID(1)
	manager.AddTable(tableID, 1, 100)
	tableSink, ok := manager.tableSinks.Load(tableID)
	require.True(t, ok)
	require.NotNil(t, tableSink)
	require.Equal(t, 0, manager.sinkProgressHeap.len(), "Not started table shout not in progress heap")
	err := manager.StartTable(tableID, 1)
	require.NoError(t, err)
	require.Equal(t, uint64(0x7ffffffffffbffff), tableSink.(*tableSinkWrapper).replicateTs)
<<<<<<< HEAD

	progress := manager.sinkProgressHeap.pop()
	require.Equal(t, tableID, progress.tableID)
	require.Equal(t, uint64(0), progress.nextLowerBoundPos.StartTs)
	require.Equal(t, uint64(1), progress.nextLowerBoundPos.CommitTs)
=======
	require.Equal(t, &progress{
		tableID: tableID,
		nextLowerBoundPos: engine.Position{
			StartTs:  0,
			CommitTs: 2,
		},
	}, manager.sinkProgressHeap.pop())
>>>>>>> 7aef2a01
}

func TestRemoveTable(t *testing.T) {
	t.Parallel()

	ctx, cancel := context.WithCancel(context.Background())
	defer cancel()

	changefeedInfo := getChangefeedInfo()
	manager, e := createManagerWithMemEngine(t, ctx, model.DefaultChangeFeedID("1"), changefeedInfo, make(chan error, 1))
	defer func() {
		err := manager.Close()
		require.NoError(t, err)
	}()
	tableID := model.TableID(1)
	manager.AddTable(tableID, 1, 100)
	tableSink, ok := manager.tableSinks.Load(tableID)
	require.True(t, ok)
	require.NotNil(t, tableSink)
	err := manager.StartTable(tableID, 0)
	require.NoError(t, err)
	addTableAndAddEventsToSortEngine(t, e, tableID)
	manager.UpdateBarrierTs(4)
	manager.UpdateReceivedSorterResolvedTs(tableID, 5)

	// Check all the events are sent to sink and record the memory usage.
	require.Eventually(t, func() bool {
		return manager.memQuota.getUsedBytes() == 872
	}, 5*time.Second, 10*time.Millisecond)

	manager.AsyncStopTable(tableID)
	require.Eventually(t, func() bool {
		state, ok := manager.GetTableState(tableID)
		require.True(t, ok)
		return state == tablepb.TableStateStopped
	}, 5*time.Second, 10*time.Millisecond)

	manager.RemoveTable(tableID)

	_, ok = manager.tableSinks.Load(tableID)
	require.False(t, ok)
	require.Equal(t, uint64(0), manager.memQuota.getUsedBytes(), "After remove table, the memory usage should be 0.")
}

func TestUpdateBarrierTs(t *testing.T) {
	t.Parallel()

	ctx, cancel := context.WithCancel(context.Background())
	defer cancel()

	changefeedInfo := getChangefeedInfo()
	manager, _ := createManagerWithMemEngine(t, ctx, model.DefaultChangeFeedID("1"), changefeedInfo, make(chan error, 1))
	defer func() {
		err := manager.Close()
		require.NoError(t, err)
	}()
	manager.UpdateBarrierTs(100)
	require.Equal(t, uint64(100), manager.lastBarrierTs.Load())
	manager.UpdateBarrierTs(50)
	require.Equal(t, uint64(100), manager.lastBarrierTs.Load())
}

func TestGenerateTableSinkTaskWithBarrierTs(t *testing.T) {
	t.Parallel()

	ctx, cancel := context.WithCancel(context.Background())
	defer cancel()

	changefeedInfo := getChangefeedInfo()
	manager, e := createManagerWithMemEngine(t, ctx, model.DefaultChangeFeedID("1"), changefeedInfo, make(chan error, 1))
	defer func() {
		err := manager.Close()
		require.NoError(t, err)
	}()
	tableID := model.TableID(1)
	manager.AddTable(tableID, 1, 100)
	addTableAndAddEventsToSortEngine(t, e, tableID)
	manager.UpdateBarrierTs(4)
	manager.UpdateReceivedSorterResolvedTs(tableID, 5)
	err := manager.StartTable(tableID, 0)
	require.NoError(t, err)

	require.Eventually(t, func() bool {
		tableSink, ok := manager.tableSinks.Load(tableID)
		require.True(t, ok)
		checkpointTS := tableSink.(*tableSinkWrapper).getCheckpointTs()
		return checkpointTS.ResolvedMark() == 4
	}, 5*time.Second, 10*time.Millisecond)
}

func TestGenerateTableSinkTaskWithResolvedTs(t *testing.T) {
	t.Parallel()

	ctx, cancel := context.WithCancel(context.Background())
	defer cancel()

	changefeedInfo := getChangefeedInfo()
	manager, e := createManagerWithMemEngine(t, ctx, model.DefaultChangeFeedID("1"), changefeedInfo, make(chan error, 1))
	defer func() {
		err := manager.Close()
		require.NoError(t, err)
	}()
	tableID := model.TableID(1)
	manager.AddTable(tableID, 1, 100)
	addTableAndAddEventsToSortEngine(t, e, tableID)
	// This would happen when the table just added to this node and redo log is enabled.
	// So there is possibility that the resolved ts is smaller than the global barrier ts.
	manager.UpdateBarrierTs(4)
	manager.UpdateReceivedSorterResolvedTs(tableID, 3)
	err := manager.StartTable(tableID, 0)
	require.NoError(t, err)

	require.Eventually(t, func() bool {
		tableSink, ok := manager.tableSinks.Load(tableID)
		require.True(t, ok)
		checkpointTS := tableSink.(*tableSinkWrapper).getCheckpointTs()
		return checkpointTS.ResolvedMark() == 3
	}, 5*time.Second, 10*time.Millisecond)
}

func TestGetTableStatsToReleaseMemQuota(t *testing.T) {
	t.Parallel()

	ctx, cancel := context.WithCancel(context.Background())
	defer cancel()

	changefeedInfo := getChangefeedInfo()
	manager, e := createManagerWithMemEngine(t, ctx, model.DefaultChangeFeedID("1"), changefeedInfo, make(chan error, 1))
	defer func() {
		err := manager.Close()
		require.NoError(t, err)
	}()
	tableID := model.TableID(1)
	manager.AddTable(tableID, 1, 100)
	addTableAndAddEventsToSortEngine(t, e, tableID)

	manager.UpdateBarrierTs(4)
	manager.UpdateReceivedSorterResolvedTs(tableID, 5)
	err := manager.StartTable(tableID, 0)
	require.NoError(t, err)

	require.Eventually(t, func() bool {
		s := manager.GetTableStats(tableID)
		return manager.memQuota.getUsedBytes() == 0 && s.CheckpointTs == 4
	}, 5*time.Second, 10*time.Millisecond)
}

func TestDoNotGenerateTableSinkTaskWhenTableIsNotReplicating(t *testing.T) {
	t.Parallel()

	ctx, cancel := context.WithCancel(context.Background())
	defer cancel()

	changefeedInfo := getChangefeedInfo()
	manager, e := createManagerWithMemEngine(t, ctx, model.DefaultChangeFeedID("1"), changefeedInfo, make(chan error, 1))
	tableID := model.TableID(1)
	manager.AddTable(tableID, 1, 100)
	addTableAndAddEventsToSortEngine(t, e, tableID)
	manager.UpdateBarrierTs(4)
	manager.UpdateReceivedSorterResolvedTs(tableID, 5)

	require.Equal(t, uint64(0), manager.memQuota.getUsedBytes())
	tableSink, ok := manager.tableSinks.Load(tableID)
	require.True(t, ok)
	require.NotNil(t, tableSink)
	require.Equal(t, uint64(0), tableSink.(*tableSinkWrapper).getCheckpointTs().Ts)
}

func TestClose(t *testing.T) {
	t.Parallel()

	ctx, cancel := context.WithCancel(context.Background())
	defer cancel()

	changefeedInfo := getChangefeedInfo()
	manager, _ := createManagerWithMemEngine(t, ctx, model.DefaultChangeFeedID("1"), changefeedInfo, make(chan error, 1))

	err := manager.Close()
	require.NoError(t, err)
}

// This could happen when closing the sink manager and source manager.
// We close the sink manager first, and then close the source manager.
// So probably the source manager calls the sink manager to update the resolved ts to a removed table.
func TestUpdateReceivedSorterResolvedTsOfNonExistTable(t *testing.T) {
	t.Parallel()

	ctx, cancel := context.WithCancel(context.Background())
	defer cancel()

	changefeedInfo := getChangefeedInfo()
	manager, _ := createManagerWithMemEngine(t, ctx, model.DefaultChangeFeedID("1"), changefeedInfo, make(chan error, 1))

	manager.UpdateReceivedSorterResolvedTs(model.TableID(1), 1)
}<|MERGE_RESOLUTION|>--- conflicted
+++ resolved
@@ -156,21 +156,11 @@
 	err := manager.StartTable(tableID, 1)
 	require.NoError(t, err)
 	require.Equal(t, uint64(0x7ffffffffffbffff), tableSink.(*tableSinkWrapper).replicateTs)
-<<<<<<< HEAD
 
 	progress := manager.sinkProgressHeap.pop()
 	require.Equal(t, tableID, progress.tableID)
 	require.Equal(t, uint64(0), progress.nextLowerBoundPos.StartTs)
-	require.Equal(t, uint64(1), progress.nextLowerBoundPos.CommitTs)
-=======
-	require.Equal(t, &progress{
-		tableID: tableID,
-		nextLowerBoundPos: engine.Position{
-			StartTs:  0,
-			CommitTs: 2,
-		},
-	}, manager.sinkProgressHeap.pop())
->>>>>>> 7aef2a01
+	require.Equal(t, uint64(2), progress.nextLowerBoundPos.CommitTs)
 }
 
 func TestRemoveTable(t *testing.T) {
