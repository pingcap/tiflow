// Copyright 2022 PingCAP, Inc.
//
// Licensed under the Apache License, Version 2.0 (the "License");
// you may not use this file except in compliance with the License.
// You may obtain a copy of the License at
//
//     http://www.apache.org/licenses/LICENSE-2.0
//
// Unless required by applicable law or agreed to in writing, software
// distributed under the License is distributed on an "AS IS" BASIS,
// See the License for the specific language governing permissions and
// limitations under the License.

package sinkmanager

import (
	"sort"
	"sync"
	"sync/atomic"

	"github.com/pingcap/log"
	"github.com/pingcap/tiflow/cdc/model"
	"github.com/pingcap/tiflow/cdc/processor/tablepb"
	cerrors "github.com/pingcap/tiflow/pkg/errors"
	"github.com/pingcap/tiflow/pkg/spanz"
	"github.com/prometheus/client_golang/prometheus"
	"go.uber.org/zap"
)

type memConsumeRecord struct {
	resolvedTs model.ResolvedTs
	size       uint64
}

type memQuota struct {
	changefeedID model.ChangeFeedID
	// totalBytes is the total memory quota for one changefeed.
	totalBytes uint64

	// blockAcquireCond is used to notify the blocked acquire.
	blockAcquireCond *sync.Cond

	// mu protects the following fields.
	mu sync.Mutex
	// usedBytes is the memory usage of one changefeed.
	usedBytes uint64
	// tableMemory is the memory usage of each table.
	tableMemory *spanz.HashMap[[]*memConsumeRecord]
	// isClosed is used to indicate whether the mem quota is closed.
	isClosed atomic.Bool

	metricTotal prometheus.Gauge
	metricUsed  prometheus.Gauge
}

func newMemQuota(changefeedID model.ChangeFeedID, totalBytes uint64, component ...string) *memQuota {
	var comp string
	if len(component) > 0 {
		comp = component[0]
	}

	m := &memQuota{
		changefeedID: changefeedID,
		totalBytes:   totalBytes,
		usedBytes:    0,
<<<<<<< HEAD
		tableMemory:  spanz.NewMap[[]*memConsumeRecord](),
		metricTotal:  MemoryQuota.WithLabelValues(changefeedID.Namespace, changefeedID.ID, "total", comp),
		metricUsed:   MemoryQuota.WithLabelValues(changefeedID.Namespace, changefeedID.ID, "used", comp),
=======
		tableMemory:  spanz.NewHashMap[[]*memConsumeRecord](),
		metricTotal:  MemoryQuota.WithLabelValues(changefeedID.Namespace, changefeedID.ID, "total"),
		metricUsed:   MemoryQuota.WithLabelValues(changefeedID.Namespace, changefeedID.ID, "used"),
>>>>>>> 2adff67c
	}
	m.blockAcquireCond = sync.NewCond(&m.mu)
	m.metricTotal.Set(float64(totalBytes))
	m.metricUsed.Set(float64(0))

	log.Info("New memory quota",
		zap.String("namespace", changefeedID.Namespace),
		zap.String("changefeed", changefeedID.ID),
		zap.Uint64("total", totalBytes))
	return m
}

// tryAcquire returns true if the memory quota is available, otherwise returns false.
func (m *memQuota) tryAcquire(nBytes uint64) bool {
	m.mu.Lock()
	defer m.mu.Unlock()
	if m.usedBytes+nBytes > m.totalBytes {
		return false
	}
	m.usedBytes += nBytes
	m.metricUsed.Set(float64(m.usedBytes))
	return true
}

// forceAcquire is used to force acquire the memory quota.
func (m *memQuota) forceAcquire(nBytes uint64) {
	m.mu.Lock()
	defer m.mu.Unlock()
	m.usedBytes += nBytes
	m.metricUsed.Set(float64(m.usedBytes))
}

// blockAcquire is used to block the request when the memory quota is not available.
func (m *memQuota) blockAcquire(nBytes uint64) error {
	m.mu.Lock()
	defer m.mu.Unlock()
	for {
		if m.isClosed.Load() {
			return cerrors.ErrFlowControllerAborted.GenWithStackByArgs()
		}

		if m.usedBytes+nBytes <= m.totalBytes {
			m.usedBytes += nBytes
			m.metricUsed.Set(float64(m.usedBytes))
			return nil
		}
		m.blockAcquireCond.Wait()
	}
}

// refund directly release the memory quota.
func (m *memQuota) refund(nBytes uint64) {
	if nBytes == 0 {
		return
	}
	m.mu.Lock()
	defer m.mu.Unlock()
	if m.usedBytes < nBytes {
		log.Panic("memQuota.refund fail",
			zap.Uint64("used", m.usedBytes), zap.Uint64("refund", nBytes))
	}
	m.usedBytes -= nBytes
	m.metricUsed.Set(float64(m.usedBytes))
	if m.usedBytes < m.totalBytes {
		m.blockAcquireCond.Broadcast()
	}
}

func (m *memQuota) addTable(span tablepb.Span) {
	m.mu.Lock()
	defer m.mu.Unlock()
	m.tableMemory.ReplaceOrInsert(span, make([]*memConsumeRecord, 0, 2))
}

// record records the memory usage of a table.
func (m *memQuota) record(span tablepb.Span, resolved model.ResolvedTs, nBytes uint64) {
	if nBytes == 0 {
		return
	}
	m.mu.Lock()
	defer m.mu.Unlock()
	if _, ok := m.tableMemory.Get(span); !ok {
		// Can't find the table record, the table must be removed.
		if m.usedBytes < nBytes {
			log.Panic("memQuota.refund fail",
				zap.Uint64("used", m.usedBytes), zap.Uint64("refund", nBytes))
		}
		m.usedBytes -= nBytes
		m.metricUsed.Set(float64(m.usedBytes))
		if m.usedBytes < m.totalBytes {
			m.blockAcquireCond.Broadcast()
		}
		return
	}
	m.tableMemory.ReplaceOrInsert(span, append(m.tableMemory.GetV(span), &memConsumeRecord{
		resolvedTs: resolved,
		size:       nBytes,
	}))
}

// release try to use resolvedTs to release the memory quota.
// Because we append records in order, we can use binary search to find the first record
// that is greater than resolvedTs, and release the memory quota of the records before it.
func (m *memQuota) release(span tablepb.Span, resolved model.ResolvedTs) {
	m.mu.Lock()
	defer m.mu.Unlock()
	if _, ok := m.tableMemory.Get(span); !ok {
		// This can happen when
		// 1. the table has no data and never been recorded.
		// 2. the table is in async removing.
		return
	}
	records := m.tableMemory.GetV(span)
	i := sort.Search(len(records), func(i int) bool {
		return records[i].resolvedTs.Greater(resolved)
	})
	var toRelease uint64 = 0
	for j := 0; j < i; j++ {
		toRelease += records[j].size
	}
	m.tableMemory.ReplaceOrInsert(span, records[i:])
	if toRelease == 0 {
		return
	}
	if m.usedBytes < toRelease {
		log.Panic("memQuota.release fail",
			zap.Uint64("used", m.usedBytes), zap.Uint64("release", toRelease))
	}
	m.usedBytes -= toRelease
	m.metricUsed.Set(float64(m.usedBytes))
	if m.usedBytes < m.totalBytes {
		m.blockAcquireCond.Broadcast()
	}
}

// clean all records of the table.
// Return the cleaned memory quota.
func (m *memQuota) clean(span tablepb.Span) uint64 {
	m.mu.Lock()
	defer m.mu.Unlock()

	if _, ok := m.tableMemory.Get(span); !ok {
		// This can happen when the table has no data and never been recorded.
		log.Warn("Table consumed memory records not found",
			zap.String("namespace", m.changefeedID.Namespace),
			zap.String("changefeed", m.changefeedID.ID),
			zap.Stringer("span", &span))
		return 0
	}
	cleaned := uint64(0)
	records := m.tableMemory.GetV(span)
	for _, record := range records {
		cleaned += record.size
	}
	m.usedBytes -= cleaned
	m.metricUsed.Set(float64(m.usedBytes))
	m.tableMemory.Delete(span)
	if m.usedBytes < m.totalBytes {
		m.blockAcquireCond.Broadcast()
	}
	return cleaned
}

// close the mem quota and notify the blocked acquire.
func (m *memQuota) close() {
	m.mu.Lock()
	defer m.mu.Unlock()
	// NOTE: m.usedBytes is not reset, because refund can still be called after closed.
	m.tableMemory = spanz.NewHashMap[[]*memConsumeRecord]()
	m.metricUsed.Set(float64(0))
	m.isClosed.Store(true)
	m.blockAcquireCond.Broadcast()
}

// getUsedBytes returns the used memory quota.
func (m *memQuota) getUsedBytes() uint64 {
	m.mu.Lock()
	defer m.mu.Unlock()
	return m.usedBytes
}

// hasAvailable returns true if the memory quota is available, otherwise returns false.
func (m *memQuota) hasAvailable(nBytes uint64) bool {
	m.mu.Lock()
	defer m.mu.Unlock()
	return m.usedBytes+nBytes <= m.totalBytes
}<|MERGE_RESOLUTION|>--- conflicted
+++ resolved
@@ -63,15 +63,9 @@
 		changefeedID: changefeedID,
 		totalBytes:   totalBytes,
 		usedBytes:    0,
-<<<<<<< HEAD
-		tableMemory:  spanz.NewMap[[]*memConsumeRecord](),
+		tableMemory:  spanz.NewHashMap[[]*memConsumeRecord](),
 		metricTotal:  MemoryQuota.WithLabelValues(changefeedID.Namespace, changefeedID.ID, "total", comp),
 		metricUsed:   MemoryQuota.WithLabelValues(changefeedID.Namespace, changefeedID.ID, "used", comp),
-=======
-		tableMemory:  spanz.NewHashMap[[]*memConsumeRecord](),
-		metricTotal:  MemoryQuota.WithLabelValues(changefeedID.Namespace, changefeedID.ID, "total"),
-		metricUsed:   MemoryQuota.WithLabelValues(changefeedID.Namespace, changefeedID.ID, "used"),
->>>>>>> 2adff67c
 	}
 	m.blockAcquireCond = sync.NewCond(&m.mu)
 	m.metricTotal.Set(float64(totalBytes))
