--- conflicted
+++ resolved
@@ -23,16 +23,11 @@
 // Used to record the progress of the table.
 type writeSuccessCallback func(lastWrittenPos sorter.Position)
 
-<<<<<<< HEAD
 // Used to get an upper bound.
 type upperBoundGetter func() sorter.Position
-=======
+
 // Used to abort the task processing of the table.
 type isCanceled func() bool
-
-// Used to get the upper bound of the table task.
-type tableTaskUpperBoundGetter func() sorter.Position
->>>>>>> bceb41ec
 
 // sinkTask is a task for a table sink.
 // It only considers how to control the table sink.
@@ -44,16 +39,10 @@
 	// getUpperBound is used to get the upper bound of the task.
 	// It is a closed interval.
 	// Use a method to get the latest value, because the upper bound may change(only can increase).
-<<<<<<< HEAD
 	getUpperBound upperBoundGetter
 	tableSink     *tableSinkWrapper
 	callback      writeSuccessCallback
-=======
-	upperBarrierTsGetter tableTaskUpperBoundGetter
-	tableSink            *tableSinkWrapper
-	callback             writeSuccessCallback
-	isCanceled           isCanceled
->>>>>>> bceb41ec
+	isCanceled    isCanceled
 }
 
 type sinkWorker interface {
