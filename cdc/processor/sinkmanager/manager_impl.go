// Copyright 2022 PingCAP, Inc.
//
// Licensed under the Apache License, Version 2.0 (the "License");
// you may not use this file except in compliance with the License.
// You may obtain a copy of the License at
//
//     http://www.apache.org/licenses/LICENSE-2.0
//
// Unless required by applicable law or agreed to in writing, software
// distributed under the License is distributed on an "AS IS" BASIS,
// See the License for the specific language governing permissions and
// limitations under the License.

package sinkmanager

import (
	"context"
	"sync"
	"sync/atomic"
	"time"

	"github.com/pingcap/errors"
	"github.com/pingcap/log"
	"github.com/pingcap/tiflow/cdc/model"
	"github.com/pingcap/tiflow/cdc/processor/pipeline"
	"github.com/pingcap/tiflow/cdc/processor/tablepb"
	"github.com/pingcap/tiflow/cdc/redo"
	"github.com/pingcap/tiflow/cdc/sinkv2/eventsink/factory"
	"github.com/pingcap/tiflow/pkg/sorter"
	"github.com/prometheus/client_golang/prometheus"
	"go.uber.org/zap"
)

const (
	sinkWorkerNum               = 8
	redoWorkerNum               = 4
	defaultGenerateTaskInterval = 100 * time.Millisecond
)

// Assert SinkManager implementation
var _ Manager = (*ManagerImpl)(nil)

// ManagerImpl is the implementation of Manager.
type ManagerImpl struct {
	changefeedID model.ChangeFeedID
	// ctx used to control the background goroutines.
	ctx context.Context
	// cancel is used to cancel the background goroutines.
	cancel context.CancelFunc

	// sinkProgressHeap is the heap of the table progress for sink.
	sinkProgressHeap *tableProgresses
	// redoProgressHeap is the heap of the table progress for redo.
	redoProgressHeap *tableProgresses

	// memQuota is used to control the total memory usage of the sink manager.
	memQuota *memQuota
	// eventCache caches events fetched from sort engine.
	eventCache *redoEventCache
	// redoManager was used to report the resolved ts of the table,
	// if redo log is enabled.
	redoManager redo.LogManager
	// sortEngine is used by the sink manager to fetch data.
	sortEngine sorter.EventSortEngine

	// sinkFactory used to create table sink.
	sinkFactory *factory.SinkFactory
	// tableSinks is a map from tableID to tableSink.
	tableSinks sync.Map

	// lastBarrierTs is the last barrier ts.
	lastBarrierTs atomic.Uint64

	// sinkWorkers used to pull data from source manager.
	sinkWorkers []sinkWorker
	// sinkTaskChan is used to send tasks to sinkWorkers.
	sinkTaskChan chan *sinkTask

	// redoWorkers used to pull data from source manager.
	redoWorkers []redoWorker
	// redoTaskChan is used to send tasks to redoWorkers.
	redoTaskChan chan *redoTask

	// wg is used to wait for all workers to exit.
	wg sync.WaitGroup

	errChan chan error
	// Metric for table sink.
	metricsTableSinkTotalRows prometheus.Counter
}

// New creates a new sink manager.
func New(
	ctx context.Context,
	changefeedID model.ChangeFeedID,
	changefeedInfo *model.ChangeFeedInfo,
	redoManager redo.LogManager,
	sortEngine sorter.EventSortEngine,
	errChan chan error,
	metricsTableSinkTotalRows prometheus.Counter,
) (Manager, error) {
	tableSinkFactory, err := factory.New(
		ctx,
		changefeedInfo.SinkURI,
		changefeedInfo.Config,
		errChan,
	)
	if err != nil {
		return nil, errors.Trace(err)
	}

	ctx, cancel := context.WithCancel(ctx)
	m := &ManagerImpl{
		changefeedID: changefeedID,
		ctx:          ctx,
		cancel:       cancel,
		memQuota:     newMemQuota(changefeedID, changefeedInfo.Config.MemoryQuota),
		sinkFactory:  tableSinkFactory,
		sortEngine:   sortEngine,

		sinkProgressHeap: newTableProgresses(),
		sinkWorkers:      make([]sinkWorker, 0, sinkWorkerNum),
		sinkTaskChan:     make(chan *sinkTask),

		metricsTableSinkTotalRows: metricsTableSinkTotalRows,
	}

	if redoManager != nil {
		m.redoManager = redoManager
		m.redoProgressHeap = newTableProgresses()
		m.redoWorkers = make([]redoWorker, 0, redoWorkerNum)
		m.redoTaskChan = make(chan *redoTask)
		// Use at most 1/3 memory quota for redo event cache.
		m.eventCache = newRedoEventCache(changefeedInfo.Config.MemoryQuota / 3)
	}

	m.startWorkers(changefeedInfo.Config.EnableOldValue, changefeedInfo.Config.EnableOldValue)
	m.startGenerateTasks()
	return m, nil
}

// start all workers and report the error to the error channel.
func (m *ManagerImpl) startWorkers(splitTxn bool, enableOldValue bool) {
	for i := 0; i < sinkWorkerNum; i++ {
		w := newSinkWorker(m.changefeedID, m.sortEngine, m.memQuota,
			m.eventCache, splitTxn, enableOldValue)
		m.sinkWorkers = append(m.sinkWorkers, w)
		m.wg.Add(1)
		go func() {
			defer m.wg.Done()
			err := w.handleTasks(m.ctx, m.sinkTaskChan)
			if err != nil {
				log.Error("Worker handles sink task failed",
					zap.String("namespace", m.changefeedID.Namespace),
					zap.String("changefeed", m.changefeedID.ID),
					zap.Error(err))
				select {
				case m.errChan <- err:
				default:
					log.Error("Failed to send error to error channel, error channel is full",
						zap.String("namespace", m.changefeedID.Namespace),
						zap.String("changefeed", m.changefeedID.ID),
						zap.Error(err))
				}
			}
		}()
	}

	if m.redoManager == nil {
		return
	}

	for i := 0; i < redoWorkerNum; i++ {
		w := newRedoWorker(m.changefeedID, m.sortEngine, m.memQuota,
			m.redoManager, m.eventCache, splitTxn, enableOldValue)
		m.redoWorkers = append(m.redoWorkers, w)
		m.wg.Add(1)
		go func() {
			defer m.wg.Done()
			err := w.handleTasks(m.ctx, m.redoTaskChan)
			if err != nil {
				log.Error("Worker handles redo task failed",
					zap.String("namespace", m.changefeedID.Namespace),
					zap.String("changefeed", m.changefeedID.ID),
					zap.Error(err))
				select {
				case m.errChan <- err:
				default:
					log.Error("Failed to send error to error channel, error channel is full",
						zap.String("namespace", m.changefeedID.Namespace),
						zap.String("changefeed", m.changefeedID.ID),
						zap.Error(err))
				}
			}
		}()
	}
}

// start generate table task and report error to the error channel.
func (m *ManagerImpl) startGenerateTasks() {
	m.wg.Add(1)
	go func() {
		defer m.wg.Done()
		err := m.generateSinkTasks()
		if err != nil {
			log.Error("Generate sink tasks failed",
				zap.String("namespace", m.changefeedID.Namespace),
				zap.String("changefeed", m.changefeedID.ID),
				zap.Error(err))
			select {
			case m.errChan <- err:
			default:
				log.Error("Failed to send error to error channel, error channel is full",
					zap.String("namespace", m.changefeedID.Namespace),
					zap.String("changefeed", m.changefeedID.ID),
					zap.Error(err))
			}
		}
	}()

	if m.redoManager == nil {
		return
	}

	m.wg.Add(1)
	go func() {
		defer m.wg.Done()
		err := m.generateRedoTasks()
		if err != nil {
			log.Error("Generate redo tasks failed",
				zap.String("namespace", m.changefeedID.Namespace),
				zap.String("changefeed", m.changefeedID.ID),
				zap.Error(err))
			select {
			case m.errChan <- err:
			default:
				log.Error("Failed to send error to error channel, error channel is full",
					zap.String("namespace", m.changefeedID.Namespace),
					zap.String("changefeed", m.changefeedID.ID),
					zap.Error(err))
			}
		}
	}()
}

// generateSinkTasks generates tasks to fetch data from the source manager.
func (m *ManagerImpl) generateSinkTasks() error {
	taskTicker := time.NewTicker(defaultGenerateTaskInterval)
	defer taskTicker.Stop()
	for {
		select {
		case <-m.ctx.Done():
			return m.ctx.Err()
<<<<<<< HEAD
		case <-taskTicker.C:
			slowestTableProgress := m.sinkProgressHeap.pop()
=======
		case <-m.taskTicker.C:
			// No more tables.
			if m.progressHeap.len() == 0 {
				continue
			}
			slowestTableProgress := m.progressHeap.pop()
>>>>>>> bceb41ec
			tableID := slowestTableProgress.tableID
			tableSink, ok := m.tableSinks.Load(tableID)
			if !ok {
				log.Info("Table sink not found, probably already removed",
					zap.String("namespace", m.changefeedID.Namespace),
					zap.String("changefeed", m.changefeedID.ID),
					zap.Int64("tableID", tableID))
				// Maybe the table sink is removed by the processor.(Scheduled the table to other nodes.)
				// So we do **not** need add it back to the heap.
				continue
			}
			tableState := tableSink.(*tableSinkWrapper).getState()
			if tableState < tablepb.TableStateReplicating {
				log.Panic("Tables that are not started should not appear in the progress heap",
					zap.String("namespace", m.changefeedID.Namespace),
					zap.String("changefeed", m.changefeedID.ID),
					zap.Int64("tableID", tableID))
			}
			// It means table sink is stopping or stopped.
			// We should skip it and do not push it back.
			// Because there is no case that stopping/stopped -> replicating.
			if tableState > tablepb.TableStateReplicating {
				continue
			}
			// We use the barrier ts as the upper bound of the fetch tableSinkTask.
			// Because it can not exceed the barrier ts.
			// We also need to consider the resolved ts from sorter,
			// Because if the redo log is enabled and the table just scheduled to this node,
			// the resolved ts from sorter may be smaller than the barrier ts.
			// So we use the min value of the barrier ts and the resolved ts from sorter.
			getUpperBound := func() sorter.Position {
				barrierTs := m.lastBarrierTs.Load()
				resolvedTs := tableSink.(*tableSinkWrapper).getReceivedSorterResolvedTs()
				var upperBoundTs model.Ts
				if resolvedTs > barrierTs {
					upperBoundTs = barrierTs
				} else {
					upperBoundTs = resolvedTs
				}

				return sorter.Position{
					StartTs:  upperBoundTs - 1,
					CommitTs: upperBoundTs,
				}
			}
			// Only generate the table sink task if lower bound less or equal the upper bound.
			checkAdvance := slowestTableProgress.nextLowerBoundPos.Compare(getUpperBound())
<<<<<<< HEAD
			if !(checkAdvance == -1 || checkAdvance == 0) || !m.memQuota.tryAcquire(defaultRequestMemSize) {
				m.sinkProgressHeap.push(slowestTableProgress)
=======
			if !(checkAdvance == -1 || checkAdvance == 0) || !m.memQuota.tryAcquire(requestMemSize) {
				m.progressHeap.push(slowestTableProgress)
>>>>>>> bceb41ec
				// Next time.
				continue
			}
			log.Debug("MemoryQuotaTracing: Acquire memory for table sink task",
				zap.String("namespace", m.changefeedID.Namespace),
				zap.String("changefeed", m.changefeedID.ID),
				zap.Int64("tableID", tableID),
				zap.Uint64("memory", requestMemSize),
			)
			callback := func(lastWrittenPos sorter.Position) {
				p := &progress{
					tableID:           tableID,
					nextLowerBoundPos: lastWrittenPos.Next(),
				}
				m.sinkProgressHeap.push(p)
			}

<<<<<<< HEAD
			t := &sinkTask{
				tableID:       tableID,
				lowerBound:    slowestTableProgress.nextLowerBoundPos,
				getUpperBound: getUpperBound,
				tableSink:     tableSink.(*tableSinkWrapper),
				callback:      callback,
=======
			t := &tableSinkTask{
				tableID:              tableID,
				lowerBound:           slowestTableProgress.nextLowerBoundPos,
				upperBarrierTsGetter: getUpperBound,
				tableSink:            tableSink.(*tableSinkWrapper),
				callback:             callback,
				isCanceled: func() bool {
					return tableSink.(*tableSinkWrapper).getState() != tablepb.TableStateReplicating
				},
>>>>>>> bceb41ec
			}
			select {
			case <-m.ctx.Done():
				return m.ctx.Err()
			case m.sinkTaskChan <- t:
			}
		}
	}
}

func (m *ManagerImpl) generateRedoTasks() error {
	taskTicker := time.NewTicker(defaultGenerateTaskInterval)
	defer taskTicker.Stop()
	for {
		select {
		case <-m.ctx.Done():
			return m.ctx.Err()
		case <-taskTicker.C:
			slowestTableProgress := m.redoProgressHeap.pop()
			tableID := slowestTableProgress.tableID
			tableSink, ok := m.tableSinks.Load(tableID)
			if !ok {
				log.Info("Table sink not found, probably already removed",
					zap.String("namespace", m.changefeedID.Namespace),
					zap.String("changefeed", m.changefeedID.ID),
					zap.Int64("tableID", tableID))
				// Maybe the table sink is removed by the processor.(Scheduled the table to other nodes.)
				// So we do **not** need add it back to the heap.
				continue
			}
			// We use the barrier ts as the upper bound of the fetch tableSinkTask.
			// Because it can not exceed the barrier ts.
			// We also need to consider the resolved ts from sorter,
			// Because if the redo log is enabled and the table just scheduled to this node,
			// the resolved ts from sorter may be smaller than the barrier ts.
			// So we use the min value of the barrier ts and the resolved ts from sorter.
			getUpperBound := func() sorter.Position {
				upperBoundTs := tableSink.(*tableSinkWrapper).getReceivedSorterResolvedTs()
				return sorter.Position{
					StartTs:  upperBoundTs - 1,
					CommitTs: upperBoundTs,
				}
			}
			checkAdvance := slowestTableProgress.nextLowerBoundPos.Compare(getUpperBound())
			if !(checkAdvance == -1 || checkAdvance == 0) || !m.memQuota.tryAcquire(defaultRequestMemSize) {
				m.redoProgressHeap.push(slowestTableProgress)
				// Next time.
				continue
			}
			callback := func(lastWrittenPos sorter.Position) {
				p := &progress{
					tableID:           tableID,
					nextLowerBoundPos: lastWrittenPos.Next(),
				}
				m.redoProgressHeap.push(p)
			}

			t := &redoTask{
				tableID:       tableID,
				lowerBound:    slowestTableProgress.nextLowerBoundPos,
				getUpperBound: getUpperBound,
				tableSink:     tableSink.(*tableSinkWrapper),
				callback:      callback,
			}
			select {
			case <-m.ctx.Done():
				return m.ctx.Err()
			case m.redoTaskChan <- t:
			}
		}
	}
}

// UpdateReceivedSorterResolvedTs updates the received sorter resolved ts for the table.
func (m *ManagerImpl) UpdateReceivedSorterResolvedTs(tableID model.TableID, ts model.Ts) {
	tableSink, ok := m.tableSinks.Load(tableID)
	if !ok {
		log.Panic("Table sink not found when updating resolved ts",
			zap.String("namespace", m.changefeedID.Namespace),
			zap.String("changefeed", m.changefeedID.ID),
			zap.Int64("tableID", tableID))
	}
	tableSink.(*tableSinkWrapper).updateReceivedSorterResolvedTs(ts)
}

// UpdateBarrierTs updates the barrier ts of all tables in the sink manager.
func (m *ManagerImpl) UpdateBarrierTs(ts model.Ts) {
	// It is safe to do not use compare and swap here.
	// Only the processor will update the barrier ts.
	// Other goroutines will only read the barrier ts.
	// So it is safe to do not use compare and swap here, just Load and Store.
	if ts <= m.lastBarrierTs.Load() {
		return
	}
	m.lastBarrierTs.Store(ts)
}

// AddTable adds a table(TableSink) to the sink manager.
func (m *ManagerImpl) AddTable(tableID model.TableID, startTs model.Ts, targetTs model.Ts) {
	sinkWrapper := newTableSinkWrapper(
		m.changefeedID,
		tableID,
		m.sinkFactory.CreateTableSink(m.changefeedID, tableID, m.metricsTableSinkTotalRows),
		tablepb.TableStatePreparing,
		startTs,
		targetTs,
	)
	m.tableSinks.Store(tableID, sinkWrapper)
<<<<<<< HEAD

	m.sinkProgressHeap.push(&progress{
=======
}

// StartTable sets the table(TableSink) state to replicating.
func (m *ManagerImpl) StartTable(tableID model.TableID) {
	tableSink, ok := m.tableSinks.Load(tableID)
	if !ok {
		log.Panic("Table sink not found when starting table stats",
			zap.String("namespace", m.changefeedID.Namespace),
			zap.String("changefeed", m.changefeedID.ID),
			zap.Int64("tableID", tableID))
	}
	tableSink.(*tableSinkWrapper).start()
	startTs := tableSink.(*tableSinkWrapper).startTs
	initProgress := &progress{
>>>>>>> bceb41ec
		tableID:           tableID,
		nextLowerBoundPos: sorter.Position{StartTs: startTs - 1, CommitTs: startTs},
	})
	if m.redoManager != nil {
		m.redoProgressHeap.push(&progress{
			tableID:           tableID,
			nextLowerBoundPos: sorter.Position{StartTs: startTs - 1, CommitTs: startTs},
		})
	}
}

// RemoveTable removes a table(TableSink) from the sink manager.
func (m *ManagerImpl) RemoveTable(tableID model.TableID) error {
	tableSink, ok := m.tableSinks.Load(tableID)
	if !ok {
		log.Panic("Table sink not found when removing table",
			zap.String("namespace", m.changefeedID.Namespace),
			zap.String("changefeed", m.changefeedID.ID),
			zap.Int64("tableID", tableID))
	}
	err := tableSink.(*tableSinkWrapper).close(m.ctx)
	if err != nil {
		return errors.Trace(err)
	}
<<<<<<< HEAD

=======
	cleanedBytes := m.memQuota.clean(tableID)
	log.Debug("MemoryQuotaTracing: Clean up memory quota for table sink task when removing table",
		zap.String("namespace", m.changefeedID.Namespace),
		zap.String("changefeed", m.changefeedID.ID),
		zap.Int64("tableID", tableID),
		zap.Uint64("memory", cleanedBytes),
	)
>>>>>>> bceb41ec
	// NOTICE: It is safe to only remove the table sink from the map.
	// Because if we found the table sink is closed, we will not add it back to the heap.
	// Also, no need to GC the SorterEngine. Because the SorterEngine also removes this table.
	m.tableSinks.Delete(tableID)

	if m.eventCache != nil {
		// TODO(qupeng): how to ensure the table isn't in processing by workers?
		m.eventCache.removeTable(tableID)
	}

	return nil
}

// GetTableStats returns the state of the table.
func (m *ManagerImpl) GetTableStats(tableID model.TableID) (pipeline.Stats, error) {
	tableSink, ok := m.tableSinks.Load(tableID)
	if !ok {
		log.Panic("Table sink not found when getting table stats",
			zap.String("namespace", m.changefeedID.Namespace),
			zap.String("changefeed", m.changefeedID.ID),
			zap.Int64("tableID", tableID))
	}
	checkpointTs := tableSink.(*tableSinkWrapper).getCheckpointTs()
	m.memQuota.release(tableID, checkpointTs)
	cleanPos := sorter.Position{
		StartTs:  checkpointTs.Ts - 1,
		CommitTs: checkpointTs.Ts,
	}
	err := m.sortEngine.CleanByTable(tableID, cleanPos)
	if err != nil {
		return pipeline.Stats{}, errors.Trace(err)
	}
	return pipeline.Stats{
		CheckpointTs: checkpointTs.Ts,
		ResolvedTs:   tableSink.(*tableSinkWrapper).getReceivedSorterResolvedTs(),
		BarrierTs:    m.lastBarrierTs.Load(),
	}, nil
}

// Close closes all workers.
func (m *ManagerImpl) Close() error {
	m.cancel()
	m.memQuota.close()
	err := m.sinkFactory.Close()
	if err != nil {
		return errors.Trace(err)
	}
	m.tableSinks.Range(func(key, value interface{}) bool {
		err := value.(*tableSinkWrapper).close(m.ctx)
		if err != nil {
			log.Error("Close table sink failed",
				zap.String("namespace", m.changefeedID.Namespace),
				zap.String("changefeed", m.changefeedID.ID),
				zap.Int64("tableID", key.(model.TableID)),
				zap.Error(err))
		}
		return true
	})
	m.wg.Wait()
	return nil
}<|MERGE_RESOLUTION|>--- conflicted
+++ resolved
@@ -251,17 +251,12 @@
 		select {
 		case <-m.ctx.Done():
 			return m.ctx.Err()
-<<<<<<< HEAD
 		case <-taskTicker.C:
+			// No more tables.
+			if m.sinkProgressHeap.len() == 0 {
+				continue
+			}
 			slowestTableProgress := m.sinkProgressHeap.pop()
-=======
-		case <-m.taskTicker.C:
-			// No more tables.
-			if m.progressHeap.len() == 0 {
-				continue
-			}
-			slowestTableProgress := m.progressHeap.pop()
->>>>>>> bceb41ec
 			tableID := slowestTableProgress.tableID
 			tableSink, ok := m.tableSinks.Load(tableID)
 			if !ok {
@@ -309,13 +304,8 @@
 			}
 			// Only generate the table sink task if lower bound less or equal the upper bound.
 			checkAdvance := slowestTableProgress.nextLowerBoundPos.Compare(getUpperBound())
-<<<<<<< HEAD
-			if !(checkAdvance == -1 || checkAdvance == 0) || !m.memQuota.tryAcquire(defaultRequestMemSize) {
+			if !(checkAdvance == -1 || checkAdvance == 0) || !m.memQuota.tryAcquire(requestMemSize) {
 				m.sinkProgressHeap.push(slowestTableProgress)
-=======
-			if !(checkAdvance == -1 || checkAdvance == 0) || !m.memQuota.tryAcquire(requestMemSize) {
-				m.progressHeap.push(slowestTableProgress)
->>>>>>> bceb41ec
 				// Next time.
 				continue
 			}
@@ -333,24 +323,15 @@
 				m.sinkProgressHeap.push(p)
 			}
 
-<<<<<<< HEAD
 			t := &sinkTask{
 				tableID:       tableID,
 				lowerBound:    slowestTableProgress.nextLowerBoundPos,
 				getUpperBound: getUpperBound,
 				tableSink:     tableSink.(*tableSinkWrapper),
 				callback:      callback,
-=======
-			t := &tableSinkTask{
-				tableID:              tableID,
-				lowerBound:           slowestTableProgress.nextLowerBoundPos,
-				upperBarrierTsGetter: getUpperBound,
-				tableSink:            tableSink.(*tableSinkWrapper),
-				callback:             callback,
 				isCanceled: func() bool {
 					return tableSink.(*tableSinkWrapper).getState() != tablepb.TableStateReplicating
 				},
->>>>>>> bceb41ec
 			}
 			select {
 			case <-m.ctx.Done():
@@ -459,10 +440,6 @@
 		targetTs,
 	)
 	m.tableSinks.Store(tableID, sinkWrapper)
-<<<<<<< HEAD
-
-	m.sinkProgressHeap.push(&progress{
-=======
 }
 
 // StartTable sets the table(TableSink) state to replicating.
@@ -475,9 +452,9 @@
 			zap.Int64("tableID", tableID))
 	}
 	tableSink.(*tableSinkWrapper).start()
+
 	startTs := tableSink.(*tableSinkWrapper).startTs
-	initProgress := &progress{
->>>>>>> bceb41ec
+	m.sinkProgressHeap.push(&progress{
 		tableID:           tableID,
 		nextLowerBoundPos: sorter.Position{StartTs: startTs - 1, CommitTs: startTs},
 	})
@@ -502,9 +479,7 @@
 	if err != nil {
 		return errors.Trace(err)
 	}
-<<<<<<< HEAD
-
-=======
+
 	cleanedBytes := m.memQuota.clean(tableID)
 	log.Debug("MemoryQuotaTracing: Clean up memory quota for table sink task when removing table",
 		zap.String("namespace", m.changefeedID.Namespace),
@@ -512,7 +487,6 @@
 		zap.Int64("tableID", tableID),
 		zap.Uint64("memory", cleanedBytes),
 	)
->>>>>>> bceb41ec
 	// NOTICE: It is safe to only remove the table sink from the map.
 	// Because if we found the table sink is closed, we will not add it back to the heap.
 	// Also, no need to GC the SorterEngine. Because the SorterEngine also removes this table.
