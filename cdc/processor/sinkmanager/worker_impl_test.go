// Copyright 2022 PingCAP, Inc.
//
// Licensed under the Apache License, Version 2.0 (the "License");
// you may not use this file except in compliance with the License.
// You may obtain a copy of the License at
//
//     http://www.apache.org/licenses/LICENSE-2.0
//
// Unless required by applicable law or agreed to in writing, software
// distributed under the License is distributed on an "AS IS" BASIS,
// See the License for the specific language governing permissions and
// limitations under the License.

package sinkmanager

import (
	"context"
	"sync"
	"testing"

	"github.com/pingcap/tiflow/cdc/model"
	cerrors "github.com/pingcap/tiflow/pkg/errors"
	"github.com/pingcap/tiflow/pkg/sorter"
	"github.com/pingcap/tiflow/pkg/sorter/memory"
	"github.com/stretchr/testify/require"
	"github.com/stretchr/testify/suite"
)

func createWorker(changefeedID model.ChangeFeedID, memQuota uint64, splitTxn bool) sinkWorker {
	sorterEngine := memory.New(context.Background())
	quota := newMemQuota(changefeedID, memQuota)
	return newSinkWorker(changefeedID, sorterEngine, quota, nil, splitTxn, false)
}

// nolint:unparam
// It is ok to use the same tableID in test.
func addEventsToSorterEngine(t *testing.T, events []*model.PolymorphicEvent, sorterEngine sorter.EventSortEngine, tableID model.TableID) {
	sorterEngine.AddTable(tableID)
	for _, event := range events {
		err := sorterEngine.Add(tableID, event)
		require.NoError(t, err)
	}
}

// It is ok to use the same tableID in test.
//
//nolint:unparam
func genRowChangedEvent(startTs, commitTs uint64, tableID model.TableID) *model.RowChangedEvent {
	return &model.RowChangedEvent{
		StartTs:  startTs,
		CommitTs: commitTs,
		Table: &model.TableName{
			Schema:      "table",
			Table:       "table",
			TableID:     tableID,
			IsPartition: false,
		},
		Columns: []*model.Column{
			{Name: "a", Value: 2},
		},
		PreColumns: []*model.Column{
			{Name: "a", Value: 1},
		},
	}
}

type workerSuite struct {
	suite.Suite
}

func (suite *workerSuite) SetupSuite() {
	requestMemSize = 218
	// For one batch size.
	maxBigTxnBatchSize = 218 * 2
	// Advance table sink per 2 events.
	maxUpdateIntervalSize = 218 * 2
}

func (suite *workerSuite) TearDownSuite() {
	requestMemSize = defaultRequestMemSize
	maxUpdateIntervalSize = defaultMaxUpdateIntervalSize
	maxBigTxnBatchSize = defaultMaxBigTxnBatchSize
}

// Test the case that the worker will stop when no memory quota and meet the txn boundary.
func (suite *workerSuite) TestReceiveTableSinkTaskWithSplitTxnAndAbortWhenNoMemAndOneTxnFinished() {
	changefeedID := model.DefaultChangeFeedID("1")
	tableID := model.TableID(1)
	ctx, cancel := context.WithCancel(context.Background())

	// Only for three events.
	// NOTICE: Do not forget the initial memory quota in the worker first time running.
	eventSize := uint64(218 * 2)

	events := []*model.PolymorphicEvent{
		{
			StartTs: 1,
			CRTs:    1,
			RawKV: &model.RawKVEntry{
				OpType:  model.OpTypePut,
				StartTs: 1,
				CRTs:    1,
			},
			Row: genRowChangedEvent(1, 1, tableID),
		},
		{
			StartTs: 1,
			CRTs:    2,
			RawKV: &model.RawKVEntry{
				OpType:  model.OpTypePut,
				StartTs: 1,
				CRTs:    2,
			},
			Row: genRowChangedEvent(1, 2, tableID),
		},
		{
			StartTs: 1,
			CRTs:    3,
			RawKV: &model.RawKVEntry{
				OpType:  model.OpTypePut,
				StartTs: 1,
				CRTs:    3,
			},
			Row: genRowChangedEvent(1, 3, tableID),
		},
		{
			StartTs: 2,
			CRTs:    4,
			RawKV: &model.RawKVEntry{
				OpType:  model.OpTypePut,
				StartTs: 2,
				CRTs:    4,
			},
			Row: genRowChangedEvent(2, 4, tableID),
		},
		{
			CRTs: 4,
			RawKV: &model.RawKVEntry{
				OpType: model.OpTypeResolved,
				CRTs:   4,
			},
		},
	}

	w := createWorker(changefeedID, eventSize, true)
	addEventsToSorterEngine(suite.T(), events, w.(*sinkWorkerImpl).sortEngine, tableID)

	taskChan := make(chan *sinkTask)
	var wg sync.WaitGroup
	wg.Add(1)
	go func() {
		defer wg.Done()
		err := w.handleTasks(ctx, taskChan)
		require.Equal(suite.T(), context.Canceled, err)
	}()

	wrapper, sink := createTableSinkWrapper(changefeedID, tableID)
	lowerBoundPos := sorter.Position{
		StartTs:  0,
		CommitTs: 1,
	}
	upperBoundGetter := func() sorter.Position {
		return sorter.Position{
			StartTs:  3,
			CommitTs: 4,
		}
	}
	callback := func(lastWritePos sorter.Position) {
		require.Equal(suite.T(), sorter.Position{
			StartTs:  1,
			CommitTs: 3,
		}, lastWritePos)
		require.Equal(suite.T(), sorter.Position{
			StartTs:  2,
			CommitTs: 3,
		}, lastWritePos.Next())
		cancel()
	}
<<<<<<< HEAD
	taskChan <- &sinkTask{
		tableID:       tableID,
		lowerBound:    lowerBoundPos,
		getUpperBound: upperBoundGetter,
		tableSink:     wrapper,
		callback:      callback,
=======
	taskChan <- &tableSinkTask{
		tableID:              tableID,
		lowerBound:           lowerBoundPos,
		upperBarrierTsGetter: upperBoundGetter,
		tableSink:            wrapper,
		callback:             callback,
		isCanceled: func() bool {
			return false
		},
>>>>>>> bceb41ec
	}
	wg.Wait()
	require.Len(suite.T(), sink.events, 3)
}

// Test the case that worker will block when no memory quota until the mem quota is aborted.
func (suite *workerSuite) TestReceiveTableSinkTaskWithSplitTxnAndAbortWhenNoMemAndBlocked() {
	changefeedID := model.DefaultChangeFeedID("1")
	tableID := model.TableID(1)
	ctx, cancel := context.WithCancel(context.Background())

	// Only for three events.
	// NOTICE: Do not forget the initial memory quota in the worker first time running.
	eventSize := uint64(218 * 2)

	events := []*model.PolymorphicEvent{
		{
			StartTs: 1,
			CRTs:    1,
			RawKV: &model.RawKVEntry{
				OpType:  model.OpTypePut,
				StartTs: 1,
				CRTs:    1,
			},
			Row: genRowChangedEvent(1, 1, tableID),
		},
		{
			StartTs: 1,
			CRTs:    2,
			RawKV: &model.RawKVEntry{
				OpType:  model.OpTypePut,
				StartTs: 1,
				CRTs:    2,
			},
			Row: genRowChangedEvent(1, 2, tableID),
		},
		{
			StartTs: 1,
			CRTs:    2,
			RawKV: &model.RawKVEntry{
				OpType:  model.OpTypePut,
				StartTs: 1,
				CRTs:    2,
			},
			Row: genRowChangedEvent(1, 2, tableID),
		},
		{
			StartTs: 1,
			CRTs:    2,
			RawKV: &model.RawKVEntry{
				OpType:  model.OpTypePut,
				StartTs: 1,
				CRTs:    2,
			},
			Row: genRowChangedEvent(1, 2, tableID),
		},
		{
			StartTs: 1,
			CRTs:    3,
			RawKV: &model.RawKVEntry{
				OpType:  model.OpTypePut,
				StartTs: 1,
				CRTs:    3,
			},
			Row: genRowChangedEvent(1, 3, tableID),
		},
		{
			CRTs: 4,
			RawKV: &model.RawKVEntry{
				OpType: model.OpTypeResolved,
				CRTs:   4,
			},
		},
	}
	w := createWorker(changefeedID, eventSize, true)
	addEventsToSorterEngine(suite.T(), events, w.(*sinkWorkerImpl).sortEngine, tableID)

	taskChan := make(chan *sinkTask)
	var wg sync.WaitGroup
	wg.Add(1)
	go func() {
		defer wg.Done()
		err := w.handleTasks(ctx, taskChan)
		require.ErrorIs(suite.T(), err, cerrors.ErrFlowControllerAborted)
	}()

	wrapper, sink := createTableSinkWrapper(changefeedID, tableID)
	lowerBoundPos := sorter.Position{
		StartTs:  0,
		CommitTs: 1,
	}
	upperBoundGetter := func() sorter.Position {
		return sorter.Position{
			StartTs:  3,
			CommitTs: 4,
		}
	}
	callback := func(lastWritePos sorter.Position) {
		require.Equal(suite.T(), sorter.Position{
			StartTs:  1,
			CommitTs: 2,
		}, lastWritePos)
		require.Equal(suite.T(), sorter.Position{
			StartTs:  2,
			CommitTs: 2,
		}, lastWritePos.Next())
		cancel()
	}
<<<<<<< HEAD
	taskChan <- &sinkTask{
		tableID:       tableID,
		lowerBound:    lowerBoundPos,
		getUpperBound: upperBoundGetter,
		tableSink:     wrapper,
		callback:      callback,
=======
	taskChan <- &tableSinkTask{
		tableID:              tableID,
		lowerBound:           lowerBoundPos,
		upperBarrierTsGetter: upperBoundGetter,
		tableSink:            wrapper,
		callback:             callback,
		isCanceled: func() bool {
			return false
		},
>>>>>>> bceb41ec
	}
	// Abort the task when no memory quota and blocked.
	w.(*sinkWorkerImpl).memQuota.close()
	wg.Wait()
	require.Len(suite.T(), sink.events, 1, "Only one txn should be sent to sink before abort")
}

// Test the case that worker will advance the table sink only when it reaches the batch size.
func (suite *workerSuite) TestReceiveTableSinkTaskWithSplitTxnAndOnlyAdvanceTableSinkWhenReachOneBatchSize() {
	changefeedID := model.DefaultChangeFeedID("1")
	tableID := model.TableID(1)
	ctx, cancel := context.WithCancel(context.Background())

	// For five events.
	// NOTICE: Do not forget the initial memory quota in the worker first time running.
	eventSize := uint64(218 * 4)

	events := []*model.PolymorphicEvent{
		{
			StartTs: 1,
			CRTs:    2,
			RawKV: &model.RawKVEntry{
				OpType:  model.OpTypePut,
				StartTs: 1,
				CRTs:    2,
			},
			Row: genRowChangedEvent(1, 2, tableID),
		},
		{
			StartTs: 1,
			CRTs:    2,
			RawKV: &model.RawKVEntry{
				OpType:  model.OpTypePut,
				StartTs: 1,
				CRTs:    2,
			},
			Row: genRowChangedEvent(1, 2, tableID),
		},
		{
			StartTs: 1,
			CRTs:    2,
			RawKV: &model.RawKVEntry{
				OpType:  model.OpTypePut,
				StartTs: 1,
				CRTs:    2,
			},
			Row: genRowChangedEvent(1, 2, tableID),
		},
		{
			StartTs: 1,
			CRTs:    2,
			RawKV: &model.RawKVEntry{
				OpType:  model.OpTypePut,
				StartTs: 1,
				CRTs:    2,
			},
			Row: genRowChangedEvent(1, 2, tableID),
		},
		{
			StartTs: 1,
			CRTs:    2,
			RawKV: &model.RawKVEntry{
				OpType:  model.OpTypePut,
				StartTs: 1,
				CRTs:    2,
			},
			Row: genRowChangedEvent(1, 2, tableID),
		},
		{
			StartTs: 1,
			CRTs:    3,
			RawKV: &model.RawKVEntry{
				OpType:  model.OpTypePut,
				StartTs: 1,
				CRTs:    3,
			},
			Row: genRowChangedEvent(1, 3, tableID),
		},
		{
			CRTs: 4,
			RawKV: &model.RawKVEntry{
				OpType: model.OpTypeResolved,
				CRTs:   4,
			},
		},
	}
	w := createWorker(changefeedID, eventSize, true)
	addEventsToSorterEngine(suite.T(), events, w.(*sinkWorkerImpl).sortEngine, tableID)

	taskChan := make(chan *sinkTask)
	var wg sync.WaitGroup
	wg.Add(1)
	go func() {
		defer wg.Done()
		err := w.handleTasks(ctx, taskChan)
		require.ErrorIs(suite.T(), err, context.Canceled)
	}()

	wrapper, sink := createTableSinkWrapper(changefeedID, tableID)
	lowerBoundPos := sorter.Position{
		StartTs:  0,
		CommitTs: 1,
	}
	upperBoundGetter := func() sorter.Position {
		return sorter.Position{
			StartTs:  1,
			CommitTs: 2,
		}
	}
	callback := func(lastWritePos sorter.Position) {
		require.Equal(suite.T(), sorter.Position{
			StartTs:  1,
			CommitTs: 2,
		}, lastWritePos)
		require.Equal(suite.T(), sorter.Position{
			StartTs:  2,
			CommitTs: 2,
		}, lastWritePos.Next())
		cancel()
	}
<<<<<<< HEAD
	taskChan <- &sinkTask{
		tableID:       tableID,
		lowerBound:    lowerBoundPos,
		getUpperBound: upperBoundGetter,
		tableSink:     wrapper,
		callback:      callback,
=======
	taskChan <- &tableSinkTask{
		tableID:              tableID,
		lowerBound:           lowerBoundPos,
		upperBarrierTsGetter: upperBoundGetter,
		tableSink:            wrapper,
		callback:             callback,
		isCanceled: func() bool {
			return false
		},
>>>>>>> bceb41ec
	}
	wg.Wait()
	require.Len(suite.T(), sink.events, 5, "All events should be sent to sink")
	require.Equal(suite.T(), 3, sink.writeTimes, "Three txn batch should be sent to sink")
}

// Test the case that the worker will force consume only one Txn when the memory quota is not enough.
func (suite *workerSuite) TestReceiveTableSinkTaskWithoutSplitTxnAndAbortWhenNoMemAndForceConsume() {
	changefeedID := model.DefaultChangeFeedID("1")
	tableID := model.TableID(1)
	ctx, cancel := context.WithCancel(context.Background())

	// Only for three events.
	// NOTICE: Do not forget the initial memory quota in the worker first time running.
	eventSize := uint64(218 * 2)

	events := []*model.PolymorphicEvent{
		{
			StartTs: 1,
			CRTs:    1,
			RawKV: &model.RawKVEntry{
				OpType:  model.OpTypePut,
				StartTs: 1,
				CRTs:    1,
			},
			Row: genRowChangedEvent(1, 1, tableID),
		},
		{
			StartTs: 1,
			CRTs:    2,
			RawKV: &model.RawKVEntry{
				OpType:  model.OpTypePut,
				StartTs: 1,
				CRTs:    2,
			},
			Row: genRowChangedEvent(1, 2, tableID),
		},
		{
			StartTs: 1,
			CRTs:    3,
			RawKV: &model.RawKVEntry{
				OpType:  model.OpTypePut,
				StartTs: 1,
				CRTs:    3,
			},
			Row: genRowChangedEvent(1, 3, tableID),
		},
		{
			StartTs: 1,
			CRTs:    3,
			RawKV: &model.RawKVEntry{
				OpType:  model.OpTypePut,
				StartTs: 1,
				CRTs:    3,
			},
			Row: genRowChangedEvent(1, 3, tableID),
		},
		{
			StartTs: 1,
			CRTs:    3,
			RawKV: &model.RawKVEntry{
				OpType:  model.OpTypePut,
				StartTs: 1,
				CRTs:    3,
			},
			Row: genRowChangedEvent(1, 3, tableID),
		},
		{
			StartTs: 1,
			CRTs:    4,
			RawKV: &model.RawKVEntry{
				OpType:  model.OpTypePut,
				StartTs: 1,
				CRTs:    4,
			},
			Row: genRowChangedEvent(1, 4, tableID),
		},
		{
			CRTs: 5,
			RawKV: &model.RawKVEntry{
				OpType: model.OpTypeResolved,
				CRTs:   5,
			},
		},
	}
	w := createWorker(changefeedID, eventSize, false)
	addEventsToSorterEngine(suite.T(), events, w.(*sinkWorkerImpl).sortEngine, tableID)

	taskChan := make(chan *sinkTask)
	var wg sync.WaitGroup
	wg.Add(1)
	go func() {
		defer wg.Done()
		err := w.handleTasks(ctx, taskChan)
		require.Equal(suite.T(), context.Canceled, err)
	}()

	wrapper, sink := createTableSinkWrapper(changefeedID, tableID)
	lowerBoundPos := sorter.Position{
		StartTs:  0,
		CommitTs: 1,
	}
	upperBoundGetter := func() sorter.Position {
		return sorter.Position{
			StartTs:  3,
			CommitTs: 4,
		}
	}
	callback := func(lastWritePos sorter.Position) {
		require.Equal(suite.T(), sorter.Position{
			StartTs:  1,
			CommitTs: 3,
		}, lastWritePos)
		require.Equal(suite.T(), sorter.Position{
			StartTs:  2,
			CommitTs: 3,
		}, lastWritePos.Next())
		cancel()
	}
<<<<<<< HEAD
	taskChan <- &sinkTask{
		tableID:       tableID,
		lowerBound:    lowerBoundPos,
		getUpperBound: upperBoundGetter,
		tableSink:     wrapper,
		callback:      callback,
=======
	taskChan <- &tableSinkTask{
		tableID:              tableID,
		lowerBound:           lowerBoundPos,
		upperBarrierTsGetter: upperBoundGetter,
		tableSink:            wrapper,
		callback:             callback,
		isCanceled: func() bool {
			return false
		},
>>>>>>> bceb41ec
	}
	wg.Wait()
	require.Len(suite.T(), sink.events, 5, "All events should be sent to sink")
}

// Test the case that the worker will advance the table sink only when it reaches the max update interval size.
func (suite *workerSuite) TestReceiveTableSinkTaskWithoutSplitTxnOnlyAdvanceTableSinkWhenReachMaxUpdateIntervalSize() {
	changefeedID := model.DefaultChangeFeedID("1")
	tableID := model.TableID(1)
	ctx, cancel := context.WithCancel(context.Background())

	// Only for three events.
	// NOTICE: Do not forget the initial memory quota in the worker first time running.
	eventSize := uint64(218 * 2)

	events := []*model.PolymorphicEvent{
		{
			StartTs: 1,
			CRTs:    1,
			RawKV: &model.RawKVEntry{
				OpType:  model.OpTypePut,
				StartTs: 1,
				CRTs:    1,
			},
			Row: genRowChangedEvent(1, 1, tableID),
		},
		{
			StartTs: 1,
			CRTs:    2,
			RawKV: &model.RawKVEntry{
				OpType:  model.OpTypePut,
				StartTs: 1,
				CRTs:    2,
			},
			Row: genRowChangedEvent(1, 2, tableID),
		},
		{
			StartTs: 1,
			CRTs:    3,
			RawKV: &model.RawKVEntry{
				OpType:  model.OpTypePut,
				StartTs: 1,
				CRTs:    3,
			},
			Row: genRowChangedEvent(1, 3, tableID),
		},
		{
			StartTs: 1,
			CRTs:    3,
			RawKV: &model.RawKVEntry{
				OpType:  model.OpTypePut,
				StartTs: 1,
				CRTs:    3,
			},
			Row: genRowChangedEvent(1, 3, tableID),
		},
		{
			StartTs: 1,
			CRTs:    3,
			RawKV: &model.RawKVEntry{
				OpType:  model.OpTypePut,
				StartTs: 1,
				CRTs:    3,
			},
			Row: genRowChangedEvent(1, 3, tableID),
		},
		{
			StartTs: 1,
			CRTs:    4,
			RawKV: &model.RawKVEntry{
				OpType:  model.OpTypePut,
				StartTs: 1,
				CRTs:    4,
			},
			Row: genRowChangedEvent(1, 4, tableID),
		},
		{
			CRTs: 5,
			RawKV: &model.RawKVEntry{
				OpType: model.OpTypeResolved,
				CRTs:   5,
			},
		},
	}
	w := createWorker(changefeedID, eventSize, false)
	addEventsToSorterEngine(suite.T(), events, w.(*sinkWorkerImpl).sortEngine, tableID)

	taskChan := make(chan *sinkTask)
	var wg sync.WaitGroup
	wg.Add(1)
	go func() {
		defer wg.Done()
		err := w.handleTasks(ctx, taskChan)
		require.Equal(suite.T(), context.Canceled, err)
	}()

	wrapper, sink := createTableSinkWrapper(changefeedID, tableID)
	lowerBoundPos := sorter.Position{
		StartTs:  0,
		CommitTs: 1,
	}
	upperBoundGetter := func() sorter.Position {
		return sorter.Position{
			StartTs:  3,
			CommitTs: 4,
		}
	}
	callback := func(lastWritePos sorter.Position) {
		require.Equal(suite.T(), sorter.Position{
			StartTs:  1,
			CommitTs: 3,
		}, lastWritePos)
		require.Equal(suite.T(), sorter.Position{
			StartTs:  2,
			CommitTs: 3,
		}, lastWritePos.Next())
		cancel()
	}
<<<<<<< HEAD
	taskChan <- &sinkTask{
		tableID:       tableID,
		lowerBound:    lowerBoundPos,
		getUpperBound: upperBoundGetter,
		tableSink:     wrapper,
		callback:      callback,
=======
	taskChan <- &tableSinkTask{
		tableID:              tableID,
		lowerBound:           lowerBoundPos,
		upperBarrierTsGetter: upperBoundGetter,
		tableSink:            wrapper,
		callback:             callback,
		isCanceled: func() bool {
			return false
		},
>>>>>>> bceb41ec
	}
	wg.Wait()
	require.Len(suite.T(), sink.events, 5, "All events should be sent to sink")
	require.Equal(suite.T(), 2, sink.writeTimes, "Only two times write to sink")
}

func TestWorkerSuite(t *testing.T) {
	suite.Run(t, new(workerSuite))
}<|MERGE_RESOLUTION|>--- conflicted
+++ resolved
@@ -176,24 +176,13 @@
 		}, lastWritePos.Next())
 		cancel()
 	}
-<<<<<<< HEAD
 	taskChan <- &sinkTask{
 		tableID:       tableID,
 		lowerBound:    lowerBoundPos,
 		getUpperBound: upperBoundGetter,
 		tableSink:     wrapper,
 		callback:      callback,
-=======
-	taskChan <- &tableSinkTask{
-		tableID:              tableID,
-		lowerBound:           lowerBoundPos,
-		upperBarrierTsGetter: upperBoundGetter,
-		tableSink:            wrapper,
-		callback:             callback,
-		isCanceled: func() bool {
-			return false
-		},
->>>>>>> bceb41ec
+		isCanceled:    func() bool { return false },
 	}
 	wg.Wait()
 	require.Len(suite.T(), sink.events, 3)
@@ -302,24 +291,13 @@
 		}, lastWritePos.Next())
 		cancel()
 	}
-<<<<<<< HEAD
 	taskChan <- &sinkTask{
 		tableID:       tableID,
 		lowerBound:    lowerBoundPos,
 		getUpperBound: upperBoundGetter,
 		tableSink:     wrapper,
 		callback:      callback,
-=======
-	taskChan <- &tableSinkTask{
-		tableID:              tableID,
-		lowerBound:           lowerBoundPos,
-		upperBarrierTsGetter: upperBoundGetter,
-		tableSink:            wrapper,
-		callback:             callback,
-		isCanceled: func() bool {
-			return false
-		},
->>>>>>> bceb41ec
+		isCanceled:    func() bool { return false },
 	}
 	// Abort the task when no memory quota and blocked.
 	w.(*sinkWorkerImpl).memQuota.close()
@@ -440,24 +418,13 @@
 		}, lastWritePos.Next())
 		cancel()
 	}
-<<<<<<< HEAD
 	taskChan <- &sinkTask{
 		tableID:       tableID,
 		lowerBound:    lowerBoundPos,
 		getUpperBound: upperBoundGetter,
 		tableSink:     wrapper,
 		callback:      callback,
-=======
-	taskChan <- &tableSinkTask{
-		tableID:              tableID,
-		lowerBound:           lowerBoundPos,
-		upperBarrierTsGetter: upperBoundGetter,
-		tableSink:            wrapper,
-		callback:             callback,
-		isCanceled: func() bool {
-			return false
-		},
->>>>>>> bceb41ec
+		isCanceled:    func() bool { return false },
 	}
 	wg.Wait()
 	require.Len(suite.T(), sink.events, 5, "All events should be sent to sink")
@@ -577,24 +544,13 @@
 		}, lastWritePos.Next())
 		cancel()
 	}
-<<<<<<< HEAD
 	taskChan <- &sinkTask{
 		tableID:       tableID,
 		lowerBound:    lowerBoundPos,
 		getUpperBound: upperBoundGetter,
 		tableSink:     wrapper,
 		callback:      callback,
-=======
-	taskChan <- &tableSinkTask{
-		tableID:              tableID,
-		lowerBound:           lowerBoundPos,
-		upperBarrierTsGetter: upperBoundGetter,
-		tableSink:            wrapper,
-		callback:             callback,
-		isCanceled: func() bool {
-			return false
-		},
->>>>>>> bceb41ec
+		isCanceled:    func() bool { return false },
 	}
 	wg.Wait()
 	require.Len(suite.T(), sink.events, 5, "All events should be sent to sink")
@@ -713,24 +669,13 @@
 		}, lastWritePos.Next())
 		cancel()
 	}
-<<<<<<< HEAD
 	taskChan <- &sinkTask{
 		tableID:       tableID,
 		lowerBound:    lowerBoundPos,
 		getUpperBound: upperBoundGetter,
 		tableSink:     wrapper,
 		callback:      callback,
-=======
-	taskChan <- &tableSinkTask{
-		tableID:              tableID,
-		lowerBound:           lowerBoundPos,
-		upperBarrierTsGetter: upperBoundGetter,
-		tableSink:            wrapper,
-		callback:             callback,
-		isCanceled: func() bool {
-			return false
-		},
->>>>>>> bceb41ec
+		isCanceled:    func() bool { return false },
 	}
 	wg.Wait()
 	require.Len(suite.T(), sink.events, 5, "All events should be sent to sink")
