// Copyright 2022 PingCAP, Inc.
//
// Licensed under the Apache License, Version 2.0 (the "License");
// you may not use this file except in compliance with the License.
// You may obtain a copy of the License at
//
//     http://www.apache.org/licenses/LICENSE-2.0
//
// Unless required by applicable law or agreed to in writing, software
// distributed under the License is distributed on an "AS IS" BASIS,
// See the License for the specific language governing permissions and
// limitations under the License.

package sinkmanager

import (
	"context"
	"sync"
	"sync/atomic"
	"time"

	"github.com/pingcap/errors"
	"github.com/pingcap/log"
	"github.com/pingcap/tiflow/cdc/model"
	"github.com/pingcap/tiflow/cdc/processor/sourcemanager"
	"github.com/pingcap/tiflow/cdc/processor/sourcemanager/engine"
	"github.com/pingcap/tiflow/cdc/processor/tablepb"
	"github.com/pingcap/tiflow/cdc/redo"
	"github.com/pingcap/tiflow/cdc/sinkv2/eventsink/factory"
	cerrors "github.com/pingcap/tiflow/pkg/errors"
	"github.com/pingcap/tiflow/pkg/retry"
	"github.com/pingcap/tiflow/pkg/upstream"
	"github.com/prometheus/client_golang/prometheus"
	"github.com/tikv/client-go/v2/oracle"
	"go.uber.org/zap"
)

const (
	sinkWorkerNum               = 8
	redoWorkerNum               = 4
	defaultGenerateTaskInterval = 100 * time.Millisecond
	// engine.CleanByTable can be expensive. So it's necessary to reduce useless calls.
	cleanTableInterval  = 5 * time.Second
	cleanTableMinEvents = 128
)

// TableStats of a table sink.
type TableStats struct {
	CheckpointTs model.Ts
	ResolvedTs   model.Ts
	BarrierTs    model.Ts
	// From sorter.
	ReceivedMaxCommitTs   model.Ts
	ReceivedMaxResolvedTs model.Ts
}

// SinkManager is the implementation of SinkManager.
type SinkManager struct {
	changefeedID model.ChangeFeedID
	// ctx used to control the background goroutines.
	ctx context.Context
	// cancel is used to cancel the background goroutines.
	cancel context.CancelFunc

	// up is the upstream and used to get the current pd time.
	up *upstream.Upstream

	// sinkProgressHeap is the heap of the table progress for sink.
	sinkProgressHeap *tableProgresses
	// redoProgressHeap is the heap of the table progress for redo.
	redoProgressHeap *tableProgresses

	// memQuota is used to control the total memory usage of the sink manager.
	memQuota *memQuota
	// eventCache caches events fetched from sort engine.
	eventCache *redoEventCache
	// redoManager is used to report the resolved ts of the table if redo log is enabled.
	redoManager redo.LogManager
	// sourceManager is used by the sink manager to fetch data.
	sourceManager *sourcemanager.SourceManager

	// sinkFactory used to create table sink.
	sinkFactory *factory.SinkFactory
	// tableSinks is a map from tableID to tableSink.
	tableSinks sync.Map
	// lastBarrierTs is the last barrier ts.
	lastBarrierTs atomic.Uint64

	// sinkWorkers used to pull data from source manager.
	sinkWorkers []*sinkWorker
	// sinkTaskChan is used to send tasks to sinkWorkers.
	sinkTaskChan        chan *sinkTask
	sinkWorkerAvailable chan struct{}

	// redoWorkers used to pull data from source manager.
	redoWorkers []*redoWorker
	// redoTaskChan is used to send tasks to redoWorkers.
	redoTaskChan        chan *redoTask
	redoWorkerAvailable chan struct{}

	// wg is used to wait for all workers to exit.
	wg sync.WaitGroup

	errChan chan error
	// Metric for table sink.
	metricsTableSinkTotalRows prometheus.Counter
}

// New creates a new sink manager.
func New(
	ctx context.Context,
	changefeedID model.ChangeFeedID,
	changefeedInfo *model.ChangeFeedInfo,
	up *upstream.Upstream,
	redoManager redo.LogManager,
	sourceManager *sourcemanager.SourceManager,
	errChan chan error,
	metricsTableSinkTotalRows prometheus.Counter,
) (*SinkManager, error) {
	tableSinkFactory, err := factory.New(
		ctx,
		changefeedInfo.SinkURI,
		changefeedInfo.Config,
		errChan,
	)
	if err != nil {
		return nil, errors.Trace(err)
	}

	ctx, cancel := context.WithCancel(ctx)
	m := &SinkManager{
		changefeedID:  changefeedID,
		ctx:           ctx,
		cancel:        cancel,
		up:            up,
		memQuota:      newMemQuota(changefeedID, changefeedInfo.Config.MemoryQuota),
		sinkFactory:   tableSinkFactory,
		sourceManager: sourceManager,

		sinkProgressHeap:    newTableProgresses(),
		sinkWorkers:         make([]*sinkWorker, 0, sinkWorkerNum),
		sinkTaskChan:        make(chan *sinkTask),
		sinkWorkerAvailable: make(chan struct{}, 1),

		metricsTableSinkTotalRows: metricsTableSinkTotalRows,
	}

	if redoManager != nil && redoManager.Enabled() {
		m.redoManager = redoManager
		m.redoProgressHeap = newTableProgresses()
		m.redoWorkers = make([]*redoWorker, 0, redoWorkerNum)
		m.redoTaskChan = make(chan *redoTask)
		m.redoWorkerAvailable = make(chan struct{}, 1)
		// Use at most 1/3 memory quota for redo event cache.
		// m.eventCache = newRedoEventCache(changefeedID, changefeedInfo.Config.MemoryQuota/3)
	}

	m.startWorkers(changefeedInfo.Config.Sink.TxnAtomicity.ShouldSplitTxn(), changefeedInfo.Config.EnableOldValue)
	m.startGenerateTasks()
	m.backgroundGC()

	log.Info("Sink manager is created",
		zap.String("namespace", changefeedID.Namespace),
		zap.String("changefeed", changefeedID.ID),
		zap.Bool("withRedoEnabled", m.redoManager != nil))

	return m, nil
}

// start all workers and report the error to the error channel.
func (m *SinkManager) startWorkers(splitTxn bool, enableOldValue bool) {
	redoEnabled := m.redoManager != nil && m.redoManager.Enabled()
	for i := 0; i < sinkWorkerNum; i++ {
		w := newSinkWorker(m.changefeedID, m.sourceManager, m.memQuota,
			m.eventCache, redoEnabled, splitTxn, enableOldValue)
		m.sinkWorkers = append(m.sinkWorkers, w)
		m.wg.Add(1)
		go func() {
			defer m.wg.Done()
			err := w.handleTasks(m.ctx, m.sinkTaskChan)
			if err != nil && !cerrors.Is(err, context.Canceled) {
				log.Error("Worker handles sink task failed",
					zap.String("namespace", m.changefeedID.Namespace),
					zap.String("changefeed", m.changefeedID.ID),
					zap.Error(err))
				select {
				case m.errChan <- err:
				case <-m.ctx.Done():
				}
			}
		}()
	}

	if m.redoManager == nil {
		return
	}

	for i := 0; i < redoWorkerNum; i++ {
		w := newRedoWorker(m.changefeedID, m.sourceManager, m.memQuota,
			m.redoManager, m.eventCache, splitTxn, enableOldValue)
		m.redoWorkers = append(m.redoWorkers, w)
		m.wg.Add(1)
		go func() {
			defer m.wg.Done()
			err := w.handleTasks(m.ctx, m.redoTaskChan)
			if err != nil && !cerrors.Is(err, context.Canceled) {
				log.Error("Worker handles redo task failed",
					zap.String("namespace", m.changefeedID.Namespace),
					zap.String("changefeed", m.changefeedID.ID),
					zap.Error(err))
				select {
				case m.errChan <- err:
				case <-m.ctx.Done():
				}
			}
		}()
	}
}

// start generate table task and report error to the error channel.
func (m *SinkManager) startGenerateTasks() {
	m.wg.Add(1)
	go func() {
		defer m.wg.Done()
		err := m.generateSinkTasks()
		if err != nil && !cerrors.Is(err, context.Canceled) {
			log.Error("Generate sink tasks failed",
				zap.String("namespace", m.changefeedID.Namespace),
				zap.String("changefeed", m.changefeedID.ID),
				zap.Error(err))
			select {
			case m.errChan <- err:
			case <-m.ctx.Done():
			}
		}
	}()

	if m.redoManager == nil {
		return
	}

	m.wg.Add(1)
	go func() {
		defer m.wg.Done()
		err := m.generateRedoTasks()
		if err != nil && !cerrors.Is(err, context.Canceled) {
			log.Error("Generate redo tasks failed",
				zap.String("namespace", m.changefeedID.Namespace),
				zap.String("changefeed", m.changefeedID.ID),
				zap.Error(err))
			select {
			case m.errChan <- err:
			case <-m.ctx.Done():
			}
		}
	}()
}

// backgroundGC is used to clean up the old data in the sorter.
func (m *SinkManager) backgroundGC() {
	ticker := time.NewTicker(time.Second)
	m.wg.Add(1)
	go func() {
		defer m.wg.Done()
		defer ticker.Stop()
		for {
			select {
			case <-m.ctx.Done():
				log.Info("Background GC is stooped because context is canceled",
					zap.String("namespace", m.changefeedID.Namespace),
					zap.String("changefeed", m.changefeedID.ID))
				return
			case <-ticker.C:
				tableSinks := make(map[model.TableID]*tableSinkWrapper)
				m.tableSinks.Range(func(key, value any) bool {
					tableID := key.(model.TableID)
					wrapper := value.(*tableSinkWrapper)
					tableSinks[tableID] = wrapper
					return true
				})

				for tableID, sink := range tableSinks {
					if time.Since(sink.lastCleanTime) < cleanTableInterval {
						continue
					}
					checkpointTs := sink.getCheckpointTs()
					resolvedMark := checkpointTs.ResolvedMark()
					if resolvedMark == 0 {
						continue
					}

					cleanPos := engine.Position{StartTs: resolvedMark - 1, CommitTs: resolvedMark}
					if !sink.cleanRangeEventCounts(cleanPos, cleanTableMinEvents) {
						continue
					}

					if err := m.sourceManager.CleanByTable(tableID, cleanPos); err != nil {
						log.Error("Failed to clean table in sort engine",
							zap.String("namespace", m.changefeedID.Namespace),
							zap.String("changefeed", m.changefeedID.ID),
							zap.Int64("tableID", tableID),
							zap.Error(err))
						select {
						case m.errChan <- err:
						case <-m.ctx.Done():
						}
					} else {
						log.Debug("table stale data has been cleaned",
							zap.String("namespace", m.changefeedID.Namespace),
							zap.String("changefeed", m.changefeedID.ID),
							zap.Int64("tableID", tableID),
							zap.Any("upperBound", cleanPos))
					}
					sink.lastCleanTime = time.Now()
				}
			}
		}
	}()
}

// generateSinkTasks generates tasks to fetch data from the source manager.
func (m *SinkManager) generateSinkTasks() error {
	// We use the barrier ts as the upper bound of the fetch tableSinkTask.
	// Because it can not exceed the barrier ts.
	// We also need to consider the resolved ts from sorter,
	// Because if the redo log is enabled and the table just scheduled to this node,
	// the resolved ts from sorter may be smaller than the barrier ts.
	// So we use the min value of the barrier ts and the resolved ts from sorter.
	getUpperBound := func(tableSink *tableSinkWrapper) engine.Position {
		barrierTs := m.lastBarrierTs.Load()
		resolvedTs := tableSink.getReceivedSorterResolvedTs()
		var upperBoundTs model.Ts
		if resolvedTs > barrierTs {
			upperBoundTs = barrierTs
		} else {
			upperBoundTs = resolvedTs
		}
		return engine.Position{StartTs: upperBoundTs - 1, CommitTs: upperBoundTs}
	}

	dispatchTasks := func() error {
		tables := make([]*tableSinkWrapper, 0, sinkWorkerNum)
		progs := make([]*progress, 0, sinkWorkerNum)

		// Collect some table progresses.
		for len(tables) < sinkWorkerNum && m.sinkProgressHeap.len() > 0 {
			slowestTableProgress := m.sinkProgressHeap.pop()
			tableID := slowestTableProgress.tableID

			value, ok := m.tableSinks.Load(tableID)
			if !ok {
				log.Info("Table sink not found, probably already removed",
					zap.String("namespace", m.changefeedID.Namespace),
					zap.String("changefeed", m.changefeedID.ID),
					zap.Int64("tableID", tableID))
				// Maybe the table sink is removed by the processor.(Scheduled the table to other nodes.)
				// So we do **not** need add it back to the heap.
				continue
			}
			tableSink := value.(*tableSinkWrapper)
			if tableSink.version != slowestTableProgress.version {
				// The progress maybe stale.
				continue
			}

			tableState := tableSink.getState()
			// It means table sink is stopping or stopped.
			// We should skip it and do not push it back.
			// Because there is no case that stopping/stopped -> replicating.
			if tableState != tablepb.TableStateReplicating {
				log.Info("Table sink is not replicating, skip it",
					zap.String("namespace", m.changefeedID.Namespace),
					zap.String("changefeed", m.changefeedID.ID),
					zap.Int64("tableID", tableID),
					zap.String("tableState", tableState.String()))
				continue
			}
			tables = append(tables, tableSink)
			progs = append(progs, slowestTableProgress)
		}

		i := 0
	LOOP:
		for ; i < len(tables); i++ {
			tableSink := tables[i]
			slowestTableProgress := progs[i]
			lowerBound := slowestTableProgress.nextLowerBoundPos
			upperBound := getUpperBound(tableSink)

			// The table has no available progress.
			if lowerBound.Compare(upperBound) >= 0 {
				m.sinkProgressHeap.push(slowestTableProgress)
				continue
			}

			// No available memory, skip this round directly.
			if !m.memQuota.tryAcquire(requestMemSize) {
				break LOOP
			}

			log.Debug("MemoryQuotaTracing: try acquire memory for table sink task",
				zap.String("namespace", m.changefeedID.Namespace),
				zap.String("changefeed", m.changefeedID.ID),
				zap.Int64("tableID", tableSink.tableID),
				zap.Uint64("memory", requestMemSize))

			t := &sinkTask{
				tableID:       tableSink.tableID,
				lowerBound:    lowerBound,
				getUpperBound: getUpperBound,
				tableSink:     tableSink,
				callback: func(lastWrittenPos engine.Position) {
					p := &progress{
						tableID:           tableSink.tableID,
						nextLowerBoundPos: lastWrittenPos.Next(),
						version:           slowestTableProgress.version,
					}
					m.sinkProgressHeap.push(p)
					select {
					case m.sinkWorkerAvailable <- struct{}{}:
					default:
					}
				},
				isCanceled: func() bool {
					return tableSink.getState() != tablepb.TableStateReplicating
				},
			}
			select {
			case <-m.ctx.Done():
				return m.ctx.Err()
			case m.sinkTaskChan <- t:
				log.Debug("Generate sink task",
					zap.String("namespace", m.changefeedID.Namespace),
					zap.String("changefeed", m.changefeedID.ID),
					zap.Int64("tableID", tableSink.tableID),
					zap.Any("lowerBound", lowerBound),
					zap.Any("currentUpperBound", upperBound))
			default:
				m.memQuota.refund(requestMemSize)
				log.Debug("MemoryQuotaTracing: refund memory for table sink task",
					zap.String("namespace", m.changefeedID.Namespace),
					zap.String("changefeed", m.changefeedID.ID),
					zap.Int64("tableID", tableSink.tableID),
					zap.Uint64("memory", requestMemSize))
				break LOOP
			}
		}
		// Some progresses are not handled, return them back.
		for ; i < len(progs); i++ {
			m.sinkProgressHeap.push(progs[i])
		}
		return nil
	}

	taskTicker := time.NewTicker(defaultGenerateTaskInterval)
	defer taskTicker.Stop()
	for {
		select {
		case <-m.ctx.Done():
			return m.ctx.Err()
		case <-taskTicker.C:
			if err := dispatchTasks(); err != nil {
				return errors.Trace(err)
			}
		case <-m.sinkWorkerAvailable:
			if err := dispatchTasks(); err != nil {
				return errors.Trace(err)
			}
		}
	}
}

func (m *SinkManager) generateRedoTasks() error {
	// We use the table's resolved ts as the upper bound to fetch events.
	getUpperBound := func(tableSink *tableSinkWrapper) engine.Position {
		upperBoundTs := tableSink.getReceivedSorterResolvedTs()
		return engine.Position{StartTs: upperBoundTs - 1, CommitTs: upperBoundTs}
	}

	dispatchTasks := func() error {
		tables := make([]*tableSinkWrapper, 0, redoWorkerNum)
		progs := make([]*progress, 0, redoWorkerNum)

		for len(tables) < redoWorkerNum && m.redoProgressHeap.len() > 0 {
			slowestTableProgress := m.redoProgressHeap.pop()
			tableID := slowestTableProgress.tableID

			value, ok := m.tableSinks.Load(tableID)
			if !ok {
				log.Info("Table sink not found, probably already removed",
					zap.String("namespace", m.changefeedID.Namespace),
					zap.String("changefeed", m.changefeedID.ID),
					zap.Int64("tableID", tableID))
				// Maybe the table sink is removed by the processor.(Scheduled the table to other nodes.)
				// So we do **not** need add it back to the heap.
				continue
			}
			tableSink := value.(*tableSinkWrapper)
			if tableSink.version != slowestTableProgress.version {
				// The progress maybe stale.
				continue
			}

			tableState := tableSink.getState()
			// It means table sink is stopping or stopped.
			// We should skip it and do not push it back.
			// Because there is no case that stopping/stopped -> replicating.
			if tableState != tablepb.TableStateReplicating {
				log.Info("Table sink is not replicating, skip it",
					zap.String("namespace", m.changefeedID.Namespace),
					zap.String("changefeed", m.changefeedID.ID),
					zap.Int64("tableID", tableID),
					zap.String("tableState", tableState.String()))
				continue
			}
			tables = append(tables, tableSink)
			progs = append(progs, slowestTableProgress)
		}

		i := 0
	LOOP:
		for ; i < len(tables); i++ {
			tableSink := tables[i]
			slowestTableProgress := progs[i]
			lowerBound := slowestTableProgress.nextLowerBoundPos
			upperBound := getUpperBound(tableSink)

			// The table has no available progress.
			if lowerBound.Compare(upperBound) >= 0 {
				m.redoProgressHeap.push(slowestTableProgress)
				continue
			}

			// No available memory, skip this round directly.
			if !m.memQuota.tryAcquire(requestMemSize) {
				break LOOP
			}

			log.Debug("MemoryQuotaTracing: try acquire memory for redo log task",
				zap.String("namespace", m.changefeedID.Namespace),
				zap.String("changefeed", m.changefeedID.ID),
				zap.Int64("tableID", tableSink.tableID),
				zap.Uint64("memory", requestMemSize))

			t := &redoTask{
				tableID:       tableSink.tableID,
				lowerBound:    lowerBound,
				getUpperBound: getUpperBound,
				tableSink:     tableSink,
				callback: func(lastWrittenPos engine.Position) {
					p := &progress{
						tableID:           tableSink.tableID,
						nextLowerBoundPos: lastWrittenPos.Next(),
						version:           slowestTableProgress.version,
					}
					m.redoProgressHeap.push(p)
					select {
					case m.redoWorkerAvailable <- struct{}{}:
					default:
					}
				},
				isCanceled: func() bool {
					return tableSink.getState() != tablepb.TableStateReplicating
				},
			}
			select {
			case <-m.ctx.Done():
				return m.ctx.Err()
			case m.redoTaskChan <- t:
				log.Debug("Generate redo task",
					zap.String("namespace", m.changefeedID.Namespace),
					zap.String("changefeed", m.changefeedID.ID),
					zap.Int64("tableID", tableSink.tableID),
					zap.Any("lowerBound", lowerBound),
					zap.Any("currentUpperBound", upperBound))
			default:
				m.memQuota.refund(requestMemSize)
				log.Debug("MemoryQuotaTracing: refund memory for redo log task",
					zap.String("namespace", m.changefeedID.Namespace),
					zap.String("changefeed", m.changefeedID.ID),
					zap.Int64("tableID", tableSink.tableID),
					zap.Uint64("memory", requestMemSize))
				break LOOP
			}
		}
		for ; i < len(progs); i++ {
			m.redoProgressHeap.push(progs[i])
		}
		return nil
	}

	taskTicker := time.NewTicker(defaultGenerateTaskInterval)
	defer taskTicker.Stop()
	for {
		select {
		case <-m.ctx.Done():
			return m.ctx.Err()
		case <-taskTicker.C:
			if err := dispatchTasks(); err != nil {
				return errors.Trace(err)
			}
		case <-m.redoWorkerAvailable:
			if err := dispatchTasks(); err != nil {
				return errors.Trace(err)
			}
		}
	}
}

// UpdateReceivedSorterResolvedTs updates the received sorter resolved ts for the table.
// NOTE: it's still possible to be called during m.Close is in calling, so Close should
// take care of this.
func (m *SinkManager) UpdateReceivedSorterResolvedTs(tableID model.TableID, ts model.Ts) {
	tableSink, ok := m.tableSinks.Load(tableID)
	if !ok {
		// It's possible that the table is in removing.
		log.Debug("Table sink not found when updating resolved ts",
			zap.String("namespace", m.changefeedID.Namespace),
			zap.String("changefeed", m.changefeedID.ID),
			zap.Int64("tableID", tableID))
		return
	}
	tableSink.(*tableSinkWrapper).updateReceivedSorterResolvedTs(ts)
}

// UpdateBarrierTs updates the barrier ts of all tables in the sink manager.
func (m *SinkManager) UpdateBarrierTs(ts model.Ts) {
	// It is safe to do not use compare and swap here.
	// Only the processor will update the barrier ts.
	// Other goroutines will only read the barrier ts.
	// So it is safe to do not use compare and swap here, just Load and Store.
	if ts <= m.lastBarrierTs.Load() {
		return
	}
	m.lastBarrierTs.Store(ts)
}

// AddTable adds a table(TableSink) to the sink manager.
func (m *SinkManager) AddTable(tableID model.TableID, startTs model.Ts, targetTs model.Ts) {
	sinkWrapper := newTableSinkWrapper(
		m.changefeedID,
		tableID,
		m.sinkFactory.CreateTableSink(m.changefeedID, tableID, m.metricsTableSinkTotalRows),
		tablepb.TableStatePreparing,
		startTs,
		targetTs,
	)
	_, loaded := m.tableSinks.LoadOrStore(tableID, sinkWrapper)
	if loaded {
		log.Panic("Add an exists table sink",
			zap.String("namespace", m.changefeedID.Namespace),
			zap.String("changefeed", m.changefeedID.ID),
			zap.Int64("tableID", tableID))
		return
	}
	m.memQuota.addTable(tableID)
	log.Info("Add table sink",
		zap.String("namespace", m.changefeedID.Namespace),
		zap.String("changefeed", m.changefeedID.ID),
		zap.Int64("tableID", tableID),
		zap.Uint64("startTs", startTs),
		zap.Uint64("version", sinkWrapper.version))
}

// StartTable sets the table(TableSink) state to replicating.
func (m *SinkManager) StartTable(tableID model.TableID, startTs model.Ts) error {
	log.Info("Start table sink",
		zap.String("namespace", m.changefeedID.Namespace),
		zap.String("changefeed", m.changefeedID.ID),
		zap.Int64("tableID", tableID),
		zap.Uint64("startTs", startTs),
	)
	tableSink, ok := m.tableSinks.Load(tableID)
	if !ok {
		log.Panic("Table sink not found when starting table stats",
			zap.String("namespace", m.changefeedID.Namespace),
			zap.String("changefeed", m.changefeedID.ID),
			zap.Int64("tableID", tableID))
	}
	backoffBaseDelayInMs := int64(100)
	totalRetryDuration := 10 * time.Second
	var replicateTs model.Ts
	err := retry.Do(m.ctx, func() error {
		phy, logic, err := m.up.PDClient.GetTS(m.ctx)
		if err != nil {
			return errors.Trace(err)
		}
		replicateTs = oracle.ComposeTS(phy, logic)
		log.Debug("Set replicate ts",
			zap.String("namespace", m.changefeedID.Namespace),
			zap.String("changefeed", m.changefeedID.ID),
			zap.Int64("tableID", tableID),
			zap.Uint64("replicateTs", replicateTs),
		)
		return nil
	}, retry.WithBackoffBaseDelay(backoffBaseDelayInMs),
		retry.WithTotalRetryDuratoin(totalRetryDuration),
		retry.WithIsRetryableErr(cerrors.IsRetryableError))
	if err != nil {
		return errors.Trace(err)
	}
	tableSink.(*tableSinkWrapper).start(startTs, replicateTs)
	m.sinkProgressHeap.push(&progress{
		tableID:           tableID,
<<<<<<< HEAD
		nextLowerBoundPos: engine.Position{StartTs: startTs - 1, CommitTs: startTs},
		version:           tableSink.(*tableSinkWrapper).version,
=======
		nextLowerBoundPos: engine.Position{StartTs: 0, CommitTs: startTs + 1},
>>>>>>> 7aef2a01
	})
	if m.redoManager != nil {
		m.redoProgressHeap.push(&progress{
			tableID:           tableID,
<<<<<<< HEAD
			nextLowerBoundPos: engine.Position{StartTs: startTs - 1, CommitTs: startTs},
			version:           tableSink.(*tableSinkWrapper).version,
=======
			nextLowerBoundPos: engine.Position{StartTs: 0, CommitTs: startTs + 1},
>>>>>>> 7aef2a01
		})
	}
	return nil
}

// AsyncStopTable sets the table(TableSink) state to stopped.
func (m *SinkManager) AsyncStopTable(tableID model.TableID) {
	m.wg.Add(1)
	go func() {
		defer m.wg.Done()
		log.Info("Async stop table sink",
			zap.String("namespace", m.changefeedID.Namespace),
			zap.String("changefeed", m.changefeedID.ID),
			zap.Int64("tableID", tableID),
		)
		tableSink, ok := m.tableSinks.Load(tableID)
		if !ok {
			log.Panic("Table sink not found when removing table",
				zap.String("namespace", m.changefeedID.Namespace),
				zap.String("changefeed", m.changefeedID.ID),
				zap.Int64("tableID", tableID))
		}
		tableSink.(*tableSinkWrapper).close(m.ctx)
		cleanedBytes := m.memQuota.clean(tableID)
		log.Debug("MemoryQuotaTracing: Clean up memory quota for table sink task when removing table",
			zap.String("namespace", m.changefeedID.Namespace),
			zap.String("changefeed", m.changefeedID.ID),
			zap.Int64("tableID", tableID),
			zap.Uint64("memory", cleanedBytes),
		)
		log.Info("Table sink closed asynchronously",
			zap.String("namespace", m.changefeedID.Namespace),
			zap.String("changefeed", m.changefeedID.ID),
			zap.Int64("tableID", tableID),
		)
	}()
}

// RemoveTable removes a table(TableSink) from the sink manager.
func (m *SinkManager) RemoveTable(tableID model.TableID) {
	// NOTICE: It is safe to only remove the table sink from the map.
	// Because if we found the table sink is closed, we will not add it back to the heap.
	// Also, no need to GC the SortEngine. Because the SortEngine also removes this table.
	value, exists := m.tableSinks.LoadAndDelete(tableID)
	if !exists {
		log.Panic("Remove an unexist table sink",
			zap.String("namespace", m.changefeedID.Namespace),
			zap.String("changefeed", m.changefeedID.ID),
			zap.Int64("tableID", tableID))
	}
	sink := value.(*tableSinkWrapper)
	log.Info("Remove table sink successfully",
		zap.String("namespace", m.changefeedID.Namespace),
		zap.String("changefeed", m.changefeedID.ID),
		zap.Int64("tableID", tableID),
		zap.Uint64("checkpointTs", sink.getCheckpointTs().Ts))
	if m.eventCache != nil {
		m.eventCache.removeTable(tableID)
	}
}

// GetAllCurrentTableIDs returns all the table IDs in the sink manager.
func (m *SinkManager) GetAllCurrentTableIDs() []model.TableID {
	var tableIDs []model.TableID
	m.tableSinks.Range(func(key, value interface{}) bool {
		tableIDs = append(tableIDs, key.(model.TableID))
		return true
	})
	return tableIDs
}

// GetTableState returns the table(TableSink) state.
func (m *SinkManager) GetTableState(tableID model.TableID) (tablepb.TableState, bool) {
	tableSink, ok := m.tableSinks.Load(tableID)
	if !ok {
		log.Debug("Table sink not found when getting table state",
			zap.String("namespace", m.changefeedID.Namespace),
			zap.String("changefeed", m.changefeedID.ID),
			zap.Int64("tableID", tableID))
		return tablepb.TableStateAbsent, false
	}
	return tableSink.(*tableSinkWrapper).getState(), true
}

// GetTableStats returns the state of the table.
func (m *SinkManager) GetTableStats(tableID model.TableID) TableStats {
	tableSink, ok := m.tableSinks.Load(tableID)
	if !ok {
		log.Panic("Table sink not found when getting table stats",
			zap.String("namespace", m.changefeedID.Namespace),
			zap.String("changefeed", m.changefeedID.ID),
			zap.Int64("tableID", tableID))
	}
	checkpointTs := tableSink.(*tableSinkWrapper).getCheckpointTs()
	m.memQuota.release(tableID, checkpointTs)
	var resolvedTs model.Ts
	// If redo log is enabled, we have to use redo log's resolved ts to calculate processor's min resolved ts.
	if m.redoManager != nil {
		resolvedTs = m.redoManager.GetResolvedTs(tableID)
	} else {
		resolvedTs = m.sourceManager.GetTableResolvedTs(tableID)
	}
	return TableStats{
		CheckpointTs:          checkpointTs.ResolvedMark(),
		ResolvedTs:            resolvedTs,
		BarrierTs:             m.lastBarrierTs.Load(),
		ReceivedMaxCommitTs:   tableSink.(*tableSinkWrapper).getReceivedSorterCommitTs(),
		ReceivedMaxResolvedTs: tableSink.(*tableSinkWrapper).getReceivedSorterResolvedTs(),
	}
}

// ReceivedEvents returns the number of events received by all table sinks.
func (m *SinkManager) ReceivedEvents() int64 {
	totalReceivedEvents := int64(0)
	m.tableSinks.Range(func(_, value interface{}) bool {
		totalReceivedEvents += value.(*tableSinkWrapper).getReceivedEventCount()
		return true
	})
	return totalReceivedEvents
}

// Close closes all workers.
func (m *SinkManager) Close() error {
	log.Info("Closing sink manager",
		zap.String("namespace", m.changefeedID.Namespace),
		zap.String("changefeed", m.changefeedID.ID))
	start := time.Now()
	if m.cancel != nil {
		m.cancel()
		m.cancel = nil
	}
	m.memQuota.close()
	err := m.sinkFactory.Close()
	if err != nil {
		return errors.Trace(err)
	}
	m.tableSinks.Range(func(key, value interface{}) bool {
		sink := value.(*tableSinkWrapper)
		sink.close(m.ctx)
		if m.eventCache != nil {
			m.eventCache.removeTable(sink.tableID)
		}
		return true
	})
	log.Info("All table sinks closed",
		zap.String("namespace", m.changefeedID.Namespace),
		zap.String("changefeed", m.changefeedID.ID),
		zap.Duration("cost", time.Since(start)))
	m.wg.Wait()
	log.Info("Closed sink manager",
		zap.String("namespace", m.changefeedID.Namespace),
		zap.String("changefeed", m.changefeedID.ID),
		zap.Duration("cost", time.Since(start)))
	return nil
}<|MERGE_RESOLUTION|>--- conflicted
+++ resolved
@@ -702,22 +702,14 @@
 	tableSink.(*tableSinkWrapper).start(startTs, replicateTs)
 	m.sinkProgressHeap.push(&progress{
 		tableID:           tableID,
-<<<<<<< HEAD
-		nextLowerBoundPos: engine.Position{StartTs: startTs - 1, CommitTs: startTs},
+		nextLowerBoundPos: engine.Position{StartTs: 0, CommitTs: startTs + 1},
 		version:           tableSink.(*tableSinkWrapper).version,
-=======
-		nextLowerBoundPos: engine.Position{StartTs: 0, CommitTs: startTs + 1},
->>>>>>> 7aef2a01
 	})
 	if m.redoManager != nil {
 		m.redoProgressHeap.push(&progress{
 			tableID:           tableID,
-<<<<<<< HEAD
-			nextLowerBoundPos: engine.Position{StartTs: startTs - 1, CommitTs: startTs},
+			nextLowerBoundPos: engine.Position{StartTs: 0, CommitTs: startTs + 1},
 			version:           tableSink.(*tableSinkWrapper).version,
-=======
-			nextLowerBoundPos: engine.Position{StartTs: 0, CommitTs: startTs + 1},
->>>>>>> 7aef2a01
 		})
 	}
 	return nil
