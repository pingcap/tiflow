// Copyright 2022 PingCAP, Inc.
//
// Licensed under the Apache License, Version 2.0 (the "License");
// you may not use this file except in compliance with the License.
// You may obtain a copy of the License at
//
//     http://www.apache.org/licenses/LICENSE-2.0
//
// Unless required by applicable law or agreed to in writing, software
// distributed under the License is distributed on an "AS IS" BASIS,
// See the License for the specific language governing permissions and
// limitations under the License.

package sinkmanager

import (
	"context"
	"math"
	"sync"
	"time"

	"github.com/pingcap/errors"
	"github.com/pingcap/failpoint"
	"github.com/pingcap/log"
	"github.com/pingcap/tiflow/cdc/entry"
	"github.com/pingcap/tiflow/cdc/model"
	"github.com/pingcap/tiflow/cdc/processor/memquota"
	"github.com/pingcap/tiflow/cdc/processor/sourcemanager"
	"github.com/pingcap/tiflow/cdc/processor/sourcemanager/engine"
	"github.com/pingcap/tiflow/cdc/processor/tablepb"
	"github.com/pingcap/tiflow/cdc/redo"
	"github.com/pingcap/tiflow/cdc/sink/dmlsink/factory"
	tablesinkmetrics "github.com/pingcap/tiflow/cdc/sink/metrics/tablesink"
	"github.com/pingcap/tiflow/cdc/sink/tablesink"
	cerror "github.com/pingcap/tiflow/pkg/errors"
	"github.com/pingcap/tiflow/pkg/spanz"
	"github.com/pingcap/tiflow/pkg/upstream"
	"github.com/pingcap/tiflow/pkg/util"
	"github.com/prometheus/client_golang/prometheus"
	"github.com/tikv/client-go/v2/oracle"
	"go.uber.org/zap"
	"golang.org/x/sync/errgroup"
)

const (
	sinkWorkerNum               = 8
	redoWorkerNum               = 4
	defaultGenerateTaskInterval = 100 * time.Millisecond
	// engine.CleanByTable can be expensive. So it's necessary to reduce useless calls.
	cleanTableInterval  = 5 * time.Second
	cleanTableMinEvents = 128
)

// TableStats of a table sink.
type TableStats struct {
	CheckpointTs model.Ts
	ResolvedTs   model.Ts
	BarrierTs    model.Ts
}

// SinkManager is the implementation of SinkManager.
type SinkManager struct {
	changefeedID model.ChangeFeedID

	changefeedInfo *model.ChangeFeedInfo

	// up is the upstream and used to get the current pd time.
	up *upstream.Upstream

	// used to generate task upperbounds.
	schemaStorage entry.SchemaStorage

	// sinkProgressHeap is the heap of the table progress for sink.
	sinkProgressHeap *tableProgresses
	// redoProgressHeap is the heap of the table progress for redo.
	redoProgressHeap *tableProgresses

	// eventCache caches events fetched from sort engine.
	eventCache *redoEventCache
	// redoDMLMgr is used to report the resolved ts of the table if redo log is enabled.
	redoDMLMgr redo.DMLManager
	// sourceManager is used by the sink manager to fetch data.
	sourceManager *sourcemanager.SourceManager

	// sinkFactory used to create table sink.
	sinkFactory struct {
		sync.Mutex
		f *factory.SinkFactory
		// When every time we want to create a new factory, version will be increased and
		// errors will be replaced by a new channel. version is used to distinct different
		// sink factories in table sinks.
		version uint64
		errors  chan error
	}

	// tableSinks is a map from tableID to tableSink.
	tableSinks spanz.SyncMap

	// sinkWorkers used to pull data from source manager.
	sinkWorkers []*sinkWorker
	// sinkTaskChan is used to send tasks to sinkWorkers.
	sinkTaskChan        chan *sinkTask
	sinkWorkerAvailable chan struct{}
	// sinkMemQuota is used to control the total memory usage of the table sink.
	sinkMemQuota *memquota.MemQuota
	// redoWorkers used to pull data from source manager.
	redoWorkers []*redoWorker
	// redoTaskChan is used to send tasks to redoWorkers.
	redoTaskChan        chan *redoTask
	redoWorkerAvailable chan struct{}
	// redoMemQuota is used to control the total memory usage of the redo.
	redoMemQuota *memquota.MemQuota

	// To control lifetime of all sub-goroutines.
	managerCtx    context.Context
	managerCancel context.CancelFunc
	ready         chan struct{}

	// To control lifetime of sink and redo tasks.
	sinkEg *errgroup.Group
	redoEg *errgroup.Group

	// wg is used to wait for all workers to exit.
	wg sync.WaitGroup

	// Metric for table sink.
	metricsTableSinkTotalRows prometheus.Counter
}

// New creates a new sink manager.
func New(
	changefeedID model.ChangeFeedID,
	changefeedInfo *model.ChangeFeedInfo,
	up *upstream.Upstream,
	schemaStorage entry.SchemaStorage,
	redoDMLMgr redo.DMLManager,
	sourceManager *sourcemanager.SourceManager,
) *SinkManager {
	m := &SinkManager{
		changefeedID:   changefeedID,
		changefeedInfo: changefeedInfo,
		up:             up,
		schemaStorage:  schemaStorage,
		sourceManager:  sourceManager,

		sinkProgressHeap:    newTableProgresses(),
		sinkWorkers:         make([]*sinkWorker, 0, sinkWorkerNum),
		sinkTaskChan:        make(chan *sinkTask),
		sinkWorkerAvailable: make(chan struct{}, 1),

		metricsTableSinkTotalRows: tablesinkmetrics.TotalRowsCountCounter.
			WithLabelValues(changefeedID.Namespace, changefeedID.ID),
	}

	if redoDMLMgr != nil && redoDMLMgr.Enabled() {
		m.redoDMLMgr = redoDMLMgr
		m.redoProgressHeap = newTableProgresses()
		m.redoWorkers = make([]*redoWorker, 0, redoWorkerNum)
		m.redoTaskChan = make(chan *redoTask)
		m.redoWorkerAvailable = make(chan struct{}, 1)

		// Use 3/4 memory quota as redo quota, and 1/2 again for redo cache.
		m.sinkMemQuota = memquota.NewMemQuota(changefeedID, changefeedInfo.Config.MemoryQuota/4*1, "sink")
		redoQuota := changefeedInfo.Config.MemoryQuota / 4 * 3
		m.redoMemQuota = memquota.NewMemQuota(changefeedID, redoQuota, "redo")
		m.eventCache = newRedoEventCache(changefeedID, redoQuota/2*1)
	} else {
		m.sinkMemQuota = memquota.NewMemQuota(changefeedID, changefeedInfo.Config.MemoryQuota, "sink")
		m.redoMemQuota = memquota.NewMemQuota(changefeedID, 0, "redo")
	}

	m.ready = make(chan struct{})

	return m
}

// Run implements util.Runnable.
// When it returns, all sub-goroutines should be closed.
func (m *SinkManager) Run(ctx context.Context, warnings ...chan<- error) (err error) {
	m.managerCtx, m.managerCancel = context.WithCancel(ctx)
	m.wg.Add(1) // So `SinkManager.Close` will also wait the function.
	defer func() {
		m.wg.Done()
		m.waitSubroutines()
		log.Info("Sink manager exists",
			zap.String("namespace", m.changefeedID.Namespace),
			zap.String("changefeed", m.changefeedID.ID),
			zap.Error(err))
	}()

	splitTxn := m.changefeedInfo.Config.Sink.TxnAtomicity.ShouldSplitTxn()
	enableOldValue := m.changefeedInfo.Config.EnableOldValue

	gcErrors := make(chan error, 16)
	sinkErrors := make(chan error, 16)
	redoErrors := make(chan error, 16)

	m.backgroundGC(gcErrors)
	if m.sinkEg == nil {
		var sinkCtx context.Context
		m.sinkEg, sinkCtx = errgroup.WithContext(m.managerCtx)
		m.startSinkWorkers(sinkCtx, m.sinkEg, splitTxn, enableOldValue)
		m.sinkEg.Go(func() error { return m.generateSinkTasks(sinkCtx) })
		m.wg.Add(1)
		go func() {
			defer m.wg.Done()
			if err := m.sinkEg.Wait(); err != nil && !cerror.Is(err, context.Canceled) {
				log.Error("Worker handles or generates sink task failed",
					zap.String("namespace", m.changefeedID.Namespace),
					zap.String("changefeed", m.changefeedID.ID),
					zap.Error(err))
				select {
				case sinkErrors <- err:
				case <-m.managerCtx.Done():
				}
			}
		}()
	}
	if m.redoDMLMgr != nil && m.redoEg == nil {
		var redoCtx context.Context
		m.redoEg, redoCtx = errgroup.WithContext(m.managerCtx)
		m.startRedoWorkers(redoCtx, m.redoEg, enableOldValue)
		m.redoEg.Go(func() error { return m.generateRedoTasks(redoCtx) })
		m.wg.Add(1)
		go func() {
			defer m.wg.Done()
			if err := m.redoEg.Wait(); err != nil && !cerror.Is(err, context.Canceled) {
				log.Error("Worker handles or generates redo task failed",
					zap.String("namespace", m.changefeedID.Namespace),
					zap.String("changefeed", m.changefeedID.ID),
					zap.Error(err))
				select {
				case redoErrors <- err:
				case <-m.managerCtx.Done():
				}
			}
		}()
	}

	close(m.ready)
	log.Info("Sink manager is created",
		zap.String("namespace", m.changefeedID.Namespace),
		zap.String("changefeed", m.changefeedID.ID),
		zap.Bool("withRedoEnabled", m.redoDMLMgr != nil))

	// SinkManager will restart some internal modules if necessasry.
	for {
		sinkFactoryErrors, sinkFactoryVersion := m.initSinkFactory()

		select {
		case <-m.managerCtx.Done():
			return m.managerCtx.Err()
		case err = <-gcErrors:
			return errors.Trace(err)
		case err = <-sinkErrors:
			return errors.Trace(err)
		case err = <-redoErrors:
			return errors.Trace(err)
		case err = <-sinkFactoryErrors:
			log.Warn("Sink manager backend sink fails",
				zap.String("namespace", m.changefeedID.Namespace),
				zap.String("changefeed", m.changefeedID.ID),
				zap.Uint64("factoryVersion", sinkFactoryVersion),
				zap.Error(err))
			m.clearSinkFactory()
<<<<<<< HEAD
=======
			sinkFactoryErrors = make(chan error, 16)
>>>>>>> db5fb4df

			start := time.Now()
			log.Info("Sink manager is closing all table sinks",
				zap.String("namespace", m.changefeedID.Namespace),
				zap.String("changefeed", m.changefeedID.ID))
			m.tableSinks.Range(func(span tablepb.Span, value interface{}) bool {
				value.(*tableSinkWrapper).closeTableSink()
				m.sinkMemQuota.ClearTable(span)
				return true
			})
			log.Info("Sink manager has closed all table sinks",
				zap.String("namespace", m.changefeedID.Namespace),
				zap.String("changefeed", m.changefeedID.ID),
				zap.Duration("cost", time.Since(start)))
		}

		// If the error is retryable, we should retry to re-establish the internal resources.
		if !cerror.IsChangefeedUnRetryableError(err) && errors.Cause(err) != context.Canceled {
			select {
			case <-m.managerCtx.Done():
			case warnings[0] <- err:
			}
		} else {
			return errors.Trace(err)
		}

		if err = util.Hang(m.managerCtx, 5 *time.Second); err != nil {
			return errors.Trace(err)
		}
	}
}

func (m *SinkManager) initSinkFactory() (chan error, uint64) {
	m.sinkFactory.Lock()
	defer m.sinkFactory.Unlock()
	uri := m.changefeedInfo.SinkURI
	cfg := m.changefeedInfo.Config

	if m.sinkFactory.f != nil {
		return m.sinkFactory.errors, m.sinkFactory.version
	}
	if m.sinkFactory.errors == nil {
		m.sinkFactory.errors = make(chan error, 16)
		m.sinkFactory.version += 1
	}

	emitError := func(err error) {
		select {
		case <-m.managerCtx.Done():
		case m.sinkFactory.errors <- err:
		}
	}

	var err error = nil
	failpoint.Inject("SinkManagerRunError", func() {
		log.Info("failpoint SinkManagerRunError injected", zap.String("changefeed", m.changefeedID.ID))
		err = errors.New("SinkManagerRunError")
	})
	if err != nil {
		emitError(err)
		return m.sinkFactory.errors, m.sinkFactory.version
	}

	m.sinkFactory.f, err = factory.New(m.managerCtx, uri, cfg, m.sinkFactory.errors)
	if err != nil {
		emitError(err)
		return m.sinkFactory.errors, m.sinkFactory.version
	}

	log.Info("Sink manager inits sink factory success",
		zap.String("namespace", m.changefeedID.Namespace),
		zap.String("changefeed", m.changefeedID.ID),
		zap.Uint64("factoryVersion", m.sinkFactory.version))
	return m.sinkFactory.errors, m.sinkFactory.version
}

func (m *SinkManager) clearSinkFactory() {
	m.sinkFactory.Lock()
	defer m.sinkFactory.Unlock()
	if m.sinkFactory.f != nil {
		log.Info("Sink manager closing sink factory",
			zap.String("namespace", m.changefeedID.Namespace),
			zap.String("changefeed", m.changefeedID.ID),
			zap.Uint64("factoryVersion", m.sinkFactory.version))
		m.sinkFactory.f.Close()
		m.sinkFactory.f = nil
		log.Info("Sink manager has closed sink factory",
			zap.String("namespace", m.changefeedID.Namespace),
			zap.String("changefeed", m.changefeedID.ID),
			zap.Uint64("factoryVersion", m.sinkFactory.version))
	}
	if m.sinkFactory.errors != nil {
		close(m.sinkFactory.errors)
		for range m.sinkFactory.errors {
		}
		m.sinkFactory.errors = nil
	}
}

func (m *SinkManager) putSinkFactoryError(err error, version uint64) {
	m.sinkFactory.Lock()
	defer m.sinkFactory.Unlock()
	skipped := true
	if version == m.sinkFactory.version {
		select {
		case m.sinkFactory.errors <- err:
			skipped = false
		default:
		}
	}
	log.Info("Sink manager tries to put an sink error",
		zap.String("namespace", m.changefeedID.Namespace),
		zap.String("changefeed", m.changefeedID.ID),
		zap.Bool("skipped", skipped),
		zap.String("error", err.Error()))
}

func (m *SinkManager) startSinkWorkers(ctx context.Context, eg *errgroup.Group, splitTxn bool, enableOldValue bool) {
	for i := 0; i < sinkWorkerNum; i++ {
		w := newSinkWorker(m.changefeedID, m.sourceManager,
			m.sinkMemQuota, m.redoMemQuota,
			m.eventCache, splitTxn, enableOldValue)
		m.sinkWorkers = append(m.sinkWorkers, w)
		eg.Go(func() error { return w.handleTasks(ctx, m.sinkTaskChan) })
	}
}

func (m *SinkManager) startRedoWorkers(ctx context.Context, eg *errgroup.Group, enableOldValue bool) {
	for i := 0; i < redoWorkerNum; i++ {
		w := newRedoWorker(m.changefeedID, m.sourceManager, m.redoMemQuota,
			m.redoDMLMgr, m.eventCache, enableOldValue)
		m.redoWorkers = append(m.redoWorkers, w)
		eg.Go(func() error { return w.handleTasks(ctx, m.redoTaskChan) })
	}
}

// backgroundGC is used to clean up the old data in the sorter.
func (m *SinkManager) backgroundGC(errors chan<- error) {
	ticker := time.NewTicker(time.Second)
	m.wg.Add(1)
	go func() {
		defer m.wg.Done()
		defer ticker.Stop()
		for {
			select {
			case <-m.managerCtx.Done():
				log.Info("Background GC is stoped because context is canceled",
					zap.String("namespace", m.changefeedID.Namespace),
					zap.String("changefeed", m.changefeedID.ID))
				return
			case <-ticker.C:
				tableSinks := spanz.NewHashMap[*tableSinkWrapper]()
				m.tableSinks.Range(func(key tablepb.Span, value any) bool {
					wrapper := value.(*tableSinkWrapper)
					tableSinks.ReplaceOrInsert(key, wrapper)
					return true
				})

				tableSinks.Range(func(span tablepb.Span, sink *tableSinkWrapper) bool {
					if time.Since(sink.lastCleanTime) < cleanTableInterval {
						return true
					}
					checkpointTs, _, _ := sink.getCheckpointTs()
					resolvedMark := checkpointTs.ResolvedMark()
					if resolvedMark == 0 {
						return true
					}

					cleanPos := engine.Position{StartTs: resolvedMark - 1, CommitTs: resolvedMark}
					if !sink.cleanRangeEventCounts(cleanPos, cleanTableMinEvents) {
						return true
					}

					if err := m.sourceManager.CleanByTable(span, cleanPos); err != nil {
						log.Error("Failed to clean table in sort engine",
							zap.String("namespace", m.changefeedID.Namespace),
							zap.String("changefeed", m.changefeedID.ID),
							zap.Stringer("span", &span),
							zap.Error(err))
						select {
						case errors <- err:
						case <-m.managerCtx.Done():
						}
					} else {
						log.Debug("table stale data has been cleaned",
							zap.String("namespace", m.changefeedID.Namespace),
							zap.String("changefeed", m.changefeedID.ID),
							zap.Stringer("span", &span),
							zap.Any("upperBound", cleanPos))
					}
					sink.lastCleanTime = time.Now()
					return true
				})
			}
		}
	}()
}

func (m *SinkManager) getUpperBound(tableSinkUpperBoundTs model.Ts) engine.Position {
	schemaTs := m.schemaStorage.ResolvedTs()
	if schemaTs != math.MaxUint64 && tableSinkUpperBoundTs > schemaTs+1 {
		// schemaTs == math.MaxUint64 means it's in tests.
		tableSinkUpperBoundTs = schemaTs + 1
	}
	return engine.Position{StartTs: tableSinkUpperBoundTs - 1, CommitTs: tableSinkUpperBoundTs}
}

// generateSinkTasks generates tasks to fetch data from the source manager.
func (m *SinkManager) generateSinkTasks(ctx context.Context) error {
	dispatchTasks := func() error {
		tables := make([]*tableSinkWrapper, 0, sinkWorkerNum)
		progs := make([]*progress, 0, sinkWorkerNum)

		// Collect some table progresses.
		for len(tables) < sinkWorkerNum && m.sinkProgressHeap.len() > 0 {
			slowestTableProgress := m.sinkProgressHeap.pop()
			span := slowestTableProgress.span

			value, ok := m.tableSinks.Load(span)
			if !ok {
				log.Info("Table sink not found, probably already removed",
					zap.String("namespace", m.changefeedID.Namespace),
					zap.String("changefeed", m.changefeedID.ID),
					zap.Stringer("span", &span))
				// Maybe the table sink is removed by the processor.(Scheduled the table to other nodes.)
				// So we do **not** need add it back to the heap.
				continue
			}
			tableSink := value.(*tableSinkWrapper)
			if tableSink.version != slowestTableProgress.version {
				// The progress maybe stale.
				continue
			}

			tableState := tableSink.getState()
			// It means table sink is stopping or stopped.
			// We should skip it and do not push it back.
			// Because there is no case that stopping/stopped -> replicating.
			if tableState != tablepb.TableStateReplicating {
				log.Info("Table sink is not replicating, skip it",
					zap.String("namespace", m.changefeedID.Namespace),
					zap.String("changefeed", m.changefeedID.ID),
					zap.Stringer("span", &span),
					zap.String("tableState", tableState.String()))
				continue
			}
			tables = append(tables, tableSink)
			progs = append(progs, slowestTableProgress)
		}

		i := 0
	LOOP:
		for ; i < len(tables); i++ {
			tableSink := tables[i]
			slowestTableProgress := progs[i]
			lowerBound := slowestTableProgress.nextLowerBoundPos
			upperBound := m.getUpperBound(tableSink.getUpperBoundTs())
			// The table has no available progress.
			if lowerBound.Compare(upperBound) >= 0 {
				m.sinkProgressHeap.push(slowestTableProgress)
				continue
			}
			// The table hasn't been attached to a sink.
			if !tableSink.initTableSink() {
				m.sinkProgressHeap.push(slowestTableProgress)
				continue
			}

			// No available memory, skip this round directly.
			if !m.sinkMemQuota.TryAcquire(requestMemSize) {
				break LOOP
			}

			log.Debug("MemoryQuotaTracing: try acquire memory for table sink task",
				zap.String("namespace", m.changefeedID.Namespace),
				zap.String("changefeed", m.changefeedID.ID),
				zap.Stringer("span", &tableSink.span),
				zap.Uint64("memory", requestMemSize))

			t := &sinkTask{
				span:          tableSink.span,
				lowerBound:    lowerBound,
				getUpperBound: m.getUpperBound,
				tableSink:     tableSink,
				callback: func(lastWrittenPos engine.Position) {
					p := &progress{
						span:              tableSink.span,
						nextLowerBoundPos: lastWrittenPos.Next(),
						version:           slowestTableProgress.version,
					}
					m.sinkProgressHeap.push(p)
					select {
					case m.sinkWorkerAvailable <- struct{}{}:
					default:
					}
				},
				isCanceled: func() bool {
					return tableSink.getState() != tablepb.TableStateReplicating
				},
			}
			select {
			case <-ctx.Done():
				return ctx.Err()
			case m.sinkTaskChan <- t:
				log.Debug("Generate sink task",
					zap.String("namespace", m.changefeedID.Namespace),
					zap.String("changefeed", m.changefeedID.ID),
					zap.Stringer("span", &tableSink.span),
					zap.Any("lowerBound", lowerBound),
					zap.Any("currentUpperBound", upperBound))
			default:
				m.sinkMemQuota.Refund(requestMemSize)
				log.Debug("MemoryQuotaTracing: refund memory for table sink task",
					zap.String("namespace", m.changefeedID.Namespace),
					zap.String("changefeed", m.changefeedID.ID),
					zap.Stringer("span", &tableSink.span),
					zap.Uint64("memory", requestMemSize))
				break LOOP
			}
		}
		// Some progresses are not handled, return them back.
		for ; i < len(progs); i++ {
			m.sinkProgressHeap.push(progs[i])
		}
		return nil
	}

	taskTicker := time.NewTicker(defaultGenerateTaskInterval)
	defer taskTicker.Stop()
	for {
		select {
		case <-ctx.Done():
			return ctx.Err()
		case <-taskTicker.C:
			if err := dispatchTasks(); err != nil {
				return errors.Trace(err)
			}
		case <-m.sinkWorkerAvailable:
			if err := dispatchTasks(); err != nil {
				return errors.Trace(err)
			}
		}
	}
}

func (m *SinkManager) generateRedoTasks(ctx context.Context) error {
	dispatchTasks := func() error {
		tables := make([]*tableSinkWrapper, 0, redoWorkerNum)
		progs := make([]*progress, 0, redoWorkerNum)

		for len(tables) < redoWorkerNum && m.redoProgressHeap.len() > 0 {
			slowestTableProgress := m.redoProgressHeap.pop()
			span := slowestTableProgress.span

			value, ok := m.tableSinks.Load(span)
			if !ok {
				log.Info("Table sink not found, probably already removed",
					zap.String("namespace", m.changefeedID.Namespace),
					zap.String("changefeed", m.changefeedID.ID),
					zap.Stringer("span", &span))
				// Maybe the table sink is removed by the processor.(Scheduled the table to other nodes.)
				// So we do **not** need add it back to the heap.
				continue
			}
			tableSink := value.(*tableSinkWrapper)
			if tableSink.version != slowestTableProgress.version {
				// The progress maybe stale.
				continue
			}

			tableState := tableSink.getState()
			// It means table sink is stopping or stopped.
			// We should skip it and do not push it back.
			// Because there is no case that stopping/stopped -> replicating.
			if tableState != tablepb.TableStateReplicating {
				log.Info("Table sink is not replicating, skip it",
					zap.String("namespace", m.changefeedID.Namespace),
					zap.String("changefeed", m.changefeedID.ID),
					zap.Stringer("span", &span),
					zap.String("tableState", tableState.String()))
				continue
			}
			tables = append(tables, tableSink)
			progs = append(progs, slowestTableProgress)
		}

		i := 0
	LOOP:
		for ; i < len(tables); i++ {
			tableSink := tables[i]
			slowestTableProgress := progs[i]
			lowerBound := slowestTableProgress.nextLowerBoundPos
			upperBound := m.getUpperBound(tableSink.getReceivedSorterResolvedTs())

			// The table has no available progress.
			if lowerBound.Compare(upperBound) >= 0 {
				m.redoProgressHeap.push(slowestTableProgress)
				continue
			}

			// No available memory, skip this round directly.
			if !m.redoMemQuota.TryAcquire(requestMemSize) {
				break LOOP
			}

			log.Debug("MemoryQuotaTracing: try acquire memory for redo log task",
				zap.String("namespace", m.changefeedID.Namespace),
				zap.String("changefeed", m.changefeedID.ID),
				zap.Stringer("span", &tableSink.span),
				zap.Uint64("memory", requestMemSize))

			t := &redoTask{
				span:          tableSink.span,
				lowerBound:    lowerBound,
				getUpperBound: m.getUpperBound,
				tableSink:     tableSink,
				callback: func(lastWrittenPos engine.Position) {
					p := &progress{
						span:              tableSink.span,
						nextLowerBoundPos: lastWrittenPos.Next(),
						version:           slowestTableProgress.version,
					}
					m.redoProgressHeap.push(p)
					select {
					case m.redoWorkerAvailable <- struct{}{}:
					default:
					}
				},
				isCanceled: func() bool {
					return tableSink.getState() != tablepb.TableStateReplicating
				},
			}
			select {
			case <-ctx.Done():
				return ctx.Err()
			case m.redoTaskChan <- t:
				log.Debug("Generate redo task",
					zap.String("namespace", m.changefeedID.Namespace),
					zap.String("changefeed", m.changefeedID.ID),
					zap.Stringer("span", &tableSink.span),
					zap.Any("lowerBound", lowerBound),
					zap.Any("currentUpperBound", upperBound),
					zap.Float64("lag", time.Since(oracle.GetTimeFromTS(upperBound.CommitTs)).Seconds()))
			default:
				m.redoMemQuota.Refund(requestMemSize)
				log.Debug("MemoryQuotaTracing: refund memory for redo log task",
					zap.String("namespace", m.changefeedID.Namespace),
					zap.String("changefeed", m.changefeedID.ID),
					zap.Stringer("span", &tableSink.span),
					zap.Uint64("memory", requestMemSize))
				break LOOP
			}
		}
		for ; i < len(progs); i++ {
			m.redoProgressHeap.push(progs[i])
		}
		return nil
	}

	taskTicker := time.NewTicker(defaultGenerateTaskInterval)
	defer taskTicker.Stop()
	for {
		select {
		case <-ctx.Done():
			return ctx.Err()
		case <-taskTicker.C:
			if err := dispatchTasks(); err != nil {
				return errors.Trace(err)
			}
		case <-m.redoWorkerAvailable:
			if err := dispatchTasks(); err != nil {
				return errors.Trace(err)
			}
		}
	}
}

// UpdateReceivedSorterResolvedTs updates the received sorter resolved ts for the table.
// NOTE: it's still possible to be called during m.Close is in calling, so Close should
// take care of this.
func (m *SinkManager) UpdateReceivedSorterResolvedTs(span tablepb.Span, ts model.Ts) {
	tableSink, ok := m.tableSinks.Load(span)
	if !ok {
		// It's possible that the table is in removing.
		log.Debug("Table sink not found when updating resolved ts",
			zap.String("namespace", m.changefeedID.Namespace),
			zap.String("changefeed", m.changefeedID.ID),
			zap.Stringer("span", &span))
		return
	}
	tableSink.(*tableSinkWrapper).updateReceivedSorterResolvedTs(ts)
}

// UpdateBarrierTs update all tableSink's barrierTs in the SinkManager
func (m *SinkManager) UpdateBarrierTs(
	globalBarrierTs model.Ts,
	tableBarrier map[model.TableID]model.Ts,
) {
	m.tableSinks.Range(func(span tablepb.Span, value interface{}) bool {
		tableSink := value.(*tableSinkWrapper)
		lastBarrierTs := tableSink.barrierTs.Load()
		// It is safe to do not use compare and swap here.
		// Only the processor will update the barrier ts.
		// Other goroutines will only read the barrier ts.
		// So it is safe to do not use compare and swap here, just Load and Store.
		if tableBarrierTs, ok := tableBarrier[tableSink.span.TableID]; ok {
			barrierTs := tableBarrierTs
			if barrierTs > globalBarrierTs {
				barrierTs = globalBarrierTs
			}
			if barrierTs > lastBarrierTs {
				tableSink.barrierTs.Store(barrierTs)
			}
		} else {
			if globalBarrierTs > lastBarrierTs {
				tableSink.barrierTs.Store(globalBarrierTs)
			}
		}
		return true
	})
}

// AddTable adds a table(TableSink) to the sink manager.
func (m *SinkManager) AddTable(span tablepb.Span, startTs model.Ts, targetTs model.Ts) {
	sinkWrapper := newTableSinkWrapper(
		m.changefeedID,
		span,
		func() (s tablesink.TableSink, version uint64) {
			if m.sinkFactory.TryLock() {
				defer m.sinkFactory.Unlock()
				if m.sinkFactory.f != nil {
					s = m.sinkFactory.f.CreateTableSink(m.changefeedID, span, startTs, m.metricsTableSinkTotalRows)
					version = m.sinkFactory.version
				}
			}
			return
		},
		tablepb.TableStatePreparing,
		startTs,
		targetTs,
		func(ctx context.Context) (model.Ts, error) {
			return genReplicateTs(ctx, m.up.PDClient)
		},
	)

	_, loaded := m.tableSinks.LoadOrStore(span, sinkWrapper)
	if loaded {
		log.Panic("Add an exists table sink",
			zap.String("namespace", m.changefeedID.Namespace),
			zap.String("changefeed", m.changefeedID.ID),
			zap.Stringer("span", &span))
		return
	}
	m.sinkMemQuota.AddTable(span)
	m.redoMemQuota.AddTable(span)
	log.Info("Add table sink",
		zap.String("namespace", m.changefeedID.Namespace),
		zap.String("changefeed", m.changefeedID.ID),
		zap.Stringer("span", &span),
		zap.Uint64("startTs", startTs),
		zap.Uint64("version", sinkWrapper.version))
}

// StartTable sets the table(TableSink) state to replicating.
func (m *SinkManager) StartTable(span tablepb.Span, startTs model.Ts) error {
	log.Info("Start table sink",
		zap.String("namespace", m.changefeedID.Namespace),
		zap.String("changefeed", m.changefeedID.ID),
		zap.Stringer("span", &span),
		zap.Uint64("startTs", startTs),
	)
	tableSink, ok := m.tableSinks.Load(span)
	if !ok {
		log.Panic("Table sink not found when starting table stats",
			zap.String("namespace", m.changefeedID.Namespace),
			zap.String("changefeed", m.changefeedID.ID),
			zap.Stringer("span", &span))
	}

	if err := tableSink.(*tableSinkWrapper).start(m.managerCtx, startTs); err != nil {
		return err
	}

	m.sinkProgressHeap.push(&progress{
		span:              span,
		nextLowerBoundPos: engine.Position{StartTs: 0, CommitTs: startTs + 1},
		version:           tableSink.(*tableSinkWrapper).version,
	})
	if m.redoDMLMgr != nil {
		m.redoProgressHeap.push(&progress{
			span:              span,
			nextLowerBoundPos: engine.Position{StartTs: 0, CommitTs: startTs + 1},
			version:           tableSink.(*tableSinkWrapper).version,
		})
	}
	return nil
}

// AsyncStopTable sets the table(TableSink) state to stopped.
func (m *SinkManager) AsyncStopTable(span tablepb.Span) bool {
	tableSink, ok := m.tableSinks.Load(span)
	if !ok {
		// Just warn, because the table sink may be removed by another goroutine.
		// This logic is the same as this function's caller.
		log.Warn("Table sink not found when removing table",
			zap.String("namespace", m.changefeedID.Namespace),
			zap.String("changefeed", m.changefeedID.ID),
			zap.Stringer("span", &span))
	}
	if tableSink.(*tableSinkWrapper).asyncStop() {
		cleanedBytes := m.sinkMemQuota.RemoveTable(span)
		cleanedBytes += m.redoMemQuota.RemoveTable(span)
		log.Debug("MemoryQuotaTracing: Clean up memory quota for table sink task when removing table",
			zap.String("namespace", m.changefeedID.Namespace),
			zap.String("changefeed", m.changefeedID.ID),
			zap.Stringer("span", &span),
			zap.Uint64("memory", cleanedBytes))
		return true
	}
	return false
}

// RemoveTable removes a table(TableSink) from the sink manager.
func (m *SinkManager) RemoveTable(span tablepb.Span) {
	// NOTICE: It is safe to only remove the table sink from the map.
	// Because if we found the table sink is closed, we will not add it back to the heap.
	// Also, no need to GC the SortEngine. Because the SortEngine also removes this table.
	value, exists := m.tableSinks.LoadAndDelete(span)
	if !exists {
		log.Panic("Remove an unexist table sink",
			zap.String("namespace", m.changefeedID.Namespace),
			zap.String("changefeed", m.changefeedID.ID),
			zap.Stringer("span", &span))
	}
	checkpointTs, _, _ := value.(*tableSinkWrapper).getCheckpointTs()
	log.Info("Remove table sink successfully",
		zap.String("namespace", m.changefeedID.Namespace),
		zap.String("changefeed", m.changefeedID.ID),
		zap.Stringer("span", &span),
		zap.Uint64("checkpointTs", checkpointTs.Ts))
	if m.eventCache != nil {
		m.eventCache.removeTable(span)
	}
}

// GetAllCurrentTableSpans returns all spans in the sinkManager.
func (m *SinkManager) GetAllCurrentTableSpans() []tablepb.Span {
	var spans []tablepb.Span
	m.tableSinks.Range(func(key tablepb.Span, value interface{}) bool {
		spans = append(spans, key)
		return true
	})
	return spans
}

// GetAllCurrentTableSpansCount returns the table spans count in the sinkManager.
func (m *SinkManager) GetAllCurrentTableSpansCount() int {
	res := 0
	m.tableSinks.Range(func(key tablepb.Span, value interface{}) bool {
		res++
		return true
	})
	return res
}

// GetTableState returns the table(TableSink) state.
func (m *SinkManager) GetTableState(span tablepb.Span) (tablepb.TableState, bool) {
	wrapper, ok := m.tableSinks.Load(span)
	if !ok {
		log.Debug("Table sink not found when getting table state",
			zap.String("namespace", m.changefeedID.Namespace),
			zap.String("changefeed", m.changefeedID.ID),
			zap.Stringer("span", &span))
		return tablepb.TableStateAbsent, false
	}

	// NOTE(qupeng): I'm not sure whether `SinkManager.AsyncStopTable` will be called
	// again or not if it returns false. So we must retry `tableSink.asyncClose` here
	// if necessary. It's better to remove the dirty logic in the future.
	tableSink := wrapper.(*tableSinkWrapper)
	if tableSink.getState() == tablepb.TableStateStopping && tableSink.asyncStop() {
		cleanedBytes := m.sinkMemQuota.RemoveTable(span)
		cleanedBytes += m.redoMemQuota.RemoveTable(span)
		log.Debug("MemoryQuotaTracing: Clean up memory quota for table sink task when removing table",
			zap.String("namespace", m.changefeedID.Namespace),
			zap.String("changefeed", m.changefeedID.ID),
			zap.Stringer("span", &span),
			zap.Uint64("memory", cleanedBytes))
	}
	return tableSink.getState(), true
}

// GetTableStats returns the state of the table.
func (m *SinkManager) GetTableStats(span tablepb.Span) TableStats {
	value, ok := m.tableSinks.Load(span)
	if !ok {
		log.Panic("Table sink not found when getting table stats",
			zap.String("namespace", m.changefeedID.Namespace),
			zap.String("changefeed", m.changefeedID.ID),
			zap.Stringer("span", &span))
	}
	tableSink := value.(*tableSinkWrapper)

	checkpointTs, version, advanced := tableSink.getCheckpointTs()
	m.sinkMemQuota.Release(span, checkpointTs)
	m.redoMemQuota.Release(span, checkpointTs)

	stuckCheck := time.Duration(*m.changefeedInfo.Config.Sink.AdvanceTimeoutInSec) * time.Second
	if version > 0 && time.Since(advanced) > stuckCheck &&
		oracle.GetTimeFromTS(tableSink.getUpperBoundTs()).Sub(oracle.GetTimeFromTS(checkpointTs.Ts)) > stuckCheck {
		log.Warn("Table checkpoint is stuck too long, will restart the sink backend",
			zap.String("namespace", m.changefeedID.Namespace),
			zap.String("changefeed", m.changefeedID.ID),
			zap.Stringer("span", &span),
			zap.Any("checkpointTs", checkpointTs),
			zap.Float64("stuckCheck", stuckCheck.Seconds()),
			zap.Uint64("factoryVersion", version))
		tableSink.updateTableSinkAdvanced()
		m.putSinkFactoryError(errors.New("table sink stuck"), version)
	}

	var resolvedTs model.Ts
	// If redo log is enabled, we have to use redo log's resolved ts to calculate processor's min resolved ts.
	if m.redoDMLMgr != nil {
		resolvedTs = m.redoDMLMgr.GetResolvedTs(span)
	} else {
		resolvedTs = tableSink.getReceivedSorterResolvedTs()
	}

	if resolvedTs < checkpointTs.ResolvedMark() {
		log.Error("sinkManager: resolved ts should not less than checkpoint ts",
			zap.String("namespace", m.changefeedID.Namespace),
			zap.String("changefeed", m.changefeedID.ID),
			zap.Stringer("span", &span),
			zap.Uint64("resolvedTs", resolvedTs),
			zap.Any("checkpointTs", checkpointTs),
			zap.Uint64("barrierTs", tableSink.barrierTs.Load()))
	}
	return TableStats{
		CheckpointTs: checkpointTs.ResolvedMark(),
		ResolvedTs:   resolvedTs,
		BarrierTs:    tableSink.barrierTs.Load(),
	}
}

// WaitForReady implements pkg/util.Runnable.
func (m *SinkManager) WaitForReady(ctx context.Context) {
	select {
	case <-ctx.Done():
	case <-m.ready:
	}
}

// wait all sub-routines associated with `m.wg` returned.
func (m *SinkManager) waitSubroutines() {
	m.managerCancel()
	// Sink workers and redo workers can be blocked on MemQuota.BlockAcquire,
	// which doesn't watch m.managerCtx. So we must close these 2 MemQuotas
	// before wait them.
	m.sinkMemQuota.Close()
	m.redoMemQuota.Close()
	m.wg.Wait()
}

// Close closes the manager. Must be called after `Run` returned.
func (m *SinkManager) Close() {
	log.Info("Closing sink manager",
		zap.String("namespace", m.changefeedID.Namespace),
		zap.String("changefeed", m.changefeedID.ID))

	start := time.Now()
	m.waitSubroutines()
	// NOTE: It's unnecceary to close table sinks before clear sink factory.
	m.clearSinkFactory()
	if m.eventCache != nil {
		m.eventCache.clear()
	}

	log.Info("Closed sink manager",
		zap.String("namespace", m.changefeedID.Namespace),
		zap.String("changefeed", m.changefeedID.ID),
		zap.Duration("cost", time.Since(start)))
}<|MERGE_RESOLUTION|>--- conflicted
+++ resolved
@@ -263,10 +263,6 @@
 				zap.Uint64("factoryVersion", sinkFactoryVersion),
 				zap.Error(err))
 			m.clearSinkFactory()
-<<<<<<< HEAD
-=======
-			sinkFactoryErrors = make(chan error, 16)
->>>>>>> db5fb4df
 
 			start := time.Now()
 			log.Info("Sink manager is closing all table sinks",
@@ -293,7 +289,7 @@
 			return errors.Trace(err)
 		}
 
-		if err = util.Hang(m.managerCtx, 5 *time.Second); err != nil {
+		if err = util.Hang(m.managerCtx, 5*time.Second); err != nil {
 			return errors.Trace(err)
 		}
 	}
