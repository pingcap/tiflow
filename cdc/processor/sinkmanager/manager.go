// Copyright 2022 PingCAP, Inc.
//
// Licensed under the Apache License, Version 2.0 (the "License");
// you may not use this file except in compliance with the License.
// You may obtain a copy of the License at
//
//     http://www.apache.org/licenses/LICENSE-2.0
//
// Unless required by applicable law or agreed to in writing, software
// distributed under the License is distributed on an "AS IS" BASIS,
// See the License for the specific language governing permissions and
// limitations under the License.

package sinkmanager

import (
	"context"
	"sync"
	"sync/atomic"
	"time"

	"github.com/pingcap/errors"
	"github.com/pingcap/log"
	"github.com/pingcap/tiflow/cdc/entry"
	"github.com/pingcap/tiflow/cdc/model"
	"github.com/pingcap/tiflow/cdc/processor/pipeline"
	"github.com/pingcap/tiflow/cdc/processor/sourcemanager/engine"
	"github.com/pingcap/tiflow/cdc/processor/tablepb"
	"github.com/pingcap/tiflow/cdc/redo"
	"github.com/pingcap/tiflow/cdc/sinkv2/eventsink/factory"
	cerrors "github.com/pingcap/tiflow/pkg/errors"
	"github.com/pingcap/tiflow/pkg/retry"
	"github.com/pingcap/tiflow/pkg/upstream"
	"github.com/prometheus/client_golang/prometheus"
	"github.com/tikv/client-go/v2/oracle"
	"go.uber.org/zap"
)

const (
	sinkWorkerNum               = 8
	redoWorkerNum               = 4
	defaultGenerateTaskInterval = 100 * time.Millisecond
	defaultEngineGCChanSize     = 128
)

type gcEvent struct {
	tableID  model.TableID
	cleanPos engine.Position
}

// SinkManager is the implementation of SinkManager.
type SinkManager struct {
	changefeedID model.ChangeFeedID
	// ctx used to control the background goroutines.
	ctx context.Context
	// cancel is used to cancel the background goroutines.
	cancel context.CancelFunc

	// up is the upstream and used to get the current pd time.
	up *upstream.Upstream

	// sinkProgressHeap is the heap of the table progress for sink.
	sinkProgressHeap *tableProgresses
	// redoProgressHeap is the heap of the table progress for redo.
	redoProgressHeap *tableProgresses

	// memQuota is used to control the total memory usage of the sink manager.
	memQuota *memQuota
	// eventCache caches events fetched from sort engine.
	eventCache *redoEventCache
	// redoManager is used to report the resolved ts of the table if redo log is enabled.
	redoManager redo.LogManager
	// sortEngine is used by the sink manager to fetch data.
	sortEngine engine.SortEngine

	// sinkFactory used to create table sink.
	sinkFactory *factory.SinkFactory
	// tableSinks is a map from tableID to tableSink.
	tableSinks sync.Map
	// lastBarrierTs is the last barrier ts.
	lastBarrierTs atomic.Uint64

	// engineGCChan is used to GC engine when the table is advanced.
	engineGCChan chan *gcEvent

	// sinkWorkers used to pull data from source manager.
	sinkWorkers []*sinkWorker
	// sinkTaskChan is used to send tasks to sinkWorkers.
	sinkTaskChan chan *sinkTask

	// redoWorkers used to pull data from source manager.
	redoWorkers []*redoWorker
	// redoTaskChan is used to send tasks to redoWorkers.
	redoTaskChan chan *redoTask

	// wg is used to wait for all workers to exit.
	wg sync.WaitGroup

	errChan chan error
	// Metric for table sink.
	metricsTableSinkTotalRows prometheus.Counter
}

// New creates a new sink manager.
func New(
	ctx context.Context,
	changefeedID model.ChangeFeedID,
	changefeedInfo *model.ChangeFeedInfo,
	up *upstream.Upstream,
	redoManager redo.LogManager,
	sortEngine engine.SortEngine,
	mg entry.MounterGroup,
	errChan chan error,
	metricsTableSinkTotalRows prometheus.Counter,
) (*SinkManager, error) {
	tableSinkFactory, err := factory.New(
		ctx,
		changefeedInfo.SinkURI,
		changefeedInfo.Config,
		errChan,
	)
	if err != nil {
		return nil, errors.Trace(err)
	}

	ctx, cancel := context.WithCancel(ctx)
	m := &SinkManager{
		changefeedID: changefeedID,
		ctx:          ctx,
		cancel:       cancel,
		up:           up,
		memQuota:     newMemQuota(changefeedID, changefeedInfo.Config.MemoryQuota),
		sinkFactory:  tableSinkFactory,
		sortEngine:   sortEngine,

		engineGCChan: make(chan *gcEvent, defaultEngineGCChanSize),

		sinkProgressHeap: newTableProgresses(),
		sinkWorkers:      make([]*sinkWorker, 0, sinkWorkerNum),
		sinkTaskChan:     make(chan *sinkTask),

		metricsTableSinkTotalRows: metricsTableSinkTotalRows,
	}

	if redoManager != nil && redoManager.Enabled() {
		m.redoManager = redoManager
		m.redoProgressHeap = newTableProgresses()
		m.redoWorkers = make([]*redoWorker, 0, redoWorkerNum)
		m.redoTaskChan = make(chan *redoTask)
		// Use at most 1/3 memory quota for redo event cache.
		m.eventCache = newRedoEventCache(changefeedInfo.Config.MemoryQuota / 3)
	}

	m.startWorkers(mg, changefeedInfo.Config.Sink.TxnAtomicity.ShouldSplitTxn(), changefeedInfo.Config.EnableOldValue)
	m.startGenerateTasks()
	m.backgroundGC()

	log.Info("Sink manager is created",
		zap.String("namespace", changefeedID.Namespace),
		zap.String("changefeed", changefeedID.ID),
		zap.Bool("withRedoEnabled", m.redoManager != nil))

	return m, nil
}

// start all workers and report the error to the error channel.
func (m *SinkManager) startWorkers(mg entry.MounterGroup, splitTxn bool, enableOldValue bool) {
	for i := 0; i < sinkWorkerNum; i++ {
		w := newSinkWorker(m.changefeedID, mg, m.sortEngine, m.memQuota,
			m.eventCache, splitTxn, enableOldValue)
		m.sinkWorkers = append(m.sinkWorkers, w)
		m.wg.Add(1)
		go func() {
			defer m.wg.Done()
			err := w.handleTasks(m.ctx, m.sinkTaskChan)
			if err != nil && !cerrors.Is(err, context.Canceled) {
				log.Error("Worker handles sink task failed",
					zap.String("namespace", m.changefeedID.Namespace),
					zap.String("changefeed", m.changefeedID.ID),
					zap.Error(err))
				select {
				case m.errChan <- err:
				default:
					log.Error("Failed to send error to error channel, error channel is full",
						zap.String("namespace", m.changefeedID.Namespace),
						zap.String("changefeed", m.changefeedID.ID),
						zap.Error(err))
				}
			}
		}()
	}

	if m.redoManager == nil {
		return
	}

	for i := 0; i < redoWorkerNum; i++ {
		w := newRedoWorker(m.changefeedID, mg, m.sortEngine, m.memQuota,
			m.redoManager, m.eventCache, splitTxn, enableOldValue)
		m.redoWorkers = append(m.redoWorkers, w)
		m.wg.Add(1)
		go func() {
			defer m.wg.Done()
			err := w.handleTasks(m.ctx, m.redoTaskChan)
			if err != nil && !cerrors.Is(err, context.Canceled) {
				log.Error("Worker handles redo task failed",
					zap.String("namespace", m.changefeedID.Namespace),
					zap.String("changefeed", m.changefeedID.ID),
					zap.Error(err))
				select {
				case m.errChan <- err:
				default:
					log.Error("Failed to send error to error channel, error channel is full",
						zap.String("namespace", m.changefeedID.Namespace),
						zap.String("changefeed", m.changefeedID.ID),
						zap.Error(err))
				}
			}
		}()
	}
}

// start generate table task and report error to the error channel.
func (m *SinkManager) startGenerateTasks() {
	m.wg.Add(1)
	go func() {
		defer m.wg.Done()
		err := m.generateSinkTasks()
		if err != nil && !cerrors.Is(err, context.Canceled) {
			log.Error("Generate sink tasks failed",
				zap.String("namespace", m.changefeedID.Namespace),
				zap.String("changefeed", m.changefeedID.ID),
				zap.Error(err))
			select {
			case m.errChan <- err:
			default:
				log.Error("Failed to send error to error channel, error channel is full",
					zap.String("namespace", m.changefeedID.Namespace),
					zap.String("changefeed", m.changefeedID.ID),
					zap.Error(err))
			}
		}
	}()

	if m.redoManager == nil {
		return
	}

	m.wg.Add(1)
	go func() {
		defer m.wg.Done()
		err := m.generateRedoTasks()
		if err != nil && !cerrors.Is(err, context.Canceled) {
			log.Error("Generate redo tasks failed",
				zap.String("namespace", m.changefeedID.Namespace),
				zap.String("changefeed", m.changefeedID.ID),
				zap.Error(err))
			select {
			case m.errChan <- err:
			default:
				log.Error("Failed to send error to error channel, error channel is full",
					zap.String("namespace", m.changefeedID.Namespace),
					zap.String("changefeed", m.changefeedID.ID),
					zap.Error(err))
			}
		}
	}()
}

// backgroundGC is used to clean up the old data in the sorter.
func (m *SinkManager) backgroundGC() {
	m.wg.Add(1)
	go func() {
		defer m.wg.Done()
		for {
			select {
			case <-m.ctx.Done():
				log.Info("Background GC is stooped because context is canceled",
					zap.String("namespace", m.changefeedID.Namespace),
					zap.String("changefeed", m.changefeedID.ID))
				return
			case gcEvent := <-m.engineGCChan:
				if err := m.sortEngine.CleanByTable(gcEvent.tableID, gcEvent.cleanPos); err != nil {
					log.Error("Failed to clean table in sort engine",
						zap.String("namespace", m.changefeedID.Namespace),
						zap.String("changefeed", m.changefeedID.ID),
						zap.Int64("tableID", gcEvent.tableID),
						zap.Error(err))
					select {
					case m.errChan <- err:
					default:
						log.Error("Failed to send error to error channel, error channel is full",
							zap.String("namespace", m.changefeedID.Namespace),
							zap.String("changefeed", m.changefeedID.ID),
							zap.Error(err))
					}
				}
			}
		}
	}()
}

// generateSinkTasks generates tasks to fetch data from the source manager.
func (m *SinkManager) generateSinkTasks() error {
	taskTicker := time.NewTicker(defaultGenerateTaskInterval)
	defer taskTicker.Stop()
	for {
		select {
		case <-m.ctx.Done():
			return m.ctx.Err()
		case <-taskTicker.C:
			// No more tables.
			if m.sinkProgressHeap.len() == 0 {
				continue
			}
			slowestTableProgress := m.sinkProgressHeap.pop()
			tableID := slowestTableProgress.tableID
			tableSink, ok := m.tableSinks.Load(tableID)
			if !ok {
				log.Info("Table sink not found, probably already removed",
					zap.String("namespace", m.changefeedID.Namespace),
					zap.String("changefeed", m.changefeedID.ID),
					zap.Int64("tableID", tableID))
				// Maybe the table sink is removed by the processor.(Scheduled the table to other nodes.)
				// So we do **not** need add it back to the heap.
				continue
			}
			tableState := tableSink.(*tableSinkWrapper).getState()
			// It means table sink is stopping or stopped.
			// We should skip it and do not push it back.
			// Because there is no case that stopping/stopped -> replicating.
			if tableState != tablepb.TableStateReplicating {
				log.Info("Table sink is not replicating, skip it",
					zap.String("namespace", m.changefeedID.Namespace),
					zap.String("changefeed", m.changefeedID.ID),
					zap.Int64("tableID", tableID),
					zap.String("tableState", tableState.String()))
				continue
			}
			// We use the barrier ts as the upper bound of the fetch tableSinkTask.
			// Because it can not exceed the barrier ts.
			// We also need to consider the resolved ts from sorter,
			// Because if the redo log is enabled and the table just scheduled to this node,
			// the resolved ts from sorter may be smaller than the barrier ts.
			// So we use the min value of the barrier ts and the resolved ts from sorter.
			getUpperBound := func() engine.Position {
				barrierTs := m.lastBarrierTs.Load()
				resolvedTs := tableSink.(*tableSinkWrapper).getReceivedSorterResolvedTs()
				var upperBoundTs model.Ts
				if resolvedTs > barrierTs {
					upperBoundTs = barrierTs
				} else {
					upperBoundTs = resolvedTs
				}

				return engine.Position{
					StartTs:  upperBoundTs - 1,
					CommitTs: upperBoundTs,
				}
			}
			upperBound := getUpperBound()
			// Only generate the table sink task if lower bound less or equal the upper bound.
			checkAdvance := slowestTableProgress.nextLowerBoundPos.Compare(upperBound)
			if !(checkAdvance == -1 || checkAdvance == 0) || !m.memQuota.tryAcquire(requestMemSize) {
				m.sinkProgressHeap.push(slowestTableProgress)
				// Next time.
				continue
			}
			log.Debug("MemoryQuotaTracing: Acquire memory for table sink task",
				zap.String("namespace", m.changefeedID.Namespace),
				zap.String("changefeed", m.changefeedID.ID),
				zap.Int64("tableID", tableID),
				zap.Uint64("memory", requestMemSize),
			)
			callback := func(lastWrittenPos engine.Position) {
				p := &progress{
					tableID:           tableID,
					nextLowerBoundPos: lastWrittenPos.Next(),
				}
				m.sinkProgressHeap.push(p)
			}

			t := &sinkTask{
				tableID:       tableID,
				lowerBound:    slowestTableProgress.nextLowerBoundPos,
				getUpperBound: getUpperBound,
				tableSink:     tableSink.(*tableSinkWrapper),
				callback:      callback,
				isCanceled: func() bool {
					return tableSink.(*tableSinkWrapper).getState() != tablepb.TableStateReplicating
				},
			}
			select {
			case <-m.ctx.Done():
				return m.ctx.Err()
			case m.sinkTaskChan <- t:
			}
			log.Debug("Generate sink task",
				zap.String("namespace", m.changefeedID.Namespace),
				zap.String("changefeed", m.changefeedID.ID),
				zap.Int64("tableID", tableID),
				zap.Any("lowerBound", slowestTableProgress.nextLowerBoundPos),
				zap.Any("currentUpperBound", upperBound),
			)
		}
	}
}

func (m *SinkManager) generateRedoTasks() error {
	taskTicker := time.NewTicker(defaultGenerateTaskInterval)
	defer taskTicker.Stop()
	for {
		select {
		case <-m.ctx.Done():
			return m.ctx.Err()
		case <-taskTicker.C:
			// No more tables.
			if m.redoProgressHeap.len() == 0 {
				continue
			}
			slowestTableProgress := m.redoProgressHeap.pop()
			tableID := slowestTableProgress.tableID
			tableSink, ok := m.tableSinks.Load(tableID)
			if !ok {
				log.Info("Table sink not found, probably already removed",
					zap.String("namespace", m.changefeedID.Namespace),
					zap.String("changefeed", m.changefeedID.ID),
					zap.Int64("tableID", tableID))
				// Maybe the table sink is removed by the processor.(Scheduled the table to other nodes.)
				// So we do **not** need add it back to the heap.
				continue
			}
			// We use the table's resolved ts as the upper bound to fetch events.
			getUpperBound := func() engine.Position {
				upperBoundTs := tableSink.(*tableSinkWrapper).getReceivedSorterResolvedTs()
				return engine.Position{
					StartTs:  upperBoundTs - 1,
					CommitTs: upperBoundTs,
				}
			}
			checkAdvance := slowestTableProgress.nextLowerBoundPos.Compare(getUpperBound())
			if !(checkAdvance == -1 || checkAdvance == 0) || !m.memQuota.tryAcquire(requestMemSize) {
				m.redoProgressHeap.push(slowestTableProgress)
				// Next time.
				continue
			}

			log.Debug("MemoryQuotaTracing: try acquire memory for redo log task",
				zap.String("namespace", m.changefeedID.Namespace),
				zap.String("changefeed", m.changefeedID.ID),
				zap.Int64("tableID", tableID),
				zap.Uint64("memory", requestMemSize))

			t := &redoTask{
				tableID:       tableID,
				lowerBound:    slowestTableProgress.nextLowerBoundPos,
				getUpperBound: getUpperBound,
				tableSink:     tableSink.(*tableSinkWrapper),
				callback: func(lastWrittenPos engine.Position) {
					p := &progress{
						tableID:           tableID,
						nextLowerBoundPos: lastWrittenPos.Next(),
					}
					m.redoProgressHeap.push(p)
				},
			}
			select {
			case <-m.ctx.Done():
				return m.ctx.Err()
			case m.redoTaskChan <- t:
			}

			log.Debug("Generate redo task",
				zap.String("namespace", m.changefeedID.Namespace),
				zap.String("changefeed", m.changefeedID.ID),
				zap.Int64("tableID", tableID),
				zap.Any("lowerBound", slowestTableProgress.nextLowerBoundPos),
				zap.Any("currentUpperBound", getUpperBound()))
		}
	}
}

// UpdateReceivedSorterResolvedTs updates the received sorter resolved ts for the table.
func (m *SinkManager) UpdateReceivedSorterResolvedTs(tableID model.TableID, ts model.Ts) {
	tableSink, ok := m.tableSinks.Load(tableID)
	if !ok {
		log.Panic("Table sink not found when updating resolved ts",
			zap.String("namespace", m.changefeedID.Namespace),
			zap.String("changefeed", m.changefeedID.ID),
			zap.Int64("tableID", tableID))
	}
	tableSink.(*tableSinkWrapper).updateReceivedSorterResolvedTs(ts)
}

// UpdateBarrierTs updates the barrier ts of all tables in the sink manager.
func (m *SinkManager) UpdateBarrierTs(ts model.Ts) {
	// It is safe to do not use compare and swap here.
	// Only the processor will update the barrier ts.
	// Other goroutines will only read the barrier ts.
	// So it is safe to do not use compare and swap here, just Load and Store.
	if ts <= m.lastBarrierTs.Load() {
		return
	}
	m.lastBarrierTs.Store(ts)
}

// AddTable adds a table(TableSink) to the sink manager.
func (m *SinkManager) AddTable(tableID model.TableID, startTs model.Ts, targetTs model.Ts) {
	sinkWrapper := newTableSinkWrapper(
		m.changefeedID,
		tableID,
		m.sinkFactory.CreateTableSink(m.changefeedID, tableID, m.metricsTableSinkTotalRows),
		tablepb.TableStatePreparing,
		startTs,
		targetTs,
	)
	m.tableSinks.Store(tableID, sinkWrapper)
}

// StartTable sets the table(TableSink) state to replicating.
func (m *SinkManager) StartTable(tableID model.TableID, startTs model.Ts) error {
	log.Info("Start table sink",
		zap.String("namespace", m.changefeedID.Namespace),
		zap.String("changefeed", m.changefeedID.ID),
		zap.Int64("tableID", tableID),
		zap.Uint64("startTs", startTs),
	)
	tableSink, ok := m.tableSinks.Load(tableID)
	if !ok {
		log.Panic("Table sink not found when starting table stats",
			zap.String("namespace", m.changefeedID.Namespace),
			zap.String("changefeed", m.changefeedID.ID),
			zap.Int64("tableID", tableID))
	}
	backoffBaseDelayInMs := int64(100)
	totalRetryDuration := 10 * time.Second
	var replicateTs model.Ts
	err := retry.Do(m.ctx, func() error {
		phy, logic, err := m.up.PDClient.GetTS(m.ctx)
		if err != nil {
			return errors.Trace(err)
		}
		replicateTs = oracle.ComposeTS(phy, logic)
		log.Debug("Set replicate ts",
			zap.String("namespace", m.changefeedID.Namespace),
			zap.String("changefeed", m.changefeedID.ID),
			zap.Int64("tableID", tableID),
			zap.Uint64("replicateTs", replicateTs),
		)
		return nil
	}, retry.WithBackoffBaseDelay(backoffBaseDelayInMs),
		retry.WithTotalRetryDuratoin(totalRetryDuration),
		retry.WithIsRetryableErr(cerrors.IsRetryableError))
	if err != nil {
		return errors.Trace(err)
	}
	tableSink.(*tableSinkWrapper).start(replicateTs)
	m.sinkProgressHeap.push(&progress{
		tableID:           tableID,
		nextLowerBoundPos: engine.Position{StartTs: startTs - 1, CommitTs: startTs},
	})
	if m.redoManager != nil {
		m.redoProgressHeap.push(&progress{
			tableID:           tableID,
			nextLowerBoundPos: engine.Position{StartTs: startTs - 1, CommitTs: startTs},
		})
	}
	return nil
}

// AsyncStopTable sets the table(TableSink) state to stopped.
func (m *SinkManager) AsyncStopTable(tableID model.TableID) {
	m.wg.Add(1)
	go func() {
		defer m.wg.Done()
		tableSink, ok := m.tableSinks.Load(tableID)
		if !ok {
			log.Panic("Table sink not found when removing table",
				zap.String("namespace", m.changefeedID.Namespace),
				zap.String("changefeed", m.changefeedID.ID),
				zap.Int64("tableID", tableID))
		}
<<<<<<< HEAD
		err := tableSink.(*tableSinkWrapper).close(m.ctx)
		if err != nil && !cerrors.Is(err, context.Canceled) {
			log.Warn("Failed to close table sink",
				zap.String("namespace", m.changefeedID.Namespace),
				zap.String("changefeed", m.changefeedID.ID),
				zap.Int64("tableID", tableID),
				zap.Error(err))
			select {
			case m.errChan <- err:
			default:
				log.Error("Failed to send error to error channel, error channel is full",
					zap.String("namespace", m.changefeedID.Namespace),
					zap.String("changefeed", m.changefeedID.ID),
					zap.Error(err))
			}
		}
=======
		tableSink.(*tableSinkWrapper).close(m.ctx)
>>>>>>> a8afe115
		cleanedBytes := m.memQuota.clean(tableID)
		log.Debug("MemoryQuotaTracing: Clean up memory quota for table sink task when removing table",
			zap.String("namespace", m.changefeedID.Namespace),
			zap.String("changefeed", m.changefeedID.ID),
			zap.Int64("tableID", tableID),
			zap.Uint64("memory", cleanedBytes),
		)
	}()
}

// RemoveTable removes a table(TableSink) from the sink manager.
func (m *SinkManager) RemoveTable(tableID model.TableID) {
	// NOTICE: It is safe to only remove the table sink from the map.
	// Because if we found the table sink is closed, we will not add it back to the heap.
	// Also, no need to GC the SortEngine. Because the SortEngine also removes this table.
	m.tableSinks.Delete(tableID)
	if m.eventCache != nil {
		m.eventCache.removeTable(tableID)
	}
}

// GetAllCurrentTableIDs returns all the table IDs in the sink manager.
func (m *SinkManager) GetAllCurrentTableIDs() []model.TableID {
	var tableIDs []model.TableID
	m.tableSinks.Range(func(key, value interface{}) bool {
		tableIDs = append(tableIDs, key.(model.TableID))
		return true
	})
	return tableIDs
}

// GetTableState returns the table(TableSink) state.
func (m *SinkManager) GetTableState(tableID model.TableID) (tablepb.TableState, bool) {
	tableSink, ok := m.tableSinks.Load(tableID)
	if !ok {
		log.Debug("Table sink not found when getting table state",
			zap.String("namespace", m.changefeedID.Namespace),
			zap.String("changefeed", m.changefeedID.ID),
			zap.Int64("tableID", tableID))
		return tablepb.TableStateAbsent, false
	}
	return tableSink.(*tableSinkWrapper).getState(), true
}

// GetTableStats returns the state of the table.
func (m *SinkManager) GetTableStats(tableID model.TableID) pipeline.Stats {
	tableSink, ok := m.tableSinks.Load(tableID)
	if !ok {
		log.Panic("Table sink not found when getting table stats",
			zap.String("namespace", m.changefeedID.Namespace),
			zap.String("changefeed", m.changefeedID.ID),
			zap.Int64("tableID", tableID))
	}
	checkpointTs := tableSink.(*tableSinkWrapper).getCheckpointTs()
	m.memQuota.release(tableID, checkpointTs)
	resolvedMark := checkpointTs.ResolvedMark()
	cleanPos := engine.Position{
		StartTs:  resolvedMark - 1,
		CommitTs: resolvedMark,
	}
	gcEvent := &gcEvent{
		tableID:  tableID,
		cleanPos: cleanPos,
	}
	select {
	case m.engineGCChan <- gcEvent:
	default:
		log.Debug("Failed to send GC event to engine GC channel, engine GC channel is full",
			zap.String("namespace", m.changefeedID.Namespace),
			zap.String("changefeed", m.changefeedID.ID),
			zap.Int64("tableID", tableID),
			zap.Any("cleanPos", cleanPos))
	}
	var resolvedTs model.Ts
	// If redo log is enabled, we have to use redo log's resolved ts to calculate processor's min resolved ts.
	if m.redoManager != nil {
		resolvedTs = m.redoManager.GetResolvedTs(tableID)
	} else {
		resolvedTs = m.sortEngine.GetResolvedTs(tableID)
	}
	return pipeline.Stats{
		CheckpointTs: resolvedMark,
		ResolvedTs:   resolvedTs,
		BarrierTs:    m.lastBarrierTs.Load(),
	}
}

// Close closes all workers.
func (m *SinkManager) Close() error {
	if m.cancel != nil {
		m.cancel()
		m.cancel = nil
	}
	m.memQuota.close()
	err := m.sinkFactory.Close()
	if err != nil {
		return errors.Trace(err)
	}
	m.tableSinks.Range(func(key, value interface{}) bool {
		value.(*tableSinkWrapper).close(m.ctx)
		return true
	})
	m.wg.Wait()
	return nil
}<|MERGE_RESOLUTION|>--- conflicted
+++ resolved
@@ -580,26 +580,7 @@
 				zap.String("changefeed", m.changefeedID.ID),
 				zap.Int64("tableID", tableID))
 		}
-<<<<<<< HEAD
-		err := tableSink.(*tableSinkWrapper).close(m.ctx)
-		if err != nil && !cerrors.Is(err, context.Canceled) {
-			log.Warn("Failed to close table sink",
-				zap.String("namespace", m.changefeedID.Namespace),
-				zap.String("changefeed", m.changefeedID.ID),
-				zap.Int64("tableID", tableID),
-				zap.Error(err))
-			select {
-			case m.errChan <- err:
-			default:
-				log.Error("Failed to send error to error channel, error channel is full",
-					zap.String("namespace", m.changefeedID.Namespace),
-					zap.String("changefeed", m.changefeedID.ID),
-					zap.Error(err))
-			}
-		}
-=======
 		tableSink.(*tableSinkWrapper).close(m.ctx)
->>>>>>> a8afe115
 		cleanedBytes := m.memQuota.clean(tableID)
 		log.Debug("MemoryQuotaTracing: Clean up memory quota for table sink task when removing table",
 			zap.String("namespace", m.changefeedID.Namespace),
