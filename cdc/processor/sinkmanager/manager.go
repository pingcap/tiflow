// Copyright 2022 PingCAP, Inc.
//
// Licensed under the Apache License, Version 2.0 (the "License");
// you may not use this file except in compliance with the License.
// You may obtain a copy of the License at
//
//     http://www.apache.org/licenses/LICENSE-2.0
//
// Unless required by applicable law or agreed to in writing, software
// distributed under the License is distributed on an "AS IS" BASIS,
// See the License for the specific language governing permissions and
// limitations under the License.

package sinkmanager

import (
	"context"
	"fmt"
	"math"
	"sync"
	"time"

	"github.com/pingcap/errors"
	"github.com/pingcap/failpoint"
	"github.com/pingcap/log"
	"github.com/pingcap/tiflow/cdc/entry"
	"github.com/pingcap/tiflow/cdc/model"
	"github.com/pingcap/tiflow/cdc/processor/memquota"
	"github.com/pingcap/tiflow/cdc/processor/sourcemanager"
	"github.com/pingcap/tiflow/cdc/processor/sourcemanager/engine"
	"github.com/pingcap/tiflow/cdc/processor/tablepb"
	"github.com/pingcap/tiflow/cdc/redo"
	"github.com/pingcap/tiflow/cdc/sink/dmlsink/factory"
	tablesinkmetrics "github.com/pingcap/tiflow/cdc/sink/metrics/tablesink"
	"github.com/pingcap/tiflow/cdc/sink/tablesink"
	"github.com/pingcap/tiflow/pkg/config"
	cerror "github.com/pingcap/tiflow/pkg/errors"
	"github.com/pingcap/tiflow/pkg/retry"
	"github.com/pingcap/tiflow/pkg/spanz"
	"github.com/pingcap/tiflow/pkg/upstream"
	"github.com/pingcap/tiflow/pkg/util"
	"github.com/prometheus/client_golang/prometheus"
	"github.com/tikv/client-go/v2/oracle"
	"go.uber.org/zap"
	"golang.org/x/sync/errgroup"
)

const (
	sinkWorkerNum               = 8
	redoWorkerNum               = 4
	defaultGenerateTaskInterval = 100 * time.Millisecond
	// engine.CleanByTable can be expensive. So it's necessary to reduce useless calls.
	cleanTableInterval  = 5 * time.Second
	cleanTableMinEvents = 128
)

// TableStats of a table sink.
type TableStats struct {
	CheckpointTs model.Ts
	ResolvedTs   model.Ts
	BarrierTs    model.Ts
}

// SinkManager is the implementation of SinkManager.
type SinkManager struct {
	changefeedID model.ChangeFeedID

	changefeedInfo *model.ChangeFeedInfo

	// up is the upstream and used to get the current pd time.
	up *upstream.Upstream

	// used to generate task upperbounds.
	schemaStorage entry.SchemaStorage

	// sinkProgressHeap is the heap of the table progress for sink.
	sinkProgressHeap *tableProgresses
	// redoProgressHeap is the heap of the table progress for redo.
	redoProgressHeap *tableProgresses

	// eventCache caches events fetched from sort engine.
	eventCache *redoEventCache
	// redoDMLMgr is used to report the resolved ts of the table if redo log is enabled.
	redoDMLMgr redo.DMLManager
	// sourceManager is used by the sink manager to fetch data.
	sourceManager *sourcemanager.SourceManager

	// sinkFactory used to create table sink.
	sinkFactory struct {
		sync.Mutex
		f *factory.SinkFactory
		// When every time we want to create a new factory, version will be increased and
		// errors will be replaced by a new channel. version is used to distinct different
		// sink factories in table sinks.
		version uint64
		errors  chan error
	}

	// tableSinks is a map from tableID to tableSink.
	tableSinks spanz.SyncMap

	// sinkWorkers used to pull data from source manager.
	sinkWorkers []*sinkWorker
	// sinkTaskChan is used to send tasks to sinkWorkers.
	sinkTaskChan        chan *sinkTask
	sinkWorkerAvailable chan struct{}
	// sinkMemQuota is used to control the total memory usage of the table sink.
	sinkMemQuota *memquota.MemQuota
	sinkRetry    *retry.ErrorRetry
	// redoWorkers used to pull data from source manager.
	redoWorkers []*redoWorker
	// redoTaskChan is used to send tasks to redoWorkers.
	redoTaskChan        chan *redoTask
	redoWorkerAvailable chan struct{}
	// redoMemQuota is used to control the total memory usage of the redo.
	redoMemQuota *memquota.MemQuota

	// To control lifetime of all sub-goroutines.
	managerCtx    context.Context
	managerCancel context.CancelFunc
	ready         chan struct{}

	// To control lifetime of sink and redo tasks.
	sinkEg *errgroup.Group
	redoEg *errgroup.Group

	// wg is used to wait for all workers to exit.
	wg sync.WaitGroup

	// Metric for table sink.
	metricsTableSinkTotalRows prometheus.Counter
}

// New creates a new sink manager.
func New(
	changefeedID model.ChangeFeedID,
	changefeedInfo *model.ChangeFeedInfo,
	up *upstream.Upstream,
	schemaStorage entry.SchemaStorage,
	redoDMLMgr redo.DMLManager,
	sourceManager *sourcemanager.SourceManager,
) *SinkManager {
	m := &SinkManager{
		changefeedID:   changefeedID,
		changefeedInfo: changefeedInfo,
		up:             up,
		schemaStorage:  schemaStorage,
		sourceManager:  sourceManager,

		sinkProgressHeap:    newTableProgresses(),
		sinkWorkers:         make([]*sinkWorker, 0, sinkWorkerNum),
		sinkTaskChan:        make(chan *sinkTask),
		sinkWorkerAvailable: make(chan struct{}, 1),
		sinkRetry:           retry.NewInfiniteErrorRetry(),

		metricsTableSinkTotalRows: tablesinkmetrics.TotalRowsCountCounter.
			WithLabelValues(changefeedID.Namespace, changefeedID.ID),
	}

	if redoDMLMgr != nil && redoDMLMgr.Enabled() {
		m.redoDMLMgr = redoDMLMgr
		m.redoProgressHeap = newTableProgresses()
		m.redoWorkers = make([]*redoWorker, 0, redoWorkerNum)
		m.redoTaskChan = make(chan *redoTask)
		m.redoWorkerAvailable = make(chan struct{}, 1)

		// Use 3/4 memory quota as redo quota, and 1/2 again for redo cache.
		m.sinkMemQuota = memquota.NewMemQuota(changefeedID, changefeedInfo.Config.MemoryQuota/4*1, "sink")
		redoQuota := changefeedInfo.Config.MemoryQuota / 4 * 3
		m.redoMemQuota = memquota.NewMemQuota(changefeedID, redoQuota, "redo")
		m.eventCache = newRedoEventCache(changefeedID, redoQuota/2*1)
	} else {
		m.sinkMemQuota = memquota.NewMemQuota(changefeedID, changefeedInfo.Config.MemoryQuota, "sink")
		m.redoMemQuota = memquota.NewMemQuota(changefeedID, 0, "redo")
	}

	m.ready = make(chan struct{})

	return m
}

// Run implements util.Runnable.
// When it returns, all sub-goroutines should be closed.
func (m *SinkManager) Run(ctx context.Context, warnings ...chan<- error) (err error) {
	m.managerCtx, m.managerCancel = context.WithCancel(ctx)
	m.wg.Add(1) // So `SinkManager.Close` will also wait the function.
	defer func() {
		m.wg.Done()
		m.waitSubroutines()
		log.Info("Sink manager exists",
			zap.String("namespace", m.changefeedID.Namespace),
			zap.String("changefeed", m.changefeedID.ID),
			zap.Error(err))
	}()

	splitTxn := util.GetOrZero(m.changefeedInfo.Config.Sink.TxnAtomicity).ShouldSplitTxn()

	gcErrors := make(chan error, 16)
	sinkErrors := make(chan error, 16)
	redoErrors := make(chan error, 16)

	m.backgroundGC(gcErrors)
	if m.sinkEg == nil {
		var sinkCtx context.Context
		m.sinkEg, sinkCtx = errgroup.WithContext(m.managerCtx)
		m.startSinkWorkers(sinkCtx, m.sinkEg, splitTxn)
		m.sinkEg.Go(func() error { return m.generateSinkTasks(sinkCtx) })
		m.wg.Add(1)
		go func() {
			defer m.wg.Done()
			if err := m.sinkEg.Wait(); err != nil && !cerror.Is(err, context.Canceled) {
				log.Error("Worker handles or generates sink task failed",
					zap.String("namespace", m.changefeedID.Namespace),
					zap.String("changefeed", m.changefeedID.ID),
					zap.Error(err))
				select {
				case sinkErrors <- err:
				case <-m.managerCtx.Done():
				}
			}
		}()
	}
	if m.redoDMLMgr != nil && m.redoEg == nil {
		var redoCtx context.Context
		m.redoEg, redoCtx = errgroup.WithContext(m.managerCtx)
		m.startRedoWorkers(redoCtx, m.redoEg)
		m.redoEg.Go(func() error { return m.generateRedoTasks(redoCtx) })
		m.wg.Add(1)
		go func() {
			defer m.wg.Done()
			if err := m.redoEg.Wait(); err != nil && !cerror.Is(err, context.Canceled) {
				log.Error("Worker handles or generates redo task failed",
					zap.String("namespace", m.changefeedID.Namespace),
					zap.String("changefeed", m.changefeedID.ID),
					zap.Error(err))
				select {
				case redoErrors <- err:
				case <-m.managerCtx.Done():
				}
			}
		}()
	}

	close(m.ready)
	log.Info("Sink manager is created",
		zap.String("namespace", m.changefeedID.Namespace),
		zap.String("changefeed", m.changefeedID.ID),
		zap.Bool("withRedoEnabled", m.redoDMLMgr != nil))

	// SinkManager will restart some internal modules if necessasry.
	for {
		sinkFactoryErrors, sinkFactoryVersion := m.initSinkFactory()

		select {
		case <-m.managerCtx.Done():
			return m.managerCtx.Err()
		case err = <-gcErrors:
			return errors.Trace(err)
		case err = <-sinkErrors:
			return errors.Trace(err)
		case err = <-redoErrors:
			return errors.Trace(err)
		case err = <-sinkFactoryErrors:
			log.Warn("Sink manager backend sink fails",
				zap.String("namespace", m.changefeedID.Namespace),
				zap.String("changefeed", m.changefeedID.ID),
				zap.Uint64("factoryVersion", sinkFactoryVersion),
				zap.Error(err))
			m.clearSinkFactory()

			start := time.Now()
			log.Info("Sink manager is closing all table sinks",
				zap.String("namespace", m.changefeedID.Namespace),
				zap.String("changefeed", m.changefeedID.ID))
			m.tableSinks.Range(func(span tablepb.Span, value interface{}) bool {
				value.(*tableSinkWrapper).closeTableSink()
				m.sinkMemQuota.ClearTable(span)
				return true
			})
			log.Info("Sink manager has closed all table sinks",
				zap.String("namespace", m.changefeedID.Namespace),
				zap.String("changefeed", m.changefeedID.ID),
				zap.Duration("cost", time.Since(start)))
		}

		// If the error is retryable, we should retry to re-establish the internal resources.
		if !cerror.ShouldFailChangefeed(err) && errors.Cause(err) != context.Canceled {
			select {
			case <-m.managerCtx.Done():
			case warnings[0] <- err:
			}
		} else {
			return errors.Trace(err)
		}

		backoff, err := m.sinkRetry.GetRetryBackoff(err)
		if err != nil {
			return errors.New(fmt.Sprintf("GetRetryBackoff: %s", err.Error()))
		}

		if err = util.Hang(m.managerCtx, backoff); err != nil {
			return errors.Trace(err)
		}
	}
}

func (m *SinkManager) initSinkFactory() (chan error, uint64) {
	m.sinkFactory.Lock()
	defer m.sinkFactory.Unlock()
	uri := m.changefeedInfo.SinkURI
	cfg := m.changefeedInfo.Config

	if m.sinkFactory.f != nil {
		return m.sinkFactory.errors, m.sinkFactory.version
	}
	if m.sinkFactory.errors == nil {
		m.sinkFactory.errors = make(chan error, 16)
		m.sinkFactory.version += 1
	}

	emitError := func(err error) {
		select {
		case <-m.managerCtx.Done():
		case m.sinkFactory.errors <- err:
		}
	}

	var err error = nil
	failpoint.Inject("SinkManagerRunError", func() {
		log.Info("failpoint SinkManagerRunError injected", zap.String("changefeed", m.changefeedID.ID))
		err = errors.New("SinkManagerRunError")
	})
	if err != nil {
		emitError(err)
		return m.sinkFactory.errors, m.sinkFactory.version
	}

	m.sinkFactory.f, err = factory.New(m.managerCtx, m.changefeedID, uri, cfg, m.sinkFactory.errors)
	if err != nil {
		emitError(err)
		return m.sinkFactory.errors, m.sinkFactory.version
	}

	log.Info("Sink manager inits sink factory success",
		zap.String("namespace", m.changefeedID.Namespace),
		zap.String("changefeed", m.changefeedID.ID),
		zap.Uint64("factoryVersion", m.sinkFactory.version))
	return m.sinkFactory.errors, m.sinkFactory.version
}

func (m *SinkManager) clearSinkFactory() {
	m.sinkFactory.Lock()
	defer m.sinkFactory.Unlock()
	if m.sinkFactory.f != nil {
		log.Info("Sink manager closing sink factory",
			zap.String("namespace", m.changefeedID.Namespace),
			zap.String("changefeed", m.changefeedID.ID),
			zap.Uint64("factoryVersion", m.sinkFactory.version))
		m.sinkFactory.f.Close()
		m.sinkFactory.f = nil
		log.Info("Sink manager has closed sink factory",
			zap.String("namespace", m.changefeedID.Namespace),
			zap.String("changefeed", m.changefeedID.ID),
			zap.Uint64("factoryVersion", m.sinkFactory.version))
	}
	if m.sinkFactory.errors != nil {
		close(m.sinkFactory.errors)
		for range m.sinkFactory.errors {
		}
		m.sinkFactory.errors = nil
	}
}

<<<<<<< HEAD
func (m *SinkManager) startSinkWorkers(ctx context.Context, eg *errgroup.Group, splitTxn bool) {
=======
func (m *SinkManager) putSinkFactoryError(err error, version uint64) {
	m.sinkFactory.Lock()
	defer m.sinkFactory.Unlock()
	skipped := true
	if version == m.sinkFactory.version {
		select {
		case m.sinkFactory.errors <- err:
			skipped = false
		default:
		}
	}
	log.Info("Sink manager tries to put an sink error",
		zap.String("namespace", m.changefeedID.Namespace),
		zap.String("changefeed", m.changefeedID.ID),
		zap.Bool("skipped", skipped),
		zap.String("error", err.Error()))
}

func (m *SinkManager) startSinkWorkers(ctx context.Context, eg *errgroup.Group, splitTxn bool, enableOldValue bool) {
>>>>>>> 4aa04792
	for i := 0; i < sinkWorkerNum; i++ {
		w := newSinkWorker(m.changefeedID, m.sourceManager,
			m.sinkMemQuota, m.redoMemQuota,
			m.eventCache, splitTxn)
		m.sinkWorkers = append(m.sinkWorkers, w)
		eg.Go(func() error { return w.handleTasks(ctx, m.sinkTaskChan) })
	}
}

func (m *SinkManager) startRedoWorkers(ctx context.Context, eg *errgroup.Group) {
	for i := 0; i < redoWorkerNum; i++ {
		w := newRedoWorker(m.changefeedID, m.sourceManager, m.redoMemQuota,
			m.redoDMLMgr, m.eventCache)
		m.redoWorkers = append(m.redoWorkers, w)
		eg.Go(func() error { return w.handleTasks(ctx, m.redoTaskChan) })
	}
}

// backgroundGC is used to clean up the old data in the sorter.
func (m *SinkManager) backgroundGC(errors chan<- error) {
	ticker := time.NewTicker(time.Second)
	m.wg.Add(1)
	go func() {
		defer m.wg.Done()
		defer ticker.Stop()
		for {
			select {
			case <-m.managerCtx.Done():
				log.Info("Background GC is stoped because context is canceled",
					zap.String("namespace", m.changefeedID.Namespace),
					zap.String("changefeed", m.changefeedID.ID))
				return
			case <-ticker.C:
				tableSinks := spanz.NewHashMap[*tableSinkWrapper]()
				m.tableSinks.Range(func(key tablepb.Span, value any) bool {
					wrapper := value.(*tableSinkWrapper)
					tableSinks.ReplaceOrInsert(key, wrapper)
					return true
				})

				tableSinks.Range(func(span tablepb.Span, sink *tableSinkWrapper) bool {
					if time.Since(sink.lastCleanTime) < cleanTableInterval {
						return true
					}
					checkpointTs, _, _ := sink.getCheckpointTs()
					resolvedMark := checkpointTs.ResolvedMark()
					if resolvedMark == 0 {
						return true
					}

					cleanPos := engine.Position{StartTs: resolvedMark - 1, CommitTs: resolvedMark}
					if !sink.cleanRangeEventCounts(cleanPos, cleanTableMinEvents) {
						return true
					}

					if err := m.sourceManager.CleanByTable(span, cleanPos); err != nil {
						log.Error("Failed to clean table in sort engine",
							zap.String("namespace", m.changefeedID.Namespace),
							zap.String("changefeed", m.changefeedID.ID),
							zap.Stringer("span", &span),
							zap.Error(err))
						select {
						case errors <- err:
						case <-m.managerCtx.Done():
						}
					} else {
						log.Debug("table stale data has been cleaned",
							zap.String("namespace", m.changefeedID.Namespace),
							zap.String("changefeed", m.changefeedID.ID),
							zap.Stringer("span", &span),
							zap.Any("upperBound", cleanPos))
					}
					sink.lastCleanTime = time.Now()
					return true
				})
			}
		}
	}()
}

func (m *SinkManager) getUpperBound(tableSinkUpperBoundTs model.Ts) engine.Position {
	schemaTs := m.schemaStorage.ResolvedTs()
	if schemaTs != math.MaxUint64 && tableSinkUpperBoundTs > schemaTs+1 {
		// schemaTs == math.MaxUint64 means it's in tests.
		tableSinkUpperBoundTs = schemaTs + 1
	}
	return engine.Position{StartTs: tableSinkUpperBoundTs - 1, CommitTs: tableSinkUpperBoundTs}
}

// generateSinkTasks generates tasks to fetch data from the source manager.
func (m *SinkManager) generateSinkTasks(ctx context.Context) error {
	dispatchTasks := func() error {
		tables := make([]*tableSinkWrapper, 0, sinkWorkerNum)
		progs := make([]*progress, 0, sinkWorkerNum)

		// Collect some table progresses.
		for len(tables) < sinkWorkerNum && m.sinkProgressHeap.len() > 0 {
			slowestTableProgress := m.sinkProgressHeap.pop()
			span := slowestTableProgress.span

			value, ok := m.tableSinks.Load(span)
			if !ok {
				log.Info("Table sink not found, probably already removed",
					zap.String("namespace", m.changefeedID.Namespace),
					zap.String("changefeed", m.changefeedID.ID),
					zap.Stringer("span", &span))
				// Maybe the table sink is removed by the processor.(Scheduled the table to other nodes.)
				// So we do **not** need add it back to the heap.
				continue
			}
			tableSink := value.(*tableSinkWrapper)
			if tableSink.version != slowestTableProgress.version {
				// The progress maybe stale.
				continue
			}

			tableState := tableSink.getState()
			// It means table sink is stopping or stopped.
			// We should skip it and do not push it back.
			// Because there is no case that stopping/stopped -> replicating.
			if tableState != tablepb.TableStateReplicating {
				log.Info("Table sink is not replicating, skip it",
					zap.String("namespace", m.changefeedID.Namespace),
					zap.String("changefeed", m.changefeedID.ID),
					zap.Stringer("span", &span),
					zap.String("tableState", tableState.String()))
				continue
			}
			tables = append(tables, tableSink)
			progs = append(progs, slowestTableProgress)
		}

		i := 0
	LOOP:
		for ; i < len(tables); i++ {
			tableSink := tables[i]
			slowestTableProgress := progs[i]
			lowerBound := slowestTableProgress.nextLowerBoundPos
			upperBound := m.getUpperBound(tableSink.getUpperBoundTs())
			// The table has no available progress.
			if lowerBound.Compare(upperBound) >= 0 {
				m.sinkProgressHeap.push(slowestTableProgress)
				continue
			}
			// The table hasn't been attached to a sink.
			if !tableSink.initTableSink() {
				m.sinkProgressHeap.push(slowestTableProgress)
				continue
			}

			// No available memory, skip this round directly.
			if !m.sinkMemQuota.TryAcquire(requestMemSize) {
				break LOOP
			}

			log.Debug("MemoryQuotaTracing: try acquire memory for table sink task",
				zap.String("namespace", m.changefeedID.Namespace),
				zap.String("changefeed", m.changefeedID.ID),
				zap.Stringer("span", &tableSink.span),
				zap.Uint64("memory", requestMemSize))

			t := &sinkTask{
				span:          tableSink.span,
				lowerBound:    lowerBound,
				getUpperBound: m.getUpperBound,
				tableSink:     tableSink,
				callback: func(lastWrittenPos engine.Position) {
					p := &progress{
						span:              tableSink.span,
						nextLowerBoundPos: lastWrittenPos.Next(),
						version:           slowestTableProgress.version,
					}
					m.sinkProgressHeap.push(p)
					select {
					case m.sinkWorkerAvailable <- struct{}{}:
					default:
					}
				},
				isCanceled: func() bool {
					return tableSink.getState() != tablepb.TableStateReplicating
				},
			}
			select {
			case <-ctx.Done():
				return ctx.Err()
			case m.sinkTaskChan <- t:
				log.Debug("Generate sink task",
					zap.String("namespace", m.changefeedID.Namespace),
					zap.String("changefeed", m.changefeedID.ID),
					zap.Stringer("span", &tableSink.span),
					zap.Any("lowerBound", lowerBound),
					zap.Any("currentUpperBound", upperBound))
			default:
				m.sinkMemQuota.Refund(requestMemSize)
				log.Debug("MemoryQuotaTracing: refund memory for table sink task",
					zap.String("namespace", m.changefeedID.Namespace),
					zap.String("changefeed", m.changefeedID.ID),
					zap.Stringer("span", &tableSink.span),
					zap.Uint64("memory", requestMemSize))
				break LOOP
			}
		}
		// Some progresses are not handled, return them back.
		for ; i < len(progs); i++ {
			m.sinkProgressHeap.push(progs[i])
		}
		return nil
	}

	taskTicker := time.NewTicker(defaultGenerateTaskInterval)
	defer taskTicker.Stop()
	for {
		select {
		case <-ctx.Done():
			return ctx.Err()
		case <-taskTicker.C:
			if err := dispatchTasks(); err != nil {
				return errors.Trace(err)
			}
		case <-m.sinkWorkerAvailable:
			if err := dispatchTasks(); err != nil {
				return errors.Trace(err)
			}
		}
	}
}

func (m *SinkManager) generateRedoTasks(ctx context.Context) error {
	dispatchTasks := func() error {
		tables := make([]*tableSinkWrapper, 0, redoWorkerNum)
		progs := make([]*progress, 0, redoWorkerNum)

		for len(tables) < redoWorkerNum && m.redoProgressHeap.len() > 0 {
			slowestTableProgress := m.redoProgressHeap.pop()
			span := slowestTableProgress.span

			value, ok := m.tableSinks.Load(span)
			if !ok {
				log.Info("Table sink not found, probably already removed",
					zap.String("namespace", m.changefeedID.Namespace),
					zap.String("changefeed", m.changefeedID.ID),
					zap.Stringer("span", &span))
				// Maybe the table sink is removed by the processor.(Scheduled the table to other nodes.)
				// So we do **not** need add it back to the heap.
				continue
			}
			tableSink := value.(*tableSinkWrapper)
			if tableSink.version != slowestTableProgress.version {
				// The progress maybe stale.
				continue
			}

			tableState := tableSink.getState()
			// It means table sink is stopping or stopped.
			// We should skip it and do not push it back.
			// Because there is no case that stopping/stopped -> replicating.
			if tableState != tablepb.TableStateReplicating {
				log.Info("Table sink is not replicating, skip it",
					zap.String("namespace", m.changefeedID.Namespace),
					zap.String("changefeed", m.changefeedID.ID),
					zap.Stringer("span", &span),
					zap.String("tableState", tableState.String()))
				continue
			}
			tables = append(tables, tableSink)
			progs = append(progs, slowestTableProgress)
		}

		i := 0
	LOOP:
		for ; i < len(tables); i++ {
			tableSink := tables[i]
			slowestTableProgress := progs[i]
			lowerBound := slowestTableProgress.nextLowerBoundPos
			upperBound := m.getUpperBound(tableSink.getReceivedSorterResolvedTs())

			// The table has no available progress.
			if lowerBound.Compare(upperBound) >= 0 {
				m.redoProgressHeap.push(slowestTableProgress)
				continue
			}

			// No available memory, skip this round directly.
			if !m.redoMemQuota.TryAcquire(requestMemSize) {
				break LOOP
			}

			log.Debug("MemoryQuotaTracing: try acquire memory for redo log task",
				zap.String("namespace", m.changefeedID.Namespace),
				zap.String("changefeed", m.changefeedID.ID),
				zap.Stringer("span", &tableSink.span),
				zap.Uint64("memory", requestMemSize))

			t := &redoTask{
				span:          tableSink.span,
				lowerBound:    lowerBound,
				getUpperBound: m.getUpperBound,
				tableSink:     tableSink,
				callback: func(lastWrittenPos engine.Position) {
					p := &progress{
						span:              tableSink.span,
						nextLowerBoundPos: lastWrittenPos.Next(),
						version:           slowestTableProgress.version,
					}
					m.redoProgressHeap.push(p)
					select {
					case m.redoWorkerAvailable <- struct{}{}:
					default:
					}
				},
				isCanceled: func() bool {
					return tableSink.getState() != tablepb.TableStateReplicating
				},
			}
			select {
			case <-ctx.Done():
				return ctx.Err()
			case m.redoTaskChan <- t:
				log.Debug("Generate redo task",
					zap.String("namespace", m.changefeedID.Namespace),
					zap.String("changefeed", m.changefeedID.ID),
					zap.Stringer("span", &tableSink.span),
					zap.Any("lowerBound", lowerBound),
					zap.Any("currentUpperBound", upperBound),
					zap.Float64("lag", time.Since(oracle.GetTimeFromTS(upperBound.CommitTs)).Seconds()))
			default:
				m.redoMemQuota.Refund(requestMemSize)
				log.Debug("MemoryQuotaTracing: refund memory for redo log task",
					zap.String("namespace", m.changefeedID.Namespace),
					zap.String("changefeed", m.changefeedID.ID),
					zap.Stringer("span", &tableSink.span),
					zap.Uint64("memory", requestMemSize))
				break LOOP
			}
		}
		for ; i < len(progs); i++ {
			m.redoProgressHeap.push(progs[i])
		}
		return nil
	}

	taskTicker := time.NewTicker(defaultGenerateTaskInterval)
	defer taskTicker.Stop()
	for {
		select {
		case <-ctx.Done():
			return ctx.Err()
		case <-taskTicker.C:
			if err := dispatchTasks(); err != nil {
				return errors.Trace(err)
			}
		case <-m.redoWorkerAvailable:
			if err := dispatchTasks(); err != nil {
				return errors.Trace(err)
			}
		}
	}
}

// UpdateReceivedSorterResolvedTs updates the received sorter resolved ts for the table.
// NOTE: it's still possible to be called during m.Close is in calling, so Close should
// take care of this.
func (m *SinkManager) UpdateReceivedSorterResolvedTs(span tablepb.Span, ts model.Ts) {
	tableSink, ok := m.tableSinks.Load(span)
	if !ok {
		// It's possible that the table is in removing.
		log.Debug("Table sink not found when updating resolved ts",
			zap.String("namespace", m.changefeedID.Namespace),
			zap.String("changefeed", m.changefeedID.ID),
			zap.Stringer("span", &span))
		return
	}
	tableSink.(*tableSinkWrapper).updateReceivedSorterResolvedTs(ts)
}

// UpdateBarrierTs update all tableSink's barrierTs in the SinkManager
func (m *SinkManager) UpdateBarrierTs(
	globalBarrierTs model.Ts,
	tableBarrier map[model.TableID]model.Ts,
) {
	m.tableSinks.Range(func(span tablepb.Span, value interface{}) bool {
		tableSink := value.(*tableSinkWrapper)
		lastBarrierTs := tableSink.barrierTs.Load()
		// It is safe to do not use compare and swap here.
		// Only the processor will update the barrier ts.
		// Other goroutines will only read the barrier ts.
		// So it is safe to do not use compare and swap here, just Load and Store.
		if tableBarrierTs, ok := tableBarrier[tableSink.span.TableID]; ok {
			barrierTs := tableBarrierTs
			if barrierTs > globalBarrierTs {
				barrierTs = globalBarrierTs
			}
			if barrierTs > lastBarrierTs {
				tableSink.barrierTs.Store(barrierTs)
			}
		} else {
			if globalBarrierTs > lastBarrierTs {
				tableSink.barrierTs.Store(globalBarrierTs)
			}
		}
		return true
	})
}

// AddTable adds a table(TableSink) to the sink manager.
func (m *SinkManager) AddTable(span tablepb.Span, startTs model.Ts, targetTs model.Ts) {
	sinkWrapper := newTableSinkWrapper(
		m.changefeedID,
		span,
		func() (s tablesink.TableSink, version uint64) {
			if m.sinkFactory.TryLock() {
				defer m.sinkFactory.Unlock()
				if m.sinkFactory.f != nil {
					s = m.sinkFactory.f.CreateTableSink(m.changefeedID, span, startTs, m.metricsTableSinkTotalRows)
					version = m.sinkFactory.version
				}
			}
			return
		},
		tablepb.TableStatePreparing,
		startTs,
		targetTs,
		func(ctx context.Context) (model.Ts, error) {
			return genReplicateTs(ctx, m.up.PDClient)
		},
	)

	_, loaded := m.tableSinks.LoadOrStore(span, sinkWrapper)
	if loaded {
		log.Panic("Add an exists table sink",
			zap.String("namespace", m.changefeedID.Namespace),
			zap.String("changefeed", m.changefeedID.ID),
			zap.Stringer("span", &span))
		return
	}
	m.sinkMemQuota.AddTable(span)
	m.redoMemQuota.AddTable(span)
	log.Info("Add table sink",
		zap.String("namespace", m.changefeedID.Namespace),
		zap.String("changefeed", m.changefeedID.ID),
		zap.Stringer("span", &span),
		zap.Uint64("startTs", startTs),
		zap.Uint64("version", sinkWrapper.version))
}

// StartTable sets the table(TableSink) state to replicating.
func (m *SinkManager) StartTable(span tablepb.Span, startTs model.Ts) error {
	log.Info("Start table sink",
		zap.String("namespace", m.changefeedID.Namespace),
		zap.String("changefeed", m.changefeedID.ID),
		zap.Stringer("span", &span),
		zap.Uint64("startTs", startTs),
	)
	tableSink, ok := m.tableSinks.Load(span)
	if !ok {
		log.Panic("Table sink not found when starting table stats",
			zap.String("namespace", m.changefeedID.Namespace),
			zap.String("changefeed", m.changefeedID.ID),
			zap.Stringer("span", &span))
	}

	if err := tableSink.(*tableSinkWrapper).start(m.managerCtx, startTs); err != nil {
		return err
	}

	m.sinkProgressHeap.push(&progress{
		span:              span,
		nextLowerBoundPos: engine.Position{StartTs: 0, CommitTs: startTs + 1},
		version:           tableSink.(*tableSinkWrapper).version,
	})
	if m.redoDMLMgr != nil {
		m.redoProgressHeap.push(&progress{
			span:              span,
			nextLowerBoundPos: engine.Position{StartTs: 0, CommitTs: startTs + 1},
			version:           tableSink.(*tableSinkWrapper).version,
		})
	}
	return nil
}

// AsyncStopTable sets the table(TableSink) state to stopped.
func (m *SinkManager) AsyncStopTable(span tablepb.Span) bool {
	tableSink, ok := m.tableSinks.Load(span)
	if !ok {
		// Just warn, because the table sink may be removed by another goroutine.
		// This logic is the same as this function's caller.
		log.Warn("Table sink not found when removing table",
			zap.String("namespace", m.changefeedID.Namespace),
			zap.String("changefeed", m.changefeedID.ID),
			zap.Stringer("span", &span))
	}
	if tableSink.(*tableSinkWrapper).asyncStop() {
		cleanedBytes := m.sinkMemQuota.RemoveTable(span)
		cleanedBytes += m.redoMemQuota.RemoveTable(span)
		log.Debug("MemoryQuotaTracing: Clean up memory quota for table sink task when removing table",
			zap.String("namespace", m.changefeedID.Namespace),
			zap.String("changefeed", m.changefeedID.ID),
			zap.Stringer("span", &span),
			zap.Uint64("memory", cleanedBytes))
		return true
	}
	return false
}

// RemoveTable removes a table(TableSink) from the sink manager.
func (m *SinkManager) RemoveTable(span tablepb.Span) {
	// NOTICE: It is safe to only remove the table sink from the map.
	// Because if we found the table sink is closed, we will not add it back to the heap.
	// Also, no need to GC the SortEngine. Because the SortEngine also removes this table.
	value, exists := m.tableSinks.LoadAndDelete(span)
	if !exists {
		log.Panic("Remove an unexist table sink",
			zap.String("namespace", m.changefeedID.Namespace),
			zap.String("changefeed", m.changefeedID.ID),
			zap.Stringer("span", &span))
	}
	checkpointTs, _, _ := value.(*tableSinkWrapper).getCheckpointTs()
	log.Info("Remove table sink successfully",
		zap.String("namespace", m.changefeedID.Namespace),
		zap.String("changefeed", m.changefeedID.ID),
		zap.Stringer("span", &span),
		zap.Uint64("checkpointTs", checkpointTs.Ts))
	if m.eventCache != nil {
		m.eventCache.removeTable(span)
	}
}

// GetAllCurrentTableSpans returns all spans in the sinkManager.
func (m *SinkManager) GetAllCurrentTableSpans() []tablepb.Span {
	var spans []tablepb.Span
	m.tableSinks.Range(func(key tablepb.Span, value interface{}) bool {
		spans = append(spans, key)
		return true
	})
	return spans
}

// GetAllCurrentTableSpansCount returns the table spans count in the sinkManager.
func (m *SinkManager) GetAllCurrentTableSpansCount() int {
	res := 0
	m.tableSinks.Range(func(key tablepb.Span, value interface{}) bool {
		res++
		return true
	})
	return res
}

// GetTableState returns the table(TableSink) state.
func (m *SinkManager) GetTableState(span tablepb.Span) (tablepb.TableState, bool) {
	wrapper, ok := m.tableSinks.Load(span)
	if !ok {
		log.Debug("Table sink not found when getting table state",
			zap.String("namespace", m.changefeedID.Namespace),
			zap.String("changefeed", m.changefeedID.ID),
			zap.Stringer("span", &span))
		return tablepb.TableStateAbsent, false
	}

	// NOTE(qupeng): I'm not sure whether `SinkManager.AsyncStopTable` will be called
	// again or not if it returns false. So we must retry `tableSink.asyncClose` here
	// if necessary. It's better to remove the dirty logic in the future.
	tableSink := wrapper.(*tableSinkWrapper)
	if tableSink.getState() == tablepb.TableStateStopping && tableSink.asyncStop() {
		cleanedBytes := m.sinkMemQuota.RemoveTable(span)
		cleanedBytes += m.redoMemQuota.RemoveTable(span)
		log.Debug("MemoryQuotaTracing: Clean up memory quota for table sink task when removing table",
			zap.String("namespace", m.changefeedID.Namespace),
			zap.String("changefeed", m.changefeedID.ID),
			zap.Stringer("span", &span),
			zap.Uint64("memory", cleanedBytes))
	}
	return tableSink.getState(), true
}

// GetTableStats returns the state of the table.
func (m *SinkManager) GetTableStats(span tablepb.Span) TableStats {
	value, ok := m.tableSinks.Load(span)
	if !ok {
		log.Panic("Table sink not found when getting table stats",
			zap.String("namespace", m.changefeedID.Namespace),
			zap.String("changefeed", m.changefeedID.ID),
			zap.Stringer("span", &span))
	}
	tableSink := value.(*tableSinkWrapper)

	checkpointTs, version, advanced := tableSink.getCheckpointTs()
	m.sinkMemQuota.Release(span, checkpointTs)
	m.redoMemQuota.Release(span, checkpointTs)

	advanceTimeoutInSec := util.GetOrZero(m.changefeedInfo.Config.Sink.AdvanceTimeoutInSec)
	if advanceTimeoutInSec <= 0 {
		log.Warn("AdvanceTimeoutInSec is not set, use default value", zap.Any("sinkConfig", m.changefeedInfo.Config.Sink))
		advanceTimeoutInSec = config.DefaultAdvanceTimeoutInSec
	}
	stuckCheck := time.Duration(advanceTimeoutInSec) * time.Second
	if version > 0 && time.Since(advanced) > stuckCheck &&
		oracle.GetTimeFromTS(tableSink.getUpperBoundTs()).Sub(oracle.GetTimeFromTS(checkpointTs.Ts)) > stuckCheck {
		log.Warn("Table checkpoint is stuck too long, will restart the sink backend",
			zap.String("namespace", m.changefeedID.Namespace),
			zap.String("changefeed", m.changefeedID.ID),
			zap.Stringer("span", &span),
			zap.Any("checkpointTs", checkpointTs),
			zap.Float64("stuckCheck", stuckCheck.Seconds()),
			zap.Uint64("factoryVersion", version))
		tableSink.updateTableSinkAdvanced()
		m.putSinkFactoryError(errors.New("table sink stuck"), version)
	}

	var resolvedTs model.Ts
	// If redo log is enabled, we have to use redo log's resolved ts to calculate processor's min resolved ts.
	if m.redoDMLMgr != nil {
		resolvedTs = m.redoDMLMgr.GetResolvedTs(span)
	} else {
		resolvedTs = tableSink.getReceivedSorterResolvedTs()
	}

	if resolvedTs < checkpointTs.ResolvedMark() {
		log.Error("sinkManager: resolved ts should not less than checkpoint ts",
			zap.String("namespace", m.changefeedID.Namespace),
			zap.String("changefeed", m.changefeedID.ID),
			zap.Stringer("span", &span),
			zap.Uint64("resolvedTs", resolvedTs),
			zap.Any("checkpointTs", checkpointTs),
			zap.Uint64("barrierTs", tableSink.barrierTs.Load()))
	}
	return TableStats{
		CheckpointTs: checkpointTs.ResolvedMark(),
		ResolvedTs:   resolvedTs,
		BarrierTs:    tableSink.barrierTs.Load(),
	}
}

// WaitForReady implements pkg/util.Runnable.
func (m *SinkManager) WaitForReady(ctx context.Context) {
	select {
	case <-ctx.Done():
	case <-m.ready:
	}
}

// wait all sub-routines associated with `m.wg` returned.
func (m *SinkManager) waitSubroutines() {
	m.managerCancel()
	// Sink workers and redo workers can be blocked on MemQuota.BlockAcquire,
	// which doesn't watch m.managerCtx. So we must close these 2 MemQuotas
	// before wait them.
	m.sinkMemQuota.Close()
	m.redoMemQuota.Close()
	m.wg.Wait()
}

// Close closes the manager. Must be called after `Run` returned.
func (m *SinkManager) Close() {
	log.Info("Closing sink manager",
		zap.String("namespace", m.changefeedID.Namespace),
		zap.String("changefeed", m.changefeedID.ID))

	start := time.Now()
	m.waitSubroutines()
	// NOTE: It's unnecceary to close table sinks before clear sink factory.
	m.clearSinkFactory()
	if m.eventCache != nil {
		m.eventCache.clear()
	}

	log.Info("Closed sink manager",
		zap.String("namespace", m.changefeedID.Namespace),
		zap.String("changefeed", m.changefeedID.ID),
		zap.Duration("cost", time.Since(start)))
}<|MERGE_RESOLUTION|>--- conflicted
+++ resolved
@@ -371,9 +371,6 @@
 	}
 }
 
-<<<<<<< HEAD
-func (m *SinkManager) startSinkWorkers(ctx context.Context, eg *errgroup.Group, splitTxn bool) {
-=======
 func (m *SinkManager) putSinkFactoryError(err error, version uint64) {
 	m.sinkFactory.Lock()
 	defer m.sinkFactory.Unlock()
@@ -392,8 +389,7 @@
 		zap.String("error", err.Error()))
 }
 
-func (m *SinkManager) startSinkWorkers(ctx context.Context, eg *errgroup.Group, splitTxn bool, enableOldValue bool) {
->>>>>>> 4aa04792
+func (m *SinkManager) startSinkWorkers(ctx context.Context, eg *errgroup.Group, splitTxn bool) {
 	for i := 0; i < sinkWorkerNum; i++ {
 		w := newSinkWorker(m.changefeedID, m.sourceManager,
 			m.sinkMemQuota, m.redoMemQuota,
