--- conflicted
+++ resolved
@@ -53,13 +53,9 @@
 )
 
 type processor struct {
-<<<<<<< HEAD
-	changefeed *model.ChangefeedReactorState
-=======
 	changefeedID model.ChangeFeedID
 	captureInfo  *model.CaptureInfo
-	changefeed   *changefeedState
->>>>>>> aecfd265
+	changefeed   *model.ChangefeedReactorState
 
 	tables map[model.TableID]tablepipeline.TablePipeline
 
@@ -112,16 +108,12 @@
 // Tick implements the `orchestrator.State` interface
 // the `state` parameter is sent by the etcd worker, the `state` must be a snapshot of KVs in etcd
 // The main logic of processor is in this function, including the calculation of many kinds of ts, maintain table pipeline, error handling, etc.
-<<<<<<< HEAD
 func (p *processor) Tick(ctx context.Context, state *model.ChangefeedReactorState) (orchestrator.ReactorState, error) {
-=======
-func (p *processor) Tick(ctx context.Context, state *changefeedState) (orchestrator.ReactorState, error) {
 	p.changefeed = state
 	ctx = context.WithChangefeedVars(ctx, &context.ChangefeedVars{
 		ID:   state.ID,
 		Info: state.Info,
 	})
->>>>>>> aecfd265
 	_, err := p.tick(ctx, state)
 	p.firstTick = false
 	if err == nil {
@@ -158,12 +150,8 @@
 	return state, cerror.ErrReactorFinished.GenWithStackByArgs()
 }
 
-<<<<<<< HEAD
 func (p *processor) tick(ctx context.Context, state *model.ChangefeedReactorState) (nextState orchestrator.ReactorState, err error) {
 	p.changefeed = state
-=======
-func (p *processor) tick(ctx context.Context, state *changefeedState) (nextState orchestrator.ReactorState, err error) {
->>>>>>> aecfd265
 	if err := p.handleErrorCh(ctx); err != nil {
 		return nil, errors.Trace(err)
 	}
