// Copyright 2021 PingCAP, Inc.
//
// Licensed under the Apache License, Version 2.0 (the "License");
// you may not use this file except in compliance with the License.
// You may obtain a copy of the License at
//
//     http://www.apache.org/licenses/LICENSE-2.0
//
// Unless required by applicable law or agreed to in writing, software
// distributed under the License is distributed on an "AS IS" BASIS,
// See the License for the specific language governing permissions and
// limitations under the License.

package processor

import (
	"context"
	"fmt"
	"io"
	"math"
	"strconv"
	"sync"
	"time"

	"github.com/pingcap/errors"
	"github.com/pingcap/failpoint"
	"github.com/pingcap/log"
	"github.com/pingcap/ticdc/cdc/entry"
	"github.com/pingcap/ticdc/cdc/kv"
	"github.com/pingcap/ticdc/cdc/model"
	tablepipeline "github.com/pingcap/ticdc/cdc/processor/pipeline"
	"github.com/pingcap/ticdc/cdc/puller"
	"github.com/pingcap/ticdc/cdc/sink"
	cdcContext "github.com/pingcap/ticdc/pkg/context"
	"github.com/pingcap/ticdc/pkg/cyclic/mark"
	cerror "github.com/pingcap/ticdc/pkg/errors"
	"github.com/pingcap/ticdc/pkg/filter"
	"github.com/pingcap/ticdc/pkg/orchestrator"
	"github.com/pingcap/ticdc/pkg/regionspan"
	"github.com/pingcap/ticdc/pkg/retry"
	"github.com/pingcap/ticdc/pkg/util"
	"github.com/prometheus/client_golang/prometheus"
	"github.com/tikv/client-go/v2/oracle"
	"go.uber.org/zap"
)

const (
	schemaStorageGCLag = time.Minute * 20
)

type processor struct {
	changefeedID model.ChangeFeedID
	captureInfo  *model.CaptureInfo
	changefeed   *model.ChangefeedReactorState

	tables map[model.TableID]tablepipeline.TablePipeline

	schemaStorage entry.SchemaStorage
	filter        *filter.Filter
	mounter       entry.Mounter
	sinkManager   *sink.Manager

	initialized bool
	errCh       chan error
	cancel      context.CancelFunc
	wg          sync.WaitGroup

	lazyInit            func(ctx cdcContext.Context) error
	createTablePipeline func(ctx cdcContext.Context, tableID model.TableID, replicaInfo *model.TableReplicaInfo) (tablepipeline.TablePipeline, error)

	metricResolvedTsGauge       prometheus.Gauge
	metricResolvedTsLagGauge    prometheus.Gauge
	metricCheckpointTsGauge     prometheus.Gauge
	metricCheckpointTsLagGauge  prometheus.Gauge
	metricSyncTableNumGauge     prometheus.Gauge
	metricProcessorErrorCounter prometheus.Counter
}

// newProcessor creates a new processor
func newProcessor(ctx cdcContext.Context) *processor {
	changefeedID := ctx.ChangefeedVars().ID
	advertiseAddr := ctx.GlobalVars().CaptureInfo.AdvertiseAddr
	p := &processor{
		tables:       make(map[model.TableID]tablepipeline.TablePipeline),
		errCh:        make(chan error, 1),
		changefeedID: changefeedID,
		captureInfo:  ctx.GlobalVars().CaptureInfo,
		cancel:       func() {},

		metricResolvedTsGauge:       resolvedTsGauge.WithLabelValues(changefeedID, advertiseAddr),
		metricResolvedTsLagGauge:    resolvedTsLagGauge.WithLabelValues(changefeedID, advertiseAddr),
		metricCheckpointTsGauge:     checkpointTsGauge.WithLabelValues(changefeedID, advertiseAddr),
		metricCheckpointTsLagGauge:  checkpointTsLagGauge.WithLabelValues(changefeedID, advertiseAddr),
		metricSyncTableNumGauge:     syncTableNumGauge.WithLabelValues(changefeedID, advertiseAddr),
		metricProcessorErrorCounter: processorErrorCounter.WithLabelValues(changefeedID, advertiseAddr),
	}
	p.createTablePipeline = p.createTablePipelineImpl
	p.lazyInit = p.lazyInitImpl
	return p
}

func newProcessor4Test(ctx cdcContext.Context,
	createTablePipeline func(ctx cdcContext.Context, tableID model.TableID, replicaInfo *model.TableReplicaInfo) (tablepipeline.TablePipeline, error),
) *processor {
	p := newProcessor(ctx)
	p.lazyInit = func(ctx cdcContext.Context) error { return nil }
	p.createTablePipeline = createTablePipeline
	return p
}

// Tick implements the `orchestrator.State` interface
// the `state` parameter is sent by the etcd worker, the `state` must be a snapshot of KVs in etcd
// The main logic of processor is in this function, including the calculation of many kinds of ts, maintain table pipeline, error handling, etc.
func (p *processor) Tick(ctx cdcContext.Context, state *model.ChangefeedReactorState) (orchestrator.ReactorState, error) {
	p.changefeed = state
	state.CheckCaptureAlive(ctx.GlobalVars().CaptureInfo.ID)
	ctx = cdcContext.WithChangefeedVars(ctx, &cdcContext.ChangefeedVars{
		ID:   state.ID,
		Info: state.Info,
	})
	_, err := p.tick(ctx, state)
	if err == nil {
		return state, nil
	}
	cause := errors.Cause(err)
	if cause == context.Canceled || cerror.ErrAdminStopProcessor.Equal(cause) || cerror.ErrReactorFinished.Equal(cause) {
		log.Info("processor exited", cdcContext.ZapFieldCapture(ctx), cdcContext.ZapFieldChangefeed(ctx))
		return state, cerror.ErrReactorFinished.GenWithStackByArgs()
	}
	p.metricProcessorErrorCounter.Inc()
	// record error information in etcd
	var code string
	if rfcCode, ok := cerror.RFCCode(err); ok {
		code = string(rfcCode)
	} else {
		code = string(cerror.ErrProcessorUnknown.RFCCode())
	}
	state.PatchTaskPosition(p.captureInfo.ID, func(position *model.TaskPosition) (*model.TaskPosition, bool, error) {
		if position == nil {
			position = &model.TaskPosition{}
		}
		position.Error = &model.RunningError{
			Addr:    ctx.GlobalVars().CaptureInfo.AdvertiseAddr,
			Code:    code,
			Message: err.Error(),
		}
		return position, true, nil
	})
	log.Error("run processor failed",
		cdcContext.ZapFieldChangefeed(ctx),
		cdcContext.ZapFieldCapture(ctx),
		zap.Error(err))
	return state, cerror.ErrReactorFinished.GenWithStackByArgs()
}

func (p *processor) tick(ctx cdcContext.Context, state *model.ChangefeedReactorState) (nextState orchestrator.ReactorState, err error) {
	p.changefeed = state
	if !p.checkChangefeedNormal() {
		return nil, cerror.ErrAdminStopProcessor.GenWithStackByArgs()
	}
	if skip := p.checkPosition(); skip {
		return p.changefeed, nil
	}
	if err := p.handleErrorCh(ctx); err != nil {
		return nil, errors.Trace(err)
	}
	if err := p.lazyInit(ctx); err != nil {
		return nil, errors.Trace(err)
	}
	if err := p.handleTableOperation(ctx); err != nil {
		return nil, errors.Trace(err)
	}
	if err := p.checkTablesNum(ctx); err != nil {
		return nil, errors.Trace(err)
	}
	p.handlePosition()
	p.pushResolvedTs2Table()
	p.handleWorkload()
	p.doGCSchemaStorage()
	return p.changefeed, nil
}

// checkChangefeedNormal checks if the changefeed is runnable.
func (p *processor) checkChangefeedNormal() bool {
	// check the state in this tick, make sure that the admin job type of the changefeed is not stopped
	if p.changefeed.Info.AdminJobType.IsStopState() || p.changefeed.Status.AdminJobType.IsStopState() {
		return false
	}
	// add a patch to check the changefeed is runnable when applying the patches in the etcd worker.
	p.changefeed.CheckChangefeedNormal()
	return true
}

// checkPosition create a new task position, and put it into the etcd state.
// task position maybe be not exist only when the processor is running first time.
func (p *processor) checkPosition() (skipThisTick bool) {
	if p.changefeed.TaskPositions[p.captureInfo.ID] != nil {
		return false
	}
	if p.initialized {
		log.Warn("position is nil, maybe position info is removed unexpected", zap.Any("state", p.changefeed))
	}
	checkpointTs := p.changefeed.Info.GetCheckpointTs(p.changefeed.Status)
	p.changefeed.PatchTaskPosition(p.captureInfo.ID, func(position *model.TaskPosition) (*model.TaskPosition, bool, error) {
		if position == nil {
			return &model.TaskPosition{
				CheckPointTs: checkpointTs,
				ResolvedTs:   checkpointTs,
			}, true, nil
		}
		return position, false, nil
	})
	return true
}

// lazyInitImpl create Filter, SchemaStorage, Mounter instances at the first tick.
func (p *processor) lazyInitImpl(ctx cdcContext.Context) error {
	if p.initialized {
		return nil
	}
	ctx, cancel := cdcContext.WithCancel(ctx)
	p.cancel = cancel

	errCh := make(chan error, 16)
	p.wg.Add(1)
	go func() {
		defer p.wg.Done()
		// there are some other objects need errCh, such as sink and sink manager
		// but we can't ensure that all the producer of errCh are non-blocking
		// It's very tricky that create a goroutine to receive the local errCh
		// TODO(leoppro): we should using `pkg/cdcContext.Context` instead of standard cdcContext and handle error by `pkg/cdcContext.Context.Throw`
		for {
			select {
			case <-ctx.Done():
				close(errCh)
				return
			case err := <-errCh:
				if err == nil {
					return
				}
				p.sendError(err)
			}
		}
	}()

	var err error
	p.filter, err = filter.NewFilter(p.changefeed.Info.Config)
	if err != nil {
		return errors.Trace(err)
	}

	if err = p.createAndDriveSchemaStorage(ctx); err != nil {
		return errors.Trace(err)
	}

	stdCtx := util.PutChangefeedIDInCtx(ctx, p.changefeed.ID)

	p.mounter = entry.NewMounter(p.schemaStorage, p.changefeed.Info.Config.Mounter.WorkerNum, p.changefeed.Info.Config.EnableOldValue)
	p.wg.Add(1)
	go func() {
		defer p.wg.Done()
		p.sendError(p.mounter.Run(stdCtx))
	}()

	opts, err := p.collectChangefeedOptions(ctx)
	if err != nil {
		return errors.Trace(err)
	}
	s, err := sink.NewSink(stdCtx, p.changefeed.ID, p.changefeed.Info.SinkURI, p.filter, p.changefeed.Info.Config, opts, errCh)
	if err != nil {
		return errors.Trace(err)
	}

	checkpointTs := p.changefeed.Info.GetCheckpointTs(p.changefeed.Status)
	p.sinkManager = sink.NewManager(stdCtx, s, errCh, checkpointTs)
	p.initialized = true
	log.Info("run processor", cdcContext.ZapFieldCapture(ctx), cdcContext.ZapFieldChangefeed(ctx))
	return nil
}

// collectChangefeedOptions return current changefeed options.
func (p *processor) collectChangefeedOptions(ctx cdcContext.Context) (map[string]string, error) {
	opts := make(map[string]string, len(p.changefeed.Info.Opts)+2)
	for k, v := range p.changefeed.Info.Opts {
		opts[k] = v
	}
	// TODO(neil) find a better way to let sink know cyclic is enabled.
	if p.changefeed.Info.Config.Cyclic.IsEnabled() {
		cyclicCfg, err := p.changefeed.Info.Config.Cyclic.Marshal()
		if err != nil {
			return nil, err
		}
		opts[mark.OptCyclicConfig] = cyclicCfg
	}
	opts[sink.OptChangefeedID] = p.changefeed.ID
	opts[sink.OptCaptureAddr] = ctx.GlobalVars().CaptureInfo.AdvertiseAddr
<<<<<<< HEAD

	return opts, nil
=======
	s, err := sink.NewSink(stdCtx, p.changefeed.ID, p.changefeed.Info.SinkURI, p.filter, p.changefeed.Info.Config, opts, errCh)
	if err != nil {
		return errors.Trace(err)
	}
	checkpointTs := p.changefeed.Info.GetCheckpointTs(p.changefeed.Status)
	captureAddr := ctx.GlobalVars().CaptureInfo.AdvertiseAddr
	p.sinkManager = sink.NewManager(stdCtx, s, errCh, checkpointTs, captureAddr, p.changefeedID)
	p.initialized = true
	log.Info("run processor", cdcContext.ZapFieldCapture(ctx), cdcContext.ZapFieldChangefeed(ctx))
	return nil
>>>>>>> 1251b6a3
}

// handleErrorCh listen the error channel and throw the error if it is not expected.
func (p *processor) handleErrorCh(ctx cdcContext.Context) error {
	var err error
	select {
	case err = <-p.errCh:
	default:
		return nil
	}
	cause := errors.Cause(err)
	if cause != nil && cause != context.Canceled && cerror.ErrAdminStopProcessor.NotEqual(cause) {
		log.Error("error on running processor",
			cdcContext.ZapFieldCapture(ctx),
			cdcContext.ZapFieldChangefeed(ctx),
			zap.Error(err))
		return err
	}
	log.Info("processor exited", cdcContext.ZapFieldCapture(ctx), cdcContext.ZapFieldChangefeed(ctx))
	return cerror.ErrReactorFinished
}

// handleTableOperation handles the operation of `TaskStatus`(add table operation and remove table operation)
func (p *processor) handleTableOperation(ctx cdcContext.Context) error {
	patchOperation := func(tableID model.TableID, fn func(operation *model.TableOperation) error) {
		p.changefeed.PatchTaskStatus(p.captureInfo.ID, func(status *model.TaskStatus) (*model.TaskStatus, bool, error) {
			if status == nil || status.Operation == nil {
				log.Error("Operation not found, may be remove by other patch", zap.Int64("tableID", tableID), zap.Any("status", status))
				return nil, false, cerror.ErrTaskStatusNotExists.GenWithStackByArgs()
			}
			opt := status.Operation[tableID]
			if opt == nil {
				log.Error("Operation not found, may be remove by other patch", zap.Int64("tableID", tableID), zap.Any("status", status))
				return nil, false, cerror.ErrTaskStatusNotExists.GenWithStackByArgs()
			}
			if err := fn(opt); err != nil {
				return nil, false, errors.Trace(err)
			}
			return status, true, nil
		})
	}
	taskStatus := p.changefeed.TaskStatuses[p.captureInfo.ID]
	for tableID, opt := range taskStatus.Operation {
		if opt.TableApplied() {
			continue
		}
		globalCheckpointTs := p.changefeed.Status.CheckpointTs
		if opt.Delete {
			table, exist := p.tables[tableID]
			if !exist {
				log.Warn("table which will be deleted is not found",
					cdcContext.ZapFieldChangefeed(ctx), zap.Int64("tableID", tableID))
				patchOperation(tableID, func(operation *model.TableOperation) error {
					operation.Status = model.OperFinished
					return nil
				})
				continue
			}
			switch opt.Status {
			case model.OperDispatched:
				if opt.BoundaryTs < globalCheckpointTs {
					log.Warn("the BoundaryTs of remove table operation is smaller than global checkpoint ts",
						zap.Uint64("globalCheckpointTs", globalCheckpointTs), zap.Any("operation", opt))
				}
				if !table.AsyncStop(opt.BoundaryTs) {
					// We use a Debug log because it is conceivable for the pipeline to block for a legitimate reason,
					// and we do not want to alarm the user.
					log.Debug("AsyncStop has failed, possible due to a full pipeline",
						zap.Uint64("checkpointTs", table.CheckpointTs()), zap.Int64("tableID", tableID))
					continue
				}
				patchOperation(tableID, func(operation *model.TableOperation) error {
					operation.Status = model.OperProcessed
					return nil
				})
			case model.OperProcessed:
				if table.Status() != tablepipeline.TableStatusStopped {
					log.Debug("the table is still not stopped", zap.Uint64("checkpointTs", table.CheckpointTs()), zap.Int64("tableID", tableID))
					continue
				}
				patchOperation(tableID, func(operation *model.TableOperation) error {
					operation.BoundaryTs = table.CheckpointTs()
					operation.Status = model.OperFinished
					return nil
				})
				table.Cancel()
				table.Wait()
				delete(p.tables, tableID)
				log.Debug("Operation done signal received",
					cdcContext.ZapFieldChangefeed(ctx),
					zap.Int64("tableID", tableID),
					zap.Reflect("operation", opt))
			default:
				log.Panic("unreachable")
			}
		} else {
			switch opt.Status {
			case model.OperDispatched:
				replicaInfo, exist := taskStatus.Tables[tableID]
				if !exist {
					return cerror.ErrProcessorTableNotFound.GenWithStack("replicaInfo of table(%d)", tableID)
				}
				if replicaInfo.StartTs != opt.BoundaryTs {
					log.Warn("the startTs and BoundaryTs of add table operation should be always equaled", zap.Any("replicaInfo", replicaInfo))
				}
				err := p.addTable(ctx, tableID, replicaInfo)
				if err != nil {
					return errors.Trace(err)
				}
				patchOperation(tableID, func(operation *model.TableOperation) error {
					operation.Status = model.OperProcessed
					return nil
				})
			case model.OperProcessed:
				table, exist := p.tables[tableID]
				if !exist {
					log.Warn("table which was added is not found",
						cdcContext.ZapFieldChangefeed(ctx), zap.Int64("tableID", tableID))
					patchOperation(tableID, func(operation *model.TableOperation) error {
						operation.Status = model.OperDispatched
						return nil
					})
					continue
				}
				localResolvedTs := p.changefeed.TaskPositions[p.captureInfo.ID].ResolvedTs
				globalResolvedTs := p.changefeed.Status.ResolvedTs
				if table.ResolvedTs() >= localResolvedTs && localResolvedTs >= globalResolvedTs {
					patchOperation(tableID, func(operation *model.TableOperation) error {
						operation.Status = model.OperFinished
						return nil
					})
					log.Debug("Operation done signal received",
						cdcContext.ZapFieldChangefeed(ctx),
						zap.Int64("tableID", tableID),
						zap.Reflect("operation", opt))
				}
			default:
				log.Panic("unreachable")
			}
		}
	}
	return nil
}

func (p *processor) createAndDriveSchemaStorage(ctx cdcContext.Context) error {
	kvStorage := ctx.GlobalVars().KVStorage
	ddlspans := []regionspan.Span{regionspan.GetDDLSpan(), regionspan.GetAddIndexDDLSpan()}
	checkpointTs := p.changefeed.Info.GetCheckpointTs(p.changefeed.Status)
	ddlPuller := puller.NewPuller(
		ctx,
		ctx.GlobalVars().PDClient,
		ctx.GlobalVars().GrpcPool,
		ctx.GlobalVars().KVStorage,
		checkpointTs, ddlspans, false)

	meta, err := kv.GetSnapshotMeta(kvStorage, checkpointTs)
	if err != nil {
		return errors.Trace(err)
	}
	schemaStorage, err := entry.NewSchemaStorage(meta, checkpointTs, p.filter, p.changefeed.Info.Config.ForceReplicate)
	if err != nil {
		return errors.Trace(err)
	}
	p.schemaStorage = schemaStorage

	p.wg.Add(1)
	go func() {
		defer p.wg.Done()
		p.sendError(ddlPuller.Run(ctx))
	}()

	ddlRawKVCh := puller.SortOutput(ctx, ddlPuller.Output())

	p.wg.Add(1)
	go func() {
		defer p.wg.Done()
		var ddlRawKV *model.RawKVEntry
		for {
			select {
			case <-ctx.Done():
				return
			case ddlRawKV = <-ddlRawKVCh:
			}
			if ddlRawKV == nil {
				continue
			}
			failpoint.Inject("processorDDLResolved", nil)
			if ddlRawKV.OpType == model.OpTypeResolved {
				schemaStorage.AdvanceResolvedTs(ddlRawKV.CRTs)
			}
			job, err := entry.UnmarshalDDL(ddlRawKV)
			if err != nil {
				p.sendError(errors.Trace(err))
				return
			}
			if job == nil {
				continue
			}
			if err := schemaStorage.HandleDDLJob(job); err != nil {
				p.sendError(errors.Trace(err))
				return
			}
		}
	}()
	return nil
}

func (p *processor) sendError(err error) {
	if err == nil {
		return
	}
	select {
	case p.errCh <- err:
	default:
		if errors.Cause(err) != context.Canceled {
			log.Error("processor receives redundant error", zap.Error(err))
		}
	}
}

// check if a table should be listened but not yet
// this only could be happened in the first tick.
// listen to a tables means create table pipeline by processor's addTable
func (p *processor) listenTables(ctx cdcContext.Context, taskStatus *model.TaskStatus) error {
	for tableID, replicaInfo := range taskStatus.Tables {
		if _, exist := p.tables[tableID]; exist {
			continue
		}
		opt := taskStatus.Operation
		// TODO(leoppro): check if the operation is a undone add operation
		if opt != nil && opt[tableID] != nil {
			continue
		}
		log.Info("start to listen to the table immediately", zap.Int64("tableID", tableID), zap.Any("replicaInfo", replicaInfo))
		if replicaInfo.StartTs < p.changefeed.Status.CheckpointTs {
			replicaInfo.StartTs = p.changefeed.Status.CheckpointTs
		}
		err := p.addTable(ctx, tableID, replicaInfo)
		if err != nil {
			return errors.Trace(err)
		}
	}
	return nil
}

func (p *processor) dropListeningTables(taskStatus *model.TaskStatus) {
	// check if a table should be removed but still exist
	// this shouldn't be happened in any time.
	for tableID, tablePipeline := range p.tables {
		if _, exist := taskStatus.Tables[tableID]; exist {
			continue
		}
		opt := taskStatus.Operation
		if opt != nil && opt[tableID] != nil && opt[tableID].Delete {
			// table will be removed by normal logic
			continue
		}
		tablePipeline.Cancel()
		tablePipeline.Wait()
		delete(p.tables, tableID)
		log.Warn("the table was forcibly deleted", zap.Int64("tableID", tableID), zap.Any("taskStatus", taskStatus))
	}
}

// checkTablesNum if the number of table pipelines is equal to the number of TaskStatus in etcd state.
// if the table number is not right, create or remove the odd tables.
func (p *processor) checkTablesNum(ctx cdcContext.Context) error {
	taskStatus := p.changefeed.TaskStatuses[p.captureInfo.ID]
	if len(p.tables) == len(taskStatus.Tables) {
		return nil
	}

	if err := p.listenTables(ctx, taskStatus); err != nil {
		return errors.Trace(err)
	}

	p.dropListeningTables(taskStatus)

	return nil
}

// handlePosition calculates the local resolved ts and local checkpoint ts
func (p *processor) handlePosition() {
	minResolvedTs := uint64(math.MaxUint64)
	if p.schemaStorage != nil {
		minResolvedTs = p.schemaStorage.ResolvedTs()
	}
	for _, table := range p.tables {
		ts := table.ResolvedTs()
		if ts < minResolvedTs {
			minResolvedTs = ts
		}
	}

	minCheckpointTs := minResolvedTs
	for _, table := range p.tables {
		ts := table.CheckpointTs()
		if ts < minCheckpointTs {
			minCheckpointTs = ts
		}
	}

	resolvedPhyTs := oracle.ExtractPhysical(minResolvedTs)
	// It is more accurate to get tso from PD, but in most cases we have
	// deployed NTP service, a little bias is acceptable here.
	p.metricResolvedTsLagGauge.Set(float64(oracle.GetPhysical(time.Now())-resolvedPhyTs) / 1e3)
	p.metricResolvedTsGauge.Set(float64(resolvedPhyTs))

	checkpointPhyTs := oracle.ExtractPhysical(minCheckpointTs)
	// It is more accurate to get tso from PD, but in most cases we have
	// deployed NTP service, a little bias is acceptable here.
	p.metricCheckpointTsLagGauge.Set(float64(oracle.GetPhysical(time.Now())-checkpointPhyTs) / 1e3)
	p.metricCheckpointTsGauge.Set(float64(checkpointPhyTs))

	// minResolvedTs and minCheckpointTs may less than global resolved ts and global checkpoint ts when a new table added, the startTs of the new table is less than global checkpoint ts.
	if minResolvedTs != p.changefeed.TaskPositions[p.captureInfo.ID].ResolvedTs ||
		minCheckpointTs != p.changefeed.TaskPositions[p.captureInfo.ID].CheckPointTs {
		p.changefeed.PatchTaskPosition(p.captureInfo.ID, func(position *model.TaskPosition) (*model.TaskPosition, bool, error) {
			failpoint.Inject("ProcessorUpdatePositionDelaying", nil)
			if position == nil {
				// when the captureInfo is deleted, the old owner will delete task status, task position, task workload in non-atomic
				// so processor may see a intermediate state, for example the task status is exist but task position is deleted.
				log.Warn("task position is not exist, skip to update position", zap.String("changefeed", p.changefeed.ID))
				return nil, false, nil
			}
			position.CheckPointTs = minCheckpointTs
			position.ResolvedTs = minResolvedTs
			return position, true, nil
		})
	}
}

// handleWorkload calculates the workload of all tables
func (p *processor) handleWorkload() {
	p.changefeed.PatchTaskWorkload(p.captureInfo.ID, func(workloads model.TaskWorkload) (model.TaskWorkload, bool, error) {
		changed := false
		if workloads == nil {
			workloads = make(model.TaskWorkload)
		}
		for tableID := range workloads {
			if _, exist := p.tables[tableID]; !exist {
				delete(workloads, tableID)
				changed = true
			}
		}
		for tableID, table := range p.tables {
			if workloads[tableID] != table.Workload() {
				workloads[tableID] = table.Workload()
				changed = true
			}
		}
		return workloads, changed, nil
	})
}

// pushResolvedTs2Table sends global resolved ts to all the table pipelines.
func (p *processor) pushResolvedTs2Table() {
	resolvedTs := p.changefeed.Status.ResolvedTs
	for _, table := range p.tables {
		table.UpdateBarrierTs(resolvedTs)
	}
}

// addTable creates a new table pipeline and adds it to the `p.tables`
func (p *processor) addTable(ctx cdcContext.Context, tableID model.TableID, replicaInfo *model.TableReplicaInfo) error {
	if table, ok := p.tables[tableID]; ok {
		if table.Status() != tablepipeline.TableStatusStopped {
			log.Warn("Ignore existing table", cdcContext.ZapFieldChangefeed(ctx), zap.Int64("ID", tableID))
			return nil
		}

		log.Warn("The same table exists but is stopped. Cancel it and continue.", cdcContext.ZapFieldChangefeed(ctx), zap.Int64("ID", tableID))
		table.Cancel()
		table.Wait()
		delete(p.tables, tableID)
	}

	globalCheckpointTs := p.changefeed.Status.CheckpointTs

	if replicaInfo.StartTs < globalCheckpointTs {
		log.Warn("addTable: startTs < checkpoint",
			cdcContext.ZapFieldChangefeed(ctx),
			zap.Int64("tableID", tableID),
			zap.Uint64("checkpoint", globalCheckpointTs),
			zap.Uint64("startTs", replicaInfo.StartTs))
	}
	table, err := p.createTablePipeline(ctx, tableID, replicaInfo)
	if err != nil {
		return errors.Trace(err)
	}
	p.tables[tableID] = table
	return nil
}

func (p *processor) getTableNameByID(ctx cdcContext.Context, tableID model.TableID) *model.TableName {
	var tableName *model.TableName
	err := retry.Do(ctx, func() error {
		if name, ok := p.schemaStorage.GetLastSnapshot().GetTableNameByID(tableID); ok {
			tableName = &name
			return nil
		}
		return errors.Errorf("failed to get table name, fallback to use table id: %d", tableID)
	}, retry.WithBackoffBaseDelay(50), retry.WithMaxTries(3), retry.WithIsRetryableErr(cerror.IsRetryableError))
	if err != nil {
		log.Warn("cannot get table name by table ID", zap.Any("tableID", tableID))
	}

	return tableName
}

func (p *processor) createTablePipelineImpl(ctx cdcContext.Context, tableID model.TableID, replicaInfo *model.TableReplicaInfo) (tablepipeline.TablePipeline, error) {
	ctx = cdcContext.WithErrorHandler(ctx, func(err error) error {
		if cerror.ErrTableProcessorStoppedSafely.Equal(err) ||
			errors.Cause(errors.Cause(err)) == context.Canceled {
			return nil
		}
		p.sendError(err)
		return nil
	})

	tableName := p.getTableNameByID(ctx, tableID)

	if p.changefeed.Info.Config.Cyclic.IsEnabled() {
		// Retry to find mark table ID
		var markTableID model.TableID
		err := retry.Do(context.Background(), func() error {
			if tableName == nil {
				name, exist := p.schemaStorage.GetLastSnapshot().GetTableNameByID(tableID)
				if !exist {
					return cerror.ErrProcessorTableNotFound.GenWithStack("normal table(%s)", tableID)
				}
				tableName = &name
			}
			markTableSchemaName, markTableTableName := mark.GetMarkTableName(tableName.Schema, tableName.Table)
			tableInfo, exist := p.schemaStorage.GetLastSnapshot().GetTableByName(markTableSchemaName, markTableTableName)
			if !exist {
				return cerror.ErrProcessorTableNotFound.GenWithStack("normal table(%s) and mark table not match", tableName.String())
			}
			markTableID = tableInfo.ID
			return nil
		}, retry.WithBackoffMaxDelay(50), retry.WithBackoffMaxDelay(60*1000), retry.WithMaxTries(20))
		if err != nil {
			return nil, errors.Trace(err)
		}
		replicaInfo.MarkTableID = markTableID
	}
	var tableNameStr string
	if tableName == nil {
		log.Warn("failed to get table name for metric")
		tableNameStr = strconv.Itoa(int(tableID))
	} else {
		tableNameStr = tableName.QuoteString()
	}

	tableSink := p.sinkManager.CreateTableSink(tableID, replicaInfo.StartTs)
	table := tablepipeline.NewTablePipeline(
		ctx,
		p.mounter,
		tableID,
		tableNameStr,
		replicaInfo,
		tableSink,
		p.changefeed.Info.GetTargetTs(),
	)

	p.wg.Add(1)
	go func() {
		table.Wait()
		p.wg.Done()
		p.metricSyncTableNumGauge.Dec()
		log.Debug("Table pipeline exited", zap.Int64("tableID", tableID),
			cdcContext.ZapFieldChangefeed(ctx),
			zap.String("name", table.Name()),
			zap.Any("replicaInfo", replicaInfo))
	}()

	p.metricSyncTableNumGauge.Inc()

	log.Info("Add table pipeline", zap.Int64("tableID", tableID),
		cdcContext.ZapFieldChangefeed(ctx),
		zap.String("name", table.Name()),
		zap.Any("replicaInfo", replicaInfo),
		zap.Uint64("globalResolvedTs", p.changefeed.Status.ResolvedTs))

	return table, nil
}

// doGCSchemaStorage trigger the schema storage GC
func (p *processor) doGCSchemaStorage() {
	if p.schemaStorage == nil {
		// schemaStorage is nil only in test
		return
	}
	// Delay GC to accommodate pullers starting from a startTs that's too small
	// TODO fix startTs problem and remove GC delay, or use other mechanism that prevents the problem deterministically
	gcTime := oracle.GetTimeFromTS(p.changefeed.Status.CheckpointTs).Add(-schemaStorageGCLag)
	gcTs := oracle.ComposeTS(gcTime.Unix(), 0)
	p.schemaStorage.DoGC(gcTs)
}

func (p *processor) Close() error {
	for _, tbl := range p.tables {
		tbl.Cancel()
	}
	for _, tbl := range p.tables {
		tbl.Wait()
	}
	p.cancel()
	p.wg.Wait()
	// mark tables share the same cdcContext with its original table, don't need to cancel
	failpoint.Inject("processorStopDelay", nil)
	resolvedTsGauge.DeleteLabelValues(p.changefeedID, p.captureInfo.AdvertiseAddr)
	resolvedTsLagGauge.DeleteLabelValues(p.changefeedID, p.captureInfo.AdvertiseAddr)
	checkpointTsGauge.DeleteLabelValues(p.changefeedID, p.captureInfo.AdvertiseAddr)
	checkpointTsLagGauge.DeleteLabelValues(p.changefeedID, p.captureInfo.AdvertiseAddr)
	syncTableNumGauge.DeleteLabelValues(p.changefeedID, p.captureInfo.AdvertiseAddr)
	processorErrorCounter.DeleteLabelValues(p.changefeedID, p.captureInfo.AdvertiseAddr)
	if p.sinkManager != nil {
		// pass a canceled context is ok here, since we don't need to wait Close
		ctx, cancel := context.WithCancel(context.Background())
		cancel()
		return p.sinkManager.Close(ctx)
	}
	return nil
}

// WriteDebugInfo write the debug info to Writer
func (p *processor) WriteDebugInfo(w io.Writer) {
	fmt.Fprintf(w, "%+v\n", *p.changefeed)
	for tableID, tablePipeline := range p.tables {
		fmt.Fprintf(w, "tableID: %d, tableName: %s, resolvedTs: %d, checkpointTs: %d, status: %s\n",
			tableID, tablePipeline.Name(), tablePipeline.ResolvedTs(), tablePipeline.CheckpointTs(), tablePipeline.Status())
	}
}<|MERGE_RESOLUTION|>--- conflicted
+++ resolved
@@ -266,38 +266,7 @@
 	if err != nil {
 		return errors.Trace(err)
 	}
-	s, err := sink.NewSink(stdCtx, p.changefeed.ID, p.changefeed.Info.SinkURI, p.filter, p.changefeed.Info.Config, opts, errCh)
-	if err != nil {
-		return errors.Trace(err)
-	}
-
-	checkpointTs := p.changefeed.Info.GetCheckpointTs(p.changefeed.Status)
-	p.sinkManager = sink.NewManager(stdCtx, s, errCh, checkpointTs)
-	p.initialized = true
-	log.Info("run processor", cdcContext.ZapFieldCapture(ctx), cdcContext.ZapFieldChangefeed(ctx))
-	return nil
-}
-
-// collectChangefeedOptions return current changefeed options.
-func (p *processor) collectChangefeedOptions(ctx cdcContext.Context) (map[string]string, error) {
-	opts := make(map[string]string, len(p.changefeed.Info.Opts)+2)
-	for k, v := range p.changefeed.Info.Opts {
-		opts[k] = v
-	}
-	// TODO(neil) find a better way to let sink know cyclic is enabled.
-	if p.changefeed.Info.Config.Cyclic.IsEnabled() {
-		cyclicCfg, err := p.changefeed.Info.Config.Cyclic.Marshal()
-		if err != nil {
-			return nil, err
-		}
-		opts[mark.OptCyclicConfig] = cyclicCfg
-	}
-	opts[sink.OptChangefeedID] = p.changefeed.ID
-	opts[sink.OptCaptureAddr] = ctx.GlobalVars().CaptureInfo.AdvertiseAddr
-<<<<<<< HEAD
-
-	return opts, nil
-=======
+
 	s, err := sink.NewSink(stdCtx, p.changefeed.ID, p.changefeed.Info.SinkURI, p.filter, p.changefeed.Info.Config, opts, errCh)
 	if err != nil {
 		return errors.Trace(err)
@@ -308,7 +277,26 @@
 	p.initialized = true
 	log.Info("run processor", cdcContext.ZapFieldCapture(ctx), cdcContext.ZapFieldChangefeed(ctx))
 	return nil
->>>>>>> 1251b6a3
+}
+
+// collectChangefeedOptions return current changefeed options.
+func (p *processor) collectChangefeedOptions(ctx cdcContext.Context) (map[string]string, error) {
+	opts := make(map[string]string, len(p.changefeed.Info.Opts)+2)
+	for k, v := range p.changefeed.Info.Opts {
+		opts[k] = v
+	}
+	// TODO(neil) find a better way to let sink know cyclic is enabled.
+	if p.changefeed.Info.Config.Cyclic.IsEnabled() {
+		cyclicCfg, err := p.changefeed.Info.Config.Cyclic.Marshal()
+		if err != nil {
+			return nil, err
+		}
+		opts[mark.OptCyclicConfig] = cyclicCfg
+	}
+	opts[sink.OptChangefeedID] = p.changefeed.ID
+	opts[sink.OptCaptureAddr] = ctx.GlobalVars().CaptureInfo.AdvertiseAddr
+
+	return opts, nil
 }
 
 // handleErrorCh listen the error channel and throw the error if it is not expected.
