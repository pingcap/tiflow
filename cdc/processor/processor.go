// Copyright 2021 PingCAP, Inc.
//
// Licensed under the Apache License, Version 2.0 (the "License");
// you may not use this file except in compliance with the License.
// You may obtain a copy of the License at
//
//     http://www.apache.org/licenses/LICENSE-2.0
//
// Unless required by applicable law or agreed to in writing, software
// distributed under the License is distributed on an "AS IS" BASIS,
// See the License for the specific language governing permissions and
// limitations under the License.

package processor

import (
	"context"
	"fmt"
	"io"
	"math"
	"strconv"
	"sync"
	"time"

	"github.com/pingcap/errors"
	"github.com/pingcap/failpoint"
	"github.com/pingcap/log"
	"github.com/pingcap/ticdc/cdc/entry"
	"github.com/pingcap/ticdc/cdc/kv"
	"github.com/pingcap/ticdc/cdc/model"
	tablepipeline "github.com/pingcap/ticdc/cdc/processor/pipeline"
	"github.com/pingcap/ticdc/cdc/puller"
	"github.com/pingcap/ticdc/cdc/sink"
	"github.com/pingcap/ticdc/pkg/config"
	cdcContext "github.com/pingcap/ticdc/pkg/context"
	"github.com/pingcap/ticdc/pkg/cyclic/mark"
	cerror "github.com/pingcap/ticdc/pkg/errors"
	"github.com/pingcap/ticdc/pkg/filter"
	"github.com/pingcap/ticdc/pkg/orchestrator"
	"github.com/pingcap/ticdc/pkg/regionspan"
	"github.com/pingcap/ticdc/pkg/retry"
	"github.com/pingcap/ticdc/pkg/util"
	"github.com/pingcap/tidb/store/tikv/oracle"
	"github.com/prometheus/client_golang/prometheus"
	"go.uber.org/zap"
)

const (
	// defaultMemBufferCapacity is the default memory buffer per change feed.
	defaultMemBufferCapacity int64 = 10 * 1024 * 1024 * 1024 // 10G

	schemaStorageGCLag = time.Minute * 20
)

type processor struct {
	changefeedID model.ChangeFeedID
	captureInfo  *model.CaptureInfo
	changefeed   *model.ChangefeedReactorState

	tables map[model.TableID]tablepipeline.TablePipeline

	limitter      *puller.BlurResourceLimitter
	schemaStorage entry.SchemaStorage
	filter        *filter.Filter
	mounter       entry.Mounter
	sinkManager   *sink.Manager

	initialized bool
	errCh       chan error
	cancel      context.CancelFunc
	wg          sync.WaitGroup

	lazyInit            func(ctx cdcContext.Context) error
	createTablePipeline func(ctx cdcContext.Context, tableID model.TableID, replicaInfo *model.TableReplicaInfo) (tablepipeline.TablePipeline, error)

	metricResolvedTsGauge       prometheus.Gauge
	metricResolvedTsLagGauge    prometheus.Gauge
	metricCheckpointTsGauge     prometheus.Gauge
	metricCheckpointTsLagGauge  prometheus.Gauge
	metricSyncTableNumGauge     prometheus.Gauge
	metricProcessorErrorCounter prometheus.Counter
}

// newProcessor creates a new processor
func newProcessor(ctx cdcContext.Context) *processor {
	changefeedID := ctx.ChangefeedVars().ID
	advertiseAddr := ctx.GlobalVars().CaptureInfo.AdvertiseAddr
	p := &processor{
		limitter:     puller.NewBlurResourceLimmter(defaultMemBufferCapacity),
		tables:       make(map[model.TableID]tablepipeline.TablePipeline),
		errCh:        make(chan error, 1),
		changefeedID: changefeedID,
		captureInfo:  ctx.GlobalVars().CaptureInfo,
		cancel:       func() {},

		metricResolvedTsGauge:       resolvedTsGauge.WithLabelValues(changefeedID, advertiseAddr),
		metricResolvedTsLagGauge:    resolvedTsLagGauge.WithLabelValues(changefeedID, advertiseAddr),
		metricCheckpointTsGauge:     checkpointTsGauge.WithLabelValues(changefeedID, advertiseAddr),
		metricCheckpointTsLagGauge:  checkpointTsLagGauge.WithLabelValues(changefeedID, advertiseAddr),
		metricSyncTableNumGauge:     syncTableNumGauge.WithLabelValues(changefeedID, advertiseAddr),
		metricProcessorErrorCounter: processorErrorCounter.WithLabelValues(changefeedID, advertiseAddr),
	}
	p.createTablePipeline = p.createTablePipelineImpl
	p.lazyInit = p.lazyInitImpl
	return p
}

func newProcessor4Test(ctx cdcContext.Context,
	createTablePipeline func(ctx cdcContext.Context, tableID model.TableID, replicaInfo *model.TableReplicaInfo) (tablepipeline.TablePipeline, error),
) *processor {
	p := newProcessor(ctx)
	p.lazyInit = func(ctx cdcContext.Context) error { return nil }
	p.createTablePipeline = createTablePipeline
	return p
}

// Tick implements the `orchestrator.State` interface
// the `state` parameter is sent by the etcd worker, the `state` must be a snapshot of KVs in etcd
// The main logic of processor is in this function, including the calculation of many kinds of ts, maintain table pipeline, error handling, etc.
func (p *processor) Tick(ctx cdcContext.Context, state *model.ChangefeedReactorState) (orchestrator.ReactorState, error) {
	p.changefeed = state
	ctx = cdcContext.WithChangefeedVars(ctx, &cdcContext.ChangefeedVars{
		ID:   state.ID,
		Info: state.Info,
	})
	_, err := p.tick(ctx, state)
	if err == nil {
		return state, nil
	}
	cause := errors.Cause(err)
	if cause == context.Canceled || cerror.ErrAdminStopProcessor.Equal(cause) || cerror.ErrReactorFinished.Equal(cause) {
		log.Info("processor exited", cdcContext.ZapFieldCapture(ctx), cdcContext.ZapFieldChangefeed(ctx))
		return state, cerror.ErrReactorFinished.GenWithStackByArgs()
	}
	p.metricProcessorErrorCounter.Inc()
	// record error information in etcd
	var code string
	if rfcCode, ok := cerror.RFCCode(err); ok {
		code = string(rfcCode)
	} else {
		code = string(cerror.ErrProcessorUnknown.RFCCode())
	}
	state.PatchTaskPosition(p.captureInfo.ID, func(position *model.TaskPosition) (*model.TaskPosition, bool, error) {
		if position == nil {
			position = &model.TaskPosition{}
		}
		position.Error = &model.RunningError{
			Addr:    ctx.GlobalVars().CaptureInfo.AdvertiseAddr,
			Code:    code,
			Message: err.Error(),
		}
		return position, true, nil
	})
	log.Error("run processor failed",
		cdcContext.ZapFieldChangefeed(ctx),
		cdcContext.ZapFieldCapture(ctx),
		zap.Error(err))
	return state, cerror.ErrReactorFinished.GenWithStackByArgs()
}

func (p *processor) tick(ctx cdcContext.Context, state *model.ChangefeedReactorState) (nextState orchestrator.ReactorState, err error) {
	p.changefeed = state
	if err := p.handleErrorCh(ctx); err != nil {
		return nil, errors.Trace(err)
	}
	if !p.checkChangefeedNormal() {
		return nil, cerror.ErrAdminStopProcessor.GenWithStackByArgs()
	}
	if skip := p.checkPosition(); skip {
		return p.changefeed, nil
	}
	if err := p.lazyInit(ctx); err != nil {
		return nil, errors.Trace(err)
	}
	if err := p.handleTableOperation(ctx); err != nil {
		return nil, errors.Trace(err)
	}
	if err := p.checkTablesNum(ctx); err != nil {
		return nil, errors.Trace(err)
	}
	if err := p.handlePosition(); err != nil {
		return nil, errors.Trace(err)
	}
	if err := p.pushResolvedTs2Table(); err != nil {
		return nil, errors.Trace(err)
	}
	if err := p.handleWorkload(); err != nil {
		return nil, errors.Trace(err)
	}
	if err := p.doGCSchemaStorage(); err != nil {
		return nil, errors.Trace(err)
	}
	return p.changefeed, nil
}

func (p *processor) checkChangefeedNormal() bool {
	if p.changefeed.Info.AdminJobType.IsStopState() || p.changefeed.Status.AdminJobType.IsStopState() {
		return false
	}
	p.changefeed.CheckChangefeedNormal()
	return true
}

// checkPosition create a new task position, and put it into the etcd state.
// task position maybe be not exist only when the processor is running first time.
func (p *processor) checkPosition() (skipThisTick bool) {
	if p.changefeed.TaskPositions[p.captureInfo.ID] != nil {
		return false
	}
<<<<<<< HEAD
	// the processor should write task position after one table added to this processor at least
	taskStatus := p.changefeed.TaskStatuses[p.captureInfo.ID]
	if taskStatus == nil || (len(taskStatus.Tables) == 0 && len(taskStatus.Operation) == 0) {
		return true
	}
=======
>>>>>>> b9332c04
	if p.initialized {
		log.Warn("position is nil, maybe position info is removed unexpected", zap.Any("state", p.changefeed))
	}
	checkpointTs := p.changefeed.Info.GetCheckpointTs(p.changefeed.Status)
	p.changefeed.PatchTaskPosition(p.captureInfo.ID, func(position *model.TaskPosition) (*model.TaskPosition, bool, error) {
		if position == nil {
			return &model.TaskPosition{
				CheckPointTs: checkpointTs,
				ResolvedTs:   checkpointTs,
			}, true, nil
		}
		return position, false, nil
	})
	return true
}

// lazyInitImpl create Filter, SchemaStorage, Mounter instances at the first tick.
func (p *processor) lazyInitImpl(ctx cdcContext.Context) error {
	if p.initialized {
		return nil
	}
	ctx, cancel := cdcContext.WithCancel(ctx)
	p.cancel = cancel

	errCh := make(chan error, 16)
	p.wg.Add(1)
	go func() {
		defer p.wg.Done()
		// there are some other objects need errCh, such as sink and sink manager
		// but we can't ensure that all the producer of errCh are non-blocking
		// It's very tricky that create a goroutine to receive the local errCh
		// TODO(leoppro): we should using `pkg/cdcContext.Context` instead of standard cdcContext and handle error by `pkg/cdcContext.Context.Throw`
		for {
			select {
			case <-ctx.Done():
				close(errCh)
				return
			case err := <-errCh:
				if err == nil {
					return
				}
				p.sendError(err)
			}
		}
	}()

	var err error
	p.filter, err = filter.NewFilter(p.changefeed.Info.Config)
	if err != nil {
		return errors.Trace(err)
	}

	p.schemaStorage, err = p.createAndDriveSchemaStorage(ctx)
	if err != nil {
		return errors.Trace(err)
	}

	stdCtx := util.PutChangefeedIDInCtx(ctx, p.changefeed.ID)

	p.mounter = entry.NewMounter(p.schemaStorage, p.changefeed.Info.Config.Mounter.WorkerNum, p.changefeed.Info.Config.EnableOldValue)
	p.wg.Add(1)
	go func() {
		defer p.wg.Done()
		p.sendError(p.mounter.Run(stdCtx))
	}()

	opts := make(map[string]string, len(p.changefeed.Info.Opts)+2)
	for k, v := range p.changefeed.Info.Opts {
		opts[k] = v
	}

	// TODO(neil) find a better way to let sink know cyclic is enabled.
	if p.changefeed.Info.Config.Cyclic.IsEnabled() {
		cyclicCfg, err := p.changefeed.Info.Config.Cyclic.Marshal()
		if err != nil {
			return errors.Trace(err)
		}
		opts[mark.OptCyclicConfig] = string(cyclicCfg)
	}
	opts[sink.OptChangefeedID] = p.changefeed.ID
	opts[sink.OptCaptureAddr] = ctx.GlobalVars().CaptureInfo.AdvertiseAddr
	s, err := sink.NewSink(stdCtx, p.changefeed.ID, p.changefeed.Info.SinkURI, p.filter, p.changefeed.Info.Config, opts, errCh)
	if err != nil {
		return errors.Trace(err)
	}
	checkpointTs := p.changefeed.Info.GetCheckpointTs(p.changefeed.Status)
	p.sinkManager = sink.NewManager(stdCtx, s, errCh, checkpointTs)

	// TODO(leoppro) the position should be removed by owner
	// remove this lines when the new owner is switch on
	// Clean up possible residual error states
<<<<<<< HEAD
	// TODO(leoppro) the position should be removed by owner
	//p.changefeed.PatchTaskPosition(p.captureInfo.ID, func(position *model.TaskPosition) (*model.TaskPosition, bool, error) {
	//	if position != nil && position.Error != nil {
	//		position.Error = nil
	//		return position, true, nil
	//	}
	//	return position, false, nil
	//})
=======
	p.changefeed.PatchTaskPosition(p.captureInfo.ID, func(position *model.TaskPosition) (*model.TaskPosition, bool, error) {
		if position != nil && position.Error != nil {
			position.Error = nil
			return position, true, nil
		}
		return position, false, nil
	})
>>>>>>> b9332c04
	p.initialized = true
	log.Info("run processor", cdcContext.ZapFieldCapture(ctx), cdcContext.ZapFieldChangefeed(ctx))
	return nil
}

// handleErrorCh listen the error channel and throw the error if it is not expected.
func (p *processor) handleErrorCh(ctx cdcContext.Context) error {
	var err error
	select {
	case err = <-p.errCh:
	default:
		return nil
	}
	cause := errors.Cause(err)
	if cause != nil && cause != context.Canceled && cerror.ErrAdminStopProcessor.NotEqual(cause) {
		log.Error("error on running processor",
			cdcContext.ZapFieldCapture(ctx),
			cdcContext.ZapFieldChangefeed(ctx),
			zap.Error(err))
		return err
	}
	log.Info("processor exited", cdcContext.ZapFieldCapture(ctx), cdcContext.ZapFieldChangefeed(ctx))
	return cerror.ErrReactorFinished
}

// handleTableOperation handles the operation of `TaskStatus`(add table operation and remove table operation)
func (p *processor) handleTableOperation(ctx cdcContext.Context) error {
	patchOperation := func(tableID model.TableID, fn func(operation *model.TableOperation) error) {
		p.changefeed.PatchTaskStatus(p.captureInfo.ID, func(status *model.TaskStatus) (*model.TaskStatus, bool, error) {
			if status == nil || status.Operation == nil {
				log.Error("Operation not found, may be remove by other patch", zap.Int64("tableID", tableID), zap.Any("status", status))
				return nil, false, cerror.ErrTaskStatusNotExists.GenWithStackByArgs()
			}
			opt := status.Operation[tableID]
			if opt == nil {
				log.Error("Operation not found, may be remove by other patch", zap.Int64("tableID", tableID), zap.Any("status", status))
				return nil, false, cerror.ErrTaskStatusNotExists.GenWithStackByArgs()
			}
			if err := fn(opt); err != nil {
				return nil, false, errors.Trace(err)
			}
			return status, true, nil
		})
	}
	taskStatus := p.changefeed.TaskStatuses[p.captureInfo.ID]
	// TODO: 👇👇 remove this six lines after the new owner is implemented, applied operation should be removed by owner
<<<<<<< HEAD
	//if !taskStatus.SomeOperationsUnapplied() && len(taskStatus.Operation) != 0 {
	//	p.changefeed.PatchTaskStatus(p.captureInfo.ID, func(status *model.TaskStatus) (*model.TaskStatus, bool, error) {
	//		if status == nil {
	//			// for safety, status should never be nil
	//			return nil, false, nil
	//		}
	//		status.Operation = nil
	//		return status, true, nil
	//	})
	//}
=======
	if !taskStatus.SomeOperationsUnapplied() && len(taskStatus.Operation) != 0 {
		p.changefeed.PatchTaskStatus(p.captureInfo.ID, func(status *model.TaskStatus) (*model.TaskStatus, bool, error) {
			if status == nil {
				// for safety, status should never be nil
				return nil, false, nil
			}
			status.Operation = nil
			return status, true, nil
		})
	}
>>>>>>> b9332c04
	// 👆👆 remove this six lines
	for tableID, opt := range taskStatus.Operation {
		if opt.TableApplied() {
			continue
		}
		globalCheckpointTs := p.changefeed.Status.CheckpointTs
		if opt.Delete {
			table, exist := p.tables[tableID]
			if !exist {
				log.Warn("table which will be deleted is not found",
					cdcContext.ZapFieldChangefeed(ctx), zap.Int64("tableID", tableID))
				patchOperation(tableID, func(operation *model.TableOperation) error {
					operation.Status = model.OperFinished
					operation.Done = true
					return nil
				})
				continue
			}
			switch opt.Status {
			case model.OperDispatched:
				if opt.BoundaryTs < globalCheckpointTs {
					log.Warn("the BoundaryTs of remove table operation is smaller than global checkpoint ts", zap.Uint64("globalCheckpointTs", globalCheckpointTs), zap.Any("operation", opt))
				}
				table.AsyncStop(opt.BoundaryTs)
				patchOperation(tableID, func(operation *model.TableOperation) error {
					operation.Status = model.OperProcessed
					return nil
				})
			case model.OperProcessed:
				if table.Status() != tablepipeline.TableStatusStopped {
					log.Debug("the table is still not stopped", zap.Uint64("checkpointTs", table.CheckpointTs()), zap.Int64("tableID", tableID))
					continue
				}
				patchOperation(tableID, func(operation *model.TableOperation) error {
					operation.BoundaryTs = table.CheckpointTs()
					operation.Status = model.OperFinished
					operation.Done = true
					return nil
				})

				//p.changefeed.PatchTaskStatus(p.captureInfo.ID, func(status *model.TaskStatus) (*model.TaskStatus, bool, error) {
				//	if status.Tables == nil {
				//		log.Panic("Operation not found, may be remove by other patch", zap.Int64("tableID", tableID), zap.Any("status", status))
				//	}
				//	delete(status.Tables, tableID)
				//	if status.Operation == nil {
				//		log.Panic("Operation not found, may be remove by other patch", zap.Int64("tableID", tableID), zap.Any("status", status))
				//	}
				//	operation := status.Operation[tableID]
				//	if opt == nil {
				//		log.Panic("Operation not found, may be remove by other patch", zap.Int64("tableID", tableID), zap.Any("status", status))
				//	}
				//	operation.BoundaryTs = table.CheckpointTs()
				//	operation.Status = model.OperFinished
				//	operation.Done = true
				//	return status, true, nil
				//})
				// TODO: check if the goroutines created by table pipeline is actually exited. (call tablepipeline.Wait())
				table.Cancel()
				delete(p.tables, tableID)
				log.Debug("Operation done signal received",
					cdcContext.ZapFieldChangefeed(ctx),
					zap.Int64("tableID", tableID),
					zap.Reflect("operation", opt))
			default:
				log.Panic("unreachable")
			}
		} else {
			switch opt.Status {
			case model.OperDispatched:
				replicaInfo, exist := taskStatus.Tables[tableID]
				if !exist {
					return cerror.ErrProcessorTableNotFound.GenWithStack("replicaInfo of table(%d)", tableID)
				}
				if replicaInfo.StartTs != opt.BoundaryTs {
					log.Warn("the startTs and BoundaryTs of add table operation should be always equaled", zap.Any("replicaInfo", replicaInfo))
				}
				err := p.addTable(ctx, tableID, replicaInfo)
				if err != nil {
					return errors.Trace(err)
				}
				patchOperation(tableID, func(operation *model.TableOperation) error {
					operation.Status = model.OperProcessed
					return nil
				})
			case model.OperProcessed:
				table, exist := p.tables[tableID]
				if !exist {
					log.Warn("table which was added is not found",
						cdcContext.ZapFieldChangefeed(ctx), zap.Int64("tableID", tableID))
<<<<<<< HEAD
					patchOperation(tableID, func(operation *model.TableOperation) error {
						operation.Status = model.OperDispatched
						return nil
					})
					continue
=======
>>>>>>> b9332c04
				}
				localResolvedTs := p.changefeed.TaskPositions[p.captureInfo.ID].ResolvedTs
				globalResolvedTs := p.changefeed.Status.ResolvedTs
				if table.ResolvedTs() >= localResolvedTs && localResolvedTs >= globalResolvedTs {
					patchOperation(tableID, func(operation *model.TableOperation) error {
						operation.Status = model.OperFinished
						operation.Done = true
						return nil
					})
					log.Debug("Operation done signal received",
						cdcContext.ZapFieldChangefeed(ctx),
						zap.Int64("tableID", tableID),
						zap.Reflect("operation", opt))
				}
			default:
				log.Panic("unreachable")
			}
		}
	}
	return nil
}

func (p *processor) createAndDriveSchemaStorage(ctx cdcContext.Context) (entry.SchemaStorage, error) {
	kvStorage := ctx.GlobalVars().KVStorage
	ddlspans := []regionspan.Span{regionspan.GetDDLSpan(), regionspan.GetAddIndexDDLSpan()}
	checkpointTs := p.changefeed.Info.GetCheckpointTs(p.changefeed.Status)
	conf := config.GetGlobalServerConfig()
	ddlPuller := puller.NewPuller(
		ctx,
		ctx.GlobalVars().PDClient,
		conf.Security,
		ctx.GlobalVars().KVStorage,
		checkpointTs, ddlspans, p.limitter, false)
	meta, err := kv.GetSnapshotMeta(kvStorage, checkpointTs)
	if err != nil {
		return nil, errors.Trace(err)
	}
	schemaStorage, err := entry.NewSchemaStorage(meta, checkpointTs, p.filter, p.changefeed.Info.Config.ForceReplicate)
	if err != nil {
		return nil, errors.Trace(err)
	}
	p.wg.Add(1)
	go func() {
		defer p.wg.Done()
		p.sendError(ddlPuller.Run(ctx))
	}()
	ddlRawKVCh := puller.SortOutput(ctx, ddlPuller.Output())
	p.wg.Add(1)
	go func() {
		defer p.wg.Done()
		var ddlRawKV *model.RawKVEntry
		for {
			select {
			case <-ctx.Done():
				return
			case ddlRawKV = <-ddlRawKVCh:
			}
			if ddlRawKV == nil {
				continue
			}
			failpoint.Inject("processorDDLResolved", nil)
			if ddlRawKV.OpType == model.OpTypeResolved {
				schemaStorage.AdvanceResolvedTs(ddlRawKV.CRTs)
			}
			job, err := entry.UnmarshalDDL(ddlRawKV)
			if err != nil {
				p.sendError(errors.Trace(err))
				return
			}
			if job == nil {
				continue
			}
			if err := schemaStorage.HandleDDLJob(job); err != nil {
				p.sendError(errors.Trace(err))
				return
			}
		}
	}()
	return schemaStorage, nil
}

func (p *processor) sendError(err error) {
	if err == nil {
		return
	}
	select {
	case p.errCh <- err:
	default:
		log.Error("processor receives redundant error", zap.Error(err))
	}
}

// checkTablesNum if the number of table pipelines is equal to the number of TaskStatus in etcd state.
// if the table number is not right, create or remove the odd tables.
func (p *processor) checkTablesNum(ctx cdcContext.Context) error {
	taskStatus := p.changefeed.TaskStatuses[p.captureInfo.ID]
	if len(p.tables) == len(taskStatus.Tables) {
		return nil
	}
	// check if a table should be listen but not
	// this only could be happened in the first tick.
	for tableID, replicaInfo := range taskStatus.Tables {
		if _, exist := p.tables[tableID]; exist {
			continue
		}
		opt := taskStatus.Operation
		// TODO(leoppro): check if the operation is a undone add operation
		if opt != nil && opt[tableID] != nil {
			continue
		}
<<<<<<< HEAD
		log.Info("start to listen the table immediately", zap.Int64("tableID", tableID), zap.Any("replicaInfo", replicaInfo))
		if replicaInfo.StartTs < p.changefeed.Status.CheckpointTs {
			replicaInfo.StartTs = p.changefeed.Status.CheckpointTs
=======
		if p.initialized {
			log.Warn("the table should be listen but not, already listen the table again, please report a bug", zap.Int64("tableID", tableID), zap.Any("replicaInfo", replicaInfo))
>>>>>>> b9332c04
		}
		err := p.addTable(ctx, tableID, replicaInfo)
		if err != nil {
			return errors.Trace(err)
		}
	}
	// check if a table should be removed but still exist
	// this shouldn't be happened in any time.
	for tableID, tablePipeline := range p.tables {
		if _, exist := taskStatus.Tables[tableID]; exist {
			continue
		}
		opt := taskStatus.Operation
		if opt != nil && opt[tableID] != nil && opt[tableID].Delete {
			// table will be removed by normal logic
			continue
		}
		tablePipeline.Cancel()
		delete(p.tables, tableID)
		log.Warn("the table was forcibly deleted, this should not happen, please report a bug", zap.Int64("tableID", tableID), zap.Any("taskStatus", taskStatus))
	}
	return nil
}

// handlePosition calculates the local resolved ts and local checkpoint ts
func (p *processor) handlePosition() error {
	minResolvedTs := uint64(math.MaxUint64)
	if p.schemaStorage != nil {
		minResolvedTs = p.schemaStorage.ResolvedTs()
	}
	for _, table := range p.tables {
		ts := table.ResolvedTs()
		if ts < minResolvedTs {
			minResolvedTs = ts
		}
	}

	minCheckpointTs := minResolvedTs
	for _, table := range p.tables {
		ts := table.CheckpointTs()
		if ts < minCheckpointTs {
			minCheckpointTs = ts
		}
	}

	resolvedPhyTs := oracle.ExtractPhysical(minResolvedTs)
	// It is more accurate to get tso from PD, but in most cases we have
	// deployed NTP service, a little bias is acceptable here.
	p.metricResolvedTsLagGauge.Set(float64(oracle.GetPhysical(time.Now())-resolvedPhyTs) / 1e3)
	p.metricResolvedTsGauge.Set(float64(resolvedPhyTs))

	checkpointPhyTs := oracle.ExtractPhysical(minCheckpointTs)
	// It is more accurate to get tso from PD, but in most cases we have
	// deployed NTP service, a little bias is acceptable here.
	p.metricCheckpointTsLagGauge.Set(float64(oracle.GetPhysical(time.Now())-checkpointPhyTs) / 1e3)
	p.metricCheckpointTsGauge.Set(float64(checkpointPhyTs))

	// minResolvedTs and minCheckpointTs may less than global resolved ts and global checkpoint ts when a new table added, the startTs of the new table is less than global checkpoint ts.
	if minResolvedTs != p.changefeed.TaskPositions[p.captureInfo.ID].ResolvedTs ||
		minCheckpointTs != p.changefeed.TaskPositions[p.captureInfo.ID].CheckPointTs {
		p.changefeed.PatchTaskPosition(p.captureInfo.ID, func(position *model.TaskPosition) (*model.TaskPosition, bool, error) {
			failpoint.Inject("ProcessorUpdatePositionDelaying", nil)
			if position == nil {
				// when the captureInfo is deleted, the old owner will delete task status, task position, task workload in non-atomic
				// so processor may see a intermediate state, for example the task status is exist but task position is deleted.
				log.Warn("task position is not exist, skip to update position", zap.String("changefeed", p.changefeed.ID))
				return nil, false, nil
			}
			position.CheckPointTs = minCheckpointTs
			position.ResolvedTs = minResolvedTs
			return position, true, nil
		})
	}
	return nil
}

// handleWorkload calculates the workload of all tables
func (p *processor) handleWorkload() error {
	p.changefeed.PatchTaskWorkload(p.captureInfo.ID, func(workloads model.TaskWorkload) (model.TaskWorkload, bool, error) {
		changed := false
		if workloads == nil {
			workloads = make(model.TaskWorkload)
		}
		for tableID := range workloads {
			if _, exist := p.tables[tableID]; !exist {
				delete(workloads, tableID)
				changed = true
			}
		}
		for tableID, table := range p.tables {
			if workloads[tableID] != table.Workload() {
				workloads[tableID] = table.Workload()
				changed = true
			}
		}
		return workloads, changed, nil
	})
	return nil
}

// pushResolvedTs2Table sends global resolved ts to all the table pipelines.
func (p *processor) pushResolvedTs2Table() error {
	resolvedTs := p.changefeed.Status.ResolvedTs
	for _, table := range p.tables {
		table.UpdateBarrierTs(resolvedTs)
	}
	return nil
}

// addTable creates a new table pipeline and adds it to the `p.tables`
func (p *processor) addTable(ctx cdcContext.Context, tableID model.TableID, replicaInfo *model.TableReplicaInfo) error {
	if table, ok := p.tables[tableID]; ok {
		if table.Status() == tablepipeline.TableStatusStopped {
			log.Warn("The same table exists but is stopped. Cancel it and continue.", cdcContext.ZapFieldChangefeed(ctx), zap.Int64("ID", tableID))
			table.Cancel()
			delete(p.tables, tableID)
		} else {
			log.Warn("Ignore existing table", cdcContext.ZapFieldChangefeed(ctx), zap.Int64("ID", tableID))
			return nil
		}
	}

	globalCheckpointTs := p.changefeed.Status.CheckpointTs

	if replicaInfo.StartTs < globalCheckpointTs {
		log.Warn("addTable: startTs < checkpoint",
			cdcContext.ZapFieldChangefeed(ctx),
			zap.Int64("tableID", tableID),
			zap.Uint64("checkpoint", globalCheckpointTs),
			zap.Uint64("startTs", replicaInfo.StartTs))
	}
	table, err := p.createTablePipeline(ctx, tableID, replicaInfo)
	if err != nil {
		return errors.Trace(err)
	}
	p.tables[tableID] = table
	return nil
}

func (p *processor) createTablePipelineImpl(ctx cdcContext.Context, tableID model.TableID, replicaInfo *model.TableReplicaInfo) (tablepipeline.TablePipeline, error) {
	ctx = cdcContext.WithErrorHandler(ctx, func(err error) error {
		if cerror.ErrTableProcessorStoppedSafely.Equal(err) ||
			errors.Cause(errors.Cause(err)) == context.Canceled {
			return nil
		}
		p.sendError(err)
		return nil
	})
<<<<<<< HEAD
	var tableName *model.TableName
	retry.Run(time.Millisecond*5, 3, func() error { //nolint:errcheck
=======
	var tableName string
	err := retry.Run(time.Millisecond*5, 3, func() error { //nolint:errcheck
>>>>>>> b9332c04
		if name, ok := p.schemaStorage.GetLastSnapshot().GetTableNameByID(tableID); ok {
			tableName = &name
			return nil
		}
		return errors.Errorf("failed to get table name, fallback to use table id: %d", tableID)
	})
	if p.changefeed.Info.Config.Cyclic.IsEnabled() {
		// Retry to find mark table ID
		var markTableID model.TableID
		err := retry.Run(50*time.Millisecond, 20, func() error {
			if tableName == nil {
				name, exist := p.schemaStorage.GetLastSnapshot().GetTableNameByID(tableID)
				if !exist {
					return cerror.ErrProcessorTableNotFound.GenWithStack("normal table(%s)", tableID)
				}
				tableName = &name
			}
			markTableSchameName, markTableTableName := mark.GetMarkTableName(tableName.Schema, tableName.Table)
			tableInfo, exist := p.schemaStorage.GetLastSnapshot().GetTableByName(markTableSchameName, markTableTableName)
			if !exist {
				return cerror.ErrProcessorTableNotFound.GenWithStack("normal table(%s) and mark table not match", tableName.String())
			}
			markTableID = tableInfo.ID
			return nil
		})
		if err != nil {
			return nil, errors.Trace(err)
		}
		replicaInfo.MarkTableID = markTableID
	}
	var tableNameStr string
	if tableName == nil {
		log.Warn("failed to get table name for metric")
		tableNameStr = strconv.Itoa(int(tableID))
	} else {
		tableNameStr = tableName.QuoteString()
	}
<<<<<<< HEAD

=======
>>>>>>> b9332c04
	sink := p.sinkManager.CreateTableSink(tableID, replicaInfo.StartTs)
	table := tablepipeline.NewTablePipeline(
		ctx,
		p.limitter,
		p.mounter,
		tableID,
		tableNameStr,
		replicaInfo,
		sink,
		p.changefeed.Info.GetTargetTs(),
	)
	p.wg.Add(1)
	p.metricSyncTableNumGauge.Inc()
	go func() {
		table.Wait()
		p.wg.Done()
		p.metricSyncTableNumGauge.Dec()
		log.Debug("Table pipeline exited", zap.Int64("tableID", tableID),
			cdcContext.ZapFieldChangefeed(ctx),
			zap.String("name", table.Name()),
			zap.Any("replicaInfo", replicaInfo))
	}()

	log.Debug("Add table pipeline", zap.Int64("tableID", tableID),
		cdcContext.ZapFieldChangefeed(ctx),
		zap.String("name", table.Name()),
		zap.Any("replicaInfo", replicaInfo),
		zap.Uint64("globalResolvedTs", p.changefeed.Status.ResolvedTs))

	return table, nil
}

// doGCSchemaStorage trigger the schema storage GC
func (p *processor) doGCSchemaStorage() error {
	if p.schemaStorage == nil {
		// schemaStorage is nil only in test
		return nil
	}
	// Delay GC to accommodate pullers starting from a startTs that's too small
	// TODO fix startTs problem and remove GC delay, or use other mechanism that prevents the problem deterministically
	gcTime := oracle.GetTimeFromTS(p.changefeed.Status.CheckpointTs).Add(-schemaStorageGCLag)
	gcTs := oracle.ComposeTS(gcTime.Unix(), 0)
	p.schemaStorage.DoGC(gcTs)
	return nil
}

func (p *processor) Close() error {
	for _, tbl := range p.tables {
		tbl.Cancel()
	}
	p.cancel()
	p.wg.Wait()
	// mark tables share the same cdcContext with its original table, don't need to cancel
	failpoint.Inject("processorStopDelay", nil)

	// TODO(leoppro) the metadata of a closed processor should be removed by owner
<<<<<<< HEAD
	//p.changefeed.PatchTaskPosition(p.captureInfo.ID, func(position *model.TaskPosition) (*model.TaskPosition, bool, error) {
	//	if position == nil {
	//		return nil, false, nil
	//	}
	//	if position.Error != nil {
	//		return position, true, nil
	//	}
	//	return nil, true, nil
	//})
	//p.changefeed.PatchTaskStatus(p.captureInfo.ID, func(_ *model.TaskStatus) (*model.TaskStatus, bool, error) {
	//	return nil, true, nil
	//})
	//p.changefeed.PatchTaskWorkload(p.captureInfo.ID, func(_ model.TaskWorkload) (model.TaskWorkload, bool, error) {
	//	return nil, true, nil
	//})
=======
	// remove this lines when the owner owner is switch on
	p.changefeed.PatchTaskPosition(p.captureInfo.ID, func(position *model.TaskPosition) (*model.TaskPosition, bool, error) {
		if position == nil {
			return nil, false, nil
		}
		if position.Error != nil {
			return position, true, nil
		}
		return nil, true, nil
	})
	p.changefeed.PatchTaskStatus(p.captureInfo.ID, func(_ *model.TaskStatus) (*model.TaskStatus, bool, error) {
		return nil, true, nil
	})
	p.changefeed.PatchTaskWorkload(p.captureInfo.ID, func(_ model.TaskWorkload) (model.TaskWorkload, bool, error) {
		return nil, true, nil
	})
>>>>>>> b9332c04
	resolvedTsGauge.DeleteLabelValues(p.changefeedID, p.captureInfo.AdvertiseAddr)
	resolvedTsLagGauge.DeleteLabelValues(p.changefeedID, p.captureInfo.AdvertiseAddr)
	checkpointTsGauge.DeleteLabelValues(p.changefeedID, p.captureInfo.AdvertiseAddr)
	checkpointTsLagGauge.DeleteLabelValues(p.changefeedID, p.captureInfo.AdvertiseAddr)
	syncTableNumGauge.DeleteLabelValues(p.changefeedID, p.captureInfo.AdvertiseAddr)
	processorErrorCounter.DeleteLabelValues(p.changefeedID, p.captureInfo.AdvertiseAddr)
	if p.sinkManager != nil {
		return p.sinkManager.Close()
	}
	return nil
}

// WriteDebugInfo write the debug info to Writer
func (p *processor) WriteDebugInfo(w io.Writer) {
	fmt.Fprintf(w, "%+v\n", *p.changefeed)
	for tableID, tablePipeline := range p.tables {
		fmt.Fprintf(w, "tableID: %d, tableName: %s, resolvedTs: %d, checkpointTs: %d, status: %s\n",
			tableID, tablePipeline.Name(), tablePipeline.ResolvedTs(), tablePipeline.CheckpointTs(), tablePipeline.Status())
	}
}<|MERGE_RESOLUTION|>--- conflicted
+++ resolved
@@ -207,14 +207,11 @@
 	if p.changefeed.TaskPositions[p.captureInfo.ID] != nil {
 		return false
 	}
-<<<<<<< HEAD
 	// the processor should write task position after one table added to this processor at least
 	taskStatus := p.changefeed.TaskStatuses[p.captureInfo.ID]
 	if taskStatus == nil || (len(taskStatus.Tables) == 0 && len(taskStatus.Operation) == 0) {
 		return true
 	}
-=======
->>>>>>> b9332c04
 	if p.initialized {
 		log.Warn("position is nil, maybe position info is removed unexpected", zap.Any("state", p.changefeed))
 	}
@@ -302,28 +299,6 @@
 	}
 	checkpointTs := p.changefeed.Info.GetCheckpointTs(p.changefeed.Status)
 	p.sinkManager = sink.NewManager(stdCtx, s, errCh, checkpointTs)
-
-	// TODO(leoppro) the position should be removed by owner
-	// remove this lines when the new owner is switch on
-	// Clean up possible residual error states
-<<<<<<< HEAD
-	// TODO(leoppro) the position should be removed by owner
-	//p.changefeed.PatchTaskPosition(p.captureInfo.ID, func(position *model.TaskPosition) (*model.TaskPosition, bool, error) {
-	//	if position != nil && position.Error != nil {
-	//		position.Error = nil
-	//		return position, true, nil
-	//	}
-	//	return position, false, nil
-	//})
-=======
-	p.changefeed.PatchTaskPosition(p.captureInfo.ID, func(position *model.TaskPosition) (*model.TaskPosition, bool, error) {
-		if position != nil && position.Error != nil {
-			position.Error = nil
-			return position, true, nil
-		}
-		return position, false, nil
-	})
->>>>>>> b9332c04
 	p.initialized = true
 	log.Info("run processor", cdcContext.ZapFieldCapture(ctx), cdcContext.ZapFieldChangefeed(ctx))
 	return nil
@@ -369,31 +344,6 @@
 		})
 	}
 	taskStatus := p.changefeed.TaskStatuses[p.captureInfo.ID]
-	// TODO: 👇👇 remove this six lines after the new owner is implemented, applied operation should be removed by owner
-<<<<<<< HEAD
-	//if !taskStatus.SomeOperationsUnapplied() && len(taskStatus.Operation) != 0 {
-	//	p.changefeed.PatchTaskStatus(p.captureInfo.ID, func(status *model.TaskStatus) (*model.TaskStatus, bool, error) {
-	//		if status == nil {
-	//			// for safety, status should never be nil
-	//			return nil, false, nil
-	//		}
-	//		status.Operation = nil
-	//		return status, true, nil
-	//	})
-	//}
-=======
-	if !taskStatus.SomeOperationsUnapplied() && len(taskStatus.Operation) != 0 {
-		p.changefeed.PatchTaskStatus(p.captureInfo.ID, func(status *model.TaskStatus) (*model.TaskStatus, bool, error) {
-			if status == nil {
-				// for safety, status should never be nil
-				return nil, false, nil
-			}
-			status.Operation = nil
-			return status, true, nil
-		})
-	}
->>>>>>> b9332c04
-	// 👆👆 remove this six lines
 	for tableID, opt := range taskStatus.Operation {
 		if opt.TableApplied() {
 			continue
@@ -432,24 +382,6 @@
 					operation.Done = true
 					return nil
 				})
-
-				//p.changefeed.PatchTaskStatus(p.captureInfo.ID, func(status *model.TaskStatus) (*model.TaskStatus, bool, error) {
-				//	if status.Tables == nil {
-				//		log.Panic("Operation not found, may be remove by other patch", zap.Int64("tableID", tableID), zap.Any("status", status))
-				//	}
-				//	delete(status.Tables, tableID)
-				//	if status.Operation == nil {
-				//		log.Panic("Operation not found, may be remove by other patch", zap.Int64("tableID", tableID), zap.Any("status", status))
-				//	}
-				//	operation := status.Operation[tableID]
-				//	if opt == nil {
-				//		log.Panic("Operation not found, may be remove by other patch", zap.Int64("tableID", tableID), zap.Any("status", status))
-				//	}
-				//	operation.BoundaryTs = table.CheckpointTs()
-				//	operation.Status = model.OperFinished
-				//	operation.Done = true
-				//	return status, true, nil
-				//})
 				// TODO: check if the goroutines created by table pipeline is actually exited. (call tablepipeline.Wait())
 				table.Cancel()
 				delete(p.tables, tableID)
@@ -483,14 +415,11 @@
 				if !exist {
 					log.Warn("table which was added is not found",
 						cdcContext.ZapFieldChangefeed(ctx), zap.Int64("tableID", tableID))
-<<<<<<< HEAD
 					patchOperation(tableID, func(operation *model.TableOperation) error {
 						operation.Status = model.OperDispatched
 						return nil
 					})
 					continue
-=======
->>>>>>> b9332c04
 				}
 				localResolvedTs := p.changefeed.TaskPositions[p.captureInfo.ID].ResolvedTs
 				globalResolvedTs := p.changefeed.Status.ResolvedTs
@@ -601,14 +530,9 @@
 		if opt != nil && opt[tableID] != nil {
 			continue
 		}
-<<<<<<< HEAD
 		log.Info("start to listen the table immediately", zap.Int64("tableID", tableID), zap.Any("replicaInfo", replicaInfo))
 		if replicaInfo.StartTs < p.changefeed.Status.CheckpointTs {
 			replicaInfo.StartTs = p.changefeed.Status.CheckpointTs
-=======
-		if p.initialized {
-			log.Warn("the table should be listen but not, already listen the table again, please report a bug", zap.Int64("tableID", tableID), zap.Any("replicaInfo", replicaInfo))
->>>>>>> b9332c04
 		}
 		err := p.addTable(ctx, tableID, replicaInfo)
 		if err != nil {
@@ -757,13 +681,8 @@
 		p.sendError(err)
 		return nil
 	})
-<<<<<<< HEAD
 	var tableName *model.TableName
 	retry.Run(time.Millisecond*5, 3, func() error { //nolint:errcheck
-=======
-	var tableName string
-	err := retry.Run(time.Millisecond*5, 3, func() error { //nolint:errcheck
->>>>>>> b9332c04
 		if name, ok := p.schemaStorage.GetLastSnapshot().GetTableNameByID(tableID); ok {
 			tableName = &name
 			return nil
@@ -801,10 +720,7 @@
 	} else {
 		tableNameStr = tableName.QuoteString()
 	}
-<<<<<<< HEAD
-
-=======
->>>>>>> b9332c04
+
 	sink := p.sinkManager.CreateTableSink(tableID, replicaInfo.StartTs)
 	table := tablepipeline.NewTablePipeline(
 		ctx,
@@ -859,42 +775,6 @@
 	p.wg.Wait()
 	// mark tables share the same cdcContext with its original table, don't need to cancel
 	failpoint.Inject("processorStopDelay", nil)
-
-	// TODO(leoppro) the metadata of a closed processor should be removed by owner
-<<<<<<< HEAD
-	//p.changefeed.PatchTaskPosition(p.captureInfo.ID, func(position *model.TaskPosition) (*model.TaskPosition, bool, error) {
-	//	if position == nil {
-	//		return nil, false, nil
-	//	}
-	//	if position.Error != nil {
-	//		return position, true, nil
-	//	}
-	//	return nil, true, nil
-	//})
-	//p.changefeed.PatchTaskStatus(p.captureInfo.ID, func(_ *model.TaskStatus) (*model.TaskStatus, bool, error) {
-	//	return nil, true, nil
-	//})
-	//p.changefeed.PatchTaskWorkload(p.captureInfo.ID, func(_ model.TaskWorkload) (model.TaskWorkload, bool, error) {
-	//	return nil, true, nil
-	//})
-=======
-	// remove this lines when the owner owner is switch on
-	p.changefeed.PatchTaskPosition(p.captureInfo.ID, func(position *model.TaskPosition) (*model.TaskPosition, bool, error) {
-		if position == nil {
-			return nil, false, nil
-		}
-		if position.Error != nil {
-			return position, true, nil
-		}
-		return nil, true, nil
-	})
-	p.changefeed.PatchTaskStatus(p.captureInfo.ID, func(_ *model.TaskStatus) (*model.TaskStatus, bool, error) {
-		return nil, true, nil
-	})
-	p.changefeed.PatchTaskWorkload(p.captureInfo.ID, func(_ model.TaskWorkload) (model.TaskWorkload, bool, error) {
-		return nil, true, nil
-	})
->>>>>>> b9332c04
 	resolvedTsGauge.DeleteLabelValues(p.changefeedID, p.captureInfo.AdvertiseAddr)
 	resolvedTsLagGauge.DeleteLabelValues(p.changefeedID, p.captureInfo.AdvertiseAddr)
 	checkpointTsGauge.DeleteLabelValues(p.changefeedID, p.captureInfo.AdvertiseAddr)
