--- conflicted
+++ resolved
@@ -488,18 +488,13 @@
 		zap.String("changefeed", p.changefeed.ID.ID))
 
 	start := time.Now()
-<<<<<<< HEAD
-	p.sink, err = sink.New(stdCtx, p.changefeed.ID, p.changefeed.Info.SinkURI, p.changefeed.Info.Config, opts, errCh)
-=======
 	p.sink, err = sink.New(
 		stdCtx,
 		p.changefeed.ID,
 		p.changefeed.Info.SinkURI,
-		p.filter,
 		p.changefeed.Info.Config,
 		errCh,
 	)
->>>>>>> 5452232c
 	if err != nil {
 		log.Info("processor new sink failed",
 			zap.String("namespace", p.changefeedID.Namespace),
