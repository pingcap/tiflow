// Copyright 2021 PingCAP, Inc.
//
// Licensed under the Apache License, Version 2.0 (the "License");
// you may not use this file except in compliance with the License.
// You may obtain a copy of the License at
//
//     http://www.apache.org/licenses/LICENSE-2.0
//
// Unless required by applicable law or agreed to in writing, software
// distributed under the License is distributed on an "AS IS" BASIS,
// See the License for the specific language governing permissions and
// limitations under the License.

package processor

import (
	"context"
	"fmt"
	"io"
	"math"
	"strconv"
	"sync"
	"time"

	"github.com/pingcap/errors"
	"github.com/pingcap/failpoint"
	"github.com/pingcap/log"
	"github.com/pingcap/tiflow/cdc/contextutil"
	"github.com/pingcap/tiflow/cdc/entry"
	"github.com/pingcap/tiflow/cdc/kv"
	"github.com/pingcap/tiflow/cdc/model"
	tablepipeline "github.com/pingcap/tiflow/cdc/processor/pipeline"
	"github.com/pingcap/tiflow/cdc/puller"
	"github.com/pingcap/tiflow/cdc/redo"
	"github.com/pingcap/tiflow/cdc/scheduler"
	base "github.com/pingcap/tiflow/cdc/scheduler/base"
	"github.com/pingcap/tiflow/cdc/sink"
	"github.com/pingcap/tiflow/cdc/sink/metrics"
	"github.com/pingcap/tiflow/cdc/sorter/memory"
	"github.com/pingcap/tiflow/pkg/config"
	cdcContext "github.com/pingcap/tiflow/pkg/context"
	"github.com/pingcap/tiflow/pkg/cyclic/mark"
	cerror "github.com/pingcap/tiflow/pkg/errors"
	"github.com/pingcap/tiflow/pkg/filter"
	"github.com/pingcap/tiflow/pkg/orchestrator"
	"github.com/pingcap/tiflow/pkg/regionspan"
	"github.com/pingcap/tiflow/pkg/retry"
	"github.com/pingcap/tiflow/pkg/upstream"
	"github.com/pingcap/tiflow/pkg/util"
	"github.com/prometheus/client_golang/prometheus"
	"github.com/tikv/client-go/v2/oracle"
	"go.uber.org/zap"
)

const (
	backoffBaseDelayInMs = 5
	maxTries             = 3
)

type processor struct {
	changefeedID model.ChangeFeedID
	captureInfo  *model.CaptureInfo
	changefeed   *orchestrator.ChangefeedReactorState

	upStream *upstream.Upstream

	tables map[model.TableID]tablepipeline.TablePipeline

	schemaStorage entry.SchemaStorage
	lastSchemaTs  model.Ts

	filter        *filter.Filter
	mounter       entry.Mounter
	sinkManager   *sink.Manager
	redoManager   redo.LogManager
	lastRedoFlush time.Time

	initialized bool
	errCh       chan error
	cancel      context.CancelFunc
	wg          sync.WaitGroup

	lazyInit            func(ctx cdcContext.Context) error
	createTablePipeline func(ctx cdcContext.Context, tableID model.TableID, replicaInfo *model.TableReplicaInfo) (tablepipeline.TablePipeline, error)
	newAgent            func(ctx cdcContext.Context) (scheduler.Agent, error)

	agent        scheduler.Agent
	checkpointTs model.Ts
	resolvedTs   model.Ts

	metricResolvedTsGauge           prometheus.Gauge
	metricResolvedTsLagGauge        prometheus.Gauge
	metricMinResolvedTableIDGuage   prometheus.Gauge
	metricCheckpointTsGauge         prometheus.Gauge
	metricCheckpointTsLagGauge      prometheus.Gauge
	metricMinCheckpointTableIDGuage prometheus.Gauge
	metricSyncTableNumGauge         prometheus.Gauge
	metricSchemaStorageGcTsGauge    prometheus.Gauge
	metricProcessorErrorCounter     prometheus.Counter
	metricProcessorTickDuration     prometheus.Observer
}

// checkReadyForMessages checks whether all necessary Etcd keys have been established.
func (p *processor) checkReadyForMessages() bool {
	return p.changefeed != nil && p.changefeed.Status != nil
}

// AddTable implements TableExecutor interface.
<<<<<<< HEAD
func (p *processor) AddTable(ctx context.Context, tableID model.TableID) (bool, error) {
=======
func (p *processor) AddTable(ctx cdcContext.Context, tableID model.TableID, startTs model.Ts) (bool, error) {
>>>>>>> 63594cde
	if !p.checkReadyForMessages() {
		return false, nil
	}

	log.Info("adding table",
		zap.Int64("tableID", tableID),
<<<<<<< HEAD
		zap.String("namespace", p.changefeedID.Namespace),
		zap.String("changefeed", p.changefeedID.ID))
	err := p.addTable(ctx.(cdcContext.Context), tableID, &model.TableReplicaInfo{})
=======
		cdcContext.ZapFieldChangefeed(ctx))
	err := p.addTable(ctx, tableID, &model.TableReplicaInfo{StartTs: startTs})
>>>>>>> 63594cde
	if err != nil {
		return false, errors.Trace(err)
	}
	return true, nil
}

// RemoveTable implements TableExecutor interface.
func (p *processor) RemoveTable(ctx context.Context, tableID model.TableID) (bool, error) {
	if !p.checkReadyForMessages() {
		return false, nil
	}

	table, ok := p.tables[tableID]
	if !ok {
		log.Warn("table which will be deleted is not found",
			zap.String("namespace", p.changefeedID.Namespace),
			zap.String("changefeed", p.changefeedID.ID),
			zap.Int64("tableID", tableID))
		return true, nil
	}

	boundaryTs := p.changefeed.Status.CheckpointTs
	if !table.AsyncStop(boundaryTs) {
		// We use a Debug log because it is conceivable for the pipeline to block for a legitimate reason,
		// and we do not want to alarm the user.
		log.Debug("AsyncStop has failed, possible due to a full pipeline",
			zap.String("namespace", p.changefeedID.Namespace),
			zap.String("changefeed", p.changefeedID.ID),
			zap.Uint64("checkpointTs", table.CheckpointTs()),
			zap.Int64("tableID", tableID))
		return false, nil
	}
	return true, nil
}

// IsAddTableFinished implements TableExecutor interface.
func (p *processor) IsAddTableFinished(ctx context.Context, tableID model.TableID) bool {
	if !p.checkReadyForMessages() {
		return false
	}

	table, exist := p.tables[tableID]
	if !exist {
		log.Panic("table which was added is not found",
			zap.String("namespace", p.changefeedID.Namespace),
			zap.String("changefeed", p.changefeedID.ID),
			zap.Int64("tableID", tableID))
	}
	localResolvedTs := p.resolvedTs
	globalResolvedTs := p.changefeed.Status.ResolvedTs
	localCheckpointTs := p.agent.GetLastSentCheckpointTs()
	globalCheckpointTs := p.changefeed.Status.CheckpointTs

	// These two conditions are used to determine if the table's pipeline has finished
	// initializing and all invariants have been preserved.
	//
	// The processor needs to make sure all reasonable invariants about the checkpoint-ts and
	// the resolved-ts are preserved before communicating with the Owner.
	//
	// These conditions are similar to those in the legacy implementation of the Owner/Processor.
	if table.CheckpointTs() < localCheckpointTs || localCheckpointTs < globalCheckpointTs {
		return false
	}
	if table.ResolvedTs() < localResolvedTs || localResolvedTs < globalResolvedTs {
		return false
	}
	log.Info("Add Table finished",
		zap.String("namespace", p.changefeedID.Namespace),
		zap.String("changefeed", p.changefeedID.ID),
		zap.Int64("tableID", tableID))
	return true
}

// IsRemoveTableFinished implements TableExecutor interface.
func (p *processor) IsRemoveTableFinished(ctx context.Context, tableID model.TableID) bool {
	if !p.checkReadyForMessages() {
		return false
	}

	table, exist := p.tables[tableID]
	if !exist {
		log.Panic("table which was deleted is not found",
			zap.String("namespace", p.changefeedID.Namespace),
			zap.String("changefeed", p.changefeedID.ID),
			zap.Int64("tableID", tableID))
		return true
	}
	if table.Status() != tablepipeline.TableStatusStopped {
		log.Debug("the table is still not stopped",
			zap.String("namespace", p.changefeedID.Namespace),
			zap.String("changefeed", p.changefeedID.ID),
			zap.Uint64("checkpointTs", table.CheckpointTs()),
			zap.Int64("tableID", tableID))
		return false
	}

	table.Cancel()
	table.Wait()
	delete(p.tables, tableID)
	log.Info("Remove Table finished",
		zap.String("namespace", p.changefeedID.Namespace),
		zap.String("changefeed", p.changefeedID.ID),
		zap.Int64("tableID", tableID))

	return true
}

// GetAllCurrentTables implements TableExecutor interface.
func (p *processor) GetAllCurrentTables() []model.TableID {
	ret := make([]model.TableID, 0, len(p.tables))
	for tableID := range p.tables {
		ret = append(ret, tableID)
	}
	return ret
}

// GetCheckpoint implements TableExecutor interface.
func (p *processor) GetCheckpoint() (checkpointTs, resolvedTs model.Ts) {
	return p.checkpointTs, p.resolvedTs
}

// newProcessor creates a new processor
func newProcessor(ctx cdcContext.Context, upStream *upstream.Upstream) *processor {
	changefeedID := ctx.ChangefeedVars().ID
	p := &processor{
		upStream:      upStream,
		tables:        make(map[model.TableID]tablepipeline.TablePipeline),
		errCh:         make(chan error, 1),
		changefeedID:  changefeedID,
		captureInfo:   ctx.GlobalVars().CaptureInfo,
		cancel:        func() {},
		lastRedoFlush: time.Now(),

		metricResolvedTsGauge: resolvedTsGauge.
			WithLabelValues(changefeedID.Namespace, changefeedID.ID),
		metricResolvedTsLagGauge: resolvedTsLagGauge.
			WithLabelValues(changefeedID.Namespace, changefeedID.ID),
		metricMinResolvedTableIDGuage: resolvedTsMinTableIDGauge.
			WithLabelValues(changefeedID.Namespace, changefeedID.ID),
		metricCheckpointTsGauge: checkpointTsGauge.
			WithLabelValues(changefeedID.Namespace, changefeedID.ID),
		metricCheckpointTsLagGauge: checkpointTsLagGauge.
			WithLabelValues(changefeedID.Namespace, changefeedID.ID),
		metricMinCheckpointTableIDGuage: checkpointTsMinTableIDGauge.
			WithLabelValues(changefeedID.Namespace, changefeedID.ID),
		metricSyncTableNumGauge: syncTableNumGauge.
			WithLabelValues(changefeedID.Namespace, changefeedID.ID),
		metricProcessorErrorCounter: processorErrorCounter.
			WithLabelValues(changefeedID.Namespace, changefeedID.ID),
		metricSchemaStorageGcTsGauge: processorSchemaStorageGcTsGauge.
			WithLabelValues(changefeedID.Namespace, changefeedID.ID),
		metricProcessorTickDuration: processorTickDuration.
			WithLabelValues(changefeedID.Namespace, changefeedID.ID),
	}
	p.createTablePipeline = p.createTablePipelineImpl
	p.lazyInit = p.lazyInitImpl
	p.newAgent = p.newAgentImpl
	return p
}

var processorIgnorableError = []*errors.Error{
	cerror.ErrAdminStopProcessor,
	cerror.ErrReactorFinished,
	cerror.ErrRedoWriterStopped,
}

// isProcessorIgnorableError returns true if the error means the processor exits
// normally, caused by changefeed pause, remove, etc.
func isProcessorIgnorableError(err error) bool {
	if err == nil {
		return true
	}
	if errors.Cause(err) == context.Canceled {
		return true
	}
	for _, e := range processorIgnorableError {
		if e.Equal(err) {
			return true
		}
	}
	return false
}

// Tick implements the `orchestrator.State` interface
// the `state` parameter is sent by the etcd worker, the `state` must be a snapshot of KVs in etcd
// The main logic of processor is in this function, including the calculation of many kinds of ts, maintain table pipeline, error handling, etc.
func (p *processor) Tick(ctx cdcContext.Context, state *orchestrator.ChangefeedReactorState) (orchestrator.ReactorState, error) {
	// skip this tick
	if !p.upStream.IsNormal() {
		return state, nil
	}
	startTime := time.Now()
	p.changefeed = state
	state.CheckCaptureAlive(ctx.GlobalVars().CaptureInfo.ID)
	ctx = cdcContext.WithChangefeedVars(ctx, &cdcContext.ChangefeedVars{
		ID:   state.ID,
		Info: state.Info,
	})
	err := p.tick(ctx, state)

	costTime := time.Since(startTime)
	if costTime > processorLogsWarnDuration {
		log.Warn("processor tick took too long", zap.String("changefeed", p.changefeedID.ID),
			zap.String("capture", ctx.GlobalVars().CaptureInfo.ID), zap.Duration("duration", costTime))
	}
	p.metricProcessorTickDuration.Observe(costTime.Seconds())

	if err == nil {
		return state, nil
	}
	if isProcessorIgnorableError(err) {
		log.Info("processor exited", cdcContext.ZapFieldCapture(ctx), cdcContext.ZapFieldChangefeed(ctx))
		return state, cerror.ErrReactorFinished.GenWithStackByArgs()
	}
	p.metricProcessorErrorCounter.Inc()
	// record error information in etcd
	var code string
	if rfcCode, ok := cerror.RFCCode(err); ok {
		code = string(rfcCode)
	} else {
		code = string(cerror.ErrProcessorUnknown.RFCCode())
	}
	state.PatchTaskPosition(p.captureInfo.ID, func(position *model.TaskPosition) (*model.TaskPosition, bool, error) {
		if position == nil {
			position = &model.TaskPosition{}
		}
		position.Error = &model.RunningError{
			Addr:    ctx.GlobalVars().CaptureInfo.AdvertiseAddr,
			Code:    code,
			Message: err.Error(),
		}
		return position, true, nil
	})
	log.Error("run processor failed",
		cdcContext.ZapFieldChangefeed(ctx),
		cdcContext.ZapFieldCapture(ctx),
		zap.Error(err))
	return state, cerror.ErrReactorFinished.GenWithStackByArgs()
}

func (p *processor) tick(ctx cdcContext.Context, state *orchestrator.ChangefeedReactorState) error {
	p.changefeed = state
	if !p.checkChangefeedNormal() {
		return cerror.ErrAdminStopProcessor.GenWithStackByArgs()
	}
	// we should skip this tick after create a task position
	if p.createTaskPosition() {
		return nil
	}
	if err := p.handleErrorCh(ctx); err != nil {
		return errors.Trace(err)
	}
	if err := p.lazyInit(ctx); err != nil {
		return errors.Trace(err)
	}
	// sink manager will return this checkpointTs to sink node if sink node resolvedTs flush failed
	p.sinkManager.UpdateChangeFeedCheckpointTs(state.Info.GetCheckpointTs(state.Status))
	if err := p.flushRedoLogMeta(ctx); err != nil {
		return err
	}
	// it is no need to check the error here, because we will use
	// local time when an error return, which is acceptable
	pdTime, _ := p.upStream.PDClock.CurrentTime()

	p.handlePosition(oracle.GetPhysical(pdTime))
	p.pushResolvedTs2Table()

	p.doGCSchemaStorage(ctx)
	p.metricSyncTableNumGauge.Set(float64(len(p.tables)))

	if err := p.agent.Tick(ctx); err != nil {
		return errors.Trace(err)
	}
	return nil
}

// checkChangefeedNormal checks if the changefeed is runnable.
func (p *processor) checkChangefeedNormal() bool {
	// check the state in this tick, make sure that the admin job type of the changefeed is not stopped
	if p.changefeed.Info.AdminJobType.IsStopState() || p.changefeed.Status.AdminJobType.IsStopState() {
		return false
	}
	// add a patch to check the changefeed is runnable when applying the patches in the etcd worker.
	p.changefeed.CheckChangefeedNormal()
	return true
}

// createTaskPosition will create a new task position if a task position does not exist.
// task position not exist only when the processor is running first in the first tick.
func (p *processor) createTaskPosition() (skipThisTick bool) {
	if _, exist := p.changefeed.TaskPositions[p.captureInfo.ID]; exist {
		return false
	}
	if p.initialized {
		log.Warn("position is nil, maybe position info is removed unexpected", zap.Any("state", p.changefeed))
	}
	p.changefeed.PatchTaskPosition(p.captureInfo.ID, func(position *model.TaskPosition) (*model.TaskPosition, bool, error) {
		if position == nil {
			return &model.TaskPosition{}, true, nil
		}
		return position, false, nil
	})
	return true
}

// lazyInitImpl create Filter, SchemaStorage, Mounter instances at the first tick.
func (p *processor) lazyInitImpl(ctx cdcContext.Context) error {
	if p.initialized {
		return nil
	}
	ctx, cancel := cdcContext.WithCancel(ctx)
	p.cancel = cancel
	// We don't close this error channel, since it is only safe to close channel
	// in sender, and this channel will be used in many modules including sink,
	// redo log manager, etc. Let runtime GC to recycle it.
	errCh := make(chan error, 16)
	p.wg.Add(1)
	go func() {
		defer p.wg.Done()
		// there are some other objects need errCh, such as sink and sink manager
		// but we can't ensure that all the producer of errCh are non-blocking
		// It's very tricky that create a goroutine to receive the local errCh
		// TODO(leoppro): we should using `pkg/cdcContext.Context` instead of standard cdcContext and handle error by `pkg/cdcContext.Context.Throw`
		for {
			select {
			case <-ctx.Done():
				return
			case err := <-errCh:
				if err == nil {
					return
				}
				p.sendError(err)
			}
		}
	}()

	var err error
	p.filter, err = filter.NewFilter(p.changefeed.Info.Config)
	if err != nil {
		return errors.Trace(err)
	}

	p.schemaStorage, err = p.createAndDriveSchemaStorage(ctx)
	if err != nil {
		return errors.Trace(err)
	}

	stdCtx := contextutil.PutChangefeedIDInCtx(ctx, p.changefeed.ID)
	stdCtx = contextutil.PutRoleInCtx(stdCtx, util.RoleProcessor)

	p.mounter = entry.NewMounter(p.schemaStorage,
		p.changefeedID,
		contextutil.TimezoneFromCtx(ctx),
		p.changefeed.Info.Config.EnableOldValue)

	opts := make(map[string]string, len(p.changefeed.Info.Opts)+2)
	for k, v := range p.changefeed.Info.Opts {
		opts[k] = v
	}

	// TODO(neil) find a better way to let sink know cyclic is enabled.
	if p.changefeed.Info.Config.Cyclic.IsEnabled() {
		cyclicCfg, err := p.changefeed.Info.Config.Cyclic.Marshal()
		if err != nil {
			return errors.Trace(err)
		}
		opts[mark.OptCyclicConfig] = cyclicCfg
	}
	opts[metrics.OptCaptureAddr] = ctx.GlobalVars().CaptureInfo.AdvertiseAddr
	log.Info("processor try new sink",
		zap.String("namespace", p.changefeedID.Namespace),
		zap.String("changefeed", p.changefeed.ID.ID))

	start := time.Now()
	s, err := sink.New(stdCtx, p.changefeed.ID, p.changefeed.Info.SinkURI, p.filter, p.changefeed.Info.Config, opts, errCh)
	if err != nil {
		log.Info("processor new sink failed",
			zap.String("namespace", p.changefeedID.Namespace),
			zap.String("changefeed", p.changefeed.ID.ID),
			zap.Duration("duration", time.Since(start)))
		return errors.Trace(err)
	}
	log.Info("processor try new sink success",
		zap.Duration("duration", time.Since(start)))

	checkpointTs := p.changefeed.Info.GetCheckpointTs(p.changefeed.Status)
	captureAddr := ctx.GlobalVars().CaptureInfo.AdvertiseAddr
	p.sinkManager = sink.NewManager(stdCtx, s, errCh, checkpointTs, captureAddr, p.changefeedID)
	redoManagerOpts := &redo.ManagerOptions{EnableBgRunner: true, ErrCh: errCh}
	p.redoManager, err = redo.NewManager(stdCtx, p.changefeed.Info.Config.Consistent, redoManagerOpts)
	if err != nil {
		return err
	}

	p.agent, err = p.newAgent(ctx)
	if err != nil {
		return err
	}

	p.initialized = true
	log.Info("run processor", cdcContext.ZapFieldCapture(ctx), cdcContext.ZapFieldChangefeed(ctx))
	return nil
}

func (p *processor) newAgentImpl(ctx cdcContext.Context) (scheduler.Agent, error) {
	messageServer := ctx.GlobalVars().MessageServer
	messageRouter := ctx.GlobalVars().MessageRouter
	etcdClient := ctx.GlobalVars().EtcdClient
	ret, err := base.NewAgent(ctx, messageServer, messageRouter, etcdClient, p, p.changefeedID)
	if err != nil {
		return nil, errors.Trace(err)
	}
	return ret, nil
}

// handleErrorCh listen the error channel and throw the error if it is not expected.
func (p *processor) handleErrorCh(ctx cdcContext.Context) error {
	var err error
	select {
	case err = <-p.errCh:
	default:
		return nil
	}
	if !isProcessorIgnorableError(err) {
		log.Error("error on running processor",
			cdcContext.ZapFieldCapture(ctx),
			cdcContext.ZapFieldChangefeed(ctx),
			zap.Error(err))
		return err
	}
	log.Info("processor exited", cdcContext.ZapFieldCapture(ctx), cdcContext.ZapFieldChangefeed(ctx))
	return cerror.ErrReactorFinished
}

func (p *processor) createAndDriveSchemaStorage(ctx cdcContext.Context) (entry.SchemaStorage, error) {
	kvStorage := p.upStream.KVStorage
	ddlspans := []regionspan.Span{regionspan.GetDDLSpan(), regionspan.GetAddIndexDDLSpan()}
	checkpointTs := p.changefeed.Info.GetCheckpointTs(p.changefeed.Status)
	kvCfg := config.GetGlobalServerConfig().KVClient
	stdCtx := contextutil.PutTableInfoInCtx(ctx, -1, puller.DDLPullerTableName)
	stdCtx = contextutil.PutChangefeedIDInCtx(stdCtx, ctx.ChangefeedVars().ID)
	stdCtx = contextutil.PutRoleInCtx(stdCtx, util.RoleProcessor)
	ddlPuller := puller.NewPuller(
		stdCtx,
		p.upStream.PDClient,
		p.upStream.GrpcPool,
		p.upStream.RegionCache,
		p.upStream.KVStorage,
		p.upStream.PDClock,
		ctx.ChangefeedVars().ID,
		checkpointTs,
		ddlspans,
		kvCfg,
	)
	meta, err := kv.GetSnapshotMeta(kvStorage, checkpointTs)
	if err != nil {
		return nil, errors.Trace(err)
	}
	schemaStorage, err := entry.NewSchemaStorage(meta, checkpointTs, p.filter,
		p.changefeed.Info.Config.ForceReplicate, ctx.ChangefeedVars().ID)
	if err != nil {
		return nil, errors.Trace(err)
	}
	p.wg.Add(1)
	go func() {
		defer p.wg.Done()
		p.sendError(ddlPuller.Run(stdCtx))
	}()
	ddlRawKVCh := memory.SortOutput(ctx, ddlPuller.Output())
	p.wg.Add(1)
	go func() {
		defer p.wg.Done()
		var ddlRawKV *model.RawKVEntry
		for {
			select {
			case <-ctx.Done():
				return
			case ddlRawKV = <-ddlRawKVCh:
			}
			if ddlRawKV == nil {
				continue
			}
			failpoint.Inject("processorDDLResolved", nil)
			if ddlRawKV.OpType == model.OpTypeResolved {
				schemaStorage.AdvanceResolvedTs(ddlRawKV.CRTs)
			}
			job, err := entry.UnmarshalDDL(ddlRawKV)
			if err != nil {
				p.sendError(errors.Trace(err))
				return
			}
			if job == nil {
				continue
			}
			if err := schemaStorage.HandleDDLJob(job); err != nil {
				p.sendError(errors.Trace(err))
				return
			}
		}
	}()
	return schemaStorage, nil
}

func (p *processor) sendError(err error) {
	if err == nil {
		return
	}
	select {
	case p.errCh <- err:
	default:
		if !isProcessorIgnorableError(err) {
			log.Error("processor receives redundant error", zap.Error(err))
		}
	}
}

// handlePosition calculates the local resolved ts and local checkpoint ts
func (p *processor) handlePosition(currentTs int64) {
	minResolvedTs := uint64(math.MaxUint64)
	minResolvedTableID := int64(0)
	if p.schemaStorage != nil {
		minResolvedTs = p.schemaStorage.ResolvedTs()
	}
	for _, table := range p.tables {
		ts := table.ResolvedTs()
		if ts < minResolvedTs {
			minResolvedTs = ts
			minResolvedTableID, _ = table.ID()
		}
	}

	minCheckpointTs := minResolvedTs
	minCheckpointTableID := int64(0)
	for _, table := range p.tables {
		ts := table.CheckpointTs()
		if ts < minCheckpointTs {
			minCheckpointTs = ts
			minCheckpointTableID, _ = table.ID()
		}
	}

	resolvedPhyTs := oracle.ExtractPhysical(minResolvedTs)
	p.metricResolvedTsLagGauge.Set(float64(currentTs-resolvedPhyTs) / 1e3)
	p.metricResolvedTsGauge.Set(float64(resolvedPhyTs))
	p.metricMinResolvedTableIDGuage.Set(float64(minResolvedTableID))

	checkpointPhyTs := oracle.ExtractPhysical(minCheckpointTs)
	p.metricCheckpointTsLagGauge.Set(float64(currentTs-checkpointPhyTs) / 1e3)
	p.metricCheckpointTsGauge.Set(float64(checkpointPhyTs))
	p.metricMinCheckpointTableIDGuage.Set(float64(minCheckpointTableID))

	p.checkpointTs = minCheckpointTs
	p.resolvedTs = minResolvedTs
}

// pushResolvedTs2Table sends global resolved ts to all the table pipelines.
func (p *processor) pushResolvedTs2Table() {
	resolvedTs := p.changefeed.Status.ResolvedTs
	schemaResolvedTs := p.schemaStorage.ResolvedTs()
	if schemaResolvedTs < resolvedTs {
		// Do not update barrier ts that is larger than
		// DDL puller's resolved ts.
		// When DDL puller stall, resolved events that outputted by sorter
		// may pile up in memory, as they have to wait DDL.
		resolvedTs = schemaResolvedTs
	}
	for _, table := range p.tables {
		table.UpdateBarrierTs(resolvedTs)
	}
}

// addTable creates a new table pipeline and adds it to the `p.tables`
func (p *processor) addTable(ctx cdcContext.Context, tableID model.TableID, replicaInfo *model.TableReplicaInfo) error {
	if replicaInfo.StartTs == 0 {
		log.Panic("table start ts must not be 0",
			zap.String("namespace", p.changefeedID.Namespace),
			zap.String("changefeed", p.changefeedID.ID),
			zap.Int64("tableID", tableID))
	}

	if table, ok := p.tables[tableID]; ok {
		if table.Status() == tablepipeline.TableStatusStopped {
			log.Warn("The same table exists but is stopped. Cancel it and continue.", cdcContext.ZapFieldChangefeed(ctx), zap.Int64("ID", tableID))
			p.removeTable(table, tableID)
		} else {
			log.Warn("Ignore existing table", cdcContext.ZapFieldChangefeed(ctx), zap.Int64("ID", tableID))
			return nil
		}
	}

	globalCheckpointTs := p.changefeed.Status.CheckpointTs

	if replicaInfo.StartTs < globalCheckpointTs {
		log.Warn("addTable: startTs < checkpoint",
			cdcContext.ZapFieldChangefeed(ctx),
			zap.Int64("tableID", tableID),
			zap.Uint64("checkpoint", globalCheckpointTs),
			zap.Uint64("startTs", replicaInfo.StartTs))
	}
	table, err := p.createTablePipeline(ctx, tableID, replicaInfo)
	if err != nil {
		return errors.Trace(err)
	}
	p.tables[tableID] = table
	return nil
}

func (p *processor) getTableName(ctx cdcContext.Context,
	tableID model.TableID,
	replicaInfo *model.TableReplicaInfo,
) (string, error) {
	// FIXME: using GetLastSnapshot here would be confused and get the wrong table name
	// after `rename table` DDL, since `rename table` keeps the tableID unchanged
	var tableName *model.TableName
	retry.Do(ctx, func() error { //nolint:errcheck
		if x, ok := p.schemaStorage.GetLastSnapshot().PhysicalTableByID(tableID); ok {
			tableName = &x.TableName
			return nil
		}
		return errors.Errorf("failed to get table name, fallback to use table id: %d",
			tableID)
	}, retry.WithBackoffBaseDelay(backoffBaseDelayInMs),
		retry.WithMaxTries(maxTries),
		retry.WithIsRetryableErr(cerror.IsRetryableError))
	// TODO: remove this feature flag after table actor is GA
	if p.changefeed.Info.Config.Cyclic.IsEnabled() {
		// Retry to find mark table ID
		var markTableID model.TableID
		err := retry.Do(context.Background(), func() error {
			if tableName == nil {
				x, exist := p.schemaStorage.GetLastSnapshot().PhysicalTableByID(tableID)
				if !exist {
					return cerror.ErrProcessorTableNotFound.
						GenWithStack("normal table(%s)", tableID)
				}
				tableName = &x.TableName
			}
			markTableSchemaName, markTableTableName := mark.GetMarkTableName(tableName.Schema, tableName.Table)
			tableInfo, exist := p.schemaStorage.GetLastSnapshot().TableByName(markTableSchemaName, markTableTableName)
			if !exist {
				return cerror.ErrProcessorTableNotFound.
					GenWithStack("normal table(%s) and mark table not match",
						tableName.String())
			}
			markTableID = tableInfo.ID
			return nil
		}, retry.WithBackoffBaseDelay(50),
			retry.WithBackoffMaxDelay(60*1000),
			retry.WithMaxTries(20))
		if err != nil {
			return "", errors.Trace(err)
		}
		replicaInfo.MarkTableID = markTableID
	}

	if tableName == nil {
		log.Warn("failed to get table name for metric")
		return strconv.Itoa(int(tableID)), nil
	}

	return tableName.QuoteString(), nil
}

func (p *processor) createTablePipelineImpl(
	ctx cdcContext.Context,
	tableID model.TableID,
	replicaInfo *model.TableReplicaInfo,
) (tablepipeline.TablePipeline, error) {
	ctx = cdcContext.WithErrorHandler(ctx, func(err error) error {
		if cerror.ErrTableProcessorStoppedSafely.Equal(err) ||
			errors.Cause(errors.Cause(err)) == context.Canceled {
			return nil
		}
		p.sendError(err)
		return nil
	})

	tableName, err := p.getTableName(ctx, tableID, replicaInfo)
	if err != nil {
		return nil, errors.Trace(err)
	}

	sink, err := p.sinkManager.CreateTableSink(tableID, p.redoManager)
	if err != nil {
		return nil, errors.Trace(err)
	}
	var table tablepipeline.TablePipeline
	if config.GetGlobalServerConfig().Debug.EnableTableActor {
		var err error
		table, err = tablepipeline.NewTableActor(
			ctx,
			p.upStream,
			p.mounter,
			tableID,
			tableName,
			replicaInfo,
			sink,
			p.changefeed.Info.GetTargetTs())
		if err != nil {
			return nil, errors.Trace(err)
		}
	} else {
		table = tablepipeline.NewTablePipeline(
			ctx,
			p.mounter,
			tableID,
			tableName,
			replicaInfo,
			sink,
			p.changefeed.Info.GetTargetTs(),
		)
	}

	if p.redoManager.Enabled() {
		p.redoManager.AddTable(tableID, replicaInfo.StartTs)
	}

	log.Info("Add table pipeline", zap.Int64("tableID", tableID),
		cdcContext.ZapFieldChangefeed(ctx),
		zap.String("name", table.Name()),
		zap.Any("replicaInfo", replicaInfo),
		zap.Uint64("globalResolvedTs", p.changefeed.Status.ResolvedTs))

	return table, nil
}

func (p *processor) removeTable(table tablepipeline.TablePipeline, tableID model.TableID) {
	table.Cancel()
	table.Wait()
	delete(p.tables, tableID)
	if p.redoManager.Enabled() {
		p.redoManager.RemoveTable(tableID)
	}
}

// doGCSchemaStorage trigger the schema storage GC
func (p *processor) doGCSchemaStorage(ctx cdcContext.Context) {
	if p.schemaStorage == nil {
		// schemaStorage is nil only in test
		return
	}

	if p.changefeed.Status == nil {
		// This could happen if Etcd data is not complete.
		return
	}

	// Please refer to `unmarshalAndMountRowChanged` in cdc/entry/mounter.go
	// for why we need -1.
	lastSchemaTs := p.schemaStorage.DoGC(p.changefeed.Status.CheckpointTs - 1)
	if p.lastSchemaTs == lastSchemaTs {
		return
	}
	p.lastSchemaTs = lastSchemaTs

	log.Debug("finished gc in schema storage",
		zap.Uint64("gcTs", lastSchemaTs),
		cdcContext.ZapFieldChangefeed(ctx))
	lastSchemaPhysicalTs := oracle.ExtractPhysical(lastSchemaTs)
	p.metricSchemaStorageGcTsGauge.Set(float64(lastSchemaPhysicalTs))
}

// flushRedoLogMeta flushes redo log meta, including resolved-ts and checkpoint-ts
func (p *processor) flushRedoLogMeta(ctx context.Context) error {
	if p.redoManager.Enabled() &&
		time.Since(p.lastRedoFlush).Milliseconds() > p.changefeed.Info.Config.Consistent.FlushIntervalInMs {
		st := p.changefeed.Status
		err := p.redoManager.FlushResolvedAndCheckpointTs(ctx, st.ResolvedTs, st.CheckpointTs)
		if err != nil {
			return err
		}
		p.lastRedoFlush = time.Now()
	}
	return nil
}

func (p *processor) Close() error {
	log.Info("processor closing ...",
		zap.String("namespace", p.changefeedID.Namespace),
		zap.String("changefeed", p.changefeed.ID.ID))
	for _, tbl := range p.tables {
		tbl.Cancel()
	}
	for _, tbl := range p.tables {
		tbl.Wait()
	}
	p.cancel()
	p.wg.Wait()

	if p.agent == nil {
		return nil
	}
	if err := p.agent.Close(); err != nil {
		return errors.Trace(err)
	}
	p.agent = nil

	// sink close might be time-consuming, do it the last.
	if p.sinkManager != nil {
		// pass a canceled context is ok here, since we don't need to wait Close
		ctx, cancel := context.WithCancel(context.Background())
		cancel()
		log.Info("processor try to close the sinkManager",
			zap.String("namespace", p.changefeedID.Namespace),
			zap.String("changefeed", p.changefeedID.ID))
		start := time.Now()
		if err := p.sinkManager.Close(ctx); err != nil {
			log.Info("processor close sinkManager failed",
				zap.String("namespace", p.changefeedID.Namespace),
				zap.String("changefeed", p.changefeedID.ID),
				zap.Duration("duration", time.Since(start)))
			return errors.Trace(err)
		}
		log.Info("processor close sinkManager success",
			zap.String("namespace", p.changefeedID.Namespace),
			zap.String("changefeed", p.changefeedID.ID),
			zap.Duration("duration", time.Since(start)))
	}
	// mark tables share the same cdcContext with its original table, don't need to cancel
	failpoint.Inject("processorStopDelay", nil)
	resolvedTsGauge.DeleteLabelValues(p.changefeedID.Namespace, p.changefeedID.ID)
	resolvedTsLagGauge.DeleteLabelValues(p.changefeedID.Namespace, p.changefeedID.ID)
	checkpointTsGauge.DeleteLabelValues(p.changefeedID.Namespace, p.changefeedID.ID)
	checkpointTsLagGauge.DeleteLabelValues(p.changefeedID.Namespace, p.changefeedID.ID)
	syncTableNumGauge.DeleteLabelValues(p.changefeedID.Namespace, p.changefeedID.ID)
	processorErrorCounter.DeleteLabelValues(p.changefeedID.Namespace, p.changefeedID.ID)
	processorSchemaStorageGcTsGauge.DeleteLabelValues(p.changefeedID.Namespace, p.changefeedID.ID)

	return nil
}

// WriteDebugInfo write the debug info to Writer
func (p *processor) WriteDebugInfo(w io.Writer) {
	fmt.Fprintf(w, "%+v\n", *p.changefeed)
	for tableID, tablePipeline := range p.tables {
		fmt.Fprintf(w, "tableID: %d, tableName: %s, resolvedTs: %d, checkpointTs: %d, status: %s\n",
			tableID, tablePipeline.Name(), tablePipeline.ResolvedTs(), tablePipeline.CheckpointTs(), tablePipeline.Status())
	}
}<|MERGE_RESOLUTION|>--- conflicted
+++ resolved
@@ -106,25 +106,19 @@
 }
 
 // AddTable implements TableExecutor interface.
-<<<<<<< HEAD
-func (p *processor) AddTable(ctx context.Context, tableID model.TableID) (bool, error) {
-=======
-func (p *processor) AddTable(ctx cdcContext.Context, tableID model.TableID, startTs model.Ts) (bool, error) {
->>>>>>> 63594cde
+func (p *processor) AddTable(
+	ctx context.Context, tableID model.TableID, startTs model.Ts,
+) (bool, error) {
 	if !p.checkReadyForMessages() {
 		return false, nil
 	}
 
 	log.Info("adding table",
 		zap.Int64("tableID", tableID),
-<<<<<<< HEAD
+		zap.Uint64("checkpointTs", startTs),
 		zap.String("namespace", p.changefeedID.Namespace),
 		zap.String("changefeed", p.changefeedID.ID))
-	err := p.addTable(ctx.(cdcContext.Context), tableID, &model.TableReplicaInfo{})
-=======
-		cdcContext.ZapFieldChangefeed(ctx))
-	err := p.addTable(ctx, tableID, &model.TableReplicaInfo{StartTs: startTs})
->>>>>>> 63594cde
+	err := p.addTable(ctx.(cdcContext.Context), tableID, &model.TableReplicaInfo{StartTs: startTs})
 	if err != nil {
 		return false, errors.Trace(err)
 	}
