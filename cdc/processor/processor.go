// Copyright 2021 PingCAP, Inc.
//
// Licensed under the Apache License, Version 2.0 (the "License");
// you may not use this file except in compliance with the License.
// You may obtain a copy of the License at
//
//     http://www.apache.org/licenses/LICENSE-2.0
//
// Unless required by applicable law or agreed to in writing, software
// distributed under the License is distributed on an "AS IS" BASIS,
// See the License for the specific language governing permissions and
// limitations under the License.

package processor

import (
	"context"
	"fmt"
	"io"
	"strconv"
	"sync"
	"time"

	"github.com/pingcap/errors"
	"github.com/pingcap/failpoint"
	"github.com/pingcap/log"
	"github.com/pingcap/tiflow/cdc/contextutil"
	"github.com/pingcap/tiflow/cdc/entry"
	"github.com/pingcap/tiflow/cdc/kv"
	"github.com/pingcap/tiflow/cdc/model"
	"github.com/pingcap/tiflow/cdc/processor/sinkmanager"
	"github.com/pingcap/tiflow/cdc/processor/sourcemanager"
	"github.com/pingcap/tiflow/cdc/processor/tablepb"
	"github.com/pingcap/tiflow/cdc/puller"
	"github.com/pingcap/tiflow/cdc/redo"
	"github.com/pingcap/tiflow/cdc/scheduler"
	"github.com/pingcap/tiflow/cdc/scheduler/schedulepb"
	"github.com/pingcap/tiflow/pkg/config"
	cdcContext "github.com/pingcap/tiflow/pkg/context"
	cerror "github.com/pingcap/tiflow/pkg/errors"
	"github.com/pingcap/tiflow/pkg/filter"
	"github.com/pingcap/tiflow/pkg/orchestrator"
	"github.com/pingcap/tiflow/pkg/pdutil"
	"github.com/pingcap/tiflow/pkg/retry"
	"github.com/pingcap/tiflow/pkg/upstream"
	"github.com/pingcap/tiflow/pkg/util"
	"github.com/prometheus/client_golang/prometheus"
	"github.com/tikv/client-go/v2/oracle"
	"go.uber.org/zap"
	"golang.org/x/sync/errgroup"
)

const (
	backoffBaseDelayInMs = 5
	maxTries             = 3
)

type processor struct {
	changefeedID model.ChangeFeedID
	captureInfo  *model.CaptureInfo
	globalVars   *cdcContext.GlobalVars
	changefeed   *orchestrator.ChangefeedReactorState

	upstream     *upstream.Upstream
	lastSchemaTs model.Ts

	filter filter.Filter

	// To manager DDL events and schema storage.
	ddlHandler component[*ddlHandler]
	// To manage MounterGroup.
	mg component[entry.MounterGroup]
	// To manage redo.DMLManager.
	redo component[redo.DMLManager]

	sourceManager component[*sourcemanager.SourceManager]

	sinkManager component[*sinkmanager.SinkManager]

	initialized bool

	lazyInit func(ctx cdcContext.Context) error
	newAgent func(
		context.Context, *model.Liveness, uint64, *config.SchedulerConfig,
	) (scheduler.Agent, error)
	cfg *config.SchedulerConfig

	liveness        *model.Liveness
	agent           scheduler.Agent
	changefeedEpoch uint64

	metricSyncTableNumGauge      prometheus.Gauge
	metricSchemaStorageGcTsGauge prometheus.Gauge
	metricProcessorErrorCounter  prometheus.Counter
	metricProcessorTickDuration  prometheus.Observer
	metricsProcessorMemoryGauge  prometheus.Gauge
	metricRemainKVEventGauge     prometheus.Gauge
}

// checkReadyForMessages checks whether all necessary Etcd keys have been established.
func (p *processor) checkReadyForMessages() bool {
	return p.changefeed != nil && p.changefeed.Status != nil
}

var _ scheduler.TableExecutor = (*processor)(nil)

// AddTableSpan implements TableExecutor interface.
// AddTableSpan may cause by the following scenario
// 1. `Create Table`, a new table dispatched to the processor, `isPrepare` should be false
// 2. Prepare phase for 2 phase scheduling, `isPrepare` should be true.
// 3. Replicating phase for 2 phase scheduling, `isPrepare` should be false
func (p *processor) AddTableSpan(
	ctx context.Context, span tablepb.Span, startTs model.Ts, isPrepare bool,
) (bool, error) {
	if !p.checkReadyForMessages() {
		return false, nil
	}

	if startTs == 0 {
		log.Panic("table start ts must not be 0",
			zap.String("captureID", p.captureInfo.ID),
			zap.String("namespace", p.changefeedID.Namespace),
			zap.String("changefeed", p.changefeedID.ID),
			zap.Stringer("span", &span),
			zap.Uint64("checkpointTs", startTs),
			zap.Bool("isPrepare", isPrepare))
	}

	state, alreadyExist := p.sinkManager.r.GetTableState(span)

	if alreadyExist {
		switch state {
		// table is still `preparing`, which means the table is `replicating` on other captures.
		// no matter `isPrepare` or not, just ignore it should be ok.
		case tablepb.TableStatePreparing:
			log.Warn("table is still preparing, ignore the request",
				zap.String("captureID", p.captureInfo.ID),
				zap.String("namespace", p.changefeedID.Namespace),
				zap.String("changefeed", p.changefeedID.ID),
				zap.Stringer("span", &span),
				zap.Uint64("checkpointTs", startTs),
				zap.Bool("isPrepare", isPrepare))
			return true, nil
		case tablepb.TableStatePrepared:
			// table is `prepared`, and a `isPrepare = false` request indicate that old table should
			// be stopped on original capture already, it's safe to start replicating data now.
			if !isPrepare {
				if err := p.sinkManager.r.StartTable(span, startTs); err != nil {
					return false, errors.Trace(err)
				}
			}
			return true, nil
		case tablepb.TableStateReplicating:
			log.Warn("Ignore existing table",
				zap.String("captureID", p.captureInfo.ID),
				zap.String("namespace", p.changefeedID.Namespace),
				zap.String("changefeed", p.changefeedID.ID),
				zap.Stringer("span", &span),
				zap.Uint64("checkpointTs", startTs),
				zap.Bool("isPrepare", isPrepare))
			return true, nil
		case tablepb.TableStateStopped:
			log.Warn("The same table exists but is stopped. Cancel it and continue.",
				zap.String("captureID", p.captureInfo.ID),
				zap.String("namespace", p.changefeedID.Namespace),
				zap.String("changefeed", p.changefeedID.ID),
				zap.Stringer("span", &span),
				zap.Uint64("checkpointTs", startTs),
				zap.Bool("isPrepare", isPrepare))
			p.removeTable(span)
		}
	}

	// table not found, can happen in 2 cases
	// 1. this is a new table scheduling request, create the table and make it `replicating`
	// 2. `prepare` phase for 2 phase scheduling, create the table and make it `preparing`
	globalCheckpointTs := p.changefeed.Status.CheckpointTs
	if startTs < globalCheckpointTs {
		log.Warn("addTable: startTs < checkpoint",
			zap.String("captureID", p.captureInfo.ID),
			zap.String("namespace", p.changefeedID.Namespace),
			zap.String("changefeed", p.changefeedID.ID),
			zap.Stringer("span", &span),
			zap.Uint64("checkpointTs", startTs),
			zap.Bool("isPrepare", isPrepare))
	}

	p.sinkManager.r.AddTable(
		span, startTs, p.changefeed.Info.TargetTs)
	if p.redo.r.Enabled() {
		p.redo.r.AddTable(span, startTs)
	}
	p.sourceManager.r.AddTable(span, p.getTableName(ctx, span.TableID), startTs)

	return true, nil
}

// RemoveTableSpan implements TableExecutor interface.
func (p *processor) RemoveTableSpan(span tablepb.Span) bool {
	if !p.checkReadyForMessages() {
		return false
	}

	_, exist := p.sinkManager.r.GetTableState(span)
	if !exist {
		log.Warn("Table which will be deleted is not found",
			zap.String("capture", p.captureInfo.ID),
			zap.String("namespace", p.changefeedID.Namespace),
			zap.String("changefeed", p.changefeedID.ID),
			zap.Stringer("span", &span))
		return true
	}
	p.sinkManager.r.AsyncStopTable(span)
	return true
}

// IsAddTableSpanFinished implements TableExecutor interface.
func (p *processor) IsAddTableSpanFinished(span tablepb.Span, isPrepare bool) bool {
	if !p.checkReadyForMessages() {
		return false
	}

	globalResolvedTs := p.changefeed.Status.ResolvedTs
	globalCheckpointTs := p.changefeed.Status.CheckpointTs

	var tableResolvedTs, tableCheckpointTs uint64
	var state tablepb.TableState
	done := func() bool {
		state, alreadyExist := p.sinkManager.r.GetTableState(span)
		if alreadyExist {
			stats := p.sinkManager.r.GetTableStats(span)
			tableResolvedTs = stats.ResolvedTs
			tableCheckpointTs = stats.CheckpointTs
		} else {
			log.Panic("table which was added is not found",
				zap.String("captureID", p.captureInfo.ID),
				zap.String("namespace", p.changefeedID.Namespace),
				zap.String("changefeed", p.changefeedID.ID),
				zap.Stringer("span", &span),
				zap.Bool("isPrepare", isPrepare))
		}

		if isPrepare {
			return state == tablepb.TableStatePrepared
		}

		// The table is `replicating`, it's indicating that the `add table` must be finished.
		return state == tablepb.TableStateReplicating
	}
	if !done() {
		log.Debug("Add Table not finished",
			zap.String("captureID", p.captureInfo.ID),
			zap.String("namespace", p.changefeedID.Namespace),
			zap.String("changefeed", p.changefeedID.ID),
			zap.Stringer("span", &span),
			zap.Uint64("tableResolvedTs", tableResolvedTs),
			zap.Uint64("globalResolvedTs", globalResolvedTs),
			zap.Uint64("tableCheckpointTs", tableCheckpointTs),
			zap.Uint64("globalCheckpointTs", globalCheckpointTs),
			zap.Any("state", state),
			zap.Bool("isPrepare", isPrepare))
		return false
	}

	log.Info("Add Table finished",
		zap.String("captureID", p.captureInfo.ID),
		zap.String("namespace", p.changefeedID.Namespace),
		zap.String("changefeed", p.changefeedID.ID),
		zap.Stringer("span", &span),
		zap.Uint64("tableResolvedTs", tableResolvedTs),
		zap.Uint64("globalResolvedTs", globalResolvedTs),
		zap.Uint64("tableCheckpointTs", tableCheckpointTs),
		zap.Uint64("globalCheckpointTs", globalCheckpointTs),
		zap.Any("state", state),
		zap.Bool("isPrepare", isPrepare))
	return true
}

// IsRemoveTableSpanFinished implements TableExecutor interface.
func (p *processor) IsRemoveTableSpanFinished(span tablepb.Span) (model.Ts, bool) {
	if !p.checkReadyForMessages() {
		return 0, false
	}

	var tableCheckpointTs uint64
	state, alreadyExist := p.sinkManager.r.GetTableState(span)
	if alreadyExist {
		stats := p.sinkManager.r.GetTableStats(span)
		tableCheckpointTs = stats.CheckpointTs
	}

	if !alreadyExist {
		log.Warn("table should be removing but not found",
			zap.String("captureID", p.captureInfo.ID),
			zap.String("namespace", p.changefeedID.Namespace),
			zap.String("changefeed", p.changefeedID.ID),
			zap.Stringer("span", &span))
		return 0, true
	}

	if state != tablepb.TableStateStopped {
		log.Debug("table is still not stopped",
			zap.String("captureID", p.captureInfo.ID),
			zap.String("namespace", p.changefeedID.Namespace),
			zap.String("changefeed", p.changefeedID.ID),
			zap.Uint64("checkpointTs", tableCheckpointTs),
			zap.Stringer("span", &span),
			zap.Any("tableStatus", state))
		return 0, false
	}

	stats := p.sinkManager.r.GetTableStats(span)
	if p.redo.r.Enabled() {
		p.redo.r.RemoveTable(span)
	}
	p.sinkManager.r.RemoveTable(span)
	p.sourceManager.r.RemoveTable(span)
	log.Info("table removed",
		zap.String("captureID", p.captureInfo.ID),
		zap.String("namespace", p.changefeedID.Namespace),
		zap.String("changefeed", p.changefeedID.ID),
		zap.Stringer("span", &span),
		zap.Uint64("checkpointTs", stats.CheckpointTs))

	return stats.CheckpointTs, true
}

// GetTableSpanStatus implements TableExecutor interface
func (p *processor) GetTableSpanStatus(span tablepb.Span, collectStat bool) tablepb.TableStatus {
	state, exist := p.sinkManager.r.GetTableState(span)
	if !exist {
		return tablepb.TableStatus{
			TableID: span.TableID,
			Span:    span,
			State:   tablepb.TableStateAbsent,
		}
	}
	sinkStats := p.sinkManager.r.GetTableStats(span)
	stats := tablepb.Stats{}
	if collectStat {
		stats = p.getStatsFromSourceManagerAndSinkManager(span, sinkStats)
	}
	return tablepb.TableStatus{
		TableID: span.TableID,
		Span:    span,
		Checkpoint: tablepb.Checkpoint{
			CheckpointTs: sinkStats.CheckpointTs,
			ResolvedTs:   sinkStats.ResolvedTs,
		},
		State: state,
		Stats: stats,
	}
}

func (p *processor) getStatsFromSourceManagerAndSinkManager(
	span tablepb.Span, sinkStats sinkmanager.TableStats,
) tablepb.Stats {
	pullerStats := p.sourceManager.r.GetTablePullerStats(span)
	now, _ := p.upstream.PDClock.CurrentTime()

	stats := tablepb.Stats{
		RegionCount: pullerStats.RegionCount,
		CurrentTs:   oracle.ComposeTS(oracle.GetPhysical(now), 0),
		BarrierTs:   sinkStats.BarrierTs,
		StageCheckpoints: map[string]tablepb.Checkpoint{
			"puller-ingress": {
				CheckpointTs: pullerStats.CheckpointTsIngress,
				ResolvedTs:   pullerStats.ResolvedTsIngress,
			},
			"puller-egress": {
				CheckpointTs: pullerStats.CheckpointTsEgress,
				ResolvedTs:   pullerStats.ResolvedTsEgress,
			},
			"sink": {
				CheckpointTs: sinkStats.CheckpointTs,
				ResolvedTs:   sinkStats.ResolvedTs,
			},
		},
	}

	sortStats := p.sourceManager.r.GetTableSorterStats(span)
	stats.StageCheckpoints["sorter-ingress"] = tablepb.Checkpoint{
		CheckpointTs: sortStats.ReceivedMaxCommitTs,
		ResolvedTs:   sortStats.ReceivedMaxResolvedTs,
	}
	stats.StageCheckpoints["sorter-egress"] = tablepb.Checkpoint{
		CheckpointTs: sinkStats.ReceivedMaxCommitTs,
		ResolvedTs:   sinkStats.ReceivedMaxCommitTs,
	}

	return stats
}

// newProcessor creates a new processor
func newProcessor(
	state *orchestrator.ChangefeedReactorState,
	captureInfo *model.CaptureInfo,
	changefeedID model.ChangeFeedID,
	up *upstream.Upstream,
	liveness *model.Liveness,
	changefeedEpoch uint64,
	cfg *config.SchedulerConfig,
) *processor {
	p := &processor{
		changefeed:      state,
		upstream:        up,
		changefeedID:    changefeedID,
		captureInfo:     captureInfo,
		liveness:        liveness,
		changefeedEpoch: changefeedEpoch,

		metricSyncTableNumGauge: syncTableNumGauge.
			WithLabelValues(changefeedID.Namespace, changefeedID.ID),
		metricProcessorErrorCounter: processorErrorCounter.
			WithLabelValues(changefeedID.Namespace, changefeedID.ID),
		metricSchemaStorageGcTsGauge: processorSchemaStorageGcTsGauge.
			WithLabelValues(changefeedID.Namespace, changefeedID.ID),
		metricProcessorTickDuration: processorTickDuration.
			WithLabelValues(changefeedID.Namespace, changefeedID.ID),
		metricsProcessorMemoryGauge: processorMemoryGauge.
			WithLabelValues(changefeedID.Namespace, changefeedID.ID),
		metricRemainKVEventGauge: remainKVEventsGauge.
			WithLabelValues(changefeedID.Namespace, changefeedID.ID),
	}
	p.lazyInit = p.lazyInitImpl
	p.newAgent = p.newAgentImpl
	p.cfg = cfg
	return p
}

var processorIgnorableError = []*errors.Error{
	cerror.ErrAdminStopProcessor,
	cerror.ErrReactorFinished,
	cerror.ErrRedoWriterStopped,
}

// isProcessorIgnorableError returns true if the error means the processor exits
// normally, caused by changefeed pause, remove, etc.
func isProcessorIgnorableError(err error) bool {
	if err == nil {
		return true
	}
	if errors.Cause(err) == context.Canceled {
		return true
	}
	for _, e := range processorIgnorableError {
		if e.Equal(err) {
			return true
		}
	}
	return false
}

// Tick implements the `orchestrator.State` interface
// the `state` parameter is sent by the etcd worker, the `state` must be a snapshot of KVs in etcd
// The main logic of processor is in this function, including the calculation of many kinds of ts,
// maintain table pipeline, error handling, etc.
//
// It can be called in etcd ticks, so it should never be blocked.
func (p *processor) Tick(ctx cdcContext.Context) error {
	// check upstream error first
	if err := p.upstream.Error(); err != nil {
		return p.handleErr(err)
	}
	if p.upstream.IsClosed() {
		log.Panic("upstream is closed",
			zap.Uint64("upstreamID", p.upstream.ID),
			zap.String("namespace", p.changefeedID.Namespace),
			zap.String("changefeed", p.changefeedID.ID))
	}
	// skip this tick
	if !p.upstream.IsNormal() {
		log.Warn("upstream is not ready, skip",
			zap.Uint64("id", p.upstream.ID),
			zap.Strings("pd", p.upstream.PdEndpoints),
			zap.String("namespace", p.changefeedID.Namespace),
			zap.String("changefeed", p.changefeedID.ID))
		return nil
	}
	startTime := time.Now()
	p.changefeed.CheckCaptureAlive(p.captureInfo.ID)
	err := p.tick(ctx)
	costTime := time.Since(startTime)
	if costTime > processorLogsWarnDuration {
		log.Warn("processor tick took too long",
			zap.String("namespace", p.changefeedID.Namespace),
			zap.String("changefeed", p.changefeedID.ID),
			zap.String("capture", p.captureInfo.ID),
			zap.Duration("duration", costTime))
	}

	p.metricProcessorTickDuration.Observe(costTime.Seconds())

	// we should check if this error is nil,
	// otherwise the function called below may panic.
	if err == nil {
		p.refreshMetrics()
	}

	return p.handleErr(err)
}

func (p *processor) handleErr(err error) error {
	if err == nil {
		return nil
	}
	if isProcessorIgnorableError(err) {
		log.Info("processor exited",
			zap.String("capture", p.captureInfo.ID),
			zap.String("namespace", p.changefeedID.Namespace),
			zap.String("changefeed", p.changefeedID.ID),
			zap.Error(err))
		return cerror.ErrReactorFinished.GenWithStackByArgs()
	}
	p.metricProcessorErrorCounter.Inc()
	// record error information in etcd
	var code string
	if rfcCode, ok := cerror.RFCCode(err); ok {
		code = string(rfcCode)
	} else {
		code = string(cerror.ErrProcessorUnknown.RFCCode())
	}
	p.changefeed.PatchTaskPosition(p.captureInfo.ID,
		func(position *model.TaskPosition) (*model.TaskPosition, bool, error) {
			if position == nil {
				position = &model.TaskPosition{}
			}
			position.Error = &model.RunningError{
				Addr:    p.captureInfo.AdvertiseAddr,
				Code:    code,
				Message: err.Error(),
			}
			return position, true, nil
		})
	log.Error("run processor failed",
		zap.String("capture", p.captureInfo.ID),
		zap.String("namespace", p.changefeedID.Namespace),
		zap.String("changefeed", p.changefeedID.ID),
		zap.Error(err))
	return err
}

func (p *processor) tick(ctx cdcContext.Context) error {
	if !p.checkChangefeedNormal() {
		return cerror.ErrAdminStopProcessor.GenWithStackByArgs()
	}
	// we should skip this tick after create a task position
	if p.createTaskPosition() {
		return nil
	}
	if err := p.handleErrorCh(); err != nil {
		return errors.Trace(err)
	}
	if err := p.lazyInit(ctx); err != nil {
		return errors.Trace(err)
	}

	barrier, err := p.agent.Tick(ctx)
	if err != nil {
		return errors.Trace(err)
	}

	if barrier != nil && barrier.GlobalBarrierTs != 0 {
		p.updateBarrierTs(barrier)
	}
	p.doGCSchemaStorage()

	return nil
}

// checkChangefeedNormal checks if the changefeed is runnable.
func (p *processor) checkChangefeedNormal() bool {
	// check the state in this tick, make sure that the admin job type of the changefeed is not stopped
	if p.changefeed.Info.AdminJobType.IsStopState() || p.changefeed.Status.AdminJobType.IsStopState() {
		return false
	}
	// add a patch to check the changefeed is runnable when applying the patches in the etcd worker.
	p.changefeed.CheckChangefeedNormal()
	return true
}

// createTaskPosition will create a new task position if a task position does not exist.
// task position not exist only when the processor is running first in the first tick.
func (p *processor) createTaskPosition() (skipThisTick bool) {
	if _, exist := p.changefeed.TaskPositions[p.captureInfo.ID]; exist {
		return false
	}
	if p.initialized {
		log.Warn("position is nil, maybe position info is removed unexpected", zap.Any("state", p.changefeed))
	}
	p.changefeed.PatchTaskPosition(p.captureInfo.ID,
		func(position *model.TaskPosition) (*model.TaskPosition, bool, error) {
			if position == nil {
				return &model.TaskPosition{}, true, nil
			}
			return position, false, nil
		})
	return true
}

// lazyInitImpl create Filter, SchemaStorage, Mounter instances at the first tick.
func (p *processor) lazyInitImpl(etcdCtx cdcContext.Context) (err error) {
	if p.initialized {
		return nil
	}

	// Here we use a separated context for sub-components, so we can custom the
	// order of stopping all sub-components when closing the processor.
	prcCtx := cdcContext.NewContext(context.Background(), etcdCtx.GlobalVars())
	prcCtx = cdcContext.WithChangefeedVars(prcCtx, etcdCtx.ChangefeedVars())
	p.globalVars = prcCtx.GlobalVars()

	// NOTE: We must call contextutil.Put* to put some variables into the new context.
	// Maybe it's better to put all things into global vars or changefeed vars.
	stdCtx := contextutil.PutTimezoneInCtx(prcCtx, contextutil.TimezoneFromCtx(etcdCtx))
	stdCtx = contextutil.PutChangefeedIDInCtx(stdCtx, p.changefeedID)
	stdCtx = contextutil.PutRoleInCtx(stdCtx, util.RoleProcessor)
	stdCtx = contextutil.PutCaptureAddrInCtx(stdCtx, p.globalVars.CaptureInfo.AdvertiseAddr)

	tz := contextutil.TimezoneFromCtx(stdCtx)
	p.filter, err = filter.NewFilter(p.changefeed.Info.Config, util.GetTimeZoneName(tz))
	if err != nil {
		return errors.Trace(err)
	}

	if err = p.initDDLHandler(stdCtx); err != nil {
		return err
	}
	p.ddlHandler.name = "ddlHandler"
	p.ddlHandler.spawn(stdCtx)

	p.mg.r = entry.NewMounterGroup(p.ddlHandler.r.schemaStorage,
		p.changefeed.Info.Config.Mounter.WorkerNum,
		p.changefeed.Info.Config.EnableOldValue,
		p.filter, tz, p.changefeedID)
	p.mg.name = "MounterGroup"
	p.mg.spawn(stdCtx)

	sourceID, err := pdutil.GetSourceID(stdCtx, p.upstream.PDClient)
	if err != nil {
		return errors.Trace(err)
	}
	p.changefeed.Info.Config.Sink.TiDBSourceID = sourceID

	p.redo.r, err = redo.NewDMLManager(stdCtx, p.changefeed.Info.Config.Consistent)
	if err != nil {
		return err
	}
	p.redo.name = "RedoManager"
	p.redo.spawn(stdCtx)

	sortEngine, err := p.globalVars.SortEngineFactory.Create(p.changefeedID)
	log.Info("Processor creates sort engine",
		zap.String("namespace", p.changefeedID.Namespace),
		zap.String("changefeed", p.changefeedID.ID),
		zap.Error(err))
	if err != nil {
		return errors.Trace(err)
	}

	p.sourceManager.r = sourcemanager.New(
		p.changefeedID, p.upstream, p.mg.r,
		sortEngine, p.changefeed.Info.Config.BDRMode)
	p.sourceManager.name = "SourceManager"
	p.sourceManager.spawn(stdCtx)

	p.sinkManager.r = sinkmanager.New(
		p.changefeedID, p.changefeed.Info, p.upstream,
		p.ddlHandler.r.schemaStorage, p.redo.r, p.sourceManager.r)
	p.sinkManager.name = "SinkManager"
	p.sinkManager.spawn(stdCtx)

	// Bind them so that sourceManager can notify sinkManager.r.
	p.sourceManager.r.OnResolve(p.sinkManager.r.UpdateReceivedSorterResolvedTs)

	p.agent, err = p.newAgent(stdCtx, p.liveness, p.changefeedEpoch, p.cfg)
	if err != nil {
		return err
	}

	p.initialized = true
	log.Info("processor initialized",
		zap.String("capture", p.captureInfo.ID),
		zap.String("namespace", p.changefeedID.Namespace),
		zap.String("changefeed", p.changefeedID.ID),
		zap.Uint64("changefeedEpoch", p.changefeedEpoch))
	return nil
}

func (p *processor) newAgentImpl(
	ctx context.Context,
	liveness *model.Liveness,
	changefeedEpoch uint64,
	cfg *config.SchedulerConfig,
) (ret scheduler.Agent, err error) {
	messageServer := p.globalVars.MessageServer
	messageRouter := p.globalVars.MessageRouter
	etcdClient := p.globalVars.EtcdClient
	captureID := p.globalVars.CaptureInfo.ID
	ret, err = scheduler.NewAgent(
		ctx, captureID, liveness,
		messageServer, messageRouter, etcdClient, p, p.changefeedID,
		changefeedEpoch, cfg)
	return ret, errors.Trace(err)
}

// handleErrorCh listen the error channel and throw the error if it is not expected.
func (p *processor) handleErrorCh() (err error) {
	// TODO(qupeng): handle different errors in different ways.
	select {
	case err = <-p.ddlHandler.errors:
	case err = <-p.mg.errors:
	case err = <-p.redo.errors:
	case err = <-p.sourceManager.errors:
	case err = <-p.sinkManager.errors:
	default:
		return nil
	}
	if !isProcessorIgnorableError(err) {
		log.Error("error on running processor",
			zap.String("capture", p.captureInfo.ID),
			zap.String("namespace", p.changefeedID.Namespace),
			zap.String("changefeed", p.changefeedID.ID),
			zap.Error(err))
		return err
	}
	log.Info("processor exited",
		zap.String("capture", p.captureInfo.ID),
		zap.String("namespace", p.changefeedID.Namespace),
		zap.String("changefeed", p.changefeedID.ID))
	return cerror.ErrReactorFinished
}

func (p *processor) initDDLHandler(ctx context.Context) error {
	checkpointTs := p.changefeed.Info.GetCheckpointTs(p.changefeed.Status)
	resolvedTs := p.changefeed.Status.ResolvedTs
	forceReplicate := p.changefeed.Info.Config.ForceReplicate

	// if resolvedTs == checkpointTs it means owner can't tell whether the DDL on checkpointTs has
	// been executed or not. So the DDL puller must start at checkpointTs-1.
	var ddlStartTs uint64
	if resolvedTs > checkpointTs {
		ddlStartTs = checkpointTs
	} else {
		ddlStartTs = checkpointTs - 1
	}

	meta, err := kv.GetSnapshotMeta(p.upstream.KVStorage, ddlStartTs)
	if err != nil {
		return errors.Trace(err)
	}
	f, err := filter.NewFilter(p.changefeed.Info.Config, "")
	if err != nil {
		return nil, errors.Trace(err)
	}
	schemaStorage, err := entry.NewSchemaStorage(meta, ddlStartTs,
<<<<<<< HEAD
		p.changefeed.Info.Config.ForceReplicate, p.changefeedID, util.RoleProcessor, f)
=======
		forceReplicate, p.changefeedID, util.RoleProcessor)
>>>>>>> f8167a6f
	if err != nil {
		return errors.Trace(err)
	}

	kvCfg := config.GetGlobalServerConfig().KVClient
	ctx = contextutil.PutTableInfoInCtx(ctx, -1, puller.DDLPullerTableName)
	ddlPuller, err := puller.NewDDLJobPuller(
		ctx,
		p.upstream.PDClient,
		p.upstream.GrpcPool,
		p.upstream.RegionCache,
		p.upstream.KVStorage,
		p.upstream.PDClock,
		ddlStartTs,
		kvCfg,
		p.changefeedID,
		schemaStorage,
		f,
	)
	if err != nil {
		return errors.Trace(err)
	}
	p.ddlHandler.r = &ddlHandler{puller: ddlPuller, schemaStorage: schemaStorage}
	return nil
}

// updateBarrierTs updates barrierTs for all tables.
func (p *processor) updateBarrierTs(barrier *schedulepb.Barrier) {
	tableBarrier := p.calculateTableBarrierTs(barrier)
	globalBarrierTs := barrier.GetGlobalBarrierTs()
	// when redo is enable, globalBarrierTs must less than or equal to global resolvedTs
	if p.redo.r.Enabled() {
		if globalBarrierTs > p.changefeed.Status.ResolvedTs {
			globalBarrierTs = p.changefeed.Status.ResolvedTs
		}
	}
	schemaResolvedTs := p.ddlHandler.r.schemaStorage.ResolvedTs()
	if schemaResolvedTs < globalBarrierTs {
		// Do not update barrier ts that is larger than
		// DDL puller's resolved ts.
		// When DDL puller stall, resolved events that outputted by sorter
		// may pile up in memory, as they have to wait DDL.
		globalBarrierTs = schemaResolvedTs
	}
	log.Debug("update barrierTs",
		zap.Any("tableBarriers", barrier.GetTableBarriers()),
		zap.Uint64("globalBarrierTs", globalBarrierTs))

	p.sinkManager.r.UpdateBarrierTs(globalBarrierTs, tableBarrier)
}

func (p *processor) getTableName(ctx context.Context, tableID model.TableID) string {
	// FIXME: using GetLastSnapshot here would be confused and get the wrong table name
	// after `rename table` DDL, since `rename table` keeps the tableID unchanged
	var tableName *model.TableName
	retry.Do(ctx, func() error { //nolint:errcheck
		if x, ok := p.ddlHandler.r.schemaStorage.GetLastSnapshot().PhysicalTableByID(tableID); ok {
			tableName = &x.TableName
			return nil
		}
		return errors.Errorf("failed to get table name, fallback to use table id: %d",
			tableID)
	}, retry.WithBackoffBaseDelay(backoffBaseDelayInMs),
		retry.WithMaxTries(maxTries),
		retry.WithIsRetryableErr(cerror.IsRetryableError))

	if tableName == nil {
		log.Warn("failed to get table name for metric")
		return strconv.Itoa(int(tableID))
	}

	return tableName.QuoteString()
}

func (p *processor) removeTable(span tablepb.Span) {
	if p.redo.r.Enabled() {
		p.redo.r.RemoveTable(span)
	}
	p.sinkManager.r.RemoveTable(span)
	p.sourceManager.r.RemoveTable(span)
}

// doGCSchemaStorage trigger the schema storage GC
func (p *processor) doGCSchemaStorage() {
	if p.ddlHandler.r.schemaStorage == nil {
		// schemaStorage is nil only in test
		return
	}

	if p.changefeed.Status == nil {
		// This could happen if Etcd data is not complete.
		return
	}

	// Please refer to `unmarshalAndMountRowChanged` in cdc/entry/mounter.go
	// for why we need -1.
	lastSchemaTs := p.ddlHandler.r.schemaStorage.DoGC(p.changefeed.Status.CheckpointTs - 1)
	if p.lastSchemaTs == lastSchemaTs {
		return
	}
	p.lastSchemaTs = lastSchemaTs

	log.Debug("finished gc in schema storage",
		zap.Uint64("gcTs", lastSchemaTs),
		zap.String("namespace", p.changefeedID.Namespace),
		zap.String("changefeed", p.changefeedID.ID))
	lastSchemaPhysicalTs := oracle.ExtractPhysical(lastSchemaTs)
	p.metricSchemaStorageGcTsGauge.Set(float64(lastSchemaPhysicalTs))
}

func (p *processor) refreshMetrics() {
	// Before the processor is initialized, we should not refresh metrics.
	// Otherwise, it will cause panic.
	if !p.initialized {
		return
	}
	p.metricSyncTableNumGauge.Set(float64(p.sinkManager.r.GetAllCurrentTableSpansCount()))
	sortEngineReceivedEvents := p.sourceManager.r.ReceivedEvents()
	tableSinksReceivedEvents := p.sinkManager.r.ReceivedEvents()
	p.metricRemainKVEventGauge.Set(float64(sortEngineReceivedEvents - tableSinksReceivedEvents))
}

// Close closes the processor. It must be called explicitly to stop all sub-components.
func (p *processor) Close() error {
	log.Info("processor closing ...",
		zap.String("namespace", p.changefeedID.Namespace),
		zap.String("changefeed", p.changefeedID.ID))

	p.sinkManager.stop(p.changefeedID)
	p.sinkManager.r = nil
	p.sourceManager.stop(p.changefeedID)
	p.sourceManager.r = nil
	p.redo.stop(p.changefeedID)
	p.mg.stop(p.changefeedID)
	p.ddlHandler.stop(p.changefeedID)

	if p.globalVars != nil && p.globalVars.SortEngineFactory != nil {
		if err := p.globalVars.SortEngineFactory.Drop(p.changefeedID); err != nil {
			log.Error("Processor drop event sort engine fail",
				zap.String("namespace", p.changefeedID.Namespace),
				zap.String("changefeed", p.changefeedID.ID),
				zap.Error(err))
			return errors.Trace(err)
		}
		log.Info("Processor drop sort engine successfully",
			zap.String("namespace", p.changefeedID.Namespace),
			zap.String("changefeed", p.changefeedID.ID))
	}

	if p.agent != nil {
		log.Info("Processor try to close agent",
			zap.String("namespace", p.changefeedID.Namespace),
			zap.String("changefeed", p.changefeedID.ID))
		if err := p.agent.Close(); err != nil {
			log.Warn("close agent meet error", zap.Error(err))
		}
		log.Info("Processor closed agent successfully",
			zap.String("namespace", p.changefeedID.Namespace),
			zap.String("changefeed", p.changefeedID.ID))
		p.agent = nil
	}

	// mark tables share the same cdcContext with its original table, don't need to cancel
	failpoint.Inject("processorStopDelay", nil)

	p.cleanupMetrics()
	log.Info("processor closed",
		zap.String("namespace", p.changefeedID.Namespace),
		zap.String("changefeed", p.changefeedID.ID))

	return nil
}

func (p *processor) cleanupMetrics() {
	syncTableNumGauge.DeleteLabelValues(p.changefeedID.Namespace, p.changefeedID.ID)
	processorErrorCounter.DeleteLabelValues(p.changefeedID.Namespace, p.changefeedID.ID)
	processorSchemaStorageGcTsGauge.DeleteLabelValues(p.changefeedID.Namespace, p.changefeedID.ID)
	processorTickDuration.DeleteLabelValues(p.changefeedID.Namespace, p.changefeedID.ID)
	processorMemoryGauge.DeleteLabelValues(p.changefeedID.Namespace, p.changefeedID.ID)
	remainKVEventsGauge.DeleteLabelValues(p.changefeedID.Namespace, p.changefeedID.ID)
}

// WriteDebugInfo write the debug info to Writer
func (p *processor) WriteDebugInfo(w io.Writer) error {
	fmt.Fprintf(w, "%+v\n", *p.changefeed)
	spans := p.sinkManager.r.GetAllCurrentTableSpans()
	for _, span := range spans {
		state, _ := p.sinkManager.r.GetTableState(span)
		stats := p.sinkManager.r.GetTableStats(span)
		// TODO: add table name.
		fmt.Fprintf(w, "span: %s, resolvedTs: %d, checkpointTs: %d, state: %s\n",
			&span, stats.ResolvedTs, stats.CheckpointTs, state)
	}

	return nil
}

func (p *processor) calculateTableBarrierTs(
	barrier *schedulepb.Barrier,
) map[model.TableID]model.Ts {
	tableBarrierTs := make(map[model.TableID]model.Ts)
	for _, tb := range barrier.TableBarriers {
		tableBarrierTs[tb.TableID] = tb.BarrierTs
	}
	return tableBarrierTs
}

type component[R util.Runnable] struct {
	r      R
	name   string
	ctx    context.Context
	cancel context.CancelFunc
	errors chan error
	wg     sync.WaitGroup
}

func (c *component[R]) spawn(ctx context.Context) {
	c.ctx, c.cancel = context.WithCancel(ctx)
	c.errors = make(chan error, 16)

	changefeedID := contextutil.ChangefeedIDFromCtx(c.ctx)
	c.wg.Add(1)
	go func() {
		defer c.wg.Done()
		err := c.r.Run(c.ctx)
		if err != nil && errors.Cause(err) != context.Canceled {
			log.Error("processor sub-component fails",
				zap.String("namespace", changefeedID.Namespace),
				zap.String("changefeed", changefeedID.ID),
				zap.String("name", c.name),
				zap.Error(err))
			select {
			case <-c.ctx.Done():
			case c.errors <- err:
			}
		}
	}()
	c.r.WaitForReady(ctx)
	log.Info("processor sub-component starts",
		zap.String("namespace", changefeedID.Namespace),
		zap.String("changefeed", changefeedID.ID),
		zap.String("name", c.name))
}

func (c *component[R]) stop(changefeedID model.ChangeFeedID) {
	if c.cancel == nil {
		log.Info("processor sub-component isn't started",
			zap.String("namespace", changefeedID.Namespace),
			zap.String("changefeed", changefeedID.ID),
			zap.String("name", c.name))
		return
	}
	log.Info("processor sub-component is in stopping",
		zap.String("namespace", changefeedID.Namespace),
		zap.String("changefeed", changefeedID.ID),
		zap.String("name", c.name))
	c.cancel()
	c.wg.Wait()
	c.r.Close()
}

type ddlHandler struct {
	puller        puller.DDLJobPuller
	schemaStorage entry.SchemaStorage
}

func (d *ddlHandler) Run(ctx context.Context) error {
	g, ctx := errgroup.WithContext(ctx)
	// d.puller will update the schemaStorage.
	g.Go(func() error { return d.puller.Run(ctx) })
	g.Go(func() error {
		for {
			var jobEntry *model.DDLJobEntry
			select {
			case <-ctx.Done():
				return nil
			case jobEntry = <-d.puller.Output():
			}
			failpoint.Inject("processorDDLResolved", nil)
			if jobEntry.OpType == model.OpTypeResolved {
				d.schemaStorage.AdvanceResolvedTs(jobEntry.CRTs)
			}
			err := jobEntry.Err
			if err != nil {
				return errors.Trace(err)
			}
		}
	})
	return g.Wait()
}

func (d *ddlHandler) WaitForReady(_ context.Context) {}

func (d *ddlHandler) Close() {}<|MERGE_RESOLUTION|>--- conflicted
+++ resolved
@@ -754,11 +754,7 @@
 		return nil, errors.Trace(err)
 	}
 	schemaStorage, err := entry.NewSchemaStorage(meta, ddlStartTs,
-<<<<<<< HEAD
-		p.changefeed.Info.Config.ForceReplicate, p.changefeedID, util.RoleProcessor, f)
-=======
-		forceReplicate, p.changefeedID, util.RoleProcessor)
->>>>>>> f8167a6f
+		forceReplicate, p.changefeedID, util.RoleProcessor, f)
 	if err != nil {
 		return errors.Trace(err)
 	}
