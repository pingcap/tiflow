--- conflicted
+++ resolved
@@ -337,21 +337,6 @@
 			return status, nil
 		})
 	}
-<<<<<<< HEAD
-=======
-	// TODO: 👇👇 remove this six lines after the new owner is implemented, applied operation should be removed by owner
-	if !p.changefeed.TaskStatus.SomeOperationsUnapplied() && len(p.changefeed.TaskStatus.Operation) != 0 {
-		p.changefeed.PatchTaskStatus(func(status *model.TaskStatus) (*model.TaskStatus, error) {
-			if status == nil {
-				// for safety, status should never be nil
-				return nil, nil
-			}
-			status.Operation = nil
-			return status, nil
-		})
-	}
-	// 👆👆 remove this six lines
->>>>>>> 684699ec
 	for tableID, opt := range p.changefeed.TaskStatus.Operation {
 		if opt.TableApplied() {
 			continue
