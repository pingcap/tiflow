--- conflicted
+++ resolved
@@ -92,17 +92,25 @@
 	createTablePipeline func(ctx cdcContext.Context, tableID model.TableID, replicaInfo *model.TableReplicaInfo) (tablepb.TablePipeline, error)
 	newAgent            func(cdcContext.Context, *model.Liveness) (scheduler.Agent, error)
 
-	liveness *model.Liveness
-	agent    scheduler.Agent
-
-	metricSyncTableNumGauge      prometheus.Gauge
-	metricSchemaStorageGcTsGauge prometheus.Gauge
-	metricProcessorErrorCounter  prometheus.Counter
-	metricProcessorTickDuration  prometheus.Observer
-	metricsTableSinkTotalRows    prometheus.Counter
-	metricsTableMemoryHistogram  prometheus.Observer
-	metricsProcessorMemoryGauge  prometheus.Gauge
-	metricRemainKVEventGauge     prometheus.Gauge
+	liveness     *model.Liveness
+	agent        scheduler.Agent
+	checkpointTs model.Ts
+	resolvedTs   model.Ts
+
+	metricResolvedTsGauge           prometheus.Gauge
+	metricResolvedTsLagGauge        prometheus.Gauge
+	metricMinResolvedTableIDGauge   prometheus.Gauge
+	metricCheckpointTsGauge         prometheus.Gauge
+	metricCheckpointTsLagGauge      prometheus.Gauge
+	metricMinCheckpointTableIDGauge prometheus.Gauge
+	metricSyncTableNumGauge         prometheus.Gauge
+	metricSchemaStorageGcTsGauge    prometheus.Gauge
+	metricProcessorErrorCounter     prometheus.Counter
+	metricProcessorTickDuration     prometheus.Observer
+	metricsTableSinkTotalRows       prometheus.Counter
+	metricsTableMemoryHistogram     prometheus.Observer
+	metricsProcessorMemoryGauge     prometheus.Gauge
+	metricRemainKVEventGauge        prometheus.Gauge
 }
 
 // checkReadyForMessages checks whether all necessary Etcd keys have been established.
@@ -426,6 +434,11 @@
 		ret = append(ret, tableID)
 	}
 	return ret
+}
+
+// GetCheckpoint implements TableExecutor interface.
+func (p *processor) GetCheckpoint() (checkpointTs, resolvedTs model.Ts) {
+	return p.checkpointTs, p.resolvedTs
 }
 
 // GetTableStatus implements TableExecutor interface
@@ -677,14 +690,6 @@
 	if err := p.lazyInit(ctx); err != nil {
 		return errors.Trace(err)
 	}
-<<<<<<< HEAD
-	// it is no need to check the error here, because we will use
-	// local time when an error return, which is acceptable
-	pdTime, _ := p.upstream.PDClock.CurrentTime()
-	p.handlePosition(oracle.GetPhysical(pdTime))
-=======
-	p.pushResolvedTs2Table()
->>>>>>> 885757e2
 
 	barrier, err := p.agent.Tick(ctx)
 	if err != nil {
@@ -1025,69 +1030,6 @@
 	}
 }
 
-<<<<<<< HEAD
-// handlePosition calculates the local resolved ts and local checkpoint ts.
-// resolvedTs = min(schemaStorage's resolvedTs, all table's resolvedTs).
-// table's resolvedTs = redo's resolvedTs if redo enable, else sorter's resolvedTs.
-// checkpointTs = min(resolvedTs, all table's checkpointTs).
-func (p *processor) handlePosition(currentTs int64) {
-	minResolvedTs := uint64(math.MaxUint64)
-	minResolvedTableID := int64(0)
-	if p.schemaStorage != nil {
-		minResolvedTs = p.schemaStorage.ResolvedTs()
-	}
-	minCheckpointTs := minResolvedTs
-	minCheckpointTableID := int64(0)
-	if p.pullBasedSinking {
-		tableIDs := p.sinkManager.GetAllCurrentTableIDs()
-		for _, tableID := range tableIDs {
-			stats := p.sinkManager.GetTableStats(tableID)
-			log.Debug("sink manager gets table stats",
-				zap.String("namespace", p.changefeedID.Namespace),
-				zap.String("changefeed", p.changefeedID.ID),
-				zap.Int64("tableID", tableID),
-				zap.Any("stats", stats))
-			if stats.ResolvedTs < minResolvedTs {
-				minResolvedTs = stats.ResolvedTs
-				minResolvedTableID = tableID
-			}
-			if stats.CheckpointTs < minCheckpointTs {
-				minCheckpointTs = stats.CheckpointTs
-				minCheckpointTableID = tableID
-			}
-		}
-	} else {
-		for _, table := range p.tables {
-			ts := table.ResolvedTs()
-			if ts < minResolvedTs {
-				minResolvedTs = ts
-				minResolvedTableID = table.ID()
-			}
-		}
-
-		for _, table := range p.tables {
-			ts := table.CheckpointTs()
-			if ts < minCheckpointTs {
-				minCheckpointTs = ts
-				minCheckpointTableID = table.ID()
-			}
-		}
-	}
-
-	resolvedPhyTs := oracle.ExtractPhysical(minResolvedTs)
-	p.metricResolvedTsLagGauge.Set(float64(currentTs-resolvedPhyTs) / 1e3)
-	p.metricResolvedTsGauge.Set(float64(resolvedPhyTs))
-	p.metricMinResolvedTableIDGauge.Set(float64(minResolvedTableID))
-
-	checkpointPhyTs := oracle.ExtractPhysical(minCheckpointTs)
-	p.metricCheckpointTsLagGauge.Set(float64(currentTs-checkpointPhyTs) / 1e3)
-	p.metricCheckpointTsGauge.Set(float64(checkpointPhyTs))
-	p.metricMinCheckpointTableIDGauge.Set(float64(minCheckpointTableID))
-
-	p.checkpointTs = minCheckpointTs
-	p.resolvedTs = minResolvedTs
-}
-
 // updateBarrierTs updates barrierTs for all tables.
 func (p *processor) updateBarrierTs(barrier *schedulepb.Barrier) {
 	tableBarrier := p.calculateTableBarrierTs(barrier)
@@ -1098,11 +1040,6 @@
 			globalBarrierTs = p.changefeed.Status.ResolvedTs
 		}
 	}
-=======
-// pushResolvedTs2Table sends global resolved ts to all the table pipelines.
-func (p *processor) pushResolvedTs2Table() {
-	resolvedTs := p.changefeed.Status.ResolvedTs
->>>>>>> 885757e2
 	schemaResolvedTs := p.schemaStorage.ResolvedTs()
 	if schemaResolvedTs < globalBarrierTs {
 		// Do not update barrier ts that is larger than
