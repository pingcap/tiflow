--- conflicted
+++ resolved
@@ -665,13 +665,6 @@
 		p.changefeed.Info.Config.EnableOldValue,
 	)
 
-<<<<<<< HEAD
-=======
-	log.Info("processor try new sink",
-		zap.String("namespace", p.changefeedID.Namespace),
-		zap.String("changefeed", p.changefeedID.ID))
-
->>>>>>> 39430f84
 	start := time.Now()
 	conf := config.GetGlobalServerConfig()
 	if !conf.Debug.EnableNewSink {
