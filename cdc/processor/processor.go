--- conflicted
+++ resolved
@@ -638,15 +638,7 @@
 	prcCtx = cdcContext.WithChangefeedVars(prcCtx, etcdCtx.ChangefeedVars())
 	p.globalVars = prcCtx.GlobalVars()
 
-<<<<<<< HEAD
 	var tz *time.Location
-=======
-	// NOTE: We must call contextutil.Put* to put some variables into the new context.
-	// Maybe it's better to put all things into global vars or changefeed vars.
-	stdCtx := contextutil.PutTimezoneInCtx(prcCtx, contextutil.TimezoneFromCtx(etcdCtx))
-
-	tz := contextutil.TimezoneFromCtx(stdCtx)
->>>>>>> 0e7c1b8f
 	p.filter, err = filter.NewFilter(p.changefeed.Info.Config, util.GetTimeZoneName(tz))
 	if err != nil {
 		return errors.Trace(err)
@@ -657,22 +649,14 @@
 	}
 	p.ddlHandler.name = "ddlHandler"
 	p.ddlHandler.changefeedID = p.changefeedID
-<<<<<<< HEAD
 	p.ddlHandler.spawn(prcCtx)
-=======
-	p.ddlHandler.spawn(stdCtx)
->>>>>>> 0e7c1b8f
 
 	p.mg.r = entry.NewMounterGroup(p.ddlHandler.r.schemaStorage,
 		p.changefeed.Info.Config.Mounter.WorkerNum,
 		p.filter, tz, p.changefeedID, p.changefeed.Info.Config.Integrity)
 	p.mg.name = "MounterGroup"
 	p.mg.changefeedID = p.changefeedID
-<<<<<<< HEAD
 	p.mg.spawn(prcCtx)
-=======
-	p.mg.spawn(stdCtx)
->>>>>>> 0e7c1b8f
 
 	sourceID, err := pdutil.GetSourceID(prcCtx, p.upstream.PDClient)
 	if err != nil {
@@ -680,21 +664,13 @@
 	}
 	p.changefeed.Info.Config.Sink.TiDBSourceID = sourceID
 
-<<<<<<< HEAD
-	p.redo.r, err = redo.NewDMLManager(prcCtx, p.changefeedID, p.changefeed.Info.Config.Consistent)
-=======
-	p.redo.r, err = redo.NewDMLManager(stdCtx, p.changefeedID, p.changefeed.Info.Config.Consistent)
->>>>>>> 0e7c1b8f
+	p.redo.r, err = redo.NewDMLManager(prcCtx, p.changefeedID, p.changefeedID, p.changefeed.Info.Config.Consistent)
 	if err != nil {
 		return err
 	}
 	p.redo.name = "RedoManager"
 	p.redo.changefeedID = p.changefeedID
-<<<<<<< HEAD
 	p.redo.spawn(prcCtx)
-=======
-	p.redo.spawn(stdCtx)
->>>>>>> 0e7c1b8f
 
 	sortEngine, err := p.globalVars.SortEngineFactory.Create(p.changefeedID)
 	log.Info("Processor creates sort engine",
@@ -710,22 +686,14 @@
 		sortEngine, util.GetOrZero(p.changefeed.Info.Config.BDRMode))
 	p.sourceManager.name = "SourceManager"
 	p.sourceManager.changefeedID = p.changefeedID
-<<<<<<< HEAD
 	p.sourceManager.spawn(prcCtx)
-=======
-	p.sourceManager.spawn(stdCtx)
->>>>>>> 0e7c1b8f
 
 	p.sinkManager.r = sinkmanager.New(
 		p.changefeedID, p.changefeed.Info, p.upstream,
 		p.ddlHandler.r.schemaStorage, p.redo.r, p.sourceManager.r)
 	p.sinkManager.name = "SinkManager"
 	p.sinkManager.changefeedID = p.changefeedID
-<<<<<<< HEAD
 	p.sinkManager.spawn(prcCtx)
-=======
-	p.sinkManager.spawn(stdCtx)
->>>>>>> 0e7c1b8f
 
 	// Bind them so that sourceManager can notify sinkManager.r.
 	p.sourceManager.r.OnResolve(p.sinkManager.r.UpdateReceivedSorterResolvedTs)
