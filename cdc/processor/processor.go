// Copyright 2021 PingCAP, Inc.
//
// Licensed under the Apache License, Version 2.0 (the "License");
// you may not use this file except in compliance with the License.
// You may obtain a copy of the License at
//
//     http://www.apache.org/licenses/LICENSE-2.0
//
// Unless required by applicable law or agreed to in writing, software
// distributed under the License is distributed on an "AS IS" BASIS,
// See the License for the specific language governing permissions and
// limitations under the License.

package processor

import (
	"context"
	"fmt"
	"io"
	"math"
	"strconv"
	"sync"
	"time"

	"github.com/pingcap/errors"
	"github.com/pingcap/failpoint"
	"github.com/pingcap/log"
	"github.com/pingcap/tiflow/cdc/contextutil"
	"github.com/pingcap/tiflow/cdc/entry"
	"github.com/pingcap/tiflow/cdc/kv"
	"github.com/pingcap/tiflow/cdc/model"
	"github.com/pingcap/tiflow/cdc/processor/pipeline"
	"github.com/pingcap/tiflow/cdc/puller"
	"github.com/pingcap/tiflow/cdc/redo"
	"github.com/pingcap/tiflow/cdc/scheduler"
	"github.com/pingcap/tiflow/cdc/sink"
	sinkmetric "github.com/pingcap/tiflow/cdc/sink/metrics"
	"github.com/pingcap/tiflow/cdc/sorter/memory"
	"github.com/pingcap/tiflow/pkg/config"
	cdcContext "github.com/pingcap/tiflow/pkg/context"
	cerror "github.com/pingcap/tiflow/pkg/errors"
	"github.com/pingcap/tiflow/pkg/filter"
	"github.com/pingcap/tiflow/pkg/orchestrator"
	"github.com/pingcap/tiflow/pkg/regionspan"
	"github.com/pingcap/tiflow/pkg/retry"
	"github.com/pingcap/tiflow/pkg/upstream"
	"github.com/pingcap/tiflow/pkg/util"
	"github.com/prometheus/client_golang/prometheus"
	"github.com/tikv/client-go/v2/oracle"
	"go.uber.org/zap"
)

const (
	backoffBaseDelayInMs = 5
	maxTries             = 3
)

type processor struct {
	changefeedID model.ChangeFeedID
	captureInfo  *model.CaptureInfo
	changefeed   *orchestrator.ChangefeedReactorState

	upstream *upstream.Upstream

	tables map[model.TableID]pipeline.TablePipeline

	schemaStorage entry.SchemaStorage
	lastSchemaTs  model.Ts

<<<<<<< HEAD
	filter        filter.Filter
	mounter       entry.Mounter
	sink          sink.Sink
	redoManager   redo.LogManager
	lastRedoFlush time.Time
=======
	filter      *filter.Filter
	mounter     entry.Mounter
	sink        sink.Sink
	redoManager redo.LogManager
>>>>>>> e351bacc

	initialized bool
	errCh       chan error
	cancel      context.CancelFunc
	wg          sync.WaitGroup

	lazyInit            func(ctx cdcContext.Context) error
	createTablePipeline func(ctx cdcContext.Context, tableID model.TableID, replicaInfo *model.TableReplicaInfo) (pipeline.TablePipeline, error)
	newAgent            func(ctx cdcContext.Context) (scheduler.Agent, error)

	liveness     *model.Liveness
	agent        scheduler.Agent
	checkpointTs model.Ts
	resolvedTs   model.Ts

	metricResolvedTsGauge           prometheus.Gauge
	metricResolvedTsLagGauge        prometheus.Gauge
	metricMinResolvedTableIDGauge   prometheus.Gauge
	metricCheckpointTsGauge         prometheus.Gauge
	metricCheckpointTsLagGauge      prometheus.Gauge
	metricMinCheckpointTableIDGauge prometheus.Gauge
	metricSyncTableNumGauge         prometheus.Gauge
	metricSchemaStorageGcTsGauge    prometheus.Gauge
	metricProcessorErrorCounter     prometheus.Counter
	metricProcessorTickDuration     prometheus.Observer
	metricsTableSinkTotalRows       prometheus.Counter

	metricsTableMemoryHistogram prometheus.Observer
	metricsProcessorMemoryGauge prometheus.Gauge
}

// checkReadyForMessages checks whether all necessary Etcd keys have been established.
func (p *processor) checkReadyForMessages() bool {
	return p.changefeed != nil && p.changefeed.Status != nil
}

// AddTable implements TableExecutor interface.
// AddTable may cause by the following scenario
// 1. `Create Table`, a new table dispatched to the processor, `isPrepare` should be false
// 2. Prepare phase for 2 phase scheduling, `isPrepare` should be true.
// 3. Replicating phase for 2 phase scheduling, `isPrepare` should be false
func (p *processor) AddTable(
	ctx context.Context, tableID model.TableID, startTs model.Ts, isPrepare bool,
) (bool, error) {
	if !p.checkReadyForMessages() {
		return false, nil
	}

	if startTs == 0 {
		log.Panic("table start ts must not be 0",
			zap.String("captureID", p.captureInfo.ID),
			zap.String("namespace", p.changefeedID.Namespace),
			zap.String("changefeed", p.changefeedID.ID),
			zap.Int64("tableID", tableID),
			zap.Uint64("checkpointTs", startTs),
			zap.Bool("isPrepare", isPrepare))
	}

	table, ok := p.tables[tableID]
	if ok {
		switch table.State() {
		// table is still `preparing`, which means the table is `replicating` on other captures.
		// no matter `isPrepare` or not, just ignore it should be ok.
		case pipeline.TableStatePreparing:
			log.Warn("table is still preparing, ignore the request",
				zap.String("captureID", p.captureInfo.ID),
				zap.String("namespace", p.changefeedID.Namespace),
				zap.String("changefeed", p.changefeedID.ID),
				zap.Int64("tableID", tableID),
				zap.Uint64("checkpointTs", startTs),
				zap.Bool("isPrepare", isPrepare))
			return true, nil
		case pipeline.TableStatePrepared:
			// table is `prepared`, and a `isPrepare = false` request indicate that old table should
			// be stopped on original capture already, it's safe to start replicating data now.
			if !isPrepare {
				table.Start(startTs)
			}
			return true, nil
		case pipeline.TableStateReplicating:
			log.Warn("Ignore existing table",
				zap.String("captureID", p.captureInfo.ID),
				zap.String("namespace", p.changefeedID.Namespace),
				zap.String("changefeed", p.changefeedID.ID),
				zap.Int64("tableID", tableID),
				zap.Uint64("checkpointTs", startTs),
				zap.Bool("isPrepare", isPrepare))
			return true, nil
		case pipeline.TableStateStopped:
			log.Warn("The same table exists but is stopped. Cancel it and continue.",
				zap.String("captureID", p.captureInfo.ID),
				zap.String("namespace", p.changefeedID.Namespace),
				zap.String("changefeed", p.changefeedID.ID),
				zap.Int64("tableID", tableID),
				zap.Uint64("checkpointTs", startTs),
				zap.Bool("isPrepare", isPrepare))
			p.removeTable(table, tableID)
		}
	}

	// table not found, can happen in 2 cases
	// 1. this is a new table scheduling request, create the table and make it `replicating`
	// 2. `prepare` phase for 2 phase scheduling, create the table and make it `preparing`
	globalCheckpointTs := p.changefeed.Status.CheckpointTs
	if startTs < globalCheckpointTs {
		log.Warn("addTable: startTs < checkpoint",
			zap.String("captureID", p.captureInfo.ID),
			zap.String("namespace", p.changefeedID.Namespace),
			zap.String("changefeed", p.changefeedID.ID),
			zap.Int64("tableID", tableID),
			zap.Uint64("checkpointTs", startTs),
			zap.Bool("isPrepare", isPrepare))
	}

	log.Info("adding table",
		zap.String("captureID", p.captureInfo.ID),
		zap.String("namespace", p.changefeedID.Namespace),
		zap.String("changefeed", p.changefeedID.ID),
		zap.Int64("tableID", tableID),
		zap.Uint64("checkpointTs", startTs),
		zap.Bool("isPrepare", isPrepare))

	table, err := p.createTablePipeline(
		ctx.(cdcContext.Context), tableID, &model.TableReplicaInfo{StartTs: startTs})
	if err != nil {
		return false, errors.Trace(err)
	}
	p.tables[tableID] = table
	if !isPrepare {
		table.Start(startTs)
		log.Info("start table",
			zap.String("captureID", p.captureInfo.ID),
			zap.String("namespace", p.changefeedID.Namespace),
			zap.String("changefeed", p.changefeedID.ID),
			zap.Int64("tableID", tableID),
			zap.Uint64("startTs", startTs))
	}

	return true, nil
}

// RemoveTable implements TableExecutor interface.
func (p *processor) RemoveTable(ctx context.Context, tableID model.TableID) bool {
	if !p.checkReadyForMessages() {
		return false
	}

	table, ok := p.tables[tableID]
	if !ok {
		log.Warn("table which will be deleted is not found",
			zap.String("capture", p.captureInfo.ID),
			zap.String("namespace", p.changefeedID.Namespace),
			zap.String("changefeed", p.changefeedID.ID),
			zap.Int64("tableID", tableID))
		return true
	}

	boundaryTs := p.changefeed.Status.CheckpointTs
	if !table.AsyncStop(boundaryTs) {
		// We use a Debug log because it is conceivable for the pipeline to block for a legitimate reason,
		// and we do not want to alarm the user.
		log.Debug("AsyncStop has failed, possible due to a full pipeline",
			zap.String("capture", p.captureInfo.ID),
			zap.String("namespace", p.changefeedID.Namespace),
			zap.String("changefeed", p.changefeedID.ID),
			zap.Uint64("checkpointTs", table.CheckpointTs()),
			zap.Int64("tableID", tableID))
		return false
	}
	return true
}

// IsAddTableFinished implements TableExecutor interface.
func (p *processor) IsAddTableFinished(ctx context.Context, tableID model.TableID, isPrepare bool) bool {
	if !p.checkReadyForMessages() {
		return false
	}

	table, exist := p.tables[tableID]
	if !exist {
		log.Panic("table which was added is not found",
			zap.String("captureID", p.captureInfo.ID),
			zap.String("namespace", p.changefeedID.Namespace),
			zap.String("changefeed", p.changefeedID.ID),
			zap.Int64("tableID", tableID),
			zap.Bool("isPrepare", isPrepare))
	}

	localResolvedTs := p.resolvedTs
	globalResolvedTs := p.changefeed.Status.ResolvedTs
	localCheckpointTs := p.agent.GetLastSentCheckpointTs()
	globalCheckpointTs := p.changefeed.Status.CheckpointTs

	done := func() bool {
		if isPrepare {
			return table.State() == pipeline.TableStatePrepared
		}

		if config.GetGlobalServerConfig().Debug.EnableSchedulerV3 {
			// The table is `replicating`, it's indicating that the `add table` must be finished.
			return table.State() == pipeline.TableStateReplicating
		}

		// TODO: this should be removed, after SchedulerV3 become the first choice.
		// The following only work for SchedulerV2.
		// These two conditions are used to determine if the table's pipeline has finished
		// initializing and all invariants have been preserved.
		//
		// The processor needs to make sure all reasonable invariants about the checkpoint-ts and
		// the resolved-ts are preserved before communicating with the Owner.
		//
		// These conditions are similar to those in the legacy implementation of
		// the Owner/Processor.
		// the adding table is considered into the calculation of checkpoint ts and resolved ts
		if table.CheckpointTs() < localCheckpointTs || localCheckpointTs < globalCheckpointTs {
			return false
		}
		if table.ResolvedTs() < localResolvedTs || localResolvedTs < globalResolvedTs {
			return false
		}

		return true
	}
	if !done() {
		log.Debug("Add Table not finished",
			zap.String("captureID", p.captureInfo.ID),
			zap.String("namespace", p.changefeedID.Namespace),
			zap.String("changefeed", p.changefeedID.ID),
			zap.Int64("tableID", tableID),
			zap.Uint64("tableResolvedTs", table.ResolvedTs()),
			zap.Uint64("localResolvedTs", localResolvedTs),
			zap.Uint64("globalResolvedTs", globalResolvedTs),
			zap.Uint64("tableCheckpointTs", table.CheckpointTs()),
			zap.Uint64("localCheckpointTs", localCheckpointTs),
			zap.Uint64("globalCheckpointTs", globalCheckpointTs),
			zap.Any("state", table.State()), zap.Bool("isPrepare", isPrepare))
		return false
	}

	log.Info("Add Table finished",
		zap.String("captureID", p.captureInfo.ID),
		zap.String("namespace", p.changefeedID.Namespace),
		zap.String("changefeed", p.changefeedID.ID),
		zap.Int64("tableID", tableID),
		zap.Uint64("tableResolvedTs", table.ResolvedTs()),
		zap.Uint64("localResolvedTs", localResolvedTs),
		zap.Uint64("globalResolvedTs", globalResolvedTs),
		zap.Uint64("tableCheckpointTs", table.CheckpointTs()),
		zap.Uint64("localCheckpointTs", localCheckpointTs),
		zap.Uint64("globalCheckpointTs", globalCheckpointTs),
		zap.Any("state", table.State()), zap.Bool("isPrepare", isPrepare))
	return true
}

// IsRemoveTableFinished implements TableExecutor interface.
func (p *processor) IsRemoveTableFinished(ctx context.Context, tableID model.TableID) (model.Ts, bool) {
	if !p.checkReadyForMessages() {
		return 0, false
	}

	table, exist := p.tables[tableID]
	if !exist {
		log.Warn("table should be removing but not found",
			zap.String("captureID", p.captureInfo.ID),
			zap.String("namespace", p.changefeedID.Namespace),
			zap.String("changefeed", p.changefeedID.ID),
			zap.Int64("tableID", tableID))
		return 0, true
	}
	status := table.State()
	if status != pipeline.TableStateStopped {
		log.Debug("table is still not stopped",
			zap.String("captureID", p.captureInfo.ID),
			zap.String("namespace", p.changefeedID.Namespace),
			zap.String("changefeed", p.changefeedID.ID),
			zap.Uint64("checkpointTs", table.CheckpointTs()),
			zap.Int64("tableID", tableID),
			zap.Any("tableStatus", status))
		return 0, false
	}

	table.Cancel()
	table.Wait()
	delete(p.tables, tableID)

	checkpointTs := table.CheckpointTs()
	log.Info("Remove Table finished",
		zap.String("captureID", p.captureInfo.ID),
		zap.String("namespace", p.changefeedID.Namespace),
		zap.String("changefeed", p.changefeedID.ID),
		zap.Int64("tableID", tableID),
		zap.Uint64("checkpointTs", checkpointTs))
	return checkpointTs, true
}

// GetAllCurrentTables implements TableExecutor interface.
func (p *processor) GetAllCurrentTables() []model.TableID {
	ret := make([]model.TableID, 0, len(p.tables))
	for tableID := range p.tables {
		ret = append(ret, tableID)
	}
	return ret
}

// GetCheckpoint implements TableExecutor interface.
func (p *processor) GetCheckpoint() (checkpointTs, resolvedTs model.Ts) {
	return p.checkpointTs, p.resolvedTs
}

// GetTableMeta implements TableExecutor interface
func (p *processor) GetTableMeta(tableID model.TableID) pipeline.TableMeta {
	table, ok := p.tables[tableID]
	if !ok {
		return pipeline.TableMeta{
			TableID:      tableID,
			CheckpointTs: 0,
			ResolvedTs:   0,
			State:        pipeline.TableStateAbsent,
		}
	}
	return pipeline.TableMeta{
		TableID:      tableID,
		CheckpointTs: table.CheckpointTs(),
		ResolvedTs:   table.ResolvedTs(),
		State:        table.State(),
	}
}

// newProcessor creates a new processor
func newProcessor(
	ctx cdcContext.Context, up *upstream.Upstream, liveness *model.Liveness,
) *processor {
	changefeedID := ctx.ChangefeedVars().ID
	p := &processor{
		upstream:     up,
		tables:       make(map[model.TableID]pipeline.TablePipeline),
		errCh:        make(chan error, 1),
		changefeedID: changefeedID,
		captureInfo:  ctx.GlobalVars().CaptureInfo,
		cancel:       func() {},
		liveness:     liveness,

		metricResolvedTsGauge: resolvedTsGauge.
			WithLabelValues(changefeedID.Namespace, changefeedID.ID),
		metricResolvedTsLagGauge: resolvedTsLagGauge.
			WithLabelValues(changefeedID.Namespace, changefeedID.ID),
		metricMinResolvedTableIDGauge: resolvedTsMinTableIDGauge.
			WithLabelValues(changefeedID.Namespace, changefeedID.ID),
		metricCheckpointTsGauge: checkpointTsGauge.
			WithLabelValues(changefeedID.Namespace, changefeedID.ID),
		metricCheckpointTsLagGauge: checkpointTsLagGauge.
			WithLabelValues(changefeedID.Namespace, changefeedID.ID),
		metricMinCheckpointTableIDGauge: checkpointTsMinTableIDGauge.
			WithLabelValues(changefeedID.Namespace, changefeedID.ID),
		metricSyncTableNumGauge: syncTableNumGauge.
			WithLabelValues(changefeedID.Namespace, changefeedID.ID),
		metricProcessorErrorCounter: processorErrorCounter.
			WithLabelValues(changefeedID.Namespace, changefeedID.ID),
		metricSchemaStorageGcTsGauge: processorSchemaStorageGcTsGauge.
			WithLabelValues(changefeedID.Namespace, changefeedID.ID),
		metricProcessorTickDuration: processorTickDuration.
			WithLabelValues(changefeedID.Namespace, changefeedID.ID),
		metricsTableSinkTotalRows: sinkmetric.TableSinkTotalRowsCountCounter.
			WithLabelValues(changefeedID.Namespace, changefeedID.ID),
		metricsTableMemoryHistogram: tableMemoryHistogram.
			WithLabelValues(changefeedID.Namespace, changefeedID.ID),
		metricsProcessorMemoryGauge: processorMemoryGauge.
			WithLabelValues(changefeedID.Namespace, changefeedID.ID),
	}
	p.createTablePipeline = p.createTablePipelineImpl
	p.lazyInit = p.lazyInitImpl
	p.newAgent = p.newAgentImpl
	return p
}

var processorIgnorableError = []*errors.Error{
	cerror.ErrAdminStopProcessor,
	cerror.ErrReactorFinished,
	cerror.ErrRedoWriterStopped,
}

// isProcessorIgnorableError returns true if the error means the processor exits
// normally, caused by changefeed pause, remove, etc.
func isProcessorIgnorableError(err error) bool {
	if err == nil {
		return true
	}
	if errors.Cause(err) == context.Canceled {
		return true
	}
	for _, e := range processorIgnorableError {
		if e.Equal(err) {
			return true
		}
	}
	return false
}

// Tick implements the `orchestrator.State` interface
// the `state` parameter is sent by the etcd worker, the `state` must be a snapshot of KVs in etcd
// The main logic of processor is in this function, including the calculation of many kinds of ts, maintain table pipeline, error handling, etc.
func (p *processor) Tick(ctx cdcContext.Context, state *orchestrator.ChangefeedReactorState) (orchestrator.ReactorState, error) {
	// check upstream error first
	if err := p.upstream.Error(); err != nil {
		return p.handleErr(ctx, state, err)
	}
	if p.upstream.IsClosed() {
		log.Panic("upstream is closed",
			zap.Uint64("upstreamID", p.upstream.ID),
			zap.String("namespace", p.changefeedID.Namespace),
			zap.String("changefeed", p.changefeedID.ID))
	}
	// skip this tick
	if !p.upstream.IsNormal() {
		log.Warn("upstream is not ready, skip",
			zap.Uint64("id", p.upstream.ID),
			zap.Strings("pd", p.upstream.PdEndpoints))
		return state, nil
	}
	startTime := time.Now()
	p.changefeed = state
	state.CheckCaptureAlive(ctx.GlobalVars().CaptureInfo.ID)
	ctx = cdcContext.WithChangefeedVars(ctx, &cdcContext.ChangefeedVars{
		ID:   state.ID,
		Info: state.Info,
	})
	err := p.tick(ctx, state)

	costTime := time.Since(startTime)
	if costTime > processorLogsWarnDuration {
		log.Warn("processor tick took too long", zap.String("changefeed", p.changefeedID.ID),
			zap.String("capture", ctx.GlobalVars().CaptureInfo.ID), zap.Duration("duration", costTime))
	}

	p.metricProcessorTickDuration.Observe(costTime.Seconds())
	p.refreshMetrics()

	if err == nil {
		return state, nil
	}
	return p.handleErr(ctx, state, err)
}

func (p *processor) handleErr(ctx cdcContext.Context,
	state *orchestrator.ChangefeedReactorState,
	err error,
) (orchestrator.ReactorState, error) {
	if isProcessorIgnorableError(err) {
		log.Info("processor exited", cdcContext.ZapFieldCapture(ctx), cdcContext.ZapFieldChangefeed(ctx))
		return state, cerror.ErrReactorFinished.GenWithStackByArgs()
	}
	p.metricProcessorErrorCounter.Inc()
	// record error information in etcd
	var code string
	if rfcCode, ok := cerror.RFCCode(err); ok {
		code = string(rfcCode)
	} else {
		code = string(cerror.ErrProcessorUnknown.RFCCode())
	}
	state.PatchTaskPosition(p.captureInfo.ID, func(position *model.TaskPosition) (*model.TaskPosition, bool, error) {
		if position == nil {
			position = &model.TaskPosition{}
		}
		position.Error = &model.RunningError{
			Addr:    ctx.GlobalVars().CaptureInfo.AdvertiseAddr,
			Code:    code,
			Message: err.Error(),
		}
		return position, true, nil
	})
	log.Error("run processor failed",
		cdcContext.ZapFieldChangefeed(ctx),
		cdcContext.ZapFieldCapture(ctx),
		zap.Error(err))
	return state, cerror.ErrReactorFinished.GenWithStackByArgs()
}

func (p *processor) tick(ctx cdcContext.Context, state *orchestrator.ChangefeedReactorState) error {
	p.changefeed = state
	if !p.checkChangefeedNormal() {
		return cerror.ErrAdminStopProcessor.GenWithStackByArgs()
	}
	// we should skip this tick after create a task position
	if p.createTaskPosition() {
		return nil
	}
	if err := p.handleErrorCh(ctx); err != nil {
		return errors.Trace(err)
	}
	if err := p.lazyInit(ctx); err != nil {
		return errors.Trace(err)
	}
	// it is no need to check the error here, because we will use
	// local time when an error return, which is acceptable
	pdTime, _ := p.upstream.PDClock.CurrentTime()

	p.handlePosition(oracle.GetPhysical(pdTime))
	p.pushResolvedTs2Table()

	p.doGCSchemaStorage(ctx)

	if err := p.agent.Tick(ctx, p.liveness.Load()); err != nil {
		return errors.Trace(err)
	}
	return nil
}

// checkChangefeedNormal checks if the changefeed is runnable.
func (p *processor) checkChangefeedNormal() bool {
	// check the state in this tick, make sure that the admin job type of the changefeed is not stopped
	if p.changefeed.Info.AdminJobType.IsStopState() || p.changefeed.Status.AdminJobType.IsStopState() {
		return false
	}
	// add a patch to check the changefeed is runnable when applying the patches in the etcd worker.
	p.changefeed.CheckChangefeedNormal()
	return true
}

// createTaskPosition will create a new task position if a task position does not exist.
// task position not exist only when the processor is running first in the first tick.
func (p *processor) createTaskPosition() (skipThisTick bool) {
	if _, exist := p.changefeed.TaskPositions[p.captureInfo.ID]; exist {
		return false
	}
	if p.initialized {
		log.Warn("position is nil, maybe position info is removed unexpected", zap.Any("state", p.changefeed))
	}
	p.changefeed.PatchTaskPosition(p.captureInfo.ID, func(position *model.TaskPosition) (*model.TaskPosition, bool, error) {
		if position == nil {
			return &model.TaskPosition{}, true, nil
		}
		return position, false, nil
	})
	return true
}

// lazyInitImpl create Filter, SchemaStorage, Mounter instances at the first tick.
func (p *processor) lazyInitImpl(ctx cdcContext.Context) error {
	if p.initialized {
		return nil
	}
	ctx, cancel := cdcContext.WithCancel(ctx)
	p.cancel = cancel
	// We don't close this error channel, since it is only safe to close channel
	// in sender, and this channel will be used in many modules including sink,
	// redo log manager, etc. Let runtime GC to recycle it.
	errCh := make(chan error, 16)
	p.wg.Add(1)
	go func() {
		defer p.wg.Done()
		// there are some other objects need errCh, such as sink and sink manager
		// but we can't ensure that all the producer of errCh are non-blocking
		// It's very tricky that create a goroutine to receive the local errCh
		// TODO(leoppro): we should using `pkg/cdcContext.Context` instead of standard cdcContext and handle error by `pkg/cdcContext.Context.Throw`
		for {
			select {
			case <-ctx.Done():
				return
			case err := <-errCh:
				if err == nil {
					return
				}
				p.sendError(err)
			}
		}
	}()

	var err error
	p.filter, err = filter.NewFilter(p.changefeed.Info.Config,
		util.GetTimeZoneName(contextutil.TimezoneFromCtx(ctx)))
	if err != nil {
		return errors.Trace(err)
	}

	p.schemaStorage, err = p.createAndDriveSchemaStorage(ctx)
	if err != nil {
		return errors.Trace(err)
	}

	stdCtx := contextutil.PutChangefeedIDInCtx(ctx, p.changefeed.ID)
	stdCtx = contextutil.PutRoleInCtx(stdCtx, util.RoleProcessor)

	p.mounter = entry.NewMounter(p.schemaStorage,
		p.changefeedID,
		contextutil.TimezoneFromCtx(ctx),
		p.filter,
		p.changefeed.Info.Config.EnableOldValue,
	)

	log.Info("processor try new sink",
		zap.String("namespace", p.changefeedID.Namespace),
		zap.String("changefeed", p.changefeed.ID.ID))

	start := time.Now()
	p.sink, err = sink.New(
		stdCtx,
		p.changefeed.ID,
		p.changefeed.Info.SinkURI,
		p.changefeed.Info.Config,
		errCh,
	)
	if err != nil {
		log.Info("processor new sink failed",
			zap.String("namespace", p.changefeedID.Namespace),
			zap.String("changefeed", p.changefeed.ID.ID),
			zap.Duration("duration", time.Since(start)))
		return errors.Trace(err)
	}
	log.Info("processor try new sink success",
		zap.Duration("duration", time.Since(start)))

	redoManagerOpts := &redo.ManagerOptions{EnableBgRunner: true, ErrCh: errCh}
	p.redoManager, err = redo.NewManager(stdCtx, p.changefeed.Info.Config.Consistent, redoManagerOpts)
	if err != nil {
		return err
	}

	p.agent, err = p.newAgent(ctx)
	if err != nil {
		return err
	}

	p.initialized = true
	log.Info("run processor", cdcContext.ZapFieldCapture(ctx), cdcContext.ZapFieldChangefeed(ctx))
	return nil
}

func (p *processor) newAgentImpl(ctx cdcContext.Context) (ret scheduler.Agent, err error) {
	messageServer := ctx.GlobalVars().MessageServer
	messageRouter := ctx.GlobalVars().MessageRouter
	etcdClient := ctx.GlobalVars().EtcdClient
	captureID := ctx.GlobalVars().CaptureInfo.ID
	cfg := config.GetGlobalServerConfig().Debug
	if cfg.EnableSchedulerV3 {
		ret, err = scheduler.NewAgentV3(
			ctx, captureID, messageServer, messageRouter, etcdClient, p, p.changefeedID)
	} else {
		ret, err = scheduler.NewAgent(
			ctx, captureID, messageServer, messageRouter, etcdClient, p, p.changefeedID)
	}
	return ret, errors.Trace(err)
}

// handleErrorCh listen the error channel and throw the error if it is not expected.
func (p *processor) handleErrorCh(ctx cdcContext.Context) error {
	var err error
	select {
	case err = <-p.errCh:
	default:
		return nil
	}
	if !isProcessorIgnorableError(err) {
		log.Error("error on running processor",
			cdcContext.ZapFieldCapture(ctx),
			cdcContext.ZapFieldChangefeed(ctx),
			zap.Error(err))
		return err
	}
	log.Info("processor exited", cdcContext.ZapFieldCapture(ctx), cdcContext.ZapFieldChangefeed(ctx))
	return cerror.ErrReactorFinished
}

func (p *processor) createAndDriveSchemaStorage(ctx cdcContext.Context) (entry.SchemaStorage, error) {
	kvStorage := p.upstream.KVStorage
	checkpointTs := p.changefeed.Info.GetCheckpointTs(p.changefeed.Status)
	kvCfg := config.GetGlobalServerConfig().KVClient
	stdCtx := contextutil.PutTableInfoInCtx(ctx, -1, puller.DDLPullerTableName)
	stdCtx = contextutil.PutChangefeedIDInCtx(stdCtx, ctx.ChangefeedVars().ID)
	stdCtx = contextutil.PutRoleInCtx(stdCtx, util.RoleProcessor)
	ddlPuller := puller.New(
		stdCtx,
		p.upstream.PDClient,
		p.upstream.GrpcPool,
		p.upstream.RegionCache,
		p.upstream.KVStorage,
		p.upstream.PDClock,
		checkpointTs,
		regionspan.GetAllDDLSpan(),
		kvCfg,
		ctx.ChangefeedVars().ID,
	)
	meta, err := kv.GetSnapshotMeta(kvStorage, checkpointTs)
	if err != nil {
		return nil, errors.Trace(err)
	}
	schemaStorage, err := entry.NewSchemaStorage(meta, checkpointTs, p.filter,
		p.changefeed.Info.Config.ForceReplicate, ctx.ChangefeedVars().ID)
	if err != nil {
		return nil, errors.Trace(err)
	}
	p.wg.Add(1)
	go func() {
		defer p.wg.Done()
		p.sendError(ddlPuller.Run(stdCtx))
	}()
	ddlRawKVCh := memory.SortOutput(ctx, ddlPuller.Output())
	p.wg.Add(1)
	go func() {
		defer p.wg.Done()
		var ddlRawKV *model.RawKVEntry
		for {
			select {
			case <-ctx.Done():
				return
			case ddlRawKV = <-ddlRawKVCh:
			}
			if ddlRawKV == nil {
				continue
			}
			failpoint.Inject("processorDDLResolved", nil)
			if ddlRawKV.OpType == model.OpTypeResolved {
				schemaStorage.AdvanceResolvedTs(ddlRawKV.CRTs)
			}
			job, err := entry.UnmarshalDDL(ddlRawKV)
			if err != nil {
				p.sendError(errors.Trace(err))
				return
			}
			if job == nil {
				continue
			}
			if err := schemaStorage.HandleDDLJob(job); err != nil {
				p.sendError(errors.Trace(err))
				return
			}
		}
	}()
	return schemaStorage, nil
}

func (p *processor) sendError(err error) {
	if err == nil {
		return
	}
	select {
	case p.errCh <- err:
	default:
		if !isProcessorIgnorableError(err) {
			log.Error("processor receives redundant error", zap.Error(err))
		}
	}
}

// handlePosition calculates the local resolved ts and local checkpoint ts
func (p *processor) handlePosition(currentTs int64) {
	minResolvedTs := uint64(math.MaxUint64)
	minResolvedTableID := int64(0)
	if p.schemaStorage != nil {
		minResolvedTs = p.schemaStorage.ResolvedTs()
	}
	for _, table := range p.tables {
		ts := table.ResolvedTs()
		if ts < minResolvedTs {
			minResolvedTs = ts
			minResolvedTableID, _ = table.ID()
		}
	}

	minCheckpointTs := minResolvedTs
	minCheckpointTableID := int64(0)
	for _, table := range p.tables {
		ts := table.CheckpointTs()
		if ts < minCheckpointTs {
			minCheckpointTs = ts
			minCheckpointTableID, _ = table.ID()
		}
	}

	resolvedPhyTs := oracle.ExtractPhysical(minResolvedTs)
	p.metricResolvedTsLagGauge.Set(float64(currentTs-resolvedPhyTs) / 1e3)
	p.metricResolvedTsGauge.Set(float64(resolvedPhyTs))
	p.metricMinResolvedTableIDGauge.Set(float64(minResolvedTableID))

	checkpointPhyTs := oracle.ExtractPhysical(minCheckpointTs)
	p.metricCheckpointTsLagGauge.Set(float64(currentTs-checkpointPhyTs) / 1e3)
	p.metricCheckpointTsGauge.Set(float64(checkpointPhyTs))
	p.metricMinCheckpointTableIDGauge.Set(float64(minCheckpointTableID))

	p.checkpointTs = minCheckpointTs
	p.resolvedTs = minResolvedTs
}

// pushResolvedTs2Table sends global resolved ts to all the table pipelines.
func (p *processor) pushResolvedTs2Table() {
	resolvedTs := p.changefeed.Status.ResolvedTs
	schemaResolvedTs := p.schemaStorage.ResolvedTs()
	if schemaResolvedTs < resolvedTs {
		// Do not update barrier ts that is larger than
		// DDL puller's resolved ts.
		// When DDL puller stall, resolved events that outputted by sorter
		// may pile up in memory, as they have to wait DDL.
		resolvedTs = schemaResolvedTs
	}
	for _, table := range p.tables {
		table.UpdateBarrierTs(resolvedTs)
	}
}

func (p *processor) getTableName(ctx cdcContext.Context, tableID model.TableID) string {
	// FIXME: using GetLastSnapshot here would be confused and get the wrong table name
	// after `rename table` DDL, since `rename table` keeps the tableID unchanged
	var tableName *model.TableName
	retry.Do(ctx, func() error { //nolint:errcheck
		if x, ok := p.schemaStorage.GetLastSnapshot().PhysicalTableByID(tableID); ok {
			tableName = &x.TableName
			return nil
		}
		return errors.Errorf("failed to get table name, fallback to use table id: %d",
			tableID)
	}, retry.WithBackoffBaseDelay(backoffBaseDelayInMs),
		retry.WithMaxTries(maxTries),
		retry.WithIsRetryableErr(cerror.IsRetryableError))

	if tableName == nil {
		log.Warn("failed to get table name for metric")
		return strconv.Itoa(int(tableID))
	}

	return tableName.QuoteString()
}

func (p *processor) createTablePipelineImpl(
	ctx cdcContext.Context,
	tableID model.TableID,
	replicaInfo *model.TableReplicaInfo,
) (pipeline.TablePipeline, error) {
	ctx = cdcContext.WithErrorHandler(ctx, func(err error) error {
		if cerror.ErrTableProcessorStoppedSafely.Equal(err) ||
			errors.Cause(errors.Cause(err)) == context.Canceled {
			return nil
		}
		p.sendError(err)
		return nil
	})

	if p.redoManager.Enabled() {
		p.redoManager.AddTable(tableID, replicaInfo.StartTs)
	}

	tableName := p.getTableName(ctx, tableID)

	s, err := sink.NewTableSink(p.sink, tableID, p.metricsTableSinkTotalRows)
	if err != nil {
		return nil, errors.Trace(err)
	}
	table, err := pipeline.NewTableActor(
		ctx,
		p.upstream,
		p.mounter,
		tableID,
		tableName,
		replicaInfo,
		s,
		p.redoManager,
		p.changefeed.Info.GetTargetTs())
	if err != nil {
		return nil, errors.Trace(err)
	}

	log.Info("Add table pipeline", zap.Int64("tableID", tableID),
		cdcContext.ZapFieldChangefeed(ctx),
		zap.String("name", table.Name()),
		zap.Any("replicaInfo", replicaInfo),
		zap.Uint64("globalResolvedTs", p.changefeed.Status.ResolvedTs))

	return table, nil
}

func (p *processor) removeTable(table pipeline.TablePipeline, tableID model.TableID) {
	table.Cancel()
	table.Wait()
	delete(p.tables, tableID)
	if p.redoManager.Enabled() {
		p.redoManager.RemoveTable(tableID)
	}
}

// doGCSchemaStorage trigger the schema storage GC
func (p *processor) doGCSchemaStorage(ctx cdcContext.Context) {
	if p.schemaStorage == nil {
		// schemaStorage is nil only in test
		return
	}

	if p.changefeed.Status == nil {
		// This could happen if Etcd data is not complete.
		return
	}

	// Please refer to `unmarshalAndMountRowChanged` in cdc/entry/mounter.go
	// for why we need -1.
	lastSchemaTs := p.schemaStorage.DoGC(p.changefeed.Status.CheckpointTs - 1)
	if p.lastSchemaTs == lastSchemaTs {
		return
	}
	p.lastSchemaTs = lastSchemaTs

	log.Debug("finished gc in schema storage",
		zap.Uint64("gcTs", lastSchemaTs),
		cdcContext.ZapFieldChangefeed(ctx))
	lastSchemaPhysicalTs := oracle.ExtractPhysical(lastSchemaTs)
	p.metricSchemaStorageGcTsGauge.Set(float64(lastSchemaPhysicalTs))
}

func (p *processor) refreshMetrics() {
	var total uint64
	for _, table := range p.tables {
		consumed := table.MemoryConsumption()
		p.metricsTableMemoryHistogram.Observe(float64(consumed))
		total += consumed
	}
	p.metricsProcessorMemoryGauge.Set(float64(total))
	p.metricSyncTableNumGauge.Set(float64(len(p.tables)))
}

func (p *processor) Close() error {
	log.Info("processor closing ...",
		zap.String("namespace", p.changefeedID.Namespace),
		zap.String("changefeed", p.changefeed.ID.ID))
	for _, tbl := range p.tables {
		tbl.Cancel()
	}
	for _, tbl := range p.tables {
		tbl.Wait()
	}
	p.cancel()
	p.wg.Wait()

	if p.agent == nil {
		return nil
	}
	if err := p.agent.Close(); err != nil {
		return errors.Trace(err)
	}
	p.agent = nil

	// sink close might be time-consuming, do it the last.
	if p.sink != nil {
		// pass a canceled context is ok here, since we don't need to wait Close
		ctx, cancel := context.WithCancel(context.Background())
		cancel()
		log.Info("processor try to close the sink",
			zap.String("namespace", p.changefeedID.Namespace),
			zap.String("changefeed", p.changefeedID.ID))
		start := time.Now()
		if err := p.sink.Close(ctx); err != nil && errors.Cause(err) != context.Canceled {
			log.Info("processor close sink failed",
				zap.String("namespace", p.changefeedID.Namespace),
				zap.String("changefeed", p.changefeedID.ID),
				zap.Duration("duration", time.Since(start)))
			return errors.Trace(err)
		}
		log.Info("processor close sink success",
			zap.String("namespace", p.changefeedID.Namespace),
			zap.String("changefeed", p.changefeedID.ID),
			zap.Duration("duration", time.Since(start)))
	}
	// mark tables share the same cdcContext with its original table, don't need to cancel
	failpoint.Inject("processorStopDelay", nil)
	resolvedTsGauge.DeleteLabelValues(p.changefeedID.Namespace, p.changefeedID.ID)
	resolvedTsLagGauge.DeleteLabelValues(p.changefeedID.Namespace, p.changefeedID.ID)
	checkpointTsGauge.DeleteLabelValues(p.changefeedID.Namespace, p.changefeedID.ID)
	checkpointTsLagGauge.DeleteLabelValues(p.changefeedID.Namespace, p.changefeedID.ID)
	syncTableNumGauge.DeleteLabelValues(p.changefeedID.Namespace, p.changefeedID.ID)
	processorErrorCounter.DeleteLabelValues(p.changefeedID.Namespace, p.changefeedID.ID)
	processorSchemaStorageGcTsGauge.DeleteLabelValues(p.changefeedID.Namespace, p.changefeedID.ID)
	sinkmetric.TableSinkTotalRowsCountCounter.DeleteLabelValues(p.changefeedID.Namespace, p.changefeedID.ID)
	tableMemoryHistogram.DeleteLabelValues(p.changefeedID.Namespace, p.changefeedID.ID)
	processorMemoryGauge.DeleteLabelValues(p.changefeedID.Namespace, p.changefeedID.ID)
	log.Info("processor is closed successfully")
	return nil
}

// WriteDebugInfo write the debug info to Writer
func (p *processor) WriteDebugInfo(w io.Writer) {
	fmt.Fprintf(w, "%+v\n", *p.changefeed)
	for tableID, tablePipeline := range p.tables {
		fmt.Fprintf(w, "tableID: %d, tableName: %s, resolvedTs: %d, checkpointTs: %d, state: %s\n",
			tableID, tablePipeline.Name(), tablePipeline.ResolvedTs(), tablePipeline.CheckpointTs(), tablePipeline.State())
	}
}<|MERGE_RESOLUTION|>--- conflicted
+++ resolved
@@ -67,18 +67,10 @@
 	schemaStorage entry.SchemaStorage
 	lastSchemaTs  model.Ts
 
-<<<<<<< HEAD
-	filter        filter.Filter
-	mounter       entry.Mounter
-	sink          sink.Sink
-	redoManager   redo.LogManager
-	lastRedoFlush time.Time
-=======
-	filter      *filter.Filter
+	filter      filter.Filter
 	mounter     entry.Mounter
 	sink        sink.Sink
 	redoManager redo.LogManager
->>>>>>> e351bacc
 
 	initialized bool
 	errCh       chan error
