// Copyright 2021 PingCAP, Inc.
//
// Licensed under the Apache License, Version 2.0 (the "License");
// you may not use this file except in compliance with the License.
// You may obtain a copy of the License at
//
//     http://www.apache.org/licenses/LICENSE-2.0
//
// Unless required by applicable law or agreed to in writing, software
// distributed under the License is distributed on an "AS IS" BASIS,
// See the License for the specific language governing permissions and
// limitations under the License.

package processor

import (
	"context"
	"fmt"
	"io"
	"math"
	"strconv"
	"sync"
	"time"

	"github.com/pingcap/errors"
	"github.com/pingcap/failpoint"
	"github.com/pingcap/log"
	"github.com/pingcap/ticdc/cdc/entry"
	"github.com/pingcap/ticdc/cdc/kv"
	"github.com/pingcap/ticdc/cdc/model"
	tablepipeline "github.com/pingcap/ticdc/cdc/processor/pipeline"
	"github.com/pingcap/ticdc/cdc/puller"
	"github.com/pingcap/ticdc/cdc/redo"
	"github.com/pingcap/ticdc/cdc/sink"
	"github.com/pingcap/ticdc/cdc/sorter/memory"
	cdcContext "github.com/pingcap/ticdc/pkg/context"
	"github.com/pingcap/ticdc/pkg/cyclic/mark"
	cerror "github.com/pingcap/ticdc/pkg/errors"
	"github.com/pingcap/ticdc/pkg/filter"
	"github.com/pingcap/ticdc/pkg/orchestrator"
	"github.com/pingcap/ticdc/pkg/regionspan"
	"github.com/pingcap/ticdc/pkg/retry"
	"github.com/pingcap/ticdc/pkg/util"
	"github.com/prometheus/client_golang/prometheus"
	"github.com/tikv/client-go/v2/oracle"
	"go.uber.org/zap"
)

const (
	backoffBaseDelayInMs = 5
	maxTries             = 3
)

type processor struct {
	changefeedID model.ChangeFeedID
	captureInfo  *model.CaptureInfo
	changefeed   *orchestrator.ChangefeedReactorState

	tables map[model.TableID]tablepipeline.TablePipeline

	schemaStorage entry.SchemaStorage
	filter        *filter.Filter
	mounter       entry.Mounter
	sinkManager   *sink.Manager
	redoManager   redo.LogManager
	lastRedoFlush time.Time

	initialized bool
	errCh       chan error
	cancel      context.CancelFunc
	wg          sync.WaitGroup

	lazyInit            func(ctx cdcContext.Context) error
	createTablePipeline func(ctx cdcContext.Context, tableID model.TableID, replicaInfo *model.TableReplicaInfo) (tablepipeline.TablePipeline, error)

	metricResolvedTsGauge       prometheus.Gauge
	metricResolvedTsLagGauge    prometheus.Gauge
	metricCheckpointTsGauge     prometheus.Gauge
	metricCheckpointTsLagGauge  prometheus.Gauge
	metricSyncTableNumGauge     prometheus.Gauge
	metricProcessorErrorCounter prometheus.Counter
}

// newProcessor creates a new processor
func newProcessor(ctx cdcContext.Context) *processor {
	changefeedID := ctx.ChangefeedVars().ID
	advertiseAddr := ctx.GlobalVars().CaptureInfo.AdvertiseAddr
	p := &processor{
		tables:        make(map[model.TableID]tablepipeline.TablePipeline),
		errCh:         make(chan error, 1),
		changefeedID:  changefeedID,
		captureInfo:   ctx.GlobalVars().CaptureInfo,
		cancel:        func() {},
		lastRedoFlush: time.Now(),

		metricResolvedTsGauge:       resolvedTsGauge.WithLabelValues(changefeedID, advertiseAddr),
		metricResolvedTsLagGauge:    resolvedTsLagGauge.WithLabelValues(changefeedID, advertiseAddr),
		metricCheckpointTsGauge:     checkpointTsGauge.WithLabelValues(changefeedID, advertiseAddr),
		metricCheckpointTsLagGauge:  checkpointTsLagGauge.WithLabelValues(changefeedID, advertiseAddr),
		metricSyncTableNumGauge:     syncTableNumGauge.WithLabelValues(changefeedID, advertiseAddr),
		metricProcessorErrorCounter: processorErrorCounter.WithLabelValues(changefeedID, advertiseAddr),
	}
	p.createTablePipeline = p.createTablePipelineImpl
	p.lazyInit = p.lazyInitImpl
	return p
}

<<<<<<< HEAD
=======
func newProcessor4Test(ctx cdcContext.Context,
	createTablePipeline func(ctx cdcContext.Context, tableID model.TableID, replicaInfo *model.TableReplicaInfo) (tablepipeline.TablePipeline, error),
) *processor {
	p := newProcessor(ctx)
	p.lazyInit = func(ctx cdcContext.Context) error {
		p.redoManager = redo.NewDisabledManager()
		return nil
	}
	p.createTablePipeline = createTablePipeline
	return p
}

>>>>>>> 61c7a4e7
// Tick implements the `orchestrator.State` interface
// the `state` parameter is sent by the etcd worker, the `state` must be a snapshot of KVs in etcd
// The main logic of processor is in this function, including the calculation of many kinds of ts, maintain table pipeline, error handling, etc.
func (p *processor) Tick(ctx cdcContext.Context, state *orchestrator.ChangefeedReactorState) (orchestrator.ReactorState, error) {
	p.changefeed = state
	state.CheckCaptureAlive(ctx.GlobalVars().CaptureInfo.ID)
	ctx = cdcContext.WithChangefeedVars(ctx, &cdcContext.ChangefeedVars{
		ID:   state.ID,
		Info: state.Info,
	})
	_, err := p.tick(ctx, state)
	if err == nil {
		return state, nil
	}
	cause := errors.Cause(err)
	if cause == context.Canceled || cerror.ErrAdminStopProcessor.Equal(cause) || cerror.ErrReactorFinished.Equal(cause) {
		log.Info("processor exited", cdcContext.ZapFieldCapture(ctx), cdcContext.ZapFieldChangefeed(ctx))
		return state, cerror.ErrReactorFinished.GenWithStackByArgs()
	}
	p.metricProcessorErrorCounter.Inc()
	// record error information in etcd
	var code string
	if rfcCode, ok := cerror.RFCCode(err); ok {
		code = string(rfcCode)
	} else {
		code = string(cerror.ErrProcessorUnknown.RFCCode())
	}
	state.PatchTaskPosition(p.captureInfo.ID, func(position *model.TaskPosition) (*model.TaskPosition, bool, error) {
		if position == nil {
			position = &model.TaskPosition{}
		}
		position.Error = &model.RunningError{
			Addr:    ctx.GlobalVars().CaptureInfo.AdvertiseAddr,
			Code:    code,
			Message: err.Error(),
		}
		return position, true, nil
	})
	log.Error("run processor failed",
		cdcContext.ZapFieldChangefeed(ctx),
		cdcContext.ZapFieldCapture(ctx),
		zap.Error(err))
	return state, cerror.ErrReactorFinished.GenWithStackByArgs()
}

func (p *processor) tick(ctx cdcContext.Context, state *orchestrator.ChangefeedReactorState) (nextState orchestrator.ReactorState, err error) {
	p.changefeed = state
	if !p.checkChangefeedNormal() {
		return nil, cerror.ErrAdminStopProcessor.GenWithStackByArgs()
	}
	if skip := p.checkPosition(); skip {
		return p.changefeed, nil
	}
	if err := p.handleErrorCh(ctx); err != nil {
		return nil, errors.Trace(err)
	}
	if err := p.lazyInit(ctx); err != nil {
		return nil, errors.Trace(err)
	}
	if err := p.handleTableOperation(ctx); err != nil {
		return nil, errors.Trace(err)
	}
	if err := p.checkTablesNum(ctx); err != nil {
		return nil, errors.Trace(err)
	}
	if err := p.flushRedoLogMeta(ctx); err != nil {
		return nil, err
	}
	p.handlePosition()
	p.pushResolvedTs2Table()
	p.handleWorkload()
	p.doGCSchemaStorage()
	return p.changefeed, nil
}

// checkChangefeedNormal checks if the changefeed is runnable.
func (p *processor) checkChangefeedNormal() bool {
	// check the state in this tick, make sure that the admin job type of the changefeed is not stopped
	if p.changefeed.Info.AdminJobType.IsStopState() || p.changefeed.Status.AdminJobType.IsStopState() {
		return false
	}
	// add a patch to check the changefeed is runnable when applying the patches in the etcd worker.
	p.changefeed.CheckChangefeedNormal()
	return true
}

// checkPosition create a new task position, and put it into the etcd state.
// task position maybe be not exist only when the processor is running first time.
func (p *processor) checkPosition() (skipThisTick bool) {
	if p.changefeed.TaskPositions[p.captureInfo.ID] != nil {
		return false
	}
	if p.initialized {
		log.Warn("position is nil, maybe position info is removed unexpected", zap.Any("state", p.changefeed))
	}
	checkpointTs := p.changefeed.Info.GetCheckpointTs(p.changefeed.Status)
	p.changefeed.PatchTaskPosition(p.captureInfo.ID, func(position *model.TaskPosition) (*model.TaskPosition, bool, error) {
		if position == nil {
			return &model.TaskPosition{
				CheckPointTs: checkpointTs,
				ResolvedTs:   checkpointTs,
			}, true, nil
		}
		return position, false, nil
	})
	return true
}

// lazyInitImpl create Filter, SchemaStorage, Mounter instances at the first tick.
func (p *processor) lazyInitImpl(ctx cdcContext.Context) error {
	if p.initialized {
		return nil
	}
	ctx, cancel := cdcContext.WithCancel(ctx)
	p.cancel = cancel

	errCh := make(chan error, 16)
	p.wg.Add(1)
	go func() {
		defer p.wg.Done()
		// there are some other objects need errCh, such as sink and sink manager
		// but we can't ensure that all the producer of errCh are non-blocking
		// It's very tricky that create a goroutine to receive the local errCh
		// TODO(leoppro): we should using `pkg/cdcContext.Context` instead of standard cdcContext and handle error by `pkg/cdcContext.Context.Throw`
		for {
			select {
			case <-ctx.Done():
				close(errCh)
				return
			case err := <-errCh:
				if err == nil {
					return
				}
				p.sendError(err)
			}
		}
	}()

	var err error
	p.filter, err = filter.NewFilter(p.changefeed.Info.Config)
	if err != nil {
		return errors.Trace(err)
	}

	p.schemaStorage, err = p.createAndDriveSchemaStorage(ctx)
	if err != nil {
		return errors.Trace(err)
	}

	stdCtx := util.PutChangefeedIDInCtx(ctx, p.changefeed.ID)
	stdCtx = util.PutCaptureAddrInCtx(stdCtx, p.captureInfo.AdvertiseAddr)

	p.mounter = entry.NewMounter(p.schemaStorage, p.changefeed.Info.Config.Mounter.WorkerNum, p.changefeed.Info.Config.EnableOldValue)
	p.wg.Add(1)
	go func() {
		defer p.wg.Done()
		p.sendError(p.mounter.Run(stdCtx))
	}()

	opts := make(map[string]string, len(p.changefeed.Info.Opts)+2)
	for k, v := range p.changefeed.Info.Opts {
		opts[k] = v
	}

	// TODO(neil) find a better way to let sink know cyclic is enabled.
	if p.changefeed.Info.Config.Cyclic.IsEnabled() {
		cyclicCfg, err := p.changefeed.Info.Config.Cyclic.Marshal()
		if err != nil {
			return errors.Trace(err)
		}
		opts[mark.OptCyclicConfig] = cyclicCfg
	}
	opts[sink.OptChangefeedID] = p.changefeed.ID
	opts[sink.OptCaptureAddr] = ctx.GlobalVars().CaptureInfo.AdvertiseAddr
	s, err := sink.New(stdCtx, p.changefeed.ID, p.changefeed.Info.SinkURI, p.filter, p.changefeed.Info.Config, opts, errCh)
	if err != nil {
		return errors.Trace(err)
	}
	checkpointTs := p.changefeed.Info.GetCheckpointTs(p.changefeed.Status)
	captureAddr := ctx.GlobalVars().CaptureInfo.AdvertiseAddr
	p.sinkManager = sink.NewManager(stdCtx, s, errCh, checkpointTs, captureAddr, p.changefeedID)
	redoManagerOpts := &redo.ManagerOptions{EnableBgRunner: true, ErrCh: errCh}
	p.redoManager, err = redo.NewManager(stdCtx, p.changefeed.Info.Config.Consistent, redoManagerOpts)
	if err != nil {
		return err
	}
	p.initialized = true
	log.Info("run processor", cdcContext.ZapFieldCapture(ctx), cdcContext.ZapFieldChangefeed(ctx))
	return nil
}

// handleErrorCh listen the error channel and throw the error if it is not expected.
func (p *processor) handleErrorCh(ctx cdcContext.Context) error {
	var err error
	select {
	case err = <-p.errCh:
	default:
		return nil
	}
	cause := errors.Cause(err)
	if cause != nil && cause != context.Canceled && cerror.ErrAdminStopProcessor.NotEqual(cause) {
		log.Error("error on running processor",
			cdcContext.ZapFieldCapture(ctx),
			cdcContext.ZapFieldChangefeed(ctx),
			zap.Error(err))
		return err
	}
	log.Info("processor exited", cdcContext.ZapFieldCapture(ctx), cdcContext.ZapFieldChangefeed(ctx))
	return cerror.ErrReactorFinished
}

// handleTableOperation handles the operation of `TaskStatus`(add table operation and remove table operation)
func (p *processor) handleTableOperation(ctx cdcContext.Context) error {
	patchOperation := func(tableID model.TableID, fn func(operation *model.TableOperation) error) {
		p.changefeed.PatchTaskStatus(p.captureInfo.ID, func(status *model.TaskStatus) (*model.TaskStatus, bool, error) {
			if status == nil || status.Operation == nil {
				log.Error("Operation not found, may be remove by other patch", zap.Int64("tableID", tableID), zap.Any("status", status))
				return nil, false, cerror.ErrTaskStatusNotExists.GenWithStackByArgs()
			}
			opt := status.Operation[tableID]
			if opt == nil {
				log.Error("Operation not found, may be remove by other patch", zap.Int64("tableID", tableID), zap.Any("status", status))
				return nil, false, cerror.ErrTaskStatusNotExists.GenWithStackByArgs()
			}
			if err := fn(opt); err != nil {
				return nil, false, errors.Trace(err)
			}
			return status, true, nil
		})
	}
	taskStatus := p.changefeed.TaskStatuses[p.captureInfo.ID]
	for tableID, opt := range taskStatus.Operation {
		if opt.TableApplied() {
			continue
		}
		globalCheckpointTs := p.changefeed.Status.CheckpointTs
		if opt.Delete {
			table, exist := p.tables[tableID]
			if !exist {
				log.Warn("table which will be deleted is not found",
					cdcContext.ZapFieldChangefeed(ctx), zap.Int64("tableID", tableID))
				patchOperation(tableID, func(operation *model.TableOperation) error {
					operation.Status = model.OperFinished
					return nil
				})
				continue
			}
			switch opt.Status {
			case model.OperDispatched:
				if opt.BoundaryTs < globalCheckpointTs {
					log.Warn("the BoundaryTs of remove table operation is smaller than global checkpoint ts", zap.Uint64("globalCheckpointTs", globalCheckpointTs), zap.Any("operation", opt))
				}
				if !table.AsyncStop(opt.BoundaryTs) {
					// We use a Debug log because it is conceivable for the pipeline to block for a legitimate reason,
					// and we do not want to alarm the user.
					log.Debug("AsyncStop has failed, possible due to a full pipeline",
						zap.Uint64("checkpointTs", table.CheckpointTs()), zap.Int64("tableID", tableID))
					continue
				}
				patchOperation(tableID, func(operation *model.TableOperation) error {
					operation.Status = model.OperProcessed
					return nil
				})
			case model.OperProcessed:
				if table.Status() != tablepipeline.TableStatusStopped {
					log.Debug("the table is still not stopped", zap.Uint64("checkpointTs", table.CheckpointTs()), zap.Int64("tableID", tableID))
					continue
				}
				patchOperation(tableID, func(operation *model.TableOperation) error {
					operation.BoundaryTs = table.CheckpointTs()
					operation.Status = model.OperFinished
					return nil
				})
				p.removeTable(table, tableID)
				log.Debug("Operation done signal received",
					cdcContext.ZapFieldChangefeed(ctx),
					zap.Int64("tableID", tableID),
					zap.Reflect("operation", opt))
			default:
				log.Panic("unreachable")
			}
		} else {
			switch opt.Status {
			case model.OperDispatched:
				replicaInfo, exist := taskStatus.Tables[tableID]
				if !exist {
					return cerror.ErrProcessorTableNotFound.GenWithStack("replicaInfo of table(%d)", tableID)
				}
				if replicaInfo.StartTs != opt.BoundaryTs {
					log.Warn("the startTs and BoundaryTs of add table operation should be always equaled", zap.Any("replicaInfo", replicaInfo))
				}
				err := p.addTable(ctx, tableID, replicaInfo)
				if err != nil {
					return errors.Trace(err)
				}
				patchOperation(tableID, func(operation *model.TableOperation) error {
					operation.Status = model.OperProcessed
					return nil
				})
			case model.OperProcessed:
				table, exist := p.tables[tableID]
				if !exist {
					log.Warn("table which was added is not found",
						cdcContext.ZapFieldChangefeed(ctx), zap.Int64("tableID", tableID))
					patchOperation(tableID, func(operation *model.TableOperation) error {
						operation.Status = model.OperDispatched
						return nil
					})
					continue
				}
				localResolvedTs := p.changefeed.TaskPositions[p.captureInfo.ID].ResolvedTs
				globalResolvedTs := p.changefeed.Status.ResolvedTs
				if table.ResolvedTs() >= localResolvedTs && localResolvedTs >= globalResolvedTs {
					patchOperation(tableID, func(operation *model.TableOperation) error {
						operation.Status = model.OperFinished
						return nil
					})
					log.Debug("Operation done signal received",
						cdcContext.ZapFieldChangefeed(ctx),
						zap.Int64("tableID", tableID),
						zap.Reflect("operation", opt))
				}
			default:
				log.Panic("unreachable")
			}
		}
	}
	return nil
}

func (p *processor) createAndDriveSchemaStorage(ctx cdcContext.Context) (entry.SchemaStorage, error) {
	kvStorage := ctx.GlobalVars().KVStorage
	ddlspans := []regionspan.Span{regionspan.GetDDLSpan(), regionspan.GetAddIndexDDLSpan()}
	checkpointTs := p.changefeed.Info.GetCheckpointTs(p.changefeed.Status)
	stdCtx := util.PutTableInfoInCtx(ctx, -1, puller.DDLPullerTableName)
	stdCtx = util.PutChangefeedIDInCtx(stdCtx, ctx.ChangefeedVars().ID)
	ddlPuller := puller.NewPuller(
		stdCtx,
		ctx.GlobalVars().PDClient,
		ctx.GlobalVars().GrpcPool,
		ctx.GlobalVars().KVStorage,
		checkpointTs, ddlspans, false)
	meta, err := kv.GetSnapshotMeta(kvStorage, checkpointTs)
	if err != nil {
		return nil, errors.Trace(err)
	}
	schemaStorage, err := entry.NewSchemaStorage(meta, checkpointTs, p.filter, p.changefeed.Info.Config.ForceReplicate)
	if err != nil {
		return nil, errors.Trace(err)
	}
	p.wg.Add(1)
	go func() {
		defer p.wg.Done()
		p.sendError(ddlPuller.Run(stdCtx))
	}()
	ddlRawKVCh := memory.SortOutput(ctx, ddlPuller.Output())
	p.wg.Add(1)
	go func() {
		defer p.wg.Done()
		var ddlRawKV *model.RawKVEntry
		for {
			select {
			case <-ctx.Done():
				return
			case ddlRawKV = <-ddlRawKVCh:
			}
			if ddlRawKV == nil {
				continue
			}
			failpoint.Inject("processorDDLResolved", nil)
			if ddlRawKV.OpType == model.OpTypeResolved {
				schemaStorage.AdvanceResolvedTs(ddlRawKV.CRTs)
			}
			job, err := entry.UnmarshalDDL(ddlRawKV)
			if err != nil {
				p.sendError(errors.Trace(err))
				return
			}
			if job == nil {
				continue
			}
			if err := schemaStorage.HandleDDLJob(job); err != nil {
				p.sendError(errors.Trace(err))
				return
			}
		}
	}()
	return schemaStorage, nil
}

func (p *processor) sendError(err error) {
	if err == nil {
		return
	}
	select {
	case p.errCh <- err:
	default:
		if errors.Cause(err) != context.Canceled {
			log.Error("processor receives redundant error", zap.Error(err))
		}
	}
}

// checkTablesNum if the number of table pipelines is equal to the number of TaskStatus in etcd state.
// if the table number is not right, create or remove the odd tables.
func (p *processor) checkTablesNum(ctx cdcContext.Context) error {
	taskStatus := p.changefeed.TaskStatuses[p.captureInfo.ID]
	if len(p.tables) == len(taskStatus.Tables) {
		return nil
	}
	// check if a table should be listen but not
	// this only could be happened in the first tick.
	for tableID, replicaInfo := range taskStatus.Tables {
		if _, exist := p.tables[tableID]; exist {
			continue
		}
		opt := taskStatus.Operation
		// TODO(leoppro): check if the operation is a undone add operation
		if opt != nil && opt[tableID] != nil {
			continue
		}
		log.Info("start to listen to the table immediately", zap.Int64("tableID", tableID), zap.Any("replicaInfo", replicaInfo))
		if replicaInfo.StartTs < p.changefeed.Status.CheckpointTs {
			replicaInfo.StartTs = p.changefeed.Status.CheckpointTs
		}
		err := p.addTable(ctx, tableID, replicaInfo)
		if err != nil {
			return errors.Trace(err)
		}
	}
	// check if a table should be removed but still exist
	// this shouldn't be happened in any time.
	for tableID, tablePipeline := range p.tables {
		if _, exist := taskStatus.Tables[tableID]; exist {
			continue
		}
		opt := taskStatus.Operation
		if opt != nil && opt[tableID] != nil && opt[tableID].Delete {
			// table will be removed by normal logic
			continue
		}
		p.removeTable(tablePipeline, tableID)
		log.Warn("the table was forcibly deleted", zap.Int64("tableID", tableID), zap.Any("taskStatus", taskStatus))
	}
	return nil
}

// handlePosition calculates the local resolved ts and local checkpoint ts
func (p *processor) handlePosition() {
	minResolvedTs := uint64(math.MaxUint64)
	if p.schemaStorage != nil {
		minResolvedTs = p.schemaStorage.ResolvedTs()
	}
	for _, table := range p.tables {
		ts := table.ResolvedTs()
		if ts < minResolvedTs {
			minResolvedTs = ts
		}
	}

	minCheckpointTs := minResolvedTs
	for _, table := range p.tables {
		ts := table.CheckpointTs()
		if ts < minCheckpointTs {
			minCheckpointTs = ts
		}
	}

	resolvedPhyTs := oracle.ExtractPhysical(minResolvedTs)
	// It is more accurate to get tso from PD, but in most cases we have
	// deployed NTP service, a little bias is acceptable here.
	p.metricResolvedTsLagGauge.Set(float64(oracle.GetPhysical(time.Now())-resolvedPhyTs) / 1e3)
	p.metricResolvedTsGauge.Set(float64(resolvedPhyTs))

	checkpointPhyTs := oracle.ExtractPhysical(minCheckpointTs)
	// It is more accurate to get tso from PD, but in most cases we have
	// deployed NTP service, a little bias is acceptable here.
	p.metricCheckpointTsLagGauge.Set(float64(oracle.GetPhysical(time.Now())-checkpointPhyTs) / 1e3)
	p.metricCheckpointTsGauge.Set(float64(checkpointPhyTs))

	// minResolvedTs and minCheckpointTs may less than global resolved ts and global checkpoint ts when a new table added, the startTs of the new table is less than global checkpoint ts.
	if minResolvedTs != p.changefeed.TaskPositions[p.captureInfo.ID].ResolvedTs ||
		minCheckpointTs != p.changefeed.TaskPositions[p.captureInfo.ID].CheckPointTs {
		p.changefeed.PatchTaskPosition(p.captureInfo.ID, func(position *model.TaskPosition) (*model.TaskPosition, bool, error) {
			failpoint.Inject("ProcessorUpdatePositionDelaying", nil)
			if position == nil {
				// when the captureInfo is deleted, the old owner will delete task status, task position, task workload in non-atomic
				// so processor may see a intermediate state, for example the task status is exist but task position is deleted.
				log.Warn("task position is not exist, skip to update position", zap.String("changefeed", p.changefeed.ID))
				return nil, false, nil
			}
			position.CheckPointTs = minCheckpointTs
			position.ResolvedTs = minResolvedTs
			return position, true, nil
		})
	}
}

// handleWorkload calculates the workload of all tables
func (p *processor) handleWorkload() {
	p.changefeed.PatchTaskWorkload(p.captureInfo.ID, func(workloads model.TaskWorkload) (model.TaskWorkload, bool, error) {
		changed := false
		if workloads == nil {
			workloads = make(model.TaskWorkload)
		}
		for tableID := range workloads {
			if _, exist := p.tables[tableID]; !exist {
				delete(workloads, tableID)
				changed = true
			}
		}
		for tableID, table := range p.tables {
			if workloads[tableID] != table.Workload() {
				workloads[tableID] = table.Workload()
				changed = true
			}
		}
		return workloads, changed, nil
	})
}

// pushResolvedTs2Table sends global resolved ts to all the table pipelines.
func (p *processor) pushResolvedTs2Table() {
	resolvedTs := p.changefeed.Status.ResolvedTs
	for _, table := range p.tables {
		table.UpdateBarrierTs(resolvedTs)
	}
}

// addTable creates a new table pipeline and adds it to the `p.tables`
func (p *processor) addTable(ctx cdcContext.Context, tableID model.TableID, replicaInfo *model.TableReplicaInfo) error {
	if table, ok := p.tables[tableID]; ok {
		if table.Status() == tablepipeline.TableStatusStopped {
			log.Warn("The same table exists but is stopped. Cancel it and continue.", cdcContext.ZapFieldChangefeed(ctx), zap.Int64("ID", tableID))
			p.removeTable(table, tableID)
		} else {
			log.Warn("Ignore existing table", cdcContext.ZapFieldChangefeed(ctx), zap.Int64("ID", tableID))
			return nil
		}
	}

	globalCheckpointTs := p.changefeed.Status.CheckpointTs

	if replicaInfo.StartTs < globalCheckpointTs {
		log.Warn("addTable: startTs < checkpoint",
			cdcContext.ZapFieldChangefeed(ctx),
			zap.Int64("tableID", tableID),
			zap.Uint64("checkpoint", globalCheckpointTs),
			zap.Uint64("startTs", replicaInfo.StartTs))
	}
	table, err := p.createTablePipeline(ctx, tableID, replicaInfo)
	if err != nil {
		return errors.Trace(err)
	}
	p.tables[tableID] = table
	return nil
}

func (p *processor) createTablePipelineImpl(ctx cdcContext.Context, tableID model.TableID, replicaInfo *model.TableReplicaInfo) (tablepipeline.TablePipeline, error) {
	ctx = cdcContext.WithErrorHandler(ctx, func(err error) error {
		if cerror.ErrTableProcessorStoppedSafely.Equal(err) ||
			errors.Cause(errors.Cause(err)) == context.Canceled {
			return nil
		}
		p.sendError(err)
		return nil
	})
	var tableName *model.TableName
	retry.Do(ctx, func() error { //nolint:errcheck
		if name, ok := p.schemaStorage.GetLastSnapshot().GetTableNameByID(tableID); ok {
			tableName = &name
			return nil
		}
		return errors.Errorf("failed to get table name, fallback to use table id: %d", tableID)
	}, retry.WithBackoffBaseDelay(backoffBaseDelayInMs), retry.WithMaxTries(maxTries), retry.WithIsRetryableErr(cerror.IsRetryableError))
	if p.changefeed.Info.Config.Cyclic.IsEnabled() {
		// Retry to find mark table ID
		var markTableID model.TableID
		err := retry.Do(context.Background(), func() error {
			if tableName == nil {
				name, exist := p.schemaStorage.GetLastSnapshot().GetTableNameByID(tableID)
				if !exist {
					return cerror.ErrProcessorTableNotFound.GenWithStack("normal table(%s)", tableID)
				}
				tableName = &name
			}
			markTableSchemaName, markTableTableName := mark.GetMarkTableName(tableName.Schema, tableName.Table)
			tableInfo, exist := p.schemaStorage.GetLastSnapshot().GetTableByName(markTableSchemaName, markTableTableName)
			if !exist {
				return cerror.ErrProcessorTableNotFound.GenWithStack("normal table(%s) and mark table not match", tableName.String())
			}
			markTableID = tableInfo.ID
			return nil
		}, retry.WithBackoffMaxDelay(50), retry.WithBackoffMaxDelay(60*1000), retry.WithMaxTries(20))
		if err != nil {
			return nil, errors.Trace(err)
		}
		replicaInfo.MarkTableID = markTableID
	}
	var tableNameStr string
	if tableName == nil {
		log.Warn("failed to get table name for metric")
		tableNameStr = strconv.Itoa(int(tableID))
	} else {
		tableNameStr = tableName.QuoteString()
	}

	sink := p.sinkManager.CreateTableSink(tableID, replicaInfo.StartTs, p.redoManager)
	table := tablepipeline.NewTablePipeline(
		ctx,
		p.mounter,
		tableID,
		tableNameStr,
		replicaInfo,
		sink,
		p.changefeed.Info.GetTargetTs(),
	)
	p.wg.Add(1)
	p.metricSyncTableNumGauge.Inc()
	go func() {
		table.Wait()
		p.wg.Done()
		p.metricSyncTableNumGauge.Dec()
		log.Debug("Table pipeline exited", zap.Int64("tableID", tableID),
			cdcContext.ZapFieldChangefeed(ctx),
			zap.String("name", table.Name()),
			zap.Any("replicaInfo", replicaInfo))
	}()

	if p.redoManager.Enabled() {
		p.redoManager.AddTable(tableID, replicaInfo.StartTs)
	}

	log.Info("Add table pipeline", zap.Int64("tableID", tableID),
		cdcContext.ZapFieldChangefeed(ctx),
		zap.String("name", table.Name()),
		zap.Any("replicaInfo", replicaInfo),
		zap.Uint64("globalResolvedTs", p.changefeed.Status.ResolvedTs))

	return table, nil
}

func (p *processor) removeTable(table tablepipeline.TablePipeline, tableID model.TableID) {
	table.Cancel()
	table.Wait()
	delete(p.tables, tableID)
	if p.redoManager.Enabled() {
		p.redoManager.RemoveTable(tableID)
	}
}

// doGCSchemaStorage trigger the schema storage GC
func (p *processor) doGCSchemaStorage() {
	if p.schemaStorage == nil {
		// schemaStorage is nil only in test
		return
	}
	// Please refer to `unmarshalAndMountRowChanged` in cdc/entry/mounter.go
	// for why we need -1.
	p.schemaStorage.DoGC(p.changefeed.Status.CheckpointTs - 1)
}

// flushRedoLogMeta flushes redo log meta, including resolved-ts and checkpoint-ts
func (p *processor) flushRedoLogMeta(ctx context.Context) error {
	if p.redoManager.Enabled() &&
		time.Since(p.lastRedoFlush).Milliseconds() > p.changefeed.Info.Config.Consistent.FlushIntervalInMs {
		st := p.changefeed.Status
		err := p.redoManager.FlushResolvedAndCheckpointTs(ctx, st.ResolvedTs, st.CheckpointTs)
		if err != nil {
			return err
		}
		p.lastRedoFlush = time.Now()
	}
	return nil
}

func (p *processor) Close() error {
	for _, tbl := range p.tables {
		tbl.Cancel()
	}
	for _, tbl := range p.tables {
		tbl.Wait()
	}
	p.cancel()
	p.wg.Wait()
	// mark tables share the same cdcContext with its original table, don't need to cancel
	failpoint.Inject("processorStopDelay", nil)
	resolvedTsGauge.DeleteLabelValues(p.changefeedID, p.captureInfo.AdvertiseAddr)
	resolvedTsLagGauge.DeleteLabelValues(p.changefeedID, p.captureInfo.AdvertiseAddr)
	checkpointTsGauge.DeleteLabelValues(p.changefeedID, p.captureInfo.AdvertiseAddr)
	checkpointTsLagGauge.DeleteLabelValues(p.changefeedID, p.captureInfo.AdvertiseAddr)
	syncTableNumGauge.DeleteLabelValues(p.changefeedID, p.captureInfo.AdvertiseAddr)
	processorErrorCounter.DeleteLabelValues(p.changefeedID, p.captureInfo.AdvertiseAddr)
	if p.sinkManager != nil {
		// pass a canceled context is ok here, since we don't need to wait Close
		ctx, cancel := context.WithCancel(context.Background())
		cancel()
		return p.sinkManager.Close(ctx)
	}
	return nil
}

// WriteDebugInfo write the debug info to Writer
func (p *processor) WriteDebugInfo(w io.Writer) {
	fmt.Fprintf(w, "%+v\n", *p.changefeed)
	for tableID, tablePipeline := range p.tables {
		fmt.Fprintf(w, "tableID: %d, tableName: %s, resolvedTs: %d, checkpointTs: %d, status: %s\n",
			tableID, tablePipeline.Name(), tablePipeline.ResolvedTs(), tablePipeline.CheckpointTs(), tablePipeline.Status())
	}
}<|MERGE_RESOLUTION|>--- conflicted
+++ resolved
@@ -105,21 +105,6 @@
 	return p
 }
 
-<<<<<<< HEAD
-=======
-func newProcessor4Test(ctx cdcContext.Context,
-	createTablePipeline func(ctx cdcContext.Context, tableID model.TableID, replicaInfo *model.TableReplicaInfo) (tablepipeline.TablePipeline, error),
-) *processor {
-	p := newProcessor(ctx)
-	p.lazyInit = func(ctx cdcContext.Context) error {
-		p.redoManager = redo.NewDisabledManager()
-		return nil
-	}
-	p.createTablePipeline = createTablePipeline
-	return p
-}
-
->>>>>>> 61c7a4e7
 // Tick implements the `orchestrator.State` interface
 // the `state` parameter is sent by the etcd worker, the `state` must be a snapshot of KVs in etcd
 // The main logic of processor is in this function, including the calculation of many kinds of ts, maintain table pipeline, error handling, etc.
