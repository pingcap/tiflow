--- conflicted
+++ resolved
@@ -776,12 +776,8 @@
 		p.upstream.PDClock,
 		checkpointTs,
 		kvCfg,
-<<<<<<< HEAD
 		p.changefeed.Info.Config,
-		ctx.ChangefeedVars().ID,
-=======
 		p.changefeedID,
->>>>>>> 72c93c2a
 	)
 	if err != nil {
 		return nil, errors.Trace(err)
@@ -790,13 +786,8 @@
 	if err != nil {
 		return nil, errors.Trace(err)
 	}
-<<<<<<< HEAD
 	schemaStorage, err := entry.NewSchemaStorage(meta, checkpointTs,
-		p.changefeed.Info.Config.ForceReplicate, ctx.ChangefeedVars().ID)
-=======
-	schemaStorage, err := entry.NewSchemaStorage(meta, checkpointTs, p.filter,
-		p.changefeed.Info.Config.ForceReplicate, p.changefeedID)
->>>>>>> 72c93c2a
+		p.changefeed.Info.Config.ForceReplicate, p.cp.changefeedID)
 	if err != nil {
 		return nil, errors.Trace(err)
 	}
