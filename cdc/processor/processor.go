--- conflicted
+++ resolved
@@ -569,11 +569,11 @@
 	}
 
 	if !p.initializing.Load() && !p.initialized.Load() {
-		initCtx, cancelInitialize := cdcContext.WithCancel(ctx)
+		initCtx, cancelInitialize := context.WithCancel(ctx)
 		p.initializing.Store(true)
 		p.cancelInitialize = cancelInitialize
 		p.initialWaitGroup.Add(1)
-		err := ctx.GlobalVars().ChangefeedThreadPool.Go(initCtx, func() {
+		err := p.globalVars.ChangefeedThreadPool.Go(initCtx, func() {
 			defer p.initialWaitGroup.Done()
 			if err := p.lazyInit(initCtx); err != nil {
 				p.initError.Store(err)
@@ -606,13 +606,8 @@
 }
 
 // lazyInitImpl create Filter, SchemaStorage, Mounter instances at the first tick.
-<<<<<<< HEAD
-func (p *processor) lazyInitImpl(etcdCtx cdcContext.Context) (err error) {
+func (p *processor) lazyInitImpl(etcdCtx context.Context) (err error) {
 	if p.initialized.Load() {
-=======
-func (p *processor) lazyInitImpl(etcdCtx context.Context) (err error) {
-	if p.initialized {
->>>>>>> 1987b9c9
 		return nil
 	}
 
