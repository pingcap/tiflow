// Copyright 2021 PingCAP, Inc.
//
// Licensed under the Apache License, Version 2.0 (the "License");
// you may not use this file except in compliance with the License.
// You may obtain a copy of the License at
//
//     http://www.apache.org/licenses/LICENSE-2.0
//
// Unless required by applicable law or agreed to in writing, software
// distributed under the License is distributed on an "AS IS" BASIS,
// See the License for the specific language governing permissions and
// limitations under the License.

package processor

import (
	"context"
	"fmt"
	"io"
	"math"
	"strconv"
	"sync"
	"time"

	"github.com/pingcap/errors"
	"github.com/pingcap/failpoint"
	"github.com/pingcap/log"
	"github.com/pingcap/tiflow/cdc/contextutil"
	"github.com/pingcap/tiflow/cdc/entry"
	"github.com/pingcap/tiflow/cdc/kv"
	"github.com/pingcap/tiflow/cdc/model"
	"github.com/pingcap/tiflow/cdc/processor/pipeline"
	"github.com/pingcap/tiflow/cdc/processor/sinkmanager"
	"github.com/pingcap/tiflow/cdc/processor/sourcemanager"
	"github.com/pingcap/tiflow/cdc/processor/tablepb"
	"github.com/pingcap/tiflow/cdc/puller"
	"github.com/pingcap/tiflow/cdc/redo"
	"github.com/pingcap/tiflow/cdc/scheduler"
	sinkv1 "github.com/pingcap/tiflow/cdc/sink"
	sinkmetric "github.com/pingcap/tiflow/cdc/sink/metrics"
	"github.com/pingcap/tiflow/cdc/sinkv2/eventsink/factory"
	"github.com/pingcap/tiflow/pkg/config"
	cdcContext "github.com/pingcap/tiflow/pkg/context"
	cerror "github.com/pingcap/tiflow/pkg/errors"
	"github.com/pingcap/tiflow/pkg/filter"
	"github.com/pingcap/tiflow/pkg/orchestrator"
	"github.com/pingcap/tiflow/pkg/pdutil"
	"github.com/pingcap/tiflow/pkg/retry"
	"github.com/pingcap/tiflow/pkg/upstream"
	"github.com/pingcap/tiflow/pkg/util"
	"github.com/prometheus/client_golang/prometheus"
	"github.com/tikv/client-go/v2/oracle"
	"go.uber.org/zap"
)

const (
	backoffBaseDelayInMs = 5
	maxTries             = 3
)

type processor struct {
	changefeedID model.ChangeFeedID
	captureInfo  *model.CaptureInfo
	changefeed   *orchestrator.ChangefeedReactorState

	upstream      *upstream.Upstream
	schemaStorage entry.SchemaStorage
	lastSchemaTs  model.Ts

	filter filter.Filter
	mg     entry.MounterGroup

	pullBasedSinking bool

	// These fields are used to sinking data in non-pull-based mode.
	tables        map[model.TableID]tablepb.TablePipeline
	sinkV1        sinkv1.Sink
	sinkV2Factory *factory.SinkFactory

	// These fields are used to sinking data in pull-based mode.
	sourceManager *sourcemanager.SourceManager
	sinkManager   *sinkmanager.SinkManager

	redoManager redo.LogManager

	initialized bool
	errCh       chan error
	cancel      context.CancelFunc
	wg          sync.WaitGroup

	lazyInit            func(ctx cdcContext.Context) error
	createTablePipeline func(ctx cdcContext.Context, tableID model.TableID, replicaInfo *model.TableReplicaInfo) (tablepb.TablePipeline, error)
	newAgent            func(cdcContext.Context, *model.Liveness) (scheduler.Agent, error)

	liveness     *model.Liveness
	agent        scheduler.Agent
	checkpointTs model.Ts
	resolvedTs   model.Ts

	metricResolvedTsGauge           prometheus.Gauge
	metricResolvedTsLagGauge        prometheus.Gauge
	metricMinResolvedTableIDGauge   prometheus.Gauge
	metricCheckpointTsGauge         prometheus.Gauge
	metricCheckpointTsLagGauge      prometheus.Gauge
	metricMinCheckpointTableIDGauge prometheus.Gauge
	metricSyncTableNumGauge         prometheus.Gauge
	metricSchemaStorageGcTsGauge    prometheus.Gauge
	metricProcessorErrorCounter     prometheus.Counter
	metricProcessorTickDuration     prometheus.Observer
	metricsTableSinkTotalRows       prometheus.Counter
	metricsTableMemoryHistogram     prometheus.Observer
	metricsProcessorMemoryGauge     prometheus.Gauge
	metricRemainKVEventGauge        prometheus.Gauge
}

// checkReadyForMessages checks whether all necessary Etcd keys have been established.
func (p *processor) checkReadyForMessages() bool {
	return p.changefeed != nil && p.changefeed.Status != nil
}

// AddTable implements TableExecutor interface.
// AddTable may cause by the following scenario
// 1. `Create Table`, a new table dispatched to the processor, `isPrepare` should be false
// 2. Prepare phase for 2 phase scheduling, `isPrepare` should be true.
// 3. Replicating phase for 2 phase scheduling, `isPrepare` should be false
func (p *processor) AddTable(
	ctx context.Context, tableID model.TableID, startTs model.Ts, isPrepare bool,
) (bool, error) {
	if !p.checkReadyForMessages() {
		return false, nil
	}

	if startTs == 0 {
		log.Panic("table start ts must not be 0",
			zap.String("captureID", p.captureInfo.ID),
			zap.String("namespace", p.changefeedID.Namespace),
			zap.String("changefeed", p.changefeedID.ID),
			zap.Int64("tableID", tableID),
			zap.Uint64("checkpointTs", startTs),
			zap.Bool("isPrepare", isPrepare))
	}

	var alreadyExist bool
	var state tablepb.TableState
	if p.pullBasedSinking {
		state, alreadyExist = p.sinkManager.GetTableState(tableID)
	} else {
		table, ok := p.tables[tableID]
		if ok {
			alreadyExist = true
			state = table.State()
		}
	}

	if alreadyExist {
		switch state {
		// table is still `preparing`, which means the table is `replicating` on other captures.
		// no matter `isPrepare` or not, just ignore it should be ok.
		case tablepb.TableStatePreparing:
			log.Warn("table is still preparing, ignore the request",
				zap.String("captureID", p.captureInfo.ID),
				zap.String("namespace", p.changefeedID.Namespace),
				zap.String("changefeed", p.changefeedID.ID),
				zap.Int64("tableID", tableID),
				zap.Uint64("checkpointTs", startTs),
				zap.Bool("isPrepare", isPrepare))
			return true, nil
		case tablepb.TableStatePrepared:
			// table is `prepared`, and a `isPrepare = false` request indicate that old table should
			// be stopped on original capture already, it's safe to start replicating data now.
			if !isPrepare {
				if p.pullBasedSinking {
					if err := p.sinkManager.StartTable(tableID, startTs); err != nil {
						return false, errors.Trace(err)
					}
				} else {
					p.tables[tableID].Start(startTs)
				}
			}
			return true, nil
		case tablepb.TableStateReplicating:
			log.Warn("Ignore existing table",
				zap.String("captureID", p.captureInfo.ID),
				zap.String("namespace", p.changefeedID.Namespace),
				zap.String("changefeed", p.changefeedID.ID),
				zap.Int64("tableID", tableID),
				zap.Uint64("checkpointTs", startTs),
				zap.Bool("isPrepare", isPrepare))
			return true, nil
		case tablepb.TableStateStopped:
			log.Warn("The same table exists but is stopped, remove sink and redo records",
				zap.String("captureID", p.captureInfo.ID),
				zap.String("namespace", p.changefeedID.Namespace),
				zap.String("changefeed", p.changefeedID.ID),
				zap.Int64("tableID", tableID),
				zap.Uint64("checkpointTs", startTs),
				zap.Bool("isPrepare", isPrepare))
			p.removeTable(p.tables[tableID], tableID)
		}
	}

	// table not found, can happen in 2 cases
	// 1. this is a new table scheduling request, create the table and make it `replicating`
	// 2. `prepare` phase for 2 phase scheduling, create the table and make it `preparing`
	globalCheckpointTs := p.changefeed.Status.CheckpointTs
	if startTs < globalCheckpointTs {
		log.Warn("addTable: startTs < checkpoint",
			zap.String("captureID", p.captureInfo.ID),
			zap.String("namespace", p.changefeedID.Namespace),
			zap.String("changefeed", p.changefeedID.ID),
			zap.Int64("tableID", tableID),
			zap.Uint64("checkpointTs", startTs),
			zap.Bool("isPrepare", isPrepare))
	}

	if p.pullBasedSinking {
		p.sinkManager.AddTable(tableID, startTs, p.changefeed.Info.TargetTs)
		if p.redoManager.Enabled() {
			p.redoManager.AddTable(tableID, startTs)
		}
		p.sourceManager.AddTable(ctx.(cdcContext.Context), tableID, p.getTableName(ctx, tableID), startTs)
		if !isPrepare {
			if err := p.sinkManager.StartTable(tableID, startTs); err != nil {
				return false, errors.Trace(err)
			}
		}
	} else {
		table, err := p.createTablePipeline(
			ctx.(cdcContext.Context), tableID, &model.TableReplicaInfo{StartTs: startTs})
		if err != nil {
			return false, errors.Trace(err)
		}
		p.tables[tableID] = table
		if !isPrepare {
			table.Start(startTs)
			log.Debug("start table",
				zap.String("captureID", p.captureInfo.ID),
				zap.String("namespace", p.changefeedID.Namespace),
				zap.String("changefeed", p.changefeedID.ID),
				zap.Int64("tableID", tableID),
				zap.Uint64("startTs", startTs))
		}
	}

	return true, nil
}

// RemoveTable implements TableExecutor interface.
func (p *processor) RemoveTable(tableID model.TableID) bool {
	if !p.checkReadyForMessages() {
		return false
	}

	if p.pullBasedSinking {
		_, exist := p.sinkManager.GetTableState(tableID)
		if !exist {
			log.Warn("Table which will be deleted is not found",
				zap.String("capture", p.captureInfo.ID),
				zap.String("namespace", p.changefeedID.Namespace),
				zap.String("changefeed", p.changefeedID.ID),
				zap.Int64("tableID", tableID))
			return true
		}
		p.sinkManager.AsyncStopTable(tableID)
		return true
	}
	table, ok := p.tables[tableID]
	if !ok {
		log.Warn("table which will be deleted is not found",
			zap.String("capture", p.captureInfo.ID),
			zap.String("namespace", p.changefeedID.Namespace),
			zap.String("changefeed", p.changefeedID.ID),
			zap.Int64("tableID", tableID))
		return true
	}
	if !table.AsyncStop() {
		// We use a Debug log because it is conceivable for the pipeline to block for a legitimate reason,
		// and we do not want to alarm the user.
		log.Debug("async stop the table failed, due to a full pipeline",
			zap.String("capture", p.captureInfo.ID),
			zap.String("namespace", p.changefeedID.Namespace),
			zap.String("changefeed", p.changefeedID.ID),
			zap.Uint64("checkpointTs", table.CheckpointTs()),
			zap.Int64("tableID", tableID))
		return false
	}
	return true
}

// IsAddTableFinished implements TableExecutor interface.
func (p *processor) IsAddTableFinished(tableID model.TableID, isPrepare bool) bool {
	if !p.checkReadyForMessages() {
		return false
	}

	localResolvedTs := p.resolvedTs
	globalResolvedTs := p.changefeed.Status.ResolvedTs
	localCheckpointTs := p.agent.GetLastSentCheckpointTs()
	globalCheckpointTs := p.changefeed.Status.CheckpointTs

	var tableResolvedTs, tableCheckpointTs uint64
	var state tablepb.TableState
	done := func() bool {
		var alreadyExist bool
		if p.pullBasedSinking {
			state, alreadyExist = p.sinkManager.GetTableState(tableID)
			if alreadyExist {
				stats := p.sinkManager.GetTableStats(tableID)
				tableResolvedTs = stats.ResolvedTs
				tableCheckpointTs = stats.CheckpointTs
			}
		} else {
			table, ok := p.tables[tableID]
			if ok {
				alreadyExist = true
				state = table.State()
				tableResolvedTs = table.ResolvedTs()
				tableCheckpointTs = table.CheckpointTs()
			}
		}

		if !alreadyExist {
			log.Panic("table which was added is not found",
				zap.String("captureID", p.captureInfo.ID),
				zap.String("namespace", p.changefeedID.Namespace),
				zap.String("changefeed", p.changefeedID.ID),
				zap.Int64("tableID", tableID),
				zap.Bool("isPrepare", isPrepare))
		}

		if isPrepare {
			return state == tablepb.TableStatePrepared
		}

		// The table is `replicating`, it's indicating that the `add table` must be finished.
		return state == tablepb.TableStateReplicating
	}
	if !done() {
		log.Debug("Add Table not finished",
			zap.String("captureID", p.captureInfo.ID),
			zap.String("namespace", p.changefeedID.Namespace),
			zap.String("changefeed", p.changefeedID.ID),
			zap.Int64("tableID", tableID),
			zap.Uint64("tableResolvedTs", tableResolvedTs),
			zap.Uint64("localResolvedTs", localResolvedTs),
			zap.Uint64("globalResolvedTs", globalResolvedTs),
			zap.Uint64("tableCheckpointTs", tableCheckpointTs),
			zap.Uint64("localCheckpointTs", localCheckpointTs),
			zap.Uint64("globalCheckpointTs", globalCheckpointTs),
			zap.Any("state", state),
			zap.Bool("isPrepare", isPrepare))
		return false
	}

	log.Info("Add Table finished",
		zap.String("captureID", p.captureInfo.ID),
		zap.String("namespace", p.changefeedID.Namespace),
		zap.String("changefeed", p.changefeedID.ID),
		zap.Int64("tableID", tableID),
		zap.Uint64("tableResolvedTs", tableResolvedTs),
		zap.Uint64("localResolvedTs", localResolvedTs),
		zap.Uint64("globalResolvedTs", globalResolvedTs),
		zap.Uint64("tableCheckpointTs", tableCheckpointTs),
		zap.Uint64("localCheckpointTs", localCheckpointTs),
		zap.Uint64("globalCheckpointTs", globalCheckpointTs),
		zap.Any("state", state),
		zap.Bool("isPrepare", isPrepare))
	return true
}

// IsRemoveTableFinished implements TableExecutor interface.
func (p *processor) IsRemoveTableFinished(tableID model.TableID) (model.Ts, bool) {
	if !p.checkReadyForMessages() {
		return 0, false
	}

	var alreadyExist bool
	var state tablepb.TableState
	var tableCheckpointTs uint64
	if p.pullBasedSinking {
		state, alreadyExist = p.sinkManager.GetTableState(tableID)
		if alreadyExist {
			stats := p.sinkManager.GetTableStats(tableID)
			tableCheckpointTs = stats.CheckpointTs
		}
	} else {
		table, ok := p.tables[tableID]
		if ok {
			alreadyExist = true
			state = table.State()
			tableCheckpointTs = table.CheckpointTs()
		}
	}

	if !alreadyExist {
		log.Warn("table should be removing but not found",
			zap.String("captureID", p.captureInfo.ID),
			zap.String("namespace", p.changefeedID.Namespace),
			zap.String("changefeed", p.changefeedID.ID),
			zap.Int64("tableID", tableID))
		return 0, true
	}

	if state != tablepb.TableStateStopped {
		log.Debug("table is still not stopped",
			zap.String("captureID", p.captureInfo.ID),
			zap.String("namespace", p.changefeedID.Namespace),
			zap.String("changefeed", p.changefeedID.ID),
			zap.Uint64("checkpointTs", tableCheckpointTs),
			zap.Int64("tableID", tableID),
			zap.Any("tableStatus", state))
		return 0, false
	}

	if p.pullBasedSinking {
		if p.redoManager.Enabled() {
			p.redoManager.RemoveTable(tableID)
		}
		p.sinkManager.RemoveTable(tableID)
		p.sourceManager.RemoveTable(tableID)
		stats := p.sinkManager.GetTableStats(tableID)
		log.Info("table removed",
			zap.String("captureID", p.captureInfo.ID),
			zap.String("namespace", p.changefeedID.Namespace),
			zap.String("changefeed", p.changefeedID.ID),
			zap.Int64("tableID", tableID),
			zap.Uint64("checkpointTs", stats.CheckpointTs))

		return stats.CheckpointTs, true
	}
	table := p.tables[tableID]
	p.metricRemainKVEventGauge.Sub(float64(table.RemainEvents()))
	table.Cancel()
	table.Wait()
	delete(p.tables, tableID)

	checkpointTs := table.CheckpointTs()
	log.Info("table removed",
		zap.String("captureID", p.captureInfo.ID),
		zap.String("namespace", p.changefeedID.Namespace),
		zap.String("changefeed", p.changefeedID.ID),
		zap.Int64("tableID", tableID),
		zap.Uint64("checkpointTs", checkpointTs))
	return checkpointTs, true
}

// GetAllCurrentTables implements TableExecutor interface.
func (p *processor) GetAllCurrentTables() []model.TableID {
	if p.pullBasedSinking {
		return p.sinkManager.GetAllCurrentTableIDs()
	}
	ret := make([]model.TableID, 0, len(p.tables))
	for tableID := range p.tables {
		ret = append(ret, tableID)
	}
	return ret
}

// GetCheckpoint implements TableExecutor interface.
func (p *processor) GetCheckpoint() (checkpointTs, resolvedTs model.Ts) {
	return p.checkpointTs, p.resolvedTs
}

// GetTableStatus implements TableExecutor interface
func (p *processor) GetTableStatus(tableID model.TableID) tablepb.TableStatus {
	if p.pullBasedSinking {
		state, exist := p.sinkManager.GetTableState(tableID)
		if !exist {
			return tablepb.TableStatus{
				TableID: tableID,
				State:   tablepb.TableStateAbsent,
			}
		}
		sinkStats := p.sinkManager.GetTableStats(tableID)
		return tablepb.TableStatus{
			TableID: tableID,
			Checkpoint: tablepb.Checkpoint{
				CheckpointTs: sinkStats.CheckpointTs,
				ResolvedTs:   sinkStats.ResolvedTs,
			},
			State: state,
			Stats: p.getStatsFromSourceManagerAndSinkManager(tableID, sinkStats),
		}
	}
	table, ok := p.tables[tableID]
	if !ok {
		return tablepb.TableStatus{
			TableID: tableID,
			State:   tablepb.TableStateAbsent,
		}
	}
	return tablepb.TableStatus{
		TableID: tableID,
		Checkpoint: tablepb.Checkpoint{
			CheckpointTs: table.CheckpointTs(),
			ResolvedTs:   table.ResolvedTs(),
		},
		State: table.State(),
		Stats: table.Stats(),
	}
}

func (p *processor) getStatsFromSourceManagerAndSinkManager(tableID model.TableID, sinkStats sinkmanager.TableStats) tablepb.Stats {
	pullerStats := p.sourceManager.GetTablePullerStats(tableID)
	now, _ := p.upstream.PDClock.CurrentTime()

	stats := tablepb.Stats{
		RegionCount: pullerStats.RegionCount,
		CurrentTs:   oracle.ComposeTS(oracle.GetPhysical(now), 0),
		BarrierTs:   sinkStats.BarrierTs,
		StageCheckpoints: map[string]tablepb.Checkpoint{
			"puller-ingress": {
				CheckpointTs: pullerStats.CheckpointTsIngress,
				ResolvedTs:   pullerStats.ResolvedTsIngress,
			},
			"puller-egress": {
				CheckpointTs: pullerStats.CheckpointTsEgress,
				ResolvedTs:   pullerStats.ResolvedTsEgress,
			},
			"sink": {
				CheckpointTs: sinkStats.CheckpointTs,
				ResolvedTs:   sinkStats.ResolvedTs,
			},
		},
	}

	sortStats := p.sourceManager.GetTableSorterStats(tableID)
	stats.StageCheckpoints["sorter-ingress"] = tablepb.Checkpoint{
		CheckpointTs: sortStats.ReceivedMaxCommitTs,
		ResolvedTs:   sortStats.ReceivedMaxResolvedTs,
	}
	stats.StageCheckpoints["sorter-egress"] = tablepb.Checkpoint{
		CheckpointTs: sinkStats.ReceivedMaxCommitTs,
		ResolvedTs:   sinkStats.ReceivedMaxCommitTs,
	}

	return stats
}

// newProcessor creates a new processor
func newProcessor(
	state *orchestrator.ChangefeedReactorState,
	captureInfo *model.CaptureInfo,
	changefeedID model.ChangeFeedID,
	up *upstream.Upstream,
	liveness *model.Liveness,
) *processor {
	p := &processor{
		changefeed:   state,
		upstream:     up,
		tables:       make(map[model.TableID]tablepb.TablePipeline),
		errCh:        make(chan error, 1),
		changefeedID: changefeedID,
		captureInfo:  captureInfo,
		cancel:       func() {},
		liveness:     liveness,

		metricResolvedTsGauge: resolvedTsGauge.
			WithLabelValues(changefeedID.Namespace, changefeedID.ID),
		metricResolvedTsLagGauge: resolvedTsLagGauge.
			WithLabelValues(changefeedID.Namespace, changefeedID.ID),
		metricMinResolvedTableIDGauge: resolvedTsMinTableIDGauge.
			WithLabelValues(changefeedID.Namespace, changefeedID.ID),
		metricCheckpointTsGauge: checkpointTsGauge.
			WithLabelValues(changefeedID.Namespace, changefeedID.ID),
		metricCheckpointTsLagGauge: checkpointTsLagGauge.
			WithLabelValues(changefeedID.Namespace, changefeedID.ID),
		metricMinCheckpointTableIDGauge: checkpointTsMinTableIDGauge.
			WithLabelValues(changefeedID.Namespace, changefeedID.ID),
		metricSyncTableNumGauge: syncTableNumGauge.
			WithLabelValues(changefeedID.Namespace, changefeedID.ID),
		metricProcessorErrorCounter: processorErrorCounter.
			WithLabelValues(changefeedID.Namespace, changefeedID.ID),
		metricSchemaStorageGcTsGauge: processorSchemaStorageGcTsGauge.
			WithLabelValues(changefeedID.Namespace, changefeedID.ID),
		metricProcessorTickDuration: processorTickDuration.
			WithLabelValues(changefeedID.Namespace, changefeedID.ID),
		metricsTableSinkTotalRows: sinkmetric.TableSinkTotalRowsCountCounter.
			WithLabelValues(changefeedID.Namespace, changefeedID.ID),
		metricsTableMemoryHistogram: tableMemoryHistogram.
			WithLabelValues(changefeedID.Namespace, changefeedID.ID),
		metricsProcessorMemoryGauge: processorMemoryGauge.
			WithLabelValues(changefeedID.Namespace, changefeedID.ID),
		metricRemainKVEventGauge: remainKVEventsGauge.
			WithLabelValues(changefeedID.Namespace, changefeedID.ID),
	}
	p.createTablePipeline = p.createTablePipelineImpl
	p.lazyInit = p.lazyInitImpl
	p.newAgent = p.newAgentImpl
	return p
}

var processorIgnorableError = []*errors.Error{
	cerror.ErrAdminStopProcessor,
	cerror.ErrReactorFinished,
	cerror.ErrRedoWriterStopped,
}

// isProcessorIgnorableError returns true if the error means the processor exits
// normally, caused by changefeed pause, remove, etc.
func isProcessorIgnorableError(err error) bool {
	if err == nil {
		return true
	}
	if errors.Cause(err) == context.Canceled {
		return true
	}
	for _, e := range processorIgnorableError {
		if e.Equal(err) {
			return true
		}
	}
	return false
}

// Tick implements the `orchestrator.State` interface
// the `state` parameter is sent by the etcd worker, the `state` must be a snapshot of KVs in etcd
// The main logic of processor is in this function, including the calculation of many kinds of ts,
// maintain table pipeline, error handling, etc.
func (p *processor) Tick(ctx cdcContext.Context) error {
	// check upstream error first
	if err := p.upstream.Error(); err != nil {
		return p.handleErr(err)
	}
	if p.upstream.IsClosed() {
		log.Panic("upstream is closed",
			zap.Uint64("upstreamID", p.upstream.ID),
			zap.String("namespace", p.changefeedID.Namespace),
			zap.String("changefeed", p.changefeedID.ID))
	}
	// skip this tick
	if !p.upstream.IsNormal() {
		log.Warn("upstream is not ready, skip",
			zap.Uint64("id", p.upstream.ID),
			zap.Strings("pd", p.upstream.PdEndpoints),
			zap.String("namespace", p.changefeedID.Namespace),
			zap.String("changefeed", p.changefeedID.ID))
		return nil
	}
	startTime := time.Now()
	p.changefeed.CheckCaptureAlive(p.captureInfo.ID)
	err := p.tick(ctx)
	costTime := time.Since(startTime)
	if costTime > processorLogsWarnDuration {
		log.Warn("processor tick took too long",
			zap.String("namespace", p.changefeedID.Namespace),
			zap.String("changefeed", p.changefeedID.ID),
			zap.String("capture", p.captureInfo.ID),
			zap.Duration("duration", costTime))
	}

	p.metricProcessorTickDuration.Observe(costTime.Seconds())

	// we should check if this error is nil,
	// otherwise the function called below may panic.
	if err != nil {
		p.refreshMetrics()
	}

	return p.handleErr(err)
}

func (p *processor) handleErr(err error) error {
	if err == nil {
		return nil
	}
	if isProcessorIgnorableError(err) {
		log.Info("processor exited",
			zap.String("capture", p.captureInfo.ID),
			zap.String("namespace", p.changefeedID.Namespace),
			zap.String("changefeed", p.changefeedID.ID),
			zap.Error(err))
		return cerror.ErrReactorFinished.GenWithStackByArgs()
	}
	p.metricProcessorErrorCounter.Inc()
	// record error information in etcd
	var code string
	if rfcCode, ok := cerror.RFCCode(err); ok {
		code = string(rfcCode)
	} else {
		code = string(cerror.ErrProcessorUnknown.RFCCode())
	}
	p.changefeed.PatchTaskPosition(p.captureInfo.ID,
		func(position *model.TaskPosition) (*model.TaskPosition, bool, error) {
			if position == nil {
				position = &model.TaskPosition{}
			}
			position.Error = &model.RunningError{
				Addr:    p.captureInfo.AdvertiseAddr,
				Code:    code,
				Message: err.Error(),
			}
			return position, true, nil
		})
	log.Error("run processor failed",
		zap.String("capture", p.captureInfo.ID),
		zap.String("namespace", p.changefeedID.Namespace),
		zap.String("changefeed", p.changefeedID.ID),
		zap.Error(err))
	return err
}

func (p *processor) tick(ctx cdcContext.Context) error {
	if !p.checkChangefeedNormal() {
		return cerror.ErrAdminStopProcessor.GenWithStackByArgs()
	}
	// we should skip this tick after create a task position
	if p.createTaskPosition() {
		return nil
	}
	if err := p.handleErrorCh(); err != nil {
		return errors.Trace(err)
	}
	if err := p.lazyInit(ctx); err != nil {
		return errors.Trace(err)
	}
	p.pushResolvedTs2Table()
	// it is no need to check the error here, because we will use
	// local time when an error return, which is acceptable
	pdTime, _ := p.upstream.PDClock.CurrentTime()
	p.handlePosition(oracle.GetPhysical(pdTime))

	p.doGCSchemaStorage()

	if p.redoManager != nil && p.redoManager.Enabled() {
		ckpt := p.changefeed.Status.CheckpointTs
		p.redoManager.UpdateCheckpointTs(ckpt)
	}

	if err := p.agent.Tick(ctx); err != nil {
		return errors.Trace(err)
	}
	return nil
}

// checkChangefeedNormal checks if the changefeed is runnable.
func (p *processor) checkChangefeedNormal() bool {
	// check the state in this tick, make sure that the admin job type of the changefeed is not stopped
	if p.changefeed.Info.AdminJobType.IsStopState() || p.changefeed.Status.AdminJobType.IsStopState() {
		return false
	}
	// add a patch to check the changefeed is runnable when applying the patches in the etcd worker.
	p.changefeed.CheckChangefeedNormal()
	return true
}

// createTaskPosition will create a new task position if a task position does not exist.
// task position not exist only when the processor is running first in the first tick.
func (p *processor) createTaskPosition() (skipThisTick bool) {
	if _, exist := p.changefeed.TaskPositions[p.captureInfo.ID]; exist {
		return false
	}
	if p.initialized {
		log.Warn("position is nil, maybe position info is removed unexpected", zap.Any("state", p.changefeed))
	}
	p.changefeed.PatchTaskPosition(p.captureInfo.ID,
		func(position *model.TaskPosition) (*model.TaskPosition, bool, error) {
			if position == nil {
				return &model.TaskPosition{}, true, nil
			}
			return position, false, nil
		})
	return true
}

// lazyInitImpl create Filter, SchemaStorage, Mounter instances at the first tick.
func (p *processor) lazyInitImpl(ctx cdcContext.Context) error {
	if p.initialized {
		return nil
	}
	ctx, cancel := cdcContext.WithCancel(ctx)
	p.cancel = cancel
	// We don't close this error channel, since it is only safe to close channel
	// in sender, and this channel will be used in many modules including sink,
	// redo log manager, etc. Let runtime GC to recycle it.
	errCh := make(chan error, 16)
	p.wg.Add(1)
	go func() {
		defer p.wg.Done()
		// there are some other objects need errCh, such as sink and sink manager
		// but we can't ensure that all the producer of errCh are non-blocking
		// It's very tricky that create a goroutine to receive the local errCh
		// TODO(leoppro): we should using `pkg/cdcContext.Context` instead of standard cdcContext and handle error by `pkg/cdcContext.Context.Throw`
		for {
			select {
			case <-ctx.Done():
				return
			case err := <-errCh:
				if err == nil {
					return
				}
				p.sendError(err)
			}
		}
	}()

	tz := contextutil.TimezoneFromCtx(ctx)
	var err error
	p.filter, err = filter.NewFilter(p.changefeed.Info.Config,
		util.GetTimeZoneName(tz))
	if err != nil {
		return errors.Trace(err)
	}

	p.schemaStorage, err = p.createAndDriveSchemaStorage(ctx)
	if err != nil {
		return errors.Trace(err)
	}

	stdCtx := contextutil.PutChangefeedIDInCtx(ctx, p.changefeedID)
	stdCtx = contextutil.PutRoleInCtx(stdCtx, util.RoleProcessor)

	p.mg = entry.NewMounterGroup(p.schemaStorage,
		p.changefeed.Info.Config.Mounter.WorkerNum,
		p.changefeed.Info.Config.EnableOldValue,
		p.filter, tz, p.changefeedID)

	p.wg.Add(1)
	go func() {
		defer p.wg.Done()
		p.sendError(p.mg.Run(ctx))
	}()

	sourceID, err := pdutil.GetSourceID(ctx, p.upstream.PDClient)
	if err != nil {
		return errors.Trace(err)
	}
	p.changefeed.Info.Config.Sink.TiDBSourceID = sourceID

	start := time.Now()
	conf := config.GetGlobalServerConfig()
	p.pullBasedSinking = conf.Debug.EnablePullBasedSink

	redoManagerOpts := redo.NewProcessorManagerOptions(errCh)
	p.redoManager, err = redo.NewManager(stdCtx, p.changefeed.Info.Config.Consistent, redoManagerOpts)
	if err != nil {
		return err
	}
	log.Info("processor creates redo manager",
		zap.String("namespace", p.changefeedID.Namespace),
		zap.String("changefeed", p.changefeedID.ID))

	if p.pullBasedSinking {
		engineFactory := ctx.GlobalVars().SortEngineFactory
		sortEngine, err := engineFactory.Create(p.changefeedID)
		if err != nil {
			log.Info("Processor creates sort engine",
				zap.String("namespace", p.changefeedID.Namespace),
				zap.String("changefeed", p.changefeedID.ID),
				zap.Error(err),
				zap.Duration("duration", time.Since(start)))
			return errors.Trace(err)
		}
<<<<<<< HEAD
		p.sourceManager = sourcemanager.New(p.changefeedID, p.upstream, p.mg, sortEngine, p.errCh)
		p.sinkManager, err = sinkmanager.New(stdCtx, p.changefeedID, p.changefeed.Info, p.upstream, p.redoManager,
=======
		p.sourceManager = sourcemanager.New(p.changefeedID, p.upstream, p.mg, sortEngine, p.errCh, p.changefeed.Info.Config.BDRMode)
		sinkManager, err := sinkmanager.New(stdCtx, p.changefeedID, p.changefeed.Info, p.upstream, p.redoManager,
>>>>>>> f6f1a833
			p.sourceManager, p.errCh, p.metricsTableSinkTotalRows)
		if err != nil {
			log.Info("Processor creates sink manager fail",
				zap.String("namespace", p.changefeedID.Namespace),
				zap.String("changefeed", p.changefeedID.ID),
				zap.Error(err),
				zap.Duration("duration", time.Since(start)))
			p.sourceManager = nil
			_ = engineFactory.Drop(p.changefeedID)
			return errors.Trace(err)
		}
		// Bind them so that sourceManager can notify sinkManager.
		p.sourceManager.OnResolve(p.sinkManager.UpdateReceivedSorterResolvedTs)
	} else {
		if !conf.Debug.EnableNewSink {
			log.Info("Try to create sinkV1")
			s, err := sinkv1.New(
				stdCtx,
				p.changefeedID,
				p.changefeed.Info.SinkURI,
				p.changefeed.Info.Config,
				errCh,
			)
			if err != nil {
				log.Error("processor creates sink failed",
					zap.String("namespace", p.changefeedID.Namespace),
					zap.String("changefeed", p.changefeedID.ID),
					zap.Error(err),
					zap.Duration("duration", time.Since(start)))
				return errors.Trace(err)
			}
			// Make sure `s` is not nil before assigning it to the `sinkV1`, which is an interface.
			// See: https://go.dev/play/p/sDlHncxO3Nz
			if s != nil {
				p.sinkV1 = s
			}
		} else {
			log.Info("Try to create sinkV2")
			sinkV2Factory, err := factory.New(stdCtx, p.changefeed.Info.SinkURI,
				p.changefeed.Info.Config,
				errCh)
			if err != nil {
				log.Error("processor creates sink failed",
					zap.String("namespace", p.changefeedID.Namespace),
					zap.String("changefeed", p.changefeedID.ID),
					zap.Error(err),
					zap.Duration("duration", time.Since(start)))
				return errors.Trace(err)
			}
			p.sinkV2Factory = sinkV2Factory
		}
		log.Info("processor creates sink",
			zap.String("namespace", p.changefeedID.Namespace),
			zap.String("changefeed", p.changefeed.ID.ID),
			zap.Duration("duration", time.Since(start)))
	}

	p.agent, err = p.newAgent(ctx, p.liveness)
	if err != nil {
		return err
	}

	p.initialized = true
	log.Info("processor initialized",
		zap.String("capture", p.captureInfo.ID),
		zap.String("namespace", p.changefeedID.Namespace),
		zap.String("changefeed", p.changefeedID.ID))
	return nil
}

func (p *processor) newAgentImpl(
	ctx cdcContext.Context, liveness *model.Liveness,
) (ret scheduler.Agent, err error) {
	messageServer := ctx.GlobalVars().MessageServer
	messageRouter := ctx.GlobalVars().MessageRouter
	etcdClient := ctx.GlobalVars().EtcdClient
	captureID := ctx.GlobalVars().CaptureInfo.ID
	ret, err = scheduler.NewAgent(
		ctx, captureID, liveness,
		messageServer, messageRouter, etcdClient, p, p.changefeedID)
	return ret, errors.Trace(err)
}

// handleErrorCh listen the error channel and throw the error if it is not expected.
func (p *processor) handleErrorCh() error {
	var err error
	select {
	case err = <-p.errCh:
	default:
		return nil
	}
	if !isProcessorIgnorableError(err) {
		log.Error("error on running processor",
			zap.String("capture", p.captureInfo.ID),
			zap.String("namespace", p.changefeedID.Namespace),
			zap.String("changefeed", p.changefeedID.ID),
			zap.Error(err))
		return err
	}
	log.Info("processor exited",
		zap.String("capture", p.captureInfo.ID),
		zap.String("namespace", p.changefeedID.Namespace),
		zap.String("changefeed", p.changefeedID.ID))
	return cerror.ErrReactorFinished
}

func (p *processor) createAndDriveSchemaStorage(ctx cdcContext.Context) (entry.SchemaStorage, error) {
	kvStorage := p.upstream.KVStorage
	checkpointTs := p.changefeed.Info.GetCheckpointTs(p.changefeed.Status)
	resolvedTs := p.changefeed.Status.ResolvedTs

	// if resolvedTs == checkpointTs it means owner can't tell whether the DDL on checkpointTs has
	// been executed or not. So the DDL puller must start at checkpointTs-1.
	var ddlStartTs uint64
	if resolvedTs > checkpointTs {
		ddlStartTs = checkpointTs
	} else {
		ddlStartTs = checkpointTs - 1
	}

	kvCfg := config.GetGlobalServerConfig().KVClient
	stdCtx := contextutil.PutTableInfoInCtx(ctx, -1, puller.DDLPullerTableName)
	stdCtx = contextutil.PutChangefeedIDInCtx(stdCtx, p.changefeedID)
	stdCtx = contextutil.PutRoleInCtx(stdCtx, util.RoleProcessor)
	ddlPuller, err := puller.NewDDLJobPuller(
		stdCtx,
		p.upstream.PDClient,
		p.upstream.GrpcPool,
		p.upstream.RegionCache,
		p.upstream.KVStorage,
		p.upstream.PDClock,
		ddlStartTs,
		kvCfg,
		p.changefeed.Info.Config,
		p.changefeedID,
	)
	if err != nil {
		return nil, errors.Trace(err)
	}
	meta, err := kv.GetSnapshotMeta(kvStorage, ddlStartTs)
	if err != nil {
		return nil, errors.Trace(err)
	}
	schemaStorage, err := entry.NewSchemaStorage(meta, ddlStartTs,
		p.changefeed.Info.Config.ForceReplicate, p.changefeedID)
	if err != nil {
		return nil, errors.Trace(err)
	}
	p.wg.Add(1)
	go func() {
		defer p.wg.Done()
		p.sendError(ddlPuller.Run(stdCtx))
	}()
	p.wg.Add(1)
	go func() {
		defer p.wg.Done()
		var jobEntry *model.DDLJobEntry
		for {
			select {
			case <-ctx.Done():
				return
			case jobEntry = <-ddlPuller.Output():
			}
			failpoint.Inject("processorDDLResolved", nil)
			if jobEntry.OpType == model.OpTypeResolved {
				schemaStorage.AdvanceResolvedTs(jobEntry.CRTs)
			}
			job, err := jobEntry.Job, jobEntry.Err
			if err != nil {
				p.sendError(errors.Trace(err))
				return
			}
			if job == nil {
				continue
			}
			if err := schemaStorage.HandleDDLJob(job); err != nil {
				p.sendError(errors.Trace(err))
				return
			}
		}
	}()
	return schemaStorage, nil
}

func (p *processor) sendError(err error) {
	if err == nil {
		return
	}
	select {
	case p.errCh <- err:
	default:
		if !isProcessorIgnorableError(err) {
			log.Error("processor receives redundant error", zap.Error(err))
		}
	}
}

// handlePosition calculates the local resolved ts and local checkpoint ts.
// resolvedTs = min(schemaStorage's resolvedTs, all table's resolvedTs).
// table's resolvedTs = redo's resolvedTs if redo enable, else sorter's resolvedTs.
// checkpointTs = min(resolvedTs, all table's checkpointTs).
func (p *processor) handlePosition(currentTs int64) {
	minResolvedTs := uint64(math.MaxUint64)
	minResolvedTableID := int64(0)
	if p.schemaStorage != nil {
		minResolvedTs = p.schemaStorage.ResolvedTs()
	}
	minCheckpointTs := minResolvedTs
	minCheckpointTableID := int64(0)
	if p.pullBasedSinking {
		tableIDs := p.sinkManager.GetAllCurrentTableIDs()
		for _, tableID := range tableIDs {
			stats := p.sinkManager.GetTableStats(tableID)
			log.Debug("sink manager gets table stats",
				zap.String("namespace", p.changefeedID.Namespace),
				zap.String("changefeed", p.changefeedID.ID),
				zap.Int64("tableID", tableID),
				zap.Any("stats", stats))
			if stats.ResolvedTs < minResolvedTs {
				minResolvedTs = stats.ResolvedTs
				minResolvedTableID = tableID
			}
			if stats.CheckpointTs < minCheckpointTs {
				minCheckpointTs = stats.CheckpointTs
				minCheckpointTableID = tableID
			}
		}
	} else {
		for _, table := range p.tables {
			ts := table.ResolvedTs()
			if ts < minResolvedTs {
				minResolvedTs = ts
				minResolvedTableID = table.ID()
			}
		}

		for _, table := range p.tables {
			ts := table.CheckpointTs()
			if ts < minCheckpointTs {
				minCheckpointTs = ts
				minCheckpointTableID = table.ID()
			}
		}
	}

	resolvedPhyTs := oracle.ExtractPhysical(minResolvedTs)
	p.metricResolvedTsLagGauge.Set(float64(currentTs-resolvedPhyTs) / 1e3)
	p.metricResolvedTsGauge.Set(float64(resolvedPhyTs))
	p.metricMinResolvedTableIDGauge.Set(float64(minResolvedTableID))

	checkpointPhyTs := oracle.ExtractPhysical(minCheckpointTs)
	p.metricCheckpointTsLagGauge.Set(float64(currentTs-checkpointPhyTs) / 1e3)
	p.metricCheckpointTsGauge.Set(float64(checkpointPhyTs))
	p.metricMinCheckpointTableIDGauge.Set(float64(minCheckpointTableID))

	p.checkpointTs = minCheckpointTs
	p.resolvedTs = minResolvedTs
}

// pushResolvedTs2Table sends global resolved ts to all the table pipelines.
func (p *processor) pushResolvedTs2Table() {
	resolvedTs := p.changefeed.Status.ResolvedTs
	schemaResolvedTs := p.schemaStorage.ResolvedTs()
	if schemaResolvedTs < resolvedTs {
		// Do not update barrier ts that is larger than
		// DDL puller's resolved ts.
		// When DDL puller stall, resolved events that outputted by sorter
		// may pile up in memory, as they have to wait DDL.
		resolvedTs = schemaResolvedTs
	}
	if p.pullBasedSinking {
		p.sinkManager.UpdateBarrierTs(resolvedTs)
	} else {
		for _, table := range p.tables {
			table.UpdateBarrierTs(resolvedTs)
		}
	}
}

func (p *processor) getTableName(ctx context.Context, tableID model.TableID) string {
	// FIXME: using GetLastSnapshot here would be confused and get the wrong table name
	// after `rename table` DDL, since `rename table` keeps the tableID unchanged
	var tableName *model.TableName
	retry.Do(ctx, func() error { //nolint:errcheck
		if x, ok := p.schemaStorage.GetLastSnapshot().PhysicalTableByID(tableID); ok {
			tableName = &x.TableName
			return nil
		}
		return errors.Errorf("failed to get table name, fallback to use table id: %d",
			tableID)
	}, retry.WithBackoffBaseDelay(backoffBaseDelayInMs),
		retry.WithMaxTries(maxTries),
		retry.WithIsRetryableErr(cerror.IsRetryableError))

	if tableName == nil {
		log.Warn("failed to get table name for metric")
		return strconv.Itoa(int(tableID))
	}

	return tableName.QuoteString()
}

func (p *processor) createTablePipelineImpl(
	ctx cdcContext.Context,
	tableID model.TableID,
	replicaInfo *model.TableReplicaInfo,
) (table tablepb.TablePipeline, err error) {
	ctx = cdcContext.WithErrorHandler(ctx, func(err error) error {
		if cerror.ErrTableProcessorStoppedSafely.Equal(err) ||
			errors.Cause(errors.Cause(err)) == context.Canceled {
			return nil
		}
		p.sendError(err)
		return nil
	})

	if p.redoManager.Enabled() {
		p.redoManager.AddTable(tableID, replicaInfo.StartTs)
	}

	tableName := p.getTableName(ctx, tableID)

	if p.sinkV1 != nil {
		s, err := sinkv1.NewTableSink(p.sinkV1, tableID, p.metricsTableSinkTotalRows)
		if err != nil {
			return nil, errors.Trace(err)
		}
		table, err = pipeline.NewTableActor(
			ctx,
			p.upstream,
			p.mg,
			tableID,
			tableName,
			replicaInfo,
			s,
			nil,
			p.redoManager,
			p.changefeed.Info.GetTargetTs())
		if err != nil {
			return nil, errors.Trace(err)
		}
	} else {
		s := p.sinkV2Factory.CreateTableSink(p.changefeedID, tableID, p.metricsTableSinkTotalRows)
		table, err = pipeline.NewTableActor(
			ctx,
			p.upstream,
			p.mg,
			tableID,
			tableName,
			replicaInfo,
			nil,
			s,
			p.redoManager,
			p.changefeed.Info.GetTargetTs())
		if err != nil {
			return nil, errors.Trace(err)
		}
	}

	return table, nil
}

func (p *processor) removeTable(table tablepb.TablePipeline, tableID model.TableID) {
	if p.redoManager.Enabled() {
		p.redoManager.RemoveTable(tableID)
	}
	if p.pullBasedSinking {
		p.sinkManager.RemoveTable(tableID)
		p.sourceManager.RemoveTable(tableID)
	} else {
		table.Cancel()
		table.Wait()
		delete(p.tables, tableID)
	}
}

// doGCSchemaStorage trigger the schema storage GC
func (p *processor) doGCSchemaStorage() {
	if p.schemaStorage == nil {
		// schemaStorage is nil only in test
		return
	}

	if p.changefeed.Status == nil {
		// This could happen if Etcd data is not complete.
		return
	}

	// Please refer to `unmarshalAndMountRowChanged` in cdc/entry/mounter.go
	// for why we need -1.
	lastSchemaTs := p.schemaStorage.DoGC(p.changefeed.Status.CheckpointTs - 1)
	if p.lastSchemaTs == lastSchemaTs {
		return
	}
	p.lastSchemaTs = lastSchemaTs

	log.Debug("finished gc in schema storage",
		zap.Uint64("gcTs", lastSchemaTs),
		zap.String("namespace", p.changefeedID.Namespace),
		zap.String("changefeed", p.changefeedID.ID))
	lastSchemaPhysicalTs := oracle.ExtractPhysical(lastSchemaTs)
	p.metricSchemaStorageGcTsGauge.Set(float64(lastSchemaPhysicalTs))
}

func (p *processor) refreshMetrics() {
	if p.pullBasedSinking {
		tables := p.sinkManager.GetAllCurrentTableIDs()
		p.metricSyncTableNumGauge.Set(float64(len(tables)))
		sortEngineReceivedEvents := p.sourceManager.ReceivedEvents()
		tableSinksReceivedEvents := p.sinkManager.ReceivedEvents()
		p.metricRemainKVEventGauge.Set(float64(sortEngineReceivedEvents - tableSinksReceivedEvents))
	} else {
		var totalConsumed uint64
		var totalEvents int64
		for _, table := range p.tables {
			consumed := table.MemoryConsumption()
			p.metricsTableMemoryHistogram.Observe(float64(consumed))
			totalConsumed += consumed
			events := table.RemainEvents()
			if events > 0 {
				totalEvents += events
			}
		}
		p.metricsProcessorMemoryGauge.Set(float64(totalConsumed))
		p.metricSyncTableNumGauge.Set(float64(len(p.tables)))
		p.metricRemainKVEventGauge.Set(float64(totalEvents))
	}
}

func (p *processor) Close(ctx cdcContext.Context) error {
	log.Info("processor closing ...",
		zap.String("namespace", p.changefeedID.Namespace),
		zap.String("changefeed", p.changefeedID.ID))
	p.cancel()
	if p.pullBasedSinking {
		if p.sinkManager != nil {
			log.Info("Processor try to close sink manager",
				zap.String("namespace", p.changefeedID.Namespace),
				zap.String("changefeed", p.changefeedID.ID))
			if err := p.sinkManager.Close(); err != nil {
				log.Error("Failed to close sink manager",
					zap.String("namespace", p.changefeedID.Namespace),
					zap.String("changefeed", p.changefeedID.ID),
					zap.Error(err))
				return errors.Trace(err)
			}
			log.Info("Processor closed sink manager successfully",
				zap.String("namespace", p.changefeedID.Namespace),
				zap.String("changefeed", p.changefeedID.ID))
			p.sinkManager = nil
		}
		if p.sourceManager != nil {
			log.Info("Processor try to close source manager",
				zap.String("namespace", p.changefeedID.Namespace),
				zap.String("changefeed", p.changefeedID.ID))
			if err := p.sourceManager.Close(); err != nil {
				log.Error("Failed to close source manager",
					zap.String("namespace", p.changefeedID.Namespace),
					zap.String("changefeed", p.changefeedID.ID),
					zap.Error(err))
				return errors.Trace(err)
			}
			log.Info("Processor closed source manager successfully",
				zap.String("namespace", p.changefeedID.Namespace),
				zap.String("changefeed", p.changefeedID.ID))
			p.sourceManager = nil
		}
		engineFactory := ctx.GlobalVars().SortEngineFactory
		if engineFactory != nil {
			if err := engineFactory.Drop(p.changefeedID); err != nil {
				log.Error("drop event sort engine fail",
					zap.String("namespace", p.changefeedID.Namespace),
					zap.String("changefeed", p.changefeedID.ID),
					zap.Error(err))
				return errors.Trace(err)
			}
			log.Info("Processor drop sort engine successfully",
				zap.String("namespace", p.changefeedID.Namespace),
				zap.String("changefeed", p.changefeedID.ID))
		}
	} else {
		for _, tbl := range p.tables {
			tbl.Cancel()
		}
		for _, tbl := range p.tables {
			tbl.Wait()
		}
		// sink close might be time-consuming, do it the last.
		if p.sinkV1 != nil {
			// pass a canceled context is ok here, since we don't need to wait Close
			ctx, cancel := context.WithCancel(context.Background())
			cancel()
			log.Info("processor try to close the sinkV1",
				zap.String("namespace", p.changefeedID.Namespace),
				zap.String("changefeed", p.changefeedID.ID))
			start := time.Now()
			if err := p.sinkV1.Close(ctx); err != nil && errors.Cause(err) != context.Canceled {
				log.Info("processor close sink failed",
					zap.String("namespace", p.changefeedID.Namespace),
					zap.String("changefeed", p.changefeedID.ID),
					zap.Duration("duration", time.Since(start)))
				return errors.Trace(err)
			}
			log.Info("processor close sink success",
				zap.String("namespace", p.changefeedID.Namespace),
				zap.String("changefeed", p.changefeedID.ID),
				zap.Duration("duration", time.Since(start)))
		} else if p.sinkV2Factory != nil { // maybe nil in test
			log.Info("processor try to close the sinkV2",
				zap.String("namespace", p.changefeedID.Namespace),
				zap.String("changefeed", p.changefeedID.ID))
			start := time.Now()
			if err := p.sinkV2Factory.Close(); err != nil && errors.Cause(err) != context.Canceled {
				log.Info("processor close sink failed",
					zap.String("namespace", p.changefeedID.Namespace),
					zap.String("changefeed", p.changefeedID.ID),
					zap.Duration("duration", time.Since(start)))
				return errors.Trace(err)
			}
			log.Info("processor close sink success",
				zap.String("namespace", p.changefeedID.Namespace),
				zap.String("changefeed", p.changefeedID.ID),
				zap.Duration("duration", time.Since(start)))
		}
	}
	p.wg.Wait()

	if p.agent != nil {
		log.Info("Processor try to close agent",
			zap.String("namespace", p.changefeedID.Namespace),
			zap.String("changefeed", p.changefeedID.ID))
		if err := p.agent.Close(); err != nil {
			log.Warn("close agent meet error", zap.Error(err))
		}
		log.Info("Processor closed agent successfully",
			zap.String("namespace", p.changefeedID.Namespace),
			zap.String("changefeed", p.changefeedID.ID))
		p.agent = nil
	}

	// mark tables share the same cdcContext with its original table, don't need to cancel
	failpoint.Inject("processorStopDelay", nil)

	p.cleanupMetrics()
	log.Info("processor closed",
		zap.String("namespace", p.changefeedID.Namespace),
		zap.String("changefeed", p.changefeedID.ID))

	return nil
}

func (p *processor) cleanupMetrics() {
	resolvedTsGauge.DeleteLabelValues(p.changefeedID.Namespace, p.changefeedID.ID)
	resolvedTsLagGauge.DeleteLabelValues(p.changefeedID.Namespace, p.changefeedID.ID)
	resolvedTsMinTableIDGauge.DeleteLabelValues(p.changefeedID.Namespace, p.changefeedID.ID)

	checkpointTsGauge.DeleteLabelValues(p.changefeedID.Namespace, p.changefeedID.ID)
	checkpointTsLagGauge.DeleteLabelValues(p.changefeedID.Namespace, p.changefeedID.ID)
	checkpointTsMinTableIDGauge.DeleteLabelValues(p.changefeedID.Namespace, p.changefeedID.ID)

	syncTableNumGauge.DeleteLabelValues(p.changefeedID.Namespace, p.changefeedID.ID)
	processorErrorCounter.DeleteLabelValues(p.changefeedID.Namespace, p.changefeedID.ID)
	processorSchemaStorageGcTsGauge.DeleteLabelValues(p.changefeedID.Namespace, p.changefeedID.ID)
	processorTickDuration.DeleteLabelValues(p.changefeedID.Namespace, p.changefeedID.ID)

	tableMemoryHistogram.DeleteLabelValues(p.changefeedID.Namespace, p.changefeedID.ID)
	processorMemoryGauge.DeleteLabelValues(p.changefeedID.Namespace, p.changefeedID.ID)

	remainKVEventsGauge.DeleteLabelValues(p.changefeedID.Namespace, p.changefeedID.ID)

	sinkmetric.TableSinkTotalRowsCountCounter.
		DeleteLabelValues(p.changefeedID.Namespace, p.changefeedID.ID)

	pipeline.SorterBatchReadSize.DeleteLabelValues(p.changefeedID.Namespace, p.changefeedID.ID)
	pipeline.SorterBatchReadDuration.DeleteLabelValues(p.changefeedID.Namespace, p.changefeedID.ID)
}

// WriteDebugInfo write the debug info to Writer
func (p *processor) WriteDebugInfo(w io.Writer) error {
	fmt.Fprintf(w, "%+v\n", *p.changefeed)
	if p.pullBasedSinking {
		tables := p.sinkManager.GetAllCurrentTableIDs()
		for _, tableID := range tables {
			state, _ := p.sinkManager.GetTableState(tableID)
			stats := p.sinkManager.GetTableStats(tableID)
			// TODO: add table name.
			fmt.Fprintf(w, "tableID: %d, resolvedTs: %d, checkpointTs: %d, state: %s\n",
				tableID, stats.ResolvedTs, stats.CheckpointTs, state)
		}
	} else {
		for tableID, tablePipeline := range p.tables {
			fmt.Fprintf(w, "tableID: %d, tableName: %s, resolvedTs: %d, checkpointTs: %d, state: %s\n",
				tableID, tablePipeline.Name(), tablePipeline.ResolvedTs(), tablePipeline.CheckpointTs(), tablePipeline.State())
		}
	}
	return nil
}<|MERGE_RESOLUTION|>--- conflicted
+++ resolved
@@ -188,7 +188,7 @@
 				zap.Bool("isPrepare", isPrepare))
 			return true, nil
 		case tablepb.TableStateStopped:
-			log.Warn("The same table exists but is stopped, remove sink and redo records",
+			log.Warn("The same table exists but is stopped. Cancel it and continue.",
 				zap.String("captureID", p.captureInfo.ID),
 				zap.String("namespace", p.changefeedID.Namespace),
 				zap.String("changefeed", p.changefeedID.ID),
@@ -851,13 +851,8 @@
 				zap.Duration("duration", time.Since(start)))
 			return errors.Trace(err)
 		}
-<<<<<<< HEAD
-		p.sourceManager = sourcemanager.New(p.changefeedID, p.upstream, p.mg, sortEngine, p.errCh)
+		p.sourceManager = sourcemanager.New(p.changefeedID, p.upstream, p.mg, sortEngine, p.errCh, p.changefeed.Info.Config.BDRMode)
 		p.sinkManager, err = sinkmanager.New(stdCtx, p.changefeedID, p.changefeed.Info, p.upstream, p.redoManager,
-=======
-		p.sourceManager = sourcemanager.New(p.changefeedID, p.upstream, p.mg, sortEngine, p.errCh, p.changefeed.Info.Config.BDRMode)
-		sinkManager, err := sinkmanager.New(stdCtx, p.changefeedID, p.changefeed.Info, p.upstream, p.redoManager,
->>>>>>> f6f1a833
 			p.sourceManager, p.errCh, p.metricsTableSinkTotalRows)
 		if err != nil {
 			log.Info("Processor creates sink manager fail",
