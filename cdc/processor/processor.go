// Copyright 2021 PingCAP, Inc.
//
// Licensed under the Apache License, Version 2.0 (the "License");
// you may not use this file except in compliance with the License.
// You may obtain a copy of the License at
//
//     http://www.apache.org/licenses/LICENSE-2.0
//
// Unless required by applicable law or agreed to in writing, software
// distributed under the License is distributed on an "AS IS" BASIS,
// See the License for the specific language governing permissions and
// limitations under the License.

package processor

import (
	"context"
	"fmt"
	"io"
	"net/url"
	"strconv"
	"sync"
	"time"

	"github.com/pingcap/errors"
	"github.com/pingcap/failpoint"
	"github.com/pingcap/log"
	"github.com/pingcap/tiflow/cdc/async"
	"github.com/pingcap/tiflow/cdc/entry"
	"github.com/pingcap/tiflow/cdc/model"
	"github.com/pingcap/tiflow/cdc/processor/sinkmanager"
	"github.com/pingcap/tiflow/cdc/processor/sourcemanager"
	"github.com/pingcap/tiflow/cdc/processor/tablepb"
	"github.com/pingcap/tiflow/cdc/puller"
	"github.com/pingcap/tiflow/cdc/redo"
	"github.com/pingcap/tiflow/cdc/scheduler"
	"github.com/pingcap/tiflow/cdc/scheduler/schedulepb"
	"github.com/pingcap/tiflow/cdc/vars"
	"github.com/pingcap/tiflow/pkg/config"
	cerror "github.com/pingcap/tiflow/pkg/errors"
	"github.com/pingcap/tiflow/pkg/etcd"
	"github.com/pingcap/tiflow/pkg/filter"
	"github.com/pingcap/tiflow/pkg/pdutil"
	"github.com/pingcap/tiflow/pkg/retry"
	"github.com/pingcap/tiflow/pkg/sink"
	"github.com/pingcap/tiflow/pkg/upstream"
	"github.com/pingcap/tiflow/pkg/util"
	"github.com/prometheus/client_golang/prometheus"
	"github.com/tikv/client-go/v2/oracle"
	"go.uber.org/atomic"
	"go.uber.org/zap"
	"golang.org/x/sync/errgroup"
)

const (
	backoffBaseDelayInMs = 5
	maxTries             = 3
)

// Processor is the processor of changefeed data.
type Processor interface {
	// Tick is called periodically to drive the Processor's internal logic.
	// The main logic of processor is in this function, including the calculation of many kinds of ts,
	// maintain table components, error handling, etc.
	//
	// It can be called in etcd ticks, so it should never be blocked.
	// Tick Returns: error and warnings. error will be propagated to the owner, and warnings will be record.
	Tick(context.Context, *model.ChangeFeedInfo, *model.ChangeFeedStatus) (error, error)

	// Close closes the processor.
	Close() error
}

var _ Processor = (*processor)(nil)

type processor struct {
	changefeedID model.ChangeFeedID
	captureInfo  *model.CaptureInfo
	globalVars   *vars.GlobalVars

	upstream     *upstream.Upstream
	lastSchemaTs model.Ts

	filter filter.Filter

	// To manager DDL events and schema storage.
	ddlHandler component[*ddlHandler]
	// To manage MounterGroup.
	mg component[entry.MounterGroup]
	// To manage redo.DMLManager.
	redo component[redo.DMLManager]

	sourceManager component[*sourcemanager.SourceManager]

	sinkManager component[*sinkmanager.SinkManager]

	initialized *atomic.Bool
	initializer *async.Initializer

	lazyInit func(ctx context.Context) error
	newAgent func(
		context.Context, *model.Liveness, uint64, *config.SchedulerConfig,
		etcd.OwnerCaptureInfoClient,
	) (scheduler.Agent, error)
	cfg *config.SchedulerConfig

	liveness        *model.Liveness
	agent           scheduler.Agent
	changefeedEpoch uint64

	// The latest changefeed info and status from meta storage. they are updated in every Tick.
	// processor implements TableExecutor interface, so we need to add these two fields here to use them
	// in `AddTableSpan` and `RemoveTableSpan`, otherwise we need to adjust the interface.
	// we can refactor this step by step.
	latestInfo   *model.ChangeFeedInfo
	latestStatus *model.ChangeFeedStatus

	ownerCaptureInfoClient etcd.OwnerCaptureInfoClient

	metricSyncTableNumGauge      prometheus.Gauge
	metricSchemaStorageGcTsGauge prometheus.Gauge
	metricProcessorErrorCounter  prometheus.Counter
	metricProcessorTickDuration  prometheus.Observer
	metricsProcessorMemoryGauge  prometheus.Gauge
}

// checkReadyForMessages checks whether all necessary Etcd keys have been established.
func (p *processor) checkReadyForMessages() bool {
	return p.latestStatus != nil
}

var _ scheduler.TableExecutor = (*processor)(nil)

// AddTableSpan implements TableExecutor interface.
// AddTableSpan may cause by the following scenario
// 1. `Create Table`, a new table dispatched to the processor, `isPrepare` should be false
// 2. Prepare phase for 2 phase scheduling, `isPrepare` should be true.
// 3. Replicating phase for 2 phase scheduling, `isPrepare` should be false
func (p *processor) AddTableSpan(
	ctx context.Context, span tablepb.Span, checkpoint tablepb.Checkpoint, isPrepare bool,
) (bool, error) {
	if !p.checkReadyForMessages() {
		return false, nil
	}

	failpoint.Inject("ProcessorAddTableError", func() {
		failpoint.Return(false, cerror.New("processor add table injected error"))
	})

	startTs := checkpoint.CheckpointTs
	if startTs == 0 {
		log.Error("table start ts must not be 0",
			zap.String("captureID", p.captureInfo.ID),
			zap.String("namespace", p.changefeedID.Namespace),
			zap.String("changefeed", p.changefeedID.ID),
			zap.Stringer("span", &span),
			zap.Uint64("checkpointTs", startTs),
			zap.Bool("isPrepare", isPrepare))
		return false, cerror.ErrUnexpected.FastGenByArgs("table start ts must not be 0")
	}

	state, alreadyExist := p.sinkManager.r.GetTableState(span)

	if alreadyExist {
		switch state {
		// table is still `preparing`, which means the table is `replicating` on other captures.
		// no matter `isPrepare` or not, just ignore it should be ok.
		case tablepb.TableStatePreparing:
			log.Warn("table is still preparing, ignore the request",
				zap.String("captureID", p.captureInfo.ID),
				zap.String("namespace", p.changefeedID.Namespace),
				zap.String("changefeed", p.changefeedID.ID),
				zap.Stringer("span", &span),
				zap.Uint64("checkpointTs", startTs),
				zap.Bool("isPrepare", isPrepare))
			return true, nil
		case tablepb.TableStatePrepared:
			// table is `prepared`, and a `isPrepare = false` request indicate that old table should
			// be stopped on original capture already, it's safe to start replicating data now.
			if !isPrepare {
				if p.redo.r.Enabled() {
					// ResolvedTs is store in external storage when redo log is enabled, so we need to
					// start table with ResolvedTs in redoDMLManager.
					p.redo.r.StartTable(span, checkpoint.ResolvedTs)
				}
				if err := p.sinkManager.r.StartTable(span, startTs); err != nil {
					return false, errors.Trace(err)
				}
			}
			return true, nil
		case tablepb.TableStateReplicating:
			log.Warn("Ignore existing table",
				zap.String("captureID", p.captureInfo.ID),
				zap.String("namespace", p.changefeedID.Namespace),
				zap.String("changefeed", p.changefeedID.ID),
				zap.Stringer("span", &span),
				zap.Uint64("checkpointTs", startTs),
				zap.Bool("isPrepare", isPrepare))
			return true, nil
		case tablepb.TableStateStopped:
			log.Warn("The same table exists but is stopped. Cancel it and continue.",
				zap.String("captureID", p.captureInfo.ID),
				zap.String("namespace", p.changefeedID.Namespace),
				zap.String("changefeed", p.changefeedID.ID),
				zap.Stringer("span", &span),
				zap.Uint64("checkpointTs", startTs),
				zap.Bool("isPrepare", isPrepare))
			p.removeTable(span)
		}
	}

	// table not found, can happen in 2 cases
	// 1. this is a new table scheduling request, create the table and make it `replicating`
	// 2. `prepare` phase for 2 phase scheduling, create the table and make it `preparing`
	globalCheckpointTs := p.latestStatus.CheckpointTs
	if startTs < globalCheckpointTs {
		log.Warn("addTable: startTs < checkpoint",
			zap.String("captureID", p.captureInfo.ID),
			zap.String("namespace", p.changefeedID.Namespace),
			zap.String("changefeed", p.changefeedID.ID),
			zap.Stringer("span", &span),
			zap.Uint64("checkpointTs", startTs),
			zap.Bool("isPrepare", isPrepare))
	}

	table := p.sinkManager.r.AddTable(
		span, startTs, p.latestInfo.TargetTs)
	if p.redo.r.Enabled() {
		p.redo.r.AddTable(span, startTs)
	}

	p.sourceManager.r.AddTable(span, p.getTableName(ctx, span.TableID), startTs, table.GetReplicaTs)
	return true, nil
}

// RemoveTableSpan implements TableExecutor interface.
func (p *processor) RemoveTableSpan(span tablepb.Span) bool {
	if !p.checkReadyForMessages() {
		return false
	}

	_, exist := p.sinkManager.r.GetTableState(span)
	if !exist {
		log.Warn("Table which will be deleted is not found",
			zap.String("capture", p.captureInfo.ID),
			zap.String("namespace", p.changefeedID.Namespace),
			zap.String("changefeed", p.changefeedID.ID),
			zap.Stringer("span", &span))
		return true
	}
	return p.sinkManager.r.AsyncStopTable(span)
}

// IsAddTableSpanFinished implements TableExecutor interface.
func (p *processor) IsAddTableSpanFinished(span tablepb.Span, isPrepare bool) bool {
	if !p.checkReadyForMessages() {
		return false
	}

	globalCheckpointTs := p.latestStatus.CheckpointTs

	var tableResolvedTs, tableCheckpointTs uint64
	var state tablepb.TableState
	done := func() bool {
		var alreadyExist bool
		state, alreadyExist = p.sinkManager.r.GetTableState(span)
		if alreadyExist {
			stats := p.sinkManager.r.GetTableStats(span)
			tableResolvedTs = stats.ResolvedTs
			tableCheckpointTs = stats.CheckpointTs
		} else {
			log.Panic("table which was added is not found",
				zap.String("captureID", p.captureInfo.ID),
				zap.String("namespace", p.changefeedID.Namespace),
				zap.String("changefeed", p.changefeedID.ID),
				zap.Stringer("span", &span),
				zap.Bool("isPrepare", isPrepare))
		}

		if isPrepare {
			return state == tablepb.TableStatePrepared
		}

		// The table is `replicating`, it's indicating that the `add table` must be finished.
		return state == tablepb.TableStateReplicating
	}
	if !done() {
		log.Debug("Add Table not finished",
			zap.String("captureID", p.captureInfo.ID),
			zap.String("namespace", p.changefeedID.Namespace),
			zap.String("changefeed", p.changefeedID.ID),
			zap.Stringer("span", &span),
			zap.Uint64("tableResolvedTs", tableResolvedTs),
			zap.Uint64("tableCheckpointTs", tableCheckpointTs),
			zap.Uint64("globalCheckpointTs", globalCheckpointTs),
			zap.Any("state", state),
			zap.Bool("isPrepare", isPrepare))
		return false
	}

	log.Info("Add Table finished",
		zap.String("captureID", p.captureInfo.ID),
		zap.String("namespace", p.changefeedID.Namespace),
		zap.String("changefeed", p.changefeedID.ID),
		zap.Stringer("span", &span),
		zap.Uint64("tableResolvedTs", tableResolvedTs),
		zap.Uint64("tableCheckpointTs", tableCheckpointTs),
		zap.Uint64("globalCheckpointTs", globalCheckpointTs),
		zap.Any("state", state),
		zap.Bool("isPrepare", isPrepare))
	return true
}

// IsRemoveTableSpanFinished implements TableExecutor interface.
func (p *processor) IsRemoveTableSpanFinished(span tablepb.Span) (model.Ts, bool) {
	if !p.checkReadyForMessages() {
		return 0, false
	}

	state, ok := p.sinkManager.r.GetTableState(span)
	if !ok {
		log.Warn("table has been stopped",
			zap.String("captureID", p.captureInfo.ID),
			zap.String("namespace", p.changefeedID.Namespace),
			zap.String("changefeed", p.changefeedID.ID),
			zap.Stringer("span", &span))
		return 0, true
	}

	stats := p.sinkManager.r.GetTableStats(span)
	if state != tablepb.TableStateStopped {
		log.Debug("table is still not stopped",
			zap.String("captureID", p.captureInfo.ID),
			zap.String("namespace", p.changefeedID.Namespace),
			zap.String("changefeed", p.changefeedID.ID),
			zap.Uint64("checkpointTs", stats.CheckpointTs),
			zap.Stringer("span", &span),
			zap.Any("tableStatus", state))
		return 0, false
	}

	if p.redo.r.Enabled() {
		p.redo.r.RemoveTable(span)
	}
	p.sinkManager.r.RemoveTable(span)
	p.sourceManager.r.RemoveTable(span)
	log.Info("table removed",
		zap.String("captureID", p.captureInfo.ID),
		zap.String("namespace", p.changefeedID.Namespace),
		zap.String("changefeed", p.changefeedID.ID),
		zap.Stringer("span", &span),
		zap.Uint64("checkpointTs", stats.CheckpointTs))

	return stats.CheckpointTs, true
}

// GetTableSpanStatus implements TableExecutor interface
func (p *processor) GetTableSpanStatus(span tablepb.Span, collectStat bool) tablepb.TableStatus {
	state, exist := p.sinkManager.r.GetTableState(span)
	if !exist {
		return tablepb.TableStatus{
			TableID: span.TableID,
			Span:    span,
			State:   tablepb.TableStateAbsent,
		}
	}
	sinkStats := p.sinkManager.r.GetTableStats(span)
	stats := tablepb.Stats{}
	if collectStat {
		stats = p.getStatsFromSourceManagerAndSinkManager(span, sinkStats)
	}
	return tablepb.TableStatus{
		TableID: span.TableID,
		Span:    span,
		Checkpoint: tablepb.Checkpoint{
			CheckpointTs: sinkStats.CheckpointTs,
			ResolvedTs:   sinkStats.ResolvedTs,
			LastSyncedTs: sinkStats.LastSyncedTs,
		},
		State: state,
		Stats: stats,
	}
}

func (p *processor) getStatsFromSourceManagerAndSinkManager(
	span tablepb.Span, sinkStats sinkmanager.TableStats,
) tablepb.Stats {
	pullerStats := p.sourceManager.r.GetTablePullerStats(span)

	stats := tablepb.Stats{
		RegionCount: pullerStats.RegionCount,
		BarrierTs:   sinkStats.BarrierTs,
		StageCheckpoints: map[string]tablepb.Checkpoint{
			"puller-ingress": {
				CheckpointTs: pullerStats.CheckpointTsIngress,
				ResolvedTs:   pullerStats.ResolvedTsIngress,
			},
			"puller-egress": {
				CheckpointTs: pullerStats.CheckpointTsEgress,
				ResolvedTs:   pullerStats.ResolvedTsEgress,
			},
			"sink": {
				CheckpointTs: sinkStats.CheckpointTs,
				ResolvedTs:   sinkStats.ResolvedTs,
			},
		},
	}

	sortStats := p.sourceManager.r.GetTableSorterStats(span)
	stats.StageCheckpoints["sorter-ingress"] = tablepb.Checkpoint{
		CheckpointTs: sortStats.ReceivedMaxCommitTs,
		ResolvedTs:   sortStats.ReceivedMaxResolvedTs,
	}
	stats.StageCheckpoints["sorter-egress"] = tablepb.Checkpoint{
		CheckpointTs: sinkStats.ResolvedTs,
		ResolvedTs:   sinkStats.ResolvedTs,
	}

	return stats
}

// NewProcessor creates a new processor
func NewProcessor(
	info *model.ChangeFeedInfo,
	status *model.ChangeFeedStatus,
	captureInfo *model.CaptureInfo,
	changefeedID model.ChangeFeedID,
	up *upstream.Upstream,
	liveness *model.Liveness,
	changefeedEpoch uint64,
	cfg *config.SchedulerConfig,
	ownerCaptureInfoClient etcd.OwnerCaptureInfoClient,
	globalVars *vars.GlobalVars,
) *processor {
	p := &processor{
		upstream:        up,
		changefeedID:    changefeedID,
		captureInfo:     captureInfo,
		liveness:        liveness,
		changefeedEpoch: changefeedEpoch,
		latestInfo:      info,
		latestStatus:    status,

		initialized: atomic.NewBool(false),

		ownerCaptureInfoClient: ownerCaptureInfoClient,
		globalVars:             globalVars,

		metricSyncTableNumGauge: syncTableNumGauge.
			WithLabelValues(changefeedID.Namespace, changefeedID.ID),
		metricProcessorErrorCounter: processorErrorCounter.
			WithLabelValues(changefeedID.Namespace, changefeedID.ID),
		metricSchemaStorageGcTsGauge: processorSchemaStorageGcTsGauge.
			WithLabelValues(changefeedID.Namespace, changefeedID.ID),
		metricProcessorTickDuration: processorTickDuration.
			WithLabelValues(changefeedID.Namespace, changefeedID.ID),
		metricsProcessorMemoryGauge: processorMemoryGauge.
			WithLabelValues(changefeedID.Namespace, changefeedID.ID),
	}
	p.lazyInit = p.lazyInitImpl
	p.newAgent = p.newAgentImpl
	p.cfg = cfg
	p.initializer = async.NewInitializer()
	return p
}

var processorIgnorableError = []*errors.Error{
	cerror.ErrAdminStopProcessor,
	cerror.ErrReactorFinished,
}

// isProcessorIgnorableError returns true if the error means the processor exits
// normally, caused by changefeed pause, remove, etc.
func isProcessorIgnorableError(err error) bool {
	if err == nil {
		return true
	}
	if errors.Cause(err) == context.Canceled {
		return true
	}
	for _, e := range processorIgnorableError {
		if e.Equal(err) {
			return true
		}
	}
	return false
}

// Tick implements the `orchestrator.State` interface
// the `info` parameter is sent by metadata store, the `info` must be the latest value snapshot.
// the `status` parameter is sent by metadata store, the `status` must be the latest value snapshot.
// The main logic of processor is in this function, including the calculation of many kinds of ts,
// maintain table components, error handling, etc.
//
// It can be called in etcd ticks, so it should never be blocked.
func (p *processor) Tick(
	ctx context.Context,
	info *model.ChangeFeedInfo, status *model.ChangeFeedStatus,
) (error, error) {
	if !p.initialized.Load() {
		initialized, err := p.initializer.TryInitialize(ctx, p.lazyInit, p.globalVars.ChangefeedThreadPool)
		if err != nil {
			return errors.Trace(err), nil
		}
		if !initialized {
			return nil, nil
		}
	}

	p.latestInfo = info
	p.latestStatus = status

	// check upstream error first
	if err := p.upstream.Error(); err != nil {
		p.metricProcessorErrorCounter.Inc()
		return err, nil
	}
	if p.upstream.IsClosed() {
		log.Error("upstream is closed",
			zap.Uint64("upstreamID", p.upstream.ID),
			zap.String("namespace", p.changefeedID.Namespace),
			zap.String("changefeed", p.changefeedID.ID))
		return cerror.ErrUnexpected.FastGenByArgs("upstream is closed"), nil
	}
	// skip this tick
	if !p.upstream.IsNormal() {
		log.Warn("upstream is not ready, skip",
			zap.Uint64("id", p.upstream.ID),
			zap.Strings("pd", p.upstream.PdEndpoints),
			zap.String("namespace", p.changefeedID.Namespace),
			zap.String("changefeed", p.changefeedID.ID))
		return nil, nil
	}
	startTime := time.Now()
	err, warning := p.tick(ctx)
	costTime := time.Since(startTime)
	if costTime > processorLogsWarnDuration {
		log.Warn("processor tick took too long",
			zap.String("namespace", p.changefeedID.Namespace),
			zap.String("changefeed", p.changefeedID.ID),
			zap.String("capture", p.captureInfo.ID),
			zap.Duration("duration", costTime))
	}

	p.metricProcessorTickDuration.Observe(costTime.Seconds())

	// we should check if this error is nil,
	// otherwise the function called below may panic.
	if err == nil {
		p.refreshMetrics()
	} else {
		p.metricProcessorErrorCounter.Inc()
	}
	return err, warning
}

func (p *processor) handleWarnings() error {
	var err error
	select {
	case err = <-p.ddlHandler.warnings:
	case err = <-p.mg.warnings:
	case err = <-p.redo.warnings:
	case err = <-p.sourceManager.warnings:
	case err = <-p.sinkManager.warnings:
	default:
	}
	return err
}

func (p *processor) tick(ctx context.Context) (error, error) {
	warning := p.handleWarnings()
	if err := p.handleErrorCh(); err != nil {
		return errors.Trace(err), warning
	}

	barrier, err := p.agent.Tick(ctx)
	if err != nil {
		return errors.Trace(err), warning
	}

	if barrier != nil && barrier.GlobalBarrierTs != 0 {
		p.updateBarrierTs(barrier)
	}
	p.doGCSchemaStorage()

	return nil, warning
}

// isMysqlCompatibleBackend returns true if the sinkURIStr is mysql compatible.
func isMysqlCompatibleBackend(sinkURIStr string) (bool, error) {
	sinkURI, err := url.Parse(sinkURIStr)
	if err != nil {
		return false, cerror.WrapError(cerror.ErrSinkURIInvalid, err)
	}
	scheme := sink.GetScheme(sinkURI)
	return sink.IsMySQLCompatibleScheme(scheme), nil
}

// lazyInitImpl create Filter, SchemaStorage, Mounter instances at the first tick.
func (p *processor) lazyInitImpl(_ context.Context) (err error) {
	if p.initialized.Load() {
		return nil
	}
	// Here we use a separated context for sub-components, so we can custom the
	// order of stopping all sub-components when closing the processor.
	ctx := context.Background()

	var tz *time.Location
	// todo: get the timezone from the global config or the changefeed config?
	tz, err = util.GetTimezone(config.GetGlobalServerConfig().TZ)
	if err != nil {
		return errors.Trace(err)
	}

	// Clone the config to avoid data race
	cfConfig := p.latestInfo.Config.Clone()

	p.filter, err = filter.NewFilter(cfConfig, util.GetTimeZoneName(tz))
	if err != nil {
		return errors.Trace(err)
	}

<<<<<<< HEAD
	if err = p.initDDLHandler(); err != nil {
=======
	if err = p.initDDLHandler(ctx); err != nil {
>>>>>>> cd277f5b
		return err
	}
	p.ddlHandler.name = "ddlHandler"
	p.ddlHandler.changefeedID = p.changefeedID
	p.ddlHandler.spawn(ctx)

	p.mg.r = entry.NewMounterGroup(p.ddlHandler.r.schemaStorage,
		cfConfig.Mounter.WorkerNum,
		p.filter, tz, p.changefeedID, cfConfig.Integrity)
	p.mg.name = "MounterGroup"
	p.mg.changefeedID = p.changefeedID
	p.mg.spawn(ctx)

	sourceID, err := pdutil.GetSourceID(ctx, p.upstream.PDClient)
	if err != nil {
		return errors.Trace(err)
	}
	log.Info("get sourceID from PD", zap.Uint64("sourceID", sourceID), zap.Stringer("changefeedID", p.changefeedID))
	cfConfig.Sink.TiDBSourceID = sourceID

	p.redo.r = redo.NewDMLManager(p.changefeedID, cfConfig.Consistent)
	p.redo.name = "RedoManager"
	p.redo.changefeedID = p.changefeedID
	p.redo.spawn(ctx)

	sortEngine, err := p.globalVars.SortEngineFactory.Create(p.changefeedID)
	log.Info("Processor creates sort engine",
		zap.String("namespace", p.changefeedID.Namespace),
		zap.String("changefeed", p.changefeedID.ID),
		zap.Error(err))
	if err != nil {
		return errors.Trace(err)
	}

	isMysqlBackend, err := isMysqlCompatibleBackend(p.latestInfo.SinkURI)
	if err != nil {
		return errors.Trace(err)
	}
	p.sourceManager.r = sourcemanager.New(
		p.changefeedID, p.upstream, p.mg.r,
		sortEngine, util.GetOrZero(cfConfig.BDRMode),
		util.GetOrZero(cfConfig.EnableTableMonitor),
		isMysqlBackend)
	p.sourceManager.name = "SourceManager"
	p.sourceManager.changefeedID = p.changefeedID
	p.sourceManager.spawn(ctx)

	p.sinkManager.r = sinkmanager.New(
		p.changefeedID, p.latestInfo.SinkURI, cfConfig, p.upstream,
		p.ddlHandler.r.schemaStorage, p.redo.r, p.sourceManager.r, isMysqlBackend)
	p.sinkManager.name = "SinkManager"
	p.sinkManager.changefeedID = p.changefeedID
	p.sinkManager.spawn(ctx)

	// Bind them so that sourceManager can notify sinkManager.r.
	p.sourceManager.r.OnResolve(p.sinkManager.r.UpdateReceivedSorterResolvedTs)
	p.agent, err = p.newAgent(ctx, p.liveness, p.changefeedEpoch, p.cfg, p.ownerCaptureInfoClient)
	if err != nil {
		return err
	}

	p.initialized.Store(true)
	log.Info("processor initialized",
		zap.String("capture", p.captureInfo.ID),
		zap.String("namespace", p.changefeedID.Namespace),
		zap.String("changefeed", p.changefeedID.ID),
		zap.Uint64("changefeedEpoch", p.changefeedEpoch))
	return nil
}

func (p *processor) newAgentImpl(
	ctx context.Context,
	liveness *model.Liveness,
	changefeedEpoch uint64,
	cfg *config.SchedulerConfig,
	client etcd.OwnerCaptureInfoClient,
) (ret scheduler.Agent, err error) {
	messageServer := p.globalVars.MessageServer
	messageRouter := p.globalVars.MessageRouter
	captureID := p.globalVars.CaptureInfo.ID
	ret, err = scheduler.NewAgent(
		ctx, captureID, liveness,
		messageServer, messageRouter, client, p, p.changefeedID,
		changefeedEpoch, cfg)
	return ret, errors.Trace(err)
}

// handleErrorCh listen the error channel and throw the error if it is not expected.
func (p *processor) handleErrorCh() (err error) {
	// TODO(qupeng): handle different errors in different ways.
	select {
	case err = <-p.ddlHandler.errors:
	case err = <-p.mg.errors:
	case err = <-p.redo.errors:
	case err = <-p.sourceManager.errors:
	case err = <-p.sinkManager.errors:
	default:
		return nil
	}
	if !isProcessorIgnorableError(err) {
		log.Error("error on running processor",
			zap.String("capture", p.captureInfo.ID),
			zap.String("namespace", p.changefeedID.Namespace),
			zap.String("changefeed", p.changefeedID.ID),
			zap.Error(err))
		return err
	}
	log.Info("processor exited",
		zap.String("capture", p.captureInfo.ID),
		zap.String("namespace", p.changefeedID.Namespace),
		zap.String("changefeed", p.changefeedID.ID))
	return cerror.ErrReactorFinished
}

func (p *processor) initDDLHandler() error {
	checkpointTs := p.latestInfo.GetCheckpointTs(p.latestStatus)
	minTableBarrierTs := p.latestStatus.MinTableBarrierTs
	forceReplicate := p.latestInfo.Config.ForceReplicate

	// if minTableBarrierTs == checkpointTs it means owner can't tell whether the DDL on checkpointTs has
	// been executed or not. So the DDL puller must start at checkpointTs-1.
	var ddlStartTs uint64
	if minTableBarrierTs > checkpointTs {
		ddlStartTs = checkpointTs
	} else {
		ddlStartTs = checkpointTs - 1
	}
	schemaStorage, err := entry.NewSchemaStorage(p.upstream.KVStorage, ddlStartTs,
		forceReplicate, p.changefeedID, util.RoleProcessor, p.filter)
	if err != nil {
		return errors.Trace(err)
	}

	serverCfg := config.GetGlobalServerConfig()
	changefeedID := model.DefaultChangeFeedID(p.changefeedID.ID + "_processor_ddl_puller")
	ddlPuller := puller.NewDDLJobPuller(
		p.upstream, ddlStartTs, serverCfg, changefeedID, schemaStorage, p.filter,
	)
	p.ddlHandler.r = &ddlHandler{puller: ddlPuller, schemaStorage: schemaStorage}
	return nil
}

// updateBarrierTs updates barrierTs for all tables.
func (p *processor) updateBarrierTs(barrier *schedulepb.Barrier) {
	tableBarrier := p.calculateTableBarrierTs(barrier)
	globalBarrierTs := barrier.GetGlobalBarrierTs()

	schemaResolvedTs := p.ddlHandler.r.schemaStorage.ResolvedTs()
	if schemaResolvedTs < globalBarrierTs {
		// Do not update barrier ts that is larger than
		// DDL puller's resolved ts.
		// When DDL puller stall, resolved events that outputted by sorter
		// may pile up in memory, as they have to wait DDL.
		globalBarrierTs = schemaResolvedTs
	}
	log.Debug("update barrierTs",
		zap.String("namespace", p.changefeedID.Namespace),
		zap.String("changefeed", p.changefeedID.ID),
		zap.Any("tableBarriers", barrier.GetTableBarriers()),
		zap.Uint64("globalBarrierTs", globalBarrierTs))

	p.sinkManager.r.UpdateBarrierTs(globalBarrierTs, tableBarrier)
}

func (p *processor) getTableName(ctx context.Context, tableID model.TableID) string {
	// FIXME: using GetLastSnapshot here would be confused and get the wrong table name
	// after `rename table` DDL, since `rename table` keeps the tableID unchanged
	var tableName *model.TableName
	retry.Do(ctx, func() error { //nolint:errcheck
		if x, ok := p.ddlHandler.r.schemaStorage.GetLastSnapshot().PhysicalTableByID(tableID); ok {
			tableName = &x.TableName
			return nil
		}
		return errors.Errorf("failed to get table name, fallback to use table id: %d",
			tableID)
	}, retry.WithBackoffBaseDelay(backoffBaseDelayInMs),
		retry.WithMaxTries(maxTries),
		retry.WithIsRetryableErr(cerror.IsRetryableError))

	if tableName == nil {
		log.Warn("failed to get table name for metric",
			zap.String("namespace", p.changefeedID.Namespace),
			zap.String("changefeed", p.changefeedID.ID),
			zap.Any("tableID", tableID))
		return strconv.Itoa(int(tableID))
	}

	return tableName.QuoteString()
}

func (p *processor) removeTable(span tablepb.Span) {
	if p.redo.r.Enabled() {
		p.redo.r.RemoveTable(span)
	}
	p.sinkManager.r.RemoveTable(span)
	p.sourceManager.r.RemoveTable(span)
}

// doGCSchemaStorage trigger the schema storage GC
func (p *processor) doGCSchemaStorage() {
	if p.ddlHandler.r.schemaStorage == nil {
		// schemaStorage is nil only in test
		return
	}

	if p.latestStatus == nil {
		// This could happen if Etcd data is not complete.
		return
	}

	// Please refer to `unmarshalAndMountRowChanged` in cdc/entry/mounter.go
	// for why we need -1.
	lastSchemaTs := p.ddlHandler.r.schemaStorage.DoGC(p.latestStatus.CheckpointTs - 1)
	if p.lastSchemaTs == lastSchemaTs {
		return
	}
	p.lastSchemaTs = lastSchemaTs

	log.Debug("finished gc in schema storage",
		zap.Uint64("gcTs", lastSchemaTs),
		zap.String("namespace", p.changefeedID.Namespace),
		zap.String("changefeed", p.changefeedID.ID))
	lastSchemaPhysicalTs := oracle.ExtractPhysical(lastSchemaTs)
	p.metricSchemaStorageGcTsGauge.Set(float64(lastSchemaPhysicalTs))
}

func (p *processor) refreshMetrics() {
	// Before the processor is initialized, we should not refresh metrics.
	// Otherwise, it will cause panic.
	if !p.initialized.Load() {
		return
	}
	p.metricSyncTableNumGauge.Set(float64(p.sinkManager.r.GetAllCurrentTableSpansCount()))
}

// Close closes the processor. It must be called explicitly to stop all sub-components.
func (p *processor) Close() error {
	log.Info("processor closing ...",
		zap.String("namespace", p.changefeedID.Namespace),
		zap.String("changefeed", p.changefeedID.ID))
	p.initializer.Terminate()
	// clean up metrics first to avoid some metrics are not cleaned up
	// when error occurs during closing the processor
	p.cleanupMetrics()

	p.sinkManager.stop()
	p.sinkManager.r = nil
	p.sourceManager.stop()
	p.sourceManager.r = nil
	p.redo.stop()
	p.mg.stop()
	p.ddlHandler.stop()

	if p.globalVars != nil && p.globalVars.SortEngineFactory != nil {
		if err := p.globalVars.SortEngineFactory.Drop(p.changefeedID); err != nil {
			log.Error("Processor drop event sort engine fail",
				zap.String("namespace", p.changefeedID.Namespace),
				zap.String("changefeed", p.changefeedID.ID),
				zap.Error(err))
			return errors.Trace(err)
		}
		log.Info("Processor drop sort engine successfully",
			zap.String("namespace", p.changefeedID.Namespace),
			zap.String("changefeed", p.changefeedID.ID))
	}

	if p.agent != nil {
		log.Info("Processor try to close agent",
			zap.String("namespace", p.changefeedID.Namespace),
			zap.String("changefeed", p.changefeedID.ID))
		if err := p.agent.Close(); err != nil {
			log.Warn("close agent meet error",
				zap.String("namespace", p.changefeedID.Namespace),
				zap.String("changefeed", p.changefeedID.ID),
				zap.Error(err))
		}
		log.Info("Processor closed agent successfully",
			zap.String("namespace", p.changefeedID.Namespace),
			zap.String("changefeed", p.changefeedID.ID))
		p.agent = nil
	}

	// mark tables share the same ctx with its original table, don't need to cancel
	failpoint.Inject("processorStopDelay", nil)

	log.Info("processor closed",
		zap.String("namespace", p.changefeedID.Namespace),
		zap.String("changefeed", p.changefeedID.ID))

	return nil
}

func (p *processor) cleanupMetrics() {
	syncTableNumGauge.DeleteLabelValues(p.changefeedID.Namespace, p.changefeedID.ID)
	processorErrorCounter.DeleteLabelValues(p.changefeedID.Namespace, p.changefeedID.ID)
	processorSchemaStorageGcTsGauge.DeleteLabelValues(p.changefeedID.Namespace, p.changefeedID.ID)
	processorTickDuration.DeleteLabelValues(p.changefeedID.Namespace, p.changefeedID.ID)
	processorMemoryGauge.DeleteLabelValues(p.changefeedID.Namespace, p.changefeedID.ID)

	ok := puller.PullerEventCounter.DeleteLabelValues(p.changefeedID.Namespace, p.changefeedID.ID, "kv")
	if !ok {
		log.Warn("delete puller event counter metrics failed",
			zap.String("namespace", p.changefeedID.Namespace),
			zap.String("changefeed", p.changefeedID.ID),
			zap.String("type", "kv"))
	}
	ok = puller.PullerEventCounter.DeleteLabelValues(p.changefeedID.Namespace, p.changefeedID.ID, "resolved")
	if !ok {
		log.Warn("delete puller event counter metrics failed",
			zap.String("namespace", p.changefeedID.Namespace),
			zap.String("changefeed", p.changefeedID.ID),
			zap.String("type", "resolved"))
	}
}

// WriteDebugInfo write the debug info to Writer
func (p *processor) WriteDebugInfo(w io.Writer) error {
	if !p.initialized.Load() {
		fmt.Fprintln(w, "processor is not initialized")
		return nil
	}
	fmt.Fprintf(w, "%+v\n%+v\n", *p.latestInfo, *p.latestStatus)
	spans := p.sinkManager.r.GetAllCurrentTableSpans()
	for _, span := range spans {
		state, _ := p.sinkManager.r.GetTableState(span)
		stats := p.sinkManager.r.GetTableStats(span)
		// TODO: add table name.
		fmt.Fprintf(w, "span: %s, resolvedTs: %d, checkpointTs: %d, state: %s\n",
			&span, stats.ResolvedTs, stats.CheckpointTs, state)
	}

	return nil
}

func (p *processor) calculateTableBarrierTs(
	barrier *schedulepb.Barrier,
) map[model.TableID]model.Ts {
	tableBarrierTs := make(map[model.TableID]model.Ts)
	for _, tb := range barrier.TableBarriers {
		tableBarrierTs[tb.TableID] = tb.BarrierTs
	}
	return tableBarrierTs
}

type component[R util.Runnable] struct {
	r            R
	name         string
	ctx          context.Context
	cancel       context.CancelFunc
	errors       chan error
	warnings     chan error
	wg           sync.WaitGroup
	changefeedID model.ChangeFeedID
}

func (c *component[R]) spawn(ctx context.Context) {
	c.ctx, c.cancel = context.WithCancel(ctx)
	c.errors = make(chan error, 16)
	c.warnings = make(chan error, 16)

	changefeedID := c.changefeedID
	c.wg.Add(1)
	go func() {
		defer c.wg.Done()
		err := c.r.Run(c.ctx, c.warnings)
		if err != nil && errors.Cause(err) != context.Canceled {
			log.Error("processor sub-component fails",
				zap.String("namespace", changefeedID.Namespace),
				zap.String("changefeed", changefeedID.ID),
				zap.String("name", c.name),
				zap.Error(err))
			select {
			case <-c.ctx.Done():
			case c.errors <- err:
			}
		}
	}()
	c.r.WaitForReady(ctx)
	log.Info("processor sub-component starts",
		zap.String("namespace", changefeedID.Namespace),
		zap.String("changefeed", changefeedID.ID),
		zap.String("name", c.name))
}

func (c *component[R]) stop() {
	if c.cancel == nil {
		log.Info("processor sub-component isn't started",
			zap.String("namespace", c.changefeedID.Namespace),
			zap.String("changefeed", c.changefeedID.ID),
			zap.String("name", c.name))
		return
	}
	log.Info("processor sub-component is in stopping",
		zap.String("namespace", c.changefeedID.Namespace),
		zap.String("changefeed", c.changefeedID.ID),
		zap.String("name", c.name))
	c.cancel()
	c.wg.Wait()
	c.r.Close()
}

type ddlHandler struct {
	puller        puller.DDLJobPuller
	schemaStorage entry.SchemaStorage
}

func (d *ddlHandler) Run(ctx context.Context, _ ...chan<- error) error {
	g, ctx := errgroup.WithContext(ctx)
	// d.puller will update the schemaStorage.
	g.Go(func() error { return d.puller.Run(ctx) })
	g.Go(func() error {
		for {
			var jobEntry *model.DDLJobEntry
			select {
			case <-ctx.Done():
				return nil
			case jobEntry = <-d.puller.Output():
			}
			failpoint.Inject("processorDDLResolved", nil)
			if jobEntry.OpType == model.OpTypeResolved {
				d.schemaStorage.AdvanceResolvedTs(jobEntry.CRTs)
			}
		}
	})
	return g.Wait()
}

func (d *ddlHandler) WaitForReady(_ context.Context) {}

func (d *ddlHandler) Close() {}<|MERGE_RESOLUTION|>--- conflicted
+++ resolved
@@ -620,11 +620,7 @@
 		return errors.Trace(err)
 	}
 
-<<<<<<< HEAD
 	if err = p.initDDLHandler(); err != nil {
-=======
-	if err = p.initDDLHandler(ctx); err != nil {
->>>>>>> cd277f5b
 		return err
 	}
 	p.ddlHandler.name = "ddlHandler"
