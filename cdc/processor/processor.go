--- conflicted
+++ resolved
@@ -216,20 +216,13 @@
 	}
 
 	if p.pullBasedSinking {
-<<<<<<< HEAD
+		p.sinkManager.AddTable(
+			span.TableID, startTs, p.changefeed.Info.TargetTs)
+		if p.redoManager.Enabled() {
+			p.redoManager.AddTable(span.TableID, startTs)
+		}
 		p.sourceManager.AddTable(
 			ctx.(cdcContext.Context), span.TableID, p.getTableName(ctx, span.TableID), startTs)
-=======
-		p.sinkManager.AddTable(tableID, startTs, p.changefeed.Info.TargetTs)
->>>>>>> 8ad66777
-		if p.redoManager.Enabled() {
-			p.redoManager.AddTable(span.TableID, startTs)
-		}
-<<<<<<< HEAD
-		p.sinkManager.AddTable(span.TableID, startTs, p.changefeed.Info.TargetTs)
-=======
-		p.sourceManager.AddTable(ctx.(cdcContext.Context), tableID, p.getTableName(ctx, tableID), startTs)
->>>>>>> 8ad66777
 		if !isPrepare {
 			if err := p.sinkManager.StartTable(span.TableID, startTs); err != nil {
 				return false, errors.Trace(err)
@@ -424,18 +417,12 @@
 	}
 
 	if p.pullBasedSinking {
-<<<<<<< HEAD
 		stats := p.sinkManager.GetTableStats(span.TableID)
-		p.sourceManager.RemoveTable(span.TableID)
-		p.sinkManager.RemoveTable(span.TableID)
-=======
-		stats := p.sinkManager.GetTableStats(tableID)
->>>>>>> 8ad66777
 		if p.redoManager.Enabled() {
 			p.redoManager.RemoveTable(span.TableID)
 		}
-		p.sinkManager.RemoveTable(tableID)
-		p.sourceManager.RemoveTable(tableID)
+		p.sinkManager.RemoveTable(span.TableID)
+		p.sourceManager.RemoveTable(span.TableID)
 		log.Info("table removed",
 			zap.String("captureID", p.captureInfo.ID),
 			zap.String("namespace", p.changefeedID.Namespace),
