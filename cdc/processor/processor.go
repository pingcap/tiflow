--- conflicted
+++ resolved
@@ -185,14 +185,10 @@
 	if err := p.checkTablesNum(ctx); err != nil {
 		return nil, errors.Trace(err)
 	}
-<<<<<<< HEAD
-	p.handlePosition(ctx)
-=======
 	if err := p.flushRedoLogMeta(ctx); err != nil {
 		return nil, err
 	}
 	p.handlePosition()
->>>>>>> be69024c
 	p.pushResolvedTs2Table()
 	p.handleWorkload()
 	p.doGCSchemaStorage()
