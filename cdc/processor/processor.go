--- conflicted
+++ resolved
@@ -232,20 +232,7 @@
 		if err != nil {
 			return false, errors.Trace(err)
 		}
-<<<<<<< HEAD
 		p.tableSpans.ReplaceOrInsert(span, table)
-		if !isPrepare {
-			table.Start(startTs)
-			log.Debug("start table",
-				zap.String("captureID", p.captureInfo.ID),
-				zap.String("namespace", p.changefeedID.Namespace),
-				zap.String("changefeed", p.changefeedID.ID),
-				zap.Stringer("span", &span),
-				zap.Uint64("startTs", startTs))
-		}
-=======
-		p.tables[span.TableID] = table
->>>>>>> 7aef2a01
 	}
 
 	return true, nil
