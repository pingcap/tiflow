// Copyright 2021 PingCAP, Inc.
//
// Licensed under the Apache License, Version 2.0 (the "License");
// you may not use this file except in compliance with the License.
// You may obtain a copy of the License at
//
//     http://www.apache.org/licenses/LICENSE-2.0
//
// Unless required by applicable law or agreed to in writing, software
// distributed under the License is distributed on an "AS IS" BASIS,
// See the License for the specific language governing permissions and
// limitations under the License.

package processor

import (
	"context"
	"fmt"
	"io"
	"math"
	"strconv"
	"sync"
	"time"

	"github.com/pingcap/errors"
	"github.com/pingcap/failpoint"
	"github.com/pingcap/log"
	"github.com/pingcap/tiflow/cdc/entry"
	"github.com/pingcap/tiflow/cdc/kv"
	"github.com/pingcap/tiflow/cdc/model"
	tablepipeline "github.com/pingcap/tiflow/cdc/processor/pipeline"
	"github.com/pingcap/tiflow/cdc/puller"
	"github.com/pingcap/tiflow/cdc/redo"
	"github.com/pingcap/tiflow/cdc/sink"
	"github.com/pingcap/tiflow/cdc/sink/metrics"
	"github.com/pingcap/tiflow/cdc/sorter/memory"
	"github.com/pingcap/tiflow/pkg/config"
	cdcContext "github.com/pingcap/tiflow/pkg/context"
	"github.com/pingcap/tiflow/pkg/cyclic/mark"
	cerror "github.com/pingcap/tiflow/pkg/errors"
	"github.com/pingcap/tiflow/pkg/filter"
	"github.com/pingcap/tiflow/pkg/orchestrator"
	"github.com/pingcap/tiflow/pkg/regionspan"
	"github.com/pingcap/tiflow/pkg/retry"
	"github.com/pingcap/tiflow/pkg/util"
	"github.com/prometheus/client_golang/prometheus"
	"github.com/tikv/client-go/v2/oracle"
	"go.uber.org/zap"
)

const (
	backoffBaseDelayInMs = 5
	maxTries             = 3
)

type processor struct {
	changefeedID model.ChangeFeedID
	captureInfo  *model.CaptureInfo
	changefeed   *orchestrator.ChangefeedReactorState

	tables map[model.TableID]tablepipeline.TablePipeline

	schemaStorage entry.SchemaStorage
	lastSchemaTs  model.Ts

	filter        *filter.Filter
	mounter       entry.Mounter
	sinkManager   *sink.Manager
	redoManager   redo.LogManager
	lastRedoFlush time.Time

	initialized bool
	errCh       chan error
	cancel      context.CancelFunc
	wg          sync.WaitGroup

	lazyInit            func(ctx cdcContext.Context) error
	createTablePipeline func(ctx cdcContext.Context, tableID model.TableID, replicaInfo *model.TableReplicaInfo) (tablepipeline.TablePipeline, error)
	newAgent            func(ctx cdcContext.Context) (processorAgent, error)

	// fields for integration with Scheduler(V2).
	newSchedulerEnabled bool
	agent               processorAgent
	checkpointTs        model.Ts
	resolvedTs          model.Ts

	metricResolvedTsGauge           prometheus.Gauge
	metricResolvedTsLagGauge        prometheus.Gauge
	metricMinResolvedTableIDGuage   prometheus.Gauge
	metricCheckpointTsGauge         prometheus.Gauge
	metricCheckpointTsLagGauge      prometheus.Gauge
	metricMinCheckpointTableIDGuage prometheus.Gauge
	metricSyncTableNumGauge         prometheus.Gauge
	metricSchemaStorageGcTsGauge    prometheus.Gauge
	metricProcessorErrorCounter     prometheus.Counter
	metricProcessorTickDuration     prometheus.Observer
}

// checkReadyForMessages checks whether all necessary Etcd keys have been established.
func (p *processor) checkReadyForMessages() bool {
	return p.changefeed != nil && p.changefeed.Status != nil
}

// AddTable implements TableExecutor interface.
func (p *processor) AddTable(ctx cdcContext.Context, tableID model.TableID) (bool, error) {
	if !p.checkReadyForMessages() {
		return false, nil
	}

	log.Info("adding table",
		zap.Int64("tableID", tableID),
		cdcContext.ZapFieldChangefeed(ctx))
	err := p.addTable(ctx, tableID, &model.TableReplicaInfo{})
	if err != nil {
		return false, errors.Trace(err)
	}
	return true, nil
}

// RemoveTable implements TableExecutor interface.
func (p *processor) RemoveTable(ctx cdcContext.Context, tableID model.TableID) (bool, error) {
	if !p.checkReadyForMessages() {
		return false, nil
	}

	table, ok := p.tables[tableID]
	if !ok {
		log.Warn("table which will be deleted is not found",
			cdcContext.ZapFieldChangefeed(ctx), zap.Int64("tableID", tableID))
		return true, nil
	}

	boundaryTs := p.changefeed.Status.CheckpointTs
	if !table.AsyncStop(boundaryTs) {
		// We use a Debug log because it is conceivable for the pipeline to block for a legitimate reason,
		// and we do not want to alarm the user.
		log.Debug("AsyncStop has failed, possible due to a full pipeline",
			cdcContext.ZapFieldChangefeed(ctx),
			zap.Uint64("checkpointTs", table.CheckpointTs()),
			zap.Int64("tableID", tableID))
		return false, nil
	}
	return true, nil
}

// IsAddTableFinished implements TableExecutor interface.
func (p *processor) IsAddTableFinished(ctx cdcContext.Context, tableID model.TableID) bool {
	if !p.checkReadyForMessages() {
		return false
	}

	table, exist := p.tables[tableID]
	if !exist {
		log.Panic("table which was added is not found",
			cdcContext.ZapFieldChangefeed(ctx),
			zap.Int64("tableID", tableID))
	}
	localResolvedTs := p.resolvedTs
	globalResolvedTs := p.changefeed.Status.ResolvedTs
	localCheckpointTs := p.agent.GetLastSentCheckpointTs()
	globalCheckpointTs := p.changefeed.Status.CheckpointTs

	// These two conditions are used to determine if the table's pipeline has finished
	// initializing and all invariants have been preserved.
	//
	// The processor needs to make sure all reasonable invariants about the checkpoint-ts and
	// the resolved-ts are preserved before communicating with the Owner.
	//
	// These conditions are similar to those in the legacy implementation of the Owner/Processor.
	if table.CheckpointTs() < localCheckpointTs || localCheckpointTs < globalCheckpointTs {
		return false
	}
	if table.ResolvedTs() < localResolvedTs || localResolvedTs < globalResolvedTs {
		return false
	}
	log.Info("Add Table finished",
		cdcContext.ZapFieldChangefeed(ctx),
		zap.Int64("tableID", tableID))
	return true
}

// IsRemoveTableFinished implements TableExecutor interface.
func (p *processor) IsRemoveTableFinished(ctx cdcContext.Context, tableID model.TableID) bool {
	if !p.checkReadyForMessages() {
		return false
	}

	table, exist := p.tables[tableID]
	if !exist {
		log.Panic("table which was deleted is not found",
			cdcContext.ZapFieldChangefeed(ctx),
			zap.Int64("tableID", tableID))
		return true
	}
	if table.Status() != tablepipeline.TableStatusStopped {
		log.Debug("the table is still not stopped",
			cdcContext.ZapFieldChangefeed(ctx),
			zap.Uint64("checkpointTs", table.CheckpointTs()),
			zap.Int64("tableID", tableID))
		return false
	}

	table.Cancel()
	table.Wait()
	delete(p.tables, tableID)
	log.Info("Remove Table finished",
		cdcContext.ZapFieldChangefeed(ctx),
		zap.Int64("tableID", tableID))

	return true
}

// GetAllCurrentTables implements TableExecutor interface.
func (p *processor) GetAllCurrentTables() []model.TableID {
	ret := make([]model.TableID, 0, len(p.tables))
	for tableID := range p.tables {
		ret = append(ret, tableID)
	}
	return ret
}

// GetCheckpoint implements TableExecutor interface.
func (p *processor) GetCheckpoint() (checkpointTs, resolvedTs model.Ts) {
	return p.checkpointTs, p.resolvedTs
}

// newProcessor creates a new processor
func newProcessor(ctx cdcContext.Context) *processor {
	changefeedID := ctx.ChangefeedVars().ID
	conf := config.GetGlobalServerConfig()
	p := &processor{
		tables:        make(map[model.TableID]tablepipeline.TablePipeline),
		errCh:         make(chan error, 1),
		changefeedID:  changefeedID,
		captureInfo:   ctx.GlobalVars().CaptureInfo,
		cancel:        func() {},
		lastRedoFlush: time.Now(),

		newSchedulerEnabled: conf.Debug.EnableNewScheduler,

		metricResolvedTsGauge:           resolvedTsGauge.WithLabelValues(changefeedID),
		metricResolvedTsLagGauge:        resolvedTsLagGauge.WithLabelValues(changefeedID),
		metricMinResolvedTableIDGuage:   resolvedTsMinTableIDGauge.WithLabelValues(changefeedID),
		metricCheckpointTsGauge:         checkpointTsGauge.WithLabelValues(changefeedID),
		metricCheckpointTsLagGauge:      checkpointTsLagGauge.WithLabelValues(changefeedID),
		metricMinCheckpointTableIDGuage: checkpointTsMinTableIDGauge.WithLabelValues(changefeedID),
		metricSyncTableNumGauge:         syncTableNumGauge.WithLabelValues(changefeedID),
		metricProcessorErrorCounter:     processorErrorCounter.WithLabelValues(changefeedID),
		metricSchemaStorageGcTsGauge:    processorSchemaStorageGcTsGauge.WithLabelValues(changefeedID),
		metricProcessorTickDuration:     processorTickDuration.WithLabelValues(changefeedID),
	}
	p.createTablePipeline = p.createTablePipelineImpl
	p.lazyInit = p.lazyInitImpl
	p.newAgent = p.newAgentImpl
	return p
}

var processorIgnorableError = []*errors.Error{
	cerror.ErrAdminStopProcessor,
	cerror.ErrReactorFinished,
	cerror.ErrRedoWriterStopped,
}

// isProcessorIgnorableError returns true if the error means the processor exits
// normally, caused by changefeed pause, remove, etc.
func isProcessorIgnorableError(err error) bool {
	if err == nil {
		return true
	}
	if errors.Cause(err) == context.Canceled {
		return true
	}
	for _, e := range processorIgnorableError {
		if e.Equal(err) {
			return true
		}
	}
	return false
}

// Tick implements the `orchestrator.State` interface
// the `state` parameter is sent by the etcd worker, the `state` must be a snapshot of KVs in etcd
// The main logic of processor is in this function, including the calculation of many kinds of ts, maintain table pipeline, error handling, etc.
func (p *processor) Tick(ctx cdcContext.Context, state *orchestrator.ChangefeedReactorState) (orchestrator.ReactorState, error) {
	startTime := time.Now()
	p.changefeed = state
	state.CheckCaptureAlive(ctx.GlobalVars().CaptureInfo.ID)
	ctx = cdcContext.WithChangefeedVars(ctx, &cdcContext.ChangefeedVars{
		ID:   state.ID,
		Info: state.Info,
	})
	err := p.tick(ctx, state)

	costTime := time.Since(startTime)
	if costTime > processorLogsWarnDuration {
		log.Warn("processor tick took too long", zap.String("changefeed", p.changefeedID),
			zap.String("capture", ctx.GlobalVars().CaptureInfo.ID), zap.Duration("duration", costTime))
	}
	p.metricProcessorTickDuration.Observe(costTime.Seconds())

	if err == nil {
		return state, nil
	}
	if isProcessorIgnorableError(err) {
		log.Info("processor exited", cdcContext.ZapFieldCapture(ctx), cdcContext.ZapFieldChangefeed(ctx))
		return state, cerror.ErrReactorFinished.GenWithStackByArgs()
	}
	p.metricProcessorErrorCounter.Inc()
	// record error information in etcd
	var code string
	if rfcCode, ok := cerror.RFCCode(err); ok {
		code = string(rfcCode)
	} else {
		code = string(cerror.ErrProcessorUnknown.RFCCode())
	}
	state.PatchTaskPosition(p.captureInfo.ID, func(position *model.TaskPosition) (*model.TaskPosition, bool, error) {
		if position == nil {
			position = &model.TaskPosition{}
		}
		position.Error = &model.RunningError{
			Addr:    ctx.GlobalVars().CaptureInfo.AdvertiseAddr,
			Code:    code,
			Message: err.Error(),
		}
		return position, true, nil
	})
	log.Error("run processor failed",
		cdcContext.ZapFieldChangefeed(ctx),
		cdcContext.ZapFieldCapture(ctx),
		zap.Error(err))
	return state, cerror.ErrReactorFinished.GenWithStackByArgs()
}

func (p *processor) tick(ctx cdcContext.Context, state *orchestrator.ChangefeedReactorState) error {
	p.changefeed = state
	if !p.checkChangefeedNormal() {
		return cerror.ErrAdminStopProcessor.GenWithStackByArgs()
	}
	// we should skip this tick after create a task position
	if p.createTaskPosition() {
		return nil
	}
	if err := p.handleErrorCh(ctx); err != nil {
		return errors.Trace(err)
	}
	if err := p.lazyInit(ctx); err != nil {
		return errors.Trace(err)
	}
	// sink manager will return this checkpointTs to sink node if sink node resolvedTs flush failed
	p.sinkManager.UpdateChangeFeedCheckpointTs(state.Info.GetCheckpointTs(state.Status))
	if err := p.handleTableOperation(ctx); err != nil {
		return errors.Trace(err)
	}
	if err := p.checkTablesNum(ctx); err != nil {
		return errors.Trace(err)
	}
	if err := p.flushRedoLogMeta(ctx); err != nil {
		return err
	}
	// it is no need to check the error here, because we will use
	// local time when an error return, which is acceptable
	pdTime, _ := ctx.GlobalVars().PDClock.CurrentTime()

	p.handlePosition(oracle.GetPhysical(pdTime))
	p.pushResolvedTs2Table()

	// The workload key does not contain extra information and
	// will not be used in the new scheduler. If we wrote to the
	// key while there are many tables (>10000), we would risk burdening Etcd.
	//
	// The keys will still exist but will no longer be written to
	// if we do not call handleWorkload.
	if !p.newSchedulerEnabled {
		p.handleWorkload()
	}
	p.doGCSchemaStorage(ctx)
	p.metricSyncTableNumGauge.Set(float64(len(p.tables)))

	if p.newSchedulerEnabled {
		if err := p.agent.Tick(ctx); err != nil {
			return errors.Trace(err)
		}
	}
	return nil
}

// checkChangefeedNormal checks if the changefeed is runnable.
func (p *processor) checkChangefeedNormal() bool {
	// check the state in this tick, make sure that the admin job type of the changefeed is not stopped
	if p.changefeed.Info.AdminJobType.IsStopState() || p.changefeed.Status.AdminJobType.IsStopState() {
		return false
	}
	// add a patch to check the changefeed is runnable when applying the patches in the etcd worker.
	p.changefeed.CheckChangefeedNormal()
	return true
}

// createTaskPosition will create a new task position if a task position does not exist.
// task position not exist only when the processor is running first in the first tick.
func (p *processor) createTaskPosition() (skipThisTick bool) {
	if _, exist := p.changefeed.TaskPositions[p.captureInfo.ID]; exist {
		return false
	}
	if p.initialized {
		log.Warn("position is nil, maybe position info is removed unexpected", zap.Any("state", p.changefeed))
	}
	checkpointTs := p.changefeed.Info.GetCheckpointTs(p.changefeed.Status)
	p.changefeed.PatchTaskPosition(p.captureInfo.ID, func(position *model.TaskPosition) (*model.TaskPosition, bool, error) {
		if position == nil {
			return &model.TaskPosition{
				CheckPointTs: checkpointTs,
				ResolvedTs:   checkpointTs,
			}, true, nil
		}
		return position, false, nil
	})
	return true
}

// lazyInitImpl create Filter, SchemaStorage, Mounter instances at the first tick.
func (p *processor) lazyInitImpl(ctx cdcContext.Context) error {
	if p.initialized {
		return nil
	}
	ctx, cancel := cdcContext.WithCancel(ctx)
	p.cancel = cancel

	// We don't close this error channel, since it is only safe to close channel
	// in sender, and this channel will be used in many modules including sink,
	// redo log manager, etc. Let runtime GC to recycle it.
	errCh := make(chan error, 16)
	p.wg.Add(1)
	go func() {
		defer p.wg.Done()
		// there are some other objects need errCh, such as sink and sink manager
		// but we can't ensure that all the producer of errCh are non-blocking
		// It's very tricky that create a goroutine to receive the local errCh
		// TODO(leoppro): we should using `pkg/cdcContext.Context` instead of standard cdcContext and handle error by `pkg/cdcContext.Context.Throw`
		for {
			select {
			case <-ctx.Done():
				return
			case err := <-errCh:
				if err == nil {
					return
				}
				p.sendError(err)
			}
		}
	}()

	var err error
	p.filter, err = filter.NewFilter(p.changefeed.Info.Config)
	if err != nil {
		return errors.Trace(err)
	}

	p.schemaStorage, err = p.createAndDriveSchemaStorage(ctx)
	if err != nil {
		return errors.Trace(err)
	}

	stdCtx := util.PutChangefeedIDInCtx(ctx, p.changefeed.ID)
	stdCtx = util.PutRoleInCtx(stdCtx, util.RoleProcessor)

	p.mounter = entry.NewMounter(p.schemaStorage,
		p.changefeedID,
		util.TimezoneFromCtx(ctx),
		p.changefeed.Info.Config.EnableOldValue)

	opts := make(map[string]string, len(p.changefeed.Info.Opts)+2)
	for k, v := range p.changefeed.Info.Opts {
		opts[k] = v
	}

	// TODO(neil) find a better way to let sink know cyclic is enabled.
	if p.changefeed.Info.Config.Cyclic.IsEnabled() {
		cyclicCfg, err := p.changefeed.Info.Config.Cyclic.Marshal()
		if err != nil {
			return errors.Trace(err)
		}
		opts[mark.OptCyclicConfig] = cyclicCfg
	}
	opts[metrics.OptChangefeedID] = p.changefeed.ID
	opts[metrics.OptCaptureAddr] = ctx.GlobalVars().CaptureInfo.AdvertiseAddr
	log.Info("processor try new sink", zap.String("changefeed", p.changefeed.ID))

	start := time.Now()
	s, err := sink.New(stdCtx, p.changefeed.ID, p.changefeed.Info.SinkURI, p.filter, p.changefeed.Info.Config, opts, errCh)
	if err != nil {
		log.Info("processor new sink failed",
			zap.String("changefeed", p.changefeed.ID),
			zap.Duration("duration", time.Since(start)))
		return errors.Trace(err)
	}
	log.Info("processor try new sink success",
		zap.Duration("duration", time.Since(start)))

	checkpointTs := p.changefeed.Info.GetCheckpointTs(p.changefeed.Status)
	captureAddr := ctx.GlobalVars().CaptureInfo.AdvertiseAddr
	p.sinkManager = sink.NewManager(stdCtx, s, errCh, checkpointTs, captureAddr, p.changefeedID)
	redoManagerOpts := &redo.ManagerOptions{EnableBgRunner: true, ErrCh: errCh}
	p.redoManager, err = redo.NewManager(stdCtx, p.changefeed.Info.Config.Consistent, redoManagerOpts)
	if err != nil {
		return err
	}

	if p.newSchedulerEnabled {
		p.agent, err = p.newAgent(ctx)
		if err != nil {
			return err
		}
	}

	p.initialized = true
	log.Info("run processor", cdcContext.ZapFieldCapture(ctx), cdcContext.ZapFieldChangefeed(ctx))
	return nil
}

func (p *processor) newAgentImpl(ctx cdcContext.Context) (processorAgent, error) {
	messageServer := ctx.GlobalVars().MessageServer
	messageRouter := ctx.GlobalVars().MessageRouter
	ret, err := newAgent(ctx, messageServer, messageRouter, p, p.changefeedID)
	if err != nil {
		return nil, errors.Trace(err)
	}
	return ret, nil
}

// handleErrorCh listen the error channel and throw the error if it is not expected.
func (p *processor) handleErrorCh(ctx cdcContext.Context) error {
	var err error
	select {
	case err = <-p.errCh:
	default:
		return nil
	}
	if !isProcessorIgnorableError(err) {
		log.Error("error on running processor",
			cdcContext.ZapFieldCapture(ctx),
			cdcContext.ZapFieldChangefeed(ctx),
			zap.Error(err))
		return err
	}
	log.Info("processor exited", cdcContext.ZapFieldCapture(ctx), cdcContext.ZapFieldChangefeed(ctx))
	return cerror.ErrReactorFinished
}

// handleTableOperation handles the operation of `TaskStatus`(add table operation and remove table operation)
func (p *processor) handleTableOperation(ctx cdcContext.Context) error {
	if p.newSchedulerEnabled {
		return nil
	}

	patchOperation := func(tableID model.TableID, fn func(operation *model.TableOperation) error) {
		p.changefeed.PatchTaskStatus(p.captureInfo.ID, func(status *model.TaskStatus) (*model.TaskStatus, bool, error) {
			if status == nil || status.Operation == nil {
				log.Error("Operation not found, may be remove by other patch", zap.Int64("tableID", tableID), zap.Any("status", status))
				return nil, false, cerror.ErrTaskStatusNotExists.GenWithStackByArgs()
			}
			opt := status.Operation[tableID]
			if opt == nil {
				log.Error("Operation not found, may be remove by other patch", zap.Int64("tableID", tableID), zap.Any("status", status))
				return nil, false, cerror.ErrTaskStatusNotExists.GenWithStackByArgs()
			}
			if err := fn(opt); err != nil {
				return nil, false, errors.Trace(err)
			}
			return status, true, nil
		})
	}
	taskStatus := p.changefeed.TaskStatuses[p.captureInfo.ID]
	for tableID, opt := range taskStatus.Operation {
		if opt.TableApplied() {
			continue
		}
		globalCheckpointTs := p.changefeed.Status.CheckpointTs
		if opt.Delete {
			table, exist := p.tables[tableID]
			if !exist {
				log.Warn("table which will be deleted is not found",
					cdcContext.ZapFieldChangefeed(ctx), zap.Int64("tableID", tableID))
				patchOperation(tableID, func(operation *model.TableOperation) error {
					operation.Status = model.OperFinished
					return nil
				})
				continue
			}
			switch opt.Status {
			case model.OperDispatched:
				if opt.BoundaryTs < globalCheckpointTs {
					log.Warn("the BoundaryTs of remove table operation is smaller than global checkpoint ts", zap.Uint64("globalCheckpointTs", globalCheckpointTs), zap.Any("operation", opt))
				}
				if !table.AsyncStop(opt.BoundaryTs) {
					// We use a Debug log because it is conceivable for the pipeline to block for a legitimate reason,
					// and we do not want to alarm the user.
					log.Debug("AsyncStop has failed, possible due to a full pipeline",
						zap.Uint64("checkpointTs", table.CheckpointTs()), zap.Int64("tableID", tableID))
					continue
				}
				patchOperation(tableID, func(operation *model.TableOperation) error {
					operation.Status = model.OperProcessed
					return nil
				})
			case model.OperProcessed:
				if table.Status() != tablepipeline.TableStatusStopped {
					log.Debug("the table is still not stopped", zap.Uint64("checkpointTs", table.CheckpointTs()), zap.Int64("tableID", tableID))
					continue
				}
				patchOperation(tableID, func(operation *model.TableOperation) error {
					operation.BoundaryTs = table.CheckpointTs()
					operation.Status = model.OperFinished
					return nil
				})
				p.removeTable(table, tableID)
				log.Debug("Operation done signal received",
					cdcContext.ZapFieldChangefeed(ctx),
					zap.Int64("tableID", tableID),
					zap.Reflect("operation", opt))
			default:
				log.Panic("unreachable")
			}
		} else {
			switch opt.Status {
			case model.OperDispatched:
				replicaInfo, exist := taskStatus.Tables[tableID]
				if !exist {
					return cerror.ErrProcessorTableNotFound.GenWithStack("replicaInfo of table(%d)", tableID)
				}
				if replicaInfo.StartTs != opt.BoundaryTs {
					log.Warn("the startTs and BoundaryTs of add table operation should be always equaled", zap.Any("replicaInfo", replicaInfo))
				}
				err := p.addTable(ctx, tableID, replicaInfo)
				if err != nil {
					return errors.Trace(err)
				}
				patchOperation(tableID, func(operation *model.TableOperation) error {
					operation.Status = model.OperProcessed
					return nil
				})
			case model.OperProcessed:
				table, exist := p.tables[tableID]
				if !exist {
					log.Warn("table which was added is not found",
						cdcContext.ZapFieldChangefeed(ctx), zap.Int64("tableID", tableID))
					patchOperation(tableID, func(operation *model.TableOperation) error {
						operation.Status = model.OperDispatched
						return nil
					})
					continue
				}
				localResolvedTs := p.changefeed.TaskPositions[p.captureInfo.ID].ResolvedTs
				globalResolvedTs := p.changefeed.Status.ResolvedTs
				if table.ResolvedTs() >= localResolvedTs && localResolvedTs >= globalResolvedTs {
					patchOperation(tableID, func(operation *model.TableOperation) error {
						operation.Status = model.OperFinished
						return nil
					})
					log.Debug("Operation done signal received",
						cdcContext.ZapFieldChangefeed(ctx),
						zap.Int64("tableID", tableID),
						zap.Reflect("operation", opt))
				}
			default:
				log.Panic("unreachable")
			}
		}
	}
	return nil
}

func (p *processor) createAndDriveSchemaStorage(ctx cdcContext.Context) (entry.SchemaStorage, error) {
	kvStorage := ctx.GlobalVars().KVStorage
	ddlspans := []regionspan.Span{regionspan.GetDDLSpan(), regionspan.GetAddIndexDDLSpan()}
	checkpointTs := p.changefeed.Info.GetCheckpointTs(p.changefeed.Status)
	stdCtx := util.PutTableInfoInCtx(ctx, -1, puller.DDLPullerTableName)
	stdCtx = util.PutChangefeedIDInCtx(stdCtx, ctx.ChangefeedVars().ID)
	stdCtx = util.PutRoleInCtx(stdCtx, util.RoleProcessor)
	ddlPuller := puller.NewPuller(
		stdCtx,
		ctx.GlobalVars().PDClient,
		ctx.GlobalVars().GrpcPool,
		ctx.GlobalVars().RegionCache,
		ctx.GlobalVars().KVStorage,
		ctx.GlobalVars().PDClock,
		ctx.ChangefeedVars().ID,
		checkpointTs, ddlspans, false)
	meta, err := kv.GetSnapshotMeta(kvStorage, checkpointTs)
	if err != nil {
		return nil, errors.Trace(err)
	}
	schemaStorage, err := entry.NewSchemaStorage(meta, checkpointTs, p.filter,
		p.changefeed.Info.Config.ForceReplicate, ctx.ChangefeedVars().ID)
	if err != nil {
		return nil, errors.Trace(err)
	}
	p.wg.Add(1)
	go func() {
		defer p.wg.Done()
		p.sendError(ddlPuller.Run(stdCtx))
	}()
	ddlRawKVCh := memory.SortOutput(ctx, ddlPuller.Output())
	p.wg.Add(1)
	go func() {
		defer p.wg.Done()
		var ddlRawKV *model.RawKVEntry
		for {
			select {
			case <-ctx.Done():
				return
			case ddlRawKV = <-ddlRawKVCh:
			}
			if ddlRawKV == nil {
				continue
			}
			failpoint.Inject("processorDDLResolved", nil)
			if ddlRawKV.OpType == model.OpTypeResolved {
				schemaStorage.AdvanceResolvedTs(ddlRawKV.CRTs)
			}
			job, err := entry.UnmarshalDDL(ddlRawKV)
			if err != nil {
				p.sendError(errors.Trace(err))
				return
			}
			if job == nil {
				continue
			}
			if err := schemaStorage.HandleDDLJob(job); err != nil {
				p.sendError(errors.Trace(err))
				return
			}
		}
	}()
	return schemaStorage, nil
}

func (p *processor) sendError(err error) {
	if err == nil {
		return
	}
	select {
	case p.errCh <- err:
	default:
		if !isProcessorIgnorableError(err) {
			log.Error("processor receives redundant error", zap.Error(err))
		}
	}
}

// checkTablesNum if the number of table pipelines is equal to the number of TaskStatus in etcd state.
// if the table number is not right, create or remove the odd tables.
func (p *processor) checkTablesNum(ctx cdcContext.Context) error {
	if p.newSchedulerEnabled {
		// No need to check this for the new scheduler.
		return nil
	}

	taskStatus := p.changefeed.TaskStatuses[p.captureInfo.ID]
	if len(p.tables) == len(taskStatus.Tables) {
		return nil
	}
	// check if a table should be listen but not
	// this only could be happened in the first tick.
	for tableID, replicaInfo := range taskStatus.Tables {
		if _, exist := p.tables[tableID]; exist {
			continue
		}
		opt := taskStatus.Operation
		// TODO(leoppro): check if the operation is a undone add operation
		if opt != nil && opt[tableID] != nil {
			continue
		}
		log.Info("start to listen to the table immediately", zap.Int64("tableID", tableID), zap.Any("replicaInfo", replicaInfo))
		if replicaInfo.StartTs < p.changefeed.Status.CheckpointTs {
			replicaInfo.StartTs = p.changefeed.Status.CheckpointTs
		}
		err := p.addTable(ctx, tableID, replicaInfo)
		if err != nil {
			return errors.Trace(err)
		}
	}
	// check if a table should be removed but still exist
	// this shouldn't be happened in any time.
	for tableID, tablePipeline := range p.tables {
		if _, exist := taskStatus.Tables[tableID]; exist {
			continue
		}
		opt := taskStatus.Operation
		if opt != nil && opt[tableID] != nil && opt[tableID].Delete {
			// table will be removed by normal logic
			continue
		}
		p.removeTable(tablePipeline, tableID)
		log.Warn("the table was forcibly deleted", zap.Int64("tableID", tableID), zap.Any("taskStatus", taskStatus))
	}
	return nil
}

// handlePosition calculates the local resolved ts and local checkpoint ts
func (p *processor) handlePosition(currentTs int64) {
	minResolvedTs := uint64(math.MaxUint64)
	minResolvedTableID := int64(0)
	if p.schemaStorage != nil {
		minResolvedTs = p.schemaStorage.ResolvedTs()
	}
	for _, table := range p.tables {
		ts := table.ResolvedTs()
		if ts < minResolvedTs {
			minResolvedTs = ts
			minResolvedTableID, _ = table.ID()
		}
	}

	minCheckpointTs := minResolvedTs
	minCheckpointTableID := int64(0)
	for _, table := range p.tables {
		ts := table.CheckpointTs()
		if ts < minCheckpointTs {
			minCheckpointTs = ts
			minCheckpointTableID, _ = table.ID()
		}
	}

	resolvedPhyTs := oracle.ExtractPhysical(minResolvedTs)
	p.metricResolvedTsLagGauge.Set(float64(currentTs-resolvedPhyTs) / 1e3)
	p.metricResolvedTsGauge.Set(float64(resolvedPhyTs))
	p.metricMinResolvedTableIDGuage.Set(float64(minResolvedTableID))

	checkpointPhyTs := oracle.ExtractPhysical(minCheckpointTs)
	p.metricCheckpointTsLagGauge.Set(float64(currentTs-checkpointPhyTs) / 1e3)
	p.metricCheckpointTsGauge.Set(float64(checkpointPhyTs))
	p.metricMinCheckpointTableIDGuage.Set(float64(minCheckpointTableID))

	if p.newSchedulerEnabled {
		p.checkpointTs = minCheckpointTs
		p.resolvedTs = minResolvedTs
		return
	}

	// minResolvedTs and minCheckpointTs may less than global resolved ts and global checkpoint ts when a new table added, the startTs of the new table is less than global checkpoint ts.
	if minResolvedTs != p.changefeed.TaskPositions[p.captureInfo.ID].ResolvedTs ||
		minCheckpointTs != p.changefeed.TaskPositions[p.captureInfo.ID].CheckPointTs {
		p.changefeed.PatchTaskPosition(p.captureInfo.ID, func(position *model.TaskPosition) (*model.TaskPosition, bool, error) {
			failpoint.Inject("ProcessorUpdatePositionDelaying", nil)
			if position == nil {
				// when the captureInfo is deleted, the old owner will delete task status, task position, task workload in non-atomic
				// so processor may see a intermediate state, for example the task status is exist but task position is deleted.
				log.Warn("task position is not exist, skip to update position", zap.String("changefeed", p.changefeed.ID))
				return nil, false, nil
			}
			position.CheckPointTs = minCheckpointTs
			position.ResolvedTs = minResolvedTs
			return position, true, nil
		})
	}
}

// handleWorkload calculates the workload of all tables
func (p *processor) handleWorkload() {
	p.changefeed.PatchTaskWorkload(p.captureInfo.ID, func(workloads model.TaskWorkload) (model.TaskWorkload, bool, error) {
		changed := false
		if workloads == nil {
			workloads = make(model.TaskWorkload)
		}
		for tableID := range workloads {
			if _, exist := p.tables[tableID]; !exist {
				delete(workloads, tableID)
				changed = true
			}
		}
		for tableID, table := range p.tables {
			if workloads[tableID] != table.Workload() {
				workloads[tableID] = table.Workload()
				changed = true
			}
		}
		return workloads, changed, nil
	})
}

// pushResolvedTs2Table sends global resolved ts to all the table pipelines.
func (p *processor) pushResolvedTs2Table() {
	resolvedTs := p.changefeed.Status.ResolvedTs
	schemaResolvedTs := p.schemaStorage.ResolvedTs()
	if schemaResolvedTs < resolvedTs {
		// Do not update barrier ts that is larger than
		// DDL puller's resolved ts.
		// When DDL puller stall, resolved events that outputted by sorter
		// may pile up in memory, as they have to wait DDL.
		resolvedTs = schemaResolvedTs
	}
	for _, table := range p.tables {
		table.UpdateBarrierTs(resolvedTs)
	}
}

// addTable creates a new table pipeline and adds it to the `p.tables`
func (p *processor) addTable(ctx cdcContext.Context, tableID model.TableID, replicaInfo *model.TableReplicaInfo) error {
	if replicaInfo.StartTs == 0 {
		replicaInfo.StartTs = p.changefeed.Status.CheckpointTs
	}

	if table, ok := p.tables[tableID]; ok {
		if table.Status() == tablepipeline.TableStatusStopped {
			log.Warn("The same table exists but is stopped. Cancel it and continue.", cdcContext.ZapFieldChangefeed(ctx), zap.Int64("ID", tableID))
			p.removeTable(table, tableID)
		} else {
			log.Warn("Ignore existing table", cdcContext.ZapFieldChangefeed(ctx), zap.Int64("ID", tableID))
			return nil
		}
	}

	globalCheckpointTs := p.changefeed.Status.CheckpointTs

	if replicaInfo.StartTs < globalCheckpointTs {
		log.Warn("addTable: startTs < checkpoint",
			cdcContext.ZapFieldChangefeed(ctx),
			zap.Int64("tableID", tableID),
			zap.Uint64("checkpoint", globalCheckpointTs),
			zap.Uint64("startTs", replicaInfo.StartTs))
	}
	table, err := p.createTablePipeline(ctx, tableID, replicaInfo)
	if err != nil {
		return errors.Trace(err)
	}
	p.tables[tableID] = table
	return nil
}

func (p *processor) getTableName(ctx cdcContext.Context,
	tableID model.TableID,
	replicaInfo *model.TableReplicaInfo,
) (string, error) {
	// FIXME: using GetLastSnapshot here would be confused and get the wrong table name
	// after `rename table` DDL, since `rename table` keeps the tableID unchanged
	var tableName *model.TableName
	retry.Do(ctx, func() error { //nolint:errcheck
		if x, ok := p.schemaStorage.GetLastSnapshot().PhysicalTableByID(tableID); ok {
			tableName = &x.TableName
			return nil
		}
		return errors.Errorf("failed to get table name, fallback to use table id: %d",
			tableID)
	}, retry.WithBackoffBaseDelay(backoffBaseDelayInMs),
		retry.WithMaxTries(maxTries),
		retry.WithIsRetryableErr(cerror.IsRetryableError))
	// TODO: remove this feature flag after table actor is GA
	if p.changefeed.Info.Config.Cyclic.IsEnabled() {
		// Retry to find mark table ID
		var markTableID model.TableID
		err := retry.Do(context.Background(), func() error {
			if tableName == nil {
				x, exist := p.schemaStorage.GetLastSnapshot().PhysicalTableByID(tableID)
				if !exist {
					return cerror.ErrProcessorTableNotFound.
						GenWithStack("normal table(%s)", tableID)
				}
				tableName = &x.TableName
			}
<<<<<<< HEAD
			markTableSchemaName, markTableTableName := mark.GetMarkTableName(tableName.Schema, tableName.Table)
			tableInfo, exist := p.schemaStorage.GetLastSnapshot().TableByName(markTableSchemaName, markTableTableName)
=======
			markTableSchemaName, markTableTableName := mark.GetMarkTableName(
				tableName.Schema, tableName.Table)
			tableInfo, exist := p.schemaStorage.
				GetLastSnapshot().
				GetTableByName(markTableSchemaName, markTableTableName)
>>>>>>> 321e9e1c
			if !exist {
				return cerror.ErrProcessorTableNotFound.
					GenWithStack("normal table(%s) and mark table not match",
						tableName.String())
			}
			markTableID = tableInfo.ID
			return nil
		}, retry.WithBackoffBaseDelay(50),
			retry.WithBackoffMaxDelay(60*1000),
			retry.WithMaxTries(20))
		if err != nil {
			return "", errors.Trace(err)
		}
		replicaInfo.MarkTableID = markTableID
	}

	if tableName == nil {
		log.Warn("failed to get table name for metric")
		return strconv.Itoa(int(tableID)), nil
	}

	return tableName.QuoteString(), nil
}

func (p *processor) createTablePipelineImpl(
	ctx cdcContext.Context,
	tableID model.TableID,
	replicaInfo *model.TableReplicaInfo,
) (tablepipeline.TablePipeline, error) {
	ctx = cdcContext.WithErrorHandler(ctx, func(err error) error {
		if cerror.ErrTableProcessorStoppedSafely.Equal(err) ||
			errors.Cause(errors.Cause(err)) == context.Canceled {
			return nil
		}
		p.sendError(err)
		return nil
	})

	tableName, err := p.getTableName(ctx, tableID, replicaInfo)
	if err != nil {
		return nil, errors.Trace(err)
	}

	sink, err := p.sinkManager.CreateTableSink(tableID, p.redoManager)
	if err != nil {
		return nil, errors.Trace(err)
	}
	var table tablepipeline.TablePipeline
	if config.GetGlobalServerConfig().Debug.EnableTableActor {
		var err error
		table, err = tablepipeline.NewTableActor(
			ctx,
			p.mounter,
			tableID,
			tableName,
			replicaInfo,
			sink,
			p.changefeed.Info.GetTargetTs())
		if err != nil {
			return nil, errors.Trace(err)
		}
	} else {
		table = tablepipeline.NewTablePipeline(
			ctx,
			p.mounter,
			tableID,
			tableName,
			replicaInfo,
			sink,
			p.changefeed.Info.GetTargetTs(),
		)
	}

	if p.redoManager.Enabled() {
		p.redoManager.AddTable(tableID, replicaInfo.StartTs)
	}

	log.Info("Add table pipeline", zap.Int64("tableID", tableID),
		cdcContext.ZapFieldChangefeed(ctx),
		zap.String("name", table.Name()),
		zap.Any("replicaInfo", replicaInfo),
		zap.Uint64("globalResolvedTs", p.changefeed.Status.ResolvedTs))

	return table, nil
}

func (p *processor) removeTable(table tablepipeline.TablePipeline, tableID model.TableID) {
	table.Cancel()
	table.Wait()
	delete(p.tables, tableID)
	if p.redoManager.Enabled() {
		p.redoManager.RemoveTable(tableID)
	}
}

// doGCSchemaStorage trigger the schema storage GC
func (p *processor) doGCSchemaStorage(ctx cdcContext.Context) {
	if p.schemaStorage == nil {
		// schemaStorage is nil only in test
		return
	}

	if p.changefeed.Status == nil {
		// This could happen if Etcd data is not complete.
		return
	}

	// Please refer to `unmarshalAndMountRowChanged` in cdc/entry/mounter.go
	// for why we need -1.
	lastSchemaTs := p.schemaStorage.DoGC(p.changefeed.Status.CheckpointTs - 1)
	if p.lastSchemaTs == lastSchemaTs {
		return
	}
	p.lastSchemaTs = lastSchemaTs

	log.Debug("finished gc in schema storage",
		zap.Uint64("gcTs", lastSchemaTs),
		cdcContext.ZapFieldChangefeed(ctx))
	lastSchemaPhysicalTs := oracle.ExtractPhysical(lastSchemaTs)
	p.metricSchemaStorageGcTsGauge.Set(float64(lastSchemaPhysicalTs))
}

// flushRedoLogMeta flushes redo log meta, including resolved-ts and checkpoint-ts
func (p *processor) flushRedoLogMeta(ctx context.Context) error {
	if p.redoManager.Enabled() &&
		time.Since(p.lastRedoFlush).Milliseconds() > p.changefeed.Info.Config.Consistent.FlushIntervalInMs {
		st := p.changefeed.Status
		err := p.redoManager.FlushResolvedAndCheckpointTs(ctx, st.ResolvedTs, st.CheckpointTs)
		if err != nil {
			return err
		}
		p.lastRedoFlush = time.Now()
	}
	return nil
}

func (p *processor) Close() error {
	log.Info("processor closing ...", zap.String("changefeed", p.changefeedID))
	for _, tbl := range p.tables {
		tbl.Cancel()
	}
	for _, tbl := range p.tables {
		tbl.Wait()
	}
	p.cancel()
	p.wg.Wait()

	if p.newSchedulerEnabled {
		if p.agent == nil {
			return nil
		}
		if err := p.agent.Close(); err != nil {
			return errors.Trace(err)
		}
		p.agent = nil
	}

	// sink close might be time-consuming, do it the last.
	if p.sinkManager != nil {
		// pass a canceled context is ok here, since we don't need to wait Close
		ctx, cancel := context.WithCancel(context.Background())
		cancel()
		log.Info("processor try to close the sinkManager",
			zap.String("changefeed", p.changefeedID))
		start := time.Now()
		if err := p.sinkManager.Close(ctx); err != nil {
			log.Info("processor close sinkManager failed",
				zap.String("changefeed", p.changefeedID),
				zap.Duration("duration", time.Since(start)))
			return errors.Trace(err)
		}
		log.Info("processor close sinkManager success",
			zap.String("changefeed", p.changefeedID),
			zap.Duration("duration", time.Since(start)))
	}

	// mark tables share the same cdcContext with its original table, don't need to cancel
	failpoint.Inject("processorStopDelay", nil)
	resolvedTsGauge.DeleteLabelValues(p.changefeedID)
	resolvedTsLagGauge.DeleteLabelValues(p.changefeedID)
	checkpointTsGauge.DeleteLabelValues(p.changefeedID)
	checkpointTsLagGauge.DeleteLabelValues(p.changefeedID)
	syncTableNumGauge.DeleteLabelValues(p.changefeedID)
	processorErrorCounter.DeleteLabelValues(p.changefeedID)
	processorSchemaStorageGcTsGauge.DeleteLabelValues(p.changefeedID)

	return nil
}

// WriteDebugInfo write the debug info to Writer
func (p *processor) WriteDebugInfo(w io.Writer) {
	fmt.Fprintf(w, "%+v\n", *p.changefeed)
	for tableID, tablePipeline := range p.tables {
		fmt.Fprintf(w, "tableID: %d, tableName: %s, resolvedTs: %d, checkpointTs: %d, status: %s\n",
			tableID, tablePipeline.Name(), tablePipeline.ResolvedTs(), tablePipeline.CheckpointTs(), tablePipeline.Status())
	}
}<|MERGE_RESOLUTION|>--- conflicted
+++ resolved
@@ -957,16 +957,8 @@
 				}
 				tableName = &x.TableName
 			}
-<<<<<<< HEAD
 			markTableSchemaName, markTableTableName := mark.GetMarkTableName(tableName.Schema, tableName.Table)
 			tableInfo, exist := p.schemaStorage.GetLastSnapshot().TableByName(markTableSchemaName, markTableTableName)
-=======
-			markTableSchemaName, markTableTableName := mark.GetMarkTableName(
-				tableName.Schema, tableName.Table)
-			tableInfo, exist := p.schemaStorage.
-				GetLastSnapshot().
-				GetTableByName(markTableSchemaName, markTableTableName)
->>>>>>> 321e9e1c
 			if !exist {
 				return cerror.ErrProcessorTableNotFound.
 					GenWithStack("normal table(%s) and mark table not match",
