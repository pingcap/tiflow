--- conflicted
+++ resolved
@@ -967,31 +967,6 @@
 	processorSchemaStorageGcTsGauge.DeleteLabelValues(p.changefeedID.Namespace, p.changefeedID.ID)
 	processorTickDuration.DeleteLabelValues(p.changefeedID.Namespace, p.changefeedID.ID)
 	processorMemoryGauge.DeleteLabelValues(p.changefeedID.Namespace, p.changefeedID.ID)
-<<<<<<< HEAD
-=======
-
-	ok := remainKVEventsGauge.DeleteLabelValues(p.changefeedID.Namespace, p.changefeedID.ID)
-	if !ok {
-		log.Warn("delete remain kv events gauge metrics failed",
-			zap.String("namespace", p.changefeedID.Namespace),
-			zap.String("changefeed", p.changefeedID.ID))
-	}
-
-	ok = puller.PullerEventCounter.DeleteLabelValues(p.changefeedID.Namespace, p.changefeedID.ID, "kv")
-	if !ok {
-		log.Warn("delete puller event counter metrics failed",
-			zap.String("namespace", p.changefeedID.Namespace),
-			zap.String("changefeed", p.changefeedID.ID),
-			zap.String("type", "kv"))
-	}
-	ok = puller.PullerEventCounter.DeleteLabelValues(p.changefeedID.Namespace, p.changefeedID.ID, "resolved")
-	if !ok {
-		log.Warn("delete puller event counter metrics failed",
-			zap.String("namespace", p.changefeedID.Namespace),
-			zap.String("changefeed", p.changefeedID.ID),
-			zap.String("type", "resolved"))
-	}
->>>>>>> ce61ae91
 }
 
 // WriteDebugInfo write the debug info to Writer
