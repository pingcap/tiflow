--- conflicted
+++ resolved
@@ -60,13 +60,8 @@
 	engine sorter.SortEngine
 	// Used to indicate whether the changefeed is in BDR mode.
 	bdrMode bool
-<<<<<<< HEAD
-	// The timestamp fetched from pd when changefeed starts.
-	thresholdTs model.Ts
-=======
-
-	safeModeAtStart bool
->>>>>>> 999d393a
+
+	splitUpdateMode PullerSplitUpdateMode
 
 	enableTableMonitor bool
 	puller             *puller.MultiplexingPuller
@@ -103,43 +98,8 @@
 	}
 }
 
-<<<<<<< HEAD
-func isOldUpdateKVEntry(raw *model.RawKVEntry, thresholdTs model.Ts) bool {
-	return raw != nil && raw.IsUpdate() && raw.CRTs < thresholdTs
-}
-
-func shouldSplitUpdateKVEntry(
-	splitUpdateMode PullerSplitUpdateMode,
-	raw *model.RawKVEntry,
-	thresholdTs model.Ts,
-) bool {
-	if !raw.IsUpdate() {
-		log.Panic("Should only check update entry")
-	}
-	if splitUpdateMode == PullerSplitUpdateModeNone {
-		return false
-	} else if splitUpdateMode == PullerSplitUpdateModeAtStart {
-		return isOldUpdateKVEntry(raw, thresholdTs)
-	} else {
-		return true
-	}
-}
-
-func splitUpdateKVEntry(raw *model.RawKVEntry) (*model.RawKVEntry, *model.RawKVEntry, error) {
-	if raw == nil {
-		return nil, nil, errors.New("nil event cannot be split")
-	}
-	deleteKVEntry := *raw
-	deleteKVEntry.Value = nil
-
-	insertKVEntry := *raw
-	insertKVEntry.OldValue = nil
-
-	return &deleteKVEntry, &insertKVEntry, nil
-=======
 func isOldUpdateKVEntry(raw *model.RawKVEntry, getReplicaTs func() model.Ts) bool {
 	return raw != nil && raw.IsUpdate() && raw.CRTs < getReplicaTs()
->>>>>>> 999d393a
 }
 
 func newSourceManager(
@@ -157,9 +117,9 @@
 		up:                 up,
 		mg:                 mg,
 		engine:             engine,
+		splitUpdateMode:    splitUpdateMode,
 		bdrMode:            bdrMode,
 		enableTableMonitor: enableTableMonitor,
-		safeModeAtStart:    safeModeAtStart,
 	}
 
 	serverConfig := config.GetGlobalServerConfig()
@@ -179,13 +139,8 @@
 				zap.String("changefeed", mgr.changefeedID.ID))
 		}
 		if raw != nil {
-<<<<<<< HEAD
-			if raw.IsUpdate() && shouldSplitUpdateKVEntry(splitUpdateMode, raw, mgr.thresholdTs) {
-				deleteKVEntry, insertKVEntry, err := splitUpdateKVEntry(raw)
-=======
 			if shouldSplitKVEntry(raw) {
 				deleteKVEntry, insertKVEntry, err := model.SplitUpdateKVEntry(raw)
->>>>>>> 999d393a
 				if err != nil {
 					return err
 				}
@@ -219,7 +174,21 @@
 	m.engine.AddTable(span, startTs)
 
 	shouldSplitKVEntry := func(raw *model.RawKVEntry) bool {
-		return m.safeModeAtStart && isOldUpdateKVEntry(raw, getReplicaTs)
+		if raw == nil || !raw.IsUpdate() {
+			return false
+		}
+		switch m.splitUpdateMode {
+		case PullerSplitUpdateModeNone:
+			return false
+		case PullerSplitUpdateModeAlways:
+			return true
+		case PullerSplitUpdateModeAtStart:
+			return isOldUpdateKVEntry(raw, getReplicaTs)
+		default:
+			log.Panic("Unknown split update mode", zap.Int32("mode", int32(m.splitUpdateMode)))
+		}
+		log.Panic("Shouldn't reach here")
+		return false
 	}
 
 	// Only nil in unit tests.
@@ -270,14 +239,6 @@
 	if m.puller == nil {
 		return nil
 	}
-<<<<<<< HEAD
-	thresholdTs, err := getCurrentTs(ctx, m.up.PDClient)
-	if err != nil {
-		return err
-	}
-	m.thresholdTs = thresholdTs
-=======
->>>>>>> 999d393a
 	return m.puller.Run(ctx)
 }
 
