// Copyright 2021 PingCAP, Inc.
//
// Licensed under the Apache License, Version 2.0 (the "License");
// you may not use this file except in compliance with the License.
// You may obtain a copy of the License at
//
//     http://www.apache.org/licenses/LICENSE-2.0
//
// Unless required by applicable law or agreed to in writing, software
// distributed under the License is distributed on an "AS IS" BASIS,
// See the License for the specific language governing permissions and
// limitations under the License.

package processor

import (
	"context"
	"fmt"
	"io"
	"time"

	"github.com/pingcap/errors"
	"github.com/pingcap/failpoint"
	"github.com/pingcap/log"
	"github.com/pingcap/tiflow/cdc/model"
	cdcContext "github.com/pingcap/tiflow/pkg/context"
	cerrors "github.com/pingcap/tiflow/pkg/errors"
	"github.com/pingcap/tiflow/pkg/orchestrator"
	"github.com/pingcap/tiflow/pkg/upstream"
	"github.com/prometheus/client_golang/prometheus"
	"go.uber.org/zap"
)

type commandTp int

const (
	commandTpUnknow commandTp = iota //nolint:varcheck,deadcode
	commandTpClose
	commandTpWriteDebugInfo
	processorLogsWarnDuration = 1 * time.Second
)

type command struct {
	tp      commandTp
	payload interface{}
	done    chan<- error
}

// Manager is a manager of processor, which maintains the state and behavior of processors
type Manager struct {
	processors      map[model.ChangeFeedID]*processor
	commandQueue    chan *command
	upstreamManager *upstream.Manager

	newProcessor func(cdcContext.Context, *upstream.Upstream) *processor

	metricProcessorCloseDuration prometheus.Observer
}

// NewManager creates a new processor manager
func NewManager(upstreamManager *upstream.Manager) *Manager {
	return &Manager{
		processors:                   make(map[model.ChangeFeedID]*processor),
		commandQueue:                 make(chan *command, 4),
		upstreamManager:              upstreamManager,
		newProcessor:                 newProcessor,
		metricProcessorCloseDuration: processorCloseDuration,
	}
}

// Tick implements the `orchestrator.State` interface
// the `state` parameter is sent by the etcd worker, the `state` must be a snapshot of KVs in etcd
// the Tick function of Manager create or remove processor instances according to the specified `state`, or pass the `state` to processor instances
func (m *Manager) Tick(stdCtx context.Context, state orchestrator.ReactorState) (nextState orchestrator.ReactorState, err error) {
	ctx := stdCtx.(cdcContext.Context)
	globalState := state.(*orchestrator.GlobalReactorState)
	if err := m.handleCommand(); err != nil {
		return state, err
	}

	captureID := ctx.GlobalVars().CaptureInfo.ID
	var inactiveChangefeedCount int
	for changefeedID, changefeedState := range globalState.Changefeeds {
		if !changefeedState.Active(captureID) {
			inactiveChangefeedCount++
			m.closeProcessor(changefeedID)
			continue
		}
		ctx := cdcContext.WithChangefeedVars(ctx, &cdcContext.ChangefeedVars{
			ID:   changefeedID,
			Info: changefeedState.Info,
		})
		processor, exist := m.processors[changefeedID]
		if !exist {
<<<<<<< HEAD

			upStream := m.upstreamManager.Get(changefeedState.Info.UpstreamID)
			if m.enableNewScheduler {
				failpoint.Inject("processorManagerHandleNewChangefeedDelay", nil)
				processor = m.newProcessor(ctx, upStream)
				m.processors[changefeedID] = processor
			} else {
				if changefeedState.Status.AdminJobType.IsStopState() || changefeedState.TaskStatuses[captureID].AdminJobType.IsStopState() {
					continue
				}
				// the processor should start after at least one table has been added to this capture
				taskStatus := changefeedState.TaskStatuses[captureID]
				if taskStatus == nil || (len(taskStatus.Tables) == 0 && len(taskStatus.Operation) == 0) {
					continue
				}
				failpoint.Inject("processorManagerHandleNewChangefeedDelay", nil)

				processor = m.newProcessor(ctx, upStream)
				m.processors[changefeedID] = processor
			}
=======
			upStream := m.upstreamManager.Get(changefeedState.Info.ClusterID)
			failpoint.Inject("processorManagerHandleNewChangefeedDelay", nil)
			processor = m.newProcessor(ctx, upStream)
			m.processors[changefeedID] = processor
>>>>>>> 0970e5bd
		}
		if _, err := processor.Tick(ctx, changefeedState); err != nil {
			m.closeProcessor(changefeedID)
			if cerrors.ErrReactorFinished.Equal(errors.Cause(err)) {
				continue
			}
			return state, errors.Trace(err)
		}
	}
	// check if the processors in memory is leaked
	if len(globalState.Changefeeds)-inactiveChangefeedCount != len(m.processors) {
		for changefeedID := range m.processors {
			if _, exist := globalState.Changefeeds[changefeedID]; !exist {
				m.closeProcessor(changefeedID)
			}
		}
	}
	return state, nil
}

func (m *Manager) closeProcessor(changefeedID model.ChangeFeedID) {
	if processor, exist := m.processors[changefeedID]; exist {
		startTime := time.Now()
		captureID := processor.captureInfo.ID
		err := processor.Close()
		costTime := time.Since(startTime)
		if costTime > processorLogsWarnDuration {
			log.Warn("processor close took too long",
				zap.String("namespace", changefeedID.Namespace),
				zap.String("changefeed", changefeedID.ID),
				zap.String("capture", captureID), zap.Duration("duration", costTime))
		}
		m.metricProcessorCloseDuration.Observe(costTime.Seconds())
		if err != nil {
			log.Warn("failed to close processor",
				zap.String("namespace", changefeedID.Namespace),
				zap.String("changefeed", changefeedID.ID),
				zap.Error(err))
		}
		delete(m.processors, changefeedID)
	}
}

// AsyncClose sends a signal to Manager to close all processors.
func (m *Manager) AsyncClose() {
	timeout := 3 * time.Second
	ctx, cancel := context.WithTimeout(context.TODO(), timeout)
	defer cancel()
	done := make(chan error, 1)
	err := m.sendCommand(ctx, commandTpClose, nil, done)
	if err != nil {
		log.Warn("async close failed", zap.Error(err))
	}
}

// WriteDebugInfo write the debug info to Writer
func (m *Manager) WriteDebugInfo(
	ctx context.Context, w io.Writer, done chan<- error,
) {
	err := m.sendCommand(ctx, commandTpWriteDebugInfo, w, done)
	if err != nil {
		log.Warn("send command commandTpWriteDebugInfo failed", zap.Error(err))
	}
}

// sendCommands sends command to manager.
// `done` is closed upon command completion or sendCommand returns error.
func (m *Manager) sendCommand(
	ctx context.Context, tp commandTp, payload interface{}, done chan<- error,
) error {
	cmd := &command{tp: tp, payload: payload, done: done}
	select {
	case <-ctx.Done():
		close(done)
		return errors.Trace(ctx.Err())
	case m.commandQueue <- cmd:
		// FIXME: signal EtcdWorker to handle commands ASAP.
	}
	return nil
}

func (m *Manager) handleCommand() error {
	var cmd *command
	select {
	case cmd = <-m.commandQueue:
	default:
		return nil
	}
	defer close(cmd.done)
	switch cmd.tp {
	case commandTpClose:
		for changefeedID := range m.processors {
			m.closeProcessor(changefeedID)
		}
		// FIXME: we should drain command queue and signal callers an error.
		return cerrors.ErrReactorFinished
	case commandTpWriteDebugInfo:
		w := cmd.payload.(io.Writer)
		m.writeDebugInfo(w)
	default:
		log.Warn("Unknown command in processor manager", zap.Any("command", cmd))
	}
	return nil
}

func (m *Manager) writeDebugInfo(w io.Writer) {
	for changefeedID, processor := range m.processors {
		fmt.Fprintf(w, "changefeedID: %s\n", changefeedID)
		processor.WriteDebugInfo(w)
		fmt.Fprintf(w, "\n")
	}
}<|MERGE_RESOLUTION|>--- conflicted
+++ resolved
@@ -92,33 +92,10 @@
 		})
 		processor, exist := m.processors[changefeedID]
 		if !exist {
-<<<<<<< HEAD
-
 			upStream := m.upstreamManager.Get(changefeedState.Info.UpstreamID)
-			if m.enableNewScheduler {
-				failpoint.Inject("processorManagerHandleNewChangefeedDelay", nil)
-				processor = m.newProcessor(ctx, upStream)
-				m.processors[changefeedID] = processor
-			} else {
-				if changefeedState.Status.AdminJobType.IsStopState() || changefeedState.TaskStatuses[captureID].AdminJobType.IsStopState() {
-					continue
-				}
-				// the processor should start after at least one table has been added to this capture
-				taskStatus := changefeedState.TaskStatuses[captureID]
-				if taskStatus == nil || (len(taskStatus.Tables) == 0 && len(taskStatus.Operation) == 0) {
-					continue
-				}
-				failpoint.Inject("processorManagerHandleNewChangefeedDelay", nil)
-
-				processor = m.newProcessor(ctx, upStream)
-				m.processors[changefeedID] = processor
-			}
-=======
-			upStream := m.upstreamManager.Get(changefeedState.Info.ClusterID)
 			failpoint.Inject("processorManagerHandleNewChangefeedDelay", nil)
 			processor = m.newProcessor(ctx, upStream)
 			m.processors[changefeedID] = processor
->>>>>>> 0970e5bd
 		}
 		if _, err := processor.Tick(ctx, changefeedState); err != nil {
 			m.closeProcessor(changefeedID)
