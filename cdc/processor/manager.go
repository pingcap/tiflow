--- conflicted
+++ resolved
@@ -56,20 +56,9 @@
 }
 
 // NewManager creates a new processor manager
-<<<<<<< HEAD
-func NewManager(pdCli pd.Client, credential *security.Credential, captureInfo *model.CaptureInfo, leaseID clientv3.LeaseID) *Manager {
-	return &Manager{
-		processors:  make(map[model.ChangeFeedID]*processor),
-		pdCli:       pdCli,
-		credential:  credential,
-		captureInfo: captureInfo,
-		leaseID:     leaseID,
-
-=======
 func NewManager() *Manager {
 	return &Manager{
 		processors:   make(map[model.ChangeFeedID]*processor),
->>>>>>> aecfd265
 		commandQueue: make(chan *command, 4),
 		newProcessor: newProcessor,
 	}
@@ -78,21 +67,17 @@
 // Tick implements the `orchestrator.State` interface
 // the `state` parameter is sent by the etcd worker, the `state` must be a snapshot of KVs in etcd
 // the Tick function of Manager create or remove processor instances according to the specified `state`, or pass the `state` to processor instances
-<<<<<<< HEAD
-func (m *Manager) Tick(ctx context.Context, state orchestrator.ReactorState) (nextState orchestrator.ReactorState, err error) {
+func (m *Manager) Tick(stdCtx stdContext.Context, state orchestrator.ReactorState) (nextState orchestrator.ReactorState, err error) {
+	ctx := stdCtx.(context.Context)
 	globalState := state.(*model.GlobalReactorState)
 	globalState.CheckLeaseExpired(m.leaseID)
-=======
-func (m *Manager) Tick(stdCtx stdContext.Context, state orchestrator.ReactorState) (nextState orchestrator.ReactorState, err error) {
-	globalState := state.(*globalState)
-	ctx := stdCtx.(context.Context)
->>>>>>> aecfd265
 	if err := m.handleCommand(); err != nil {
 		return state, err
 	}
+	captureID := ctx.GlobalVars().CaptureInfo.ID
 	var inactiveChangefeedCount int
 	for changefeedID, changefeedState := range globalState.Changefeeds {
-		if !changefeedState.Active(m.captureInfo.ID) {
+		if !changefeedState.Active(captureID) {
 			inactiveChangefeedCount++
 			m.closeProcessor(changefeedID)
 			continue
@@ -103,7 +88,7 @@
 		})
 		processor, exist := m.processors[changefeedID]
 		if !exist {
-			if changefeedState.Status.AdminJobType.IsStopState() || changefeedState.TaskStatuses[m.captureInfo.ID].AdminJobType.IsStopState() {
+			if changefeedState.Status.AdminJobType.IsStopState() || changefeedState.TaskStatuses[captureID].AdminJobType.IsStopState() {
 				continue
 			}
 			failpoint.Inject("processorManagerHandleNewChangefeedDelay", nil)
