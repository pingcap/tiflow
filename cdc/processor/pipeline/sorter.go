--- conflicted
+++ resolved
@@ -96,7 +96,6 @@
 			log.Warn("File sorter is obsolete and replaced by unified sorter. Please revise your changefeed settings",
 				zap.String("changefeed-id", ctx.ChangefeedVars().ID), zap.String("table-name", n.tableName))
 		}
-<<<<<<< HEAD
 
 		if config.GetGlobalServerConfig().Debug.EnableDBSorter {
 			startTs := ctx.ChangefeedVars().Info.StartTs
@@ -108,24 +107,14 @@
 			n.cleanRouter = ctx.GlobalVars().SorterSystem.CleanerRouter()
 			sorter = levelSorter
 		} else {
-			sortDir := ctx.ChangefeedVars().Info.SortDir
-			err := unified.CheckDir(sortDir)
-			if err != nil {
-				return errors.Trace(err)
-			}
+			// Sorter dir has been set and checked when server starts.
+			// See https://github.com/pingcap/ticdc/blob/9dad09/cdc/server.go#L275
+			sortDir := config.GetGlobalServerConfig().Sorter.SortDir
+			var err error
 			sorter, err = unified.NewUnifiedSorter(sortDir, ctx.ChangefeedVars().ID, n.tableName, n.tableID, ctx.GlobalVars().CaptureInfo.AdvertiseAddr)
 			if err != nil {
 				return errors.Trace(err)
 			}
-=======
-		// Sorter dir has been set and checked when server starts.
-		// See https://github.com/pingcap/ticdc/blob/674ac2/cdc/server.go#L280
-		sortDir := config.GetGlobalServerConfig().Sorter.SortDir
-		var err error
-		sorter, err = unified.NewUnifiedSorter(sortDir, ctx.ChangefeedVars().ID, n.tableName, n.tableID, ctx.GlobalVars().CaptureInfo.AdvertiseAddr)
-		if err != nil {
-			return errors.Trace(err)
->>>>>>> 9dad091c
 		}
 	default:
 		return cerror.ErrUnknownSortEngine.GenWithStackByArgs(sortEngine)
