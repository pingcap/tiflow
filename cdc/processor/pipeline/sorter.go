--- conflicted
+++ resolved
@@ -33,7 +33,6 @@
 	cerror "github.com/pingcap/tiflow/pkg/errors"
 	"github.com/pingcap/tiflow/pkg/pipeline"
 	pmessage "github.com/pingcap/tiflow/pkg/pipeline/message"
-	"github.com/tikv/client-go/v2/oracle"
 	pd "github.com/tikv/pd/client"
 	"go.uber.org/zap"
 	"golang.org/x/sync/errgroup"
@@ -183,33 +182,18 @@
 				zap.String("changefeed", n.changefeed.ID))
 		}
 
-<<<<<<< HEAD
 		// The latest ts from PD when the table becomes replicating.
 		var replicateTs model.Ts
 		// Sink should start replicating data to downstream from the start ts.
-=======
-		// once receive startTs, which means sink should start replicating data to downstream.
->>>>>>> f388d67b
 		var startTs model.Ts
 		select {
 		case <-stdCtx.Done():
 			return nil
 		case startTs = <-n.startTsCh:
-<<<<<<< HEAD
-			phy, logic, err := n.pdClient.GetTS(ctx)
-			if err != nil {
-				return errors.Trace(err)
-			}
-			replicateTs = oracle.ComposeTS(phy, logic)
 			log.Info("table is replicating",
 				zap.Int64("tableID", n.tableID),
 				zap.String("tableName", n.tableName),
 				zap.Uint64("replicateTs", replicateTs),
-=======
-			log.Info("table is replicating",
-				zap.Int64("tableID", n.tableID),
-				zap.String("tableName", n.tableName),
->>>>>>> f388d67b
 				zap.String("namespace", n.changefeed.Namespace),
 				zap.String("changefeed", n.changefeed.ID))
 		}
