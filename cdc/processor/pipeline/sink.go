// Copyright 2020 PingCAP, Inc.
//
// Licensed under the Apache License, Version 2.0 (the "License");
// you may not use this file except in compliance with the License.
// You may obtain a copy of the License at
//
//     http://www.apache.org/licenses/LICENSE-2.0
//
// Unless required by applicable law or agreed to in writing, software
// distributed under the License is distributed on an "AS IS" BASIS,
// See the License for the specific language governing permissions and
// limitations under the License.

package pipeline

import (
	"context"
	"sync/atomic"
	"time"

	"github.com/pingcap/errors"
	"github.com/pingcap/failpoint"
	"github.com/pingcap/log"
<<<<<<< HEAD
	"github.com/pingcap/ticdc/cdc/model"
	"github.com/pingcap/ticdc/cdc/sink"
	cerror "github.com/pingcap/ticdc/pkg/errors"
	"github.com/pingcap/ticdc/pkg/pipeline"
	"github.com/pingcap/ticdc/pkg/retry"
=======
	"github.com/pingcap/tiflow/cdc/model"
	"github.com/pingcap/tiflow/cdc/sink"
	"github.com/pingcap/tiflow/pkg/config"
	cerror "github.com/pingcap/tiflow/pkg/errors"
	"github.com/pingcap/tiflow/pkg/pipeline"
>>>>>>> f097a129
	"go.uber.org/zap"
)

const (
	defaultSyncResolvedBatch = 64
)

// TableStatus is status of the table pipeline
type TableStatus int32

// TableStatus for table pipeline
const (
	TableStatusInitializing TableStatus = iota
	TableStatusRunning
	TableStatusStopped
)

func (s TableStatus) String() string {
	switch s {
	case TableStatusInitializing:
		return "Initializing"
	case TableStatusRunning:
		return "Running"
	case TableStatusStopped:
		return "Stopped"
	}
	return "Unknown"
}

// Load TableStatus with THREAD-SAFE
func (s *TableStatus) Load() TableStatus {
	return TableStatus(atomic.LoadInt32((*int32)(s)))
}

// Store TableStatus with THREAD-SAFE
func (s *TableStatus) Store(new TableStatus) {
	atomic.StoreInt32((*int32)(s), int32(new))
}

type sinkNode struct {
	sink    sink.Sink
	status  TableStatus
	tableID model.TableID

	resolvedTs   model.Ts
	checkpointTs model.Ts
	targetTs     model.Ts
	barrierTs    model.Ts

	eventBuffer []*model.PolymorphicEvent
	rowBuffer   []*model.RowChangedEvent

	flowController tableFlowController

	replicaConfig    *config.ReplicaConfig
	isTableActorMode bool
}

func newSinkNode(tableID model.TableID, sink sink.Sink, startTs model.Ts, targetTs model.Ts, flowController tableFlowController) *sinkNode {
	return &sinkNode{
		tableID:      tableID,
		sink:         sink,
		status:       TableStatusInitializing,
		targetTs:     targetTs,
		resolvedTs:   startTs,
		checkpointTs: startTs,
		barrierTs:    startTs,

		flowController: flowController,
	}
}

func (n *sinkNode) ResolvedTs() model.Ts   { return atomic.LoadUint64(&n.resolvedTs) }
func (n *sinkNode) CheckpointTs() model.Ts { return atomic.LoadUint64(&n.checkpointTs) }
func (n *sinkNode) Status() TableStatus    { return n.status.Load() }

func (n *sinkNode) Init(ctx pipeline.NodeContext) error {
	n.replicaConfig = ctx.ChangefeedVars().Info.Config
	return n.InitWithReplicaConfig(false, ctx.ChangefeedVars().Info.Config)
}

func (n *sinkNode) InitWithReplicaConfig(isTableActorMode bool, replicaConfig *config.ReplicaConfig) error {
	n.replicaConfig = replicaConfig
	n.isTableActorMode = isTableActorMode
	return nil
}

// stop is called when sink receives a stop command or checkpointTs reaches targetTs.
// In this method, the builtin table sink will be closed by calling `Close`, and
// no more events can be sent to this sink node afterwards.
func (n *sinkNode) stop(ctx context.Context) (err error) {
	// table stopped status must be set after underlying sink is closed
	defer n.status.Store(TableStatusStopped)
	err = n.sink.Close(ctx)
	if err != nil {
		return
	}
	log.Info("sink is closed", zap.Int64("tableID", n.tableID))
	err = cerror.ErrTableProcessorStoppedSafely.GenWithStackByArgs()
	return
}

<<<<<<< HEAD
// when flushSink return a ErrRedoLogBufferBlocking error
// the caller should retry until it success, otherwise the event will lost
func (n *sinkNode) flushSink(ctx pipeline.NodeContext, resolvedTs model.Ts) (err error) {
=======
func (n *sinkNode) flushSink(ctx context.Context, resolvedTs model.Ts) (err error) {
>>>>>>> f097a129
	defer func() {
		if err != nil && cerror.ErrRedoLogBufferBlocking.NotEqual(err) {
			n.status.Store(TableStatusStopped)
			return
		}
		if n.checkpointTs >= n.targetTs {
			err = n.stop(ctx)
		}
	}()
	if resolvedTs > n.barrierTs {
		resolvedTs = n.barrierTs
	}
	if resolvedTs > n.targetTs {
		resolvedTs = n.targetTs
	}
	if resolvedTs <= n.checkpointTs {
		return nil
	}
	if err := n.emitRow2Sink(ctx); err != nil {
		return errors.Trace(err)
	}
<<<<<<< HEAD
	checkpointTs, err := n.sink.FlushRowChangedEvents(ctx, resolvedTs)
	// we can ignore ErrFlushTsBlocking error because resolvedTs will continue
	// to come
	if err != nil && cerror.ErrFlushTsBlocking.NotEqual(err) {
=======
	checkpointTs, err := n.sink.FlushRowChangedEvents(ctx, n.tableID, resolvedTs)
	if err != nil {
>>>>>>> f097a129
		return errors.Trace(err)
	}

	if checkpointTs <= n.checkpointTs {
		return nil
	}
	atomic.StoreUint64(&n.checkpointTs, checkpointTs)

	n.flowController.Release(checkpointTs)
	return nil
}

<<<<<<< HEAD
// emitEvent would return a ErrRedoLogBufferBlocking error,
// the caller should retry until it success, otherwise the event will lost
func (n *sinkNode) emitEvent(ctx pipeline.NodeContext, event *model.PolymorphicEvent) error {
=======
func (n *sinkNode) emitEvent(ctx context.Context, event *model.PolymorphicEvent) error {
>>>>>>> f097a129
	if event == nil || event.Row == nil {
		log.Warn("skip emit nil event", zap.Any("event", event))
		return nil
	}

	colLen := len(event.Row.Columns)
	preColLen := len(event.Row.PreColumns)
	// Some transactions could generate empty row change event, such as
	// begin; insert into t (id) values (1); delete from t where id=1; commit;
	// Just ignore these row changed events
	if colLen == 0 && preColLen == 0 {
		log.Warn("skip emit empty row event", zap.Any("event", event))
		return nil
	}

	// This indicates that it is an update event,
	// and after enable old value internally by default(but disable in the configuration).
	// We need to handle the update event to be compatible with the old format.
	if !n.replicaConfig.EnableOldValue && colLen != 0 && preColLen != 0 && colLen == preColLen {
		if shouldSplitUpdateEvent(event) {
			deleteEvent, insertEvent, err := splitUpdateEvent(event)
			if err != nil {
				return errors.Trace(err)
			}
			// NOTICE: Please do not change the order, the delete event always comes before the insert event.
			n.eventBuffer = append(n.eventBuffer, deleteEvent, insertEvent)
		} else {
			// If the handle key columns are not updated, PreColumns is directly ignored.
			event.Row.PreColumns = nil
			n.eventBuffer = append(n.eventBuffer, event)
		}
	} else {
		n.eventBuffer = append(n.eventBuffer, event)
	}

	if len(n.eventBuffer) >= defaultSyncResolvedBatch {
		if err := n.emitRow2Sink(ctx); err != nil {
			return errors.Trace(err)
		}
	}
	return nil
}

// shouldSplitUpdateEvent determines if the split event is needed to align the old format based on
// whether the handle key column has been modified.
// If the handle key column is modified,
// we need to use splitUpdateEvent to split the update event into a delete and an insert event.
func shouldSplitUpdateEvent(updateEvent *model.PolymorphicEvent) bool {
	// nil event will never be split.
	if updateEvent == nil {
		return false
	}

	handleKeyCount := 0
	equivalentHandleKeyCount := 0
	for i := range updateEvent.Row.Columns {
		if updateEvent.Row.Columns[i].Flag.IsHandleKey() && updateEvent.Row.PreColumns[i].Flag.IsHandleKey() {
			handleKeyCount++
			colValueString := model.ColumnValueString(updateEvent.Row.Columns[i].Value)
			preColValueString := model.ColumnValueString(updateEvent.Row.PreColumns[i].Value)
			if colValueString == preColValueString {
				equivalentHandleKeyCount++
			}
		}
	}

	// If the handle key columns are not updated, so we do **not** need to split the event row.
	return !(handleKeyCount == equivalentHandleKeyCount)
}

// splitUpdateEvent splits an update event into a delete and an insert event.
func splitUpdateEvent(updateEvent *model.PolymorphicEvent) (*model.PolymorphicEvent, *model.PolymorphicEvent, error) {
	if updateEvent == nil {
		return nil, nil, errors.New("nil event cannot be split")
	}

	// If there is an update to handle key columns,
	// we need to split the event into two events to be compatible with the old format.
	// NOTICE: Here we don't need a full deep copy because our two events need Columns and PreColumns respectively,
	// so it won't have an impact and no more full deep copy wastes memory.
	deleteEvent := *updateEvent
	deleteEventRow := *updateEvent.Row
	deleteEventRowKV := *updateEvent.RawKV
	deleteEvent.Row = &deleteEventRow
	deleteEvent.RawKV = &deleteEventRowKV

	deleteEvent.Row.Columns = nil
	for i := range deleteEvent.Row.PreColumns {
		// NOTICE: Only the handle key pre column is retained in the delete event.
		if !deleteEvent.Row.PreColumns[i].Flag.IsHandleKey() {
			deleteEvent.Row.PreColumns[i] = nil
		}
	}
	// Align with the old format if old value disabled.
	deleteEvent.Row.TableInfoVersion = 0

	insertEvent := *updateEvent
	insertEventRow := *updateEvent.Row
	insertEventRowKV := *updateEvent.RawKV
	insertEvent.Row = &insertEventRow
	insertEvent.RawKV = &insertEventRowKV
	// NOTICE: clean up pre cols for insert event.
	insertEvent.Row.PreColumns = nil

	return &deleteEvent, &insertEvent, nil
}

// clear event buffer and row buffer.
// Also, it dereferences data that are held by buffers.
func (n *sinkNode) clearBuffers() {
	// Do not hog memory.
	if cap(n.rowBuffer) > defaultSyncResolvedBatch {
		n.rowBuffer = make([]*model.RowChangedEvent, 0, defaultSyncResolvedBatch)
	} else {
		for i := range n.rowBuffer {
			n.rowBuffer[i] = nil
		}
		n.rowBuffer = n.rowBuffer[:0]
	}

	if cap(n.eventBuffer) > defaultSyncResolvedBatch {
		n.eventBuffer = make([]*model.PolymorphicEvent, 0, defaultSyncResolvedBatch)
	} else {
		for i := range n.eventBuffer {
			n.eventBuffer[i] = nil
		}
		n.eventBuffer = n.eventBuffer[:0]
	}
}

func (n *sinkNode) emitRow2Sink(ctx context.Context) error {
	for _, ev := range n.eventBuffer {
		n.rowBuffer = append(n.rowBuffer, ev.Row)
	}
	failpoint.Inject("ProcessorSyncResolvedPreEmit", func() {
		log.Info("Prepare to panic for ProcessorSyncResolvedPreEmit")
		time.Sleep(10 * time.Second)
		panic("ProcessorSyncResolvedPreEmit")
	})
	err := n.sink.EmitRowChangedEvents(ctx, n.rowBuffer...)
	if err != nil {
		return errors.Trace(err)
	}
	n.clearBuffers()
	return nil
}

// Receive receives the message from the previous node
func (n *sinkNode) Receive(ctx pipeline.NodeContext) error {
	_, err := n.HandleMessage(ctx, ctx.Message())
	return err
}

func (n *sinkNode) HandleMessage(ctx context.Context, msg pipeline.Message) (bool, error) {
	if n.status == TableStatusStopped {
		return false, cerror.ErrTableProcessorStoppedSafely.GenWithStackByArgs()
	}
	switch msg.Tp {
	case pipeline.MessageTypePolymorphicEvent:
		event := msg.PolymorphicEvent
		if event.RawKV.OpType == model.OpTypeResolved {
			if n.status == TableStatusInitializing {
				n.status.Store(TableStatusRunning)
			}
			failpoint.Inject("ProcessorSyncResolvedError", func() {
				failpoint.Return(false, errors.New("processor sync resolved injected error"))
			})
<<<<<<< HEAD
			err := n.retryFlushSink(ctx, event.CRTs)
			if err != nil {
				return errors.Trace(err)
			}
			atomic.StoreUint64(&n.resolvedTs, event.CRTs)
			return nil
		}
		start := time.Now()
		err := retry.Do(ctx, func() error {
			err := n.emitEvent(ctx, event)
			cost := time.Since(start)
			if cost >= 10*time.Second {
				log.Warn("redo log buffer blocking too long", zap.Float64("blocking time(s)", cost.Seconds()))
			}
			return err
		}, retry.WithBackoffBaseDelay(20),
			retry.WithInfiniteTries(),
			retry.WithIsRetryableErr(isRetryableError))
		if err != nil {
			return errors.Trace(err)
=======
			if err := n.flushSink(ctx, msg.PolymorphicEvent.CRTs); err != nil {
				return false, errors.Trace(err)
			}
			atomic.StoreUint64(&n.resolvedTs, msg.PolymorphicEvent.CRTs)
			return true, nil
		}
		if err := n.emitEvent(ctx, event); err != nil {
			return false, errors.Trace(err)
>>>>>>> f097a129
		}

	case pipeline.MessageTypeTick:
<<<<<<< HEAD
		err := n.retryFlushSink(ctx, n.resolvedTs)
		if err != nil {
			return errors.Trace(err)
=======
		if err := n.flushSink(ctx, n.resolvedTs); err != nil {
			return false, errors.Trace(err)
>>>>>>> f097a129
		}

	case pipeline.MessageTypeCommand:
		if msg.Command.Tp == pipeline.CommandTypeStop {
			if err := n.stop(ctx); err != nil {
				return false, errors.Trace(err)
			}
		}
	case pipeline.MessageTypeBarrier:
		n.barrierTs = msg.BarrierTs
<<<<<<< HEAD
		err := n.retryFlushSink(ctx, n.resolvedTs)
		if err != nil {
			return errors.Trace(err)
=======
		if err := n.flushSink(ctx, n.resolvedTs); err != nil {
			return false, errors.Trace(err)
>>>>>>> f097a129
		}
	}
	return true, nil
}

func (n *sinkNode) Destroy(ctx pipeline.NodeContext) error {
	n.status.Store(TableStatusStopped)
	n.flowController.Abort()
	return n.sink.Close(ctx)
}

func (n *sinkNode) retryFlushSink(ctx pipeline.NodeContext, resolvedTs model.Ts) error {
	start := time.Now()
	err := retry.Do(ctx, func() error {
		// when flushSink return a ErrRedoLogBufferBlocking error
		// retry until success
		err := n.flushSink(ctx, resolvedTs)
		cost := time.Since(start)
		if cost >= 10*time.Second {
			log.Warn("redo log buffer blocking too long", zap.Float64("blocking time(s)", cost.Seconds()))
		}
		return err
	}, retry.WithBackoffBaseDelay(20),
		retry.WithInfiniteTries(),
		retry.WithIsRetryableErr(isRetryableError))
	return err
}

func isRetryableError(err error) bool {
	if err == nil {
		return false
	}
	return cerror.ErrRedoLogBufferBlocking.Equal(err)
}<|MERGE_RESOLUTION|>--- conflicted
+++ resolved
@@ -21,19 +21,11 @@
 	"github.com/pingcap/errors"
 	"github.com/pingcap/failpoint"
 	"github.com/pingcap/log"
-<<<<<<< HEAD
-	"github.com/pingcap/ticdc/cdc/model"
-	"github.com/pingcap/ticdc/cdc/sink"
-	cerror "github.com/pingcap/ticdc/pkg/errors"
-	"github.com/pingcap/ticdc/pkg/pipeline"
-	"github.com/pingcap/ticdc/pkg/retry"
-=======
 	"github.com/pingcap/tiflow/cdc/model"
 	"github.com/pingcap/tiflow/cdc/sink"
 	"github.com/pingcap/tiflow/pkg/config"
 	cerror "github.com/pingcap/tiflow/pkg/errors"
 	"github.com/pingcap/tiflow/pkg/pipeline"
->>>>>>> f097a129
 	"go.uber.org/zap"
 )
 
@@ -135,14 +127,9 @@
 	err = cerror.ErrTableProcessorStoppedSafely.GenWithStackByArgs()
 	return
 }
-
-<<<<<<< HEAD
+// the caller should retry until it success, otherwise the event will lost
 // when flushSink return a ErrRedoLogBufferBlocking error
-// the caller should retry until it success, otherwise the event will lost
-func (n *sinkNode) flushSink(ctx pipeline.NodeContext, resolvedTs model.Ts) (err error) {
-=======
 func (n *sinkNode) flushSink(ctx context.Context, resolvedTs model.Ts) (err error) {
->>>>>>> f097a129
 	defer func() {
 		if err != nil && cerror.ErrRedoLogBufferBlocking.NotEqual(err) {
 			n.status.Store(TableStatusStopped)
@@ -164,17 +151,12 @@
 	if err := n.emitRow2Sink(ctx); err != nil {
 		return errors.Trace(err)
 	}
-<<<<<<< HEAD
-	checkpointTs, err := n.sink.FlushRowChangedEvents(ctx, resolvedTs)
-	// we can ignore ErrFlushTsBlocking error because resolvedTs will continue
-	// to come
-	if err != nil && cerror.ErrFlushTsBlocking.NotEqual(err) {
-=======
 	checkpointTs, err := n.sink.FlushRowChangedEvents(ctx, n.tableID, resolvedTs)
-	if err != nil {
->>>>>>> f097a129
-		return errors.Trace(err)
-	}
+		// we can ignore ErrFlushTsBlocking error because resolvedTs will continue
+		// to come
+		if err != nil && cerror.ErrFlushTsBlocking.NotEqual(err) {
+			return errors.Trace(err)
+		}
 
 	if checkpointTs <= n.checkpointTs {
 		return nil
@@ -184,14 +166,9 @@
 	n.flowController.Release(checkpointTs)
 	return nil
 }
-
-<<<<<<< HEAD
 // emitEvent would return a ErrRedoLogBufferBlocking error,
 // the caller should retry until it success, otherwise the event will lost
-func (n *sinkNode) emitEvent(ctx pipeline.NodeContext, event *model.PolymorphicEvent) error {
-=======
 func (n *sinkNode) emitEvent(ctx context.Context, event *model.PolymorphicEvent) error {
->>>>>>> f097a129
 	if event == nil || event.Row == nil {
 		log.Warn("skip emit nil event", zap.Any("event", event))
 		return nil
@@ -359,14 +336,19 @@
 			failpoint.Inject("ProcessorSyncResolvedError", func() {
 				failpoint.Return(false, errors.New("processor sync resolved injected error"))
 			})
-<<<<<<< HEAD
+			if err := n.flushSink(ctx, msg.PolymorphicEvent.CRTs); err != nil {
+				return false, errors.Trace(err)
 			err := n.retryFlushSink(ctx, event.CRTs)
 			if err != nil {
 				return errors.Trace(err)
 			}
+			atomic.StoreUint64(&n.resolvedTs, msg.PolymorphicEvent.CRTs)
+			return true, nil
 			atomic.StoreUint64(&n.resolvedTs, event.CRTs)
 			return nil
 		}
+		if err := n.emitEvent(ctx, event); err != nil {
+			return false, errors.Trace(err)
 		start := time.Now()
 		err := retry.Do(ctx, func() error {
 			err := n.emitEvent(ctx, event)
@@ -380,27 +362,14 @@
 			retry.WithIsRetryableErr(isRetryableError))
 		if err != nil {
 			return errors.Trace(err)
-=======
-			if err := n.flushSink(ctx, msg.PolymorphicEvent.CRTs); err != nil {
-				return false, errors.Trace(err)
-			}
-			atomic.StoreUint64(&n.resolvedTs, msg.PolymorphicEvent.CRTs)
-			return true, nil
-		}
-		if err := n.emitEvent(ctx, event); err != nil {
+		}
+
+	case pipeline.MessageTypeTick:
+		if err := n.flushSink(ctx, n.resolvedTs); err != nil {
 			return false, errors.Trace(err)
->>>>>>> f097a129
-		}
-
-	case pipeline.MessageTypeTick:
-<<<<<<< HEAD
 		err := n.retryFlushSink(ctx, n.resolvedTs)
 		if err != nil {
 			return errors.Trace(err)
-=======
-		if err := n.flushSink(ctx, n.resolvedTs); err != nil {
-			return false, errors.Trace(err)
->>>>>>> f097a129
 		}
 
 	case pipeline.MessageTypeCommand:
@@ -411,14 +380,9 @@
 		}
 	case pipeline.MessageTypeBarrier:
 		n.barrierTs = msg.BarrierTs
-<<<<<<< HEAD
 		err := n.retryFlushSink(ctx, n.resolvedTs)
 		if err != nil {
 			return errors.Trace(err)
-=======
-		if err := n.flushSink(ctx, n.resolvedTs); err != nil {
-			return false, errors.Trace(err)
->>>>>>> f097a129
 		}
 	}
 	return true, nil
