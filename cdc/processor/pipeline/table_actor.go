// Copyright 2021 PingCAP, Inc.
//
// Licensed under the Apache License, Version 2.0 (the "License");
// you may not use this file except in compliance with the License.
// You may obtain a copy of the License at
//
//     http://www.apache.org/licenses/LICENSE-2.0
//
// Unless required by applicable law or agreed to in writing, software
// distributed under the License is distributed on an "AS IS" BASIS,
// See the License for the specific language governing permissions and
// limitations under the License.

package pipeline

import (
	"context"
	"sync"
	"sync/atomic"
	"time"

	"github.com/pingcap/errors"
	"github.com/pingcap/log"
	"github.com/pingcap/tiflow/cdc/entry"
	"github.com/pingcap/tiflow/cdc/model"
	"github.com/pingcap/tiflow/cdc/processor/tablepb"
	"github.com/pingcap/tiflow/cdc/redo"
	sinkv1 "github.com/pingcap/tiflow/cdc/sink"
	"github.com/pingcap/tiflow/cdc/sink/flowcontrol"
	sinkv2 "github.com/pingcap/tiflow/cdc/sinkv2/tablesink"
	"github.com/pingcap/tiflow/pkg/actor"
	"github.com/pingcap/tiflow/pkg/actor/message"
	serverConfig "github.com/pingcap/tiflow/pkg/config"
	cdcContext "github.com/pingcap/tiflow/pkg/context"
	cerror "github.com/pingcap/tiflow/pkg/errors"
	pmessage "github.com/pingcap/tiflow/pkg/pipeline/message"
	"github.com/pingcap/tiflow/pkg/upstream"
	uberatomic "go.uber.org/atomic"
	"go.uber.org/zap"
	"golang.org/x/sync/errgroup"
)

var (
	_        tablepb.TablePipeline         = (*tableActor)(nil)
	_        actor.Actor[pmessage.Message] = (*tableActor)(nil)
	stopped                                = uint32(1)
	workload                               = model.WorkloadInfo{Workload: 1}
)

// Assume 1KB per row in upstream TiDB, it takes about 250 MB (1024*4*64) for
// replicating 1024 tables in the worst case.
const defaultOutputChannelSize = 64

const sinkFlushInterval = 500 * time.Millisecond

type tableActor struct {
	actorID actor.ID
	mb      actor.Mailbox[pmessage.Message]
	router  *actor.Router[pmessage.Message]

	upstream *upstream.Upstream

	// all goroutines in tableActor should be spawned from this wg
	wg *errgroup.Group
	// backend mounter
	mounter entry.Mounter
	// backend tableSink
	tableSinkV1 sinkv1.Sink
	tableSinkV2 sinkv2.TableSink
	redoManager redo.LogManager

	state tablepb.TableState

	pullerNode *pullerNode
	sortNode   *sorterNode
	sinkNode   *sinkNode
	// contains all nodes except pullerNode
	nodes []*ActorNode

	// states of table actor
	started     bool
	stopped     uint32
	stopLock    sync.Mutex
	sinkStopped uberatomic.Bool

	// TODO: try to reduce these config fields below in the future
	tableID        int64
	targetTs       model.Ts
	memoryQuota    uint64
	replicaInfo    *model.TableReplicaInfo
	replicaConfig  *serverConfig.ReplicaConfig
	changefeedVars *cdcContext.ChangefeedVars
	globalVars     *cdcContext.GlobalVars
	// these fields below are used in logs and metrics only
	changefeedID model.ChangeFeedID
	tableName    string

	// use to report error to processor
	reportErr func(error)
	// tablePipelineCtx use to drive the nodes in table pipeline.
	tablePipelineCtx context.Context
	// cancel use to cancel all goroutines spawned from table actor
	cancel context.CancelFunc

	lastFlushSinkTime time.Time
}

// NewTableActor creates a table actor and starts it.
func NewTableActor(
	cdcCtx cdcContext.Context,
	up *upstream.Upstream,
	mounter entry.Mounter,
	tableID model.TableID,
	tableName string,
	replicaInfo *model.TableReplicaInfo,
	sinkV1 sinkv1.Sink,
	sinkV2 sinkv2.TableSink,
	redoManager redo.LogManager,
	targetTs model.Ts,
) (tablepb.TablePipeline, error) {
	config := cdcCtx.ChangefeedVars().Info.Config
	changefeedVars := cdcCtx.ChangefeedVars()
	globalVars := cdcCtx.GlobalVars()

	actorID := globalVars.TableActorSystem.ActorID()
	mb := actor.NewMailbox[pmessage.Message](actorID, defaultOutputChannelSize)
	// Cancel should be able to release all sub-goroutines in this actor.
	ctx, cancel := context.WithCancel(cdcCtx)
	// All sub-goroutines should be spawn in this wait group.
	wg, cctx := errgroup.WithContext(ctx)

	table := &tableActor{
		// all errors in table actor will be reported to processor
		reportErr: cdcCtx.Throw,
		mb:        mb,
		wg:        wg,
		cancel:    cancel,

		state:         tablepb.TableStatePreparing,
		tableID:       tableID,
		tableName:     tableName,
		memoryQuota:   serverConfig.GetGlobalServerConfig().PerTableMemoryQuota,
		upstream:      up,
		mounter:       mounter,
		replicaInfo:   replicaInfo,
		replicaConfig: config,
		tableSinkV1:   sinkV1,
		tableSinkV2:   sinkV2,
		redoManager:   redoManager,
		targetTs:      targetTs,
		started:       false,

		changefeedID:   changefeedVars.ID,
		changefeedVars: changefeedVars,
		globalVars:     globalVars,
		router:         globalVars.TableActorSystem.Router(),
		actorID:        actorID,

		tablePipelineCtx: cctx,
	}

	startTime := time.Now()
	if err := table.start(cctx); err != nil {
		table.stop()
		return nil, errors.Trace(err)
	}
	err := globalVars.TableActorSystem.System().Spawn(mb, table)
	if err != nil {
		return nil, errors.Trace(err)
	}
	log.Info("table actor started",
		zap.String("namespace", table.changefeedID.Namespace),
		zap.String("changefeed", table.changefeedID.ID),
		zap.Int64("tableID", tableID),
		zap.String("tableName", tableName),
		zap.Uint64("checkpointTs", replicaInfo.StartTs),
		zap.Uint64("quota", table.memoryQuota),
		zap.Bool("redoLogEnabled", table.redoManager.Enabled()),
		zap.Bool("splitTxn", table.replicaConfig.Sink.TxnAtomicity.ShouldSplitTxn()),
		zap.Duration("duration", time.Since(startTime)))
	return table, nil
}

// OnClose implements Actor interface.
// TODO: implements table actor stop here.
func (t *tableActor) OnClose() {
}

func (t *tableActor) Poll(ctx context.Context, msgs []message.Message[pmessage.Message]) bool {
	for i := range msgs {
		if atomic.LoadUint32(&t.stopped) == stopped {
			// No need to handle remaining messages.
			return false
		}

		var err error
		switch msgs[i].Tp {
		case message.TypeValue:
			switch msgs[i].Value.Tp {
			case pmessage.MessageTypeBarrier:
				err = t.handleBarrierMsg(t.tablePipelineCtx, msgs[i].Value.BarrierTs)
			case pmessage.MessageTypeTick:
				err = t.handleTickMsg(t.tablePipelineCtx)
			}
		case message.TypeStop:
			t.handleStopMsg(t.tablePipelineCtx)
		}
		if err != nil {
			log.Error("failed to process message, stop table actor ",
				zap.String("tableName", t.tableName),
				zap.Int64("tableID", t.tableID),
				zap.Any("message", msgs[i]),
				zap.Error(err))
			t.handleError(err)
			break
		}

		// process message for each node, pull message from parent node and then send it to next node
		if !t.sinkStopped.Load() {
			if err := t.handleDataMsg(ctx); err != nil {
				log.Error("failed to process message, stop table actor ",
					zap.String("tableName", t.tableName),
					zap.Int64("tableID", t.tableID), zap.Error(err))
				t.handleError(err)
				break
			}
		}
	}
	if atomic.LoadUint32(&t.stopped) == stopped {
		log.Error("table actor removed",
			zap.String("namespace", t.changefeedID.Namespace),
			zap.String("changefeed", t.changefeedID.ID),
			zap.String("tableName", t.tableName),
			zap.Int64("tableID", t.tableID))
		return false
	}
	return true
}

func (t *tableActor) handleDataMsg(ctx context.Context) error {
	for _, n := range t.nodes {
		if err := n.TryRun(ctx); err != nil {
			return err
		}
	}
	return nil
}

func (t *tableActor) handleBarrierMsg(ctx context.Context, barrierTs model.Ts) error {
	t.sortNode.updateBarrierTs(barrierTs)
	return t.sinkNode.updateBarrierTs(ctx, barrierTs)
}

func (t *tableActor) handleTickMsg(ctx context.Context) error {
	// tick message flush the raw event to sink, follow the old pipeline implementation, batch flush the events  every 500ms
	if time.Since(t.lastFlushSinkTime) > sinkFlushInterval {
		_, err := t.sinkNode.HandleMessage(ctx, pmessage.TickMessage())
		if err != nil {
			return err
		}
		t.lastFlushSinkTime = time.Now()
	}
	return nil
}

func (t *tableActor) handleStopMsg(ctx context.Context) {
	// Already stopped, no need to handle stop message again.
	if t.sinkStopped.Load() {
		return
	}
	t.sinkStopped.Store(true)
	// async stops sinkNode and tableSink
	go func() {
		_, err := t.sinkNode.HandleMessage(ctx,
			pmessage.CommandMessage(&pmessage.Command{Tp: pmessage.CommandTypeStop}),
		)
		if err != nil {
			t.handleError(err)
		}
	}()
}

func (t *tableActor) start(sdtTableContext context.Context) error {
	if t.started {
		log.Panic("start an already started table",
			zap.String("namespace", t.changefeedID.Namespace),
			zap.String("changefeed", t.changefeedID.ID),
			zap.Int64("tableID", t.tableID),
			zap.String("tableName", t.tableName))
	}

	splitTxn := t.replicaConfig.Sink.TxnAtomicity.ShouldSplitTxn()

	flowController := flowcontrol.NewTableFlowController(t.memoryQuota,
		t.redoManager.Enabled(), splitTxn)
	sorterNode := newSorterNode(t.tableName, t.tableID,
		t.replicaInfo.StartTs, flowController,
		t.mounter, &t.state, t.changefeedID, t.redoManager.Enabled(),
		t.upstream.PDClient,
	)
	t.sortNode = sorterNode
	sortActorNodeContext := newContext(sdtTableContext, t.tableName,
		t.globalVars.TableActorSystem.Router(),
		t.actorID, t.changefeedVars, t.globalVars, t.reportErr)
	if err := startSorter(t, sortActorNodeContext); err != nil {
		log.Error("sorter fails to start",
			zap.String("tableName", t.tableName),
			zap.Int64("tableID", t.tableID),
			zap.Error(err))
		return err
	}

	pullerNode := newPullerNode(t.tableID, t.replicaInfo.StartTs, t.tableName, t.changefeedVars.ID)
	pullerActorNodeContext := newContext(sdtTableContext,
		t.tableName,
		t.globalVars.TableActorSystem.Router(),
		t.actorID, t.changefeedVars, t.globalVars, t.reportErr)
	t.pullerNode = pullerNode
	if err := startPuller(t, pullerActorNodeContext); err != nil {
		log.Error("puller fails to start",
			zap.String("tableName", t.tableName),
			zap.Int64("tableID", t.tableID),
			zap.Error(err))
		return err
	}
	var messageFetchFunc asyncMessageHolderFunc = func() *pmessage.Message {
		return sortActorNodeContext.tryGetProcessedMessage()
	}

	actorSinkNode := newSinkNode(
		t.tableID,
		t.tableSinkV1,
		t.tableSinkV2,
		t.replicaInfo.StartTs, t.targetTs, flowController, t.redoManager,
		&t.state, t.changefeedID, t.replicaConfig.EnableOldValue, splitTxn,
	)
	t.sinkNode = actorSinkNode

	// construct sink actor node, it gets message from sortNode
	var messageProcessFunc asyncMessageProcessorFunc = func(
		ctx context.Context, msg pmessage.Message,
	) (bool, error) {
		return actorSinkNode.HandleMessage(sdtTableContext, msg)
	}
	t.nodes = append(t.nodes, NewActorNode(messageFetchFunc, messageProcessFunc))

	t.started = true
	return nil
}

// stop will set this table actor state to stopped and releases all goroutines spawned
// from this table actor
func (t *tableActor) stop() {
	log.Debug("table actor begin to stop....",
		zap.String("namespace", t.changefeedID.Namespace),
		zap.String("changefeed", t.changefeedID.ID),
		zap.String("tableName", t.tableName))
	t.stopLock.Lock()
	defer t.stopLock.Unlock()
	if atomic.LoadUint32(&t.stopped) == stopped {
		log.Warn("table actor is already stopped",
			zap.String("namespace", t.changefeedID.Namespace),
			zap.String("changefeed", t.changefeedID.ID),
			zap.String("tableName", t.tableName))
		return
	}
	atomic.StoreUint32(&t.stopped, stopped)
	if t.sortNode != nil {
		// releaseResource will send a message to sorter router
		t.sortNode.releaseResource()
	}
	t.cancel()
<<<<<<< HEAD
	if t.sinkNode != nil {
		if err := t.sinkNode.releaseResource(t.tablePipelineCtx); err != nil {
			switch errors.Cause(err) {
			case context.Canceled, cerror.ErrTableProcessorStoppedSafely:
			default:
=======
	if t.sinkNode != nil && !t.sinkStopped.Load() {
		if err := t.sinkNode.stop(t.tablePipelineCtx); err != nil {
			if errors.Cause(err) != context.Canceled {
>>>>>>> 0eab314c
				log.Warn("close sink failed",
					zap.String("namespace", t.changefeedID.Namespace),
					zap.String("changefeed", t.changefeedID.ID),
					zap.String("tableName", t.tableName),
					zap.Error(err))
			}
		}
	}
	log.Info("table actor stopped",
		zap.String("namespace", t.changefeedID.Namespace),
		zap.String("changefeed", t.changefeedID.ID),
		zap.String("tableName", t.tableName),
		zap.Int64("tableID", t.tableID))
}

// handleError stops the table actor at first and then reports the error to processor
func (t *tableActor) handleError(err error) {
	t.stop()
	if !cerror.ErrTableProcessorStoppedSafely.Equal(err) {
		t.reportErr(err)
	}
}

// ============ Implement TablePipeline, must be thread-safe ============

// ResolvedTs returns the resolved ts in this table pipeline
func (t *tableActor) ResolvedTs() model.Ts {
	// TODO: after TiCDC introduces p2p based resolved ts mechanism, TiCDC nodes
	// will be able to cooperate replication state directly. Then we will add
	// another replication barrier for consistent replication instead of reusing
	// the global resolved-ts.
	if t.redoManager.Enabled() {
		return t.redoManager.GetResolvedTs(t.tableID)
	}
	return t.sortNode.ResolvedTs()
}

// CheckpointTs returns the checkpoint ts in this table pipeline
func (t *tableActor) CheckpointTs() model.Ts {
	return t.sinkNode.CheckpointTs()
}

// UpdateBarrierTs updates the barrier ts in this table pipeline
func (t *tableActor) UpdateBarrierTs(ts model.Ts) {
	msg := pmessage.BarrierMessage(ts)
	err := t.router.Send(t.actorID, message.ValueMessage(msg))
	if err != nil {
		log.Warn("send fails",
			zap.Any("msg", msg),
			zap.String("tableName", t.tableName),
			zap.Int64("tableID", t.tableID),
			zap.Error(err))
	}
}

// AsyncStop tells the pipeline to stop, and returns true if the pipeline is already stopped.
func (t *tableActor) AsyncStop() bool {
	// TypeStop stop the sinkNode only ,the processor stop the sink to release some resource
	// and then stop the whole table pipeline by call Cancel
	msg := message.StopMessage[pmessage.Message]()
	err := t.router.Send(t.actorID, msg)
	if err != nil {
		if cerror.ErrMailboxFull.Equal(err) {
			return false
		}
		if cerror.ErrActorNotFound.Equal(err) || cerror.ErrActorStopped.Equal(err) {
			return true
		}
		log.Panic("send fails", zap.Any("msg", msg), zap.Error(err))
	}
	return true
}

// Workload returns the workload of this table pipeline
func (t *tableActor) Workload() model.WorkloadInfo {
	// We temporarily set the value to constant 1
	return workload
}

// State returns the state of this table pipeline
func (t *tableActor) State() tablepb.TableState {
	return t.state.Load()
}

// ID returns the ID of source table and mark table
func (t *tableActor) ID() int64 {
	return t.tableID
}

// Name returns the quoted schema and table name
func (t *tableActor) Name() string {
	return t.tableName
}

// Cancel stops this table pipeline immediately and destroy all resources
// created by this table pipeline
func (t *tableActor) Cancel() {
	// cancel wait group, release resource and mark the state as stopped
	t.stop()
	// actor is closed, tick actor to remove this actor router
	msg := pmessage.TickMessage()
	if err := t.router.Send(t.mb.ID(), message.ValueMessage(msg)); err != nil {
		log.Warn("fails to send Stop message",
			zap.String("tableName", t.tableName),
			zap.Int64("tableID", t.tableID),
			zap.Error(err))
	}
}

// Wait waits for table pipeline destroyed
func (t *tableActor) Wait() {
	_ = t.wg.Wait()
}

// MemoryConsumption return the memory consumption in bytes
func (t *tableActor) MemoryConsumption() uint64 {
	return t.sortNode.flowController.GetConsumption()
}

func (t *tableActor) Start(ts model.Ts) {
	if atomic.CompareAndSwapInt32(&t.sortNode.started, 0, 1) {
		t.sortNode.startTsCh <- ts
		close(t.sortNode.startTsCh)
	}
}

func (t *tableActor) RemainEvents() int64 {
	return t.sortNode.remainEvent()
}

// for ut
var startPuller = func(t *tableActor, ctx *actorNodeContext) error {
	return t.pullerNode.start(ctx, t.upstream, t.wg, t.sortNode)
}

var startSorter = func(t *tableActor, ctx *actorNodeContext) error {
	eventSorter, err := createSorter(ctx, t.tableName, t.tableID)
	if err != nil {
		return errors.Trace(err)
	}
	return t.sortNode.start(ctx, t.wg, t.actorID, t.router, eventSorter)
}<|MERGE_RESOLUTION|>--- conflicted
+++ resolved
@@ -370,17 +370,11 @@
 		t.sortNode.releaseResource()
 	}
 	t.cancel()
-<<<<<<< HEAD
-	if t.sinkNode != nil {
-		if err := t.sinkNode.releaseResource(t.tablePipelineCtx); err != nil {
+	if t.sinkNode != nil && !t.sinkStopped.Load() {
+		if err := t.sinkNode.stop(t.tablePipelineCtx); err != nil {
 			switch errors.Cause(err) {
 			case context.Canceled, cerror.ErrTableProcessorStoppedSafely:
 			default:
-=======
-	if t.sinkNode != nil && !t.sinkStopped.Load() {
-		if err := t.sinkNode.stop(t.tablePipelineCtx); err != nil {
-			if errors.Cause(err) != context.Canceled {
->>>>>>> 0eab314c
 				log.Warn("close sink failed",
 					zap.String("namespace", t.changefeedID.Namespace),
 					zap.String("changefeed", t.changefeedID.ID),
