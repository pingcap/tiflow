// Copyright 2020 PingCAP, Inc.
//
// Licensed under the Apache License, Version 2.0 (the "License");
// you may not use this file except in compliance with the License.
// You may obtain a copy of the License at
//
//     http://www.apache.org/licenses/LICENSE-2.0
//
// Unless required by applicable law or agreed to in writing, software
// distributed under the License is distributed on an "AS IS" BASIS,
// See the License for the specific language governing permissions and
// limitations under the License.

package pipeline

import (
	"context"

	"github.com/pingcap/errors"
	"github.com/pingcap/ticdc/cdc/model"
	"github.com/pingcap/ticdc/cdc/puller"
	"github.com/pingcap/ticdc/pkg/config"
	cdcContext "github.com/pingcap/ticdc/pkg/context"
	"github.com/pingcap/ticdc/pkg/pipeline"
	"github.com/pingcap/ticdc/pkg/regionspan"
	"github.com/pingcap/ticdc/pkg/util"
	"github.com/tikv/client-go/v2/oracle"
	"golang.org/x/sync/errgroup"
)

type pullerNode struct {
<<<<<<< HEAD
	limitter *puller.BlurResourceLimiter

=======
>>>>>>> f2526c1e
	tableName string // quoted schema and table, used in metircs only

	tableID     model.TableID
	replicaInfo *model.TableReplicaInfo
	cancel      context.CancelFunc
	wg          errgroup.Group
}

func newPullerNode(
<<<<<<< HEAD
	limitter *puller.BlurResourceLimiter,
=======
>>>>>>> f2526c1e
	tableID model.TableID, replicaInfo *model.TableReplicaInfo, tableName string) pipeline.Node {
	return &pullerNode{
		tableID:     tableID,
		replicaInfo: replicaInfo,
		tableName:   tableName,
	}
}

func (n *pullerNode) tableSpan(ctx cdcContext.Context) []regionspan.Span {
	// start table puller
	config := ctx.ChangefeedVars().Info.Config
	spans := make([]regionspan.Span, 0, 4)
	spans = append(spans, regionspan.GetTableSpan(n.tableID))

	if config.Cyclic.IsEnabled() && n.replicaInfo.MarkTableID != 0 {
		spans = append(spans, regionspan.GetTableSpan(n.replicaInfo.MarkTableID))
	}
	return spans
}

func (n *pullerNode) Init(ctx pipeline.NodeContext) error {
	metricTableResolvedTsGauge := tableResolvedTsGauge.WithLabelValues(ctx.ChangefeedVars().ID, ctx.GlobalVars().CaptureInfo.AdvertiseAddr, n.tableName)
	globalConfig := config.GetGlobalServerConfig()
	ctxC, cancel := context.WithCancel(ctx)
	ctxC = util.PutTableInfoInCtx(ctxC, n.tableID, n.tableName)
	ctxC = util.PutChangefeedIDInCtx(ctxC, ctx.ChangefeedVars().ID)
	// NOTICE: always pull the old value internally
	// See also: TODO(hi-rustin): add issue link here.
	plr := puller.NewPuller(ctxC, ctx.GlobalVars().PDClient, globalConfig.Security, ctx.GlobalVars().KVStorage,
		n.replicaInfo.StartTs, n.tableSpan(ctx), true)
	n.wg.Go(func() error {
		ctx.Throw(errors.Trace(plr.Run(ctxC)))
		return nil
	})
	n.wg.Go(func() error {
		for {
			select {
			case <-ctxC.Done():
				return nil
			case rawKV := <-plr.Output():
				if rawKV == nil {
					continue
				}
				if rawKV.OpType == model.OpTypeResolved {
					metricTableResolvedTsGauge.Set(float64(oracle.ExtractPhysical(rawKV.CRTs)))
				}
				pEvent := model.NewPolymorphicEvent(rawKV)
				ctx.SendToNextNode(pipeline.PolymorphicEventMessage(pEvent))
			}
		}
	})
	n.cancel = cancel
	return nil
}

// Receive receives the message from the previous node
func (n *pullerNode) Receive(ctx pipeline.NodeContext) error {
	// just forward any messages to the next node
	ctx.SendToNextNode(ctx.Message())
	return nil
}

func (n *pullerNode) Destroy(ctx pipeline.NodeContext) error {
	tableResolvedTsGauge.DeleteLabelValues(ctx.ChangefeedVars().ID, ctx.GlobalVars().CaptureInfo.AdvertiseAddr, n.tableName)
	n.cancel()
	return n.wg.Wait()
}<|MERGE_RESOLUTION|>--- conflicted
+++ resolved
@@ -29,11 +29,6 @@
 )
 
 type pullerNode struct {
-<<<<<<< HEAD
-	limitter *puller.BlurResourceLimiter
-
-=======
->>>>>>> f2526c1e
 	tableName string // quoted schema and table, used in metircs only
 
 	tableID     model.TableID
@@ -43,10 +38,6 @@
 }
 
 func newPullerNode(
-<<<<<<< HEAD
-	limitter *puller.BlurResourceLimiter,
-=======
->>>>>>> f2526c1e
 	tableID model.TableID, replicaInfo *model.TableReplicaInfo, tableName string) pipeline.Node {
 	return &pullerNode{
 		tableID:     tableID,
