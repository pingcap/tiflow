// Copyright 2020 PingCAP, Inc.
//
// Licensed under the Apache License, Version 2.0 (the "License");
// you may not use this file except in compliance with the License.
// You may obtain a copy of the License at
//
//     http://www.apache.org/licenses/LICENSE-2.0
//
// Unless required by applicable law or agreed to in writing, software
// distributed under the License is distributed on an "AS IS" BASIS,
// See the License for the specific language governing permissions and
// limitations under the License.

package pipeline

import (
	"context"
	"time"

	"github.com/pingcap/log"
	"github.com/pingcap/ticdc/cdc/entry"
	"github.com/pingcap/ticdc/cdc/model"
	"github.com/pingcap/ticdc/cdc/sink"
	"github.com/pingcap/ticdc/cdc/sink/common"
	serverConfig "github.com/pingcap/ticdc/pkg/config"
	cdcContext "github.com/pingcap/ticdc/pkg/context"
	cerror "github.com/pingcap/ticdc/pkg/errors"
	"github.com/pingcap/ticdc/pkg/pipeline"
	"go.uber.org/zap"
)

const (
	// TODO determine a reasonable default value
	// This is part of sink performance optimization
	resolvedTsInterpolateInterval = 200 * time.Millisecond
)

// TablePipeline is a pipeline which capture the change log from tikv in a table
type TablePipeline interface {
	// ID returns the ID of source table and mark table
	ID() (tableID, markTableID int64)
	// Name returns the quoted schema and table name
	Name() string
	// ResolvedTs returns the resolved ts in this table pipeline
	ResolvedTs() model.Ts
	// CheckpointTs returns the checkpoint ts in this table pipeline
	CheckpointTs() model.Ts
	// UpdateBarrierTs updates the barrier ts in this table pipeline
	UpdateBarrierTs(ts model.Ts)
	// AsyncStop tells the pipeline to stop, and returns true is the pipeline is already stopped.
	AsyncStop(targetTs model.Ts) bool
	// Workload returns the workload of this table
	Workload() model.WorkloadInfo
	// Status returns the status of this table pipeline
	Status() TableStatus
	// Cancel stops this table pipeline immediately and destroy all resources created by this table pipeline
	Cancel()
	// Wait waits for table pipeline destroyed
	Wait()
}

type tablePipelineImpl struct {
	p *pipeline.Pipeline

	tableID     int64
	markTableID int64
	tableName   string // quoted schema and table, used in metircs only

	sinkNode *sinkNode
	cancel   context.CancelFunc
}

// TODO find a better name or avoid using an interface
// We use an interface here for ease in unit testing.
type tableFlowController interface {
	Consume(commitTs uint64, size uint64, blockCallBack func() error) error
	Release(resolvedTs uint64)
	Abort()
	GetConsumption() uint64
}

// ResolvedTs returns the resolved ts in this table pipeline
func (t *tablePipelineImpl) ResolvedTs() model.Ts {
	return t.sinkNode.ResolvedTs()
}

// CheckpointTs returns the checkpoint ts in this table pipeline
func (t *tablePipelineImpl) CheckpointTs() model.Ts {
	return t.sinkNode.CheckpointTs()
}

// UpdateBarrierTs updates the barrier ts in this table pipeline
func (t *tablePipelineImpl) UpdateBarrierTs(ts model.Ts) {
	err := t.p.SendToFirstNode(pipeline.BarrierMessage(ts))
	if err != nil && !cerror.ErrSendToClosedPipeline.Equal(err) && !cerror.ErrPipelineTryAgain.Equal(err) {
		log.Panic("unexpect error from send to first node", zap.Error(err))
	}
}

// AsyncStop tells the pipeline to stop, and returns true is the pipeline is already stopped.
func (t *tablePipelineImpl) AsyncStop(targetTs model.Ts) bool {
	err := t.p.SendToFirstNode(pipeline.CommandMessage(&pipeline.Command{
		Tp:        pipeline.CommandTypeStopAtTs,
		StoppedTs: targetTs,
	}))
	log.Info("send async stop signal to table", zap.Int64("tableID", t.tableID), zap.Uint64("targetTs", targetTs))
	if err != nil {
		if cerror.ErrPipelineTryAgain.Equal(err) {
			return false
		}
		if cerror.ErrSendToClosedPipeline.Equal(err) {
			return true
		}
		log.Panic("unexpect error from send to first node", zap.Error(err))
	}
	return true
}

var workload = model.WorkloadInfo{Workload: 1}

// Workload returns the workload of this table
func (t *tablePipelineImpl) Workload() model.WorkloadInfo {
	// TODO(leoppro) calculate the workload of this table
	// We temporarily set the value to constant 1
	return workload
}

// Status returns the status of this table pipeline
func (t *tablePipelineImpl) Status() TableStatus {
	return t.sinkNode.Status()
}

// ID returns the ID of source table and mark table
func (t *tablePipelineImpl) ID() (tableID, markTableID int64) {
	return t.tableID, t.markTableID
}

// Name returns the quoted schema and table name
func (t *tablePipelineImpl) Name() string {
	return t.tableName
}

// Cancel stops this table pipeline immediately and destroy all resources created by this table pipeline
func (t *tablePipelineImpl) Cancel() {
	t.cancel()
}

// Wait waits for table pipeline destroyed
func (t *tablePipelineImpl) Wait() {
	t.p.Wait()
}

// Assume 1KB per row in upstream TiDB, it takes about 250 MB (1024*4*64) for
// replicating 1024 tables in the worst case.
const defaultOutputChannelSize = 64

// There are 5 or 6 runners in table pipeline: header, puller, sorter, mounter,
// sink, cyclic if cyclic replication is enabled
const defaultRunnersSize = 5

// NewTablePipeline creates a table pipeline
// TODO(leoppro): implement a mock kvclient to test the table pipeline
func NewTablePipeline(ctx cdcContext.Context,
<<<<<<< HEAD
	limitter *puller.BlurResourceLimiter,
=======
>>>>>>> f2526c1e
	mounter entry.Mounter,
	tableID model.TableID,
	tableName string,
	replicaInfo *model.TableReplicaInfo,
	sink sink.Sink,
	targetTs model.Ts) TablePipeline {
	ctx, cancel := cdcContext.WithCancel(ctx)
	tablePipeline := &tablePipelineImpl{
		tableID:     tableID,
		markTableID: replicaInfo.MarkTableID,
		tableName:   tableName,
		cancel:      cancel,
	}

	perTableMemoryQuota := serverConfig.GetGlobalServerConfig().PerTableMemoryQuota
	log.Debug("creating table flow controller",
		zap.String("changefeed-id", ctx.ChangefeedVars().ID),
		zap.String("table-name", tableName),
		zap.Int64("table-id", tableID),
		zap.Uint64("quota", perTableMemoryQuota))
	flowController := common.NewTableFlowController(perTableMemoryQuota)
	config := ctx.ChangefeedVars().Info.Config
	cyclicEnabled := config.Cyclic != nil && config.Cyclic.IsEnabled()
	runnerSize := defaultRunnersSize
	if cyclicEnabled {
		runnerSize++
	}
	p := pipeline.NewPipeline(ctx, 500*time.Millisecond, runnerSize, defaultOutputChannelSize)
	p.AppendNode(ctx, "puller", newPullerNode(tableID, replicaInfo, tableName))
	p.AppendNode(ctx, "sorter", newSorterNode(tableName, tableID, flowController, mounter))
	p.AppendNode(ctx, "mounter", newMounterNode())
	if cyclicEnabled {
		p.AppendNode(ctx, "cyclic", newCyclicMarkNode(replicaInfo.MarkTableID))
	}
	tablePipeline.sinkNode = newSinkNode(sink, replicaInfo.StartTs, targetTs, flowController)
	p.AppendNode(ctx, "sink", tablePipeline.sinkNode)
	tablePipeline.p = p
	return tablePipeline
}<|MERGE_RESOLUTION|>--- conflicted
+++ resolved
@@ -161,10 +161,6 @@
 // NewTablePipeline creates a table pipeline
 // TODO(leoppro): implement a mock kvclient to test the table pipeline
 func NewTablePipeline(ctx cdcContext.Context,
-<<<<<<< HEAD
-	limitter *puller.BlurResourceLimiter,
-=======
->>>>>>> f2526c1e
 	mounter entry.Mounter,
 	tableID model.TableID,
 	tableName string,
