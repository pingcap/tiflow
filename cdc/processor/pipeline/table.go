// Copyright 2020 PingCAP, Inc.
//
// Licensed under the Apache License, Version 2.0 (the "License");
// you may not use this file except in compliance with the License.
// You may obtain a copy of the License at
//
//     http://www.apache.org/licenses/LICENSE-2.0
//
// Unless required by applicable law or agreed to in writing, software
// distributed under the License is distributed on an "AS IS" BASIS,
// See the License for the specific language governing permissions and
// limitations under the License.

package pipeline

import (
	stdContext "context"
	"time"

	"github.com/pingcap/ticdc/cdc/sink"

	"github.com/pingcap/log"
	"github.com/pingcap/ticdc/cdc/entry"
	"github.com/pingcap/ticdc/cdc/model"
	"github.com/pingcap/ticdc/cdc/puller"
	"github.com/pingcap/ticdc/pkg/context"
	cerror "github.com/pingcap/ticdc/pkg/errors"
	"github.com/pingcap/ticdc/pkg/pipeline"
	"github.com/pingcap/ticdc/pkg/security"
	tidbkv "github.com/pingcap/tidb/kv"
	"go.uber.org/zap"
)

// TablePipeline is a pipeline which capture the change log from tikv in a table
type TablePipeline interface {
<<<<<<< HEAD
	ID() (tableID, markTableID int64)
	Name() string
	ResolvedTs() model.Ts
	CheckpointTs() model.Ts
	UpdateBarrierTs(ts model.Ts)
	AsyncStop(targetTs model.Ts)
	Workload() model.WorkloadInfo
	Status() TableStatus
	Cancel()
=======
	// ID returns the ID of source table and mark table
	ID() (tableID, markTableID int64)
	// Name returns the quoted schema and table name
	Name() string
	// ResolvedTs returns the resolved ts in this table pipeline
	ResolvedTs() model.Ts
	// CheckpointTs returns the checkpoint ts in this table pipeline
	CheckpointTs() model.Ts
	// UpdateBarrierTs updates the barrier ts in this table pipeline
	UpdateBarrierTs(ts model.Ts)
	// AsyncStop tells the pipeline to stop, and returns true is the pipeline is already stopped.
	AsyncStop(targetTs model.Ts)
	// Workload returns the workload of this table
	Workload() model.WorkloadInfo
	// Status returns the status of this table pipeline
	Status() TableStatus
	// Cancel stops this table pipeline immediately and destroy all resources created by this table pipeline
	Cancel()
	// Wait waits for all node destroyed and returns errors
>>>>>>> d36ae830
	Wait() []error
}

type tablePipelineImpl struct {
	p *pipeline.Pipeline

	tableID     int64
	markTableID int64
	tableName   string // quoted schema and table, used in metircs only

	sinkNode *sinkNode
	cancel   stdContext.CancelFunc
}

// ResolvedTs returns the resolved ts in this table pipeline
func (t *tablePipelineImpl) ResolvedTs() model.Ts {
	return t.sinkNode.ResolvedTs()
}

// CheckpointTs returns the checkpoint ts in this table pipeline
func (t *tablePipelineImpl) CheckpointTs() model.Ts {
	return t.sinkNode.CheckpointTs()
}

// UpdateBarrierTs updates the barrier ts in this table pipeline
func (t *tablePipelineImpl) UpdateBarrierTs(ts model.Ts) {
	err := t.p.SendToFirstNode(pipeline.BarrierMessage(ts))
	if err != nil && !cerror.ErrSendToClosedPipeline.Equal(err) {
		log.Panic("unexpect error from send to first node", zap.Error(err))
	}
}

// AsyncStop tells the pipeline to stop, and returns true is the pipeline is already stopped.
func (t *tablePipelineImpl) AsyncStop(targetTs model.Ts) {
	err := t.p.SendToFirstNode(pipeline.CommandMessage(&pipeline.Command{
		Tp:        pipeline.CommandTypeStopAtTs,
		StoppedTs: targetTs,
	}))
	if err != nil && !cerror.ErrSendToClosedPipeline.Equal(err) {
		log.Panic("unexpect error from send to first node", zap.Error(err))
	}
}

var workload = model.WorkloadInfo{Workload: 1}

// Workload returns the workload of this table
func (t *tablePipelineImpl) Workload() model.WorkloadInfo {
	// TODO(leoppro) calculate the workload of this table
	// We temporarily set the value to constant 1
	return workload
}

// Status returns the status of this table pipeline
func (t *tablePipelineImpl) Status() TableStatus {
	return t.sinkNode.Status()
}

// ID returns the ID of source table and mark table
func (t *tablePipelineImpl) ID() (tableID, markTableID int64) {
	return t.tableID, t.markTableID
}

// Name returns the quoted schema and table name
func (t *tablePipelineImpl) Name() string {
	return t.tableName
}

// Cancel stops this table pipeline immediately and destroy all resources created by this table pipeline
func (t *tablePipelineImpl) Cancel() {
	t.cancel()
}

// Wait waits for all node destroyed and returns errors
func (t *tablePipelineImpl) Wait() []error {
	return t.p.Wait()
}

// NewTablePipeline creates a table pipeline
// TODO(leoppro): the parameters in this function are too much, try to move some parameters into ctx.Vars().
// TODO(leoppro): implement a mock kvclient to test the table pipeline
func NewTablePipeline(ctx context.Context,
	changefeedID model.ChangeFeedID,
	credential *security.Credential,
	kvStorage tidbkv.Storage,
	limitter *puller.BlurResourceLimitter,
	mounter entry.Mounter,
	sortEngine model.SortEngine,
	sortDir string,
	tableID model.TableID,
	tableName string,
	replicaInfo *model.TableReplicaInfo,
	sink sink.Sink,
	targetTs model.Ts) (context.Context, TablePipeline) {
	ctx, cancel := context.WithCancel(ctx)
	tablePipeline := &tablePipelineImpl{
		tableID:     tableID,
		markTableID: replicaInfo.MarkTableID,
		tableName:   tableName,
		cancel:      cancel,
	}

	ctx, p := pipeline.NewPipeline(ctx, 500*time.Millisecond)
	p.AppendNode(ctx, "puller", newPullerNode(changefeedID, credential, kvStorage, limitter, tableID, replicaInfo, tableName))
	p.AppendNode(ctx, "sorter", newSorterNode(sortEngine, sortDir, tableName))
	p.AppendNode(ctx, "mounter", newMounterNode(mounter))
	config := ctx.Vars().Config
	if config.Cyclic != nil && config.Cyclic.IsEnabled() {
		p.AppendNode(ctx, "cyclic", newCyclicMarkNode(replicaInfo.MarkTableID))
	}
	tablePipeline.sinkNode = newSinkNode(sink, replicaInfo.StartTs, targetTs)
	p.AppendNode(ctx, "sink", tablePipeline.sinkNode)
	tablePipeline.p = p
	return ctx, tablePipeline
}<|MERGE_RESOLUTION|>--- conflicted
+++ resolved
@@ -33,17 +33,6 @@
 
 // TablePipeline is a pipeline which capture the change log from tikv in a table
 type TablePipeline interface {
-<<<<<<< HEAD
-	ID() (tableID, markTableID int64)
-	Name() string
-	ResolvedTs() model.Ts
-	CheckpointTs() model.Ts
-	UpdateBarrierTs(ts model.Ts)
-	AsyncStop(targetTs model.Ts)
-	Workload() model.WorkloadInfo
-	Status() TableStatus
-	Cancel()
-=======
 	// ID returns the ID of source table and mark table
 	ID() (tableID, markTableID int64)
 	// Name returns the quoted schema and table name
@@ -63,7 +52,6 @@
 	// Cancel stops this table pipeline immediately and destroy all resources created by this table pipeline
 	Cancel()
 	// Wait waits for all node destroyed and returns errors
->>>>>>> d36ae830
 	Wait() []error
 }
 
