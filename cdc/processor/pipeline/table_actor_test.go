--- conflicted
+++ resolved
@@ -58,10 +58,7 @@
 	require.Nil(t, tableActorSystem.Spawn(mb, tbl))
 	tbl.mb = mb
 	require.Nil(t, tableActorSystem.Stop())
-<<<<<<< HEAD
 	require.True(t, tbl.AsyncStop(1))
-=======
-	require.False(t, tbl.AsyncStop(1))
 }
 
 func TestTableActorInterface(t *testing.T) {
@@ -398,5 +395,4 @@
 
 func (e *errorCloseSink) Close(ctx context.Context) error {
 	return errors.New("close sink failed")
->>>>>>> 92fc4c45
 }