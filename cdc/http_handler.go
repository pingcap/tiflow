// Copyright 2020 PingCAP, Inc.
//
// Licensed under the Apache License, Version 2.0 (the "License");
// you may not use this file except in compliance with the License.
// You may obtain a copy of the License at
//
//     http://www.apache.org/licenses/LICENSE-2.0
//
// Unless required by applicable law or agreed to in writing, software
// distributed under the License is distributed on an "AS IS" BASIS,
// See the License for the specific language governing permissions and
// limitations under the License.

package cdc

import (
	"context"
	"encoding/json"
	"github.com/pingcap/ticdc/pkg/config"
	"io/ioutil"
	"net/http"
	"strconv"
	"time"

	"github.com/pingcap/errors"
	"github.com/pingcap/log"
	"github.com/pingcap/ticdc/cdc/model"
	"github.com/pingcap/ticdc/cdc/owner"
	"github.com/pingcap/ticdc/pkg/config"
	cerror "github.com/pingcap/ticdc/pkg/errors"
	"github.com/pingcap/ticdc/pkg/logutil"
	"github.com/pingcap/tidb/store/tikv/oracle"
	"go.etcd.io/etcd/clientv3/concurrency"
	"go.uber.org/zap"
)

const (
	// APIOpVarAdminJob is the key of admin job in HTTP API
	APIOpVarAdminJob = "admin-job"
	// APIOpVarChangefeedID is the key of changefeed ID in HTTP API
	APIOpVarChangefeedID = "cf-id"
	// APIOpVarTargetCaptureID is the key of to-capture ID in HTTP API
	APIOpVarTargetCaptureID = "target-cp-id"
	// APIOpVarTableID is the key of table ID in HTTP API
	APIOpVarTableID = "table-id"
	// APIOpForceRemoveChangefeed is used when remove a changefeed
	APIOpForceRemoveChangefeed = "force-remove"
)

type commonResp struct {
	Status  bool   `json:"status"`
	Message string `json:"message"`
}

// ChangefeedResp holds the most common usage information for a changefeed
type ChangefeedResp struct {
	FeedState    string              `json:"state"`
	TSO          uint64              `json:"tso"`
	Checkpoint   string              `json:"checkpoint"`
	RunningError *model.RunningError `json:"error"`
}

func handleOwnerResp(w http.ResponseWriter, err error) {
	if err != nil {
		if errors.Cause(err) == concurrency.ErrElectionNotLeader {
			writeError(w, http.StatusBadRequest, err)
			return
		}
		writeInternalServerError(w, err)
		return
	}
	writeData(w, commonResp{Status: true})
}

func (s *Server) handleResignOwner(w http.ResponseWriter, req *http.Request) {
	if req.Method != http.MethodPost {
		writeError(w, http.StatusBadRequest, cerror.ErrSupportPostOnly.GenWithStackByArgs())
		return
	}
	if config.NewReplicaImpl {
		if s.captureV2 == nil {
			// for test only
			handleOwnerResp(w, concurrency.ErrElectionNotLeader)
			return
		}
		err := s.captureV2.OperateOwnerUnderLock(func(owner *owner.Owner) error {
			owner.AsyncStop()
			return nil
		})
		handleOwnerResp(w, err)
		return
	}
	s.ownerLock.RLock()
	if s.owner == nil {
		handleOwnerResp(w, concurrency.ErrElectionNotLeader)
		s.ownerLock.RUnlock()
		return
	}
	// Resign is a complex process that needs to be synchronized because
	// it happens in two separate goroutines
	//
	// Imagine that we have goroutines A and B
	// A1. Notify the owner to exit
	// B1. The owner exits gracefully
	// A2. Delete the leader key until the owner has exited
	// B2. Restart to campaign
	//
	// A2 must occur between B1 and B2, so we register the Resign process
	// as the stepDown function which is called when the owner exited.
	s.owner.Close(req.Context(), func(ctx context.Context) error {
		return s.capture.Resign(ctx)
	})
	s.ownerLock.RUnlock()
	s.setOwner(nil)
	handleOwnerResp(w, nil)
}

func (s *Server) handleChangefeedAdmin(w http.ResponseWriter, req *http.Request) {
	if req.Method != http.MethodPost {
		writeError(w, http.StatusBadRequest, cerror.ErrSupportPostOnly.GenWithStackByArgs())
		return
	}
	if !config.NewReplicaImpl {
		s.ownerLock.RLock()
		defer s.ownerLock.RUnlock()
		if s.owner == nil {
			handleOwnerResp(w, concurrency.ErrElectionNotLeader)
			return
		}
	} else {
		if s.captureV2 == nil {
			// for test only
			handleOwnerResp(w, concurrency.ErrElectionNotLeader)
			return
		}
	}

	err := req.ParseForm()
	if err != nil {
		writeInternalServerError(w, err)
		return
	}
	typeStr := req.Form.Get(APIOpVarAdminJob)
	typ, err := strconv.ParseInt(typeStr, 10, 64)
	if err != nil {
		writeError(w, http.StatusBadRequest, cerror.ErrAPIInvalidParam.GenWithStack("invalid admin job type: %s", typeStr))
		return
	}
	opts := &model.AdminJobOption{}
	if forceRemoveStr := req.Form.Get(APIOpForceRemoveChangefeed); forceRemoveStr != "" {
		forceRemoveOpt, err := strconv.ParseBool(forceRemoveStr)
		if err != nil {
			writeError(w, http.StatusBadRequest,
				cerror.ErrAPIInvalidParam.GenWithStack("invalid force remove option: %s", forceRemoveStr))
			return
		}
		opts.ForceRemove = forceRemoveOpt
	}
	job := model.AdminJob{
		CfID: req.Form.Get(APIOpVarChangefeedID),
		Type: model.AdminJobType(typ),
		Opts: opts,
	}
	if config.NewReplicaImpl {
		err = s.captureV2.OperateOwnerUnderLock(func(owner *owner.Owner) error {
			owner.EnqueueJob(job)
			return nil
		})
	} else {
		err = s.owner.EnqueueJob(job)
	}
	handleOwnerResp(w, err)
}

func (s *Server) handleRebalanceTrigger(w http.ResponseWriter, req *http.Request) {
	if req.Method != http.MethodPost {
		writeError(w, http.StatusBadRequest, cerror.ErrSupportPostOnly.GenWithStackByArgs())
		return
	}
	if !config.NewReplicaImpl {
		s.ownerLock.RLock()
		defer s.ownerLock.RUnlock()
		if s.owner == nil {
			handleOwnerResp(w, concurrency.ErrElectionNotLeader)
			return
		}
	} else {
		if s.captureV2 == nil {
			// for test only
			handleOwnerResp(w, concurrency.ErrElectionNotLeader)
			return
		}
	}

	err := req.ParseForm()
	if err != nil {
		writeInternalServerError(w, err)
		return
	}
	changefeedID := req.Form.Get(APIOpVarChangefeedID)
	if err := model.ValidateChangefeedID(changefeedID); err != nil {
		writeError(w, http.StatusBadRequest,
			cerror.ErrAPIInvalidParam.GenWithStack("invalid changefeed id: %s", changefeedID))
		return
	}
	if config.NewReplicaImpl {
		err = s.captureV2.OperateOwnerUnderLock(func(owner *owner.Owner) error {
			owner.TriggerRebalance(changefeedID)
			return nil
		})
	} else {
		s.owner.TriggerRebalance(changefeedID)
	}
	handleOwnerResp(w, err)
}

func (s *Server) handleMoveTable(w http.ResponseWriter, req *http.Request) {
	if req.Method != http.MethodPost {
		writeError(w, http.StatusBadRequest, cerror.ErrSupportPostOnly.GenWithStackByArgs())
		return
	}
	if !config.NewReplicaImpl {
		s.ownerLock.RLock()
		defer s.ownerLock.RUnlock()
		if s.owner == nil {
			handleOwnerResp(w, concurrency.ErrElectionNotLeader)
			return
		}
	} else {
		if s.captureV2 == nil {
			// for test only
			handleOwnerResp(w, concurrency.ErrElectionNotLeader)
			return
		}
	}

	err := req.ParseForm()
	if err != nil {
		writeInternalServerError(w, cerror.WrapError(cerror.ErrInternalServerError, err))
		return
	}
	changefeedID := req.Form.Get(APIOpVarChangefeedID)
	if err := model.ValidateChangefeedID(changefeedID); err != nil {
		writeError(w, http.StatusBadRequest,
			cerror.ErrAPIInvalidParam.GenWithStack("invalid changefeed id: %s", changefeedID))
		return
	}
	to := req.Form.Get(APIOpVarTargetCaptureID)
	if err := model.ValidateChangefeedID(to); err != nil {
		writeError(w, http.StatusBadRequest,
			cerror.ErrAPIInvalidParam.GenWithStack("invalid target capture id: %s", to))
		return
	}
	tableIDStr := req.Form.Get(APIOpVarTableID)
	tableID, err := strconv.ParseInt(tableIDStr, 10, 64)
	if err != nil {
		writeError(w, http.StatusBadRequest,
			cerror.ErrAPIInvalidParam.GenWithStack("invalid tableID: %s", tableIDStr))
		return
	}
	if config.NewReplicaImpl {
		err = s.captureV2.OperateOwnerUnderLock(func(owner *owner.Owner) error {
			owner.ManualSchedule(changefeedID, to, tableID)
			return nil
		})
	} else {
		s.owner.ManualSchedule(changefeedID, to, tableID)
	}
	handleOwnerResp(w, err)
}

func (s *Server) handleChangefeedQuery(w http.ResponseWriter, req *http.Request) {
	if req.Method != http.MethodPost {
		writeError(w, http.StatusBadRequest, cerror.ErrSupportPostOnly.GenWithStackByArgs())
		return
	}
<<<<<<< HEAD

=======
>>>>>>> 13f80b16
	if !config.NewReplicaImpl {
		s.ownerLock.RLock()
		defer s.ownerLock.RUnlock()
		if s.owner == nil {
			handleOwnerResp(w, concurrency.ErrElectionNotLeader)
			return
		}
<<<<<<< HEAD
	}

	if s.captureV2 == nil {
		// for test only
		handleOwnerResp(w, concurrency.ErrElectionNotLeader)
		return
=======
	} else {
		if s.captureV2 == nil {
			// for test only
			handleOwnerResp(w, concurrency.ErrElectionNotLeader)
			return
		}
>>>>>>> 13f80b16
	}

	err := req.ParseForm()
	if err != nil {
		writeInternalServerError(w, err)
		return
	}
	changefeedID := req.Form.Get(APIOpVarChangefeedID)
	if err := model.ValidateChangefeedID(changefeedID); err != nil {
		writeError(w, http.StatusBadRequest,
			cerror.ErrAPIInvalidParam.GenWithStack("invalid changefeed id: %s", changefeedID))
		return
	}
	ctx, cancel := context.WithTimeout(context.Background(), 5*time.Second)
	defer cancel()
	cfInfo, err := s.etcdClient.GetChangeFeedInfo(ctx, changefeedID)
	if err != nil && cerror.ErrChangeFeedNotExists.NotEqual(err) {
		writeError(w, http.StatusBadRequest,
			cerror.ErrAPIInvalidParam.GenWithStack("invalid changefeed id: %s", changefeedID))
		return
	}
	cfStatus, _, err := s.etcdClient.GetChangeFeedStatus(ctx, changefeedID)
	if err != nil && cerror.ErrChangeFeedNotExists.NotEqual(err) {
		writeError(w, http.StatusBadRequest, err)
		return
	}

	resp := &ChangefeedResp{}
	if cfInfo != nil {
		resp.FeedState = string(cfInfo.State)
		resp.RunningError = cfInfo.Error
	}
	if cfStatus != nil {
		resp.TSO = cfStatus.CheckpointTs
		tm := oracle.GetTimeFromTS(cfStatus.CheckpointTs)
		resp.Checkpoint = tm.Format("2006-01-02 15:04:05.000")
	}
	if !config.NewReplicaImpl && cfStatus != nil {
		switch cfStatus.AdminJobType {
		case model.AdminNone, model.AdminResume:
			if cfInfo != nil && cfInfo.Error != nil {
				resp.FeedState = string(model.StateFailed)
			}
		case model.AdminStop:
			resp.FeedState = string(model.StateStopped)
		case model.AdminRemove:
			resp.FeedState = string(model.StateRemoved)
		case model.AdminFinish:
			resp.FeedState = string(model.StateFinished)
		}
	}
	writeData(w, resp)
}

func handleAdminLogLevel(w http.ResponseWriter, r *http.Request) {
	var level string
	data, err := ioutil.ReadAll(r.Body)
	r.Body.Close()
	if err != nil {
		writeInternalServerError(w, err)
		return
	}
	err = json.Unmarshal(data, &level)
	if err != nil {
		writeError(w, http.StatusBadRequest,
			cerror.ErrAPIInvalidParam.GenWithStack("invalid log level: %s", err))
		return
	}

	err = logutil.SetLogLevel(level)
	if err != nil {
		writeError(w, http.StatusBadRequest,
			cerror.ErrAPIInvalidParam.GenWithStack("fail to change log level: %s", err))
		return
	}
	log.Warn("log level changed", zap.String("level", level))

	writeData(w, struct{}{})
}<|MERGE_RESOLUTION|>--- conflicted
+++ resolved
@@ -274,10 +274,7 @@
 		writeError(w, http.StatusBadRequest, cerror.ErrSupportPostOnly.GenWithStackByArgs())
 		return
 	}
-<<<<<<< HEAD
-
-=======
->>>>>>> 13f80b16
+
 	if !config.NewReplicaImpl {
 		s.ownerLock.RLock()
 		defer s.ownerLock.RUnlock()
@@ -285,22 +282,12 @@
 			handleOwnerResp(w, concurrency.ErrElectionNotLeader)
 			return
 		}
-<<<<<<< HEAD
-	}
 
 	if s.captureV2 == nil {
 		// for test only
 		handleOwnerResp(w, concurrency.ErrElectionNotLeader)
 		return
-=======
-	} else {
-		if s.captureV2 == nil {
-			// for test only
-			handleOwnerResp(w, concurrency.ErrElectionNotLeader)
-			return
-		}
->>>>>>> 13f80b16
-	}
+	} 
 
 	err := req.ParseForm()
 	if err != nil {
