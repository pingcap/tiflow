// Copyright 2020 PingCAP, Inc.
//
// Licensed under the Apache License, Version 2.0 (the "License");
// you may not use this file except in compliance with the License.
// You may obtain a copy of the License at
//
//     http://www.apache.org/licenses/LICENSE-2.0
//
// Unless required by applicable law or agreed to in writing, software
// distributed under the License is distributed on an "AS IS" BASIS,
// See the License for the specific language governing permissions and
// limitations under the License.

package cdc

import (
	"context"
	"encoding/json"
	"github.com/pingcap/ticdc/pkg/config"
	"io/ioutil"
	"net/http"
	"strconv"
	"time"

	"github.com/pingcap/errors"
	"github.com/pingcap/log"
	"github.com/pingcap/ticdc/cdc/model"
	"github.com/pingcap/ticdc/cdc/owner"
	"github.com/pingcap/ticdc/pkg/config"
	cerror "github.com/pingcap/ticdc/pkg/errors"
	"github.com/pingcap/ticdc/pkg/logutil"
	"github.com/pingcap/tidb/store/tikv/oracle"
	"go.etcd.io/etcd/clientv3/concurrency"
	"go.uber.org/zap"
)

const (
	// APIOpVarAdminJob is the key of admin job in HTTP API
	APIOpVarAdminJob = "admin-job"
	// APIOpVarChangefeedID is the key of changefeed ID in HTTP API
	APIOpVarChangefeedID = "cf-id"
	// APIOpVarTargetCaptureID is the key of to-capture ID in HTTP API
	APIOpVarTargetCaptureID = "target-cp-id"
	// APIOpVarTableID is the key of table ID in HTTP API
	APIOpVarTableID = "table-id"
	// APIOpForceRemoveChangefeed is used when remove a changefeed
	APIOpForceRemoveChangefeed = "force-remove"
)

type commonResp struct {
	Status  bool   `json:"status"`
	Message string `json:"message"`
}

// ChangefeedResp holds the most common usage information for a changefeed
type ChangefeedResp struct {
	FeedState    string              `json:"state"`
	TSO          uint64              `json:"tso"`
	Checkpoint   string              `json:"checkpoint"`
	RunningError *model.RunningError `json:"error"`
}

func handleOwnerResp(w http.ResponseWriter, err error) {
	if err != nil {
		if errors.Cause(err) == concurrency.ErrElectionNotLeader {
			writeError(w, http.StatusBadRequest, err)
			return
		}
		writeInternalServerError(w, err)
		return
	}
	writeData(w, commonResp{Status: true})
}

func (s *Server) handleResignOwner(w http.ResponseWriter, req *http.Request) {
	if req.Method != http.MethodPost {
		writeError(w, http.StatusBadRequest, cerror.ErrSupportPostOnly.GenWithStackByArgs())
		return
	}
	if config.NewReplicaImpl {
		if s.captureV2 == nil {
			// for test only
			handleOwnerResp(w, concurrency.ErrElectionNotLeader)
			return
		}
		err := s.captureV2.OperateOwnerUnderLock(func(owner *owner.Owner) error {
			owner.AsyncStop()
			return nil
		})
		handleOwnerResp(w, err)
		return
	}
	s.ownerLock.RLock()
	if s.owner == nil {
		handleOwnerResp(w, concurrency.ErrElectionNotLeader)
		s.ownerLock.RUnlock()
		return
	}
	// Resign is a complex process that needs to be synchronized because
	// it happens in two separate goroutines
	//
	// Imagine that we have goroutines A and B
	// A1. Notify the owner to exit
	// B1. The owner exits gracefully
	// A2. Delete the leader key until the owner has exited
	// B2. Restart to campaign
	//
	// A2 must occur between B1 and B2, so we register the Resign process
	// as the stepDown function which is called when the owner exited.
	s.owner.Close(req.Context(), func(ctx context.Context) error {
		return s.capture.Resign(ctx)
	})
	s.ownerLock.RUnlock()
	s.setOwner(nil)
	handleOwnerResp(w, nil)
}

func (s *Server) handleChangefeedAdmin(w http.ResponseWriter, req *http.Request) {
	if req.Method != http.MethodPost {
		writeError(w, http.StatusBadRequest, cerror.ErrSupportPostOnly.GenWithStackByArgs())
		return
	}
	if !config.NewReplicaImpl {
		s.ownerLock.RLock()
		defer s.ownerLock.RUnlock()
		if s.owner == nil {
			handleOwnerResp(w, concurrency.ErrElectionNotLeader)
			return
		}
	} else {
		if s.captureV2 == nil {
			// for test only
			handleOwnerResp(w, concurrency.ErrElectionNotLeader)
			return
		}
	}

	err := req.ParseForm()
	if err != nil {
		writeInternalServerError(w, err)
		return
	}
	typeStr := req.Form.Get(APIOpVarAdminJob)
	typ, err := strconv.ParseInt(typeStr, 10, 64)
	if err != nil {
		writeError(w, http.StatusBadRequest, cerror.ErrAPIInvalidParam.GenWithStack("invalid admin job type: %s", typeStr))
		return
	}
	opts := &model.AdminJobOption{}
	if forceRemoveStr := req.Form.Get(APIOpForceRemoveChangefeed); forceRemoveStr != "" {
		forceRemoveOpt, err := strconv.ParseBool(forceRemoveStr)
		if err != nil {
			writeError(w, http.StatusBadRequest,
				cerror.ErrAPIInvalidParam.GenWithStack("invalid force remove option: %s", forceRemoveStr))
			return
		}
		opts.ForceRemove = forceRemoveOpt
	}
	job := model.AdminJob{
		CfID: req.Form.Get(APIOpVarChangefeedID),
		Type: model.AdminJobType(typ),
		Opts: opts,
	}
	if config.NewReplicaImpl {
		err = s.captureV2.OperateOwnerUnderLock(func(owner *owner.Owner) error {
			owner.EnqueueJob(job)
			return nil
		})
	} else {
		err = s.owner.EnqueueJob(job)
	}
	handleOwnerResp(w, err)
}

func (s *Server) handleRebalanceTrigger(w http.ResponseWriter, req *http.Request) {
	if req.Method != http.MethodPost {
		writeError(w, http.StatusBadRequest, cerror.ErrSupportPostOnly.GenWithStackByArgs())
		return
	}
	if !config.NewReplicaImpl {
		s.ownerLock.RLock()
		defer s.ownerLock.RUnlock()
		if s.owner == nil {
			handleOwnerResp(w, concurrency.ErrElectionNotLeader)
			return
		}
	} else {
		if s.captureV2 == nil {
			// for test only
			handleOwnerResp(w, concurrency.ErrElectionNotLeader)
			return
		}
	}

	err := req.ParseForm()
	if err != nil {
		writeInternalServerError(w, err)
		return
	}
	changefeedID := req.Form.Get(APIOpVarChangefeedID)
	if err := model.ValidateChangefeedID(changefeedID); err != nil {
		writeError(w, http.StatusBadRequest,
			cerror.ErrAPIInvalidParam.GenWithStack("invalid changefeed id: %s", changefeedID))
		return
	}
	if config.NewReplicaImpl {
		err = s.captureV2.OperateOwnerUnderLock(func(owner *owner.Owner) error {
			owner.TriggerRebalance(changefeedID)
			return nil
		})
	} else {
		s.owner.TriggerRebalance(changefeedID)
	}
	handleOwnerResp(w, err)
}

func (s *Server) handleMoveTable(w http.ResponseWriter, req *http.Request) {
	if req.Method != http.MethodPost {
		writeError(w, http.StatusBadRequest, cerror.ErrSupportPostOnly.GenWithStackByArgs())
		return
	}
	if !config.NewReplicaImpl {
		s.ownerLock.RLock()
		defer s.ownerLock.RUnlock()
		if s.owner == nil {
			handleOwnerResp(w, concurrency.ErrElectionNotLeader)
			return
		}
	} else {
		if s.captureV2 == nil {
			// for test only
			handleOwnerResp(w, concurrency.ErrElectionNotLeader)
			return
		}
	}

	err := req.ParseForm()
	if err != nil {
		writeInternalServerError(w, cerror.WrapError(cerror.ErrInternalServerError, err))
		return
	}
	changefeedID := req.Form.Get(APIOpVarChangefeedID)
	if err := model.ValidateChangefeedID(changefeedID); err != nil {
		writeError(w, http.StatusBadRequest,
			cerror.ErrAPIInvalidParam.GenWithStack("invalid changefeed id: %s", changefeedID))
		return
	}
	to := req.Form.Get(APIOpVarTargetCaptureID)
	if err := model.ValidateChangefeedID(to); err != nil {
		writeError(w, http.StatusBadRequest,
			cerror.ErrAPIInvalidParam.GenWithStack("invalid target capture id: %s", to))
		return
	}
	tableIDStr := req.Form.Get(APIOpVarTableID)
	tableID, err := strconv.ParseInt(tableIDStr, 10, 64)
	if err != nil {
		writeError(w, http.StatusBadRequest,
			cerror.ErrAPIInvalidParam.GenWithStack("invalid tableID: %s", tableIDStr))
		return
	}
	if config.NewReplicaImpl {
		err = s.captureV2.OperateOwnerUnderLock(func(owner *owner.Owner) error {
			owner.ManualSchedule(changefeedID, to, tableID)
			return nil
		})
	} else {
		s.owner.ManualSchedule(changefeedID, to, tableID)
	}
	handleOwnerResp(w, err)
}

func (s *Server) handleChangefeedQuery(w http.ResponseWriter, req *http.Request) {
	if req.Method != http.MethodPost {
		writeError(w, http.StatusBadRequest, cerror.ErrSupportPostOnly.GenWithStackByArgs())
		return
	}
<<<<<<< HEAD

=======
>>>>>>> f6c3a6aa
	if !config.NewReplicaImpl {
		s.ownerLock.RLock()
		defer s.ownerLock.RUnlock()
		if s.owner == nil {
			handleOwnerResp(w, concurrency.ErrElectionNotLeader)
			return
		}
<<<<<<< HEAD
	}

	if s.captureV2 == nil {
		// for test only
		handleOwnerResp(w, concurrency.ErrElectionNotLeader)
		return
=======
	} else {
		if s.captureV2 == nil {
			// for test only
			handleOwnerResp(w, concurrency.ErrElectionNotLeader)
			return
		}
>>>>>>> f6c3a6aa
	}

	err := req.ParseForm()
	if err != nil {
		writeInternalServerError(w, err)
		return
	}
	changefeedID := req.Form.Get(APIOpVarChangefeedID)
	if err := model.ValidateChangefeedID(changefeedID); err != nil {
		writeError(w, http.StatusBadRequest,
			cerror.ErrAPIInvalidParam.GenWithStack("invalid changefeed id: %s", changefeedID))
		return
	}
	ctx, cancel := context.WithTimeout(context.Background(), 5*time.Second)
	defer cancel()
	cfInfo, err := s.etcdClient.GetChangeFeedInfo(ctx, changefeedID)
	if err != nil && cerror.ErrChangeFeedNotExists.NotEqual(err) {
		writeError(w, http.StatusBadRequest,
			cerror.ErrAPIInvalidParam.GenWithStack("invalid changefeed id: %s", changefeedID))
		return
	}
	cfStatus, _, err := s.etcdClient.GetChangeFeedStatus(ctx, changefeedID)
	if err != nil && cerror.ErrChangeFeedNotExists.NotEqual(err) {
		writeError(w, http.StatusBadRequest, err)
		return
	}

	resp := &ChangefeedResp{}
	if cfInfo != nil {
		resp.FeedState = string(cfInfo.State)
		resp.RunningError = cfInfo.Error
	}
	if cfStatus != nil {
		resp.TSO = cfStatus.CheckpointTs
		tm := oracle.GetTimeFromTS(cfStatus.CheckpointTs)
		resp.Checkpoint = tm.Format("2006-01-02 15:04:05.000")
	}
	if !config.NewReplicaImpl && cfStatus != nil {
		switch cfStatus.AdminJobType {
		case model.AdminNone, model.AdminResume:
			if cfInfo != nil && cfInfo.Error != nil {
				resp.FeedState = string(model.StateFailed)
			}
		case model.AdminStop:
			resp.FeedState = string(model.StateStopped)
		case model.AdminRemove:
			resp.FeedState = string(model.StateRemoved)
		case model.AdminFinish:
			resp.FeedState = string(model.StateFinished)
		}
	}
	writeData(w, resp)
}

func handleAdminLogLevel(w http.ResponseWriter, r *http.Request) {
	var level string
	data, err := ioutil.ReadAll(r.Body)
	r.Body.Close()
	if err != nil {
		writeInternalServerError(w, err)
		return
	}
	err = json.Unmarshal(data, &level)
	if err != nil {
		writeError(w, http.StatusBadRequest,
			cerror.ErrAPIInvalidParam.GenWithStack("invalid log level: %s", err))
		return
	}

	err = logutil.SetLogLevel(level)
	if err != nil {
		writeError(w, http.StatusBadRequest,
			cerror.ErrAPIInvalidParam.GenWithStack("fail to change log level: %s", err))
		return
	}
	log.Warn("log level changed", zap.String("level", level))

	writeData(w, struct{}{})
}<|MERGE_RESOLUTION|>--- conflicted
+++ resolved
@@ -274,10 +274,7 @@
 		writeError(w, http.StatusBadRequest, cerror.ErrSupportPostOnly.GenWithStackByArgs())
 		return
 	}
-<<<<<<< HEAD
-
-=======
->>>>>>> f6c3a6aa
+
 	if !config.NewReplicaImpl {
 		s.ownerLock.RLock()
 		defer s.ownerLock.RUnlock()
@@ -285,23 +282,14 @@
 			handleOwnerResp(w, concurrency.ErrElectionNotLeader)
 			return
 		}
-<<<<<<< HEAD
 	}
 
 	if s.captureV2 == nil {
 		// for test only
 		handleOwnerResp(w, concurrency.ErrElectionNotLeader)
 		return
-=======
-	} else {
-		if s.captureV2 == nil {
-			// for test only
-			handleOwnerResp(w, concurrency.ErrElectionNotLeader)
-			return
-		}
->>>>>>> f6c3a6aa
-	}
-
+	} 
+  
 	err := req.ParseForm()
 	if err != nil {
 		writeInternalServerError(w, err)
