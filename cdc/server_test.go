// Copyright 2020 PingCAP, Inc.
//
// Licensed under the Apache License, Version 2.0 (the "License");
// you may not use this file except in compliance with the License.
// You may obtain a copy of the License at
//
//     http://www.apache.org/licenses/LICENSE-2.0
//
// Unless required by applicable law or agreed to in writing, software
// distributed under the License is distributed on an "AS IS" BASIS,
// See the License for the specific language governing permissions and
// limitations under the License.

package cdc

import (
	"context"
	"crypto/tls"
	"encoding/json"
	"fmt"
	"net/http"
	"net/url"
	"os"
	"os/user"
	"path/filepath"
	"runtime"
	"sync"
	"testing"
	"time"

	"github.com/stretchr/testify/require"
	"github.com/tikv/pd/pkg/tempurl"
	clientv3 "go.etcd.io/etcd/client/v3"
	"go.etcd.io/etcd/server/v3/embed"
	"golang.org/x/sync/errgroup"

	"github.com/pingcap/tiflow/cdc/capture"
	"github.com/pingcap/tiflow/cdc/model"
	"github.com/pingcap/tiflow/pkg/config"
	cerrors "github.com/pingcap/tiflow/pkg/errors"
	"github.com/pingcap/tiflow/pkg/etcd"
	"github.com/pingcap/tiflow/pkg/httputil"
	"github.com/pingcap/tiflow/pkg/retry"
	security2 "github.com/pingcap/tiflow/pkg/security"
	"github.com/pingcap/tiflow/pkg/util"
)

type testServer struct {
	server    *Server
	e         *embed.Etcd
	clientURL *url.URL
	ctx       context.Context
	cancel    context.CancelFunc
	errg      *errgroup.Group
}

func newServer(t *testing.T) *testServer {
	var err error
	dir := t.TempDir()
	s := &testServer{}
	s.clientURL, s.e, err = etcd.SetupEmbedEtcd(dir)
	require.Nil(t, err)

	pdEndpoints := []string{
		"http://" + s.clientURL.Host,
		"http://invalid-pd-host:2379",
	}
	server, err := NewServer(pdEndpoints)
	require.Nil(t, err)
	require.NotNil(t, server)
	s.server = server

	s.ctx, s.cancel = context.WithCancel(context.Background())
	client, err := clientv3.New(clientv3.Config{
		Endpoints:   s.server.pdEndpoints,
		Context:     s.ctx,
		DialTimeout: 5 * time.Second,
	})
	require.Nil(t, err)
<<<<<<< HEAD

=======
>>>>>>> e6fef264
	etcdClient, err := etcd.NewCDCEtcdClient(s.ctx, client, etcd.DefaultCDCClusterID)
	require.Nil(t, err)
	s.server.etcdClient = &etcdClient

	s.errg = util.HandleErrWithErrGroup(s.ctx, s.e.Err(), func(e error) { t.Log(e) })
	return s
}

func (s *testServer) close(t *testing.T) {
	s.server.Close()
	s.e.Close()
	s.cancel()
	err := s.errg.Wait()
	if err != nil {
		t.Errorf("Error group error: %s", err)
	}
}

func TestServerBasic(t *testing.T) {
	t.Parallel()
	s := newServer(t)
	defer s.close(t)
	testEtcdHealthChecker(t, s)
	testSetUpDataDir(t, s)
}

func testEtcdHealthChecker(t *testing.T, s *testServer) {
	s.errg.Go(func() error {
		err := s.server.etcdHealthChecker(s.ctx)
		require.Equal(t, context.Canceled, err)
		return nil
	})
	// longer than one check tick 3s
	time.Sleep(time.Second * 4)
}

func testSetUpDataDir(t *testing.T, s *testServer) {
	conf := config.GetGlobalServerConfig()
	// DataDir is not set, and no changefeed exist, use the default
	conf.DataDir = ""
	err := s.server.setUpDir(s.ctx)
	require.Nil(t, err)
	require.Equal(t, defaultDataDir, conf.DataDir)
	require.Equal(t, filepath.Join(defaultDataDir, config.DefaultSortDir), conf.Sorter.SortDir)

	// DataDir is not set, but has existed changefeed, use the one with the largest available space
	conf.DataDir = ""
	dir := t.TempDir()
	err = s.server.etcdClient.SaveChangeFeedInfo(s.ctx,
		&model.ChangeFeedInfo{SortDir: dir}, model.DefaultChangeFeedID("a"))
	require.Nil(t, err)

	err = s.server.etcdClient.SaveChangeFeedInfo(s.ctx,
		&model.ChangeFeedInfo{}, model.DefaultChangeFeedID("b"))
	require.Nil(t, err)

	err = s.server.setUpDir(s.ctx)
	require.Nil(t, err)

	require.Equal(t, dir, conf.DataDir)
	require.Equal(t, filepath.Join(dir, config.DefaultSortDir), conf.Sorter.SortDir)

	conf.DataDir = t.TempDir()
	// DataDir has been set, just use it
	err = s.server.setUpDir(s.ctx)
	require.Nil(t, err)
	require.NotEqual(t, "", conf.DataDir)
	require.Equal(t, filepath.Join(conf.DataDir, config.DefaultSortDir), conf.Sorter.SortDir)
}

func TestCheckDir(t *testing.T) {
	me, err := user.Current()
	require.Nil(t, err)
	if me.Name == "root" || runtime.GOOS == "windows" {
		t.Skip("test case is running as a superuser or in windows")
	}

	dir := t.TempDir()
	_, err = checkDir(dir)
	require.Nil(t, err)

	readOnly := filepath.Join(dir, "readOnly")
	err = os.MkdirAll(readOnly, 0o400)
	require.Nil(t, err)
	_, err = checkDir(readOnly)
	require.Error(t, err)

	writeOnly := filepath.Join(dir, "writeOnly")
	err = os.MkdirAll(writeOnly, 0o200)
	require.Nil(t, err)
	_, err = checkDir(writeOnly)
	require.Error(t, err)

	file := filepath.Join(dir, "file")
	f, err := os.Create(file)
	require.Nil(t, err)
	require.Nil(t, f.Close())
	_, err = checkDir(file)
	require.Error(t, err)
}

const retryTime = 20

func TestServerTLSWithoutCommonName(t *testing.T) {
	addr := tempurl.Alloc()[len("http://"):]
	// Do not specify common name
	security, err := security2.NewCredential4Test("")
	require.Nil(t, err)
	conf := config.GetDefaultServerConfig()
	conf.Addr = addr
	conf.AdvertiseAddr = addr
	conf.Security = &security
	config.StoreGlobalServerConfig(conf)

	server, err := NewServer([]string{"https://127.0.0.1:2379"})
	server.capture = capture.NewCapture4Test(nil)
	require.Nil(t, err)
	err = server.startStatusHTTP(server.tcpServer.HTTP1Listener())
	require.Nil(t, err)
	defer func() {
		require.Nil(t, server.statusServer.Close())
	}()

	statusURL := fmt.Sprintf("https://%s/api/v1/status", addr)
	ctx, cancel := context.WithTimeout(context.Background(), 5*time.Second)
	defer cancel()

	var wg sync.WaitGroup
	wg.Add(1)
	go func() {
		defer wg.Done()
		err := server.tcpServer.Run(ctx)
		require.Contains(t, err.Error(), "ErrTCPServerClosed")
	}()

	// test cli sends request without a cert will success
	err = retry.Do(ctx, func() error {
		tr := &http.Transport{
			TLSClientConfig: &tls.Config{InsecureSkipVerify: true},
		}
		cli := httputil.NewTestClient(tr)
		resp, err := cli.Get(ctx, statusURL)
		if err != nil {
			return err
		}
		defer resp.Body.Close()
		decoder := json.NewDecoder(resp.Body)
		captureInfo := &model.CaptureInfo{}
		err = decoder.Decode(captureInfo)
		require.Nil(t, err)
		info, err := server.capture.Info()
		require.Nil(t, err)
		require.Equal(t, info.ID, captureInfo.ID)
		return nil
	}, retry.WithMaxTries(retryTime), retry.WithBackoffBaseDelay(50), retry.WithIsRetryableErr(cerrors.IsRetryableError))
	require.Nil(t, err)

	// test cli sends request with a cert will success
	err = retry.Do(ctx, func() error {
		cli, err := httputil.NewClient(&security)
		require.Nil(t, err)
		resp, err := cli.Get(ctx, statusURL)
		if err != nil {
			return err
		}
		decoder := json.NewDecoder(resp.Body)
		captureInfo := &model.CaptureInfo{}
		err = decoder.Decode(captureInfo)
		require.Nil(t, err)
		info, err := server.capture.Info()
		require.Nil(t, err)
		require.Equal(t, info.ID, captureInfo.ID)
		resp.Body.Close()
		return nil
	}, retry.WithMaxTries(retryTime), retry.WithBackoffBaseDelay(50), retry.WithIsRetryableErr(cerrors.IsRetryableError))
	require.Nil(t, err)

	cancel()
	wg.Wait()
}

func TestServerTLSWithCommonName(t *testing.T) {
	addr := tempurl.Alloc()[len("http://"):]
	// specify a common name
	security, err := security2.NewCredential4Test("test")
	require.Nil(t, err)
	conf := config.GetDefaultServerConfig()
	conf.Addr = addr
	conf.AdvertiseAddr = addr
	conf.Security = &security
	config.StoreGlobalServerConfig(conf)

	server, err := NewServer([]string{"https://127.0.0.1:2379"})
	server.capture = capture.NewCapture4Test(nil)
	require.Nil(t, err)
	err = server.startStatusHTTP(server.tcpServer.HTTP1Listener())
	require.Nil(t, err)
	defer func() {
		require.Nil(t, server.statusServer.Close())
	}()

	statusURL := fmt.Sprintf("https://%s/api/v1/status", addr)
	ctx, cancel := context.WithTimeout(context.Background(), 5*time.Second)
	defer cancel()

	var wg sync.WaitGroup
	wg.Add(1)
	go func() {
		defer wg.Done()
		err := server.tcpServer.Run(ctx)
		require.Contains(t, err.Error(), "ErrTCPServerClosed")
	}()

	// test cli sends request without a cert will fail
	err = retry.Do(ctx, func() error {
		tr := &http.Transport{
			TLSClientConfig: &tls.Config{InsecureSkipVerify: true},
		}
		cli := httputil.NewTestClient(tr)
		require.Nil(t, err)
		resp, err := cli.Get(ctx, statusURL)
		if err != nil {
			return err
		}
		decoder := json.NewDecoder(resp.Body)
		captureInfo := &model.CaptureInfo{}
		err = decoder.Decode(captureInfo)
		require.Nil(t, err)
		info, err := server.capture.Info()
		require.Nil(t, err)
		require.Equal(t, info.ID, captureInfo.ID)
		resp.Body.Close()
		return nil
	}, retry.WithMaxTries(retryTime), retry.WithBackoffBaseDelay(50), retry.WithIsRetryableErr(cerrors.IsRetryableError))
	require.Contains(t, err.Error(), "remote error: tls: bad certificate")

	// test cli sends request with a cert will success
	err = retry.Do(ctx, func() error {
		cli, err := httputil.NewClient(&security)
		require.Nil(t, err)
		resp, err := cli.Get(ctx, statusURL)
		if err != nil {
			return err
		}
		decoder := json.NewDecoder(resp.Body)
		captureInfo := &model.CaptureInfo{}
		err = decoder.Decode(captureInfo)
		require.Nil(t, err)
		info, err := server.capture.Info()
		require.Nil(t, err)
		require.Equal(t, info.ID, captureInfo.ID)
		resp.Body.Close()
		return nil
	}, retry.WithMaxTries(retryTime), retry.WithBackoffBaseDelay(50), retry.WithIsRetryableErr(cerrors.IsRetryableError))
	require.Nil(t, err)
}<|MERGE_RESOLUTION|>--- conflicted
+++ resolved
@@ -77,10 +77,7 @@
 		DialTimeout: 5 * time.Second,
 	})
 	require.Nil(t, err)
-<<<<<<< HEAD
-
-=======
->>>>>>> e6fef264
+
 	etcdClient, err := etcd.NewCDCEtcdClient(s.ctx, client, etcd.DefaultCDCClusterID)
 	require.Nil(t, err)
 	s.server.etcdClient = &etcdClient
