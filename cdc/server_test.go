// Copyright 2020 PingCAP, Inc.
//
// Licensed under the Apache License, Version 2.0 (the "License");
// you may not use this file except in compliance with the License.
// You may obtain a copy of the License at
//
//     http://www.apache.org/licenses/LICENSE-2.0
//
// Unless required by applicable law or agreed to in writing, software
// distributed under the License is distributed on an "AS IS" BASIS,
// See the License for the specific language governing permissions and
// limitations under the License.

package cdc

import (
	"context"
	"crypto/tls"
	"encoding/json"
	"fmt"
	"net/http"
	"net/url"
	"os"
	"os/user"
	"path/filepath"
	"runtime"
	"sync"
	"testing"
	"time"

	"github.com/stretchr/testify/require"
	"github.com/tikv/pd/pkg/tempurl"
	clientv3 "go.etcd.io/etcd/client/v3"
	"go.etcd.io/etcd/server/v3/embed"
	"golang.org/x/sync/errgroup"

	"github.com/pingcap/tiflow/cdc/capture"
	"github.com/pingcap/tiflow/cdc/model"
	"github.com/pingcap/tiflow/pkg/config"
	cerrors "github.com/pingcap/tiflow/pkg/errors"
	"github.com/pingcap/tiflow/pkg/etcd"
	"github.com/pingcap/tiflow/pkg/httputil"
	"github.com/pingcap/tiflow/pkg/retry"
	security2 "github.com/pingcap/tiflow/pkg/security"
	"github.com/pingcap/tiflow/pkg/util"
)

type testServer struct {
	server    *Server
	e         *embed.Etcd
	clientURL *url.URL
	ctx       context.Context
	cancel    context.CancelFunc
	errg      *errgroup.Group
}

func newServer(t *testing.T) *testServer {
	var err error
	dir := t.TempDir()
	s := &testServer{}
	s.clientURL, s.e, err = etcd.SetupEmbedEtcd(dir)
	require.Nil(t, err)

	pdEndpoints := []string{
		"http://" + s.clientURL.Host,
		"http://invalid-pd-host:2379",
	}
	server, err := NewServer(pdEndpoints)
	require.Nil(t, err)
	require.NotNil(t, server)
	s.server = server

	s.ctx, s.cancel = context.WithCancel(context.Background())
	client, err := clientv3.New(clientv3.Config{
		Endpoints:   s.server.pdEndpoints,
		Context:     s.ctx,
		DialTimeout: 5 * time.Second,
	})
	require.Nil(t, err)
<<<<<<< HEAD
	etcdClient := etcd.NewCDCEtcdClient(s.ctx, client, etcd.DefaultCDCClusterID)
=======
	etcdClient, err := etcd.NewCDCEtcdClient(s.ctx, client, etcd.DefaultCDCClusterID)
	require.Nil(t, err)
>>>>>>> a6edd2b7
	s.server.etcdClient = &etcdClient

	s.errg = util.HandleErrWithErrGroup(s.ctx, s.e.Err(), func(e error) { t.Log(e) })
	return s
}

func (s *testServer) close(t *testing.T) {
	s.server.Close()
	s.e.Close()
	s.cancel()
	err := s.errg.Wait()
	if err != nil {
		t.Errorf("Error group error: %s", err)
	}
}

func TestServerBasic(t *testing.T) {
	t.Parallel()
	s := newServer(t)
	defer s.close(t)
	testEtcdHealthChecker(t, s)
	testSetUpDataDir(t, s)
}

func testEtcdHealthChecker(t *testing.T, s *testServer) {
	s.errg.Go(func() error {
		err := s.server.etcdHealthChecker(s.ctx)
		require.Equal(t, context.Canceled, err)
		return nil
	})
	// longer than one check tick 3s
	time.Sleep(time.Second * 4)
}

func testSetUpDataDir(t *testing.T, s *testServer) {
	conf := config.GetGlobalServerConfig()
	// DataDir is not set, and no changefeed exist, use the default
	conf.DataDir = ""
	err := s.server.setUpDir(s.ctx)
	require.Nil(t, err)
	require.Equal(t, defaultDataDir, conf.DataDir)
	require.Equal(t, filepath.Join(defaultDataDir, config.DefaultSortDir), conf.Sorter.SortDir)

	// DataDir is not set, but has existed changefeed, use the one with the largest available space
	conf.DataDir = ""
	dir := t.TempDir()
	err = s.server.etcdClient.SaveChangeFeedInfo(s.ctx,
		&model.ChangeFeedInfo{SortDir: dir}, model.DefaultChangeFeedID("a"))
	require.Nil(t, err)

	err = s.server.etcdClient.SaveChangeFeedInfo(s.ctx,
		&model.ChangeFeedInfo{}, model.DefaultChangeFeedID("b"))
	require.Nil(t, err)

	err = s.server.setUpDir(s.ctx)
	require.Nil(t, err)

	require.Equal(t, dir, conf.DataDir)
	require.Equal(t, filepath.Join(dir, config.DefaultSortDir), conf.Sorter.SortDir)

	conf.DataDir = t.TempDir()
	// DataDir has been set, just use it
	err = s.server.setUpDir(s.ctx)
	require.Nil(t, err)
	require.NotEqual(t, "", conf.DataDir)
	require.Equal(t, filepath.Join(conf.DataDir, config.DefaultSortDir), conf.Sorter.SortDir)
}

func TestCheckDir(t *testing.T) {
	me, err := user.Current()
	require.Nil(t, err)
	if me.Name == "root" || runtime.GOOS == "windows" {
		t.Skip("test case is running as a superuser or in windows")
	}

	dir := t.TempDir()
	_, err = checkDir(dir)
	require.Nil(t, err)

	readOnly := filepath.Join(dir, "readOnly")
	err = os.MkdirAll(readOnly, 0o400)
	require.Nil(t, err)
	_, err = checkDir(readOnly)
	require.Error(t, err)

	writeOnly := filepath.Join(dir, "writeOnly")
	err = os.MkdirAll(writeOnly, 0o200)
	require.Nil(t, err)
	_, err = checkDir(writeOnly)
	require.Error(t, err)

	file := filepath.Join(dir, "file")
	f, err := os.Create(file)
	require.Nil(t, err)
	require.Nil(t, f.Close())
	_, err = checkDir(file)
	require.Error(t, err)
}

const retryTime = 20

func TestServerTLSWithoutCommonName(t *testing.T) {
	addr := tempurl.Alloc()[len("http://"):]
	// Do not specify common name
	security, err := security2.NewCredential4Test("")
	require.Nil(t, err)
	conf := config.GetDefaultServerConfig()
	conf.Addr = addr
	conf.AdvertiseAddr = addr
	conf.Security = &security
	config.StoreGlobalServerConfig(conf)

	server, err := NewServer([]string{"https://127.0.0.1:2379"})
	server.capture = capture.NewCapture4Test(nil)
	require.Nil(t, err)
	err = server.startStatusHTTP(server.tcpServer.HTTP1Listener())
	require.Nil(t, err)
	defer func() {
		require.Nil(t, server.statusServer.Close())
	}()

	statusURL := fmt.Sprintf("https://%s/api/v1/status", addr)
	ctx, cancel := context.WithTimeout(context.Background(), 5*time.Second)
	defer cancel()

	var wg sync.WaitGroup
	wg.Add(1)
	go func() {
		defer wg.Done()
		err := server.tcpServer.Run(ctx)
		require.Contains(t, err.Error(), "ErrTCPServerClosed")
	}()

	// test cli sends request without a cert will success
	err = retry.Do(ctx, func() error {
		tr := &http.Transport{
			TLSClientConfig: &tls.Config{InsecureSkipVerify: true},
		}
		cli := httputil.NewTestClient(tr)
		resp, err := cli.Get(ctx, statusURL)
		if err != nil {
			return err
		}
		defer resp.Body.Close()
		decoder := json.NewDecoder(resp.Body)
		captureInfo := &model.CaptureInfo{}
		err = decoder.Decode(captureInfo)
		require.Nil(t, err)
		require.Equal(t, server.capture.Info().ID, captureInfo.ID)
		return nil
	}, retry.WithMaxTries(retryTime), retry.WithBackoffBaseDelay(50), retry.WithIsRetryableErr(cerrors.IsRetryableError))
	require.Nil(t, err)

	// test cli sends request with a cert will success
	err = retry.Do(ctx, func() error {
		cli, err := httputil.NewClient(&security)
		require.Nil(t, err)
		resp, err := cli.Get(ctx, statusURL)
		if err != nil {
			return err
		}
		decoder := json.NewDecoder(resp.Body)
		captureInfo := &model.CaptureInfo{}
		err = decoder.Decode(captureInfo)
		require.Nil(t, err)
		require.Equal(t, server.capture.Info().ID, captureInfo.ID)
		resp.Body.Close()
		return nil
	}, retry.WithMaxTries(retryTime), retry.WithBackoffBaseDelay(50), retry.WithIsRetryableErr(cerrors.IsRetryableError))
	require.Nil(t, err)

	cancel()
	wg.Wait()
}

func TestServerTLSWithCommonName(t *testing.T) {
	addr := tempurl.Alloc()[len("http://"):]
	// specify a common name
	security, err := security2.NewCredential4Test("test")
	require.Nil(t, err)
	conf := config.GetDefaultServerConfig()
	conf.Addr = addr
	conf.AdvertiseAddr = addr
	conf.Security = &security
	config.StoreGlobalServerConfig(conf)

	server, err := NewServer([]string{"https://127.0.0.1:2379"})
	server.capture = capture.NewCapture4Test(nil)
	require.Nil(t, err)
	err = server.startStatusHTTP(server.tcpServer.HTTP1Listener())
	require.Nil(t, err)
	defer func() {
		require.Nil(t, server.statusServer.Close())
	}()

	statusURL := fmt.Sprintf("https://%s/api/v1/status", addr)
	ctx, cancel := context.WithTimeout(context.Background(), 5*time.Second)
	defer cancel()

	var wg sync.WaitGroup
	wg.Add(1)
	go func() {
		defer wg.Done()
		err := server.tcpServer.Run(ctx)
		require.Contains(t, err.Error(), "ErrTCPServerClosed")
	}()

	// test cli sends request without a cert will fail
	err = retry.Do(ctx, func() error {
		tr := &http.Transport{
			TLSClientConfig: &tls.Config{InsecureSkipVerify: true},
		}
		cli := httputil.NewTestClient(tr)
		require.Nil(t, err)
		resp, err := cli.Get(ctx, statusURL)
		if err != nil {
			return err
		}
		decoder := json.NewDecoder(resp.Body)
		captureInfo := &model.CaptureInfo{}
		err = decoder.Decode(captureInfo)
		require.Nil(t, err)
		require.Equal(t, server.capture.Info().ID, captureInfo.ID)
		resp.Body.Close()
		return nil
	}, retry.WithMaxTries(retryTime), retry.WithBackoffBaseDelay(50), retry.WithIsRetryableErr(cerrors.IsRetryableError))
	require.Contains(t, err.Error(), "remote error: tls: bad certificate")

	// test cli sends request with a cert will success
	err = retry.Do(ctx, func() error {
		cli, err := httputil.NewClient(&security)
		require.Nil(t, err)
		resp, err := cli.Get(ctx, statusURL)
		if err != nil {
			return err
		}
		decoder := json.NewDecoder(resp.Body)
		captureInfo := &model.CaptureInfo{}
		err = decoder.Decode(captureInfo)
		require.Nil(t, err)
		require.Equal(t, server.capture.Info().ID, captureInfo.ID)
		resp.Body.Close()
		return nil
	}, retry.WithMaxTries(retryTime), retry.WithBackoffBaseDelay(50), retry.WithIsRetryableErr(cerrors.IsRetryableError))
	require.Nil(t, err)
}<|MERGE_RESOLUTION|>--- conflicted
+++ resolved
@@ -77,12 +77,9 @@
 		DialTimeout: 5 * time.Second,
 	})
 	require.Nil(t, err)
-<<<<<<< HEAD
-	etcdClient := etcd.NewCDCEtcdClient(s.ctx, client, etcd.DefaultCDCClusterID)
-=======
+
 	etcdClient, err := etcd.NewCDCEtcdClient(s.ctx, client, etcd.DefaultCDCClusterID)
 	require.Nil(t, err)
->>>>>>> a6edd2b7
 	s.server.etcdClient = &etcdClient
 
 	s.errg = util.HandleErrWithErrGroup(s.ctx, s.e.Err(), func(e error) { t.Log(e) })
