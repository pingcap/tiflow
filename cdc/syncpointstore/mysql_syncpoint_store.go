--- conflicted
+++ resolved
@@ -26,24 +26,16 @@
 	cerror "github.com/pingcap/tiflow/pkg/errors"
 	"github.com/pingcap/tiflow/pkg/errorutil"
 	"github.com/pingcap/tiflow/pkg/filter"
-<<<<<<< HEAD
 	"github.com/pingcap/tiflow/pkg/retry"
-	"github.com/pingcap/tiflow/pkg/sink/mysql"
-=======
 	pmysql "github.com/pingcap/tiflow/pkg/sink/mysql"
 	"github.com/pingcap/tiflow/pkg/util"
->>>>>>> 691380d4
 	"go.uber.org/zap"
 )
 
 type mysqlSyncPointStore struct {
-<<<<<<< HEAD
-	connector              *mysql.MySQLDBConnector
-=======
 	id                     model.ChangeFeedID
-	db                     *sql.DB
 	cfg                    *pmysql.Config
->>>>>>> 691380d4
+	connector              *pmysql.MySQLDBConnector
 	clusterID              string
 	syncPointRetention     time.Duration
 	lastCleanSyncPointTime time.Time
@@ -62,26 +54,16 @@
 		return nil, err
 	}
 
-<<<<<<< HEAD
-	connector, err := mysql.NewMySQLDBConnector(ctx, cfg, sinkURI)
-=======
-	dsnStr, err := pmysql.GenerateDSN(ctx, sinkURI, cfg, pmysql.CreateMySQLDBConn)
-	if err != nil {
-		return nil, err
-	}
-
-	syncDB, err := pmysql.CreateMySQLDBConn(ctx, dsnStr)
-	if err != nil {
-		return nil, err
-	}
-
-	cfg.IsTiDB, err = pmysql.CheckIsTiDB(ctx, syncDB)
-	if err != nil {
-		return nil, err
-	}
-
-	cfg.IsWriteSourceExisted, err = pmysql.CheckIfBDRModeIsSupported(ctx, syncDB)
->>>>>>> 691380d4
+	connector, err := pmysql.NewMySQLDBConnector(ctx, cfg, sinkURI)
+	if err != nil {
+		return nil, err
+	}
+
+	cfg.IsTiDB, err = pmysql.CheckIsTiDB(ctx, connector.CurrentDB)
+	if err != nil {
+		return nil, err
+	}
+	cfg.IsWriteSourceExisted, err = pmysql.CheckIfBDRModeIsSupported(ctx, connector.CurrentDB)
 	if err != nil {
 		return nil, err
 	}
@@ -91,13 +73,9 @@
 		zap.String("changefeed", changefeedID.ID))
 
 	return &mysqlSyncPointStore{
-<<<<<<< HEAD
+		id:                     changefeedID,
+		cfg:                    cfg,
 		connector:              connector,
-=======
-		id:                     changefeedID,
-		db:                     syncDB,
-		cfg:                    cfg,
->>>>>>> 691380d4
 		clusterID:              config.GetGlobalServerConfig().ClusterID,
 		syncPointRetention:     util.GetOrZero(replicaConfig.SyncPointRetention),
 		lastCleanSyncPointTime: time.Now(),
@@ -105,19 +83,35 @@
 }
 
 func (s *mysqlSyncPointStore) CreateSyncTable(ctx context.Context) error {
-<<<<<<< HEAD
 	return retry.Do(ctx, func() error {
 		database := filter.TiCDCSystemSchema
 		tx, err := s.connector.CurrentDB.BeginTx(ctx, nil)
 		if err != nil {
-			log.Error("create sync table: begin Tx fail", zap.Error(err))
+			log.Error("create sync table: begin Tx fail",
+				zap.String("namespace", s.id.Namespace),
+				zap.String("changefeed", s.id.ID), zap.Error(err))
 			return cerror.WrapError(cerror.ErrMySQLTxnError, errors.WithMessage(err, "create sync table: begin Tx fail;"))
 		}
+
+		// we try to set cdc write source for the ddl
+		if err = pmysql.SetWriteSource(ctx, s.cfg, tx); err != nil {
+			if rbErr := tx.Rollback(); rbErr != nil {
+				if errors.Cause(rbErr) != context.Canceled {
+					log.Error("Failed to rollback",
+						zap.String("namespace", s.id.Namespace),
+						zap.String("changefeed", s.id.ID), zap.Error(err))
+				}
+			}
+			return err
+		}
+
 		_, err = tx.Exec("CREATE DATABASE IF NOT EXISTS " + database)
 		if err != nil {
 			err2 := tx.Rollback()
 			if err2 != nil {
-				log.Error("failed to create syncpoint table", zap.Error(err2))
+				log.Error("failed to create syncpoint table",
+					zap.String("namespace", s.id.Namespace),
+					zap.String("changefeed", s.id.ID), zap.Error(err2))
 			}
 			return cerror.WrapError(cerror.ErrMySQLTxnError, errors.WithMessage(err, "failed to create syncpoint table;"))
 		}
@@ -125,52 +119,13 @@
 		if err != nil {
 			err2 := tx.Rollback()
 			if err2 != nil {
-				log.Error("failed to create syncpoint table", zap.Error(err2))
+				log.Error("failed to create syncpoint table",
+					zap.String("namespace", s.id.Namespace),
+					zap.String("changefeed", s.id.ID), zap.Error(err2))
 			}
 			return cerror.WrapError(cerror.ErrMySQLTxnError, errors.WithMessage(err, "failed to create syncpoint table;"))
-=======
-	database := filter.TiCDCSystemSchema
-	tx, err := s.db.BeginTx(ctx, nil)
-	if err != nil {
-		log.Error("create sync table: begin Tx fail",
-			zap.String("namespace", s.id.Namespace),
-			zap.String("changefeed", s.id.ID), zap.Error(err))
-		return cerror.WrapError(cerror.ErrMySQLTxnError, errors.WithMessage(err, "create sync table: begin Tx fail;"))
-	}
-
-	// we try to set cdc write source for the ddl
-	if err = pmysql.SetWriteSource(ctx, s.cfg, tx); err != nil {
-		if rbErr := tx.Rollback(); rbErr != nil {
-			if errors.Cause(rbErr) != context.Canceled {
-				log.Error("Failed to rollback",
-					zap.String("namespace", s.id.Namespace),
-					zap.String("changefeed", s.id.ID), zap.Error(err))
-			}
-		}
-		return err
-	}
-
-	_, err = tx.Exec("CREATE DATABASE IF NOT EXISTS " + database)
-	if err != nil {
-		err2 := tx.Rollback()
-		if err2 != nil {
-			log.Error("failed to create syncpoint table",
-				zap.String("namespace", s.id.Namespace),
-				zap.String("changefeed", s.id.ID), zap.Error(err2))
-		}
-		return cerror.WrapError(cerror.ErrMySQLTxnError, errors.WithMessage(err, "failed to create syncpoint table;"))
-	}
-	_, err = tx.Exec("USE " + database)
-	if err != nil {
-		err2 := tx.Rollback()
-		if err2 != nil {
-			log.Error("failed to create syncpoint table",
-				zap.String("namespace", s.id.Namespace),
-				zap.String("changefeed", s.id.ID), zap.Error(err2))
-		}
-		return cerror.WrapError(cerror.ErrMySQLTxnError, errors.WithMessage(err, "failed to create syncpoint table;"))
-	}
-	query := `CREATE TABLE IF NOT EXISTS %s
+		}
+		query := `CREATE TABLE IF NOT EXISTS %s
 	(
 		ticdc_cluster_id varchar (255),
 		changefeed varchar(255),
@@ -180,32 +135,14 @@
 		INDEX (created_at),
 		PRIMARY KEY (changefeed, primary_ts)
 	);`
-	query = fmt.Sprintf(query, filter.SyncPointTable)
-	_, err = tx.Exec(query)
-	if err != nil {
-		err2 := tx.Rollback()
-		if err2 != nil {
-			log.Error("failed to create syncpoint table",
-				zap.String("namespace", s.id.Namespace),
-				zap.String("changefeed", s.id.ID), zap.Error(err2))
->>>>>>> 691380d4
-		}
-		query := `CREATE TABLE IF NOT EXISTS %s
-		(
-			ticdc_cluster_id varchar (255),
-			changefeed varchar(255),
-			primary_ts varchar(18),
-			secondary_ts varchar(18),
-			created_at timestamp NOT NULL DEFAULT CURRENT_TIMESTAMP,
-			INDEX (created_at),
-			PRIMARY KEY (changefeed, primary_ts)
-		);`
 		query = fmt.Sprintf(query, filter.SyncPointTable)
 		_, err = tx.Exec(query)
 		if err != nil {
 			err2 := tx.Rollback()
 			if err2 != nil {
-				log.Error("failed to create syncpoint table", zap.Error(err2))
+				log.Error("failed to create syncpoint table",
+					zap.String("namespace", s.id.Namespace),
+					zap.String("changefeed", s.id.ID), zap.Error(err2))
 			}
 			return cerror.WrapError(cerror.ErrMySQLTxnError, errors.WithMessage(err, "failed to create syncpoint table;"))
 		}
