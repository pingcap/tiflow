--- conflicted
+++ resolved
@@ -26,8 +26,6 @@
 
 var _ = check.Suite(&httpStatusSuite{})
 
-var defaultStatusHost = "127.0.0.1"
-
 const retryTime = 20
 
 var testingServerOptions = options{
@@ -39,11 +37,7 @@
 }
 
 func (s *httpStatusSuite) waitUntilServerOnline(c *check.C) {
-<<<<<<< HEAD
-	statusURL := fmt.Sprintf("http://%s:%d/status", defaultStatusHost, defaultStatusPort)
-=======
 	statusURL := fmt.Sprintf("http://%s/status", testingServerOptions.advertiseAddr)
->>>>>>> e75cd62a
 	for i := 0; i < retryTime; i++ {
 		resp, err := http.Get(statusURL)
 		if err == nil {
@@ -58,15 +52,9 @@
 }
 
 func (s *httpStatusSuite) TestHTTPStatus(c *check.C) {
-<<<<<<< HEAD
-	cfg := &Config{PD: "http://127.0.0.1:2379", StatusAddr: fmt.Sprintf("%s:%d", defaultStatusHost, defaultStatusPort)}
-	server := &Server{config: cfg}
-	server.startStatusHTTP()
-=======
 	server := &Server{opts: testingServerOptions}
 	err := server.startStatusHTTP()
 	c.Assert(err, check.IsNil)
->>>>>>> e75cd62a
 	defer func() {
 		c.Assert(server.statusServer.Close(), check.IsNil)
 	}()
@@ -78,11 +66,7 @@
 }
 
 func testPprof(c *check.C) {
-<<<<<<< HEAD
-	resp, err := http.Get(fmt.Sprintf("http://%s:%d/debug/pprof/cmdline", defaultStatusHost, defaultStatusPort))
-=======
 	resp, err := http.Get(fmt.Sprintf("http://%s/debug/pprof/cmdline", testingServerOptions.advertiseAddr))
->>>>>>> e75cd62a
 	c.Assert(err, check.IsNil)
 	defer resp.Body.Close()
 	c.Assert(resp.StatusCode, check.Equals, 200)
@@ -91,11 +75,7 @@
 }
 
 func testReisgnOwner(c *check.C) {
-<<<<<<< HEAD
-	uri := fmt.Sprintf("http://%s:%d/capture/owner/resign", defaultStatusHost, defaultStatusPort)
-=======
 	uri := fmt.Sprintf("http://%s/capture/owner/resign", testingServerOptions.advertiseAddr)
->>>>>>> e75cd62a
 	resp, err := http.Get(uri)
 	c.Assert(err, check.IsNil)
 	defer resp.Body.Close()
