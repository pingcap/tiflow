--- conflicted
+++ resolved
@@ -168,12 +168,8 @@
 	// The key in DDL kv pair returned from TiKV is already memcompariable encoded,
 	// so we set `needEncode` to false.
 	log.Info("start processor with startts", zap.Uint64("startts", checkpointTs))
-<<<<<<< HEAD
-	ddlPuller := puller.NewPuller(pdCli, kvStorage, checkpointTs, []regionspan.Span{regionspan.GetDDLSpan(), regionspan.GetAddIndexDDLSpan()}, false, false, limitter)
-=======
 	ddlspans := []regionspan.Span{regionspan.GetDDLSpan(), regionspan.GetAddIndexDDLSpan()}
 	ddlPuller := puller.NewPuller(pdCli, credential, kvStorage, checkpointTs, ddlspans, limitter)
->>>>>>> 3483a02f
 	filter, err := filter.NewFilter(changefeed.Config)
 	if err != nil {
 		return nil, errors.Trace(err)
@@ -809,16 +805,12 @@
 	startPuller := func(tableID model.TableID, pResolvedTs *uint64) {
 
 		// start table puller
-		// The key in DML kv pair returned from TiKV is not memcompariable encoded,
-		// so we set `needEncode` to true.
-<<<<<<< HEAD
 		enableOldValue := p.changefeed.Config.Sink.OldValue
-		span := regionspan.GetTableSpan(tableID, true, enableOldValue)
-		plr := puller.NewPuller(p.pdCli, p.kvStorage, replicaInfo.StartTs, []regionspan.Span{span}, true, enableOldValue, p.limitter)
-=======
-		span := regionspan.GetTableSpan(tableID)
+		span := regionspan.GetTableSpan(tableID, enableOldValue)
 		plr := puller.NewPuller(p.pdCli, p.credential, p.kvStorage, replicaInfo.StartTs, []regionspan.Span{span}, p.limitter)
->>>>>>> 3483a02f
+		if enableOldValue {
+			plr.EnableOldValue()
+		}
 		go func() {
 			err := plr.Run(ctx)
 			if errors.Cause(err) != context.Canceled {
