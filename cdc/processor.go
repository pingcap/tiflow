// Copyright 2020 PingCAP, Inc.
//
// Licensed under the Apache License, Version 2.0 (the "License");
// you may not use this file except in compliance with the License.
// You may obtain a copy of the License at
//
//     http://www.apache.org/licenses/LICENSE-2.0
//
// Unless required by applicable law or agreed to in writing, software
// distributed under the License is distributed on an "AS IS" BASIS,
// See the License for the specific language governing permissions and
// limitations under the License.

package cdc

import (
	"context"
	"fmt"
	"io"
	"os"
	"strconv"
	"sync"
	"sync/atomic"
	"time"

	"github.com/cenkalti/backoff"
	"github.com/google/uuid"
	"github.com/pingcap/errors"
	"github.com/pingcap/failpoint"
	"github.com/pingcap/log"
	"github.com/pingcap/ticdc/cdc/entry"
	"github.com/pingcap/ticdc/cdc/kv"
	"github.com/pingcap/ticdc/cdc/model"
	"github.com/pingcap/ticdc/cdc/puller"
	psorter "github.com/pingcap/ticdc/cdc/puller/sorter"
	"github.com/pingcap/ticdc/cdc/sink"
	cerror "github.com/pingcap/ticdc/pkg/errors"
	"github.com/pingcap/ticdc/pkg/filter"
	"github.com/pingcap/ticdc/pkg/notify"
	"github.com/pingcap/ticdc/pkg/regionspan"
	"github.com/pingcap/ticdc/pkg/retry"
	"github.com/pingcap/ticdc/pkg/security"
	"github.com/pingcap/ticdc/pkg/util"
	tidbkv "github.com/pingcap/tidb/kv"
	"github.com/pingcap/tidb/store/tikv/oracle"
	pd "github.com/tikv/pd/client"
	"go.etcd.io/etcd/clientv3"
	"go.etcd.io/etcd/clientv3/concurrency"
	"go.etcd.io/etcd/mvcc"
	"go.uber.org/zap"
	"golang.org/x/sync/errgroup"
)

const (
	// defaultMemBufferCapacity is the default memory buffer per change feed.
	defaultMemBufferCapacity int64 = 10 * 1024 * 1024 * 1024 // 10G

	defaultSyncResolvedBatch = 1024

	schemaStorageGCLag = time.Minute * 20
)

type processor struct {
	id           string
	captureInfo  model.CaptureInfo
	changefeedID string
	changefeed   model.ChangeFeedInfo
	limitter     *puller.BlurResourceLimitter
	stopped      int32

	pdCli      pd.Client
	credential *security.Credential
	etcdCli    kv.CDCEtcdClient
	session    *concurrency.Session

	sinkManager *sink.Manager

	globalResolvedTs        uint64
	localResolvedTs         uint64
	checkpointTs            uint64
	globalcheckpointTs      uint64
	flushCheckpointInterval time.Duration

	ddlPuller       puller.Puller
	ddlPullerCancel context.CancelFunc
	schemaStorage   *entry.SchemaStorage

	mounter entry.Mounter

	stateMu           sync.Mutex
	status            *model.TaskStatus
	position          *model.TaskPosition
	tables            map[int64]*tableInfo
	markTableIDs      map[int64]struct{}
	statusModRevision int64

	globalResolvedTsNotifier  *notify.Notifier
	localResolvedNotifier     *notify.Notifier
	localResolvedReceiver     *notify.Receiver
	localCheckpointTsNotifier *notify.Notifier
	localCheckpointTsReceiver *notify.Receiver

	wg       *errgroup.Group
	errCh    chan<- error
	opDoneCh chan int64
}

type tableInfo struct {
	id           int64
	name         string // quoted schema and table, used in metircs only
	resolvedTs   uint64
	checkpointTs uint64

	markTableID   int64
	mResolvedTs   uint64
	mCheckpointTs uint64
	workload      model.WorkloadInfo
	cancel        context.CancelFunc
}

func (t *tableInfo) loadResolvedTs() uint64 {
	tableRts := atomic.LoadUint64(&t.resolvedTs)
	if t.markTableID != 0 {
		mTableRts := atomic.LoadUint64(&t.mResolvedTs)
		if mTableRts < tableRts {
			return mTableRts
		}
	}
	return tableRts
}

func (t *tableInfo) loadCheckpointTs() uint64 {
	tableCkpt := atomic.LoadUint64(&t.checkpointTs)
	if t.markTableID != 0 {
		mTableCkpt := atomic.LoadUint64(&t.mCheckpointTs)
		if mTableCkpt < tableCkpt {
			return mTableCkpt
		}
	}
	return tableCkpt
}

// newProcessor creates and returns a processor for the specified change feed
func newProcessor(
	ctx context.Context,
	pdCli pd.Client,
	credential *security.Credential,
	session *concurrency.Session,
	changefeed model.ChangeFeedInfo,
	sinkManager *sink.Manager,
	changefeedID string,
	captureInfo model.CaptureInfo,
	checkpointTs uint64,
	errCh chan error,
	flushCheckpointInterval time.Duration,
) (*processor, error) {
	etcdCli := session.Client()
	cdcEtcdCli := kv.NewCDCEtcdClient(ctx, etcdCli)
	limitter := puller.NewBlurResourceLimmter(defaultMemBufferCapacity)

	log.Info("start processor with startts",
		zap.Uint64("startts", checkpointTs), util.ZapFieldChangefeed(ctx))
	kvStorage := util.KVStorageFromCtx(ctx)
	ddlspans := []regionspan.Span{regionspan.GetDDLSpan(), regionspan.GetAddIndexDDLSpan()}
	ddlPuller := puller.NewPuller(ctx, pdCli, credential, kvStorage, checkpointTs, ddlspans, limitter, false)
	filter, err := filter.NewFilter(changefeed.Config)
	if err != nil {
		return nil, errors.Trace(err)
	}
	schemaStorage, err := createSchemaStorage(kvStorage, checkpointTs, filter, changefeed.Config.ForceReplicate)
	if err != nil {
		return nil, errors.Trace(err)
	}

	localResolvedNotifier := new(notify.Notifier)
	localCheckpointTsNotifier := new(notify.Notifier)
	globalResolvedTsNotifier := new(notify.Notifier)
	localResolvedReceiver, err := localResolvedNotifier.NewReceiver(50 * time.Millisecond)
	if err != nil {
		return nil, err
	}
	localCheckpointTsReceiver, err := localCheckpointTsNotifier.NewReceiver(50 * time.Millisecond)
	if err != nil {
		return nil, err
	}

	p := &processor{
		id:            uuid.New().String(),
		limitter:      limitter,
		captureInfo:   captureInfo,
		changefeedID:  changefeedID,
		changefeed:    changefeed,
		pdCli:         pdCli,
		credential:    credential,
		etcdCli:       cdcEtcdCli,
		session:       session,
		sinkManager:   sinkManager,
		ddlPuller:     ddlPuller,
		mounter:       entry.NewMounter(schemaStorage, changefeed.Config.Mounter.WorkerNum, changefeed.Config.EnableOldValue),
		schemaStorage: schemaStorage,
		errCh:         errCh,

		flushCheckpointInterval: flushCheckpointInterval,

		position: &model.TaskPosition{CheckPointTs: checkpointTs},

		globalResolvedTsNotifier: globalResolvedTsNotifier,
		localResolvedNotifier:    localResolvedNotifier,
		localResolvedReceiver:    localResolvedReceiver,

		checkpointTs:              checkpointTs,
		localCheckpointTsNotifier: localCheckpointTsNotifier,
		localCheckpointTsReceiver: localCheckpointTsReceiver,

		tables:       make(map[int64]*tableInfo),
		markTableIDs: make(map[int64]struct{}),

		opDoneCh: make(chan int64, 256),
	}
	modRevision, status, err := p.etcdCli.GetTaskStatus(ctx, p.changefeedID, p.captureInfo.ID)
	if err != nil {
		return nil, errors.Trace(err)
	}
	p.status = status
	p.statusModRevision = modRevision

	for tableID, replicaInfo := range p.status.Tables {
		p.addTable(ctx, tableID, replicaInfo)
	}
	return p, nil
}

func (p *processor) Run(ctx context.Context) {
	wg, cctx := errgroup.WithContext(ctx)
	p.wg = wg
	ddlPullerCtx, ddlPullerCancel :=
		context.WithCancel(util.PutTableInfoInCtx(cctx, 0, "ticdc-processor-ddl"))
	p.ddlPullerCancel = ddlPullerCancel

	wg.Go(func() error {
		return p.positionWorker(cctx)
	})

	wg.Go(func() error {
		return p.globalStatusWorker(cctx)
	})

	wg.Go(func() error {
		return p.ddlPuller.Run(ddlPullerCtx)
	})

	wg.Go(func() error {
		return p.ddlPullWorker(cctx)
	})

	wg.Go(func() error {
		return p.mounter.Run(cctx)
	})

	wg.Go(func() error {
		return p.workloadWorker(cctx)
	})

	go func() {
		if err := wg.Wait(); err != nil {
			p.sendError(err)
		}
	}()
}

// wait blocks until all routines in processor are returned
func (p *processor) wait() {
	err := p.wg.Wait()
	if err != nil && errors.Cause(err) != context.Canceled {
		log.Error("processor wait error",
			zap.String("capture-id", p.captureInfo.ID),
			zap.String("capture", p.captureInfo.AdvertiseAddr),
			zap.String("changefeed", p.changefeedID),
			zap.Error(err),
		)
	}
}

func (p *processor) writeDebugInfo(w io.Writer) {
	fmt.Fprintf(w, "changefeedID:\n\t%s\ninfo:\n\t%s\nstatus:\n\t%+v\nposition:\n\t%s\n",
		p.changefeedID, p.changefeed.String(), p.status, p.position.String())

	fmt.Fprintf(w, "tables:\n")
	p.stateMu.Lock()
	for _, table := range p.tables {
		fmt.Fprintf(w, "\ttable id: %d, resolveTS: %d\n", table.id, table.loadResolvedTs())
	}
	p.stateMu.Unlock()
}

// localResolvedWorker do the flowing works.
// 1, update resolve ts by scanning all table's resolve ts.
// 2, update checkpoint ts by consuming entry from p.executedTxns.
// 3, sync TaskStatus between in memory and storage.
// 4, check admin command in TaskStatus and apply corresponding command
func (p *processor) positionWorker(ctx context.Context) error {
	lastFlushTime := time.Now()
	retryFlushTaskStatusAndPosition := func() error {
		t0Update := time.Now()
		err := retry.Run(500*time.Millisecond, 3, func() error {
			inErr := p.flushTaskStatusAndPosition(ctx)
			if inErr != nil {
				if errors.Cause(inErr) != context.Canceled {
					logError := log.Error
					errField := zap.Error(inErr)
					if cerror.ErrAdminStopProcessor.Equal(inErr) {
						logError = log.Warn
						errField = zap.String("error", inErr.Error())
					}
					logError("update info failed", util.ZapFieldChangefeed(ctx), errField)
				}
				if p.isStopped() || cerror.ErrAdminStopProcessor.Equal(inErr) {
					return backoff.Permanent(cerror.ErrAdminStopProcessor.FastGenByArgs())
				}
			}
			return inErr
		})
		updateInfoDuration.
			WithLabelValues(p.captureInfo.AdvertiseAddr).
			Observe(time.Since(t0Update).Seconds())
		if err != nil {
			return errors.Annotate(err, "failed to update info")
		}
		return nil
	}

	defer func() {
		p.localResolvedReceiver.Stop()
		p.localCheckpointTsReceiver.Stop()

		if !p.isStopped() {
			err := retryFlushTaskStatusAndPosition()
			if err != nil && errors.Cause(err) != context.Canceled {
				log.Warn("failed to update info before exit", util.ZapFieldChangefeed(ctx), zap.Error(err))
			}
		}

		log.Info("Local resolved worker exited", util.ZapFieldChangefeed(ctx))
	}()

	resolvedTsGauge := resolvedTsGauge.WithLabelValues(p.changefeedID, p.captureInfo.AdvertiseAddr)
	metricResolvedTsLagGauge := resolvedTsLagGauge.WithLabelValues(p.changefeedID, p.captureInfo.AdvertiseAddr)
	checkpointTsGauge := checkpointTsGauge.WithLabelValues(p.changefeedID, p.captureInfo.AdvertiseAddr)
	metricCheckpointTsLagGauge := checkpointTsLagGauge.WithLabelValues(p.changefeedID, p.captureInfo.AdvertiseAddr)
	for {
		select {
		case <-ctx.Done():
			return ctx.Err()
		case <-p.localResolvedReceiver.C:
			minResolvedTs := p.ddlPuller.GetResolvedTs()
			p.stateMu.Lock()
			for _, table := range p.tables {
				ts := table.loadResolvedTs()

				if ts < minResolvedTs {
					minResolvedTs = ts
				}
			}
			p.stateMu.Unlock()
			atomic.StoreUint64(&p.localResolvedTs, minResolvedTs)

			phyTs := oracle.ExtractPhysical(minResolvedTs)
			// It is more accurate to get tso from PD, but in most cases we have
			// deployed NTP service, a little bias is acceptable here.
			metricResolvedTsLagGauge.Set(float64(oracle.GetPhysical(time.Now())-phyTs) / 1e3)
			resolvedTsGauge.Set(float64(phyTs))

			if p.position.ResolvedTs < minResolvedTs {
				p.position.ResolvedTs = minResolvedTs
				if err := retryFlushTaskStatusAndPosition(); err != nil {
					return errors.Trace(err)
				}
			}
		case <-p.localCheckpointTsReceiver.C:
			checkpointTs := atomic.LoadUint64(&p.globalResolvedTs)
			p.stateMu.Lock()
			for _, table := range p.tables {
				ts := table.loadCheckpointTs()
				if ts < checkpointTs {
					checkpointTs = ts
				}
			}
			p.stateMu.Unlock()
			if checkpointTs == 0 {
				log.Warn("0 is not a valid checkpointTs", util.ZapFieldChangefeed(ctx))
				continue
			}
			atomic.StoreUint64(&p.checkpointTs, checkpointTs)
			phyTs := oracle.ExtractPhysical(checkpointTs)
			// It is more accurate to get tso from PD, but in most cases we have
			// deployed NTP service, a little bias is acceptable here.
			metricCheckpointTsLagGauge.Set(float64(oracle.GetPhysical(time.Now())-phyTs) / 1e3)

			if time.Since(lastFlushTime) < p.flushCheckpointInterval {
				continue
			}

			p.position.CheckPointTs = checkpointTs
			checkpointTsGauge.Set(float64(phyTs))
			if err := retryFlushTaskStatusAndPosition(); err != nil {
				return errors.Trace(err)
			}
			lastFlushTime = time.Now()
		}
	}
}

func (p *processor) ddlPullWorker(ctx context.Context) error {
	ddlRawKVCh := puller.SortOutput(ctx, p.ddlPuller.Output())
	var ddlRawKV *model.RawKVEntry
	for {
		select {
		case <-ctx.Done():
			return errors.Trace(ctx.Err())
		case ddlRawKV = <-ddlRawKVCh:
		}
		if ddlRawKV == nil {
			continue
		}
		failpoint.Inject("processorDDLResolved", func() {})
		if ddlRawKV.OpType == model.OpTypeResolved {
			p.schemaStorage.AdvanceResolvedTs(ddlRawKV.CRTs)
			p.localResolvedNotifier.Notify()
		}
		job, err := entry.UnmarshalDDL(ddlRawKV)
		if err != nil {
			return errors.Trace(err)
		}
		if job == nil {
			continue
		}
		if err := p.schemaStorage.HandleDDLJob(job); err != nil {
			return errors.Trace(err)
		}
	}
}

func (p *processor) workloadWorker(ctx context.Context) error {
	t := time.NewTicker(10 * time.Second)
	err := p.etcdCli.PutTaskWorkload(ctx, p.changefeedID, p.captureInfo.ID, nil)
	if err != nil {
		return errors.Trace(err)
	}
	for {
		select {
		case <-ctx.Done():
			return errors.Trace(ctx.Err())
		case <-t.C:
		}
		if p.isStopped() {
			continue
		}
		p.stateMu.Lock()
		workload := make(model.TaskWorkload, len(p.tables))
		for _, table := range p.tables {
			workload[table.id] = table.workload
		}
		p.stateMu.Unlock()
		err := p.etcdCli.PutTaskWorkload(ctx, p.changefeedID, p.captureInfo.ID, &workload)
		if err != nil {
			return errors.Trace(err)
		}
	}
}

func (p *processor) flushTaskPosition(ctx context.Context) error {
	failpoint.Inject("ProcessorUpdatePositionDelaying", func() {
		time.Sleep(1 * time.Second)
	})
	if p.isStopped() {
		return cerror.ErrAdminStopProcessor.GenWithStackByArgs()
	}
	//p.position.Count = p.sink.Count()
	updated, err := p.etcdCli.PutTaskPositionOnChange(ctx, p.changefeedID, p.captureInfo.ID, p.position)
	if err != nil {
		if errors.Cause(err) != context.Canceled {
			log.Error("failed to flush task position", util.ZapFieldChangefeed(ctx), zap.Error(err))
			return errors.Trace(err)
		}
	}
	if updated {
		log.Debug("flushed task position", util.ZapFieldChangefeed(ctx), zap.Stringer("position", p.position))
	}
	return nil
}

// First try to synchronize task status from etcd.
// If local cached task status is outdated (caused by new table scheduling),
// update it to latest value, and force update task position, since add new
// tables may cause checkpoint ts fallback in processor.
func (p *processor) flushTaskStatusAndPosition(ctx context.Context) error {
	if p.isStopped() {
		return cerror.ErrAdminStopProcessor.GenWithStackByArgs()
	}
	var tablesToRemove []model.TableID
	newTaskStatus, newModRevision, err := p.etcdCli.AtomicPutTaskStatus(ctx, p.changefeedID, p.captureInfo.ID,
		func(modRevision int64, taskStatus *model.TaskStatus) (bool, error) {
			// if the task status is not changed and not operation to handle
			// we need not to change the task status
			if p.statusModRevision == modRevision && !taskStatus.SomeOperationsUnapplied() {
				return false, nil
			}
			// task will be stopped in capture task handler, do nothing
			if taskStatus.AdminJobType.IsStopState() {
				return false, backoff.Permanent(cerror.ErrAdminStopProcessor.GenWithStackByArgs())
			}
			toRemove, err := p.handleTables(ctx, taskStatus)
			tablesToRemove = append(tablesToRemove, toRemove...)
			if err != nil {
				return false, backoff.Permanent(errors.Trace(err))
			}
			// processor reads latest task status from etcd, analyzes operation
			// field and processes table add or delete. If operation is unapplied
			// but stays unchanged after processor handling tables, it means no
			// status is changed and we don't need to flush task status neigher.
			if !taskStatus.Dirty {
				return false, nil
			}
			err = p.flushTaskPosition(ctx)
			return true, err
		})
	if err != nil {
		// not need to check error
		//nolint:errcheck
		p.flushTaskPosition(ctx)
		return errors.Trace(err)
	}
	for _, tableID := range tablesToRemove {
		p.removeTable(tableID)
	}
	// newModRevision == 0 means status is not updated
	if newModRevision > 0 {
		p.statusModRevision = newModRevision
		p.status = newTaskStatus
	}
	syncTableNumGauge.
		WithLabelValues(p.changefeedID, p.captureInfo.AdvertiseAddr).
		Set(float64(len(p.status.Tables)))

	return p.flushTaskPosition(ctx)
}

func (p *processor) removeTable(tableID int64) {
	p.stateMu.Lock()
	defer p.stateMu.Unlock()

	log.Debug("remove table", zap.String("changefeed", p.changefeedID), zap.Int64("id", tableID))

	table, ok := p.tables[tableID]
	if !ok {
		log.Warn("table not found", zap.String("changefeed", p.changefeedID), zap.Int64("tableID", tableID))
		return
	}

	table.cancel()
	delete(p.tables, tableID)
	if table.markTableID != 0 {
		delete(p.markTableIDs, table.markTableID)
	}
	tableResolvedTsGauge.DeleteLabelValues(p.changefeedID, p.captureInfo.AdvertiseAddr, table.name)
	syncTableNumGauge.WithLabelValues(p.changefeedID, p.captureInfo.AdvertiseAddr).Dec()
}

// handleTables handles table scheduler on this processor, add or remove table puller
func (p *processor) handleTables(ctx context.Context, status *model.TaskStatus) (tablesToRemove []model.TableID, err error) {
	for tableID, opt := range status.Operation {
		if opt.TableProcessed() {
			continue
		}
		if opt.Delete {
			if opt.BoundaryTs <= p.position.CheckPointTs {
				if opt.BoundaryTs != p.position.CheckPointTs {
					log.Warn("the replication progresses beyond the BoundaryTs and duplicate data may be received by downstream",
						zap.Uint64("local resolved TS", p.position.ResolvedTs), zap.Any("opt", opt))
				}
				table, exist := p.tables[tableID]
				if !exist {
					log.Warn("table which will be deleted is not found",
						util.ZapFieldChangefeed(ctx), zap.Int64("tableID", tableID))
					opt.Done = true
					opt.Status = model.OperFinished
					status.Dirty = true
					continue
				}
				table.cancel()
				checkpointTs := table.loadCheckpointTs()
				log.Debug("stop table", zap.Int64("tableID", tableID),
					util.ZapFieldChangefeed(ctx),
					zap.Any("opt", opt),
					zap.Uint64("checkpointTs", checkpointTs))
				opt.BoundaryTs = checkpointTs
				tablesToRemove = append(tablesToRemove, tableID)
				opt.Done = true
				opt.Status = model.OperFinished
				status.Dirty = true
			}
		} else {
			replicaInfo, exist := status.Tables[tableID]
			if !exist {
				return tablesToRemove, cerror.ErrProcessorTableNotFound.GenWithStack("replicaInfo of table(%d)", tableID)
			}
			if p.changefeed.Config.Cyclic.IsEnabled() && replicaInfo.MarkTableID == 0 {
				return tablesToRemove, cerror.ErrProcessorTableNotFound.GenWithStack("normal table(%d) and mark table not match ", tableID)
			}
			p.addTable(ctx, tableID, replicaInfo)
			opt.Status = model.OperProcessed
			status.Dirty = true
		}
	}

	for {
		select {
		case <-ctx.Done():
			return nil, ctx.Err()
		case tableID := <-p.opDoneCh:
			log.Debug("Operation done signal received",
				util.ZapFieldChangefeed(ctx),
				zap.Int64("tableID", tableID),
				zap.Reflect("operation", status.Operation[tableID]))
			if status.Operation[tableID] == nil {
				log.Debug("TableID does not exist, probably a mark table, ignore",
					util.ZapFieldChangefeed(ctx), zap.Int64("tableID", tableID))
				continue
			}
			status.Operation[tableID].Done = true
			status.Operation[tableID].Status = model.OperFinished
			status.Dirty = true
		default:
			goto done
		}
	}
done:
	if !status.SomeOperationsUnapplied() {
		status.Operation = nil
		// status.Dirty must be true when status changes from `unapplied` to `applied`,
		// setting status.Dirty = true is not **must** here.
		status.Dirty = true
	}
	return tablesToRemove, nil
}

// globalStatusWorker read global resolve ts from changefeed level info and forward `tableInputChans` regularly.
func (p *processor) globalStatusWorker(ctx context.Context) error {
	log.Info("Global status worker started", util.ZapFieldChangefeed(ctx))

	var (
		changefeedStatus *model.ChangeFeedStatus
		statusRev        int64
		lastCheckPointTs uint64
		lastResolvedTs   uint64
		watchKey         = kv.GetEtcdKeyJob(p.changefeedID)
	)

	updateStatus := func(changefeedStatus *model.ChangeFeedStatus) {
		atomic.StoreUint64(&p.globalcheckpointTs, changefeedStatus.CheckpointTs)
		if lastResolvedTs == changefeedStatus.ResolvedTs &&
			lastCheckPointTs == changefeedStatus.CheckpointTs {
			return
		}
		if lastCheckPointTs < changefeedStatus.CheckpointTs {
			// Delay GC to accommodate pullers starting from a startTs that's too small
			// TODO fix startTs problem and remove GC delay, or use other mechanism that prevents the problem deterministically
			gcTime := oracle.GetTimeFromTS(changefeedStatus.CheckpointTs).Add(-schemaStorageGCLag)
			gcTs := oracle.ComposeTS(gcTime.Unix(), 0)
			p.schemaStorage.DoGC(gcTs)
			lastCheckPointTs = changefeedStatus.CheckpointTs
		}
		if lastResolvedTs < changefeedStatus.ResolvedTs {
			lastResolvedTs = changefeedStatus.ResolvedTs
			atomic.StoreUint64(&p.globalResolvedTs, lastResolvedTs)
			log.Debug("Update globalResolvedTs",
				zap.Uint64("globalResolvedTs", lastResolvedTs), util.ZapFieldChangefeed(ctx))
			p.globalResolvedTsNotifier.Notify()
		}
	}

	retryCfg := backoff.WithMaxRetries(
		backoff.WithContext(
			backoff.NewExponentialBackOff(), ctx),
		5,
	)
	for {
		select {
		case <-ctx.Done():
			log.Info("Global resolved worker exited", util.ZapFieldChangefeed(ctx))
			return ctx.Err()
		default:
		}

		err := backoff.Retry(func() error {
			var err error
			changefeedStatus, statusRev, err = p.etcdCli.GetChangeFeedStatus(ctx, p.changefeedID)
			if err != nil {
				if errors.Cause(err) == context.Canceled {
					return backoff.Permanent(err)
				}
				log.Error("Global resolved worker: read global resolved ts failed",
					util.ZapFieldChangefeed(ctx), zap.Error(err))
			}
			return err
		}, retryCfg)
		if err != nil {
			return errors.Trace(err)
		}

		updateStatus(changefeedStatus)

		ch := p.etcdCli.Client.Watch(ctx, watchKey, clientv3.WithRev(statusRev+1), clientv3.WithFilterDelete())
		for resp := range ch {
			if resp.Err() == mvcc.ErrCompacted {
				break
			}
			if resp.Err() != nil {
				return cerror.WrapError(cerror.ErrProcessorEtcdWatch, err)
			}
			for _, ev := range resp.Events {
				var status model.ChangeFeedStatus
				if err := status.Unmarshal(ev.Kv.Value); err != nil {
					return err
				}
				updateStatus(&status)
			}
		}
	}
}

func createSchemaStorage(
	kvStorage tidbkv.Storage,
	checkpointTs uint64,
	filter *filter.Filter,
	forceReplicate bool,
) (*entry.SchemaStorage, error) {
	meta, err := kv.GetSnapshotMeta(kvStorage, checkpointTs)
	if err != nil {
		return nil, errors.Trace(err)
	}
	return entry.NewSchemaStorage(meta, checkpointTs, filter, forceReplicate)
}

func (p *processor) addTable(ctx context.Context, tableID int64, replicaInfo *model.TableReplicaInfo) {
	p.stateMu.Lock()
	defer p.stateMu.Unlock()

	var tableName string
	err := retry.Run(time.Millisecond*5, 3, func() error {
		if name, ok := p.schemaStorage.GetLastSnapshot().GetTableNameByID(tableID); ok {
			tableName = name.QuoteString()
			return nil
		}
		return errors.Errorf("failed to get table name, fallback to use table id: %d", tableID)
	})
	if err != nil {
		log.Warn("get table name for metric", util.ZapFieldChangefeed(ctx), zap.String("error", err.Error()))
		tableName = strconv.Itoa(int(tableID))
	}

	if _, ok := p.tables[tableID]; ok {
		log.Warn("Ignore existing table", util.ZapFieldChangefeed(ctx), zap.Int64("ID", tableID))
		return
	}

	globalcheckpointTs := atomic.LoadUint64(&p.globalcheckpointTs)

	if replicaInfo.StartTs < globalcheckpointTs {
		log.Warn("addTable: startTs < checkpoint",
			util.ZapFieldChangefeed(ctx),
			zap.Int64("tableID", tableID),
			zap.Uint64("checkpoint", globalcheckpointTs),
			zap.Uint64("startTs", replicaInfo.StartTs))
	}

	globalResolvedTs := atomic.LoadUint64(&p.globalResolvedTs)
	log.Debug("Add table", zap.Int64("tableID", tableID),
		util.ZapFieldChangefeed(ctx),
		zap.String("name", tableName),
		zap.Any("replicaInfo", replicaInfo),
		zap.Uint64("globalResolvedTs", globalResolvedTs))

	ctx = util.PutTableInfoInCtx(ctx, tableID, tableName)
	ctx, cancel := context.WithCancel(ctx)
	table := &tableInfo{
		id:         tableID,
		name:       tableName,
		resolvedTs: replicaInfo.StartTs,
	}
	// TODO(leoppro) calculate the workload of this table
	// We temporarily set the value to constant 1
	table.workload = model.WorkloadInfo{Workload: 1}

	startPuller := func(tableID model.TableID, pResolvedTs *uint64, pCheckpointTs *uint64) sink.Sink {
		// start table puller
		enableOldValue := p.changefeed.Config.EnableOldValue
		span := regionspan.GetTableSpan(tableID, enableOldValue)
		kvStorage := util.KVStorageFromCtx(ctx)
		plr := puller.NewPuller(ctx, p.pdCli, p.credential, kvStorage, replicaInfo.StartTs, []regionspan.Span{span}, p.limitter, enableOldValue)
		go func() {
			err := plr.Run(ctx)
			if errors.Cause(err) != context.Canceled {
				p.sendError(err)
			}
		}()

		var sorter puller.EventSorter
		switch p.changefeed.Engine {
		case model.SortInMemory:
			sorter = puller.NewEntrySorter()
		case model.SortInFile, model.SortUnified:
			err := util.IsDirAndWritable(p.changefeed.SortDir)
			if err != nil {
				if os.IsNotExist(errors.Cause(err)) {
					err = os.MkdirAll(p.changefeed.SortDir, 0755)
					if err != nil {
						p.sendError(errors.Annotate(cerror.WrapError(cerror.ErrProcessorSortDir, err), "create dir"))
						return nil
					}
				} else {
					p.sendError(errors.Annotate(cerror.WrapError(cerror.ErrProcessorSortDir, err), "sort dir check"))
					return nil
				}
			}

			if p.changefeed.Engine == model.SortInFile {
				sorter = puller.NewFileSorter(p.changefeed.SortDir)
			} else {
				// Unified Sorter
				sorter = psorter.NewUnifiedSorter(p.changefeed.SortDir, tableName, util.CaptureAddrFromCtx(ctx))
			}
		default:
			p.sendError(cerror.ErrUnknownSortEngine.GenWithStackByArgs(p.changefeed.Engine))
			return nil
		}
		go func() {
			err := sorter.Run(ctx)
			if errors.Cause(err) != context.Canceled {
				p.sendError(err)
			}
		}()

		go func() {
			p.pullerConsume(ctx, plr, sorter)
		}()

		tableSink := p.sinkManager.CreateTableSink(tableID, replicaInfo.StartTs)
		go func() {
			p.sorterConsume(ctx, tableID, tableName, sorter, pResolvedTs, pCheckpointTs, replicaInfo, tableSink)
		}()
		return tableSink
	}
	var tableSink, mTableSink sink.Sink
	if p.changefeed.Config.Cyclic.IsEnabled() && replicaInfo.MarkTableID != 0 {
		mTableID := replicaInfo.MarkTableID
		// we should to make sure a mark table is only listened once.
		if _, exist := p.markTableIDs[mTableID]; !exist {
			p.markTableIDs[mTableID] = struct{}{}
			table.markTableID = mTableID
			table.mResolvedTs = replicaInfo.StartTs

			mTableSink = startPuller(mTableID, &table.mResolvedTs, &table.mCheckpointTs)
		}
	}

	p.tables[tableID] = table
	if p.position.CheckPointTs > replicaInfo.StartTs {
		p.position.CheckPointTs = replicaInfo.StartTs
	}
	if p.position.ResolvedTs > replicaInfo.StartTs {
		p.position.ResolvedTs = replicaInfo.StartTs
	}

	atomic.StoreUint64(&p.localResolvedTs, p.position.ResolvedTs)
	tableSink = startPuller(tableID, &table.resolvedTs, &table.checkpointTs)
	table.cancel = func() {
		cancel()
		if tableSink != nil {
			tableSink.Close()
		}
		if mTableSink != nil {
			mTableSink.Close()
		}
	}
	syncTableNumGauge.WithLabelValues(p.changefeedID, p.captureInfo.AdvertiseAddr).Inc()
}

// sorterConsume receives sorted PolymorphicEvent from sorter of each table and
// sends to processor's output chan
func (p *processor) sorterConsume(
	ctx context.Context,
	tableID int64,
	tableName string,
	sorter puller.EventSorter,
	pResolvedTs *uint64,
	pCheckpointTs *uint64,
	replicaInfo *model.TableReplicaInfo,
	sink sink.Sink,
) {
	var lastResolvedTs uint64
	opDone := false
	resolvedTsGauge := tableResolvedTsGauge.WithLabelValues(p.changefeedID, p.captureInfo.AdvertiseAddr, tableName)
	checkDoneTicker := time.NewTicker(1 * time.Second)
	checkDone := func() {
		localResolvedTs := atomic.LoadUint64(&p.localResolvedTs)
		globalResolvedTs := atomic.LoadUint64(&p.globalResolvedTs)
		if !opDone && lastResolvedTs >= localResolvedTs && localResolvedTs >= globalResolvedTs {
			log.Debug("localResolvedTs >= globalResolvedTs, sending operation done signal",
				zap.Uint64("localResolvedTs", localResolvedTs), zap.Uint64("globalResolvedTs", globalResolvedTs),
				zap.Int64("tableID", tableID), util.ZapFieldChangefeed(ctx))

			opDone = true
			checkDoneTicker.Stop()
			select {
			case <-ctx.Done():
				if errors.Cause(ctx.Err()) != context.Canceled {
					p.sendError(ctx.Err())
				}
				return
			case p.opDoneCh <- tableID:
			}
		}
		if !opDone {
			log.Debug("addTable not done",
				util.ZapFieldChangefeed(ctx),
				zap.Uint64("tableResolvedTs", lastResolvedTs),
				zap.Uint64("localResolvedTs", localResolvedTs),
				zap.Uint64("globalResolvedTs", globalResolvedTs),
				zap.Int64("tableID", tableID))
		}
	}

	events := make([]*model.PolymorphicEvent, 0, defaultSyncResolvedBatch)
	rows := make([]*model.RowChangedEvent, 0, defaultSyncResolvedBatch)

	flushRowChangedEvents := func() error {
		for _, ev := range events {
			err := ev.WaitPrepare(ctx)
			if err != nil {
				return errors.Trace(err)
			}
			if ev.Row == nil {
				continue
			}
			rows = append(rows, ev.Row)
		}
		failpoint.Inject("ProcessorSyncResolvedPreEmit", func() {
			log.Info("Prepare to panic for ProcessorSyncResolvedPreEmit")
			time.Sleep(10 * time.Second)
			panic("ProcessorSyncResolvedPreEmit")
		})
		err := sink.EmitRowChangedEvents(ctx, rows...)
		if err != nil {
			return errors.Trace(err)
		}
		events = events[:0]
		rows = rows[:0]
		return nil
	}

	processRowChangedEvent := func(row *model.PolymorphicEvent) error {
		events = append(events, row)

		if len(events) >= defaultSyncResolvedBatch {
			err := flushRowChangedEvents()
			if err != nil {
				return errors.Trace(err)
			}
		}
		return nil
	}

	globalResolvedTsReceiver, err := p.globalResolvedTsNotifier.NewReceiver(1 * time.Second)
	if err != nil {
		if errors.Cause(err) != context.Canceled {
			p.errCh <- errors.Trace(err)
		}
		return
	}
	defer globalResolvedTsReceiver.Stop()

	for {
		select {
		case <-ctx.Done():
			if errors.Cause(ctx.Err()) != context.Canceled {
				p.sendError(ctx.Err())
			}
			return
		case pEvent := <-sorter.Output():
			if pEvent == nil {
				continue
			}

			pEvent.SetUpFinishedChan()
			select {
			case <-ctx.Done():
				if errors.Cause(ctx.Err()) != context.Canceled {
					p.sendError(ctx.Err())
				}
				return
			case p.mounter.Input() <- pEvent:
			}

			if pEvent.RawKV != nil && pEvent.RawKV.OpType == model.OpTypeResolved {
				if pEvent.CRTs == 0 {
					continue
				}
				err := flushRowChangedEvents()
				if err != nil {
					if errors.Cause(err) != context.Canceled {
						p.errCh <- errors.Trace(err)
					}
					return
				}
				atomic.StoreUint64(pResolvedTs, pEvent.CRTs)
				lastResolvedTs = pEvent.CRTs
				p.localResolvedNotifier.Notify()
				resolvedTsGauge.Set(float64(oracle.ExtractPhysical(pEvent.CRTs)))
				if !opDone {
					checkDone()
				}
				continue
			}
			if pEvent.CRTs <= lastResolvedTs || pEvent.CRTs < replicaInfo.StartTs {
				log.Panic("The CRTs of event is not expected, please report a bug",
					util.ZapFieldChangefeed(ctx),
					zap.String("model", "sorter"),
					zap.Uint64("resolvedTs", lastResolvedTs),
					zap.Int64("tableID", tableID),
					zap.Any("replicaInfo", replicaInfo),
					zap.Any("row", pEvent))
			}
			failpoint.Inject("ProcessorSyncResolvedError", func() {
				p.errCh <- errors.New("processor sync resolved injected error")
				failpoint.Return()
			})
			err := processRowChangedEvent(pEvent)
			if err != nil {
				if errors.Cause(err) != context.Canceled {
					p.sendError(ctx.Err())
				}
				return
			}
		case <-globalResolvedTsReceiver.C:
			localResolvedTs := atomic.LoadUint64(&p.localResolvedTs)
			globalResolvedTs := atomic.LoadUint64(&p.globalResolvedTs)
			var minTs uint64
			if localResolvedTs < globalResolvedTs {
				minTs = localResolvedTs
				log.Warn("the local resolved ts is less than the global resolved ts",
					zap.Uint64("localResolvedTs", localResolvedTs), zap.Uint64("globalResolvedTs", globalResolvedTs))
			} else {
				minTs = globalResolvedTs
			}
			if minTs == 0 || atomic.LoadUint64(&p.checkpointTs) == minTs {
				continue
			}

			checkpointTs, err := sink.FlushRowChangedEvents(ctx, minTs)
			if err != nil {
				if errors.Cause(err) != context.Canceled {
					p.errCh <- errors.Trace(err)
				}
				return
			}
			if checkpointTs != 0 {
				atomic.StoreUint64(pCheckpointTs, checkpointTs)
				p.localCheckpointTsNotifier.Notify()
			}
		case <-checkDoneTicker.C:
			if !opDone {
				checkDone()
			}
		}
	}
}

// pullerConsume receives RawKVEntry from a given puller and sends to sorter
// for data sorting and mounter for data encode
func (p *processor) pullerConsume(
	ctx context.Context,
	plr puller.Puller,
	sorter puller.EventSorter,
) {
	for {
		select {
		case <-ctx.Done():
			if errors.Cause(ctx.Err()) != context.Canceled {
				p.sendError(ctx.Err())
			}
			return
		case rawKV := <-plr.Output():
			if rawKV == nil {
				continue
			}
			pEvent := model.NewPolymorphicEvent(rawKV)
			sorter.AddEntry(ctx, pEvent)
		}
	}
}

func (p *processor) stop(ctx context.Context) error {
	log.Info("stop processor", zap.String("id", p.id), zap.String("capture", p.captureInfo.AdvertiseAddr), zap.String("changefeed", p.changefeedID))
	p.stateMu.Lock()
	for _, tbl := range p.tables {
		tbl.cancel()
	}
	p.ddlPullerCancel()
	// mark tables share the same context with its original table, don't need to cancel
	p.stateMu.Unlock()
	p.globalResolvedTsNotifier.Close()
	p.localCheckpointTsNotifier.Close()
	p.localResolvedNotifier.Close()
	failpoint.Inject("processorStopDelay", nil)
	atomic.StoreInt32(&p.stopped, 1)
	if err := p.etcdCli.DeleteTaskPosition(ctx, p.changefeedID, p.captureInfo.ID); err != nil {
		return err
	}
	if err := p.etcdCli.DeleteTaskStatus(ctx, p.changefeedID, p.captureInfo.ID); err != nil {
		return err
	}
	if err := p.etcdCli.DeleteTaskWorkload(ctx, p.changefeedID, p.captureInfo.ID); err != nil {
		return err
	}
	return p.sinkManager.Close()
}

func (p *processor) isStopped() bool {
	return atomic.LoadInt32(&p.stopped) == 1
}

var runProcessorImpl = runProcessor

// runProcessor creates a new processor then starts it.
func runProcessor(
	ctx context.Context,
	pdCli pd.Client,
	credential *security.Credential,
	session *concurrency.Session,
	info model.ChangeFeedInfo,
	changefeedID string,
	captureInfo model.CaptureInfo,
	checkpointTs uint64,
	flushCheckpointInterval time.Duration,
) (*processor, error) {
	opts := make(map[string]string, len(info.Opts)+2)
	for k, v := range info.Opts {
		opts[k] = v
	}
	opts[sink.OptChangefeedID] = changefeedID
	opts[sink.OptCaptureAddr] = captureInfo.AdvertiseAddr
	ctx = util.PutChangefeedIDInCtx(ctx, changefeedID)
	filter, err := filter.NewFilter(info.Config)
	if err != nil {
		return nil, errors.Trace(err)
	}
	ctx, cancel := context.WithCancel(ctx)
	// processor only receives one error from the channel, all producers to this
	// channel must use the non-blocking way to send error.
	errCh := make(chan error, 1)
	s, err := sink.NewSink(ctx, changefeedID, info.SinkURI, filter, info.Config, opts, errCh)
	if err != nil {
		cancel()
		return nil, errors.Trace(err)
	}
	sinkManager := sink.NewManager(ctx, s, errCh, checkpointTs)
	processor, err := newProcessor(ctx, pdCli, credential, session, info, sinkManager,
		changefeedID, captureInfo, checkpointTs, errCh, flushCheckpointInterval)
	if err != nil {
		cancel()
		return nil, err
	}
	log.Info("start to run processor", zap.String("changefeed", changefeedID), zap.String("processor", processor.id))

	processorErrorCounter.WithLabelValues(changefeedID, captureInfo.AdvertiseAddr).Add(0)
	processor.Run(ctx)

	go func() {
		err := <-errCh
<<<<<<< HEAD
		cancel()
		processor.wait()
=======
>>>>>>> 3d564b89
		cause := errors.Cause(err)
		if cause != nil && cause != context.Canceled && cerror.ErrAdminStopProcessor.NotEqual(cause) {
			processorErrorCounter.WithLabelValues(changefeedID, captureInfo.AdvertiseAddr).Inc()
			log.Error("error on running processor",
				util.ZapFieldCapture(ctx),
				zap.String("changefeed", changefeedID),
				zap.String("processor", processor.id),
				zap.Error(err))
			// record error information in etcd
			var code string
			if terror, ok := err.(*errors.Error); ok {
				code = string(terror.RFCCode())
			} else {
				code = string(cerror.ErrProcessorUnknown.RFCCode())
			}
			processor.position.Error = &model.RunningError{
				Addr:    captureInfo.AdvertiseAddr,
				Code:    code,
				Message: err.Error(),
			}
			timeoutCtx, timeoutCancel := context.WithTimeout(context.Background(), 5*time.Second)
			_, err = processor.etcdCli.PutTaskPositionOnChange(timeoutCtx, processor.changefeedID, processor.captureInfo.ID, processor.position)
			if err != nil {
				log.Warn("upload processor error failed", util.ZapFieldChangefeed(ctx), zap.Error(err))
			}
			timeoutCancel()
		} else {
			log.Info("processor exited",
				util.ZapFieldCapture(ctx),
				zap.String("changefeed", changefeedID),
				zap.String("processor", processor.id))
		}
	}()

	return processor, nil
}

func (p *processor) sendError(err error) {
	select {
	case p.errCh <- err:
	default:
		log.Error("processor receives redundant error", zap.Error(err))
	}
}<|MERGE_RESOLUTION|>--- conflicted
+++ resolved
@@ -1178,11 +1178,8 @@
 
 	go func() {
 		err := <-errCh
-<<<<<<< HEAD
 		cancel()
 		processor.wait()
-=======
->>>>>>> 3d564b89
 		cause := errors.Cause(err)
 		if cause != nil && cause != context.Canceled && cerror.ErrAdminStopProcessor.NotEqual(cause) {
 			processorErrorCounter.WithLabelValues(changefeedID, captureInfo.AdvertiseAddr).Inc()
