--- conflicted
+++ resolved
@@ -1036,12 +1036,6 @@
 					zap.Any("replicaInfo", replicaInfo),
 					zap.Any("row", pEvent))
 			}
-<<<<<<< HEAD
-			select {
-			case <-ctx.Done():
-				if errors.Cause(ctx.Err()) != context.Canceled {
-					p.sendError(ctx.Err())
-=======
 			failpoint.Inject("ProcessorSyncResolvedError", func() {
 				p.errCh <- errors.New("processor sync resolved injected error")
 				failpoint.Return()
@@ -1049,8 +1043,7 @@
 			err := processRowChangedEvent(pEvent)
 			if err != nil {
 				if errors.Cause(err) != context.Canceled {
-					p.errCh <- errors.Trace(err)
->>>>>>> 5c62e677
+					p.sendError(ctx.Err())
 				}
 				return
 			}
@@ -1187,33 +1180,15 @@
 	processor.Run(ctx)
 
 	go func() {
-		var errs []error
-		appendError := func(err error) {
-			log.Debug("processor received error", zap.Error(err))
-			cause := errors.Cause(err)
-			if cause != nil && cause != context.Canceled && cerror.ErrAdminStopProcessor.NotEqual(cause) {
-				errs = append(errs, err)
-			}
-		}
 		err := <-errCh
-		appendError(err)
-		// sleep 500ms to wait all the errors are sent to errCh
-		time.Sleep(500 * time.Millisecond)
-	ReceiveErr:
-		for {
-			select {
-			case err := <-errCh:
-				appendError(err)
-			default:
-				break ReceiveErr
-			}
-		}
-		if len(errs) > 0 {
+		cause := errors.Cause(err)
+		if cause != nil && cause != context.Canceled && cerror.ErrAdminStopProcessor.NotEqual(cause) {
+			processorErrorCounter.WithLabelValues(changefeedID, captureInfo.AdvertiseAddr).Inc()
 			log.Error("error on running processor",
 				util.ZapFieldCapture(ctx),
 				zap.String("changefeed", changefeedID),
 				zap.String("processor", processor.id),
-				zap.Errors("errors", errs))
+				zap.Error(err))
 			// record error information in etcd
 			var code string
 			if terror, ok := err.(*errors.Error); ok {
