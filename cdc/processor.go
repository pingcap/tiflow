--- conflicted
+++ resolved
@@ -171,14 +171,10 @@
 	pdCli   pd.Client
 	etcdCli *clientv3.Client
 
-<<<<<<< HEAD
-	mounter   *txn.Mounter
-	sink      sink.Sink
-	ddlPuller *Puller
-=======
-	mounter mounter
-	sink    sink.Sink
->>>>>>> 077ec463
+	mounter       mounter
+	schemaStorage *schema.Storage
+	sink          sink.Sink
+	ddlPuller     *Puller
 
 	tableResolvedTs sync.Map
 	tsRWriter       ProcessorTsRWriter
@@ -216,28 +212,22 @@
 	tsRWriter := fNewTsRWriter(etcdCli, changefeedID, captureID)
 
 	// TODO: get time zone from config
-<<<<<<< HEAD
-	mounter := txn.NewTxnMounter(schemaStorage, time.UTC)
-=======
-	mounter, err := fNewMounter(schemaStorage, time.UTC)
+	mounter := fNewMounter(schemaStorage, time.UTC)
+
+	sink, err := fNewMySQLSink(changefeed.SinkURI, schemaStorage, changefeed.Opts)
 	if err != nil {
 		return nil, err
 	}
->>>>>>> 077ec463
-
-	sink, err := fNewMySQLSink(changefeed.SinkURI, schemaStorage, changefeed.Opts)
-	if err != nil {
-		return nil, err
-	}
 
 	p := &processorImpl{
-		captureID:    captureID,
-		changefeedID: changefeedID,
-		changefeed:   changefeed,
-		pdCli:        pdCli,
-		etcdCli:      etcdCli,
-		mounter:      mounter,
-		sink:         sink,
+		captureID:     captureID,
+		changefeedID:  changefeedID,
+		changefeed:    changefeed,
+		pdCli:         pdCli,
+		etcdCli:       etcdCli,
+		mounter:       mounter,
+		schemaStorage: schemaStorage,
+		sink:          sink,
 
 		tsRWriter: tsRWriter,
 		// TODO set the channel size
@@ -420,6 +410,10 @@
 			}
 			switch e.Typ {
 			case ProcessorEntryDMLS:
+				err := p.schemaStorage.HandlePreviousDDLJobIfNeed(e.Ts)
+				if err != nil {
+					return errors.Trace(err)
+				}
 				txn, err := p.mounter.Mount(e.Txn)
 				if err != nil {
 					return errors.Trace(err)
@@ -594,6 +588,6 @@
 	return puller
 }
 
-func newMounter(schema *schema.Storage, loc *time.Location) (mounter, error) {
+func newMounter(schema *schema.Storage, loc *time.Location) mounter {
 	return txn.NewTxnMounter(schema, loc)
 }