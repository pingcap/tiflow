--- conflicted
+++ resolved
@@ -176,12 +176,7 @@
 		changefeed:    changefeed,
 		pdCli:         pdCli,
 		etcdCli:       cdcEtcdCli,
-<<<<<<< HEAD
-=======
 		session:       sess,
-		mounter:       mounter,
-		schemaStorage: schemaStorage,
->>>>>>> 3f795d53
 		sink:          sink,
 		ddlPuller:     ddlPuller,
 		schemaBuilder: schemaBuilder,
@@ -708,8 +703,6 @@
 	p.session.Close()
 	_ = p.deregister(ctx)
 	return errors.Trace(p.etcdCli.DeleteTaskStatus(ctx, p.changefeedID, p.captureID))
-<<<<<<< HEAD
-=======
 }
 
 func (p *processor) register(ctx context.Context) error {
@@ -722,9 +715,4 @@
 }
 func (p *processor) deregister(ctx context.Context) error {
 	return p.etcdCli.DeleteProcessorInfo(ctx, p.captureID, p.id)
-}
-
-func newMounter(schema *schema.Storage) mounter {
-	return entry.NewTxnMounter(schema)
->>>>>>> 3f795d53
 }