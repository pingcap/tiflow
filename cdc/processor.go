// Copyright 2020 PingCAP, Inc.
//
// Licensed under the Apache License, Version 2.0 (the "License");
// you may not use this file except in compliance with the License.
// You may obtain a copy of the License at
//
//     http://www.apache.org/licenses/LICENSE-2.0
//
// Unless required by applicable law or agreed to in writing, software
// distributed under the License is distributed on an "AS IS" BASIS,
// See the License for the specific language governing permissions and
// limitations under the License.

package cdc

import (
	"context"
	"fmt"
	"io"
	"os"
	"strconv"
	"sync"
	"sync/atomic"
	"time"

	"github.com/cenkalti/backoff"
	"github.com/google/uuid"
	"github.com/pingcap/errors"
	"github.com/pingcap/failpoint"
	"github.com/pingcap/log"
	"github.com/pingcap/ticdc/cdc/entry"
	"github.com/pingcap/ticdc/cdc/kv"
	"github.com/pingcap/ticdc/cdc/model"
	"github.com/pingcap/ticdc/cdc/puller"
	psorter "github.com/pingcap/ticdc/cdc/puller/sorter"
	"github.com/pingcap/ticdc/cdc/sink"
	cerror "github.com/pingcap/ticdc/pkg/errors"
	"github.com/pingcap/ticdc/pkg/filter"
	"github.com/pingcap/ticdc/pkg/notify"
	"github.com/pingcap/ticdc/pkg/regionspan"
	"github.com/pingcap/ticdc/pkg/retry"
	"github.com/pingcap/ticdc/pkg/security"
	"github.com/pingcap/ticdc/pkg/util"
	tidbkv "github.com/pingcap/tidb/kv"
	"github.com/pingcap/tidb/store/tikv/oracle"
	pd "github.com/tikv/pd/client"
	"go.etcd.io/etcd/clientv3"
	"go.etcd.io/etcd/clientv3/concurrency"
	"go.etcd.io/etcd/mvcc"
	"go.uber.org/zap"
	"golang.org/x/sync/errgroup"
)

const (
	// TODO: processor output chan size, the accumulated data is determined by
	// the count of sorted data and unmounted data. In current benchmark a single
	// processor can reach 50k-100k QPS, and accumulated data is around
	// 200k-400k in most cases. We need a better chan cache mechanism.
	defaultOutputChanSize = 1280000

	// defaultMemBufferCapacity is the default memory buffer per change feed.
	defaultMemBufferCapacity int64 = 10 * 1024 * 1024 * 1024 // 10G

	defaultSyncResolvedBatch = 1024

	schemaStorageGCLag = time.Minute * 20
)

type processor struct {
	id           string
	captureInfo  model.CaptureInfo
	changefeedID string
	changefeed   model.ChangeFeedInfo
	limitter     *puller.BlurResourceLimitter
	stopped      int32

	pdCli      pd.Client
	credential *security.Credential
	etcdCli    kv.CDCEtcdClient
	session    *concurrency.Session

	sink sink.Sink

	sinkEmittedResolvedTs   uint64
	globalResolvedTs        uint64
	localResolvedTs         uint64
	checkpointTs            uint64
	globalcheckpointTs      uint64
	flushCheckpointInterval time.Duration

	ddlPuller       puller.Puller
	ddlPullerCancel context.CancelFunc
	schemaStorage   *entry.SchemaStorage

	output  chan *model.PolymorphicEvent
	mounter entry.Mounter

	stateMu           sync.Mutex
	status            *model.TaskStatus
	position          *model.TaskPosition
	tables            map[int64]*tableInfo
	markTableIDs      map[int64]struct{}
	statusModRevision int64

	sinkEmittedResolvedNotifier *notify.Notifier
	sinkEmittedResolvedReceiver *notify.Receiver
	localResolvedNotifier       *notify.Notifier
	localResolvedReceiver       *notify.Receiver
	localCheckpointTsNotifier   *notify.Notifier
	localCheckpointTsReceiver   *notify.Receiver

	wg       *errgroup.Group
	errCh    chan<- error
	opDoneCh chan int64
}

type tableInfo struct {
	id          int64
	name        string // quoted schema and table, used in metircs only
	resolvedTs  uint64
	markTableID int64
	mResolvedTs uint64
	sorter      *puller.Rectifier
	workload    model.WorkloadInfo
	cancel      context.CancelFunc
	// isDying shows that the table is being removed.
	// In the case the same table is added back before safe removal is finished,
	// this flag is used to tell whether it's safe to kill the table.
	isDying uint32
}

func (t *tableInfo) loadResolvedTs() uint64 {
	tableRts := atomic.LoadUint64(&t.resolvedTs)
	if t.markTableID != 0 {
		mTableRts := atomic.LoadUint64(&t.mResolvedTs)
		if mTableRts < tableRts {
			return mTableRts
		}
	}
	return tableRts
}

// safeStop will stop the table change feed safety
func (t *tableInfo) safeStop() (stopped bool, checkpointTs model.Ts) {
	atomic.StoreUint32(&t.isDying, 1)
	t.sorter.SafeStop()
	status := t.sorter.GetStatus()
	if status != model.SorterStatusStopped && status != model.SorterStatusFinished {
		return false, 0
	}
	return true, t.sorter.GetMaxResolvedTs()
}

// newProcessor creates and returns a processor for the specified change feed
func newProcessor(
	ctx context.Context,
	pdCli pd.Client,
	credential *security.Credential,
	session *concurrency.Session,
	changefeed model.ChangeFeedInfo,
	sink sink.Sink,
	changefeedID string,
	captureInfo model.CaptureInfo,
	checkpointTs uint64,
	errCh chan error,
	flushCheckpointInterval time.Duration,
) (*processor, error) {
	etcdCli := session.Client()
	cdcEtcdCli := kv.NewCDCEtcdClient(ctx, etcdCli)
	limitter := puller.NewBlurResourceLimmter(defaultMemBufferCapacity)

	log.Info("start processor with startts",
		zap.Uint64("startts", checkpointTs), util.ZapFieldChangefeed(ctx))
	ddlspans := []regionspan.Span{regionspan.GetDDLSpan(), regionspan.GetAddIndexDDLSpan()}
	kvStorage := util.KVStorageFromCtx(ctx)
	ddlPuller := puller.NewPuller(pdCli, credential, kvStorage, checkpointTs, ddlspans, limitter, false)
	filter, err := filter.NewFilter(changefeed.Config)
	if err != nil {
		return nil, errors.Trace(err)
	}
	schemaStorage, err := createSchemaStorage(kvStorage, checkpointTs, filter, changefeed.Config.ForceReplicate)
	if err != nil {
		return nil, errors.Trace(err)
	}

	sinkEmittedResolvedNotifier := new(notify.Notifier)
	localResolvedNotifier := new(notify.Notifier)
	localCheckpointTsNotifier := new(notify.Notifier)
	p := &processor{
		id:            uuid.New().String(),
		limitter:      limitter,
		captureInfo:   captureInfo,
		changefeedID:  changefeedID,
		changefeed:    changefeed,
		pdCli:         pdCli,
		credential:    credential,
		etcdCli:       cdcEtcdCli,
		session:       session,
		sink:          sink,
		ddlPuller:     ddlPuller,
		mounter:       entry.NewMounter(schemaStorage, changefeed.Config.Mounter.WorkerNum, changefeed.Config.EnableOldValue),
		schemaStorage: schemaStorage,
		errCh:         errCh,

		flushCheckpointInterval: flushCheckpointInterval,

		position: &model.TaskPosition{CheckPointTs: checkpointTs},
		output:   make(chan *model.PolymorphicEvent, defaultOutputChanSize),

		sinkEmittedResolvedNotifier: sinkEmittedResolvedNotifier,
		sinkEmittedResolvedReceiver: sinkEmittedResolvedNotifier.NewReceiver(50 * time.Millisecond),

		localResolvedNotifier: localResolvedNotifier,
		localResolvedReceiver: localResolvedNotifier.NewReceiver(50 * time.Millisecond),

		checkpointTs:              checkpointTs,
		localCheckpointTsNotifier: localCheckpointTsNotifier,
		localCheckpointTsReceiver: localCheckpointTsNotifier.NewReceiver(50 * time.Millisecond),

		tables:       make(map[int64]*tableInfo),
		markTableIDs: make(map[int64]struct{}),

		opDoneCh: make(chan int64, 256),
	}
	modRevision, status, err := p.etcdCli.GetTaskStatus(ctx, p.changefeedID, p.captureInfo.ID)
	if err != nil {
		return nil, errors.Trace(err)
	}
	p.status = status
	p.statusModRevision = modRevision

	for tableID, replicaInfo := range p.status.Tables {
		p.addTable(ctx, tableID, replicaInfo)
	}
	return p, nil
}

func (p *processor) Run(ctx context.Context) {
	wg, cctx := errgroup.WithContext(ctx)
	p.wg = wg
	ddlPullerCtx, ddlPullerCancel :=
		context.WithCancel(util.PutTableInfoInCtx(cctx, 0, "ticdc-processor-ddl"))
	p.ddlPullerCancel = ddlPullerCancel

	wg.Go(func() error {
		return p.positionWorker(cctx)
	})

	wg.Go(func() error {
		return p.globalStatusWorker(cctx)
	})

	wg.Go(func() error {
		return p.sinkDriver(cctx)
	})

	wg.Go(func() error {
		return p.syncResolved(cctx)
	})

	wg.Go(func() error {
		return p.collectMetrics(cctx)
	})

	wg.Go(func() error {
		return p.ddlPuller.Run(ddlPullerCtx)
	})

	wg.Go(func() error {
		return p.ddlPullWorker(cctx)
	})

	wg.Go(func() error {
		return p.mounter.Run(cctx)
	})

	wg.Go(func() error {
		return p.workloadWorker(cctx)
	})

	go func() {
		if err := wg.Wait(); err != nil {
			select {
			case p.errCh <- err:
			default:
			}
		}
	}()
}

// wait blocks until all routines in processor are returned
func (p *processor) wait() {
	err := p.wg.Wait()
	if err != nil && errors.Cause(err) != context.Canceled {
		log.Error("processor wait error",
			zap.String("capture-id", p.captureInfo.ID),
			zap.String("capture", p.captureInfo.AdvertiseAddr),
			zap.String("changefeed", p.changefeedID),
			zap.Error(err),
		)
	}
}

func (p *processor) writeDebugInfo(w io.Writer) {
	fmt.Fprintf(w, "changefeedID: %s, info: %+v, status: %+v\n", p.changefeedID, p.changefeed, p.status)

	p.stateMu.Lock()
	for _, table := range p.tables {
		fmt.Fprintf(w, "\ttable id: %d, resolveTS: %d\n", table.id, table.loadResolvedTs())
	}
	p.stateMu.Unlock()

	fmt.Fprintf(w, "\n")
}

// localResolvedWorker do the flowing works.
// 1, update resolve ts by scanning all table's resolve ts.
// 2, update checkpoint ts by consuming entry from p.executedTxns.
// 3, sync TaskStatus between in memory and storage.
// 4, check admin command in TaskStatus and apply corresponding command
func (p *processor) positionWorker(ctx context.Context) error {
	lastFlushTime := time.Now()
	retryFlushTaskStatusAndPosition := func() error {
		t0Update := time.Now()
		err := retry.Run(500*time.Millisecond, 3, func() error {
			inErr := p.flushTaskStatusAndPosition(ctx)
			if inErr != nil {
				if errors.Cause(inErr) != context.Canceled {
					logError := log.Error
					errField := zap.Error(inErr)
					if cerror.ErrAdminStopProcessor.Equal(inErr) {
						logError = log.Warn
						errField = zap.String("error", inErr.Error())
					}
					logError("update info failed", util.ZapFieldChangefeed(ctx), errField)
				}
				if p.isStopped() || cerror.ErrAdminStopProcessor.Equal(inErr) {
					return backoff.Permanent(cerror.ErrAdminStopProcessor.FastGenByArgs())
				}
			}
			return inErr
		})
		updateInfoDuration.
			WithLabelValues(p.captureInfo.AdvertiseAddr).
			Observe(time.Since(t0Update).Seconds())
		if err != nil {
			return errors.Annotate(err, "failed to update info")
		}
		return nil
	}

	defer func() {
		p.localResolvedReceiver.Stop()
		p.localCheckpointTsReceiver.Stop()

		if !p.isStopped() {
			err := retryFlushTaskStatusAndPosition()
			if err != nil && errors.Cause(err) != context.Canceled {
				log.Warn("failed to update info before exit", util.ZapFieldChangefeed(ctx), zap.Error(err))
			}
		}

		log.Info("Local resolved worker exited", util.ZapFieldChangefeed(ctx))
	}()

	resolvedTsGauge := resolvedTsGauge.WithLabelValues(p.changefeedID, p.captureInfo.AdvertiseAddr)
	metricResolvedTsLagGauge := resolvedTsLagGauge.WithLabelValues(p.changefeedID, p.captureInfo.AdvertiseAddr)
	checkpointTsGauge := checkpointTsGauge.WithLabelValues(p.changefeedID, p.captureInfo.AdvertiseAddr)
	metricCheckpointTsLagGauge := checkpointTsLagGauge.WithLabelValues(p.changefeedID, p.captureInfo.AdvertiseAddr)
	for {
		select {
		case <-ctx.Done():
			return ctx.Err()
		case <-p.localResolvedReceiver.C:
			minResolvedTs := p.ddlPuller.GetResolvedTs()
			p.stateMu.Lock()
			for _, table := range p.tables {
				ts := table.loadResolvedTs()

				if ts < minResolvedTs {
					minResolvedTs = ts
				}
			}
			p.stateMu.Unlock()
			atomic.StoreUint64(&p.localResolvedTs, minResolvedTs)

			phyTs := oracle.ExtractPhysical(minResolvedTs)
			// It is more accurate to get tso from PD, but in most cases we have
			// deployed NTP service, a little bias is acceptable here.
			metricResolvedTsLagGauge.Set(float64(oracle.GetPhysical(time.Now())-phyTs) / 1e3)
			resolvedTsGauge.Set(float64(phyTs))

			if p.position.ResolvedTs < minResolvedTs {
				p.position.ResolvedTs = minResolvedTs
				if err := retryFlushTaskStatusAndPosition(); err != nil {
					return errors.Trace(err)
				}
			}
		case <-p.localCheckpointTsReceiver.C:
			checkpointTs := atomic.LoadUint64(&p.checkpointTs)
			if checkpointTs == 0 {
				log.Warn("0 is not a valid checkpointTs", util.ZapFieldChangefeed(ctx))
				continue
			}
			phyTs := oracle.ExtractPhysical(checkpointTs)
			// It is more accurate to get tso from PD, but in most cases we have
			// deployed NTP service, a little bias is acceptable here.
			metricCheckpointTsLagGauge.Set(float64(oracle.GetPhysical(time.Now())-phyTs) / 1e3)

			if time.Since(lastFlushTime) < p.flushCheckpointInterval {
				continue
			}

			p.position.CheckPointTs = checkpointTs
			checkpointTsGauge.Set(float64(phyTs))
			if err := retryFlushTaskStatusAndPosition(); err != nil {
				return errors.Trace(err)
			}
			lastFlushTime = time.Now()
		}
	}
}

func (p *processor) ddlPullWorker(ctx context.Context) error {
	ddlRawKVCh := puller.SortOutput(ctx, p.ddlPuller.Output())
	var ddlRawKV *model.RawKVEntry
	for {
		select {
		case <-ctx.Done():
			return errors.Trace(ctx.Err())
		case ddlRawKV = <-ddlRawKVCh:
		}
		if ddlRawKV == nil {
			continue
		}
		failpoint.Inject("processorDDLResolved", func() {})
		if ddlRawKV.OpType == model.OpTypeResolved {
			p.schemaStorage.AdvanceResolvedTs(ddlRawKV.CRTs)
			p.localResolvedNotifier.Notify()
		}
		job, err := entry.UnmarshalDDL(ddlRawKV)
		if err != nil {
			return errors.Trace(err)
		}
		if job == nil {
			continue
		}
		if err := p.schemaStorage.HandleDDLJob(job); err != nil {
			return errors.Trace(err)
		}
	}
}

func (p *processor) workloadWorker(ctx context.Context) error {
	t := time.NewTicker(10 * time.Second)
	err := p.etcdCli.PutTaskWorkload(ctx, p.changefeedID, p.captureInfo.ID, nil)
	if err != nil {
		return errors.Trace(err)
	}
	for {
		select {
		case <-ctx.Done():
			return errors.Trace(ctx.Err())
		case <-t.C:
		}
		if p.isStopped() {
			continue
		}
		p.stateMu.Lock()
		workload := make(model.TaskWorkload, len(p.tables))
		for _, table := range p.tables {
			workload[table.id] = table.workload
		}
		p.stateMu.Unlock()
		err := p.etcdCli.PutTaskWorkload(ctx, p.changefeedID, p.captureInfo.ID, &workload)
		if err != nil {
			return errors.Trace(err)
		}
	}
}

func (p *processor) flushTaskPosition(ctx context.Context) error {
	failpoint.Inject("ProcessorUpdatePositionDelaying", func() {
		time.Sleep(1 * time.Second)
	})
	if p.isStopped() {
		return cerror.ErrAdminStopProcessor.GenWithStackByArgs()
	}
	//p.position.Count = p.sink.Count()
	updated, err := p.etcdCli.PutTaskPositionOnChange(ctx, p.changefeedID, p.captureInfo.ID, p.position)
	if err != nil {
		if errors.Cause(err) != context.Canceled {
			log.Error("failed to flush task position", util.ZapFieldChangefeed(ctx), zap.Error(err))
			return errors.Trace(err)
		}
	}
	if updated {
		log.Debug("flushed task position", util.ZapFieldChangefeed(ctx), zap.Stringer("position", p.position))
	}
	return nil
}

// First try to synchronize task status from etcd.
// If local cached task status is outdated (caused by new table scheduling),
// update it to latest value, and force update task position, since add new
// tables may cause checkpoint ts fallback in processor.
func (p *processor) flushTaskStatusAndPosition(ctx context.Context) error {
	if p.isStopped() {
		return cerror.ErrAdminStopProcessor.GenWithStackByArgs()
	}
	var tablesToRemove []model.TableID
	newTaskStatus, newModRevision, err := p.etcdCli.AtomicPutTaskStatus(ctx, p.changefeedID, p.captureInfo.ID,
		func(modRevision int64, taskStatus *model.TaskStatus) (bool, error) {
			// if the task status is not changed and not operation to handle
			// we need not to change the task status
			if p.statusModRevision == modRevision && !taskStatus.SomeOperationsUnapplied() {
				return false, nil
			}
			// task will be stopped in capture task handler, do nothing
			if taskStatus.AdminJobType.IsStopState() {
				return false, backoff.Permanent(cerror.ErrAdminStopProcessor.GenWithStackByArgs())
			}
			toRemove, err := p.handleTables(ctx, taskStatus)
			tablesToRemove = append(tablesToRemove, toRemove...)
			if err != nil {
				return false, backoff.Permanent(errors.Trace(err))
			}
			// processor reads latest task status from etcd, analyzes operation
			// field and processes table add or delete. If operation is unapplied
			// but stays unchanged after processor handling tables, it means no
			// status is changed and we don't need to flush task status neigher.
			if !taskStatus.Dirty {
				return false, nil
			}
			err = p.flushTaskPosition(ctx)
			return true, err
		})
	if err != nil {
		// not need to check error
		//nolint:errcheck
		p.flushTaskPosition(ctx)
		return errors.Trace(err)
	}
	for _, tableID := range tablesToRemove {
		p.removeTable(tableID)
	}
	// newModRevision == 0 means status is not updated
	if newModRevision > 0 {
		p.statusModRevision = newModRevision
		p.status = newTaskStatus
	}
	syncTableNumGauge.
		WithLabelValues(p.changefeedID, p.captureInfo.AdvertiseAddr).
		Set(float64(len(p.status.Tables)))

	return p.flushTaskPosition(ctx)
}

func (p *processor) removeTable(tableID int64) {
	p.stateMu.Lock()
	defer p.stateMu.Unlock()

	log.Debug("remove table", zap.String("changefeed", p.changefeedID), zap.Int64("id", tableID))

	table, ok := p.tables[tableID]
	if !ok {
		log.Warn("table not found", zap.String("changefeed", p.changefeedID), zap.Int64("tableID", tableID))
		return
	}

	if atomic.SwapUint32(&table.isDying, 0) == 0 {
		return
	}
	table.cancel()
	delete(p.tables, tableID)
	if table.markTableID != 0 {
		delete(p.markTableIDs, table.markTableID)
	}
	tableResolvedTsGauge.DeleteLabelValues(p.changefeedID, p.captureInfo.AdvertiseAddr, table.name)
	syncTableNumGauge.WithLabelValues(p.changefeedID, p.captureInfo.AdvertiseAddr).Dec()
}

// handleTables handles table scheduler on this processor, add or remove table puller
func (p *processor) handleTables(ctx context.Context, status *model.TaskStatus) (tablesToRemove []model.TableID, err error) {
	for tableID, opt := range status.Operation {
		if opt.TableProcessed() {
			continue
		}
		if opt.Delete {
			if opt.BoundaryTs <= p.position.CheckPointTs {
				table, exist := p.tables[tableID]
				if !exist {
					log.Warn("table which will be deleted is not found",
						util.ZapFieldChangefeed(ctx), zap.Int64("tableID", tableID))
					opt.Done = true
					opt.Status = model.OperFinished
					status.Dirty = true
					continue
				}
				stopped, checkpointTs := table.safeStop()
				log.Debug("safeStop table", zap.Int64("tableID", tableID),
					util.ZapFieldChangefeed(ctx), zap.Bool("stopped", stopped),
					zap.Uint64("checkpointTs", checkpointTs))
				if stopped {
					opt.BoundaryTs = checkpointTs
					if checkpointTs <= p.position.CheckPointTs {
						tablesToRemove = append(tablesToRemove, tableID)
						opt.Done = true
						opt.Status = model.OperFinished
					}
					status.Dirty = true
				}
			}
		} else {
			replicaInfo, exist := status.Tables[tableID]
			if !exist {
				return tablesToRemove, cerror.ErrProcessorTableNotFound.GenWithStack("replicaInfo of table(%d)", tableID)
			}
			if p.changefeed.Config.Cyclic.IsEnabled() && replicaInfo.MarkTableID == 0 {
				return tablesToRemove, cerror.ErrProcessorTableNotFound.GenWithStack("normal table(%d) and mark table not match ", tableID)
			}
			p.addTable(ctx, tableID, replicaInfo)
			opt.Status = model.OperProcessed
			status.Dirty = true
		}
	}

	for {
		select {
		case <-ctx.Done():
			return nil, ctx.Err()
		case tableID := <-p.opDoneCh:
			log.Debug("Operation done signal received",
				util.ZapFieldChangefeed(ctx),
				zap.Int64("tableID", tableID),
				zap.Reflect("operation", status.Operation[tableID]))
			if status.Operation[tableID] == nil {
				log.Debug("TableID does not exist, probably a mark table, ignore",
					util.ZapFieldChangefeed(ctx), zap.Int64("tableID", tableID))
				continue
			}
			status.Operation[tableID].Done = true
			status.Operation[tableID].Status = model.OperFinished
			status.Dirty = true
		default:
			goto done
		}
	}
done:
	if !status.SomeOperationsUnapplied() {
		status.Operation = nil
		// status.Dirty must be true when status changes from `unapplied` to `applied`,
		// setting status.Dirty = true is not **must** here.
		status.Dirty = true
	}
	return tablesToRemove, nil
}

// globalStatusWorker read global resolve ts from changefeed level info and forward `tableInputChans` regularly.
func (p *processor) globalStatusWorker(ctx context.Context) error {
	log.Info("Global status worker started", util.ZapFieldChangefeed(ctx))

	var (
		changefeedStatus         *model.ChangeFeedStatus
		statusRev                int64
		lastCheckPointTs         uint64
		lastResolvedTs           uint64
		watchKey                 = kv.GetEtcdKeyJob(p.changefeedID)
		globalResolvedTsNotifier = new(notify.Notifier)
		globalResolvedTsReceiver = globalResolvedTsNotifier.NewReceiver(1 * time.Second)
	)
	defer globalResolvedTsNotifier.Close()

	updateStatus := func(changefeedStatus *model.ChangeFeedStatus) {
		atomic.StoreUint64(&p.globalcheckpointTs, changefeedStatus.CheckpointTs)
		if lastResolvedTs == changefeedStatus.ResolvedTs &&
			lastCheckPointTs == changefeedStatus.CheckpointTs {
			return
		}
		if lastCheckPointTs < changefeedStatus.CheckpointTs {
			// Delay GC to accommodate pullers starting from a startTs that's too small
			// TODO fix startTs problem and remove GC delay, or use other mechanism that prevents the problem deterministically
			gcTime := oracle.GetTimeFromTS(changefeedStatus.CheckpointTs).Add(-schemaStorageGCLag)
			gcTs := oracle.ComposeTS(gcTime.Unix(), 0)
			p.schemaStorage.DoGC(gcTs)
			lastCheckPointTs = changefeedStatus.CheckpointTs
		}
		if lastResolvedTs < changefeedStatus.ResolvedTs {
			lastResolvedTs = changefeedStatus.ResolvedTs
			atomic.StoreUint64(&p.globalResolvedTs, lastResolvedTs)
			log.Debug("Update globalResolvedTs",
				zap.Uint64("globalResolvedTs", lastResolvedTs), util.ZapFieldChangefeed(ctx))
			globalResolvedTsNotifier.Notify()
		}
	}

	go func() {
		for {
			select {
			case <-ctx.Done():
				return
			case <-globalResolvedTsReceiver.C:
				globalResolvedTs := atomic.LoadUint64(&p.globalResolvedTs)
				localResolvedTs := atomic.LoadUint64(&p.localResolvedTs)
				if globalResolvedTs > localResolvedTs {
					log.Warn("globalResolvedTs too large", zap.Uint64("globalResolvedTs", globalResolvedTs),
						zap.Uint64("localResolvedTs", localResolvedTs), util.ZapFieldChangefeed(ctx))
					// we do not issue resolved events if globalResolvedTs > localResolvedTs.
					continue
				}
				select {
				case <-ctx.Done():
					return
				case p.output <- model.NewResolvedPolymorphicEvent(0, globalResolvedTs):
					// regionID = 0 means the event is produced by TiCDC
				}
			}
		}
	}()

	retryCfg := backoff.WithMaxRetries(
		backoff.WithContext(
			backoff.NewExponentialBackOff(), ctx),
		5,
	)
	for {
		select {
		case <-ctx.Done():
			log.Info("Global resolved worker exited", util.ZapFieldChangefeed(ctx))
			return ctx.Err()
		default:
		}

		err := backoff.Retry(func() error {
			var err error
			changefeedStatus, statusRev, err = p.etcdCli.GetChangeFeedStatus(ctx, p.changefeedID)
			if err != nil {
				if errors.Cause(err) == context.Canceled {
					return backoff.Permanent(err)
				}
				log.Error("Global resolved worker: read global resolved ts failed",
					util.ZapFieldChangefeed(ctx), zap.Error(err))
			}
			return err
		}, retryCfg)
		if err != nil {
			return errors.Trace(err)
		}

		updateStatus(changefeedStatus)

		ch := p.etcdCli.Client.Watch(ctx, watchKey, clientv3.WithRev(statusRev+1), clientv3.WithFilterDelete())
		for resp := range ch {
			if resp.Err() == mvcc.ErrCompacted {
				break
			}
			if resp.Err() != nil {
				return cerror.WrapError(cerror.ErrProcessorEtcdWatch, err)
			}
			for _, ev := range resp.Events {
				var status model.ChangeFeedStatus
				if err := status.Unmarshal(ev.Kv.Value); err != nil {
					return err
				}
				updateStatus(&status)
			}
		}
	}
}

func (p *processor) sinkDriver(ctx context.Context) error {
	metricFlushDuration := sinkFlushRowChangedDuration.WithLabelValues(p.changefeedID, p.captureInfo.AdvertiseAddr)
	for {
		select {
		case <-ctx.Done():
			return ctx.Err()
		case <-p.sinkEmittedResolvedReceiver.C:
			sinkEmittedResolvedTs := atomic.LoadUint64(&p.sinkEmittedResolvedTs)
			globalResolvedTs := atomic.LoadUint64(&p.globalResolvedTs)
			var minTs uint64
			if sinkEmittedResolvedTs < globalResolvedTs {
				minTs = sinkEmittedResolvedTs
			} else {
				minTs = globalResolvedTs
			}
			if minTs == 0 || atomic.LoadUint64(&p.checkpointTs) == minTs {
				continue
			}
			start := time.Now()

			checkpointTs, err := p.sink.FlushRowChangedEvents(ctx, minTs)
			if err != nil {
				return errors.Trace(err)
			}
			if checkpointTs != 0 {
				atomic.StoreUint64(&p.checkpointTs, checkpointTs)
				p.localCheckpointTsNotifier.Notify()
			}

			dur := time.Since(start)
			metricFlushDuration.Observe(dur.Seconds())
			if dur > 3*time.Second {
				log.Warn("flush row changed events too slow",
					zap.Duration("duration", dur), util.ZapFieldChangefeed(ctx))
			}
		}
	}
}

// syncResolved handle `p.ddlJobsCh` and `p.resolvedTxns`
func (p *processor) syncResolved(ctx context.Context) error {
	defer func() {
		p.sinkEmittedResolvedReceiver.Stop()
		log.Info("syncResolved stopped", util.ZapFieldChangefeed(ctx))
	}()

	events := make([]*model.PolymorphicEvent, 0, defaultSyncResolvedBatch)
	rows := make([]*model.RowChangedEvent, 0, defaultSyncResolvedBatch)

	flushRowChangedEvents := func() error {
		for _, ev := range events {
			err := ev.WaitPrepare(ctx)
			if err != nil {
				return errors.Trace(err)
			}
			if ev.Row == nil {
				continue
			}
			rows = append(rows, ev.Row)
		}
		failpoint.Inject("ProcessorSyncResolvedPreEmit", func() {
			log.Info("Prepare to panic for ProcessorSyncResolvedPreEmit")
			time.Sleep(10 * time.Second)
			panic("ProcessorSyncResolvedPreEmit")
		})
		err := p.sink.EmitRowChangedEvents(ctx, rows...)
		if err != nil {
			return errors.Trace(err)
		}
		events = events[:0]
		rows = rows[:0]
		return nil
	}

	processRowChangedEvent := func(row *model.PolymorphicEvent) error {
		events = append(events, row)

		if len(events) >= defaultSyncResolvedBatch {
			err := flushRowChangedEvents()
			if err != nil {
				return errors.Trace(err)
			}
		}
		return nil
	}

	var resolvedTs uint64
	for {
		select {
		case <-ctx.Done():
			return ctx.Err()
		case row := <-p.output:
			if row == nil {
				continue
			}
			failpoint.Inject("ProcessorSyncResolvedError", func() {
				failpoint.Return(errors.New("processor sync resolvd injected error"))
			})
			if row.RawKV != nil && row.RawKV.OpType == model.OpTypeResolved {
				err := flushRowChangedEvents()
				if err != nil {
					return errors.Trace(err)
				}
				resolvedTs = row.CRTs
				atomic.StoreUint64(&p.sinkEmittedResolvedTs, row.CRTs)
				p.sinkEmittedResolvedNotifier.Notify()
				continue
			}
			// Global resolved ts should fallback in some table rebalance cases,
			// since the start-ts(from checkpoint ts) or a rebalanced table could
			// be less then the global resolved ts.
			localResolvedTs := atomic.LoadUint64(&p.localResolvedTs)
			if resolvedTs > localResolvedTs {
				log.Info("global resolved ts fallback",
					zap.String("changefeed", p.changefeedID),
					zap.Uint64("localResolvedTs", localResolvedTs),
					zap.Uint64("resolvedTs", resolvedTs),
				)
				resolvedTs = localResolvedTs
			}
			if row.CRTs <= resolvedTs {
				_ = row.WaitPrepare(ctx)
				log.Panic("The CRTs must be greater than the resolvedTs",
					zap.String("model", "processor"),
					zap.String("changefeed", p.changefeedID),
					zap.Uint64("resolvedTs", resolvedTs),
					zap.Any("row", row))
			}
			err := processRowChangedEvent(row)
			if err != nil {
				return errors.Trace(err)
			}
		}
	}
}

func (p *processor) collectMetrics(ctx context.Context) error {
	for {
		select {
		case <-ctx.Done():
			return ctx.Err()
		case <-time.After(defaultMetricInterval):
			tableOutputChanSizeGauge.WithLabelValues(p.changefeedID, p.captureInfo.AdvertiseAddr).Set(float64(len(p.output)))
		}
	}
}

func createSchemaStorage(
	kvStorage tidbkv.Storage,
	checkpointTs uint64,
	filter *filter.Filter,
	forceReplicate bool,
) (*entry.SchemaStorage, error) {
	meta, err := kv.GetSnapshotMeta(kvStorage, checkpointTs)
	if err != nil {
		return nil, errors.Trace(err)
	}
	return entry.NewSchemaStorage(meta, checkpointTs, filter, forceReplicate)
}

func (p *processor) addTable(ctx context.Context, tableID int64, replicaInfo *model.TableReplicaInfo) {
	p.stateMu.Lock()
	defer p.stateMu.Unlock()

	var tableName string
	err := retry.Run(time.Millisecond*5, 3, func() error {
		if name, ok := p.schemaStorage.GetLastSnapshot().GetTableNameByID(tableID); ok {
			tableName = name.QuoteString()
			return nil
		}
		return errors.Errorf("failed to get table name, fallback to use table id: %d", tableID)
	})
	if err != nil {
		log.Warn("get table name for metric", util.ZapFieldChangefeed(ctx), zap.String("error", err.Error()))
		tableName = strconv.Itoa(int(tableID))
	}

	if table, ok := p.tables[tableID]; ok {
		if atomic.SwapUint32(&table.isDying, 0) == 1 {
			log.Warn("The same table exists but is dying. Cancel it and continue.", util.ZapFieldChangefeed(ctx), zap.Int64("ID", tableID))
			table.cancel()
		} else {
			log.Warn("Ignore existing table", util.ZapFieldChangefeed(ctx), zap.Int64("ID", tableID))
			return
		}
	}

	globalcheckpointTs := atomic.LoadUint64(&p.globalcheckpointTs)

	if replicaInfo.StartTs < globalcheckpointTs {
		log.Warn("addTable: startTs < checkpoint",
			util.ZapFieldChangefeed(ctx),
			zap.Int64("tableID", tableID),
			zap.Uint64("checkpoint", globalcheckpointTs),
			zap.Uint64("startTs", replicaInfo.StartTs))
	}

	globalResolvedTs := atomic.LoadUint64(&p.sinkEmittedResolvedTs)
	log.Debug("Add table", zap.Int64("tableID", tableID),
		util.ZapFieldChangefeed(ctx),
		zap.String("name", tableName),
		zap.Any("replicaInfo", replicaInfo),
		zap.Uint64("globalResolvedTs", globalResolvedTs))

	ctx = util.PutTableInfoInCtx(ctx, tableID, tableName)
	ctx, cancel := context.WithCancel(ctx)
	table := &tableInfo{
		id:         tableID,
		name:       tableName,
		resolvedTs: replicaInfo.StartTs,
		cancel:     cancel,
	}
	// TODO(leoppro) calculate the workload of this table
	// We temporarily set the value to constant 1
	table.workload = model.WorkloadInfo{Workload: 1}

	startPuller := func(tableID model.TableID, pResolvedTs *uint64) *puller.Rectifier {

		// start table puller
		enableOldValue := p.changefeed.Config.EnableOldValue
		span := regionspan.GetTableSpan(tableID, enableOldValue)
		kvStorage := util.KVStorageFromCtx(ctx)
		plr := puller.NewPuller(p.pdCli, p.credential, kvStorage, replicaInfo.StartTs, []regionspan.Span{span}, p.limitter, enableOldValue)
		go func() {
			err := plr.Run(ctx)
			if errors.Cause(err) != context.Canceled {
				p.errCh <- err
			}
		}()

		var sorterImpl puller.EventSorter
		switch p.changefeed.Engine {
		case model.SortInMemory:
			sorterImpl = puller.NewEntrySorter()
		case model.SortInFile, model.SortUnified:
			err := util.IsDirAndWritable(p.changefeed.SortDir)
			if err != nil {
				if os.IsNotExist(errors.Cause(err)) {
					err = os.MkdirAll(p.changefeed.SortDir, 0755)
					if err != nil {
						p.errCh <- errors.Annotate(cerror.WrapError(cerror.ErrProcessorSortDir, err), "create dir")
						return nil
					}
				} else {
					p.errCh <- errors.Annotate(cerror.WrapError(cerror.ErrProcessorSortDir, err), "sort dir check")
					return nil
				}
			}

			if p.changefeed.Engine == model.SortInFile {
				sorterImpl = puller.NewFileSorter(p.changefeed.SortDir)
			} else {
				// Unified Sorter
				sorterImpl = psorter.NewUnifiedSorter(p.changefeed.SortDir, tableName, util.CaptureAddrFromCtx(ctx))
			}
		default:
			p.errCh <- cerror.ErrUnknownSortEngine.GenWithStackByArgs(p.changefeed.Engine)
			return nil
		}
		sorter := puller.NewRectifier(sorterImpl, p.changefeed.GetTargetTs())

		go func() {
			err := sorter.Run(ctx)
			if errors.Cause(err) != context.Canceled {
				p.errCh <- err
			}
		}()

		go func() {
			p.pullerConsume(ctx, plr, sorter)
		}()

		go func() {
			p.sorterConsume(ctx, tableID, tableName, sorter, pResolvedTs, replicaInfo)
		}()

		return sorter
	}

	if p.changefeed.Config.Cyclic.IsEnabled() && replicaInfo.MarkTableID != 0 {
		mTableID := replicaInfo.MarkTableID
		// we should to make sure a mark table is only listened once.
		if _, exist := p.markTableIDs[mTableID]; !exist {
			p.markTableIDs[mTableID] = struct{}{}
			table.markTableID = mTableID
			table.mResolvedTs = replicaInfo.StartTs

			startPuller(mTableID, &table.mResolvedTs)
		}
	}

	p.tables[tableID] = table
	if p.position.CheckPointTs > replicaInfo.StartTs {
		p.position.CheckPointTs = replicaInfo.StartTs
	}
	if p.position.ResolvedTs > replicaInfo.StartTs {
		p.position.ResolvedTs = replicaInfo.StartTs
	}

	atomic.StoreUint64(&p.localResolvedTs, p.position.ResolvedTs)
	table.sorter = startPuller(tableID, &table.resolvedTs)

	syncTableNumGauge.WithLabelValues(p.changefeedID, p.captureInfo.AdvertiseAddr).Inc()
}

// sorterConsume receives sorted PolymorphicEvent from sorter of each table and
// sends to processor's output chan
func (p *processor) sorterConsume(
	ctx context.Context,
	tableID int64,
	tableName string,
	sorter *puller.Rectifier,
	pResolvedTs *uint64,
	replicaInfo *model.TableReplicaInfo,
) {
	var lastResolvedTs uint64
	opDone := false
	resolvedTsGauge := tableResolvedTsGauge.WithLabelValues(p.changefeedID, p.captureInfo.AdvertiseAddr, tableName)
	checkDoneTicker := time.NewTicker(1 * time.Second)
	checkDone := func() {
		localResolvedTs := atomic.LoadUint64(&p.localResolvedTs)
		globalResolvedTs := atomic.LoadUint64(&p.globalResolvedTs)
		if !opDone && lastResolvedTs >= localResolvedTs && localResolvedTs >= globalResolvedTs {
			log.Debug("localResolvedTs >= globalResolvedTs, sending operation done signal",
				zap.Uint64("localResolvedTs", localResolvedTs), zap.Uint64("globalResolvedTs", globalResolvedTs),
				zap.Int64("tableID", tableID), util.ZapFieldChangefeed(ctx))

			opDone = true
			checkDoneTicker.Stop()
			select {
			case <-ctx.Done():
				if errors.Cause(ctx.Err()) != context.Canceled {
					p.errCh <- ctx.Err()
				}
				return
			case p.opDoneCh <- tableID:
			}
		}
		if !opDone {
			log.Debug("addTable not done",
				util.ZapFieldChangefeed(ctx),
				zap.Uint64("tableResolvedTs", lastResolvedTs),
				zap.Uint64("localResolvedTs", localResolvedTs),
				zap.Uint64("globalResolvedTs", globalResolvedTs),
				zap.Int64("tableID", tableID))
		}
	}

	for {
		select {
		case <-ctx.Done():
			if errors.Cause(ctx.Err()) != context.Canceled {
				p.errCh <- ctx.Err()
			}
			return
		case pEvent := <-sorter.Output():
			if pEvent == nil {
				continue
			}

			pEvent.SetUpFinishedChan()
			select {
			case <-ctx.Done():
				if errors.Cause(ctx.Err()) != context.Canceled {
					p.errCh <- ctx.Err()
				}
				return
			case p.mounter.Input() <- pEvent:
			}

			if pEvent.RawKV != nil && pEvent.RawKV.OpType == model.OpTypeResolved {
				atomic.StoreUint64(pResolvedTs, pEvent.CRTs)
				lastResolvedTs = pEvent.CRTs
				p.localResolvedNotifier.Notify()
				resolvedTsGauge.Set(float64(oracle.ExtractPhysical(pEvent.CRTs)))
				if !opDone {
					checkDone()
				}
				continue
			}
			sinkResolvedTs := atomic.LoadUint64(&p.sinkEmittedResolvedTs)
			if pEvent.CRTs <= lastResolvedTs || pEvent.CRTs < replicaInfo.StartTs {
				log.Panic("The CRTs of event is not expected, please report a bug",
<<<<<<< HEAD
					util.ZapFieldChangefeed(ctx),
=======
>>>>>>> 600c5d92
					zap.String("model", "sorter"),
					zap.Uint64("globalResolvedTs", sinkResolvedTs),
					zap.Uint64("resolvedTs", lastResolvedTs),
					zap.Int64("tableID", tableID),
					zap.Any("replicaInfo", replicaInfo),
					zap.Any("row", pEvent))
			}
			select {
			case <-ctx.Done():
				if errors.Cause(ctx.Err()) != context.Canceled {
					p.errCh <- ctx.Err()
				}
				return
			case p.output <- pEvent:
			}
		case <-checkDoneTicker.C:
			if !opDone {
				checkDone()
			}
		}
	}
}

// pullerConsume receives RawKVEntry from a given puller and sends to sorter
// for data sorting and mounter for data encode
func (p *processor) pullerConsume(
	ctx context.Context,
	plr puller.Puller,
	sorter *puller.Rectifier,
) {
	for {
		select {
		case <-ctx.Done():
			if errors.Cause(ctx.Err()) != context.Canceled {
				p.errCh <- ctx.Err()
			}
			return
		case rawKV := <-plr.Output():
			if rawKV == nil {
				continue
			}
			pEvent := model.NewPolymorphicEvent(rawKV)
			sorter.AddEntry(ctx, pEvent)
		}
	}
}

func (p *processor) stop(ctx context.Context) error {
	log.Info("stop processor", zap.String("id", p.id), zap.String("capture", p.captureInfo.AdvertiseAddr), zap.String("changefeed", p.changefeedID))
	p.stateMu.Lock()
	for _, tbl := range p.tables {
		tbl.cancel()
	}
	p.ddlPullerCancel()
	// mark tables share the same context with its original table, don't need to cancel
	p.stateMu.Unlock()
	failpoint.Inject("processorStopDelay", nil)
	atomic.StoreInt32(&p.stopped, 1)
	if err := p.etcdCli.DeleteTaskPosition(ctx, p.changefeedID, p.captureInfo.ID); err != nil {
		return err
	}
	if err := p.etcdCli.DeleteTaskStatus(ctx, p.changefeedID, p.captureInfo.ID); err != nil {
		return err
	}
	if err := p.etcdCli.DeleteTaskWorkload(ctx, p.changefeedID, p.captureInfo.ID); err != nil {
		return err
	}
	return p.sink.Close()
}

func (p *processor) isStopped() bool {
	return atomic.LoadInt32(&p.stopped) == 1
}

// runProcessor creates a new processor then starts it.
func runProcessor(
	ctx context.Context,
	pdCli pd.Client,
	credential *security.Credential,
	session *concurrency.Session,
	info model.ChangeFeedInfo,
	changefeedID string,
	captureInfo model.CaptureInfo,
	checkpointTs uint64,
	flushCheckpointInterval time.Duration,
) (*processor, error) {
	opts := make(map[string]string, len(info.Opts)+2)
	for k, v := range info.Opts {
		opts[k] = v
	}
	opts[sink.OptChangefeedID] = changefeedID
	opts[sink.OptCaptureAddr] = captureInfo.AdvertiseAddr
	ctx = util.PutChangefeedIDInCtx(ctx, changefeedID)
	filter, err := filter.NewFilter(info.Config)
	if err != nil {
		return nil, errors.Trace(err)
	}
	ctx, cancel := context.WithCancel(ctx)
	errCh := make(chan error, 1)
	sink, err := sink.NewSink(ctx, changefeedID, info.SinkURI, filter, info.Config, opts, errCh)
	if err != nil {
		cancel()
		return nil, errors.Trace(err)
	}
	processor, err := newProcessor(ctx, pdCli, credential, session, info, sink,
		changefeedID, captureInfo, checkpointTs, errCh, flushCheckpointInterval)
	if err != nil {
		cancel()
		return nil, err
	}
	log.Info("start to run processor", zap.String("changefeed", changefeedID))

	processorErrorCounter.WithLabelValues(changefeedID, captureInfo.AdvertiseAddr).Add(0)
	processor.Run(ctx)

	go func() {
		err := <-errCh
		cause := errors.Cause(err)
		if cause != nil && cause != context.Canceled && cerror.ErrAdminStopProcessor.NotEqual(cause) {
			processorErrorCounter.WithLabelValues(changefeedID, captureInfo.AdvertiseAddr).Inc()
			log.Error("error on running processor",
				util.ZapFieldCapture(ctx),
				zap.String("changefeed", changefeedID),
				zap.String("processor", processor.id),
				zap.Error(err))
			// record error information in etcd
			var code string
			if terror, ok := err.(*errors.Error); ok {
				code = string(terror.RFCCode())
			} else {
				code = string(cerror.ErrProcessorUnknown.RFCCode())
			}
			processor.position.Error = &model.RunningError{
				Addr:    captureInfo.AdvertiseAddr,
				Code:    code,
				Message: err.Error(),
			}
			_, err = processor.etcdCli.PutTaskPositionOnChange(ctx, processor.changefeedID, processor.captureInfo.ID, processor.position)
			if err != nil {
				log.Warn("upload processor error failed", util.ZapFieldChangefeed(ctx), zap.Error(err))
			}
		} else {
			log.Info("processor exited",
				util.ZapFieldCapture(ctx),
				zap.String("changefeed", changefeedID),
				zap.String("processor", processor.id))
		}
		cancel()
	}()

	return processor, nil
}<|MERGE_RESOLUTION|>--- conflicted
+++ resolved
@@ -1151,10 +1151,7 @@
 			sinkResolvedTs := atomic.LoadUint64(&p.sinkEmittedResolvedTs)
 			if pEvent.CRTs <= lastResolvedTs || pEvent.CRTs < replicaInfo.StartTs {
 				log.Panic("The CRTs of event is not expected, please report a bug",
-<<<<<<< HEAD
 					util.ZapFieldChangefeed(ctx),
-=======
->>>>>>> 600c5d92
 					zap.String("model", "sorter"),
 					zap.Uint64("globalResolvedTs", sinkResolvedTs),
 					zap.Uint64("resolvedTs", lastResolvedTs),
