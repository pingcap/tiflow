--- conflicted
+++ resolved
@@ -493,7 +493,7 @@
 				return false, nil
 			}
 			newModRevision = modRevision
-			if taskStatus.AdminJobType == model.AdminStop || taskStatus.AdminJobType == model.AdminRemove {
+			if taskStatus.AdminJobType.IsStopState() {
 				err := p.stop(ctx)
 				if err != nil {
 					return false, backoff.Permanent(errors.Trace(err))
@@ -513,25 +513,8 @@
 		updatePosition()
 		return errors.Trace(err)
 	}
-<<<<<<< HEAD
 	for _, tableID := range tablesToRemove {
 		p.removeTable(tableID)
-=======
-	if !statusChanged && !p.tsRWriter.GetTaskStatus().SomeOperationsUnapplied() {
-		return updatePosition()
-	}
-	p.status = p.tsRWriter.GetTaskStatus()
-	if p.status.AdminJobType.IsStopState() {
-		err = p.stop(ctx)
-		if err != nil {
-			return errors.Trace(err)
-		}
-		return errors.Trace(model.ErrAdminStopProcessor)
-	}
-	err = p.handleTables(ctx)
-	if err != nil {
-		return errors.Trace(err)
->>>>>>> 6297cb92
 	}
 	p.statusModRevision = newModRevision
 	p.status = newTaskStatus
