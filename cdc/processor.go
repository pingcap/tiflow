// Copyright 2019 PingCAP, Inc.
//
// Licensed under the Apache License, Version 2.0 (the "License");
// you may not use this file except in compliance with the License.
// You may obtain a copy of the License at
//
//     http://www.apache.org/licenses/LICENSE-2.0
//
// Unless required by applicable law or agreed to in writing, software
// distributed under the License is distributed on an "AS IS" BASIS,
// See the License for the specific language governing permissions and
// limitations under the License.

package cdc

import (
	"context"
	"fmt"
	"io"
	"sort"
	"strconv"
	"strings"
	"sync"
	"sync/atomic"
	"time"

	"github.com/cenkalti/backoff"
	"github.com/google/uuid"
	"github.com/pingcap/errors"
	"github.com/pingcap/log"
	pd "github.com/pingcap/pd/client"
	"github.com/pingcap/ticdc/cdc/entry"
	"github.com/pingcap/ticdc/cdc/kv"
	"github.com/pingcap/ticdc/cdc/model"
	"github.com/pingcap/ticdc/cdc/puller"
	"github.com/pingcap/ticdc/cdc/roles/storage"
	"github.com/pingcap/ticdc/cdc/sink"
	"github.com/pingcap/ticdc/pkg/retry"
	"github.com/pingcap/ticdc/pkg/util"
	"github.com/pingcap/tidb/store/tikv/oracle"
<<<<<<< HEAD
	"github.com/pingcap/tidb/util/codec"
=======
>>>>>>> 71ea84da
	"go.etcd.io/etcd/clientv3/concurrency"
	"go.uber.org/zap"
	"golang.org/x/sync/errgroup"
)

const (
	updateInfoInterval          = time.Millisecond * 500
	resolveTsInterval           = time.Millisecond * 500
	waitGlobalResolvedTsDelay   = time.Millisecond * 500
	waitFallbackResolvedTsDelay = time.Millisecond * 500

	defaultOutputChanSize = 128000

	// defaultMemBufferCapacity is the default memory buffer per change feed.
	defaultMemBufferCapacity int64 = 10 * 1024 * 1024 * 1024 // 10G
)

var (
	fNewPDCli     = pd.NewClient
	fNewTsRWriter = createTsRWriter
)

type processor struct {
	id           string
	captureID    string
	changefeedID string
	changefeed   model.ChangeFeedInfo
	limitter     *puller.BlurResourceLimitter

	pdCli   pd.Client
	etcdCli kv.CDCEtcdClient
	session *concurrency.Session

	sink sink.Sink

	ddlPuller     puller.Puller
	schemaBuilder *entry.StorageBuilder

	tsRWriter storage.ProcessorTsRWriter
	output    chan *model.RowChangedEvent

	status             *model.TaskStatus
	position           *model.TaskPosition
	resolvedTsFallback int32

	tablesMu sync.Mutex
	tables   map[int64]*tableInfo

	wg    *errgroup.Group
	errCh chan<- error
}

type tableInfo struct {
	id         int64
	mounter    entry.Mounter
	resolvedTS uint64
	cancel     context.CancelFunc
}

func (t *tableInfo) loadResolvedTS() uint64 {
	return atomic.LoadUint64(&t.resolvedTS)
}

func (t *tableInfo) storeResolvedTS(ts uint64) {
	atomic.StoreUint64(&t.resolvedTS, ts)
}

// newProcessor creates and returns a processor for the specified change feed
func newProcessor(
	ctx context.Context,
	session *concurrency.Session,
	changefeed model.ChangeFeedInfo,
	sink sink.Sink,
	changefeedID, captureID string,
	checkpointTs uint64) (*processor, error) {
	etcdCli := session.Client()
	endpoints := session.Client().Endpoints()
	pdCli, err := fNewPDCli(endpoints, pd.SecurityOption{})
	if err != nil {
		return nil, errors.Annotatef(err, "create pd client failed, addr: %v", endpoints)
	}

	cdcEtcdCli := kv.NewCDCEtcdClient(etcdCli)

	tsRWriter, err := fNewTsRWriter(cdcEtcdCli, changefeedID, captureID)
	if err != nil {
		return nil, errors.Annotate(err, "failed to create ts RWriter")
	}

	limitter := puller.NewBlurResourceLimmter(defaultMemBufferCapacity)

	// The key in DDL kv pair returned from TiKV is already memcompariable encoded,
	// so we set `needEncode` to false.
	ddlPuller := puller.NewPuller(pdCli, checkpointTs, []util.Span{util.GetDDLSpan(), util.GetAddIndexDDLSpan()}, false, limitter)
	ddlEventCh := ddlPuller.SortedOutput(ctx)
	schemaBuilder, err := createSchemaBuilder(endpoints, ddlEventCh)
	if err != nil {
		return nil, errors.Trace(err)
	}

	p := &processor{
		id:            uuid.New().String(),
		limitter:      limitter,
		captureID:     captureID,
		changefeedID:  changefeedID,
		changefeed:    changefeed,
		pdCli:         pdCli,
		etcdCli:       cdcEtcdCli,
		session:       session,
		sink:          sink,
		ddlPuller:     ddlPuller,
		schemaBuilder: schemaBuilder,

		tsRWriter: tsRWriter,
		status:    tsRWriter.GetTaskStatus(),
		position:  &model.TaskPosition{CheckPointTs: checkpointTs},
		output:    make(chan *model.RowChangedEvent, defaultOutputChanSize),

		tables: make(map[int64]*tableInfo),
	}

	for _, table := range p.status.TableInfos {
		go p.addTable(ctx, int64(table.ID), table.StartTs)
	}

	return p, nil
}

func (p *processor) Run(ctx context.Context, errCh chan<- error) {
	wg, cctx := errgroup.WithContext(ctx)
	p.wg = wg
	p.errCh = errCh

	wg.Go(func() error {
		return p.positionWorker(cctx)
	})

	wg.Go(func() error {
		return p.globalStatusWorker(cctx)
	})

	wg.Go(func() error {
		return p.syncResolved(cctx)
	})

	wg.Go(func() error {
		return p.ddlPuller.Run(cctx)
	})

	wg.Go(func() error {
		return p.schemaBuilder.Run(cctx)
	})

	wg.Go(func() error {
		return p.sink.PrintStatus(cctx)
	})

	go func() {
		if err := wg.Wait(); err != nil {
			errCh <- err
		}
	}()
}

// wait blocks until all routines in processor are returned
func (p *processor) wait() {
	err := p.wg.Wait()
	if err != nil && errors.Cause(err) != context.Canceled {
		log.Error("processor wait error",
			zap.String("captureID", p.captureID),
			zap.String("changefeedID", p.changefeedID),
			zap.Error(err),
		)
	}
}

func (p *processor) writeDebugInfo(w io.Writer) {
	fmt.Fprintf(w, "changefeedID: %s, info: %+v, status: %+v\n", p.changefeedID, p.changefeed, p.status)

	p.tablesMu.Lock()
	for _, table := range p.tables {
		fmt.Fprintf(w, "\ttable id: %d, resolveTS: %d\n", table.id, table.loadResolvedTS())
	}
	p.tablesMu.Unlock()

	fmt.Fprintf(w, "\n")
}

// localResolvedWorker do the flowing works.
// 1, update resolve ts by scaning all table's resolve ts.
// 2, update checkpoint ts by consuming entry from p.executedTxns.
// 3, sync TaskStatus between in memory and storage.
// 4, check admin command in TaskStatus and apply corresponding command
func (p *processor) positionWorker(ctx context.Context) error {
	updateInfoTick := time.NewTicker(updateInfoInterval)
	resolveTsTick := time.NewTicker(resolveTsInterval)
	checkpointTsTick := time.NewTicker(resolveTsInterval)

	updateInfo := func() error {
		t0Update := time.Now()
		err := retry.Run(500*time.Millisecond, 3, func() error {
			inErr := p.updateInfo(ctx)
			if errors.Cause(inErr) == model.ErrAdminStopProcessor {
				return backoff.Permanent(inErr)
			}
			return inErr
		})
		updateInfoDuration.WithLabelValues(p.captureID).Observe(time.Since(t0Update).Seconds())
		if err != nil {
			return errors.Annotate(err, "failed to update info")
		}
		return nil
	}

	defer func() {
		updateInfoTick.Stop()
		resolveTsTick.Stop()
		checkpointTsTick.Stop()

		err := updateInfo()
		if err != nil && errors.Cause(err) != context.Canceled {
			log.Error("failed to update info", zap.Error(err))
		}

		log.Info("Local resolved worker exited")
	}()

	for {
		select {
		case <-ctx.Done():
			return ctx.Err()
		case <-resolveTsTick.C:
			minResolvedTs := p.schemaBuilder.GetResolvedTs()
			p.tablesMu.Lock()
			for _, table := range p.tables {
				ts := table.loadResolvedTS()
				tableResolvedTsGauge.WithLabelValues(p.changefeedID, p.captureID, strconv.FormatInt(table.id, 10)).Set(float64(oracle.ExtractPhysical(ts)))

				if ts < minResolvedTs {
					minResolvedTs = ts
				}
			}
			p.tablesMu.Unlock()
			// some puller still haven't received the row changed data
			if minResolvedTs < p.position.ResolvedTs {
				atomic.StoreInt32(&p.resolvedTsFallback, 1)
				continue
			}
			atomic.StoreInt32(&p.resolvedTsFallback, 0)

			if minResolvedTs == p.position.ResolvedTs {
				continue
			}

			p.position.ResolvedTs = minResolvedTs
			select {
			case <-ctx.Done():
				return ctx.Err()
			case p.output <- &model.RowChangedEvent{Resolved: true, Ts: minResolvedTs}:
			}
			resolvedTsGauge.WithLabelValues(p.changefeedID, p.captureID).Set(float64(oracle.ExtractPhysical(minResolvedTs)))
		case <-checkpointTsTick.C:
			checkpointTs := p.sink.CheckpointTs()
			if p.position.CheckPointTs >= checkpointTs {
				continue
			}
			p.position.CheckPointTs = checkpointTs
			checkpointTsGauge.WithLabelValues(p.changefeedID, p.captureID).Set(float64(oracle.ExtractPhysical(checkpointTs)))
		case <-updateInfoTick.C:
			err := updateInfo()
			if err != nil {
				return errors.Trace(err)
			}
		}
	}
}

func (p *processor) updateInfo(ctx context.Context) error {
	err := p.tsRWriter.WritePosition(ctx, p.position)
	if err != nil {
		return errors.Trace(err)
	}
	log.Debug("update task position", zap.Stringer("status", p.position))
	statusChanged, err := p.tsRWriter.UpdateInfo(ctx)
	if err != nil {
		return errors.Trace(err)
	}
	if !statusChanged {
		return nil
	}
	oldStatus := p.status
	p.status = p.tsRWriter.GetTaskStatus()
	if p.status.AdminJobType == model.AdminStop || p.status.AdminJobType == model.AdminRemove {
		err = p.stop(ctx)
		if err != nil {
			return errors.Trace(err)
		}
		return errors.Trace(model.ErrAdminStopProcessor)
	}
	p.handleTables(ctx, oldStatus, p.status, p.position.CheckPointTs)
	syncTableNumGauge.WithLabelValues(p.changefeedID, p.captureID).Set(float64(len(p.status.TableInfos)))

	return retry.Run(500*time.Millisecond, 5, func() error {
		err = p.tsRWriter.WriteInfoIntoStorage(ctx)
		switch errors.Cause(err) {
		case model.ErrWriteTsConflict:
			return errors.Trace(err)
		case nil:
			log.Info("update task status", zap.Stringer("status", p.status), zap.Stringer("position", p.position))
			return nil
		default:
			return backoff.Permanent(errors.Trace(err))
		}
	})
}

func diffProcessTableInfos(oldInfo, newInfo []*model.ProcessTableInfo) (removed, added []*model.ProcessTableInfo) {
	sort.Slice(oldInfo, func(i, j int) bool {
		return oldInfo[i].ID < oldInfo[j].ID
	})

	sort.Slice(newInfo, func(i, j int) bool {
		return newInfo[i].ID < newInfo[j].ID
	})

	i, j := 0, 0
	for i < len(oldInfo) && j < len(newInfo) {
		if oldInfo[i].ID == newInfo[j].ID {
			i++
			j++
		} else if oldInfo[i].ID < newInfo[j].ID {
			removed = append(removed, oldInfo[i])
			i++
		} else {
			added = append(added, newInfo[j])
			j++
		}
	}
	for ; i < len(oldInfo); i++ {
		removed = append(removed, oldInfo[i])
	}
	for ; j < len(newInfo); j++ {
		added = append(added, newInfo[j])
	}

	if len(removed) > 0 || len(added) > 0 {
		log.Debug("table diff", zap.Reflect("old", oldInfo),
			zap.Reflect("new", newInfo),
			zap.Reflect("add", added),
			zap.Reflect("remove", removed),
		)
	}

	return
}

func (p *processor) removeTable(tableID int64) {
	p.tablesMu.Lock()
	defer p.tablesMu.Unlock()

	log.Debug("remove table", zap.Int64("id", tableID))

	table, ok := p.tables[tableID]
	if !ok {
		log.Warn("table not found", zap.Int64("tableID", tableID))
		return
	}

	table.cancel()
	delete(p.tables, tableID)
	tableIDStr := strconv.FormatInt(tableID, 10)
	tableInputChanSizeGauge.DeleteLabelValues(p.changefeedID, p.captureID, tableIDStr)
	tableOutputChanSizeGauge.DeleteLabelValues(p.changefeedID, p.captureID, tableIDStr)
	tableResolvedTsGauge.DeleteLabelValues(p.changefeedID, p.captureID, tableIDStr)
	syncTableNumGauge.WithLabelValues(p.changefeedID, p.captureID).Dec()
}

// handleTables handles table scheduler on this processor, add or remove table puller
func (p *processor) handleTables(ctx context.Context, oldInfo, newInfo *model.TaskStatus, checkpointTs uint64) {
	removedTables, addedTables := diffProcessTableInfos(oldInfo.TableInfos, newInfo.TableInfos)

	// remove tables
	for _, pinfo := range removedTables {
		p.removeTable(int64(pinfo.ID))
	}

	// write clock if need
	if newInfo.TablePLock != nil && newInfo.TableCLock == nil {
		newInfo.TableCLock = &model.TableLock{
			Ts:           newInfo.TablePLock.Ts,
			CheckpointTs: checkpointTs,
		}
	}

	// add tables
	for _, pinfo := range addedTables {
		p.addTable(ctx, int64(pinfo.ID), pinfo.StartTs)
	}
}

// globalStatusWorker read global resolve ts from changefeed level info and forward `tableInputChans` regularly.
func (p *processor) globalStatusWorker(ctx context.Context) error {
	log.Info("Global status worker started")

	var (
		changefeedStatus *model.ChangeFeedStatus
		lastCheckPointTs uint64
		lastResolvedTs   uint64
	)

	retryCfg := backoff.WithMaxRetries(
		backoff.WithContext(
			backoff.NewExponentialBackOff(), ctx),
		3,
	)
	for {
		select {
		case <-ctx.Done():
			log.Info("Global resolved worker exited")
			return ctx.Err()
		default:
		}
		err := backoff.Retry(func() error {
			var err error
			changefeedStatus, err = p.tsRWriter.GetChangeFeedStatus(ctx)
			if err != nil {
				if errors.Cause(err) == context.Canceled {
					return backoff.Permanent(err)
				}
				log.Error("Global resolved worker: read global resolved ts failed", zap.Error(err))
			}
			return err
		}, retryCfg)
		if err != nil {
			return errors.Trace(err)
		}

		if lastResolvedTs == changefeedStatus.ResolvedTs &&
			lastCheckPointTs == changefeedStatus.CheckpointTs {
			time.Sleep(waitGlobalResolvedTsDelay)
			continue
		}

		if lastCheckPointTs < changefeedStatus.CheckpointTs {
			err = p.schemaBuilder.DoGc(changefeedStatus.CheckpointTs)
			if err != nil {
				return errors.Trace(err)
			}
			lastCheckPointTs = changefeedStatus.CheckpointTs
		}

		if atomic.LoadInt32(&p.resolvedTsFallback) != 0 {
			time.Sleep(waitFallbackResolvedTsDelay)
			continue
		}

		if lastResolvedTs < changefeedStatus.ResolvedTs {
			err = p.sink.EmitResolvedEvent(ctx, changefeedStatus.ResolvedTs)
			if err != nil {
				return errors.Trace(err)
			}
			lastResolvedTs = changefeedStatus.ResolvedTs
		}

	}
}

// syncResolved handle `p.ddlJobsCh` and `p.resolvedTxns`
func (p *processor) syncResolved(ctx context.Context) error {
	defer log.Info("syncResolved stopped")
	for {
		select {
		case row := <-p.output:
			err := p.sink.EmitRowChangedEvent(ctx, row)
			if err != nil {
				return errors.Trace(err)
			}
		case <-ctx.Done():
			return ctx.Err()
		}
	}
}

func (p *processor) collectMetrics(ctx context.Context, tableID int64) {
	go func() {
		for {
			tableIDStr := strconv.FormatInt(tableID, 10)
			select {
			case <-ctx.Done():
				return
			case <-time.After(time.Minute):
				tableOutputChanSizeGauge.WithLabelValues(p.changefeedID, p.captureID, tableIDStr).Set(float64(len(p.output)))
			}
		}
	}()
}

func createSchemaBuilder(pdEndpoints []string, ddlEventCh <-chan *model.RawKVEntry) (*entry.StorageBuilder, error) {
	// TODO here we create another pb client,we should reuse them
	kvStore, err := kv.CreateTiStore(strings.Join(pdEndpoints, ","))
	if err != nil {
		return nil, errors.Trace(err)
	}
	jobs, err := kv.LoadHistoryDDLJobs(kvStore)
	if err != nil {
		return nil, errors.Trace(err)
	}
	builder := entry.NewStorageBuilder(jobs, ddlEventCh)
	return builder, nil
}

func createTsRWriter(cli kv.CDCEtcdClient, changefeedID, captureID string) (storage.ProcessorTsRWriter, error) {
	return storage.NewProcessorTsEtcdRWriter(cli, changefeedID, captureID)
}

// getTsRwriter is used in unit test only
//func (p *processor) getTsRwriter() storage.ProcessorTsRWriter {
//	return p.tsRWriter
//}

func (p *processor) addTable(ctx context.Context, tableID int64, startTs uint64) {
	p.tablesMu.Lock()
	defer p.tablesMu.Unlock()

	log.Debug("Add table", zap.Int64("tableID", tableID))
	if _, ok := p.tables[tableID]; ok {
		log.Warn("Ignore existing table", zap.Int64("ID", tableID))
	}

	ctx, cancel := context.WithCancel(ctx)
	table := &tableInfo{
		id:         tableID,
		resolvedTS: startTs,
		cancel:     cancel,
	}

	// start table puller
	// The key in DML kv pair returned from TiKV is not memcompariable encoded,
	// so we set `needEncode` to true.
	span := util.GetTableSpan(tableID, true)
	puller := puller.NewPuller(p.pdCli, startTs, []util.Span{span}, true, p.limitter)
	go func() {
		err := puller.Run(ctx)
		if errors.Cause(err) != context.Canceled {
			p.errCh <- err
		}
	}()
	storage, err := p.schemaBuilder.Build(startTs)
	if err != nil {
		p.errCh <- errors.Trace(err)
		return
	}
	// start mounter
	mounter := entry.NewMounter(puller.SortedOutput(ctx), storage)
	go func() {
		err := mounter.Run(ctx)
		if errors.Cause(err) != context.Canceled {
			p.errCh <- err
		}
	}()
	go func() {
		for {
			select {
			case <-ctx.Done():
				if errors.Cause(ctx.Err()) != context.Canceled {
					p.errCh <- ctx.Err()
				}
				return
			case row := <-mounter.Output():
				if row.Resolved {
					table.storeResolvedTS(row.Ts)
					continue
				}
				select {
				case <-ctx.Done():
					if errors.Cause(ctx.Err()) != context.Canceled {
						p.errCh <- ctx.Err()
					}
					return
				case p.output <- row:
				}
			}
		}
	}()
	table.mounter = mounter
	p.tables[tableID] = table
	syncTableNumGauge.WithLabelValues(p.changefeedID, p.captureID).Inc()
	p.collectMetrics(ctx, tableID)
}

func (p *processor) stop(ctx context.Context) error {
	p.tablesMu.Lock()
	for _, tbl := range p.tables {
		tbl.cancel()
	}
	p.tablesMu.Unlock()
	p.session.Close()

	if err := p.etcdCli.DeleteTaskPosition(ctx, p.changefeedID, p.captureID); err != nil {
		return err
	}
	if err := p.etcdCli.DeleteTaskStatus(ctx, p.changefeedID, p.captureID); err != nil {
		return err
	}
	return nil
}

// runProcessor creates a new processor then starts it.
func runProcessor(
	ctx context.Context,
	session *concurrency.Session,
	info model.ChangeFeedInfo,
	changefeedID string,
	captureID string,
	checkpointTs uint64,
) (*processor, error) {
	opts := make(map[string]string, len(info.Opts)+2)
	for k, v := range info.Opts {
		opts[k] = v
	}
	opts[sink.OptChangefeedID] = changefeedID
	opts[sink.OptCaptureID] = captureID
	filter, err := util.NewFilter(info.GetConfig())
	if err != nil {
		return nil, errors.Trace(err)
	}
	sink, err := sink.NewSink(info.SinkURI, filter, opts)
	if err != nil {
		return nil, errors.Trace(err)
	}
	ctx, cancel := context.WithCancel(ctx)
	errCh := make(chan error, 1)
	go func() {
		if err := sink.Run(ctx); errors.Cause(err) != context.Canceled {
			errCh <- err
		}
	}()
	processor, err := newProcessor(ctx, session, info, sink, changefeedID, captureID, checkpointTs)
	if err != nil {
		cancel()
		return nil, err
	}
	log.Info("start to run processor", zap.String("changefeed id", changefeedID))

	processor.Run(ctx, errCh)

	go func() {
		err := <-errCh
		if errors.Cause(err) != context.Canceled {
			log.Error("error on running processor",
				zap.String("captureid", captureID),
				zap.String("changefeedid", changefeedID),
				zap.String("processorid", processor.id),
				zap.Error(err))
		} else {
			log.Info("processor exited",
				zap.String("captureid", captureID),
				zap.String("changefeedid", changefeedID),
				zap.String("processorid", processor.id))
		}
		cancel()
	}()

	return processor, nil
}<|MERGE_RESOLUTION|>--- conflicted
+++ resolved
@@ -38,10 +38,6 @@
 	"github.com/pingcap/ticdc/pkg/retry"
 	"github.com/pingcap/ticdc/pkg/util"
 	"github.com/pingcap/tidb/store/tikv/oracle"
-<<<<<<< HEAD
-	"github.com/pingcap/tidb/util/codec"
-=======
->>>>>>> 71ea84da
 	"go.etcd.io/etcd/clientv3/concurrency"
 	"go.uber.org/zap"
 	"golang.org/x/sync/errgroup"
@@ -668,7 +664,7 @@
 	if err != nil {
 		return nil, errors.Trace(err)
 	}
-	sink, err := sink.NewSink(info.SinkURI, filter, opts)
+	sink, err := sink.NewSink(ctx, info.SinkURI, filter, opts)
 	if err != nil {
 		return nil, errors.Trace(err)
 	}
@@ -686,6 +682,7 @@
 	}
 	log.Info("start to run processor", zap.String("changefeed id", changefeedID))
 
+	ctx = util.PutChangefeedIDInCtx(ctx, changefeedID)
 	processor.Run(ctx, errCh)
 
 	go func() {
