--- conflicted
+++ resolved
@@ -372,11 +372,7 @@
 			}
 			p.tablesMu.Unlock()
 			// some puller still haven't received the row changed data
-<<<<<<< HEAD
 			if minResolvedTs == 0 || minResolvedTs == p.position.ResolvedTs {
-=======
-			if minResolvedTs == 0 {
->>>>>>> 1fd96746
 				continue
 			}
 
@@ -608,10 +604,7 @@
 	if err != nil {
 		return nil, errors.Trace(err)
 	}
-	builder, err := entry.NewStorageBuilder(jobs, ddlEventCh)
-	if err != nil {
-		return nil, errors.Trace(err)
-	}
+	builder := entry.NewStorageBuilder(jobs, ddlEventCh)
 	return builder, nil
 }
 
