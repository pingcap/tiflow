--- conflicted
+++ resolved
@@ -819,17 +819,7 @@
 		// NOTICE: always pull the old value internally
 		// See also: TODO(hi-rustin): add issue link here.
 		plr := puller.NewPuller(ctx, p.pdCli, p.credential, kvStorage,
-<<<<<<< HEAD
-			replicaInfo.StartTs, []regionspan.Span{span}, p.limitter,
-<<<<<<< HEAD
-			enableOldValue)
-=======
-			replicaInfo.StartTs, []regionspan.Span{span},
-			true)
->>>>>>> d748922e (puller: clean up unused parameter (#2309))
-=======
-			true)
->>>>>>> 0a5051e2
+			replicaInfo.StartTs, []regionspan.Span{span}, true)
 		go func() {
 			err := plr.Run(ctx)
 			if errors.Cause(err) != context.Canceled {
