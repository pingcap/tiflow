// Copyright 2020 PingCAP, Inc.
//
// Licensed under the Apache License, Version 2.0 (the "License");
// you may not use this file except in compliance with the License.
// You may obtain a copy of the License at
//
//     http://www.apache.org/licenses/LICENSE-2.0
//
// Unless required by applicable law or agreed to in writing, software
// distributed under the License is distributed on an "AS IS" BASIS,
// See the License for the specific language governing permissions and
// limitations under the License.

package cdc

import (
	"context"
	"fmt"
	"io"
	"strconv"
	"sync"
	"sync/atomic"
	"time"

	"github.com/cenkalti/backoff"
	"github.com/google/uuid"
	"github.com/pingcap/errors"
	"github.com/pingcap/failpoint"
	"github.com/pingcap/log"
	"github.com/pingcap/ticdc/cdc/entry"
	"github.com/pingcap/ticdc/cdc/kv"
	"github.com/pingcap/ticdc/cdc/model"
	"github.com/pingcap/ticdc/cdc/puller"
	psorter "github.com/pingcap/ticdc/cdc/puller/sorter"
	"github.com/pingcap/ticdc/cdc/sink"
	cerror "github.com/pingcap/ticdc/pkg/errors"
	"github.com/pingcap/ticdc/pkg/filter"
	"github.com/pingcap/ticdc/pkg/notify"
	"github.com/pingcap/ticdc/pkg/regionspan"
	"github.com/pingcap/ticdc/pkg/retry"
	"github.com/pingcap/ticdc/pkg/security"
	"github.com/pingcap/ticdc/pkg/util"
	tidbkv "github.com/pingcap/tidb/kv"
	"github.com/tikv/client-go/v2/oracle"
	pd "github.com/tikv/pd/client"
	"go.etcd.io/etcd/clientv3"
	"go.etcd.io/etcd/clientv3/concurrency"
	"go.etcd.io/etcd/mvcc"
	"go.uber.org/zap"
	"golang.org/x/sync/errgroup"
)

const (
	defaultSyncResolvedBatch = 1024

	schemaStorageGCLag = time.Minute * 20

	maxTries = 3
)

type oldProcessor struct {
	id           string
	captureInfo  model.CaptureInfo
	changefeedID string
	changefeed   model.ChangeFeedInfo
<<<<<<< HEAD
	limitter     *puller.BlurResourceLimiter
=======
>>>>>>> f2526c1e
	stopped      int32

	pdCli      pd.Client
	credential *security.Credential
	etcdCli    kv.CDCEtcdClient
	session    *concurrency.Session

	sinkManager *sink.Manager

	globalResolvedTs         uint64
	localResolvedTs          uint64
	checkpointTs             uint64
	globalCheckpointTs       uint64
	appliedLocalCheckpointTs uint64
	flushCheckpointInterval  time.Duration

	ddlPuller       puller.Puller
	ddlPullerCancel context.CancelFunc
	schemaStorage   entry.SchemaStorage

	mounter entry.Mounter

	stateMu           sync.Mutex
	status            *model.TaskStatus
	position          *model.TaskPosition
	tables            map[int64]*tableInfo
	markTableIDs      map[int64]struct{}
	statusModRevision int64

	globalResolvedTsNotifier  *notify.Notifier
	localResolvedNotifier     *notify.Notifier
	localResolvedReceiver     *notify.Receiver
	localCheckpointTsNotifier *notify.Notifier
	localCheckpointTsReceiver *notify.Receiver

	wg       *errgroup.Group
	errCh    chan<- error
	opDoneCh chan int64
}

type tableInfo struct {
	id           int64
	name         string // quoted schema and table, used in metircs only
	resolvedTs   uint64
	checkpointTs uint64

	markTableID   int64
	mResolvedTs   uint64
	mCheckpointTs uint64
	workload      model.WorkloadInfo
	cancel        context.CancelFunc
}

func (t *tableInfo) loadResolvedTs() uint64 {
	tableRts := atomic.LoadUint64(&t.resolvedTs)
	if t.markTableID != 0 {
		mTableRts := atomic.LoadUint64(&t.mResolvedTs)
		if mTableRts < tableRts {
			return mTableRts
		}
	}
	return tableRts
}

func (t *tableInfo) loadCheckpointTs() uint64 {
	tableCkpt := atomic.LoadUint64(&t.checkpointTs)
	if t.markTableID != 0 {
		mTableCkpt := atomic.LoadUint64(&t.mCheckpointTs)
		if mTableCkpt < tableCkpt {
			return mTableCkpt
		}
	}
	return tableCkpt
}

// newProcessor creates and returns a processor for the specified change feed
func newProcessor(
	ctx context.Context,
	pdCli pd.Client,
	credential *security.Credential,
	session *concurrency.Session,
	changefeed model.ChangeFeedInfo,
	sinkManager *sink.Manager,
	changefeedID string,
	captureInfo model.CaptureInfo,
	checkpointTs uint64,
	errCh chan error,
	flushCheckpointInterval time.Duration,
) (*oldProcessor, error) {
	etcdCli := session.Client()
	cdcEtcdCli := kv.NewCDCEtcdClient(ctx, etcdCli)
<<<<<<< HEAD
	limitter := puller.NewBlurResourceLimiter(defaultMemBufferCapacity)
=======
>>>>>>> f2526c1e

	log.Info("start processor with startts",
		zap.Uint64("startts", checkpointTs), util.ZapFieldChangefeed(ctx))
	kvStorage, err := util.KVStorageFromCtx(ctx)
	if err != nil {
		return nil, errors.Trace(err)
	}
	ddlspans := []regionspan.Span{regionspan.GetDDLSpan(), regionspan.GetAddIndexDDLSpan()}
	ddlPuller := puller.NewPuller(ctx, pdCli, credential, kvStorage, checkpointTs, ddlspans, false)
	filter, err := filter.NewFilter(changefeed.Config)
	if err != nil {
		return nil, errors.Trace(err)
	}
	schemaStorage, err := createSchemaStorage(kvStorage, checkpointTs, filter, changefeed.Config.ForceReplicate)
	if err != nil {
		return nil, errors.Trace(err)
	}

	localResolvedNotifier := new(notify.Notifier)
	localCheckpointTsNotifier := new(notify.Notifier)
	globalResolvedTsNotifier := new(notify.Notifier)
	localResolvedReceiver, err := localResolvedNotifier.NewReceiver(50 * time.Millisecond)
	if err != nil {
		return nil, err
	}
	localCheckpointTsReceiver, err := localCheckpointTsNotifier.NewReceiver(50 * time.Millisecond)
	if err != nil {
		return nil, err
	}

	p := &oldProcessor{
		id:            uuid.New().String(),
		captureInfo:   captureInfo,
		changefeedID:  changefeedID,
		changefeed:    changefeed,
		pdCli:         pdCli,
		credential:    credential,
		etcdCli:       cdcEtcdCli,
		session:       session,
		sinkManager:   sinkManager,
		ddlPuller:     ddlPuller,
		mounter:       entry.NewMounter(schemaStorage, changefeed.Config.Mounter.WorkerNum, changefeed.Config.EnableOldValue),
		schemaStorage: schemaStorage,
		errCh:         errCh,

		flushCheckpointInterval: flushCheckpointInterval,

		position: &model.TaskPosition{CheckPointTs: checkpointTs},

		globalResolvedTsNotifier: globalResolvedTsNotifier,
		localResolvedNotifier:    localResolvedNotifier,
		localResolvedReceiver:    localResolvedReceiver,

		checkpointTs:              checkpointTs,
		localCheckpointTsNotifier: localCheckpointTsNotifier,
		localCheckpointTsReceiver: localCheckpointTsReceiver,

		tables:       make(map[int64]*tableInfo),
		markTableIDs: make(map[int64]struct{}),

		opDoneCh: make(chan int64, 256),
	}
	modRevision, status, err := p.etcdCli.GetTaskStatus(ctx, p.changefeedID, p.captureInfo.ID)
	if err != nil {
		return nil, errors.Trace(err)
	}
	p.status = status
	p.statusModRevision = modRevision

	info, _, err := p.etcdCli.GetChangeFeedStatus(ctx, p.changefeedID)
	if err != nil && cerror.ErrChangeFeedNotExists.NotEqual(err) {
		return nil, errors.Trace(err)
	}

	if err == nil {
		p.globalCheckpointTs = info.CheckpointTs
	}

	for tableID, replicaInfo := range p.status.Tables {
		p.addTable(ctx, tableID, replicaInfo)
	}
	return p, nil
}

func (p *oldProcessor) Run(ctx context.Context) {
	wg, cctx := errgroup.WithContext(ctx)
	p.wg = wg
	ddlPullerCtx, ddlPullerCancel :=
		context.WithCancel(util.PutTableInfoInCtx(cctx, 0, "ticdc-processor-ddl"))
	p.ddlPullerCancel = ddlPullerCancel

	wg.Go(func() error {
		return p.positionWorker(cctx)
	})

	wg.Go(func() error {
		return p.globalStatusWorker(cctx)
	})

	wg.Go(func() error {
		return p.ddlPuller.Run(ddlPullerCtx)
	})

	wg.Go(func() error {
		return p.ddlPullWorker(cctx)
	})

	wg.Go(func() error {
		return p.mounter.Run(cctx)
	})

	wg.Go(func() error {
		return p.workloadWorker(cctx)
	})

	go func() {
		if err := wg.Wait(); err != nil {
			p.sendError(err)
		}
	}()
}

// wait blocks until all routines in processor are returned
func (p *oldProcessor) wait() {
	err := p.wg.Wait()
	if err != nil && errors.Cause(err) != context.Canceled {
		log.Error("processor wait error",
			zap.String("capture-id", p.captureInfo.ID),
			zap.String("capture", p.captureInfo.AdvertiseAddr),
			zap.String("changefeed", p.changefeedID),
			zap.Error(err),
		)
	}
}

func (p *oldProcessor) writeDebugInfo(w io.Writer) {
	fmt.Fprintf(w, "changefeedID:\n\t%s\ninfo:\n\t%s\nstatus:\n\t%+v\nposition:\n\t%s\n",
		p.changefeedID, p.changefeed.String(), p.status, p.position.String())

	fmt.Fprintf(w, "tables:\n")
	p.stateMu.Lock()
	for _, table := range p.tables {
		fmt.Fprintf(w, "\ttable id: %d, resolveTS: %d\n", table.id, table.loadResolvedTs())
	}
	p.stateMu.Unlock()
}

// localResolvedWorker do the flowing works.
// 1, update resolve ts by scanning all table's resolve ts.
// 2, update checkpoint ts by consuming entry from p.executedTxns.
// 3, sync TaskStatus between in memory and storage.
// 4, check admin command in TaskStatus and apply corresponding command
func (p *oldProcessor) positionWorker(ctx context.Context) error {
	lastFlushTime := time.Now()
	retryFlushTaskStatusAndPosition := func() error {
		t0Update := time.Now()
		err := retry.Do(ctx, func() error {
			inErr := p.flushTaskStatusAndPosition(ctx)
			if inErr != nil {
				if errors.Cause(inErr) != context.Canceled {
					logError := log.Error
					errField := zap.Error(inErr)
					if cerror.ErrAdminStopProcessor.Equal(inErr) {
						logError = log.Warn
						errField = zap.String("error", inErr.Error())
					}
					logError("update info failed", util.ZapFieldChangefeed(ctx), errField)
				}
				if p.isStopped() || cerror.ErrAdminStopProcessor.Equal(inErr) {
					return cerror.ErrAdminStopProcessor.FastGenByArgs()
				}
			}
			return inErr
		}, retry.WithBackoffBaseDelay(500), retry.WithMaxTries(maxTries), retry.WithIsRetryableErr(isRetryable))
		updateInfoDuration.
			WithLabelValues(p.captureInfo.AdvertiseAddr).
			Observe(time.Since(t0Update).Seconds())
		if err != nil {
			return errors.Annotate(err, "failed to update info")
		}
		return nil
	}

	defer func() {
		p.localResolvedReceiver.Stop()
		p.localCheckpointTsReceiver.Stop()

		if !p.isStopped() {
			err := retryFlushTaskStatusAndPosition()
			if err != nil && errors.Cause(err) != context.Canceled {
				log.Warn("failed to update info before exit", util.ZapFieldChangefeed(ctx), zap.Error(err))
			}
		}

		log.Info("Local resolved worker exited", util.ZapFieldChangefeed(ctx))
	}()

	resolvedTsGauge := resolvedTsGauge.WithLabelValues(p.changefeedID, p.captureInfo.AdvertiseAddr)
	metricResolvedTsLagGauge := resolvedTsLagGauge.WithLabelValues(p.changefeedID, p.captureInfo.AdvertiseAddr)
	checkpointTsGauge := checkpointTsGauge.WithLabelValues(p.changefeedID, p.captureInfo.AdvertiseAddr)
	metricCheckpointTsLagGauge := checkpointTsLagGauge.WithLabelValues(p.changefeedID, p.captureInfo.AdvertiseAddr)
	for {
		select {
		case <-ctx.Done():
			return ctx.Err()
		case <-p.localResolvedReceiver.C:
			minResolvedTs := p.ddlPuller.GetResolvedTs()
			p.stateMu.Lock()
			for _, table := range p.tables {
				ts := table.loadResolvedTs()

				if ts < minResolvedTs {
					minResolvedTs = ts
				}
			}
			p.stateMu.Unlock()
			atomic.StoreUint64(&p.localResolvedTs, minResolvedTs)

			phyTs := oracle.ExtractPhysical(minResolvedTs)
			// It is more accurate to get tso from PD, but in most cases we have
			// deployed NTP service, a little bias is acceptable here.
			metricResolvedTsLagGauge.Set(float64(oracle.GetPhysical(time.Now())-phyTs) / 1e3)
			resolvedTsGauge.Set(float64(phyTs))

			if p.position.ResolvedTs < minResolvedTs {
				p.position.ResolvedTs = minResolvedTs
				if err := retryFlushTaskStatusAndPosition(); err != nil {
					return errors.Trace(err)
				}
			}
		case <-p.localCheckpointTsReceiver.C:
			checkpointTs := atomic.LoadUint64(&p.globalResolvedTs)
			p.stateMu.Lock()
			for _, table := range p.tables {
				ts := table.loadCheckpointTs()
				if ts < checkpointTs {
					checkpointTs = ts
				}
			}
			p.stateMu.Unlock()
			if checkpointTs == 0 {
				log.Debug("0 is not a valid checkpointTs", util.ZapFieldChangefeed(ctx))
				continue
			}
			atomic.StoreUint64(&p.checkpointTs, checkpointTs)
			phyTs := oracle.ExtractPhysical(checkpointTs)
			// It is more accurate to get tso from PD, but in most cases we have
			// deployed NTP service, a little bias is acceptable here.
			metricCheckpointTsLagGauge.Set(float64(oracle.GetPhysical(time.Now())-phyTs) / 1e3)

			if time.Since(lastFlushTime) < p.flushCheckpointInterval {
				continue
			}

			p.position.CheckPointTs = checkpointTs
			checkpointTsGauge.Set(float64(phyTs))
			if err := retryFlushTaskStatusAndPosition(); err != nil {
				return errors.Trace(err)
			}
			atomic.StoreUint64(&p.appliedLocalCheckpointTs, checkpointTs)
			lastFlushTime = time.Now()
		}
	}
}

func isRetryable(err error) bool {
	return cerror.IsRetryableError(err) && cerror.ErrAdminStopProcessor.NotEqual(err)
}

func (p *oldProcessor) ddlPullWorker(ctx context.Context) error {
	ddlRawKVCh := puller.SortOutput(ctx, p.ddlPuller.Output())
	var ddlRawKV *model.RawKVEntry
	for {
		select {
		case <-ctx.Done():
			return errors.Trace(ctx.Err())
		case ddlRawKV = <-ddlRawKVCh:
		}
		if ddlRawKV == nil {
			continue
		}
		failpoint.Inject("processorDDLResolved", func() {})
		if ddlRawKV.OpType == model.OpTypeResolved {
			p.schemaStorage.AdvanceResolvedTs(ddlRawKV.CRTs)
			p.localResolvedNotifier.Notify()
		}
		job, err := entry.UnmarshalDDL(ddlRawKV)
		if err != nil {
			return errors.Trace(err)
		}
		if job == nil {
			continue
		}
		if err := p.schemaStorage.HandleDDLJob(job); err != nil {
			return errors.Trace(err)
		}
	}
}

func (p *oldProcessor) workloadWorker(ctx context.Context) error {
	t := time.NewTicker(10 * time.Second)
	err := p.etcdCli.PutTaskWorkload(ctx, p.changefeedID, p.captureInfo.ID, nil)
	if err != nil {
		return errors.Trace(err)
	}
	for {
		select {
		case <-ctx.Done():
			return errors.Trace(ctx.Err())
		case <-t.C:
		}
		if p.isStopped() {
			continue
		}
		p.stateMu.Lock()
		workload := make(model.TaskWorkload, len(p.tables))
		for _, table := range p.tables {
			workload[table.id] = table.workload
		}
		p.stateMu.Unlock()
		err := p.etcdCli.PutTaskWorkload(ctx, p.changefeedID, p.captureInfo.ID, &workload)
		if err != nil {
			return errors.Trace(err)
		}
	}
}

func (p *oldProcessor) flushTaskPosition(ctx context.Context) error {
	failpoint.Inject("ProcessorUpdatePositionDelaying", func() {
		time.Sleep(1 * time.Second)
	})
	if p.isStopped() {
		return cerror.ErrAdminStopProcessor.GenWithStackByArgs()
	}
	// p.position.Count = p.sink.Count()
	updated, err := p.etcdCli.PutTaskPositionOnChange(ctx, p.changefeedID, p.captureInfo.ID, p.position)
	if err != nil {
		if errors.Cause(err) != context.Canceled {
			log.Error("failed to flush task position", util.ZapFieldChangefeed(ctx), zap.Error(err))
			return errors.Trace(err)
		}
	}
	if updated {
		log.Debug("flushed task position", util.ZapFieldChangefeed(ctx), zap.Stringer("position", p.position))
	}
	return nil
}

// First try to synchronize task status from etcd.
// If local cached task status is outdated (caused by new table scheduling),
// update it to latest value, and force update task position, since add new
// tables may cause checkpoint ts fallback in processor.
func (p *oldProcessor) flushTaskStatusAndPosition(ctx context.Context) error {
	if p.isStopped() {
		return cerror.ErrAdminStopProcessor.GenWithStackByArgs()
	}
	var tablesToRemove []model.TableID
	newTaskStatus, newModRevision, err := p.etcdCli.AtomicPutTaskStatus(ctx, p.changefeedID, p.captureInfo.ID,
		func(modRevision int64, taskStatus *model.TaskStatus) (bool, error) {
			// if the task status is not changed and not operation to handle
			// we need not to change the task status
			if p.statusModRevision == modRevision && !taskStatus.SomeOperationsUnapplied() {
				return false, nil
			}
			// task will be stopped in capture task handler, do nothing
			if taskStatus.AdminJobType.IsStopState() {
				return false, backoff.Permanent(cerror.ErrAdminStopProcessor.GenWithStackByArgs())
			}
			toRemove, err := p.handleTables(ctx, taskStatus)
			tablesToRemove = append(tablesToRemove, toRemove...)
			if err != nil {
				return false, backoff.Permanent(errors.Trace(err))
			}
			// processor reads latest task status from etcd, analyzes operation
			// field and processes table add or delete. If operation is unapplied
			// but stays unchanged after processor handling tables, it means no
			// status is changed and we don't need to flush task status neigher.
			if !taskStatus.Dirty {
				return false, nil
			}
			err = p.flushTaskPosition(ctx)
			return true, err
		})
	if err != nil {
		// not need to check error
		//nolint:errcheck
		p.flushTaskPosition(ctx)
		return errors.Trace(err)
	}
	for _, tableID := range tablesToRemove {
		p.removeTable(tableID)
	}
	// newModRevision == 0 means status is not updated
	if newModRevision > 0 {
		p.statusModRevision = newModRevision
		p.status = newTaskStatus
	}
	syncTableNumGauge.
		WithLabelValues(p.changefeedID, p.captureInfo.AdvertiseAddr).
		Set(float64(len(p.status.Tables)))

	return p.flushTaskPosition(ctx)
}

func (p *oldProcessor) removeTable(tableID int64) {
	p.stateMu.Lock()
	defer p.stateMu.Unlock()

	log.Debug("remove table", zap.String("changefeed", p.changefeedID), zap.Int64("id", tableID))

	table, ok := p.tables[tableID]
	if !ok {
		log.Warn("table not found", zap.String("changefeed", p.changefeedID), zap.Int64("tableID", tableID))
		return
	}

	table.cancel()
	delete(p.tables, tableID)
	if table.markTableID != 0 {
		delete(p.markTableIDs, table.markTableID)
	}
	tableResolvedTsGauge.DeleteLabelValues(p.changefeedID, p.captureInfo.AdvertiseAddr, table.name)
	syncTableNumGauge.WithLabelValues(p.changefeedID, p.captureInfo.AdvertiseAddr).Dec()
}

// handleTables handles table scheduler on this processor, add or remove table puller
func (p *oldProcessor) handleTables(ctx context.Context, status *model.TaskStatus) (tablesToRemove []model.TableID, err error) {
	for tableID, opt := range status.Operation {
		if opt.TableProcessed() {
			continue
		}
		if opt.Delete {
			if opt.BoundaryTs <= p.position.CheckPointTs {
				if opt.BoundaryTs != p.position.CheckPointTs {
					log.Warn("the replication progresses beyond the BoundaryTs and duplicate data may be received by downstream",
						zap.Uint64("local resolved TS", p.position.ResolvedTs), zap.Any("opt", opt))
				}
				table, exist := p.tables[tableID]
				if !exist {
					log.Warn("table which will be deleted is not found",
						util.ZapFieldChangefeed(ctx), zap.Int64("tableID", tableID))
					opt.Done = true
					opt.Status = model.OperFinished
					status.Dirty = true
					continue
				}
				table.cancel()
				checkpointTs := table.loadCheckpointTs()
				log.Debug("stop table", zap.Int64("tableID", tableID),
					util.ZapFieldChangefeed(ctx),
					zap.Any("opt", opt),
					zap.Uint64("checkpointTs", checkpointTs))
				opt.BoundaryTs = checkpointTs
				tablesToRemove = append(tablesToRemove, tableID)
				opt.Done = true
				opt.Status = model.OperFinished
				status.Dirty = true
				tableResolvedTsGauge.DeleteLabelValues(p.changefeedID, p.captureInfo.AdvertiseAddr, table.name)
			}
		} else {
			replicaInfo, exist := status.Tables[tableID]
			if !exist {
				return tablesToRemove, cerror.ErrProcessorTableNotFound.GenWithStack("replicaInfo of table(%d)", tableID)
			}
			if p.changefeed.Config.Cyclic.IsEnabled() && replicaInfo.MarkTableID == 0 {
				return tablesToRemove, cerror.ErrProcessorTableNotFound.GenWithStack("normal table(%d) and mark table not match ", tableID)
			}
			p.addTable(ctx, tableID, replicaInfo)
			opt.Status = model.OperProcessed
			status.Dirty = true
		}
	}

	for {
		select {
		case <-ctx.Done():
			return nil, ctx.Err()
		case tableID := <-p.opDoneCh:
			log.Debug("Operation done signal received",
				util.ZapFieldChangefeed(ctx),
				zap.Int64("tableID", tableID),
				zap.Reflect("operation", status.Operation[tableID]))
			if status.Operation[tableID] == nil {
				log.Debug("TableID does not exist, probably a mark table, ignore",
					util.ZapFieldChangefeed(ctx), zap.Int64("tableID", tableID))
				continue
			}
			status.Operation[tableID].Done = true
			status.Operation[tableID].Status = model.OperFinished
			status.Dirty = true
		default:
			goto done
		}
	}
done:
	if !status.SomeOperationsUnapplied() {
		status.Operation = nil
		// status.Dirty must be true when status changes from `unapplied` to `applied`,
		// setting status.Dirty = true is not **must** here.
		status.Dirty = true
	}
	return tablesToRemove, nil
}

// globalStatusWorker read global resolve ts from changefeed level info and forward `tableInputChans` regularly.
func (p *oldProcessor) globalStatusWorker(ctx context.Context) error {
	log.Info("Global status worker started", util.ZapFieldChangefeed(ctx))

	var (
		changefeedStatus *model.ChangeFeedStatus
		statusRev        int64
		lastCheckPointTs uint64
		lastResolvedTs   uint64
		watchKey         = kv.GetEtcdKeyJob(p.changefeedID)
	)

	updateStatus := func(changefeedStatus *model.ChangeFeedStatus) {
		atomic.StoreUint64(&p.globalCheckpointTs, changefeedStatus.CheckpointTs)
		if lastResolvedTs == changefeedStatus.ResolvedTs &&
			lastCheckPointTs == changefeedStatus.CheckpointTs {
			return
		}
		if lastCheckPointTs < changefeedStatus.CheckpointTs {
			// Delay GC to accommodate pullers starting from a startTs that's too small
			// TODO fix startTs problem and remove GC delay, or use other mechanism that prevents the problem deterministically
			gcTime := oracle.GetTimeFromTS(changefeedStatus.CheckpointTs).Add(-schemaStorageGCLag)
			gcTs := oracle.ComposeTS(gcTime.Unix(), 0)
			p.schemaStorage.DoGC(gcTs)
			lastCheckPointTs = changefeedStatus.CheckpointTs
		}
		if lastResolvedTs < changefeedStatus.ResolvedTs {
			lastResolvedTs = changefeedStatus.ResolvedTs
			atomic.StoreUint64(&p.globalResolvedTs, lastResolvedTs)
			log.Debug("Update globalResolvedTs",
				zap.Uint64("globalResolvedTs", lastResolvedTs), util.ZapFieldChangefeed(ctx))
			p.globalResolvedTsNotifier.Notify()
		}
	}

	retryCfg := backoff.WithMaxRetries(
		backoff.WithContext(
			backoff.NewExponentialBackOff(), ctx),
		5,
	)
	for {
		select {
		case <-ctx.Done():
			log.Info("Global resolved worker exited", util.ZapFieldChangefeed(ctx))
			return ctx.Err()
		default:
		}

		err := backoff.Retry(func() error {
			var err error
			changefeedStatus, statusRev, err = p.etcdCli.GetChangeFeedStatus(ctx, p.changefeedID)
			if err != nil {
				if errors.Cause(err) == context.Canceled {
					return backoff.Permanent(err)
				}
				log.Error("Global resolved worker: read global resolved ts failed",
					util.ZapFieldChangefeed(ctx), zap.Error(err))
			}
			return err
		}, retryCfg)
		if err != nil {
			return errors.Trace(err)
		}

		updateStatus(changefeedStatus)

		ch := p.etcdCli.Client.Watch(ctx, watchKey, clientv3.WithRev(statusRev+1), clientv3.WithFilterDelete())
		for resp := range ch {
			if resp.Err() == mvcc.ErrCompacted {
				break
			}
			if resp.Err() != nil {
				return cerror.WrapError(cerror.ErrProcessorEtcdWatch, err)
			}
			for _, ev := range resp.Events {
				var status model.ChangeFeedStatus
				if err := status.Unmarshal(ev.Kv.Value); err != nil {
					return err
				}
				updateStatus(&status)
			}
		}
	}
}

func createSchemaStorage(
	kvStorage tidbkv.Storage,
	checkpointTs uint64,
	filter *filter.Filter,
	forceReplicate bool,
) (entry.SchemaStorage, error) {
	meta, err := kv.GetSnapshotMeta(kvStorage, checkpointTs)
	if err != nil {
		return nil, errors.Trace(err)
	}
	return entry.NewSchemaStorage(meta, checkpointTs, filter, forceReplicate)
}

func (p *oldProcessor) addTable(ctx context.Context, tableID int64, replicaInfo *model.TableReplicaInfo) {
	p.stateMu.Lock()
	defer p.stateMu.Unlock()

	var tableName string

	err := retry.Do(ctx, func() error {
		if name, ok := p.schemaStorage.GetLastSnapshot().GetTableNameByID(tableID); ok {
			tableName = name.QuoteString()
			return nil
		}
		return errors.Errorf("failed to get table name, fallback to use table id: %d", tableID)
	}, retry.WithBackoffBaseDelay(5), retry.WithMaxTries(maxTries), retry.WithIsRetryableErr(cerror.IsRetryableError))
	if err != nil {
		log.Warn("get table name for metric", util.ZapFieldChangefeed(ctx), zap.String("error", err.Error()))
		tableName = strconv.Itoa(int(tableID))
	}

	if _, ok := p.tables[tableID]; ok {
		log.Warn("Ignore existing table", util.ZapFieldChangefeed(ctx), zap.Int64("ID", tableID))
		return
	}

	globalCheckpointTs := atomic.LoadUint64(&p.globalCheckpointTs)

	if replicaInfo.StartTs < globalCheckpointTs {
		// use Warn instead of Panic in case that p.globalCheckpointTs has not been initialized.
		// The cdc_state_checker will catch a real inconsistency in integration tests.
		log.Warn("addTable: startTs < checkpoint",
			util.ZapFieldChangefeed(ctx),
			zap.Int64("tableID", tableID),
			zap.Uint64("checkpoint", globalCheckpointTs),
			zap.Uint64("startTs", replicaInfo.StartTs))
	}

	globalResolvedTs := atomic.LoadUint64(&p.globalResolvedTs)
	log.Debug("Add table", zap.Int64("tableID", tableID),
		util.ZapFieldChangefeed(ctx),
		zap.String("name", tableName),
		zap.Any("replicaInfo", replicaInfo),
		zap.Uint64("globalResolvedTs", globalResolvedTs))

	ctx = util.PutTableInfoInCtx(ctx, tableID, tableName)
	ctx, cancel := context.WithCancel(ctx)
	table := &tableInfo{
		id:         tableID,
		name:       tableName,
		resolvedTs: replicaInfo.StartTs,
	}
	// TODO(leoppro) calculate the workload of this table
	// We temporarily set the value to constant 1
	table.workload = model.WorkloadInfo{Workload: 1}

	startPuller := func(tableID model.TableID, pResolvedTs *uint64, pCheckpointTs *uint64) sink.Sink {
		// start table puller
		span := regionspan.GetTableSpan(tableID)
		kvStorage, err := util.KVStorageFromCtx(ctx)
		if err != nil {
			p.sendError(err)
			return nil
		}
		// NOTICE: always pull the old value internally
		// See also: TODO(hi-rustin): add issue link here.
		plr := puller.NewPuller(ctx, p.pdCli, p.credential, kvStorage,
			replicaInfo.StartTs, []regionspan.Span{span},
			true)
		go func() {
			err := plr.Run(ctx)
			if errors.Cause(err) != context.Canceled {
				p.sendError(err)
			}
		}()

		var sorter puller.EventSorter
		switch p.changefeed.Engine {
		case model.SortInMemory:
			sorter = puller.NewEntrySorter()
		case model.SortUnified, model.SortInFile /* `file` becomes an alias of `unified` for backward compatibility */ :
			if p.changefeed.Engine == model.SortInFile {
				log.Warn("File sorter is obsolete. Please revise your changefeed settings and use unified sorter",
					util.ZapFieldChangefeed(ctx))
			}
			err := psorter.UnifiedSorterCheckDir(p.changefeed.SortDir)
			if err != nil {
				p.sendError(errors.Trace(err))
				return nil
			}
			sorter, err = psorter.NewUnifiedSorter(p.changefeed.SortDir, p.changefeedID, tableName, tableID, util.CaptureAddrFromCtx(ctx))
			if err != nil {
				p.sendError(errors.Trace(err))
				return nil
			}
		default:
			p.sendError(cerror.ErrUnknownSortEngine.GenWithStackByArgs(p.changefeed.Engine))
			return nil
		}
		failpoint.Inject("ProcessorAddTableError", func() {
			p.sendError(errors.New("processor add table injected error"))
			failpoint.Return(nil)
		})
		go func() {
			err := sorter.Run(ctx)
			if errors.Cause(err) != context.Canceled {
				p.sendError(err)
			}
		}()

		go func() {
			p.pullerConsume(ctx, plr, sorter)
		}()

		tableSink := p.sinkManager.CreateTableSink(tableID, replicaInfo.StartTs)
		go func() {
			p.sorterConsume(ctx, tableID, tableName, sorter, pResolvedTs, pCheckpointTs, replicaInfo, tableSink)
		}()
		return tableSink
	}
	var tableSink, mTableSink sink.Sink
	if p.changefeed.Config.Cyclic.IsEnabled() && replicaInfo.MarkTableID != 0 {
		mTableID := replicaInfo.MarkTableID
		// we should to make sure a mark table is only listened once.
		if _, exist := p.markTableIDs[mTableID]; !exist {
			p.markTableIDs[mTableID] = struct{}{}
			table.markTableID = mTableID
			table.mResolvedTs = replicaInfo.StartTs

			mTableSink = startPuller(mTableID, &table.mResolvedTs, &table.mCheckpointTs)
		}
	}

	p.tables[tableID] = table
	if p.position.CheckPointTs > replicaInfo.StartTs {
		p.position.CheckPointTs = replicaInfo.StartTs
	}
	if p.position.ResolvedTs > replicaInfo.StartTs {
		p.position.ResolvedTs = replicaInfo.StartTs
	}

	atomic.StoreUint64(&p.localResolvedTs, p.position.ResolvedTs)
	tableSink = startPuller(tableID, &table.resolvedTs, &table.checkpointTs)
	table.cancel = func() {
		cancel()
		if tableSink != nil {
			tableSink.Close()
		}
		if mTableSink != nil {
			mTableSink.Close()
		}
	}
	syncTableNumGauge.WithLabelValues(p.changefeedID, p.captureInfo.AdvertiseAddr).Inc()
}

const maxLagWithCheckpointTs = (30 * 1000) << 18 // 30s

// sorterConsume receives sorted PolymorphicEvent from sorter of each table and
// sends to processor's output chan
func (p *oldProcessor) sorterConsume(
	ctx context.Context,
	tableID int64,
	tableName string,
	sorter puller.EventSorter,
	pResolvedTs *uint64,
	pCheckpointTs *uint64,
	replicaInfo *model.TableReplicaInfo,
	sink sink.Sink,
) {
	var lastResolvedTs, lastCheckPointTs uint64
	opDone := false
	resolvedTsGauge := tableResolvedTsGauge.WithLabelValues(p.changefeedID, p.captureInfo.AdvertiseAddr, tableName)
	checkDoneTicker := time.NewTicker(1 * time.Second)
	checkDone := func() {
		localResolvedTs := atomic.LoadUint64(&p.localResolvedTs)
		globalResolvedTs := atomic.LoadUint64(&p.globalResolvedTs)
		tableCheckPointTs := atomic.LoadUint64(pCheckpointTs)
		localCheckpoint := atomic.LoadUint64(&p.appliedLocalCheckpointTs)

		if !opDone && lastResolvedTs >= localResolvedTs && localResolvedTs >= globalResolvedTs &&
			tableCheckPointTs >= localCheckpoint {

			log.Debug("localResolvedTs >= globalResolvedTs, sending operation done signal",
				zap.Uint64("localResolvedTs", localResolvedTs), zap.Uint64("globalResolvedTs", globalResolvedTs),
				zap.Int64("tableID", tableID), util.ZapFieldChangefeed(ctx))

			opDone = true
			checkDoneTicker.Stop()
			select {
			case <-ctx.Done():
				if errors.Cause(ctx.Err()) != context.Canceled {
					p.sendError(ctx.Err())
				}
				return
			case p.opDoneCh <- tableID:
			}
		}
		if !opDone {
			log.Debug("addTable not done",
				util.ZapFieldChangefeed(ctx),
				zap.Uint64("tableResolvedTs", lastResolvedTs),
				zap.Uint64("localResolvedTs", localResolvedTs),
				zap.Uint64("globalResolvedTs", globalResolvedTs),
				zap.Uint64("tableCheckpointTs", tableCheckPointTs),
				zap.Uint64("localCheckpointTs", localCheckpoint),
				zap.Int64("tableID", tableID))
		}
	}

	events := make([]*model.PolymorphicEvent, 0, defaultSyncResolvedBatch)
	rows := make([]*model.RowChangedEvent, 0, defaultSyncResolvedBatch)

	flushRowChangedEvents := func() error {
		for _, ev := range events {
			err := ev.WaitPrepare(ctx)
			if err != nil {
				return errors.Trace(err)
			}
			if ev.Row == nil {
				continue
			}
			rows = append(rows, ev.Row)
		}
		failpoint.Inject("ProcessorSyncResolvedPreEmit", func() {
			log.Info("Prepare to panic for ProcessorSyncResolvedPreEmit")
			time.Sleep(10 * time.Second)
			panic("ProcessorSyncResolvedPreEmit")
		})
		err := sink.EmitRowChangedEvents(ctx, rows...)
		if err != nil {
			return errors.Trace(err)
		}
		events = events[:0]
		rows = rows[:0]
		return nil
	}

	processRowChangedEvent := func(row *model.PolymorphicEvent) error {
		events = append(events, row)

		if len(events) >= defaultSyncResolvedBatch {
			err := flushRowChangedEvents()
			if err != nil {
				return errors.Trace(err)
			}
		}
		return nil
	}

	globalResolvedTsReceiver, err := p.globalResolvedTsNotifier.NewReceiver(500 * time.Millisecond)
	if err != nil {
		if errors.Cause(err) != context.Canceled {
			p.errCh <- errors.Trace(err)
		}
		return
	}
	defer globalResolvedTsReceiver.Stop()

	sendResolvedTs2Sink := func() error {
		localResolvedTs := atomic.LoadUint64(&p.localResolvedTs)
		globalResolvedTs := atomic.LoadUint64(&p.globalResolvedTs)
		var minTs uint64
		if localResolvedTs < globalResolvedTs {
			minTs = localResolvedTs
			log.Warn("the local resolved ts is less than the global resolved ts",
				zap.Uint64("localResolvedTs", localResolvedTs), zap.Uint64("globalResolvedTs", globalResolvedTs))
		} else {
			minTs = globalResolvedTs
		}
		if minTs == 0 {
			return nil
		}

		checkpointTs, err := sink.FlushRowChangedEvents(ctx, minTs)
		if err != nil {
			if errors.Cause(err) != context.Canceled {
				p.sendError(errors.Trace(err))
			}
			return err
		}
		lastCheckPointTs = checkpointTs

		if checkpointTs < replicaInfo.StartTs {
			checkpointTs = replicaInfo.StartTs
		}

		if checkpointTs != 0 {
			atomic.StoreUint64(pCheckpointTs, checkpointTs)
			p.localCheckpointTsNotifier.Notify()
		}
		return nil
	}
	for {
		select {
		case <-ctx.Done():
			if errors.Cause(ctx.Err()) != context.Canceled {
				p.sendError(ctx.Err())
			}
			return
		case pEvent := <-sorter.Output():
			if pEvent == nil {
				continue
			}

			for lastResolvedTs > maxLagWithCheckpointTs+lastCheckPointTs {
				log.Debug("the lag between local checkpoint Ts and local resolved Ts is too lang",
					zap.Uint64("resolvedTs", lastResolvedTs), zap.Uint64("lastCheckPointTs", lastCheckPointTs),
					zap.Int64("tableID", tableID), util.ZapFieldChangefeed(ctx))
				select {
				case <-ctx.Done():
					if ctx.Err() != context.Canceled {
						p.sendError(errors.Trace(ctx.Err()))
					}
					return
				case <-globalResolvedTsReceiver.C:
					if err := sendResolvedTs2Sink(); err != nil {
						// error is already sent to processor, so we can just ignore it
						return
					}
				case <-checkDoneTicker.C:
					if !opDone {
						checkDone()
					}
				}
			}

			pEvent.SetUpFinishedChan()
			select {
			case <-ctx.Done():
				if errors.Cause(ctx.Err()) != context.Canceled {
					p.sendError(ctx.Err())
				}
				return
			case p.mounter.Input() <- pEvent:
			}

			if pEvent.RawKV != nil && pEvent.RawKV.OpType == model.OpTypeResolved {
				if pEvent.CRTs == 0 {
					continue
				}
				err := flushRowChangedEvents()
				if err != nil {
					if errors.Cause(err) != context.Canceled {
						p.errCh <- errors.Trace(err)
					}
					return
				}
				atomic.StoreUint64(pResolvedTs, pEvent.CRTs)
				lastResolvedTs = pEvent.CRTs
				p.localResolvedNotifier.Notify()
				resolvedTsGauge.Set(float64(oracle.ExtractPhysical(pEvent.CRTs)))
				if !opDone {
					checkDone()
				}
				continue
			}
			if pEvent.CRTs <= lastResolvedTs || pEvent.CRTs < replicaInfo.StartTs {
				log.Panic("The CRTs of event is not expected, please report a bug",
					util.ZapFieldChangefeed(ctx),
					zap.String("model", "sorter"),
					zap.Uint64("resolvedTs", lastResolvedTs),
					zap.Int64("tableID", tableID),
					zap.Any("replicaInfo", replicaInfo),
					zap.Any("row", pEvent))
			}
			failpoint.Inject("ProcessorSyncResolvedError", func() {
				p.errCh <- errors.New("processor sync resolved injected error")
				failpoint.Return()
			})
			err := processRowChangedEvent(pEvent)
			if err != nil {
				if errors.Cause(err) != context.Canceled {
					p.sendError(ctx.Err())
				}
				return
			}
		case <-globalResolvedTsReceiver.C:
			if err := sendResolvedTs2Sink(); err != nil {
				// error is already sent to processor, so we can just ignore it
				return
			}
		case <-checkDoneTicker.C:
			if !opDone {
				checkDone()
			}
		}
	}
}

// pullerConsume receives RawKVEntry from a given puller and sends to sorter
// for data sorting and mounter for data encode
func (p *oldProcessor) pullerConsume(
	ctx context.Context,
	plr puller.Puller,
	sorter puller.EventSorter,
) {
	for {
		select {
		case <-ctx.Done():
			if errors.Cause(ctx.Err()) != context.Canceled {
				p.sendError(ctx.Err())
			}
			return
		case rawKV := <-plr.Output():
			if rawKV == nil {
				continue
			}
			pEvent := model.NewPolymorphicEvent(rawKV)
			sorter.AddEntry(ctx, pEvent)
		}
	}
}

func (p *oldProcessor) stop(ctx context.Context) error {
	log.Info("stop processor", zap.String("id", p.id), zap.String("capture", p.captureInfo.AdvertiseAddr), zap.String("changefeed", p.changefeedID))
	p.stateMu.Lock()
	for _, tbl := range p.tables {
		tbl.cancel()
		tableResolvedTsGauge.DeleteLabelValues(p.changefeedID, p.captureInfo.AdvertiseAddr, tbl.name)
	}
	p.ddlPullerCancel()
	// mark tables share the same context with its original table, don't need to cancel
	p.stateMu.Unlock()
	p.globalResolvedTsNotifier.Close()
	p.localCheckpointTsNotifier.Close()
	p.localResolvedNotifier.Close()
	failpoint.Inject("processorStopDelay", nil)
	atomic.StoreInt32(&p.stopped, 1)
	syncTableNumGauge.WithLabelValues(p.changefeedID, p.captureInfo.AdvertiseAddr).Set(0)
	if err := p.etcdCli.DeleteTaskPosition(ctx, p.changefeedID, p.captureInfo.ID); err != nil {
		return err
	}
	if err := p.etcdCli.DeleteTaskStatus(ctx, p.changefeedID, p.captureInfo.ID); err != nil {
		return err
	}
	if err := p.etcdCli.DeleteTaskWorkload(ctx, p.changefeedID, p.captureInfo.ID); err != nil {
		return err
	}
	return p.sinkManager.Close()
}

func (p *oldProcessor) isStopped() bool {
	return atomic.LoadInt32(&p.stopped) == 1
}

var runProcessorImpl = runProcessor

// runProcessor creates a new processor then starts it.
func runProcessor(
	ctx context.Context,
	pdCli pd.Client,
	credential *security.Credential,
	session *concurrency.Session,
	info model.ChangeFeedInfo,
	changefeedID string,
	captureInfo model.CaptureInfo,
	checkpointTs uint64,
	flushCheckpointInterval time.Duration,
) (*oldProcessor, error) {
	opts := make(map[string]string, len(info.Opts)+2)
	for k, v := range info.Opts {
		opts[k] = v
	}
	opts[sink.OptChangefeedID] = changefeedID
	opts[sink.OptCaptureAddr] = captureInfo.AdvertiseAddr
	ctx = util.PutChangefeedIDInCtx(ctx, changefeedID)
	filter, err := filter.NewFilter(info.Config)
	if err != nil {
		return nil, errors.Trace(err)
	}
	ctx, cancel := context.WithCancel(ctx)
	// processor only receives one error from the channel, all producers to this
	// channel must use the non-blocking way to send error.
	errCh := make(chan error, 1)
	s, err := sink.NewSink(ctx, changefeedID, info.SinkURI, filter, info.Config, opts, errCh)
	if err != nil {
		cancel()
		return nil, errors.Trace(err)
	}
	sinkManager := sink.NewManager(ctx, s, errCh, checkpointTs)
	processor, err := newProcessor(ctx, pdCli, credential, session, info, sinkManager,
		changefeedID, captureInfo, checkpointTs, errCh, flushCheckpointInterval)
	if err != nil {
		cancel()
		return nil, err
	}
	log.Info("start to run processor", zap.String("changefeed", changefeedID), zap.String("processor", processor.id))

	processorErrorCounter.WithLabelValues(changefeedID, captureInfo.AdvertiseAddr).Add(0)
	processor.Run(ctx)

	go func() {
		err := <-errCh
		cancel()
		processor.wait()
		cause := errors.Cause(err)
		if cause != nil && cause != context.Canceled && cerror.ErrAdminStopProcessor.NotEqual(cause) {
			processorErrorCounter.WithLabelValues(changefeedID, captureInfo.AdvertiseAddr).Inc()
			log.Error("error on running processor",
				util.ZapFieldCapture(ctx),
				zap.String("changefeed", changefeedID),
				zap.String("processor", processor.id),
				zap.Error(err))
			// record error information in etcd
			var code string
			if terror, ok := err.(*errors.Error); ok {
				code = string(terror.RFCCode())
			} else {
				code = string(cerror.ErrProcessorUnknown.RFCCode())
			}
			processor.position.Error = &model.RunningError{
				Addr:    captureInfo.AdvertiseAddr,
				Code:    code,
				Message: err.Error(),
			}
			timeoutCtx, timeoutCancel := context.WithTimeout(context.Background(), 5*time.Second)
			_, err = processor.etcdCli.PutTaskPositionOnChange(timeoutCtx, processor.changefeedID, processor.captureInfo.ID, processor.position)
			if err != nil {
				log.Warn("upload processor error failed", util.ZapFieldChangefeed(ctx), zap.Error(err))
			}
			timeoutCancel()
		} else {
			log.Info("processor exited",
				util.ZapFieldCapture(ctx),
				zap.String("changefeed", changefeedID),
				zap.String("processor", processor.id))
		}
	}()

	return processor, nil
}

func (p *oldProcessor) sendError(err error) {
	select {
	case p.errCh <- err:
	default:
		log.Error("processor receives redundant error", zap.Error(err))
	}
}<|MERGE_RESOLUTION|>--- conflicted
+++ resolved
@@ -63,10 +63,6 @@
 	captureInfo  model.CaptureInfo
 	changefeedID string
 	changefeed   model.ChangeFeedInfo
-<<<<<<< HEAD
-	limitter     *puller.BlurResourceLimiter
-=======
->>>>>>> f2526c1e
 	stopped      int32
 
 	pdCli      pd.Client
@@ -158,10 +154,6 @@
 ) (*oldProcessor, error) {
 	etcdCli := session.Client()
 	cdcEtcdCli := kv.NewCDCEtcdClient(ctx, etcdCli)
-<<<<<<< HEAD
-	limitter := puller.NewBlurResourceLimiter(defaultMemBufferCapacity)
-=======
->>>>>>> f2526c1e
 
 	log.Info("start processor with startts",
 		zap.Uint64("startts", checkpointTs), util.ZapFieldChangefeed(ctx))
