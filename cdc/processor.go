// Copyright 2019 PingCAP, Inc.
//
// Licensed under the Apache License, Version 2.0 (the "License");
// you may not use this file except in compliance with the License.
// You may obtain a copy of the License at
//
//     http://www.apache.org/licenses/LICENSE-2.0
//
// Unless required by applicable law or agreed to in writing, software
// distributed under the License is distributed on an "AS IS" BASIS,
// See the License for the specific language governing permissions and
// limitations under the License.

package cdc

import (
	"context"
	"math"
	"strings"
	"sync"
	"time"

	"github.com/cenkalti/backoff"
	"github.com/coreos/etcd/clientv3"
	"github.com/pingcap/errors"
	"github.com/pingcap/log"
	pd "github.com/pingcap/pd/client"
	"github.com/pingcap/ticdc/cdc/entry"
	"github.com/pingcap/ticdc/cdc/kv"
	"github.com/pingcap/ticdc/cdc/model"
	"github.com/pingcap/ticdc/cdc/puller"
	"github.com/pingcap/ticdc/cdc/roles/storage"
	"github.com/pingcap/ticdc/cdc/schema"
	"github.com/pingcap/ticdc/cdc/sink"
	"github.com/pingcap/ticdc/pkg/util"
	"github.com/pingcap/tidb/store/tikv/oracle"
	"go.uber.org/zap"
	"golang.org/x/sync/errgroup"
	"google.golang.org/grpc"
)

var (
	fCreateSchema = createSchemaStore
	fNewPDCli     = pd.NewClient
	fNewTsRWriter = createTsRWriter
	fNewMounter   = newMounter
	fNewMySQLSink = sink.NewMySQLSink
)

type mounter interface {
	Mount(rawTxn model.RawTxn) (*model.Txn, error)
}

// Processor is used to push sync progress and calculate the checkpointTs
// How to use it:
// 1. Call SetInputChan to set a rawTxn input channel
//        (you can call SetInputChan many time to set multiple input channel)
// 2. Push rawTxn into rawTxn input channel
// 3. Pull ProcessorEntry from ResolvedChan, RawTxn is included in ProcessorEntry
// 4. execute the RawTxn in ProcessorEntry
// 5. Push ProcessorEntry to ExecutedChan
type Processor interface {
	// SetInputChan receives a table and listens a channel
	SetInputChan(tableID int64, inputTxn <-chan model.RawTxn) error
	// ResolvedChan returns a channel, which output the resolved transaction or resolvedTs
	ResolvedChan() <-chan ProcessorEntry
	// ExecutedChan returns a channel, when a transaction is executed,
	// you should put the transaction into this channel,
	// processor will calculate checkpointTs according to this channel
	ExecutedChan() chan<- ProcessorEntry
	// Run starts the work routine of processor
	Run(ctx context.Context, errCh chan<- error)
}

// ProcessorTsRWriter reads or writes the resolvedTs and checkpointTs from the storage
type ProcessorTsRWriter interface {
	// WriteResolvedTs writes the loacl resolvedTs into the storage
	WriteResolvedTs(ctx context.Context, resolvedTs uint64) error
	// WriteCheckpointTs writes the checkpointTs into the storage
	WriteCheckpointTs(ctx context.Context, checkpointTs uint64) error
	// ReadGlobalResolvedTs reads the global resolvedTs from the storage
	ReadGlobalResolvedTs(ctx context.Context) (uint64, error)
}

type txnChannel struct {
	inputTxn   <-chan model.RawTxn
	outputTxn  chan model.RawTxn
	putBackTxn *model.RawTxn
}

// Forward push all txn with commit ts not greater than ts into entryC.
func (p *txnChannel) Forward(ctx context.Context, tableID int64, ts uint64, entryC chan<- ProcessorEntry) {
	if p.putBackTxn != nil {
		t := *p.putBackTxn
		if t.Ts > ts {
			return
		}
		p.putBackTxn = nil
		pushProcessorEntry(ctx, entryC, NewProcessorTxnEntry(t))
	}
	for {
		select {
		case <-ctx.Done():
			return
		case t, ok := <-p.outputTxn:
			if !ok {
				log.Info("Input channel of table closed", zap.Int64("tableID", tableID))
				return
			}
			if t.Ts > ts {
				p.PutBack(t)
				return
			}
			pushProcessorEntry(ctx, entryC, NewProcessorTxnEntry(t))
		}
	}
}

<<<<<<< HEAD
func (p *txnChannel) PutBack(t model.RawTxn) {
=======
func pushProcessorEntry(ctx context.Context, entryC chan<- ProcessorEntry, e ProcessorEntry) {
	select {
	case <-ctx.Done():
		log.Info("lost processor entry during canceling", zap.Any("entry", e))
		return
	case entryC <- e:
	}
}

func (p *txnChannel) PutBack(t txn.RawTxn) {
>>>>>>> 4accf463
	if p.putBackTxn != nil {
		log.Fatal("can not put back raw txn continuously")
	}
	p.putBackTxn = &t
}

func newTxnChannel(inputTxn <-chan model.RawTxn, chanSize int, handleResolvedTs func(uint64)) *txnChannel {
	tc := &txnChannel{
		inputTxn:  inputTxn,
		outputTxn: make(chan model.RawTxn, chanSize),
	}
	go func() {
		defer close(tc.outputTxn)
		for {
			t, ok := <-tc.inputTxn
			if !ok {
				return
			}
			handleResolvedTs(t.Ts)
			tc.outputTxn <- t
		}
	}()
	return tc
}

type ProcessorEntryType int

const (
	ProcessorEntryUnknown ProcessorEntryType = iota
	ProcessorEntryDMLS
	ProcessorEntryResolved
)

type ProcessorEntry struct {
	Txn model.RawTxn
	Ts  uint64
	Typ ProcessorEntryType
}

func NewProcessorTxnEntry(txn model.RawTxn) ProcessorEntry {
	return ProcessorEntry{
		Txn: txn,
		Ts:  txn.Ts,
		Typ: ProcessorEntryDMLS,
	}
}

func NewProcessorResolvedEntry(ts uint64) ProcessorEntry {
	return ProcessorEntry{
		Ts:  ts,
		Typ: ProcessorEntryResolved,
	}
}

const ddlPullerID int64 = -1

// processorImpl don't impl Processor interface really now.
// you can't use Processor like the interface design.
// processorImpl handle thinks internal like you should not consume data from `ResolvedChan()`
// as the interface design.
// TODO consider remove the processor interface.
type processorImpl struct {
	captureID    string
	changefeedID string
	changefeed   model.ChangeFeedDetail

	pdCli   pd.Client
	etcdCli *clientv3.Client

	mounter       mounter
	schemaStorage *schema.Storage
	sink          sink.Sink
	ddlPuller     puller.Puller

	tableResolvedTs sync.Map
	tsRWriter       ProcessorTsRWriter
	resolvedEntries chan ProcessorEntry
	executedEntries chan ProcessorEntry
	ddlJobsCh       chan model.RawTxn

	tblPullers map[int64]puller.CancellablePuller

	inputChansLock  sync.RWMutex
	tableInputChans map[int64]*txnChannel

	wg *errgroup.Group
}

func NewProcessor(pdEndpoints []string, changefeed model.ChangeFeedDetail, changefeedID, captureID string) (Processor, error) {
	pdCli, err := fNewPDCli(pdEndpoints, pd.SecurityOption{})
	if err != nil {
		return nil, errors.Annotatef(err, "create pd client failed, addr: %v", pdEndpoints)
	}

	etcdCli, err := clientv3.New(clientv3.Config{
		Endpoints:   pdEndpoints,
		DialTimeout: 5 * time.Second,
		DialOptions: []grpc.DialOption{
			grpc.WithBackoffMaxDelay(time.Second * 3),
		},
	})
	if err != nil {
		return nil, errors.Annotate(err, "new etcd client")
	}

	schemaStorage, err := fCreateSchema(pdEndpoints)
	if err != nil {
		return nil, err
	}

	tsRWriter := fNewTsRWriter(etcdCli, changefeedID, captureID)

	ddlPuller := puller.NewPuller(pdCli, changefeed.StartTs, []util.Span{util.GetDDLSpan()})

	// TODO: get time zone from config
	mounter := fNewMounter(schemaStorage, time.UTC)

	sink, err := fNewMySQLSink(changefeed.SinkURI, schemaStorage, changefeed.Opts)
	if err != nil {
		return nil, err
	}

	p := &processorImpl{
		captureID:     captureID,
		changefeedID:  changefeedID,
		changefeed:    changefeed,
		pdCli:         pdCli,
		etcdCli:       etcdCli,
		mounter:       mounter,
		schemaStorage: schemaStorage,
		sink:          sink,
		ddlPuller:     ddlPuller,

		tsRWriter: tsRWriter,
		// TODO set the channel size
		resolvedEntries: make(chan ProcessorEntry),
		// TODO set the channel size
		executedEntries: make(chan ProcessorEntry),
		ddlJobsCh:       make(chan model.RawTxn, 16),

		tblPullers:      make(map[int64]puller.CancellablePuller),
		tableInputChans: make(map[int64]*txnChannel),
	}

	return p, nil
}

func (p *processorImpl) Run(ctx context.Context, errCh chan<- error) {
	wg, cctx := errgroup.WithContext(ctx)
	p.wg = wg
	wg.Go(func() error {
		return p.localResolvedWorker(cctx)
	})
	wg.Go(func() error {
		return p.checkpointWorker(cctx)
	})
	wg.Go(func() error {
		return p.globalResolvedWorker(cctx)
	})
	wg.Go(func() error {
		return p.pullerSchedule(cctx, errCh)
	})
	wg.Go(func() error {
		return p.syncResolved(cctx)
	})
	wg.Go(func() error {
		return p.pullDDLJob(cctx)
	})

	go func() {
		err := wg.Wait()
		if err != nil {
			errCh <- err
		}
	}()
}

// pullerSchedule will be used to monitor table change and schedule pullers in the future
func (p *processorImpl) pullerSchedule(ctx context.Context, ch chan<- error) error {
	// TODO: add DDL puller to maintain table schema

	err := p.initPullers(ctx, ch)
	if err != nil && err != context.Canceled {
		return errors.Annotate(err, "initial pullers")
	}
	return nil
}

// localResolvedWorker scan all table's resolve ts and update resolved ts in subchangefeed info regularly.
func (p *processorImpl) localResolvedWorker(ctx context.Context) error {
	for {
		select {
		case <-ctx.Done():
			log.Info("Local resolved worker exited")
			if ctx.Err() != context.Canceled {
				return errors.Trace(ctx.Err())
			}
			return nil
		case <-time.After(3 * time.Second):
			minResolvedTs := uint64(math.MaxUint64)
			p.tableResolvedTs.Range(func(key, value interface{}) bool {
				resolvedTs := value.(uint64)
				if minResolvedTs > resolvedTs {
					minResolvedTs = resolvedTs
				}
				return true
			})
			if minResolvedTs == uint64(math.MaxUint64) {
				// no table in this processor
				continue
			}
			err := p.tsRWriter.WriteResolvedTs(ctx, minResolvedTs)
			// TODO: add retry when meeting error
			if err != nil {
				return errors.Annotate(err, "write resolved ts")
			}
		}
	}
}

// checkpointWorker consume data from `executedEntries` and update checkpoint ts in subchangefeed info regularly.
func (p *processorImpl) checkpointWorker(ctx context.Context) error {
	checkpointTs := uint64(0)
	for {
		select {
		case <-ctx.Done():
			log.Info("Checkpoint worker exited")
			if ctx.Err() != context.Canceled {
				return errors.Trace(ctx.Err())
			}
			return nil
		case e, ok := <-p.executedEntries:
			if !ok {
				log.Info("Checkpoint worker exited")
				return nil
			}
			if e.Typ == ProcessorEntryResolved {
				checkpointTs = e.Ts
			}
		case <-time.After(3 * time.Second):
			err := p.tsRWriter.WriteCheckpointTs(ctx, checkpointTs)
			// TODO: add retry when meeting error
			if err != nil {
				return errors.Annotate(err, "write checkpoint ts")
			}
		}
	}
}

// globalResolvedWorker read global resolve ts from changefeed level info and forward `tableInputChans` regularly.
func (p *processorImpl) globalResolvedWorker(ctx context.Context) error {
	log.Info("Global resolved worker started")

	var (
		globalResolvedTs     uint64
		lastGlobalResolvedTs uint64
	)

	defer func() {
		close(p.resolvedEntries)
		close(p.executedEntries)
	}()

	retryCfg := backoff.WithMaxRetries(
		backoff.WithContext(
			backoff.NewExponentialBackOff(), ctx),
		3,
	)
	for {
		wg, cctx := errgroup.WithContext(ctx)
		select {
		case <-ctx.Done():
			log.Info("Global resolved worker exited")
			if ctx.Err() != context.Canceled {
				return errors.Trace(ctx.Err())
			}
			return nil
		default:
		}
		err := backoff.Retry(func() error {
			var err error
			globalResolvedTs, err = p.tsRWriter.ReadGlobalResolvedTs(ctx)
			if err != nil {
				log.Error("Global resolved worker: read global resolved ts failed", zap.Error(err))
			}
			return err
		}, retryCfg)
		if errors.Cause(err) == context.Canceled {
			return nil
		}
		if err != nil {
			return errors.Trace(err)
		}
		if lastGlobalResolvedTs == globalResolvedTs {
			time.Sleep(500 * time.Millisecond)
			continue
		}
		lastGlobalResolvedTs = globalResolvedTs
		p.inputChansLock.RLock()
		for table, input := range p.tableInputChans {
			table := table
			input := input
			wg.Go(func() error {
				input.Forward(cctx, table, globalResolvedTs, p.resolvedEntries)
				return nil
			})
		}
		p.inputChansLock.RUnlock()
		wg.Wait()
		select {
		case <-ctx.Done():
			err := ctx.Err()
			if errors.Cause(err) == context.Canceled {
				return nil
			}
			return errors.Trace(err)
		case p.resolvedEntries <- NewProcessorResolvedEntry(globalResolvedTs):
		}
	}
}

// pullDDLJob push ddl job into `p.ddlJobsCh`.
func (p *processorImpl) pullDDLJob(ctx context.Context) error {
	defer close(p.ddlJobsCh)
	errg, ctx := errgroup.WithContext(ctx)

	errg.Go(func() error {
		return p.ddlPuller.Run(ctx)
	})

	errg.Go(func() error {
		err := p.ddlPuller.CollectRawTxns(ctx, func(ctxInner context.Context, rawTxn model.RawTxn) error {
			select {
			case <-ctx.Done():
				return ctx.Err()
			case <-ctxInner.Done():
				return ctxInner.Err()
			case p.ddlJobsCh <- rawTxn:
				return nil
			}
		})
		if err != nil && errors.Cause(err) != context.Canceled {
			return errors.Annotate(err, "span: ddl")
		}
		return nil
	})
	return errg.Wait()
}

// syncResolved handle `p.ddlJobsCh` and `p.resolvedEntries`
func (p *processorImpl) syncResolved(ctx context.Context) error {
	for {
		select {
		case rawTxn, ok := <-p.ddlJobsCh:
			if !ok {
				return nil
			}
			if len(rawTxn.Entries) == 0 {
				// fake txn
				p.tableResolvedTs.Store(ddlPullerID, rawTxn.Ts)
				continue
			}
			t, err := p.mounter.Mount(rawTxn)
			if err != nil {
				return errors.Trace(err)
			}
			if !t.IsDDL() {
				continue
			}
			p.schemaStorage.AddJob(t.DDL.Job)
			p.tableResolvedTs.Store(ddlPullerID, rawTxn.Ts)
		case e, ok := <-p.resolvedEntries:
			if !ok {
				return nil
			}
			switch e.Typ {
			case ProcessorEntryDMLS:
				err := p.schemaStorage.HandlePreviousDDLJobIfNeed(e.Ts)
				if err != nil {
					return errors.Trace(err)
				}
				txn, err := p.mounter.Mount(e.Txn)
				if err != nil {
					return errors.Trace(err)
				}
				if err := p.sink.Emit(ctx, *txn); err != nil {
					if err != context.Canceled {
						return errors.Trace(err)
					}
					return nil
				}
			case ProcessorEntryResolved:
				select {
				case p.executedEntries <- e:
				case <-ctx.Done():
					if err := ctx.Err(); err != context.Canceled {
						return errors.Trace(err)
					}
					return nil
				}
			}
		case <-ctx.Done():
			return ctx.Err()
		}
	}
}

func (p *processorImpl) SetInputChan(tableID int64, inputTxn <-chan model.RawTxn) error {
	tc := newTxnChannel(inputTxn, 64, func(resolvedTs uint64) {
		p.tableResolvedTs.Store(tableID, resolvedTs)
	})
	p.inputChansLock.Lock()
	defer p.inputChansLock.Unlock()
	if _, exist := p.tableInputChans[tableID]; exist {
		return errors.Errorf("this chan is already exist, tableID: %d", tableID)
	}
	p.tableInputChans[tableID] = tc
	return nil
}

func (p *processorImpl) ResolvedChan() <-chan ProcessorEntry {
	return p.resolvedEntries
}

func (p *processorImpl) ExecutedChan() chan<- ProcessorEntry {
	return p.executedEntries
}

func createSchemaStore(pdEndpoints []string) (*schema.Storage, error) {
	// here we create another pb client,we should reuse them
	kvStore, err := createTiStore(strings.Join(pdEndpoints, ","))
	if err != nil {
		return nil, err
	}
	jobs, err := kv.LoadHistoryDDLJobs(kvStore)
	if err != nil {
		return nil, err
	}
	schemaStorage, err := schema.NewStorage(jobs, false)
	if err != nil {
		return nil, errors.Trace(err)
	}
	return schemaStorage, nil
}

func createTsRWriter(cli *clientv3.Client, changefeedID, captureID string) ProcessorTsRWriter {
	// TODO: NewProcessorTsEtcdRWriter should return an interface, currently there
	// exists cycle import issue, will refine it later
	return storage.NewProcessorTsEtcdRWriter(cli, changefeedID, captureID)
}

// getTsRwriter is used in unit test only
func (p *processorImpl) getTsRwriter() ProcessorTsRWriter {
	return p.tsRWriter
}

func (p *processorImpl) initPullers(ctx context.Context, errCh chan<- error) error {
	// the loop is only for test, not support add/remove table dynamically
	// TODO: the time sequence should be:
	// user create changefeed -> owner creates subchangefeed info in etcd -> scheduler create processors
	// but currently scheduler and owner are running concurrently
	for {
		select {
		case <-ctx.Done():
			if err := ctx.Err(); err != context.Canceled {
				return err
			}
			return nil
		case <-time.After(time.Second * 5):
			_, info, err := kv.GetSubChangeFeedInfo(ctx, p.etcdCli, p.changefeedID, p.captureID)
			if err != nil {
				return err
			}
			for _, tblInfo := range info.TableInfos {
				if _, ok := p.tblPullers[int64(tblInfo.ID)]; ok {
					continue
				}
				if err := p.addTable(ctx, int64(tblInfo.ID), errCh); err != nil {
					return err
				}
			}
			if len(info.TableInfos) > 0 {
				return nil
			}
		}
	}
}

func (p *processorImpl) addTable(ctx context.Context, tableID int64, errCh chan<- error) error {
	log.Debug("Add table", zap.Int64("tableID", tableID))
	// TODO: Make sure it's threadsafe or prove that it doesn't have to be
	if _, ok := p.tblPullers[tableID]; ok {
		log.Warn("Ignore existing table", zap.Int64("ID", tableID))
		return nil
	}
	span := util.GetTableSpan(tableID)
	// TODO: How large should the buffer be?
	txnChan := make(chan model.RawTxn, 16)
	if err := p.SetInputChan(tableID, txnChan); err != nil {
		return err
	}
	ctx, cancel := context.WithCancel(ctx)
	plr := p.startPuller(ctx, span, txnChan, errCh)
	p.tblPullers[tableID] = puller.CancellablePuller{Puller: plr, Cancel: cancel}
	return nil
}

// startPuller start pull data with span and push resolved txn into txnChan.
func (p *processorImpl) startPuller(ctx context.Context, span util.Span, txnChan chan<- model.RawTxn, errCh chan<- error) puller.Puller {
	// Set it up so that one failed goroutine cancels all others sharing the same ctx
	errg, ctx := errgroup.WithContext(ctx)

	checkpointTs := p.changefeed.StartTs
	if checkpointTs == 0 {
		checkpointTs = oracle.EncodeTSO(p.changefeed.CreateTime.Unix() * 1000)
	}

	puller := puller.NewPuller(p.pdCli, checkpointTs, []util.Span{span})

	errg.Go(func() error {
		return puller.Run(ctx)
	})

	errg.Go(func() error {
		defer close(txnChan)
		err := puller.CollectRawTxns(ctx, func(ctxInner context.Context, rawTxn model.RawTxn) error {
			select {
			case <-ctx.Done():
				return ctx.Err()
			case <-ctxInner.Done():
				return ctxInner.Err()
			case txnChan <- rawTxn:
				return nil
			}
		})
		return errors.Annotatef(err, "span: %v", span)
	})

	go func() {
		err := errg.Wait()
		if errors.Cause(err) != context.Canceled {
			errCh <- err
		}
	}()

	return puller
}

func newMounter(schema *schema.Storage, loc *time.Location) mounter {
	return entry.NewTxnMounter(schema, loc)
}<|MERGE_RESOLUTION|>--- conflicted
+++ resolved
@@ -116,9 +116,6 @@
 	}
 }
 
-<<<<<<< HEAD
-func (p *txnChannel) PutBack(t model.RawTxn) {
-=======
 func pushProcessorEntry(ctx context.Context, entryC chan<- ProcessorEntry, e ProcessorEntry) {
 	select {
 	case <-ctx.Done():
@@ -128,8 +125,7 @@
 	}
 }
 
-func (p *txnChannel) PutBack(t txn.RawTxn) {
->>>>>>> 4accf463
+func (p *txnChannel) PutBack(t model.RawTxn) {
 	if p.putBackTxn != nil {
 		log.Fatal("can not put back raw txn continuously")
 	}
