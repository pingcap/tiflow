// Copyright 2019 PingCAP, Inc.
//
// Licensed under the Apache License, Version 2.0 (the "License");
// you may not use this file except in compliance with the License.
// You may obtain a copy of the License at
//
//     http://www.apache.org/licenses/LICENSE-2.0
//
// Unless required by applicable law or agreed to in writing, software
// distributed under the License is distributed on an "AS IS" BASIS,
// See the License for the specific language governing permissions and
// limitations under the License.

package cdc

import (
	"context"
	"fmt"
	"io"
	"sort"
	"strconv"
	"strings"
	"sync"
	"sync/atomic"
	"time"

	"github.com/cenkalti/backoff"
	"github.com/google/uuid"
	"github.com/pingcap/errors"
	"github.com/pingcap/log"
	pd "github.com/pingcap/pd/v4/client"
	"github.com/pingcap/ticdc/cdc/entry"
	"github.com/pingcap/ticdc/cdc/kv"
	"github.com/pingcap/ticdc/cdc/model"
	"github.com/pingcap/ticdc/cdc/puller"
	"github.com/pingcap/ticdc/cdc/roles/storage"
	"github.com/pingcap/ticdc/cdc/sink"
	"github.com/pingcap/ticdc/pkg/retry"
	"github.com/pingcap/ticdc/pkg/util"
	"github.com/pingcap/tidb/store/tikv/oracle"
	"go.etcd.io/etcd/clientv3/concurrency"
	"go.uber.org/zap"
	"golang.org/x/sync/errgroup"
)

const (
	updateInfoInterval          = time.Millisecond * 500
	resolveTsInterval           = time.Millisecond * 500
	waitGlobalResolvedTsDelay   = time.Millisecond * 500
	waitFallbackResolvedTsDelay = time.Millisecond * 500

	defaultOutputChanSize = 128000

	// defaultMemBufferCapacity is the default memory buffer per change feed.
	defaultMemBufferCapacity int64 = 10 * 1024 * 1024 * 1024 // 10G
)

var (
	fNewPDCli     = pd.NewClient
	fNewTsRWriter = createTsRWriter
)

type processor struct {
	id           string
	captureID    string
	changefeedID string
	changefeed   model.ChangeFeedInfo
	limitter     *puller.BlurResourceLimitter

	pdCli   pd.Client
	etcdCli kv.CDCEtcdClient
	session *concurrency.Session

	sink sink.Sink

	ddlPuller     puller.Puller
	schemaStorage *entry.SchemaStorage

	tsRWriter storage.ProcessorTsRWriter
	output    chan *model.PolymorphicEvent
	mounter   entry.Mounter

	status             *model.TaskStatus
	position           *model.TaskPosition
	resolvedTsFallback int32

	tablesMu sync.Mutex
	tables   map[int64]*tableInfo

	wg    *errgroup.Group
	errCh chan<- error
}

type tableInfo struct {
	id         int64
	resolvedTS uint64
	cancel     context.CancelFunc
}

func (t *tableInfo) loadResolvedTS() uint64 {
	return atomic.LoadUint64(&t.resolvedTS)
}

func (t *tableInfo) storeResolvedTS(ts uint64) {
	atomic.StoreUint64(&t.resolvedTS, ts)
}

// newProcessor creates and returns a processor for the specified change feed
func newProcessor(
	ctx context.Context,
	session *concurrency.Session,
	changefeed model.ChangeFeedInfo,
	sink sink.Sink,
	changefeedID, captureID string,
	checkpointTs uint64) (*processor, error) {
	etcdCli := session.Client()
	endpoints := session.Client().Endpoints()
	pdCli, err := fNewPDCli(endpoints, pd.SecurityOption{})
	if err != nil {
		return nil, errors.Annotatef(err, "create pd client failed, addr: %v", endpoints)
	}

	cdcEtcdCli := kv.NewCDCEtcdClient(etcdCli)

	tsRWriter, err := fNewTsRWriter(cdcEtcdCli, changefeedID, captureID)
	if err != nil {
		return nil, errors.Annotate(err, "failed to create ts RWriter")
	}

	limitter := puller.NewBlurResourceLimmter(defaultMemBufferCapacity)

	// The key in DDL kv pair returned from TiKV is already memcompariable encoded,
	// so we set `needEncode` to false.
	log.Info("start processor with startts", zap.Uint64("startts", checkpointTs))
	ddlPuller := puller.NewPuller(pdCli, checkpointTs, []util.Span{util.GetDDLSpan(), util.GetAddIndexDDLSpan()}, false, limitter)
	ctx = util.PutTableIDInCtx(ctx, 0)
	schemaStorage, err := createSchemaStorage(endpoints, checkpointTs)
	if err != nil {
		return nil, errors.Trace(err)
	}

	p := &processor{
		id:            uuid.New().String(),
		limitter:      limitter,
		captureID:     captureID,
		changefeedID:  changefeedID,
		changefeed:    changefeed,
		pdCli:         pdCli,
		etcdCli:       cdcEtcdCli,
		session:       session,
		sink:          sink,
		ddlPuller:     ddlPuller,
<<<<<<< HEAD
		mounter:       entry.NewMounter(schemaStorage),
=======
>>>>>>> 938e0ac8
		schemaStorage: schemaStorage,

		tsRWriter: tsRWriter,
		status:    tsRWriter.GetTaskStatus(),
		position:  &model.TaskPosition{CheckPointTs: checkpointTs},
		output:    make(chan *model.PolymorphicEvent, defaultOutputChanSize),

		tables: make(map[int64]*tableInfo),
	}

	for _, table := range p.status.TableInfos {
		go p.addTable(ctx, int64(table.ID), table.StartTs)
	}

	return p, nil
}

func (p *processor) Run(ctx context.Context, errCh chan<- error) {
	wg, cctx := errgroup.WithContext(ctx)
	p.wg = wg
	p.errCh = errCh
	ddlPullerCtx := util.PutTableIDInCtx(cctx, 0)

	wg.Go(func() error {
		return p.positionWorker(cctx)
	})

	wg.Go(func() error {
		return p.globalStatusWorker(cctx)
	})

	wg.Go(func() error {
		return p.syncResolved(cctx)
	})

	wg.Go(func() error {
		return p.ddlPuller.Run(ddlPullerCtx)
	})

	wg.Go(func() error {
		return p.ddlPullWorker(cctx)
	})

	wg.Go(func() error {
		return p.sink.PrintStatus(cctx)
	})

	wg.Go(func() error {
		return p.mounter.Run(cctx)
	})

	go func() {
		if err := wg.Wait(); err != nil {
			errCh <- err
		}
	}()
}

// wait blocks until all routines in processor are returned
func (p *processor) wait() {
	err := p.wg.Wait()
	if err != nil && errors.Cause(err) != context.Canceled {
		log.Error("processor wait error",
			zap.String("captureID", p.captureID),
			zap.String("changefeedID", p.changefeedID),
			zap.Error(err),
		)
	}
}

func (p *processor) writeDebugInfo(w io.Writer) {
	fmt.Fprintf(w, "changefeedID: %s, info: %+v, status: %+v\n", p.changefeedID, p.changefeed, p.status)

	p.tablesMu.Lock()
	for _, table := range p.tables {
		fmt.Fprintf(w, "\ttable id: %d, resolveTS: %d\n", table.id, table.loadResolvedTS())
	}
	p.tablesMu.Unlock()

	fmt.Fprintf(w, "\n")
}

// localResolvedWorker do the flowing works.
// 1, update resolve ts by scanning all table's resolve ts.
// 2, update checkpoint ts by consuming entry from p.executedTxns.
// 3, sync TaskStatus between in memory and storage.
// 4, check admin command in TaskStatus and apply corresponding command
func (p *processor) positionWorker(ctx context.Context) error {
	updateInfoTick := time.NewTicker(updateInfoInterval)
	resolveTsTick := time.NewTicker(resolveTsInterval)
	checkpointTsTick := time.NewTicker(resolveTsInterval)

	updateInfo := func() error {
		t0Update := time.Now()
		err := retry.Run(500*time.Millisecond, 3, func() error {
			inErr := p.updateInfo(ctx)
			if errors.Cause(inErr) == model.ErrAdminStopProcessor {
				return backoff.Permanent(inErr)
			}
			return inErr
		})
		updateInfoDuration.WithLabelValues(p.captureID).Observe(time.Since(t0Update).Seconds())
		if err != nil {
			return errors.Annotate(err, "failed to update info")
		}
		return nil
	}

	defer func() {
		updateInfoTick.Stop()
		resolveTsTick.Stop()
		checkpointTsTick.Stop()

		err := updateInfo()
		if err != nil && errors.Cause(err) != context.Canceled {
			log.Error("failed to update info", zap.Error(err))
		}

		log.Info("Local resolved worker exited")
	}()

	for {
		select {
		case <-ctx.Done():
			return ctx.Err()
		case <-resolveTsTick.C:
			minResolvedTs := p.ddlPuller.GetResolvedTs()
			p.tablesMu.Lock()
			for _, table := range p.tables {
				ts := table.loadResolvedTS()
				tableResolvedTsGauge.WithLabelValues(p.changefeedID, p.captureID, strconv.FormatInt(table.id, 10)).Set(float64(oracle.ExtractPhysical(ts)))

				if ts < minResolvedTs {
					minResolvedTs = ts
				}
			}
			p.tablesMu.Unlock()
			// some puller still haven't received the row changed data
			if minResolvedTs < p.position.ResolvedTs {
				atomic.StoreInt32(&p.resolvedTsFallback, 1)
				continue
			}
			atomic.StoreInt32(&p.resolvedTsFallback, 0)

			if minResolvedTs == p.position.ResolvedTs {
				continue
			}

			p.position.ResolvedTs = minResolvedTs
			select {
			case <-ctx.Done():
				return ctx.Err()
			case p.output <- model.NewResolvedPolymorphicEvent(minResolvedTs):
			}
			resolvedTsGauge.WithLabelValues(p.changefeedID, p.captureID).Set(float64(oracle.ExtractPhysical(minResolvedTs)))
		case <-checkpointTsTick.C:
			checkpointTs := p.sink.CheckpointTs()
			if p.position.CheckPointTs >= checkpointTs {
				continue
			}
			p.position.CheckPointTs = checkpointTs
			checkpointTsGauge.WithLabelValues(p.changefeedID, p.captureID).Set(float64(oracle.ExtractPhysical(checkpointTs)))
		case <-updateInfoTick.C:
			err := updateInfo()
			if err != nil {
				return errors.Trace(err)
			}
		}
	}
}

func (p *processor) ddlPullWorker(ctx context.Context) error {
<<<<<<< HEAD
	ddlRawKVCh := puller.SortOutput(ctx, p.ddlPuller.Output())
=======
	ddlRawKVCh := p.ddlPuller.SortedOutput(ctx)
>>>>>>> 938e0ac8
	var ddlRawKV *model.RawKVEntry
	for {
		select {
		case <-ctx.Done():
			return errors.Trace(ctx.Err())
		case ddlRawKV = <-ddlRawKVCh:
		}
		if ddlRawKV == nil {
			continue
		}
		if ddlRawKV.OpType == model.OpTypeResolved {
			p.schemaStorage.AdvanceResolvedTs(ddlRawKV.Ts)
		}
		job, err := entry.UnmarshalDDL(ddlRawKV)
		if err != nil {
			return errors.Trace(err)
		}
		if job == nil {
			continue
		}
		if err := p.schemaStorage.HandleDDLJob(job); err != nil {
			return errors.Trace(err)
		}
	}
}

func (p *processor) updateInfo(ctx context.Context) error {
	err := p.tsRWriter.WritePosition(ctx, p.position)
	if err != nil {
		return errors.Trace(err)
	}
	log.Debug("update task position", zap.Stringer("status", p.position))
	statusChanged, err := p.tsRWriter.UpdateInfo(ctx)
	if err != nil {
		return errors.Trace(err)
	}
	if !statusChanged {
		return nil
	}
	oldStatus := p.status
	p.status = p.tsRWriter.GetTaskStatus()
	if p.status.AdminJobType == model.AdminStop || p.status.AdminJobType == model.AdminRemove {
		err = p.stop(ctx)
		if err != nil {
			return errors.Trace(err)
		}
		return errors.Trace(model.ErrAdminStopProcessor)
	}
	p.handleTables(ctx, oldStatus, p.status, p.position.CheckPointTs)
	syncTableNumGauge.WithLabelValues(p.changefeedID, p.captureID).Set(float64(len(p.status.TableInfos)))

	return retry.Run(500*time.Millisecond, 5, func() error {
		err = p.tsRWriter.WriteInfoIntoStorage(ctx)
		switch errors.Cause(err) {
		case model.ErrWriteTsConflict:
			return errors.Trace(err)
		case nil:
			log.Info("update task status", zap.Stringer("status", p.status), zap.Stringer("position", p.position))
			return nil
		default:
			return backoff.Permanent(errors.Trace(err))
		}
	})
}

func diffProcessTableInfos(oldInfo, newInfo []*model.ProcessTableInfo) (removed, added []*model.ProcessTableInfo) {
	sort.Slice(oldInfo, func(i, j int) bool {
		return oldInfo[i].ID < oldInfo[j].ID
	})

	sort.Slice(newInfo, func(i, j int) bool {
		return newInfo[i].ID < newInfo[j].ID
	})

	i, j := 0, 0
	for i < len(oldInfo) && j < len(newInfo) {
		if oldInfo[i].ID == newInfo[j].ID {
			i++
			j++
		} else if oldInfo[i].ID < newInfo[j].ID {
			removed = append(removed, oldInfo[i])
			i++
		} else {
			added = append(added, newInfo[j])
			j++
		}
	}
	for ; i < len(oldInfo); i++ {
		removed = append(removed, oldInfo[i])
	}
	for ; j < len(newInfo); j++ {
		added = append(added, newInfo[j])
	}

	if len(removed) > 0 || len(added) > 0 {
		log.Debug("table diff", zap.Reflect("old", oldInfo),
			zap.Reflect("new", newInfo),
			zap.Reflect("add", added),
			zap.Reflect("remove", removed),
		)
	}

	return
}

func (p *processor) removeTable(tableID int64) {
	p.tablesMu.Lock()
	defer p.tablesMu.Unlock()

	log.Debug("remove table", zap.Int64("id", tableID))

	table, ok := p.tables[tableID]
	if !ok {
		log.Warn("table not found", zap.Int64("tableID", tableID))
		return
	}

	table.cancel()
	delete(p.tables, tableID)
	tableIDStr := strconv.FormatInt(tableID, 10)
	tableInputChanSizeGauge.DeleteLabelValues(p.changefeedID, p.captureID, tableIDStr)
	tableOutputChanSizeGauge.DeleteLabelValues(p.changefeedID, p.captureID, tableIDStr)
	tableResolvedTsGauge.DeleteLabelValues(p.changefeedID, p.captureID, tableIDStr)
	syncTableNumGauge.WithLabelValues(p.changefeedID, p.captureID).Dec()
}

// handleTables handles table scheduler on this processor, add or remove table puller
func (p *processor) handleTables(ctx context.Context, oldInfo, newInfo *model.TaskStatus, checkpointTs uint64) {
	removedTables, addedTables := diffProcessTableInfos(oldInfo.TableInfos, newInfo.TableInfos)

	// remove tables
	for _, pinfo := range removedTables {
		p.removeTable(int64(pinfo.ID))
	}

	// write clock if need
	if newInfo.TablePLock != nil && newInfo.TableCLock == nil {
		newInfo.TableCLock = &model.TableLock{
			Ts:           newInfo.TablePLock.Ts,
			CheckpointTs: checkpointTs,
		}
	}

	// add tables
	for _, pinfo := range addedTables {
		p.addTable(ctx, int64(pinfo.ID), pinfo.StartTs)
	}
}

// globalStatusWorker read global resolve ts from changefeed level info and forward `tableInputChans` regularly.
func (p *processor) globalStatusWorker(ctx context.Context) error {
	log.Info("Global status worker started")

	var (
		changefeedStatus *model.ChangeFeedStatus
		lastCheckPointTs uint64
		lastResolvedTs   uint64
	)

	retryCfg := backoff.WithMaxRetries(
		backoff.WithContext(
			backoff.NewExponentialBackOff(), ctx),
		3,
	)
	for {
		select {
		case <-ctx.Done():
			log.Info("Global resolved worker exited")
			return ctx.Err()
		default:
		}
		err := backoff.Retry(func() error {
			var err error
			changefeedStatus, err = p.tsRWriter.GetChangeFeedStatus(ctx)
			if err != nil {
				if errors.Cause(err) == context.Canceled {
					return backoff.Permanent(err)
				}
				log.Error("Global resolved worker: read global resolved ts failed", zap.Error(err))
			}
			return err
		}, retryCfg)
		if err != nil {
			return errors.Trace(err)
		}

		if lastResolvedTs == changefeedStatus.ResolvedTs &&
			lastCheckPointTs == changefeedStatus.CheckpointTs {
			time.Sleep(waitGlobalResolvedTsDelay)
			continue
		}

		if lastCheckPointTs < changefeedStatus.CheckpointTs {
			p.schemaStorage.DoGC(changefeedStatus.CheckpointTs)
			lastCheckPointTs = changefeedStatus.CheckpointTs
		}

		if atomic.LoadInt32(&p.resolvedTsFallback) != 0 {
			time.Sleep(waitFallbackResolvedTsDelay)
			continue
		}

		if lastResolvedTs < changefeedStatus.ResolvedTs {
			err = p.sink.EmitResolvedEvent(ctx, changefeedStatus.ResolvedTs)
			if err != nil {
				return errors.Trace(err)
			}
			lastResolvedTs = changefeedStatus.ResolvedTs
		}

	}
}

// syncResolved handle `p.ddlJobsCh` and `p.resolvedTxns`
func (p *processor) syncResolved(ctx context.Context) error {
	defer log.Info("syncResolved stopped")
	for {
		select {
		case row := <-p.output:
			row.WaitPrepare()
			if row.Row == nil {
				continue
			}
			err := p.sink.EmitRowChangedEvent(ctx, row.Row)
			if err != nil {
				return errors.Trace(err)
			}
		case <-ctx.Done():
			return ctx.Err()
		}
	}
}

func (p *processor) collectMetrics(ctx context.Context, tableID int64) {
	go func() {
		for {
			tableIDStr := strconv.FormatInt(tableID, 10)
			select {
			case <-ctx.Done():
				return
			case <-time.After(defaultMetricInterval):
				tableOutputChanSizeGauge.WithLabelValues(p.changefeedID, p.captureID, tableIDStr).Set(float64(len(p.output)))
			}
		}
	}()
}

func createSchemaStorage(pdEndpoints []string, checkpointTs uint64) (*entry.SchemaStorage, error) {
	// TODO here we create another pb client,we should reuse them
	kvStore, err := kv.CreateTiStore(strings.Join(pdEndpoints, ","))
	if err != nil {
		return nil, errors.Trace(err)
	}
	jobs, err := kv.LoadHistoryDDLJobs(kvStore, checkpointTs)
	if err != nil {
		return nil, errors.Trace(err)
	}
	return entry.NewSchemaStorage(jobs)
}

func createTsRWriter(cli kv.CDCEtcdClient, changefeedID, captureID string) (storage.ProcessorTsRWriter, error) {
	return storage.NewProcessorTsEtcdRWriter(cli, changefeedID, captureID)
}

// getTsRwriter is used in unit test only
//func (p *processor) getTsRwriter() storage.ProcessorTsRWriter {
//	return p.tsRWriter
//}

func (p *processor) addTable(ctx context.Context, tableID int64, startTs uint64) {
	p.tablesMu.Lock()
	defer p.tablesMu.Unlock()
	ctx = util.PutTableIDInCtx(ctx, tableID)

	log.Debug("Add table", zap.Int64("tableID", tableID))
	if _, ok := p.tables[tableID]; ok {
		log.Warn("Ignore existing table", zap.Int64("ID", tableID))
	}

	ctx, cancel := context.WithCancel(ctx)
	table := &tableInfo{
		id:         tableID,
		resolvedTS: startTs,
		cancel:     cancel,
	}

	ctx = util.PutTableIDInCtx(ctx, tableID)
	// start table puller
	// The key in DML kv pair returned from TiKV is not memcompariable encoded,
	// so we set `needEncode` to true.
	span := util.GetTableSpan(tableID, true)
	sorter := puller.NewEntrySorter()
	puller := puller.NewPuller(p.pdCli, startTs, []util.Span{span}, true, p.limitter)

	go func() {
		err := puller.Run(ctx)
		if errors.Cause(err) != context.Canceled {
			p.errCh <- err
		}
	}()
<<<<<<< HEAD

=======
	// start mounter
	mounter := entry.NewMounter(puller.SortedOutput(ctx), p.schemaStorage)
>>>>>>> 938e0ac8
	go func() {
		err := sorter.Run(ctx)
		if errors.Cause(err) != context.Canceled {
			p.errCh <- err
		}
	}()

	go func() {
		for {
			select {
			case <-ctx.Done():
				if errors.Cause(ctx.Err()) != context.Canceled {
					p.errCh <- ctx.Err()
				}
				return
			case rawKV := <-puller.Output():
				if rawKV == nil {
					continue
				}
				pEvent := model.NewPolymorphicEvent(rawKV)
				sorter.AddEntry(pEvent)
				select {
				case <-ctx.Done():
					if errors.Cause(ctx.Err()) != context.Canceled {
						p.errCh <- ctx.Err()
					}
					return
				case p.mounter.Input() <- pEvent:
				}
			}
		}
	}()

	go func() {
		var pEvent *model.PolymorphicEvent
		for {
			select {
			case <-ctx.Done():
				if errors.Cause(ctx.Err()) != context.Canceled {
					p.errCh <- ctx.Err()
				}
				return
			case pEvent = <-sorter.Output():
			}
			if pEvent.RawKV.OpType == model.OpTypeResolved {
				table.storeResolvedTS(pEvent.Ts)
			}
			select {
			case <-ctx.Done():
				if errors.Cause(ctx.Err()) != context.Canceled {
					p.errCh <- ctx.Err()
				}
				return
			case p.output <- pEvent:
			}
		}
	}()
	p.tables[tableID] = table
	syncTableNumGauge.WithLabelValues(p.changefeedID, p.captureID).Inc()
	p.collectMetrics(ctx, tableID)
}

func (p *processor) stop(ctx context.Context) error {
	p.tablesMu.Lock()
	for _, tbl := range p.tables {
		tbl.cancel()
	}
	p.tablesMu.Unlock()
	p.session.Close()

	if err := p.etcdCli.DeleteTaskPosition(ctx, p.changefeedID, p.captureID); err != nil {
		return err
	}
	return p.etcdCli.DeleteTaskStatus(ctx, p.changefeedID, p.captureID)
}

// runProcessor creates a new processor then starts it.
func runProcessor(
	ctx context.Context,
	session *concurrency.Session,
	info model.ChangeFeedInfo,
	changefeedID string,
	captureID string,
	checkpointTs uint64,
) (*processor, error) {
	opts := make(map[string]string, len(info.Opts)+2)
	for k, v := range info.Opts {
		opts[k] = v
	}
	opts[sink.OptChangefeedID] = changefeedID
	opts[sink.OptCaptureID] = captureID
	ctx = util.PutChangefeedIDInCtx(ctx, changefeedID)
	filter, err := util.NewFilter(info.GetConfig())
	if err != nil {
		return nil, errors.Trace(err)
	}
	sink, err := sink.NewSink(ctx, info.SinkURI, filter, opts)
	if err != nil {
		return nil, errors.Trace(err)
	}
	ctx, cancel := context.WithCancel(ctx)
	errCh := make(chan error, 1)
	go func() {
		if err := sink.Run(ctx); errors.Cause(err) != context.Canceled {
			errCh <- err
		}
	}()
	processor, err := newProcessor(ctx, session, info, sink, changefeedID, captureID, checkpointTs)
	if err != nil {
		cancel()
		return nil, err
	}
	log.Info("start to run processor", zap.String("changefeed id", changefeedID))

	processor.Run(ctx, errCh)

	go func() {
		err := <-errCh
		if errors.Cause(err) != context.Canceled {
			log.Error("error on running processor",
				zap.String("captureid", captureID),
				zap.String("changefeedid", changefeedID),
				zap.String("processorid", processor.id),
				zap.Error(err))
		} else {
			log.Info("processor exited",
				zap.String("captureid", captureID),
				zap.String("changefeedid", changefeedID),
				zap.String("processorid", processor.id))
		}
		cancel()
	}()

	return processor, nil
}<|MERGE_RESOLUTION|>--- conflicted
+++ resolved
@@ -150,10 +150,7 @@
 		session:       session,
 		sink:          sink,
 		ddlPuller:     ddlPuller,
-<<<<<<< HEAD
 		mounter:       entry.NewMounter(schemaStorage),
-=======
->>>>>>> 938e0ac8
 		schemaStorage: schemaStorage,
 
 		tsRWriter: tsRWriter,
@@ -326,11 +323,7 @@
 }
 
 func (p *processor) ddlPullWorker(ctx context.Context) error {
-<<<<<<< HEAD
 	ddlRawKVCh := puller.SortOutput(ctx, p.ddlPuller.Output())
-=======
-	ddlRawKVCh := p.ddlPuller.SortedOutput(ctx)
->>>>>>> 938e0ac8
 	var ddlRawKV *model.RawKVEntry
 	for {
 		select {
@@ -605,7 +598,7 @@
 	defer p.tablesMu.Unlock()
 	ctx = util.PutTableIDInCtx(ctx, tableID)
 
-	log.Debug("Add table", zap.Int64("tableID", tableID))
+	log.Info("Add table", zap.Int64("tableID", tableID))
 	if _, ok := p.tables[tableID]; ok {
 		log.Warn("Ignore existing table", zap.Int64("ID", tableID))
 	}
@@ -631,12 +624,7 @@
 			p.errCh <- err
 		}
 	}()
-<<<<<<< HEAD
-
-=======
-	// start mounter
-	mounter := entry.NewMounter(puller.SortedOutput(ctx), p.schemaStorage)
->>>>>>> 938e0ac8
+
 	go func() {
 		err := sorter.Run(ctx)
 		if errors.Cause(err) != context.Canceled {
