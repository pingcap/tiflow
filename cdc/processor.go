--- conflicted
+++ resolved
@@ -787,21 +787,13 @@
 }
 
 func (p *processor) stop(ctx context.Context) error {
-<<<<<<< HEAD
 	log.Info("stop processor", zap.String("id", p.id), zap.String("capture", p.captureID), zap.String("changefeed", p.changefeedID))
-	p.tablesMu.Lock()
-	for _, tbl := range p.tables {
-		tbl.cancel()
-	}
-	p.tablesMu.Unlock()
-	atomic.StoreInt32(&p.stopped, 1)
-=======
 	p.stateMu.Lock()
 	for _, tbl := range p.tables {
 		tbl.cancel()
 	}
 	p.stateMu.Unlock()
->>>>>>> b2bc3dd1
+	atomic.StoreInt32(&p.stopped, 1)
 
 	if err := p.etcdCli.DeleteTaskPosition(ctx, p.changefeedID, p.captureID); err != nil {
 		return err
