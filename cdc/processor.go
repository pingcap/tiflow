--- conflicted
+++ resolved
@@ -177,11 +177,7 @@
 	mounter       mounter
 	schemaStorage *schema.Storage
 	sink          sink.Sink
-<<<<<<< HEAD
-	ddlPuller     Puller
-=======
 	ddlPuller     puller.Puller
->>>>>>> c226605d
 
 	tableResolvedTs sync.Map
 	tsRWriter       ProcessorTsRWriter
