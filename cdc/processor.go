--- conflicted
+++ resolved
@@ -156,10 +156,6 @@
 
 	localResolvedNotifier := new(notify.Notifier)
 	localCheckpointTsNotifier := new(notify.Notifier)
-	sinkEmittedResolvedReceiver, err := sinkEmittedResolvedNotifier.NewReceiver(50 * time.Millisecond)
-	if err != nil {
-		return nil, err
-	}
 	localResolvedReceiver, err := localResolvedNotifier.NewReceiver(50 * time.Millisecond)
 	if err != nil {
 		return nil, err
@@ -187,17 +183,9 @@
 
 		flushCheckpointInterval: flushCheckpointInterval,
 
-<<<<<<< HEAD
 		position:        &model.TaskPosition{CheckPointTs: checkpointTs},
 		outputFromTable: make(chan *model.PolymorphicEvent),
 		output2Sink:     make(chan *model.PolymorphicEvent, defaultOutputChanSize),
-=======
-		position: &model.TaskPosition{CheckPointTs: checkpointTs},
-		output:   make(chan *model.PolymorphicEvent, defaultOutputChanSize),
-
-		sinkEmittedResolvedNotifier: sinkEmittedResolvedNotifier,
-		sinkEmittedResolvedReceiver: sinkEmittedResolvedReceiver,
->>>>>>> 415aa001
 
 		localResolvedNotifier: localResolvedNotifier,
 		localResolvedReceiver: localResolvedReceiver,
