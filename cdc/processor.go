// Copyright 2020 PingCAP, Inc.
//
// Licensed under the Apache License, Version 2.0 (the "License");
// you may not use this file except in compliance with the License.
// You may obtain a copy of the License at
//
//     http://www.apache.org/licenses/LICENSE-2.0
//
// Unless required by applicable law or agreed to in writing, software
// distributed under the License is distributed on an "AS IS" BASIS,
// See the License for the specific language governing permissions and
// limitations under the License.

package cdc

import (
	"context"
	"fmt"
	"io"
	"strings"
	"sync"
	"sync/atomic"
	"time"

	"github.com/cenkalti/backoff"
	"github.com/google/uuid"
	"github.com/pingcap/errors"
	"github.com/pingcap/failpoint"
	"github.com/pingcap/log"
	pd "github.com/pingcap/pd/v4/client"
	"github.com/pingcap/ticdc/cdc/entry"
	"github.com/pingcap/ticdc/cdc/kv"
	"github.com/pingcap/ticdc/cdc/model"
	"github.com/pingcap/ticdc/cdc/puller"
	"github.com/pingcap/ticdc/cdc/roles/storage"
	"github.com/pingcap/ticdc/cdc/sink"
	"github.com/pingcap/ticdc/pkg/filter"
	"github.com/pingcap/ticdc/pkg/notify"
	"github.com/pingcap/ticdc/pkg/regionspan"
	"github.com/pingcap/ticdc/pkg/retry"
	"github.com/pingcap/ticdc/pkg/security"
	"github.com/pingcap/ticdc/pkg/util"
	tidbkv "github.com/pingcap/tidb/kv"
	"github.com/pingcap/tidb/store/tikv/oracle"
	"go.etcd.io/etcd/clientv3"
	"go.etcd.io/etcd/clientv3/concurrency"
	"go.etcd.io/etcd/mvcc"
	"go.uber.org/zap"
	"golang.org/x/sync/errgroup"
)

const (
	resolveTsInterval = time.Millisecond * 500

	// TODO: processor output chan size, the accumulated data is determined by
	// the count of sorted data and unmounted data. In current benchmark a single
	// processor can reach 50k-100k QPS, and accumulated data is around
	// 200k-400k in most cases. We need a better chan cache mechanism.
	defaultOutputChanSize = 1280000

	// defaultMemBufferCapacity is the default memory buffer per change feed.
	defaultMemBufferCapacity int64 = 10 * 1024 * 1024 * 1024 // 10G

	defaultSyncResolvedBatch = 1024
)

var (
	fNewPDCli     = pd.NewClientWithContext
	fNewTsRWriter = createTsRWriter
)

type processor struct {
	id           string
	captureInfo  model.CaptureInfo
	changefeedID string
	changefeed   model.ChangeFeedInfo
	limitter     *puller.BlurResourceLimitter
	stopped      int32

	pdCli      pd.Client
	credential *security.Credential
	kvStorage  tidbkv.Storage
	etcdCli    kv.CDCEtcdClient
	session    *concurrency.Session

	sink sink.Sink

	sinkEmittedResolvedTs uint64
	globalResolvedTs      uint64
	checkpointTs          uint64

	ddlPuller       puller.Puller
	ddlPullerCancel context.CancelFunc
	schemaStorage   *entry.SchemaStorage

	tsRWriter storage.ProcessorTsRWriter
	output    chan *model.PolymorphicEvent
	mounter   entry.Mounter

	stateMu      sync.Mutex
	status       *model.TaskStatus
	position     *model.TaskPosition
	tables       map[int64]*tableInfo
	markTableIDs map[int64]struct{}

	sinkEmittedResolvedNotifier *notify.Notifier
	sinkEmittedResolvedReceiver *notify.Receiver
	localResolvedNotifier       *notify.Notifier
	localResolvedReceiver       *notify.Receiver

	wg    *errgroup.Group
	errCh chan<- error
}

type tableInfo struct {
	id          int64
	name        string
	resolvedTs  uint64
	markTableID int64
	mResolvedTs uint64
	workload    model.WorkloadInfo
	cancel      context.CancelFunc
}

func (t *tableInfo) loadResolvedTs() uint64 {
	tableRts := atomic.LoadUint64(&t.resolvedTs)
	if t.markTableID != 0 {
		mTableRts := atomic.LoadUint64(&t.mResolvedTs)
		if mTableRts < tableRts {
			return mTableRts
		}
	}
	return tableRts
}

// newProcessor creates and returns a processor for the specified change feed
func newProcessor(
	ctx context.Context,
	credential *security.Credential,
	session *concurrency.Session,
	changefeed model.ChangeFeedInfo,
	sink sink.Sink,
	changefeedID string,
	captureInfo model.CaptureInfo,
	checkpointTs uint64,
	errCh chan error,
) (*processor, error) {
	etcdCli := session.Client()
	endpoints := session.Client().Endpoints()
	pdCli, err := fNewPDCli(ctx, endpoints, credential.PDSecurityOption())
	if err != nil {
		return nil, errors.Annotatef(err, "create pd client failed, addr: %v", endpoints)
	}
	kvStorage, err := kv.CreateTiStore(strings.Join(endpoints, ","), credential)
	if err != nil {
		return nil, errors.Trace(err)
	}
	cdcEtcdCli := kv.NewCDCEtcdClient(etcdCli)

	tsRWriter, err := fNewTsRWriter(cdcEtcdCli, changefeedID, captureInfo.ID)
	if err != nil {
		return nil, errors.Annotate(err, "failed to create ts RWriter")
	}

	limitter := puller.NewBlurResourceLimmter(defaultMemBufferCapacity)

	// The key in DDL kv pair returned from TiKV is already memcompariable encoded,
	// so we set `needEncode` to false.
	log.Info("start processor with startts", zap.Uint64("startts", checkpointTs))
<<<<<<< HEAD
	ddlPuller := puller.NewPuller(pdCli, credential, kvStorage, checkpointTs, []regionspan.Span{regionspan.GetDDLSpan(), regionspan.GetAddIndexDDLSpan()}, false, limitter)
=======
	ddlPuller := puller.NewPuller(pdCli, kvStorage, checkpointTs, []regionspan.Span{regionspan.GetDDLSpan(), regionspan.GetAddIndexDDLSpan()}, limitter)
>>>>>>> 431ef827
	filter, err := filter.NewFilter(changefeed.Config)
	if err != nil {
		return nil, errors.Trace(err)
	}
	schemaStorage, err := createSchemaStorage(endpoints, credential, checkpointTs, filter)
	if err != nil {
		return nil, errors.Trace(err)
	}

	sinkEmittedResolvedNotifier := new(notify.Notifier)
	localResolvedNotifier := new(notify.Notifier)
	p := &processor{
		id:            uuid.New().String(),
		limitter:      limitter,
		captureInfo:   captureInfo,
		changefeedID:  changefeedID,
		changefeed:    changefeed,
		pdCli:         pdCli,
		credential:    credential,
		kvStorage:     kvStorage,
		etcdCli:       cdcEtcdCli,
		session:       session,
		sink:          sink,
		ddlPuller:     ddlPuller,
		mounter:       entry.NewMounter(schemaStorage, changefeed.Config.Mounter.WorkerNum),
		schemaStorage: schemaStorage,
		errCh:         errCh,

		tsRWriter: tsRWriter,
		status:    tsRWriter.GetTaskStatus(),
		position:  &model.TaskPosition{CheckPointTs: checkpointTs},
		output:    make(chan *model.PolymorphicEvent, defaultOutputChanSize),

		sinkEmittedResolvedNotifier: sinkEmittedResolvedNotifier,
		sinkEmittedResolvedReceiver: sinkEmittedResolvedNotifier.NewReceiver(50 * time.Millisecond),

		localResolvedNotifier: localResolvedNotifier,
		localResolvedReceiver: localResolvedNotifier.NewReceiver(50 * time.Millisecond),

		tables:       make(map[int64]*tableInfo),
		markTableIDs: make(map[int64]struct{}),
	}

	for tableID, replicaInfo := range p.status.Tables {
		p.addTable(ctx, tableID, replicaInfo)
	}
	return p, nil
}

func (p *processor) Run(ctx context.Context) {
	wg, cctx := errgroup.WithContext(ctx)
	p.wg = wg
	ddlPullerCtx, ddlPullerCancel :=
		context.WithCancel(util.PutTableInfoInCtx(cctx, 0, "ticdc-processor-ddl"))
	p.ddlPullerCancel = ddlPullerCancel

	wg.Go(func() error {
		return p.positionWorker(cctx)
	})

	wg.Go(func() error {
		return p.globalStatusWorker(cctx)
	})

	wg.Go(func() error {
		return p.sinkDriver(cctx)
	})

	wg.Go(func() error {
		return p.syncResolved(cctx)
	})

	wg.Go(func() error {
		return p.collectMetrics(cctx)
	})

	wg.Go(func() error {
		return p.ddlPuller.Run(ddlPullerCtx)
	})

	wg.Go(func() error {
		return p.ddlPullWorker(cctx)
	})

	wg.Go(func() error {
		return p.mounter.Run(cctx)
	})

	wg.Go(func() error {
		return p.workloadWorker(cctx)
	})

	go func() {
		if err := wg.Wait(); err != nil {
			select {
			case p.errCh <- err:
			default:
			}
		}
	}()
}

// wait blocks until all routines in processor are returned
func (p *processor) wait() {
	err := p.wg.Wait()
	if err != nil && errors.Cause(err) != context.Canceled {
		log.Error("processor wait error",
			zap.String("captureid", p.captureInfo.ID),
			zap.String("captureaddr", p.captureInfo.AdvertiseAddr),
			zap.String("changefeedID", p.changefeedID),
			zap.Error(err),
		)
	}
}

func (p *processor) writeDebugInfo(w io.Writer) {
	fmt.Fprintf(w, "changefeedID: %s, info: %+v, status: %+v\n", p.changefeedID, p.changefeed, p.status)

	p.stateMu.Lock()
	for _, table := range p.tables {
		fmt.Fprintf(w, "\ttable id: %d, resolveTS: %d\n", table.id, table.loadResolvedTs())
	}
	p.stateMu.Unlock()

	fmt.Fprintf(w, "\n")
}

// localResolvedWorker do the flowing works.
// 1, update resolve ts by scanning all table's resolve ts.
// 2, update checkpoint ts by consuming entry from p.executedTxns.
// 3, sync TaskStatus between in memory and storage.
// 4, check admin command in TaskStatus and apply corresponding command
func (p *processor) positionWorker(ctx context.Context) error {
	checkpointTsTick := time.NewTicker(resolveTsInterval)

	updateInfo := func() error {
		t0Update := time.Now()
		err := retry.Run(500*time.Millisecond, 3, func() error {
			inErr := p.updateInfo(ctx)
			if inErr != nil {
				log.Error("update info failed", zap.Error(inErr))
				if p.isStopped() || errors.Cause(inErr) == model.ErrAdminStopProcessor {
					return backoff.Permanent(errors.Trace(model.ErrAdminStopProcessor))
				}
			}
			return inErr
		})
		updateInfoDuration.
			WithLabelValues(p.captureInfo.AdvertiseAddr).
			Observe(time.Since(t0Update).Seconds())
		if err != nil {
			return errors.Annotate(err, "failed to update info")
		}
		return nil
	}

	defer func() {
		checkpointTsTick.Stop()
		p.localResolvedReceiver.Stop()

		if !p.isStopped() {
			err := updateInfo()
			if err != nil && errors.Cause(err) != context.Canceled {
				log.Warn("failed to update info before exit", zap.Error(err))
			}
		}

		log.Info("Local resolved worker exited")
	}()

	resolvedTsGauge := resolvedTsGauge.WithLabelValues(p.changefeedID, p.captureInfo.AdvertiseAddr)
	checkpointTsGauge := checkpointTsGauge.WithLabelValues(p.changefeedID, p.captureInfo.AdvertiseAddr)

	for {
		select {
		case <-ctx.Done():
			return ctx.Err()
		case <-p.localResolvedReceiver.C:
			minResolvedTs := p.ddlPuller.GetResolvedTs()
			p.stateMu.Lock()
			for _, table := range p.tables {
				ts := table.loadResolvedTs()

				if ts < minResolvedTs {
					minResolvedTs = ts
				}
			}
			p.stateMu.Unlock()

			if minResolvedTs == p.position.ResolvedTs {
				continue
			}

			p.position.ResolvedTs = minResolvedTs
			resolvedTsGauge.Set(float64(oracle.ExtractPhysical(minResolvedTs)))
			if err := updateInfo(); err != nil {
				return errors.Trace(err)
			}

		case <-checkpointTsTick.C:
			checkpointTs := atomic.LoadUint64(&p.checkpointTs)
			if p.position.CheckPointTs >= checkpointTs {
				continue
			}
			p.position.CheckPointTs = checkpointTs
			checkpointTsGauge.Set(float64(oracle.ExtractPhysical(checkpointTs)))
			if err := updateInfo(); err != nil {
				return errors.Trace(err)
			}
		}
	}
}

func (p *processor) ddlPullWorker(ctx context.Context) error {
	ddlRawKVCh := puller.SortOutput(ctx, p.ddlPuller.Output())
	var ddlRawKV *model.RawKVEntry
	for {
		select {
		case <-ctx.Done():
			return errors.Trace(ctx.Err())
		case ddlRawKV = <-ddlRawKVCh:
		}
		if ddlRawKV == nil {
			continue
		}
		if ddlRawKV.OpType == model.OpTypeResolved {
			p.schemaStorage.AdvanceResolvedTs(ddlRawKV.CRTs)
			p.localResolvedNotifier.Notify()
		}
		job, err := entry.UnmarshalDDL(ddlRawKV)
		if err != nil {
			return errors.Trace(err)
		}
		if job == nil {
			continue
		}
		if err := p.schemaStorage.HandleDDLJob(job); err != nil {
			return errors.Trace(err)
		}
	}
}

func (p *processor) workloadWorker(ctx context.Context) error {
	t := time.NewTicker(10 * time.Second)
	err := p.etcdCli.PutTaskWorkload(ctx, p.changefeedID, p.captureInfo.ID, nil)
	if err != nil {
		return errors.Trace(err)
	}
	for {
		select {
		case <-ctx.Done():
			return errors.Trace(ctx.Err())
		case <-t.C:
		}
		if p.isStopped() {
			continue
		}
		workload := make(model.TaskWorkload, len(p.tables))
		p.stateMu.Lock()
		for _, table := range p.tables {
			workload[table.id] = table.workload
		}
		p.stateMu.Unlock()
		err := p.etcdCli.PutTaskWorkload(ctx, p.changefeedID, p.captureInfo.ID, &workload)
		if err != nil {
			return errors.Trace(err)
		}
	}
}

func (p *processor) updateInfo(ctx context.Context) error {
	updatePosition := func() error {
		//p.position.Count = p.sink.Count()
		err := p.tsRWriter.WritePosition(ctx, p.position)
		if err != nil {
			return errors.Trace(err)
		}
		log.Debug("update task position", zap.Stringer("position", p.position))
		return nil
	}
	statusChanged, err := p.tsRWriter.UpdateInfo(ctx)
	if err != nil {
		return errors.Trace(err)
	}
	if !statusChanged && !p.tsRWriter.GetTaskStatus().SomeOperationsUnapplied() {
		return updatePosition()
	}
	p.status = p.tsRWriter.GetTaskStatus()
	if p.status.AdminJobType == model.AdminStop || p.status.AdminJobType == model.AdminRemove {
		err = p.stop(ctx)
		if err != nil {
			return errors.Trace(err)
		}
		return errors.Trace(model.ErrAdminStopProcessor)
	}
	err = p.handleTables(ctx)
	if err != nil {
		return errors.Trace(err)
	}
	syncTableNumGauge.
		WithLabelValues(p.changefeedID, p.captureInfo.AdvertiseAddr).
		Set(float64(len(p.status.Tables)))
	err = updatePosition()
	if err != nil {
		return errors.Trace(err)
	}
	err = retry.Run(500*time.Millisecond, 5, func() error {
		err = p.tsRWriter.WriteInfoIntoStorage(ctx)
		switch errors.Cause(err) {
		case model.ErrWriteTsConflict:
			return errors.Trace(err)
		case nil:
			log.Info("update task status", zap.Stringer("status", p.status), zap.Stringer("position", p.position))
			return nil
		default:
			return backoff.Permanent(errors.Trace(err))
		}
	})
	if err != nil {
		return errors.Trace(err)
	}
	return nil
}

func (p *processor) removeTable(tableID int64) {
	p.stateMu.Lock()
	defer p.stateMu.Unlock()

	log.Debug("remove table", zap.Int64("id", tableID))

	table, ok := p.tables[tableID]
	if !ok {
		log.Warn("table not found", zap.Int64("tableID", tableID))
		return
	}

	table.cancel()
	delete(p.tables, tableID)
	if table.markTableID != 0 {
		delete(p.markTableIDs, table.markTableID)
	}
	tableResolvedTsGauge.DeleteLabelValues(p.changefeedID, p.captureInfo.AdvertiseAddr, table.name)
	syncTableNumGauge.WithLabelValues(p.changefeedID, p.captureInfo.AdvertiseAddr).Dec()
}

// handleTables handles table scheduler on this processor, add or remove table puller
func (p *processor) handleTables(ctx context.Context) error {
	for tableID, opt := range p.status.Operation {
		if opt.Delete {
			if opt.BoundaryTs <= p.position.CheckPointTs {
				p.removeTable(tableID)
				opt.Done = true
			}
		} else {
			replicaInfo, exist := p.status.Tables[tableID]
			if !exist {
				return errors.NotFoundf("replicaInfo of table(%d)", tableID)
			}
			if p.changefeed.Config.Cyclic.IsEnabled() && replicaInfo.MarkTableID == 0 {
				return errors.NotValidf("normal table(%d) and mark table not match ", tableID)
			}
			p.addTable(ctx, tableID, replicaInfo)
			opt.Done = true
		}
	}
	if !p.status.SomeOperationsUnapplied() {
		p.status.Operation = nil
	}
	return nil
}

// globalStatusWorker read global resolve ts from changefeed level info and forward `tableInputChans` regularly.
func (p *processor) globalStatusWorker(ctx context.Context) error {
	log.Info("Global status worker started")

	var (
		changefeedStatus *model.ChangeFeedStatus
		statusRev        int64
		lastCheckPointTs uint64
		lastResolvedTs   uint64
		watchKey         = kv.GetEtcdKeyJob(p.changefeedID)
	)
	updateStatus := func(changefeedStatus *model.ChangeFeedStatus) error {
		if lastResolvedTs == changefeedStatus.ResolvedTs &&
			lastCheckPointTs == changefeedStatus.CheckpointTs {
			return nil
		}
		if lastCheckPointTs < changefeedStatus.CheckpointTs {
			p.schemaStorage.DoGC(changefeedStatus.CheckpointTs)
			lastCheckPointTs = changefeedStatus.CheckpointTs
		}
		if lastResolvedTs < changefeedStatus.ResolvedTs {
			lastResolvedTs = changefeedStatus.ResolvedTs
			atomic.StoreUint64(&p.globalResolvedTs, lastResolvedTs)
			select {
			case <-ctx.Done():
				return ctx.Err()
			case p.output <- model.NewResolvedPolymorphicEvent(lastResolvedTs):
			}
		}
		return nil
	}

	retryCfg := backoff.WithMaxRetries(
		backoff.WithContext(
			backoff.NewExponentialBackOff(), ctx),
		5,
	)
	for {
		select {
		case <-ctx.Done():
			log.Info("Global resolved worker exited")
			return ctx.Err()
		default:
		}

		err := backoff.Retry(func() error {
			var err error
			changefeedStatus, statusRev, err = p.tsRWriter.GetChangeFeedStatus(ctx)
			if err != nil {
				if errors.Cause(err) == context.Canceled {
					return backoff.Permanent(err)
				}
				log.Error("Global resolved worker: read global resolved ts failed", zap.Error(err))
			}
			return err
		}, retryCfg)
		if err != nil {
			return errors.Trace(err)
		}

		if err := updateStatus(changefeedStatus); err != nil {
			return err
		}

		ch := p.etcdCli.Client.Watch(ctx, watchKey, clientv3.WithRev(statusRev+1), clientv3.WithFilterDelete())
		for resp := range ch {
			if resp.Err() == mvcc.ErrCompacted {
				break
			}
			if resp.Err() != nil {
				return err
			}
			for _, ev := range resp.Events {
				var status model.ChangeFeedStatus
				if err := status.Unmarshal(ev.Kv.Value); err != nil {
					return err
				}
				if err := updateStatus(&status); err != nil {
					return err
				}
			}
		}
	}
}

func (p *processor) sinkDriver(ctx context.Context) error {
	for {
		select {
		case <-ctx.Done():
			return ctx.Err()
		case <-p.sinkEmittedResolvedReceiver.C:
			sinkEmittedResolvedTs := atomic.LoadUint64(&p.sinkEmittedResolvedTs)
			globalResolvedTs := atomic.LoadUint64(&p.globalResolvedTs)
			var minTs uint64
			if sinkEmittedResolvedTs < globalResolvedTs {
				minTs = sinkEmittedResolvedTs
			} else {
				minTs = globalResolvedTs
			}
			if minTs == 0 {
				continue
			}
			err := p.sink.FlushRowChangedEvents(ctx, minTs)
			if err != nil {
				return errors.Trace(err)
			}
			atomic.StoreUint64(&p.checkpointTs, minTs)
		}
	}
}

// syncResolved handle `p.ddlJobsCh` and `p.resolvedTxns`
func (p *processor) syncResolved(ctx context.Context) error {
	defer func() {
		p.sinkEmittedResolvedReceiver.Stop()
		log.Info("syncResolved stopped")
	}()

	events := make([]*model.PolymorphicEvent, 0, defaultSyncResolvedBatch)
	rows := make([]*model.RowChangedEvent, 0, defaultSyncResolvedBatch)

	flushRowChangedEvents := func() error {
		for _, ev := range events {
			err := ev.WaitPrepare(ctx)
			if err != nil {
				return errors.Trace(err)
			}
			if ev.Row == nil {
				continue
			}
			rows = append(rows, ev.Row)
		}
		err := p.sink.EmitRowChangedEvents(ctx, rows...)
		if err != nil {
			return errors.Trace(err)
		}
		events = events[:0]
		rows = rows[:0]
		return nil
	}

	processRowChangedEvent := func(row *model.PolymorphicEvent) error {
		events = append(events, row)

		if len(events) >= defaultSyncResolvedBatch {
			err := flushRowChangedEvents()
			if err != nil {
				return errors.Trace(err)
			}
		}
		return nil
	}

	var resolvedTs uint64
	for {
		select {
		case <-ctx.Done():
			return ctx.Err()
		case row := <-p.output:
			if row == nil {
				continue
			}
			failpoint.Inject("ProcessorSyncResolvedError", func() {
				failpoint.Return(errors.New("processor sync resolvd injected error"))
			})
			if row.RawKV != nil && row.RawKV.OpType == model.OpTypeResolved {
				err := flushRowChangedEvents()
				if err != nil {
					return errors.Trace(err)
				}
				resolvedTs = row.CRTs
				atomic.StoreUint64(&p.sinkEmittedResolvedTs, row.CRTs)
				p.sinkEmittedResolvedNotifier.Notify()
				continue
			}
			if row.CRTs <= resolvedTs {
				log.Fatal("The CRTs must be greater than the resolvedTs",
					zap.Uint64("CRTs", row.CRTs),
					zap.Uint64("resolvedTs", resolvedTs))
			}
			err := processRowChangedEvent(row)
			if err != nil {
				return errors.Trace(err)
			}
		}
	}
}

func (p *processor) collectMetrics(ctx context.Context) error {
	for {
		select {
		case <-ctx.Done():
			return ctx.Err()
		case <-time.After(defaultMetricInterval):
			tableOutputChanSizeGauge.WithLabelValues(p.changefeedID, p.captureInfo.AdvertiseAddr).Set(float64(len(p.output)))
		}
	}
}

func createSchemaStorage(pdEndpoints []string, credential *security.Credential, checkpointTs uint64, filter *filter.Filter) (*entry.SchemaStorage, error) {
	// TODO here we create another pb client,we should reuse them
	kvStore, err := kv.CreateTiStore(strings.Join(pdEndpoints, ","), credential)
	if err != nil {
		return nil, errors.Trace(err)
	}
	meta, err := kv.GetSnapshotMeta(kvStore, checkpointTs)
	if err != nil {
		return nil, errors.Trace(err)
	}
	return entry.NewSchemaStorage(meta, checkpointTs, filter)
}

func createTsRWriter(cli kv.CDCEtcdClient, changefeedID, captureID string) (storage.ProcessorTsRWriter, error) {
	return storage.NewProcessorTsEtcdRWriter(cli, changefeedID, captureID)
}

func (p *processor) addTable(ctx context.Context, tableID int64, replicaInfo *model.TableReplicaInfo) {
	p.stateMu.Lock()
	defer p.stateMu.Unlock()
	ctx = util.PutTableInfoInCtx(ctx, tableID, replicaInfo.Name)

	log.Debug("Add table", zap.Int64("tableID", tableID), zap.Any("replicaInfo", replicaInfo))
	if _, ok := p.tables[tableID]; ok {
		log.Warn("Ignore existing table", zap.Int64("ID", tableID))
		return
	}

	ctx, cancel := context.WithCancel(ctx)
	table := &tableInfo{
		id:         tableID,
		name:       replicaInfo.Name,
		resolvedTs: replicaInfo.StartTs,
		cancel:     cancel,
	}
	// TODO(leoppro) calculate the workload of this table
	// We temporarily set the value to constant 1
	table.workload = model.WorkloadInfo{Workload: 1}

	startPuller := func(tableID model.TableID, pResolvedTs *uint64) {

		// start table puller
		// The key in DML kv pair returned from TiKV is not memcompariable encoded,
		// so we set `needEncode` to true.
<<<<<<< HEAD
		span := regionspan.GetTableSpan(tableID, true)
		plr := puller.NewPuller(p.pdCli, p.credential, p.kvStorage, replicaInfo.StartTs, []regionspan.Span{span}, true, p.limitter)
=======
		span := regionspan.GetTableSpan(tableID)
		plr := puller.NewPuller(p.pdCli, p.kvStorage, replicaInfo.StartTs, []regionspan.Span{span}, p.limitter)
>>>>>>> 431ef827
		go func() {
			err := plr.Run(ctx)
			if errors.Cause(err) != context.Canceled {
				p.errCh <- err
			}
		}()

		var sorter puller.EventSorter
		switch p.changefeed.Engine {
		case model.SortInMemory:
			sorter = puller.NewEntrySorter()
		case model.SortInFile:
			sorter = puller.NewFileSorter(p.changefeed.SortDir)
		default:
			p.errCh <- errors.Errorf("unknown sort engine %s", p.changefeed.Engine)
			return
		}
		go func() {
			err := sorter.Run(ctx)
			if errors.Cause(err) != context.Canceled {
				p.errCh <- err
			}
		}()
		go func() {
			resolvedTsGauge := tableResolvedTsGauge.WithLabelValues(p.changefeedID, p.captureInfo.AdvertiseAddr, table.name)
			for {
				select {
				case <-ctx.Done():
					if errors.Cause(ctx.Err()) != context.Canceled {
						p.errCh <- ctx.Err()
					}
					return
				case rawKV := <-plr.Output():
					if rawKV == nil {
						continue
					}
					pEvent := model.NewPolymorphicEvent(rawKV)
					sorter.AddEntry(ctx, pEvent)
					select {
					case <-ctx.Done():
						if errors.Cause(ctx.Err()) != context.Canceled {
							p.errCh <- ctx.Err()
						}
						return
					case p.mounter.Input() <- pEvent:
					}
				case pEvent := <-sorter.Output():
					if pEvent == nil {
						continue
					}
					if pEvent.RawKV != nil && pEvent.RawKV.OpType == model.OpTypeResolved {
						atomic.StoreUint64(pResolvedTs, pEvent.CRTs)
						p.localResolvedNotifier.Notify()
						resolvedTsGauge.Set(float64(oracle.ExtractPhysical(pEvent.CRTs)))
						continue
					}
					select {
					case <-ctx.Done():
						if errors.Cause(ctx.Err()) != context.Canceled {
							p.errCh <- ctx.Err()
						}
						return
					case p.output <- pEvent:
					}
				}
			}
		}()
	}

	startPuller(tableID, &table.resolvedTs)

	if p.changefeed.Config.Cyclic.IsEnabled() && replicaInfo.MarkTableID != 0 {
		mTableID := replicaInfo.MarkTableID
		// we should to make sure a mark table is only listened once.
		if _, exist := p.markTableIDs[mTableID]; !exist {
			p.markTableIDs[mTableID] = struct{}{}
			startPuller(mTableID, &table.mResolvedTs)

			table.markTableID = mTableID
			table.mResolvedTs = replicaInfo.StartTs
		}
	}

	p.tables[tableID] = table
	if p.position.CheckPointTs > replicaInfo.StartTs {
		p.position.CheckPointTs = replicaInfo.StartTs
	}
	if p.position.ResolvedTs > replicaInfo.StartTs {
		p.position.ResolvedTs = replicaInfo.StartTs
	}
	syncTableNumGauge.WithLabelValues(p.changefeedID, p.captureInfo.AdvertiseAddr).Inc()
}

func (p *processor) stop(ctx context.Context) error {
	log.Info("stop processor", zap.String("id", p.id), zap.String("capture", p.captureInfo.AdvertiseAddr), zap.String("changefeed", p.changefeedID))
	p.stateMu.Lock()
	for _, tbl := range p.tables {
		tbl.cancel()
	}
	p.ddlPullerCancel()
	// mark tables share the same context with its original table, don't need to cancel
	p.stateMu.Unlock()
	atomic.StoreInt32(&p.stopped, 1)
	if err := p.etcdCli.DeleteTaskPosition(ctx, p.changefeedID, p.captureInfo.ID); err != nil {
		return err
	}
	if err := p.etcdCli.DeleteTaskStatus(ctx, p.changefeedID, p.captureInfo.ID); err != nil {
		return err
	}
	if err := p.etcdCli.DeleteTaskWorkload(ctx, p.changefeedID, p.captureInfo.ID); err != nil {
		return err
	}
	return p.sink.Close()
}

func (p *processor) isStopped() bool {
	return atomic.LoadInt32(&p.stopped) == 1
}

// runProcessor creates a new processor then starts it.
func runProcessor(
	ctx context.Context,
	credential *security.Credential,
	session *concurrency.Session,
	info model.ChangeFeedInfo,
	changefeedID string,
	captureInfo model.CaptureInfo,
	checkpointTs uint64,
) (*processor, error) {
	opts := make(map[string]string, len(info.Opts)+2)
	for k, v := range info.Opts {
		opts[k] = v
	}
	opts[sink.OptChangefeedID] = changefeedID
	opts[sink.OptCaptureAddr] = captureInfo.AdvertiseAddr
	ctx = util.PutChangefeedIDInCtx(ctx, changefeedID)
	filter, err := filter.NewFilter(info.Config)
	if err != nil {
		return nil, errors.Trace(err)
	}
	ctx, cancel := context.WithCancel(ctx)
	errCh := make(chan error, 1)
	sink, err := sink.NewSink(ctx, info.SinkURI, filter, info.Config, opts, errCh)
	if err != nil {
		cancel()
		return nil, errors.Trace(err)
	}
	processor, err := newProcessor(ctx, credential, session, info, sink, changefeedID, captureInfo, checkpointTs, errCh)
	if err != nil {
		cancel()
		return nil, err
	}
	log.Info("start to run processor", zap.String("changefeed id", changefeedID))

	processorErrorCounter.WithLabelValues(changefeedID, captureInfo.AdvertiseAddr).Add(0)
	processor.Run(ctx)

	go func() {
		err := <-errCh
		cause := errors.Cause(err)
		if cause != nil && cause != context.Canceled && cause != model.ErrAdminStopProcessor {
			processorErrorCounter.WithLabelValues(changefeedID, captureInfo.AdvertiseAddr).Inc()
			log.Error("error on running processor",
				zap.String("captureid", captureInfo.ID),
				zap.String("captureaddr", captureInfo.AdvertiseAddr),
				zap.String("changefeedid", changefeedID),
				zap.String("processorid", processor.id),
				zap.Error(err))
			// record error information in etcd
			// TODO: design error codes for TiCDC
			processor.position.Error = &model.RunningError{
				Addr:    captureInfo.AdvertiseAddr,
				Code:    "CDC-processor-1000",
				Message: err.Error(),
			}
			err = processor.tsRWriter.WritePosition(ctx, processor.position)
			if err != nil {
				log.Warn("upload processor error failed", zap.Error(err))
			}
		} else {
			log.Info("processor exited",
				zap.String("captureid", captureInfo.ID),
				zap.String("captureaddr", captureInfo.AdvertiseAddr),
				zap.String("changefeedid", changefeedID),
				zap.String("processorid", processor.id))
		}
		cancel()
	}()

	return processor, nil
}<|MERGE_RESOLUTION|>--- conflicted
+++ resolved
@@ -167,11 +167,8 @@
 	// The key in DDL kv pair returned from TiKV is already memcompariable encoded,
 	// so we set `needEncode` to false.
 	log.Info("start processor with startts", zap.Uint64("startts", checkpointTs))
-<<<<<<< HEAD
-	ddlPuller := puller.NewPuller(pdCli, credential, kvStorage, checkpointTs, []regionspan.Span{regionspan.GetDDLSpan(), regionspan.GetAddIndexDDLSpan()}, false, limitter)
-=======
-	ddlPuller := puller.NewPuller(pdCli, kvStorage, checkpointTs, []regionspan.Span{regionspan.GetDDLSpan(), regionspan.GetAddIndexDDLSpan()}, limitter)
->>>>>>> 431ef827
+	ddlspans := []regionspan.Span{regionspan.GetDDLSpan(), regionspan.GetAddIndexDDLSpan()}
+	ddlPuller := puller.NewPuller(pdCli, credential, kvStorage, checkpointTs, ddlspans, limitter)
 	filter, err := filter.NewFilter(changefeed.Config)
 	if err != nil {
 		return nil, errors.Trace(err)
@@ -786,13 +783,8 @@
 		// start table puller
 		// The key in DML kv pair returned from TiKV is not memcompariable encoded,
 		// so we set `needEncode` to true.
-<<<<<<< HEAD
-		span := regionspan.GetTableSpan(tableID, true)
-		plr := puller.NewPuller(p.pdCli, p.credential, p.kvStorage, replicaInfo.StartTs, []regionspan.Span{span}, true, p.limitter)
-=======
 		span := regionspan.GetTableSpan(tableID)
-		plr := puller.NewPuller(p.pdCli, p.kvStorage, replicaInfo.StartTs, []regionspan.Span{span}, p.limitter)
->>>>>>> 431ef827
+		plr := puller.NewPuller(p.pdCli, p.credential, p.kvStorage, replicaInfo.StartTs, []regionspan.Span{span}, p.limitter)
 		go func() {
 			err := plr.Run(ctx)
 			if errors.Cause(err) != context.Canceled {
