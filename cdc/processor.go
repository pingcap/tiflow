--- conflicted
+++ resolved
@@ -90,22 +90,14 @@
 			return
 		}
 		p.putBackTxn = nil
-<<<<<<< HEAD
-		entryC <- NewProcessorDMLsEntry(t.Entries, t.Ts)
-=======
 		entryC <- NewProcessorTxnEntry(t)
->>>>>>> 3b6da6e1
 	}
 	for t := range p.outputTxn {
 		if t.Ts > ts {
 			p.PutBack(t)
 			return
 		}
-<<<<<<< HEAD
-		entryC <- NewProcessorDMLsEntry(t.Entries, t.Ts)
-=======
 		entryC <- NewProcessorTxnEntry(t)
->>>>>>> 3b6da6e1
 	}
 	log.Info("Input channel of table closed", zap.Int64("tableID", tableID))
 }
@@ -145,28 +137,16 @@
 )
 
 type ProcessorEntry struct {
-<<<<<<< HEAD
-	Entries []*kv.RawKVEntry
-	Ts      uint64
-	Typ     ProcessorEntryType
-=======
 	Txn txn.RawTxn
-	TS  uint64
+	Ts  uint64
 	Typ ProcessorEntryType
->>>>>>> 3b6da6e1
 }
 
 func NewProcessorTxnEntry(txn txn.RawTxn) ProcessorEntry {
 	return ProcessorEntry{
-<<<<<<< HEAD
-		Entries: entries,
-		Ts:      ts,
-		Typ:     ProcessorEntryDMLS,
-=======
 		Txn: txn,
-		TS:  txn.TS,
+		Ts:  txn.Ts,
 		Typ: ProcessorEntryDMLS,
->>>>>>> 3b6da6e1
 	}
 }
 
