// Copyright 2022 PingCAP, Inc.
//
// Licensed under the Apache License, Version 2.0 (the "License");
// you may not use this file except in compliance with the License.
// You may obtain a copy of the License at
//
//     http://www.apache.org/licenses/LICENSE-2.0
//
// Unless required by applicable law or agreed to in writing, software
// distributed under the License is distributed on an "AS IS" BASIS,
// See the License for the specific language governing permissions and
// limitations under the License.

package v2

import (
	"encoding/json"
	"strings"
	"testing"
	"time"

	bf "github.com/pingcap/tidb-tools/pkg/binlog-filter"
	filter "github.com/pingcap/tidb/pkg/util/table-filter"
	"github.com/pingcap/tiflow/cdc/model"
	"github.com/pingcap/tiflow/pkg/config"
	"github.com/pingcap/tiflow/pkg/redo"
	"github.com/pingcap/tiflow/pkg/util"
	"github.com/stretchr/testify/require"
)

// note: this is api published default value, not change it
var defaultAPIConfig = &ReplicaConfig{
	MemoryQuota:        config.DefaultChangefeedMemoryQuota,
	CaseSensitive:      false,
	CheckGCSafePoint:   true,
	BDRMode:            util.AddressOf(false),
	EnableSyncPoint:    util.AddressOf(false),
	SyncPointInterval:  &JSONDuration{10 * time.Minute},
	SyncPointRetention: &JSONDuration{24 * time.Hour},
	Filter: &FilterConfig{
		Rules: []string{"*.*"},
	},
	Mounter: &MounterConfig{
		WorkerNum: 16,
	},
	Sink: &SinkConfig{
		CSVConfig: &CSVConfig{
			Quote:                string(config.DoubleQuoteChar),
			Delimiter:            config.Comma,
			NullString:           config.NULL,
			BinaryEncodingMethod: config.BinaryEncodingBase64,
		},
		EncoderConcurrency:               util.AddressOf(config.DefaultEncoderGroupConcurrency),
		Terminator:                       util.AddressOf(config.CRLF),
		DateSeparator:                    util.AddressOf(config.DateSeparatorDay.String()),
		EnablePartitionSeparator:         util.AddressOf(true),
		EnableKafkaSinkV2:                util.AddressOf(false),
		OnlyOutputUpdatedColumns:         util.AddressOf(false),
		DeleteOnlyOutputHandleKeyColumns: util.AddressOf(false),
		AdvanceTimeoutInSec:              util.AddressOf(uint(150)),
<<<<<<< HEAD
		OpenProtocolConfig:               &OpenProtocolConfig{OutputOldValue: true},
=======
		SendBootstrapIntervalInSec:       util.AddressOf(int64(120)),
		SendBootstrapInMsgCount:          util.AddressOf(int32(10000)),
		SendBootstrapToAllPartition:      util.AddressOf(true),
>>>>>>> fd3a6e75
	},
	Consistent: &ConsistentConfig{
		Level:                 "none",
		MaxLogSize:            64,
		FlushIntervalInMs:     redo.DefaultFlushIntervalInMs,
		MetaFlushIntervalInMs: redo.DefaultMetaFlushIntervalInMs,
		EncodingWorkerNum:     redo.DefaultEncodingWorkerNum,
		FlushWorkerNum:        redo.DefaultFlushWorkerNum,
		Storage:               "",
		UseFileBackend:        false,
		MemoryUsage: &ConsistentMemoryUsage{
			MemoryQuotaPercentage: 50,
			EventCachePercentage:  0,
		},
	},
	Scheduler: &ChangefeedSchedulerConfig{
		EnableTableAcrossNodes: config.GetDefaultReplicaConfig().
			Scheduler.EnableTableAcrossNodes,
		RegionThreshold: config.GetDefaultReplicaConfig().
			Scheduler.RegionThreshold,
		WriteKeyThreshold: config.GetDefaultReplicaConfig().
			Scheduler.WriteKeyThreshold,
	},
	Integrity: &IntegrityConfig{
		IntegrityCheckLevel:   config.GetDefaultReplicaConfig().Integrity.IntegrityCheckLevel,
		CorruptionHandleLevel: config.GetDefaultReplicaConfig().Integrity.CorruptionHandleLevel,
	},
	ChangefeedErrorStuckDuration: &JSONDuration{*config.
		GetDefaultReplicaConfig().ChangefeedErrorStuckDuration},
	SQLMode:      config.GetDefaultReplicaConfig().SQLMode,
	SyncedStatus: (*SyncedStatusConfig)(config.GetDefaultReplicaConfig().SyncedStatus),
}

func TestDefaultReplicaConfig(t *testing.T) {
	t.Parallel()
	require.Equal(t, defaultAPIConfig, GetDefaultReplicaConfig())
	cfg := GetDefaultReplicaConfig()
	require.NotNil(t, cfg.Scheduler)
	require.NotNil(t, cfg.Integrity)
	cfg2 := cfg.toInternalReplicaConfigWithOriginConfig(&config.ReplicaConfig{})
	require.Equal(t, config.GetDefaultReplicaConfig(), cfg2)
	cfg3 := ToAPIReplicaConfig(config.GetDefaultReplicaConfig())
	require.Equal(t, cfg, cfg3)
}

func TestToAPIReplicaConfig(t *testing.T) {
	cfg := config.GetDefaultReplicaConfig()
	cfg.CheckGCSafePoint = false
	cfg.Sink = &config.SinkConfig{
		DispatchRules: []*config.DispatchRule{
			{
				Matcher:        []string{"a", "b", "c"},
				DispatcherRule: "",
				PartitionRule:  "rule",
				TopicRule:      "topic",
			},
		},
		Protocol: util.AddressOf("aaa"),
		ColumnSelectors: []*config.ColumnSelector{
			{
				Matcher: []string{"a", "b", "c"},
				Columns: []string{"a", "b"},
			},
		},
		SchemaRegistry: util.AddressOf("bbb"),
		TxnAtomicity:   util.AddressOf(config.AtomicityLevel("aa")),
	}
	cfg.Consistent = &config.ConsistentConfig{
		Level:             "1",
		MaxLogSize:        99,
		FlushIntervalInMs: 10,
		Storage:           "s3",
	}
	cfg.Filter = &config.FilterConfig{
		Rules: []string{"a", "b", "c"},
		MySQLReplicationRules: &filter.MySQLReplicationRules{
			DoTables: []*filter.Table{{
				Schema: "testdo",
				Name:   "testgotable",
			}},
			DoDBs: []string{"ad", "bdo"},
			IgnoreTables: []*filter.Table{
				{
					Schema: "testignore",
					Name:   "testaaaingore",
				},
			},
			IgnoreDBs: []string{"aa", "b2"},
		},
		IgnoreTxnStartTs: []uint64{1, 2, 3},
		EventFilters: []*config.EventFilterRule{{
			Matcher:                  []string{"test.t1", "test.t2"},
			IgnoreEvent:              []bf.EventType{bf.AllDML, bf.AllDDL, bf.AlterTable},
			IgnoreSQL:                []string{"^DROP TABLE", "ADD COLUMN"},
			IgnoreInsertValueExpr:    "c >= 0",
			IgnoreUpdateNewValueExpr: "age <= 55",
			IgnoreUpdateOldValueExpr: "age >= 84",
			IgnoreDeleteValueExpr:    "age > 20",
		}},
	}
	cfg.Mounter = &config.MounterConfig{WorkerNum: 11}
	cfg.Scheduler = &config.ChangefeedSchedulerConfig{
		EnableTableAcrossNodes: true, RegionThreshold: 10001, WriteKeyThreshold: 10001,
	}
	cfg2 := ToAPIReplicaConfig(cfg).ToInternalReplicaConfig()
	require.Equal(t, "", cfg2.Sink.DispatchRules[0].DispatcherRule)
	cfg.Sink.DispatchRules[0].DispatcherRule = ""
	require.Equal(t, cfg, cfg2)
	cfgJSON, err := json.Marshal(ToAPIReplicaConfig(cfg))
	require.Nil(t, err)
	require.False(t, strings.Contains(string(cfgJSON), "-"))
}

func TestChangefeedInfoClone(t *testing.T) {
	cf1 := &ChangeFeedInfo{}
	cf1.UpstreamID = 1
	cf2, err := cf1.Clone()
	require.Nil(t, err)
	require.Equal(t, cf1, cf2)
	cf2.UpstreamID = 2
	require.Equal(t, uint64(1), cf1.UpstreamID)
}

func TestToCredential(t *testing.T) {
	t.Parallel()

	pdCfg := &PDConfig{
		PDAddrs:       nil,
		CAPath:        "test-CAPath",
		CertPath:      "test-CertPath",
		KeyPath:       "test-KeyPath",
		CertAllowedCN: nil,
	}

	credential := pdCfg.toCredential()
	require.Equal(t, pdCfg.CertPath, credential.CertPath)
	require.Equal(t, pdCfg.CAPath, credential.CAPath)
	require.Equal(t, pdCfg.KeyPath, credential.KeyPath)
	require.Equal(t, len(credential.CertAllowedCN), 0)

	pdCfg.CertAllowedCN = []string{"test-CertAllowedCN"}
	require.Equal(t, len(credential.CertAllowedCN), 0) // deep copy

	credential = pdCfg.toCredential()
	require.Equal(t, pdCfg.CertPath, credential.CertPath)
	require.Equal(t, pdCfg.CAPath, credential.CAPath)
	require.Equal(t, pdCfg.KeyPath, credential.KeyPath)
	require.Equal(t, len(credential.CertAllowedCN), 1)
	require.Equal(t, credential.CertAllowedCN[0], pdCfg.CertAllowedCN[0])
}

func TestEventFilterRuleConvert(t *testing.T) {
	cases := []struct {
		inRule  *config.EventFilterRule
		apiRule EventFilterRule
	}{
		{
			inRule: &config.EventFilterRule{
				Matcher:                  []string{"test.t1", "test.t2"},
				IgnoreEvent:              []bf.EventType{bf.AllDML, bf.AllDDL, bf.AlterTable},
				IgnoreSQL:                []string{"^DROP TABLE", "ADD COLUMN"},
				IgnoreInsertValueExpr:    "c >= 0",
				IgnoreUpdateNewValueExpr: "age <= 55",
				IgnoreUpdateOldValueExpr: "age >= 84",
				IgnoreDeleteValueExpr:    "age > 20",
			},
			apiRule: EventFilterRule{
				Matcher:                  []string{"test.t1", "test.t2"},
				IgnoreEvent:              []string{"all dml", "all ddl", "alter table"},
				IgnoreSQL:                []string{"^DROP TABLE", "ADD COLUMN"},
				IgnoreInsertValueExpr:    "c >= 0",
				IgnoreUpdateNewValueExpr: "age <= 55",
				IgnoreUpdateOldValueExpr: "age >= 84",
				IgnoreDeleteValueExpr:    "age > 20",
			},
		},
	}
	for _, c := range cases {
		require.Equal(t, c.apiRule, ToAPIEventFilterRule(c.inRule))
		require.Equal(t, c.inRule, c.apiRule.ToInternalEventFilterRule())
	}
}

func TestMarshalChangefeedCommonInfo(t *testing.T) {
	t.Parallel()

	cfInfo := &ChangefeedCommonInfo{
		ID:        "test-id",
		FeedState: model.StatePending,
	}

	cfInfoJSON, err := json.Marshal(cfInfo)
	require.Nil(t, err)
	require.False(t, strings.Contains(string(cfInfoJSON), "pending"))
	require.True(t, strings.Contains(string(cfInfoJSON), "warning"))

	cfInfo = &ChangefeedCommonInfo{
		ID:        "test-id",
		FeedState: model.StateUnInitialized,
	}

	cfInfoJSON, err = json.Marshal(cfInfo)
	require.Nil(t, err)
	require.True(t, strings.Contains(string(cfInfoJSON), "normal"))
}<|MERGE_RESOLUTION|>--- conflicted
+++ resolved
@@ -58,13 +58,10 @@
 		OnlyOutputUpdatedColumns:         util.AddressOf(false),
 		DeleteOnlyOutputHandleKeyColumns: util.AddressOf(false),
 		AdvanceTimeoutInSec:              util.AddressOf(uint(150)),
-<<<<<<< HEAD
-		OpenProtocolConfig:               &OpenProtocolConfig{OutputOldValue: true},
-=======
 		SendBootstrapIntervalInSec:       util.AddressOf(int64(120)),
 		SendBootstrapInMsgCount:          util.AddressOf(int32(10000)),
 		SendBootstrapToAllPartition:      util.AddressOf(true),
->>>>>>> fd3a6e75
+		OpenProtocolConfig:               &OpenProtocolConfig{OutputOldValue: true},
 	},
 	Consistent: &ConsistentConfig{
 		Level:                 "none",
