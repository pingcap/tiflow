--- conflicted
+++ resolved
@@ -42,11 +42,7 @@
 type TableName struct {
 	Schema      string `json:"database_name"`
 	Table       string `json:"table_name"`
-<<<<<<< HEAD
-	TableID     int64  `json:"table_id" `
-=======
 	TableID     int64  `json:"table_id"`
->>>>>>> dbade65d
 	IsPartition bool   `json:"is_partition"`
 }
 
@@ -72,36 +68,15 @@
 
 // PDConfig is a configuration used to connect to pd
 type PDConfig struct {
-<<<<<<< HEAD
-	PDAddrs       []string `json:"pd_addrs"`
-	CAPath        string   `json:"ca_path"`
-	CertPath      string   `json:"cert_path"`
-	KeyPath       string   `json:"key_path"`
-	CertAllowedCN []string `json:"cert_allowed_cn"`
-=======
 	PDAddrs       []string `json:"pd_addrs,omitempty"`
 	CAPath        string   `json:"ca_path"`
 	CertPath      string   `json:"cert_path"`
 	KeyPath       string   `json:"key_path"`
 	CertAllowedCN []string `json:"cert_allowed_cn,omitempty"`
->>>>>>> dbade65d
 }
 
 // ChangefeedConfig use by create changefeed api
 type ChangefeedConfig struct {
-<<<<<<< HEAD
-	Namespace string `json:"namespace"`
-	ID        string `json:"changefeed_id"`
-	StartTs   uint64 `json:"start_ts"`
-	TargetTs  uint64 `json:"target_ts"`
-	SinkURI   string `json:"sink_uri"`
-	Engine    string `json:"engine"`
-
-	ReplicaConfig *ReplicaConfig `json:"replica_config"`
-
-	SyncPointEnabled  bool          `json:"sync_point_enabled"`
-	SyncPointInterval time.Duration `json:"sync_point_interval"`
-=======
 	Namespace         string         `json:"namespace"`
 	ID                string         `json:"changefeed_id"`
 	StartTs           uint64         `json:"start_ts"`
@@ -111,7 +86,6 @@
 	ReplicaConfig     *ReplicaConfig `json:"replica_config"`
 	SyncPointEnabled  bool           `json:"sync_point_enabled"`
 	SyncPointInterval time.Duration  `json:"sync_point_interval"`
->>>>>>> dbade65d
 	PDConfig
 }
 
@@ -136,11 +110,6 @@
 	res.CheckGCSafePoint = c.CheckGCSafePoint
 
 	if c.Filter != nil {
-<<<<<<< HEAD
-		res.Filter = &config.FilterConfig{
-			Rules:                 c.Filter.Rules,
-			MySQLReplicationRules: c.Filter.MySQLReplicationRules,
-=======
 		var mySQLReplicationRules *filter.MySQLReplicationRules
 		if c.Filter.MySQLReplicationRules != nil {
 			mySQLReplicationRules = &filter.MySQLReplicationRules{}
@@ -166,7 +135,6 @@
 		res.Filter = &config.FilterConfig{
 			Rules:                 c.Filter.Rules,
 			MySQLReplicationRules: mySQLReplicationRules,
->>>>>>> dbade65d
 			IgnoreTxnStartTs:      c.Filter.IgnoreTxnStartTs,
 			DDLAllowlist:          c.Filter.DDLAllowlist,
 		}
@@ -220,10 +188,6 @@
 	}
 
 	if cloned.Filter != nil {
-<<<<<<< HEAD
-		res.Filter = &FilterConfig{
-			MySQLReplicationRules: cloned.Filter.MySQLReplicationRules,
-=======
 		var mySQLReplicationRules *MySQLReplicationRules
 		if c.Filter.MySQLReplicationRules != nil {
 			mySQLReplicationRules = &MySQLReplicationRules{}
@@ -248,7 +212,6 @@
 		}
 		res.Filter = &FilterConfig{
 			MySQLReplicationRules: mySQLReplicationRules,
->>>>>>> dbade65d
 			Rules:                 cloned.Filter.Rules,
 			IgnoreTxnStartTs:      cloned.Filter.IgnoreTxnStartTs,
 			DDLAllowlist:          cloned.Filter.DDLAllowlist,
@@ -311,14 +274,6 @@
 // FilterConfig represents filter config for a changefeed
 // This is a duplicate of config.FilterConfig
 type FilterConfig struct {
-<<<<<<< HEAD
-	*filter.MySQLReplicationRules
-	Rules            []string               `json:"rules"`
-	IgnoreTxnStartTs []uint64               `json:"ignore_txn_start_ts"`
-	DDLAllowlist     []tidbModel.ActionType `json:"ddl_allow_list,omitempty"`
-}
-
-=======
 	*MySQLReplicationRules
 	Rules            []string               `json:"rules,omitempty"`
 	IgnoreTxnStartTs []uint64               `json:"ignore_txn_start_ts,omitempty"`
@@ -346,31 +301,20 @@
 	Name string `json:"table_name"`
 }
 
->>>>>>> dbade65d
 // SinkConfig represents sink config for a changefeed
 // This is a duplicate of config.SinkConfig
 type SinkConfig struct {
 	Protocol        string            `json:"protocol"`
 	SchemaRegistry  string            `json:"schema_registry"`
-<<<<<<< HEAD
-	DispatchRules   []*DispatchRule   `json:"dispatchers"`
-	ColumnSelectors []*ColumnSelector `json:"column_selectors"`
-	TxnAtomicity    string            `json:"transaction-atomicity"`
-=======
 	DispatchRules   []*DispatchRule   `json:"dispatchers,omitempty"`
 	ColumnSelectors []*ColumnSelector `json:"column_selectors"`
 	TxnAtomicity    string            `json:"transaction_atomicity"`
->>>>>>> dbade65d
 }
 
 // DispatchRule represents partition rule for a table
 // This is a duplicate of config.DispatchRule
 type DispatchRule struct {
-<<<<<<< HEAD
-	Matcher       []string `json:"matcher"`
-=======
 	Matcher       []string `json:"matcher,omitempty"`
->>>>>>> dbade65d
 	PartitionRule string   `json:"partition"`
 	TopicRule     string   `json:"topic"`
 }
@@ -378,13 +322,8 @@
 // ColumnSelector represents a column selector for a table.
 // This is a duplicate of config.ColumnSelector
 type ColumnSelector struct {
-<<<<<<< HEAD
-	Matcher []string `json:"matcher"`
-	Columns []string `json:"columns"`
-=======
 	Matcher []string `json:"matcher,omitempty"`
 	Columns []string `json:"columns,omitempty"`
->>>>>>> dbade65d
 }
 
 // ConsistentConfig represents replication consistency config for a changefeed
@@ -404,19 +343,9 @@
 
 // ResolveLockReq contains request parameter to resolve lock
 type ResolveLockReq struct {
-<<<<<<< HEAD
-	RegionID      uint64   `json:"region_id,omitempty"`
-	Ts            uint64   `json:"ts,omitempty"`
-	PDAddrs       []string `json:"pd_addrs"`
-	CAPath        string   `json:"ca_path"`
-	CertPath      string   `json:"cert_path"`
-	KeyPath       string   `json:"key_path"`
-	CertAllowedCN []string `json:"cert_allowed_cn"`
-=======
 	RegionID uint64 `json:"region_id,omitempty"`
 	Ts       uint64 `json:"ts,omitempty"`
 	PDConfig
->>>>>>> dbade65d
 }
 
 // ChangeFeedInfo describes the detail of a ChangeFeed
