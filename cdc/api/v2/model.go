--- conflicted
+++ resolved
@@ -281,11 +281,8 @@
 			Terminator:               c.Sink.Terminator,
 			DateSeparator:            c.Sink.DateSeparator,
 			EnablePartitionSeparator: c.Sink.EnablePartitionSeparator,
-<<<<<<< HEAD
+			EnableKafkaSinkV2:        c.Sink.EnableKafkaSinkV2,
 			OnlyOutputUpdatedColumns: c.Sink.OnlyOutputUpdatedColumns,
-=======
-			EnableKafkaSinkV2:        c.Sink.EnableKafkaSinkV2,
->>>>>>> f8167a6f
 		}
 	}
 	if c.Mounter != nil {
@@ -403,11 +400,8 @@
 			Terminator:               cloned.Sink.Terminator,
 			DateSeparator:            cloned.Sink.DateSeparator,
 			EnablePartitionSeparator: cloned.Sink.EnablePartitionSeparator,
-<<<<<<< HEAD
+			EnableKafkaSinkV2:        cloned.Sink.EnableKafkaSinkV2,
 			OnlyOutputUpdatedColumns: cloned.Sink.OnlyOutputUpdatedColumns,
-=======
-			EnableKafkaSinkV2:        cloned.Sink.EnableKafkaSinkV2,
->>>>>>> f8167a6f
 		}
 	}
 	if cloned.Consistent != nil {
@@ -552,11 +546,8 @@
 	Terminator               string            `json:"terminator"`
 	DateSeparator            string            `json:"date_separator"`
 	EnablePartitionSeparator bool              `json:"enable_partition_separator"`
-<<<<<<< HEAD
+	EnableKafkaSinkV2        bool              `json:"enable_kafka_sink_v_2"`
 	OnlyOutputUpdatedColumns bool              `json:"only_output_updated_columns"`
-=======
-	EnableKafkaSinkV2        bool              `json:"enable_kafka_sink_v_2"`
->>>>>>> f8167a6f
 }
 
 // CSVConfig denotes the csv config
