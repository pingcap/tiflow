--- conflicted
+++ resolved
@@ -270,13 +270,10 @@
 			FlushWorkerNum:        c.Consistent.FlushWorkerNum,
 			Storage:               c.Consistent.Storage,
 			UseFileBackend:        c.Consistent.UseFileBackend,
-<<<<<<< HEAD
+			Compression:           c.Consistent.Compression,
+			FlushConcurrency:      c.Consistent.FlushConcurrency,
 			MemoryQuotaPercentage: c.Consistent.MemoryQuotaPercentage,
 			EventCachePercentage:  c.Consistent.EventCachePercentage,
-=======
-			Compression:           c.Consistent.Compression,
-			FlushConcurrency:      c.Consistent.FlushConcurrency,
->>>>>>> c6b3fec5
 		}
 	}
 	if c.Sink != nil {
@@ -770,13 +767,10 @@
 			FlushWorkerNum:        c.Consistent.FlushWorkerNum,
 			Storage:               cloned.Consistent.Storage,
 			UseFileBackend:        cloned.Consistent.UseFileBackend,
-<<<<<<< HEAD
+			Compression:           cloned.Consistent.Compression,
+			FlushConcurrency:      cloned.Consistent.FlushConcurrency,
 			MemoryQuotaPercentage: cloned.Consistent.MemoryQuotaPercentage,
 			EventCachePercentage:  cloned.Consistent.EventCachePercentage,
-=======
-			Compression:           cloned.Consistent.Compression,
-			FlushConcurrency:      cloned.Consistent.FlushConcurrency,
->>>>>>> c6b3fec5
 		}
 	}
 	if cloned.Mounter != nil {
@@ -974,13 +968,10 @@
 	FlushWorkerNum        int    `json:"flush_worker_num"`
 	Storage               string `json:"storage,omitempty"`
 	UseFileBackend        bool   `json:"use_file_backend"`
-<<<<<<< HEAD
+	Compression           string `json:"compression,omitempty"`
+	FlushConcurrency      int    `json:"flush_concurrency,omitempty"`
 	MemoryQuotaPercentage uint64 `json:"memory_quota_percentage"`
 	EventCachePercentage  uint64 `json:"event_cache_percentage"`
-=======
-	Compression           string `json:"compression,omitempty"`
-	FlushConcurrency      int    `json:"flush_concurrency,omitempty"`
->>>>>>> c6b3fec5
 }
 
 // ChangefeedSchedulerConfig is per changefeed scheduler settings.
