--- conflicted
+++ resolved
@@ -877,7 +877,6 @@
 	ClusterID     string `json:"cluster_id"`
 }
 
-<<<<<<< HEAD
 // CodecConfig represents a MQ codec configuration
 type CodecConfig struct {
 	EnableTiDBExtension            *bool   `json:"enable_tidb_extension,omitempty"`
@@ -942,12 +941,12 @@
 	WorkerCount   *int    `json:"worker_count,omitempty"`
 	FlushInterval *string `json:"flush_interval,omitempty"`
 	FileSize      *int    `json:"file_size,omitempty"`
-=======
+}
+
 // ChangefeedStatus holds common information of a changefeed in cdc
 type ChangefeedStatus struct {
 	State        string        `json:"state,omitempty"`
 	ResolvedTs   uint64        `json:"resolved_ts"`
 	CheckpointTs uint64        `json:"checkpoint_ts"`
 	LastError    *RunningError `json:"last_error,omitempty"`
->>>>>>> b6c90882
 }