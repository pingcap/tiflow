--- conflicted
+++ resolved
@@ -786,7 +786,6 @@
 		if cloned.Sink.AdvanceTimeoutInSec != nil {
 			res.Sink.AdvanceTimeoutInSec = util.AddressOf(*cloned.Sink.AdvanceTimeoutInSec)
 		}
-<<<<<<< HEAD
 
 		if cloned.Sink.SendBootstrapIntervalInSec != nil {
 			res.Sink.SendBootstrapIntervalInSec = util.AddressOf(*cloned.Sink.SendBootstrapIntervalInSec)
@@ -794,10 +793,10 @@
 
 		if cloned.Sink.SendBootstrapInMsgCount != nil {
 			res.Sink.SendBootstrapInMsgCount = util.AddressOf(*cloned.Sink.SendBootstrapInMsgCount)
-=======
+		}
+
 		if cloned.Sink.DebeziumDisableSchema != nil {
 			res.Sink.DebeziumDisableSchema = util.AddressOf(*cloned.Sink.DebeziumDisableSchema)
->>>>>>> 1931873b
 		}
 	}
 	if cloned.Consistent != nil {
@@ -973,12 +972,9 @@
 	MySQLConfig                      *MySQLConfig        `json:"mysql_config,omitempty"`
 	CloudStorageConfig               *CloudStorageConfig `json:"cloud_storage_config,omitempty"`
 	AdvanceTimeoutInSec              *uint               `json:"advance_timeout,omitempty"`
-<<<<<<< HEAD
 	SendBootstrapIntervalInSec       *int64              `json:"send_bootstrap_interval_in_sec,omitempty"`
 	SendBootstrapInMsgCount          *int32              `json:"send_bootstrap_in_msg_count,omitempty"`
-=======
 	DebeziumDisableSchema            *bool               `json:"debezium_disable_schema,omitempty"`
->>>>>>> 1931873b
 }
 
 // CSVConfig denotes the csv config
