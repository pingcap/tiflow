// Copyright 2022 PingCAP, Inc.
//
// Licensed under the Apache License, Version 2.0 (the "License");
// you may not use this file except in compliance with the License.
// You may obtain a copy of the License at
//
//     http://www.apache.org/licenses/LICENSE-2.0
//
// Unless required by applicable law or agreed to in writing, software
// distributed under the License is distributed on an "AS IS" BASIS,
// See the License for the specific language governing permissions and
// limitations under the License.

package v2

import (
	"context"
	"fmt"
	"net/http"
	"strconv"
	"strings"
	"time"

	"github.com/gin-gonic/gin"
	"github.com/pingcap/errors"
	"github.com/pingcap/log"
	tidbkv "github.com/pingcap/tidb/kv"
	"github.com/pingcap/tiflow/cdc/entry"
	"github.com/pingcap/tiflow/cdc/kv"
	"github.com/pingcap/tiflow/cdc/model"
	cerror "github.com/pingcap/tiflow/pkg/errors"
	"github.com/pingcap/tiflow/pkg/security"
<<<<<<< HEAD
	"github.com/pingcap/tiflow/pkg/txnutil/gc"
	"github.com/pingcap/tiflow/pkg/upstream"
=======
	pd "github.com/tikv/pd/client"
>>>>>>> 6a929606
	"go.uber.org/zap"
	"google.golang.org/grpc"
	"google.golang.org/grpc/backoff"
)

const apiOpVarChangefeedID = "changefeed_id"

// createChangefeed handles create changefeed request,
// it returns the changefeed's changefeedInfo that it just created
func (h *OpenAPIV2) createChangefeed(c *gin.Context) {
	ctx := c.Request.Context()
	config := &ChangefeedConfig{ReplicaConfig: GetDefaultReplicaConfig()}

	if err := c.BindJSON(&config); err != nil {
		_ = c.Error(cerror.WrapError(cerror.ErrAPIInvalidParam, err))
		return
	}
	if len(config.PDAddrs) == 0 {
		up := h.capture.GetUpstreamManager().GetDefaultUpstream()
		config.PDAddrs = up.PdEndpoints
		config.KeyPath = up.SecurityConfig.KeyPath
		config.CAPath = up.SecurityConfig.CAPath
		config.CertPath = up.SecurityConfig.CertPath
	}
	credential := &security.Credential{
		CAPath:   config.CAPath,
		CertPath: config.CertPath,
		KeyPath:  config.KeyPath,
	}
	if len(config.CertAllowedCN) != 0 {
		credential.CertAllowedCN = config.CertAllowedCN
	}
	timeoutCtx, cancel := context.WithTimeout(ctx, 30*time.Second)
	defer cancel()
	pdClient, err := h.helpers.getPDClient(timeoutCtx, config.PDAddrs, credential)
	if err != nil {
		_ = c.Error(cerror.WrapError(cerror.ErrAPIInvalidParam, err))
		return
	}
	defer pdClient.Close()

	// verify tables todo: del kvstore
	kvStorage, err := h.helpers.createTiStore(config.PDAddrs, credential)
	if err != nil {
		_ = c.Error(cerror.WrapError(cerror.ErrInternalServerError, err))
		return
	}
	// We should not close kvStorage since all kvStorage in cdc is the same one.
	// defer kvStorage.Close()
<<<<<<< HEAD

	info, err := verifyCreateChangefeedConfig(
		ctx,
		config,
		pdClient,
		h.capture.StatusProvider(),
		h.capture.EtcdClient.GetEnsureGCServiceID(gc.EnsureGCServiceCreating),
=======
	// TODO: We should get a kvStorage from upstream instead of creating a new one
	info, err := h.helpers.verifyCreateChangefeedConfig(ctx, config, pdClient,
		h.capture.StatusProvider(), h.capture.GetEtcdClient().GetEnsureGCServiceID(),
>>>>>>> 6a929606
		kvStorage)
	if err != nil {
		_ = c.Error(err)
		return
	}
	upstreamInfo := &model.UpstreamInfo{
		ID:            info.UpstreamID,
		PDEndpoints:   strings.Join(config.PDAddrs, ","),
		KeyPath:       config.KeyPath,
		CertPath:      config.CertPath,
		CAPath:        config.CAPath,
		CertAllowedCN: config.CertAllowedCN,
	}
	infoStr, err := info.Marshal()
	if err != nil {
		_ = c.Error(err)
		return
	}

	err = h.capture.GetEtcdClient().CreateChangefeedInfo(ctx,
		upstreamInfo,
		info,
		model.DefaultChangeFeedID(info.ID))
	if err != nil {
		_ = c.Error(err)
		return
	}

	log.Info("Create changefeed successfully!",
		zap.String("id", info.ID),
		zap.String("changefeed", infoStr))
	c.JSON(http.StatusCreated, toAPIModel(info))
}

// verifyTable verify table, return ineligibleTables and EligibleTables.
func (h *OpenAPIV2) verifyTable(c *gin.Context) {
	cfg := getDefaultVerifyTableConfig()
	if err := c.BindJSON(cfg); err != nil {
		_ = c.Error(cerror.WrapError(cerror.ErrAPIInvalidParam, err))
		return
	}
	if len(cfg.PDAddrs) == 0 {
		up := h.capture.GetUpstreamManager().GetDefaultUpstream()
		cfg.PDAddrs = up.PdEndpoints
		cfg.KeyPath = up.SecurityConfig.KeyPath
		cfg.CAPath = up.SecurityConfig.CAPath
		cfg.CertPath = up.SecurityConfig.CertPath
	}
	credential := &security.Credential{
		CAPath:        cfg.CAPath,
		CertPath:      cfg.CertPath,
		KeyPath:       cfg.KeyPath,
		CertAllowedCN: make([]string, 0),
	}
	if len(cfg.CertAllowedCN) != 0 {
		credential.CertAllowedCN = cfg.CertAllowedCN
	}

	kvStore, err := h.helpers.createTiStore(cfg.PDAddrs, credential)
	if err != nil {
		_ = c.Error(err)
		return
	}
	replicaCfg := cfg.ReplicaConfig.ToInternalReplicaConfig()
	ineligibleTables, eligibleTables, err := entry.VerifyTables(replicaCfg, kvStore, cfg.StartTs)
	if err != nil {
		_ = c.Error(err)
		return
	}
	toAPIModelFunc := func(tbls []model.TableName) []TableName {
		var apiModles []TableName
		for _, tbl := range tbls {
			apiModles = append(apiModles, TableName{
				Schema:      tbl.Schema,
				Table:       tbl.Table,
				TableID:     tbl.TableID,
				IsPartition: tbl.IsPartition,
			})
		}
		return apiModles
	}
	tables := &Tables{
		IneligibleTables: toAPIModelFunc(ineligibleTables),
		EligibleTables:   toAPIModelFunc(eligibleTables),
	}
	c.JSON(http.StatusOK, tables)
}

// updateChangefeed handles update changefeed request,
// it returns the updated changefeedInfo
// Can only update a changefeed's: TargetTs, SinkURI,
// ReplicaConfig, PDAddrs, CAPath, CertPath, KeyPath,
// SyncPointEnabled, SyncPointInterval
func (h *OpenAPIV2) updateChangefeed(c *gin.Context) {
	ctx := c.Request.Context()

	changefeedID := model.DefaultChangeFeedID(c.Param(apiOpVarChangefeedID))
	if err := model.ValidateChangefeedID(changefeedID.ID); err != nil {
		_ = c.Error(cerror.ErrAPIInvalidParam.GenWithStack("invalid changefeed_id: %s",
			changefeedID.ID))
		return
	}

	cfInfo, err := h.capture.StatusProvider().GetChangeFeedInfo(ctx, changefeedID)
	if err != nil {
		_ = c.Error(err)
		return
	}
	if cfInfo.State != model.StateStopped {
		_ = c.Error(cerror.ErrChangefeedUpdateRefused.
			GenWithStackByArgs("can only update changefeed config when it is stopped"))
		return
	}
	if cfInfo.UpstreamID == 0 {
		up := h.capture.GetUpstreamManager().GetDefaultUpstream()
		cfInfo.UpstreamID = up.ID
	}
	upInfo, err := h.capture.GetEtcdClient().
		GetUpstreamInfo(ctx, cfInfo.UpstreamID, cfInfo.Namespace)
	if err != nil {
		_ = c.Error(err)
		return
	}

	changefeedConfig := new(ChangefeedConfig)
	changefeedConfig.SyncPointEnabled = cfInfo.SyncPointEnabled
	changefeedConfig.ReplicaConfig = ToAPIReplicaConfig(cfInfo.Config)
	if err = c.BindJSON(&changefeedConfig); err != nil {
		_ = c.Error(cerror.WrapError(cerror.ErrAPIInvalidParam, err))
		return
	}

	if err := h.helpers.verifyUpstream(ctx, changefeedConfig, cfInfo); err != nil {
		return
	}

	log.Info("Old ChangeFeed and Upstream Info",
		zap.String("changefeedInfo", cfInfo.String()),
		zap.Any("upstreamInfo", upInfo))

	newCfInfo, newUpInfo, err := h.helpers.
		verifyUpdateChangefeedConfig(ctx, changefeedConfig, cfInfo, upInfo)
	if err != nil {
		_ = c.Error(err)
		return
	}

	log.Info("New ChangeFeed and Upstream Info",
		zap.String("changefeedInfo", newCfInfo.String()),
		zap.Any("upstreamInfo", newUpInfo))

	err = h.capture.GetEtcdClient().
		UpdateChangefeedAndUpstream(ctx, newUpInfo, newCfInfo, changefeedID)
	if err != nil {
		_ = c.Error(err)
	}

	c.JSON(http.StatusOK, newCfInfo)
}

// getChangeFeedMetaInfo returns the metaInfo of a changefeed
func (h *OpenAPIV2) getChangeFeedMetaInfo(c *gin.Context) {
	ctx := c.Request.Context()

	changefeedID := model.DefaultChangeFeedID(c.Param(apiOpVarChangefeedID))
	if err := model.ValidateChangefeedID(changefeedID.ID); err != nil {
		_ = c.Error(cerror.ErrAPIInvalidParam.GenWithStack("invalid changefeed_id: %s",
			changefeedID.ID))
		return
	}
	info, err := h.capture.StatusProvider().GetChangeFeedInfo(ctx, changefeedID)
	if err != nil {
		_ = c.Error(err)
		return
	}
	c.JSON(http.StatusOK, toAPIModel(info))
}

<<<<<<< HEAD
// ResumeChangefeed handles update changefeed request.
func (h *OpenAPIV2) ResumeChangefeed(c *gin.Context) {
	if !h.capture.IsOwner() {
		api.ForwardToOwner(c, h.capture)
		return
	}

	ctx := c.Request.Context()
	changefeedID := model.DefaultChangeFeedID(c.Param(apiOpVarChangefeedID))
	err := model.ValidateChangefeedID(changefeedID.ID)
	if err != nil {
		_ = c.Error(cerror.ErrAPIInvalidParam.GenWithStack("invalid changefeed_id: %s",
			changefeedID.ID))
		return
	}

	var overwriteCheckpointTs uint64
	overwriteCheckpointTsStr, ok := c.GetQuery("overwrite_checkpoint_ts")
	if ok {
		overwriteCheckpointTs, err = strconv.ParseUint(overwriteCheckpointTsStr, 10, 64)
		if err != nil {
			_ = c.Error(cerror.ErrAPIInvalidParam.GenWithStack("invalid start_ts:% s",
				overwriteCheckpointTsStr))
			return
		}
	}

	cfInfo, err := h.capture.StatusProvider().GetChangeFeedInfo(ctx, changefeedID)
	if err != nil {
		_ = c.Error(err)
		return
	}

	var upstream *upstream.Upstream
	if cfInfo.UpstreamID == 0 {
		upstream = h.capture.UpstreamManager.GetDefaultUpstream()
	} else {
		upstream, ok = h.capture.UpstreamManager.Get(cfInfo.UpstreamID)
		if !ok {
			_ = c.Error(cerror.WrapError(cerror.ErrUpstreamNotFound,
				fmt.Errorf("upstream %d not found", cfInfo.UpstreamID)))
			return
		}
	}

	if err := verifyResumeChangefeed(
		ctx,
		h.capture,
		upstream,
		changefeedID,
		overwriteCheckpointTs); err != nil {
		_ = c.Error(err)
		return
	}

	job := model.AdminJob{
		CfID:                  changefeedID,
		Type:                  model.AdminResume,
		OverwriteCheckpointTs: overwriteCheckpointTs,
	}

	if err := api.HandleOwnerJob(ctx, h.capture, job); err != nil {
		_ = c.Error(err)
		return
	}
	c.Status(http.StatusAccepted)
=======
// getPDClient returns a PDClient given the PD cluster addresses and a credential
func (APIV2HelpersImpl) getPDClient(ctx context.Context,
	pdAddrs []string,
	credential *security.Credential,
) (pd.Client, error) {
	grpcTLSOption, err := credential.ToGRPCDialOption()
	if err != nil {
		return nil, errors.Trace(err)
	}

	pdClient, err := pd.NewClientWithContext(
		ctx, pdAddrs, credential.PDSecurityOption(),
		pd.WithGRPCDialOptions(
			grpcTLSOption,
			grpc.WithBlock(),
			grpc.WithConnectParams(grpc.ConnectParams{
				Backoff: backoff.Config{
					BaseDelay:  time.Second,
					Multiplier: 1.1,
					Jitter:     0.1,
					MaxDelay:   3 * time.Second,
				},
				MinConnectTimeout: 3 * time.Second,
			}),
		))
	if err != nil {
		return nil, errors.Trace(err)
	}
	return pdClient, nil
}

// createTiStore wrap the createTiStore method to increase testability
func (h APIV2HelpersImpl) createTiStore(pdAddrs []string,
	credential *security.Credential,
) (tidbkv.Storage, error) {
	return kv.CreateTiStore(strings.Join(pdAddrs, ","), credential)
>>>>>>> 6a929606
}

func toAPIModel(info *model.ChangeFeedInfo) *ChangeFeedInfo {
	var runningError *RunningError
	if info.Error != nil {
		runningError = &RunningError{
			Addr:    info.Error.Addr,
			Code:    info.Error.Code,
			Message: info.Error.Message,
		}
	}
	apiInfoModel := &ChangeFeedInfo{
		UpstreamID:        info.UpstreamID,
		Namespace:         info.Namespace,
		ID:                info.ID,
		SinkURI:           info.SinkURI,
		CreateTime:        info.CreateTime,
		StartTs:           info.StartTs,
		TargetTs:          info.TargetTs,
		AdminJobType:      info.AdminJobType,
		Engine:            info.Engine,
		Config:            ToAPIReplicaConfig(info.Config),
		State:             info.State,
		Error:             runningError,
		SyncPointEnabled:  info.SyncPointEnabled,
		SyncPointInterval: info.SyncPointInterval,
		CreatorVersion:    info.CreatorVersion,
	}
	return apiInfoModel
}<|MERGE_RESOLUTION|>--- conflicted
+++ resolved
@@ -30,12 +30,9 @@
 	"github.com/pingcap/tiflow/cdc/model"
 	cerror "github.com/pingcap/tiflow/pkg/errors"
 	"github.com/pingcap/tiflow/pkg/security"
-<<<<<<< HEAD
 	"github.com/pingcap/tiflow/pkg/txnutil/gc"
 	"github.com/pingcap/tiflow/pkg/upstream"
-=======
 	pd "github.com/tikv/pd/client"
->>>>>>> 6a929606
 	"go.uber.org/zap"
 	"google.golang.org/grpc"
 	"google.golang.org/grpc/backoff"
@@ -85,20 +82,15 @@
 	}
 	// We should not close kvStorage since all kvStorage in cdc is the same one.
 	// defer kvStorage.Close()
-<<<<<<< HEAD
-
+	// TODO: We should get a kvStorage from upstream instead of creating a new one
 	info, err := verifyCreateChangefeedConfig(
 		ctx,
 		config,
 		pdClient,
 		h.capture.StatusProvider(),
 		h.capture.EtcdClient.GetEnsureGCServiceID(gc.EnsureGCServiceCreating),
-=======
-	// TODO: We should get a kvStorage from upstream instead of creating a new one
-	info, err := h.helpers.verifyCreateChangefeedConfig(ctx, config, pdClient,
-		h.capture.StatusProvider(), h.capture.GetEtcdClient().GetEnsureGCServiceID(),
->>>>>>> 6a929606
 		kvStorage)
+
 	if err != nil {
 		_ = c.Error(err)
 		return
@@ -276,7 +268,6 @@
 	c.JSON(http.StatusOK, toAPIModel(info))
 }
 
-<<<<<<< HEAD
 // ResumeChangefeed handles update changefeed request.
 func (h *OpenAPIV2) ResumeChangefeed(c *gin.Context) {
 	if !h.capture.IsOwner() {
@@ -343,7 +334,8 @@
 		return
 	}
 	c.Status(http.StatusAccepted)
-=======
+}
+
 // getPDClient returns a PDClient given the PD cluster addresses and a credential
 func (APIV2HelpersImpl) getPDClient(ctx context.Context,
 	pdAddrs []string,
@@ -380,7 +372,6 @@
 	credential *security.Credential,
 ) (tidbkv.Storage, error) {
 	return kv.CreateTiStore(strings.Join(pdAddrs, ","), credential)
->>>>>>> 6a929606
 }
 
 func toAPIModel(info *model.ChangeFeedInfo) *ChangeFeedInfo {
