--- conflicted
+++ resolved
@@ -58,20 +58,14 @@
 	}
 	timeoutCtx, cancel := context.WithTimeout(ctx, 30*time.Second)
 	defer cancel()
-<<<<<<< HEAD
 	pdClient, err := h.apiV2Helper.getPDClient(timeoutCtx, config.PDAddrs, credential)
-=======
-	pdClient, err := getPDClient(timeoutCtx, config.PDAddrs, credential)
->>>>>>> 9ef0f483
 	if err != nil {
 		_ = c.Error(cerror.WrapError(cerror.ErrAPIInvalidParam, err))
 		return
 	}
 	defer pdClient.Close()
-<<<<<<< HEAD
 
 	// verify tables
-
 	kvStorage, err := kv.CreateTiStore(strings.Join(config.PDAddrs, ","), credential)
 	if err != nil {
 		_ = c.Error(cerror.WrapError(cerror.ErrInternalServerError, err))
@@ -82,20 +76,6 @@
 
 	info, err := h.apiV2Helper.verifyCreateChangefeedConfig(ctx, config, pdClient,
 		h.capture.StatusProvider(), h.capture.GetEtcdClient().GetEnsureGCServiceID(),
-=======
-
-	// verify tables
-	kvStorage, err := kv.CreateTiStore(strings.Join(config.PDAddrs, ","), credential)
-	if err != nil {
-		_ = c.Error(cerror.WrapError(cerror.ErrInternalServerError, err))
-		return
-	}
-	// We should not close kvStorage since all kvStorage in cdc is the same one.
-	// defer kvStorage.Close()
-
-	info, err := verifyCreateChangefeedConfig(ctx, config, pdClient,
-		h.capture.StatusProvider(), h.capture.EtcdClient.GetEnsureGCServiceID(),
->>>>>>> 9ef0f483
 		kvStorage)
 	if err != nil {
 		_ = c.Error(err)
