--- conflicted
+++ resolved
@@ -21,27 +21,18 @@
 
 // OpenAPIV2 provides CDC v2 APIs
 type OpenAPIV2 struct {
-<<<<<<< HEAD
-	capture capture.InfoForAPI
+	capture capture.Capture
 	helpers APIV2Helpers
 }
 
 // NewOpenAPIV2 creates a new OpenAPIV2.
-func NewOpenAPIV2(c *capture.Capture) OpenAPIV2 {
+func NewOpenAPIV2(c capture.Capture) OpenAPIV2 {
 	return OpenAPIV2{c, APIV2HelpersImpl{}}
 }
 
 // NewOpenAPIV2ForTest creates a new OpenAPIV2.
-func NewOpenAPIV2ForTest(c capture.InfoForAPI, h APIV2Helpers) OpenAPIV2 {
+func NewOpenAPIV2ForTest(c capture.Capture, h APIV2Helpers) OpenAPIV2 {
 	return OpenAPIV2{c, h}
-=======
-	capture capture.Capture
-}
-
-// NewOpenAPIV2 creates a new OpenAPIV2.
-func NewOpenAPIV2(c capture.Capture) OpenAPIV2 {
-	return OpenAPIV2{capture: c}
->>>>>>> df2bd2a6
 }
 
 // RegisterOpenAPIV2Routes registers routes for OpenAPI
