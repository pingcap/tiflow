// Copyright 2021 PingCAP, Inc.
//
// Licensed under the Apache License, Version 2.0 (the "License");
// you may not use this file except in compliance with the License.
// You may obtain a copy of the License at
//
//     http://www.apache.org/licenses/LICENSE-2.0
//
// Unless required by applicable law or agreed to in writing, software
// distributed under the License is distributed on an "AS IS" BASIS,
// See the License for the specific language governing permissions and
// limitations under the License.

package v1

import (
	"context"
	"time"

	"github.com/pingcap/errors"
	"github.com/pingcap/log"
	"github.com/pingcap/tiflow/cdc/capture"
	"github.com/pingcap/tiflow/cdc/contextutil"
	"github.com/pingcap/tiflow/cdc/entry"
	"github.com/pingcap/tiflow/cdc/model"
	"github.com/pingcap/tiflow/cdc/sink"
	"github.com/pingcap/tiflow/pkg/config"
	cerror "github.com/pingcap/tiflow/pkg/errors"
	"github.com/pingcap/tiflow/pkg/filter"
	"github.com/pingcap/tiflow/pkg/txnutil/gc"
	"github.com/pingcap/tiflow/pkg/util"
	"github.com/pingcap/tiflow/pkg/version"
	"github.com/r3labs/diff"
	"github.com/tikv/client-go/v2/oracle"
)

// verifyCreateChangefeedConfig verifies ChangefeedConfig for create a changefeed
func verifyCreateChangefeedConfig(
	ctx context.Context,
	changefeedConfig model.ChangefeedConfig,
	capture capture.Capture,
) (*model.ChangeFeedInfo, error) {
<<<<<<< HEAD
	up := capture.GetUpstreamManager().GetDefaultUpstream()
=======
	// TODO(dongmen): we should pass ClusterID in ChangefeedConfig in the upcoming future
	upManager, err := capture.GetUpstreamManager()
	if err != nil {
		return nil, err
	}
	up, err := upManager.GetDefaultUpstream()
	if err != nil {
		return nil, err
	}
>>>>>>> ad40578e

	// verify sinkURI
	if changefeedConfig.SinkURI == "" {
		return nil, cerror.ErrSinkURIInvalid.GenWithStackByArgs("sink-uri is empty, can't not create a changefeed without sink-uri")
	}

	// verify changefeedID
	if err := model.ValidateChangefeedID(changefeedConfig.ID); err != nil {
		return nil, cerror.ErrAPIInvalidParam.GenWithStack("invalid changefeed_id: %s", changefeedConfig.ID)
	}
	// check if the changefeed exists
	cfStatus, err := capture.StatusProvider().GetChangeFeedStatus(ctx,
		model.DefaultChangeFeedID(changefeedConfig.ID))
	if err != nil && cerror.ErrChangeFeedNotExists.NotEqual(err) {
		return nil, err
	}
	if cfStatus != nil {
		return nil, cerror.ErrChangeFeedAlreadyExists.GenWithStackByArgs(changefeedConfig.ID)
	}

	// verify start-ts
	if changefeedConfig.StartTS == 0 {
		ts, logical, err := up.PDClient.GetTS(ctx)
		if err != nil {
			return nil, cerror.ErrPDEtcdAPIError.GenWithStackByArgs("fail to get ts from pd client")
		}
		changefeedConfig.StartTS = oracle.ComposeTS(ts, logical)
	}

	// Ensure the start ts is valid in the next 1 hour.
	const ensureTTL = 60 * 60
	if err := gc.EnsureChangefeedStartTsSafety(
		ctx,
		up.PDClient,
		capture.GetEtcdClient().GetEnsureGCServiceID(gc.EnsureGCServiceCreating),
		model.DefaultChangeFeedID(changefeedConfig.ID),
		ensureTTL, changefeedConfig.StartTS); err != nil {
		if !cerror.ErrStartTsBeforeGC.Equal(err) {
			return nil, cerror.ErrPDEtcdAPIError.Wrap(err)
		}
		return nil, err
	}

	// verify target-ts
	if changefeedConfig.TargetTS > 0 && changefeedConfig.TargetTS <= changefeedConfig.StartTS {
		return nil, cerror.ErrTargetTsBeforeStartTs.GenWithStackByArgs(changefeedConfig.TargetTS, changefeedConfig.StartTS)
	}

	// init replicaConfig
	replicaConfig := config.GetDefaultReplicaConfig()
	replicaConfig.ForceReplicate = changefeedConfig.ForceReplicate
	if changefeedConfig.MounterWorkerNum != 0 {
		replicaConfig.Mounter.WorkerNum = changefeedConfig.MounterWorkerNum
	}
	if changefeedConfig.SinkConfig != nil {
		replicaConfig.Sink = changefeedConfig.SinkConfig
	}
	if len(changefeedConfig.IgnoreTxnStartTs) != 0 {
		replicaConfig.Filter.IgnoreTxnStartTs = changefeedConfig.IgnoreTxnStartTs
	}
	if len(changefeedConfig.FilterRules) != 0 {
		replicaConfig.Filter.Rules = changefeedConfig.FilterRules
	}

	captureInfos, err := capture.StatusProvider().GetCaptures(ctx)
	if err != nil {
		return nil, err
	}
	// set sortEngine and EnableOldValue
	cdcClusterVer, err := version.GetTiCDCClusterVersion(model.ListVersionsFromCaptureInfos(captureInfos))
	if err != nil {
		return nil, err
	}
	sortEngine := model.SortUnified
	if !cdcClusterVer.ShouldEnableOldValueByDefault() {
		replicaConfig.EnableOldValue = false
		log.Warn("The TiCDC cluster is built from unknown branch or less than 5.0.0-rc, the old-value are disabled by default.")
		if !cdcClusterVer.ShouldEnableUnifiedSorterByDefault() {
			sortEngine = model.SortInMemory
		}
	}

	// init ChangefeedInfo
	info := &model.ChangeFeedInfo{
		UpstreamID:        up.ID,
		SinkURI:           changefeedConfig.SinkURI,
		CreateTime:        time.Now(),
		StartTs:           changefeedConfig.StartTS,
		TargetTs:          changefeedConfig.TargetTS,
		Config:            replicaConfig,
		Engine:            sortEngine,
		State:             model.StateNormal,
		SyncPointEnabled:  false,
		SyncPointInterval: 10 * time.Minute,
		CreatorVersion:    version.ReleaseVersion,
	}

	if !replicaConfig.ForceReplicate && !changefeedConfig.IgnoreIneligibleTable {
		ineligibleTables, _, err := entry.VerifyTables(replicaConfig,
			up.KVStorage, changefeedConfig.StartTS)
		if err != nil {
			return nil, err
		}
		if len(ineligibleTables) != 0 {
			return nil, cerror.ErrTableIneligible.GenWithStackByArgs(ineligibleTables)
		}
	}

	tz, err := util.GetTimezone(changefeedConfig.TimeZone)
	if err != nil {
		return nil, cerror.ErrAPIInvalidParam.Wrap(errors.Annotatef(err, "invalid timezone:%s", changefeedConfig.TimeZone))
	}
	ctx = contextutil.PutTimezoneInCtx(ctx, tz)
	if err := sink.Validate(ctx, info.SinkURI, info.Config); err != nil {
		return nil, err
	}

	return info, nil
}

// VerifyUpdateChangefeedConfig verify ChangefeedConfig for update a changefeed
func VerifyUpdateChangefeedConfig(ctx context.Context,
	changefeedConfig model.ChangefeedConfig,
	oldInfo *model.ChangeFeedInfo,
) (*model.ChangeFeedInfo, error) {
	newInfo, err := oldInfo.Clone()
	if err != nil {
		return nil, cerror.ErrChangefeedUpdateRefused.GenWithStackByArgs(err.Error())
	}
	// verify target_ts
	if changefeedConfig.TargetTS != 0 {
		if changefeedConfig.TargetTS <= newInfo.StartTs {
			return nil, cerror.ErrChangefeedUpdateRefused.GenWithStack("can not update target-ts:%d less than start-ts:%d", changefeedConfig.TargetTS, newInfo.StartTs)
		}
		newInfo.TargetTs = changefeedConfig.TargetTS
	}

	// verify rules
	if len(changefeedConfig.FilterRules) != 0 {
		newInfo.Config.Filter.Rules = changefeedConfig.FilterRules
		_, err = filter.VerifyRules(newInfo.Config.Filter)
		if err != nil {
			return nil, cerror.ErrChangefeedUpdateRefused.GenWithStackByArgs(err.Error())
		}
	}

	if len(changefeedConfig.IgnoreTxnStartTs) != 0 {
		newInfo.Config.Filter.IgnoreTxnStartTs = changefeedConfig.IgnoreTxnStartTs
	}

	if changefeedConfig.MounterWorkerNum != 0 {
		newInfo.Config.Mounter.WorkerNum = changefeedConfig.MounterWorkerNum
	}

	if changefeedConfig.SinkConfig != nil {
		newInfo.Config.Sink = changefeedConfig.SinkConfig
	}

	// verify sink_uri
	if changefeedConfig.SinkURI != "" {
		newInfo.SinkURI = changefeedConfig.SinkURI
		if err := sink.Validate(ctx, changefeedConfig.SinkURI, newInfo.Config); err != nil {
			return nil, cerror.ErrChangefeedUpdateRefused.GenWithStackByCause(err)
		}
	}

	if !diff.Changed(oldInfo, newInfo) {
		return nil, cerror.ErrChangefeedUpdateRefused.GenWithStackByArgs("changefeed config is the same with the old one, do nothing")
	}

	return newInfo, nil
}<|MERGE_RESOLUTION|>--- conflicted
+++ resolved
@@ -40,10 +40,6 @@
 	changefeedConfig model.ChangefeedConfig,
 	capture capture.Capture,
 ) (*model.ChangeFeedInfo, error) {
-<<<<<<< HEAD
-	up := capture.GetUpstreamManager().GetDefaultUpstream()
-=======
-	// TODO(dongmen): we should pass ClusterID in ChangefeedConfig in the upcoming future
 	upManager, err := capture.GetUpstreamManager()
 	if err != nil {
 		return nil, err
@@ -52,7 +48,6 @@
 	if err != nil {
 		return nil, err
 	}
->>>>>>> ad40578e
 
 	// verify sinkURI
 	if changefeedConfig.SinkURI == "" {
