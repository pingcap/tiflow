--- conflicted
+++ resolved
@@ -100,84 +100,6 @@
 	}
 }
 
-<<<<<<< HEAD
-// ForwardToChangefeedOwnerMiddleware forward a request to controller if current server
-// is not the changefeed owner, or handle it locally.
-func ForwardToChangefeedOwnerMiddleware(p capture.Capture,
-	changefeedIDFunc func(ctx *gin.Context) model.ChangeFeedID,
-) gin.HandlerFunc {
-	return func(ctx *gin.Context) {
-		changefeedID := changefeedIDFunc(ctx)
-		// check if this capture is the changefeed owner
-		if handleRequestIfIsChangefeedOwner(ctx, p, changefeedID) {
-			return
-		}
-
-		// forward to the controller to find the changefeed owner capture
-		if !p.IsController() {
-			api.ForwardToController(ctx, p)
-			// Without calling Abort(), Gin will continue to process the next handler,
-			// execute code which should only be run by the owner, and cause a panic.
-			// See https://github.com/pingcap/tiflow/issues/5888
-			ctx.Abort()
-			return
-		}
-
-		controller, err := p.GetController()
-		if err != nil {
-			_ = ctx.Error(err)
-			ctx.Abort()
-			return
-		}
-		// controller check if the changefeed is exists, so we don't need to forward again
-		ok, err := controller.IsChangefeedExists(ctx, changefeedID)
-		if err != nil {
-			_ = ctx.Error(err)
-			ctx.Abort()
-			return
-		}
-		if !ok {
-			_ = ctx.Error(cerror.ErrChangeFeedNotExists.GenWithStackByArgs(changefeedID))
-			ctx.Abort()
-			return
-		}
-
-		info, err := p.Info()
-		if err != nil {
-			_ = ctx.Error(err)
-			ctx.Abort()
-			return
-		}
-		changefeedCaptureOwner := controller.GetChangefeedOwnerCaptureInfo(changefeedID)
-		if changefeedCaptureOwner.ID == info.ID {
-			log.Warn("changefeed owner is the same as controller",
-				zap.String("captureID", info.ID))
-			return
-		}
-		api.ForwardToCapture(ctx, info.ID, changefeedCaptureOwner.AdvertiseAddr)
-		ctx.Abort()
-	}
-}
-
-func handleRequestIfIsChangefeedOwner(ctx *gin.Context, p capture.Capture, changefeedID model.ChangeFeedID) bool {
-	// currently not only controller capture has the owner, remove this check in the future
-	if p.StatusProvider() != nil {
-		ok, err := p.StatusProvider().IsChangefeedOwner(ctx, changefeedID)
-		if err != nil {
-			_ = ctx.Error(err)
-			return true
-		}
-		// this capture is the changefeed owner's capture, handle this request directly
-		if ok {
-			ctx.Next()
-			return true
-		}
-	}
-	return false
-}
-
-=======
->>>>>>> cf7055d4
 // CheckServerReadyMiddleware checks if the server is ready
 func CheckServerReadyMiddleware(capture capture.Capture) gin.HandlerFunc {
 	return func(c *gin.Context) {
