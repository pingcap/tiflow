// Copyright 2019 PingCAP, Inc.
//
// Licensed under the Apache License, Version 2.0 (the "License");
// you may not use this file except in compliance with the License.
// You may obtain a copy of the License at
//
//     http://www.apache.org/licenses/LICENSE-2.0
//
// Unless required by applicable law or agreed to in writing, software
// distributed under the License is distributed on an "AS IS" BASIS,
// See the License for the specific language governing permissions and
// limitations under the License.

package cdc

import (
	"context"
	"sync"
	"sync/atomic"
	"time"

	"github.com/pingcap/ticdc/cdc/sink"

	"github.com/pingcap/errors"
	"github.com/pingcap/failpoint"
	"github.com/pingcap/log"
	"github.com/pingcap/ticdc/cdc/kv"
	"github.com/pingcap/ticdc/cdc/model"
	"github.com/pingcap/ticdc/pkg/util"
	"go.etcd.io/etcd/clientv3"
	"go.etcd.io/etcd/mvcc"
	"go.etcd.io/etcd/mvcc/mvccpb"
	"go.uber.org/zap"
	"golang.org/x/time/rate"
)

const (
	checkTaskKeyInterval = time.Second * 1
)

var (
	runProcessorWatcher = realRunProcessorWatcher
	runProcessor        = realRunProcessor
)

// ChangeFeedWatcher is a changefeed watcher
type ChangeFeedWatcher struct {
	lock        sync.RWMutex
	captureID   string
	pdEndpoints []string
	etcdCli     kv.CDCEtcdClient
	infos       map[string]model.ChangeFeedInfo
}

// NewChangeFeedWatcher creates a new changefeed watcher
func NewChangeFeedWatcher(captureID string, pdEndpoints []string, cli kv.CDCEtcdClient) *ChangeFeedWatcher {
	w := &ChangeFeedWatcher{
		captureID:   captureID,
		pdEndpoints: pdEndpoints,
		etcdCli:     cli,
		infos:       make(map[string]model.ChangeFeedInfo),
	}
	return w
}

func (w *ChangeFeedWatcher) processPutKv(kv *mvccpb.KeyValue) (bool, string, model.ChangeFeedInfo, error) {
	needRunWatcher := false
	changefeedID, err := util.ExtractKeySuffix(string(kv.Key))
	if err != nil {
		return needRunWatcher, "", model.ChangeFeedInfo{}, err
	}
	info := model.ChangeFeedInfo{}
	err = info.Unmarshal(kv.Value)
	if err != nil {
		return needRunWatcher, changefeedID, info, err
	}
	w.lock.Lock()
	_, ok := w.infos[changefeedID]
	if !ok {
		needRunWatcher = true
	}
	if info.AdminJobType == model.AdminStop {
		// only handle model.AdminStop, the model.AdminRemove case will be handled in `processDeleteKv`
		delete(w.infos, changefeedID)
	} else {
		w.infos[changefeedID] = info
	}
	w.lock.Unlock()
	// TODO: this info is not copied, should be readonly
	return needRunWatcher, changefeedID, info, nil
}

func (w *ChangeFeedWatcher) processDeleteKv(kv *mvccpb.KeyValue) error {
	changefeedID, err := util.ExtractKeySuffix(string(kv.Key))
	if err != nil {
		return errors.Trace(err)
	}
	w.lock.Lock()
	delete(w.infos, changefeedID)
	w.lock.Unlock()
	return nil
}

// Watch watches changefeed key base
func (w *ChangeFeedWatcher) Watch(ctx context.Context, cb processorCallback) error {
	errCh := make(chan error, 1)

	revision, infos, err := w.etcdCli.GetChangeFeeds(ctx)
	if err != nil {
		return errors.Trace(err)
	}
	for changefeedID, kv := range infos {
		needRunWatcher, _, info, err := w.processPutKv(kv)
		if err != nil {
			return errors.Trace(err)
		}
		if needRunWatcher {
			_, err := runProcessorWatcher(ctx, changefeedID, w.captureID, w.pdEndpoints, w.etcdCli, info, errCh, cb)
			if err != nil {
				return errors.Trace(err)
			}
		}
	}

	watchCh := w.etcdCli.Client.Watch(ctx, kv.GetEtcdKeyChangeFeedList(), clientv3.WithPrefix(), clientv3.WithRev(revision))
	for {
		select {
		case <-ctx.Done():
			return ctx.Err()
		case err := <-errCh:
			return errors.Trace(err)
		case resp, ok := <-watchCh:
			if !ok {
				log.Info("watcher is closed")
				return nil
			}
			failpoint.Inject("WatchChangeFeedInfoCompactionErr", func() {
				failpoint.Return(errors.Trace(mvcc.ErrCompacted))
			})
			respErr := resp.Err()
			if respErr != nil {
				return errors.Trace(respErr)
			}
			for _, ev := range resp.Events {
				switch ev.Type {
				case mvccpb.PUT:
					needRunWatcher, changefeedID, info, err := w.processPutKv(ev.Kv)
					if err != nil {
						return errors.Trace(err)
					}
					if needRunWatcher {
						_, err := runProcessorWatcher(ctx, changefeedID, w.captureID, w.pdEndpoints, w.etcdCli, info, errCh, cb)
						if err != nil {
							return errors.Trace(err)
						}
					}
				case mvccpb.DELETE:
					err := w.processDeleteKv(ev.Kv)
					if err != nil {
						return errors.Trace(err)
					}
				}
			}
		}
	}
}

// ProcessorWatcher is a processor watcher
type ProcessorWatcher struct {
	pdEndpoints  []string
	changefeedID string
	captureID    string
	etcdCli      kv.CDCEtcdClient
	info         model.ChangeFeedInfo
	checkpointTs uint64
	wg           sync.WaitGroup
	closed       int32
}

// NewProcessorWatcher creates a new ProcessorWatcher instance
func NewProcessorWatcher(
	changefeedID string,
	captureID string,
	pdEndpoints []string,
	cli kv.CDCEtcdClient,
	info model.ChangeFeedInfo,
	checkpointTs uint64,
) *ProcessorWatcher {
	return &ProcessorWatcher{
		changefeedID: changefeedID,
		captureID:    captureID,
		pdEndpoints:  pdEndpoints,
		etcdCli:      cli,
		info:         info,
		checkpointTs: checkpointTs,
	}
}

func (w *ProcessorWatcher) isClosed() bool {
	return atomic.LoadInt32(&w.closed) == 1
}

func (w *ProcessorWatcher) close() {
	atomic.StoreInt32(&w.closed, 1)
	w.wg.Wait()
}

func (w *ProcessorWatcher) reopen() error {
	if !w.isClosed() {
		return errors.New("ProcessorWatcher is not closed")
	}
	atomic.StoreInt32(&w.closed, 0)
	return nil
}

// Watch wait for the key `/changefeed/task/<fid>/cid>` appear and run the processor.
func (w *ProcessorWatcher) Watch(ctx context.Context, errCh chan<- error, cb processorCallback) {
	defer w.wg.Done()
	key := kv.GetEtcdKeyTaskStatus(w.changefeedID, w.captureID)

	getResp, err := w.etcdCli.Client.Get(ctx, key)
	if err != nil {
		errCh <- errors.Trace(err)
		return
	}
	if getResp.Count == 0 {
		rl := rate.NewLimiter(0.1, 5)
		revision := getResp.Header.Revision
		// wait for key to appear
		log.Info("waiting dispatching tasks",
			zap.String("key", key),
			zap.Int64("rev", revision))
		watchCh := w.etcdCli.Client.Watch(ctx, key, clientv3.WithRev(revision))
	waitKeyLoop:
		for {
			if !rl.Allow() {
				errCh <- errors.New("task key watcher exceeds rate limit")
				return
			}
			select {
			case <-ctx.Done():
				return
			case resp, ok := <-watchCh:
				if !ok {
					log.Info("watcher is closed")
					return
				}
				respErr := resp.Err()
				if respErr != nil {
					if respErr == mvcc.ErrCompacted {
						continue waitKeyLoop
					}
					errCh <- errors.Trace(respErr)
					return
				}
				for _, ev := range resp.Events {
					switch ev.Type {
					case mvccpb.PUT:
						break waitKeyLoop
					}
				}
			}
		}
	}

	cctx, cancel := context.WithCancel(ctx)
	defer cancel()
	err = runProcessor(cctx, w.pdEndpoints, w.info, w.changefeedID, w.captureID, w.checkpointTs, cb)
	if err != nil {
		errCh <- err
		return
	}

	for {
		select {
		case <-ctx.Done():
			err := ctx.Err()
			if err != context.Canceled {
				errCh <- err
			}
			return
		case <-time.After(checkTaskKeyInterval):
			resp, err := w.etcdCli.Client.Get(ctx, key)
			if err != nil {
				errCh <- errors.Trace(err)
				return
			}
			// processor has been removed from this capture
			if resp.Count == 0 {
				return
			}
		}
	}
}

type processorCallback interface {
	// OnRunProcessor is called when the processor is started.
	OnRunProcessor(p *processor)
	// OnStopProcessor is called when the processor is stopped.
	OnStopProcessor(p *processor, err error)
}

// realRunProcessorWatcher creates a new ProcessorWatcher and executes the Watch method.
func realRunProcessorWatcher(
	ctx context.Context,
	changefeedID string,
	captureID string,
	pdEndpoints []string,
	etcdCli kv.CDCEtcdClient,
	info model.ChangeFeedInfo,
	errCh chan error,
	cb processorCallback,
) (*ProcessorWatcher, error) {
	status, err := etcdCli.GetChangeFeedStatus(ctx, changefeedID)
	if err != nil && errors.Cause(err) != model.ErrChangeFeedNotExists {
		return nil, errors.Trace(err)
	}
	checkpointTs := info.GetCheckpointTs(status)
	sw := NewProcessorWatcher(changefeedID, captureID, pdEndpoints, etcdCli, info, checkpointTs)
	ctx = util.PutChangefeedIDInCtx(ctx, changefeedID)
	sw.wg.Add(1)
	go sw.Watch(ctx, errCh, cb)
	return sw, nil
}

// realRunProcessor creates a new processor then starts it, and returns a channel to pass error.
func realRunProcessor(
	ctx context.Context,
	pdEndpoints []string,
	info model.ChangeFeedInfo,
	changefeedID string,
	captureID string,
	checkpointTs uint64,
	cb processorCallback,
) error {
<<<<<<< HEAD
	filter, err := util.NewFilter(info.GetConfig())
	if err != nil {
		return errors.Trace(err)
	}
	sink, err := sink.NewMySQLSink(info.SinkURI, filter, info.Opts)
=======
	opts := make(map[string]string, len(info.Opts)+2)
	for k, v := range info.Opts {
		opts[k] = v
	}
	opts[sink.OptChangefeedID] = changefeedID
	opts[sink.OptCaptureID] = captureID
	sink, err := sink.NewMySQLSink(info.SinkURI, opts)
>>>>>>> 34dd5663
	if err != nil {
		return errors.Trace(err)
	}
	ctx, cancel := context.WithCancel(ctx)
	errCh := make(chan error, 1)
	go func() {
		if err := sink.Run(ctx); errors.Cause(err) != context.Canceled {
			errCh <- err
		}
	}()
	processor, err := NewProcessor(ctx, pdEndpoints, info, sink, changefeedID, captureID, checkpointTs)
	if err != nil {
		cancel()
		return err
	}
	log.Info("start to run processor", zap.String("changefeed id", changefeedID))

	if cb != nil {
		cb.OnRunProcessor(processor)
	}

	processor.Run(ctx, errCh)

	go func() {
		err := <-errCh
		if cb != nil {
			cb.OnStopProcessor(processor, err)
		}
		cancel()
	}()

	return nil
}<|MERGE_RESOLUTION|>--- conflicted
+++ resolved
@@ -333,21 +333,17 @@
 	checkpointTs uint64,
 	cb processorCallback,
 ) error {
-<<<<<<< HEAD
-	filter, err := util.NewFilter(info.GetConfig())
-	if err != nil {
-		return errors.Trace(err)
-	}
-	sink, err := sink.NewMySQLSink(info.SinkURI, filter, info.Opts)
-=======
 	opts := make(map[string]string, len(info.Opts)+2)
 	for k, v := range info.Opts {
 		opts[k] = v
 	}
 	opts[sink.OptChangefeedID] = changefeedID
 	opts[sink.OptCaptureID] = captureID
-	sink, err := sink.NewMySQLSink(info.SinkURI, opts)
->>>>>>> 34dd5663
+	filter, err := util.NewFilter(info.GetConfig())
+	if err != nil {
+		return errors.Trace(err)
+	}
+	sink, err := sink.NewMySQLSink(info.SinkURI, filter, info.Opts)
 	if err != nil {
 		return errors.Trace(err)
 	}
