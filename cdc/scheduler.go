--- conflicted
+++ resolved
@@ -260,15 +260,9 @@
 }
 
 type processorCallback interface {
-<<<<<<< HEAD
-	// OnRunProcessor is called when we start to run a proccssor.
-	OnRunProcessor(p *processorImpl)
-	// OnStopProcessor is called when we stop to run a proccssor.
-=======
 	// OnRunProcessor is called when the processor is started.
 	OnRunProcessor(p *processorImpl)
 	// OnStopProcessor is called when the processor is stopped.
->>>>>>> 05b249ac
 	OnStopProcessor(p *processorImpl)
 }
 
