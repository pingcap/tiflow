// Copyright 2019 PingCAP, Inc.
//
// Licensed under the Apache License, Version 2.0 (the "License");
// you may not use this file except in compliance with the License.
// You may obtain a copy of the License at
//
//     http://www.apache.org/licenses/LICENSE-2.0
//
// Unless required by applicable law or agreed to in writing, software
// distributed under the License is distributed on an "AS IS" BASIS,
// See the License for the specific language governing permissions and
// limitations under the License.

package cdc

import (
	"context"
	"sync"
	"sync/atomic"
	"time"

	"github.com/pingcap/ticdc/cdc/sink"

	"github.com/pingcap/errors"
	"github.com/pingcap/failpoint"
	"github.com/pingcap/log"
	"github.com/pingcap/ticdc/cdc/kv"
	"github.com/pingcap/ticdc/cdc/model"
	"github.com/pingcap/ticdc/pkg/util"
	"go.etcd.io/etcd/clientv3"
	"go.etcd.io/etcd/mvcc"
	"go.etcd.io/etcd/mvcc/mvccpb"
	"go.uber.org/zap"
	"golang.org/x/time/rate"
)

const (
	checkTaskKeyInterval = time.Second * 1
)

var (
	runProcessorWatcher = realRunProcessorWatcher
	runProcessor        = realRunProcessor
)

// ChangeFeedWatcher is a changefeed watcher
type ChangeFeedWatcher struct {
	lock        sync.RWMutex
	captureID   string
	pdEndpoints []string
	etcdCli     kv.CDCEtcdClient
	infos       map[string]model.ChangeFeedInfo
}

// NewChangeFeedWatcher creates a new changefeed watcher
func NewChangeFeedWatcher(captureID string, pdEndpoints []string, cli kv.CDCEtcdClient) *ChangeFeedWatcher {
	w := &ChangeFeedWatcher{
		captureID:   captureID,
		pdEndpoints: pdEndpoints,
		etcdCli:     cli,
		infos:       make(map[string]model.ChangeFeedInfo),
	}
	return w
}

func (w *ChangeFeedWatcher) processPutKv(kv *mvccpb.KeyValue) (bool, string, model.ChangeFeedInfo, error) {
	needRunWatcher := false
	changefeedID, err := util.ExtractKeySuffix(string(kv.Key))
	if err != nil {
		return needRunWatcher, "", model.ChangeFeedInfo{}, err
	}
	info := model.ChangeFeedInfo{}
	err = info.Unmarshal(kv.Value)
	if err != nil {
		return needRunWatcher, changefeedID, info, err
	}
	w.lock.Lock()
	_, ok := w.infos[changefeedID]
	if !ok {
		needRunWatcher = true
	}
	if info.AdminJobType == model.AdminStop {
		// only handle model.AdminStop, the model.AdminRemove case will be handled in `processDeleteKv`
		delete(w.infos, changefeedID)
	} else {
		w.infos[changefeedID] = info
	}
	w.lock.Unlock()
	// TODO: this info is not copied, should be readonly
	return needRunWatcher, changefeedID, info, nil
}

func (w *ChangeFeedWatcher) processDeleteKv(kv *mvccpb.KeyValue) error {
	changefeedID, err := util.ExtractKeySuffix(string(kv.Key))
	if err != nil {
		return errors.Trace(err)
	}
	w.lock.Lock()
	delete(w.infos, changefeedID)
	w.lock.Unlock()
	return nil
}

// Watch watches changefeed key base
func (w *ChangeFeedWatcher) Watch(ctx context.Context, cb processorCallback) error {
	errCh := make(chan error, 1)

	revision, infos, err := w.etcdCli.GetChangeFeeds(ctx)
	if err != nil {
		return errors.Trace(err)
	}
	for changefeedID, kv := range infos {
		needRunWatcher, _, info, err := w.processPutKv(kv)
		if err != nil {
			return errors.Trace(err)
		}
		if needRunWatcher {
			_, err := runProcessorWatcher(ctx, changefeedID, w.captureID, w.pdEndpoints, w.etcdCli, info, errCh, cb)
			if err != nil {
				return errors.Trace(err)
			}
		}
	}

	watchCh := w.etcdCli.Client.Watch(ctx, kv.GetEtcdKeyChangeFeedList(), clientv3.WithPrefix(), clientv3.WithRev(revision))
	for {
		select {
		case <-ctx.Done():
			return ctx.Err()
		case err := <-errCh:
			return errors.Trace(err)
		case resp, ok := <-watchCh:
			if !ok {
				log.Info("watcher is closed")
				return nil
			}
			failpoint.Inject("WatchChangeFeedInfoCompactionErr", func() {
				failpoint.Return(errors.Trace(mvcc.ErrCompacted))
			})
			respErr := resp.Err()
			if respErr != nil {
				return errors.Trace(respErr)
			}
			for _, ev := range resp.Events {
				switch ev.Type {
				case mvccpb.PUT:
					needRunWatcher, changefeedID, info, err := w.processPutKv(ev.Kv)
					if err != nil {
						return errors.Trace(err)
					}
					if needRunWatcher {
						_, err := runProcessorWatcher(ctx, changefeedID, w.captureID, w.pdEndpoints, w.etcdCli, info, errCh, cb)
						if err != nil {
							return errors.Trace(err)
						}
					}
				case mvccpb.DELETE:
					err := w.processDeleteKv(ev.Kv)
					if err != nil {
						return errors.Trace(err)
					}
				}
			}
		}
	}
}

// ProcessorWatcher is a processor watcher
type ProcessorWatcher struct {
	pdEndpoints  []string
	changefeedID string
	captureID    string
	etcdCli      kv.CDCEtcdClient
	info         model.ChangeFeedInfo
	checkpointTs uint64
	wg           sync.WaitGroup
	closed       int32
}

// NewProcessorWatcher creates a new ProcessorWatcher instance
func NewProcessorWatcher(
	changefeedID string,
	captureID string,
	pdEndpoints []string,
	cli kv.CDCEtcdClient,
	info model.ChangeFeedInfo,
	checkpointTs uint64,
) *ProcessorWatcher {
	return &ProcessorWatcher{
		changefeedID: changefeedID,
		captureID:    captureID,
		pdEndpoints:  pdEndpoints,
		etcdCli:      cli,
		info:         info,
		checkpointTs: checkpointTs,
	}
}

func (w *ProcessorWatcher) isClosed() bool {
	return atomic.LoadInt32(&w.closed) == 1
}

func (w *ProcessorWatcher) close() {
	atomic.StoreInt32(&w.closed, 1)
	w.wg.Wait()
}

func (w *ProcessorWatcher) reopen() error {
	if !w.isClosed() {
		return errors.New("ProcessorWatcher is not closed")
	}
	atomic.StoreInt32(&w.closed, 0)
	return nil
}

// Watch wait for the key `/changefeed/task/<fid>/cid>` appear and run the processor.
func (w *ProcessorWatcher) Watch(ctx context.Context, errCh chan<- error, cb processorCallback) {
	defer w.wg.Done()
	key := kv.GetEtcdKeyTaskStatus(w.changefeedID, w.captureID)

	getResp, err := w.etcdCli.Client.Get(ctx, key)
	if err != nil {
		errCh <- errors.Trace(err)
		return
	}
	if getResp.Count == 0 {
		rl := rate.NewLimiter(0.1, 5)
		revision := getResp.Header.Revision
		// wait for key to appear
		log.Info("waiting dispatching tasks",
			zap.String("key", key),
			zap.Int64("rev", revision))
		watchCh := w.etcdCli.Client.Watch(ctx, key, clientv3.WithRev(revision))
	waitKeyLoop:
		for {
			if !rl.Allow() {
				errCh <- errors.New("task key watcher exceeds rate limit")
				return
			}
			select {
			case <-ctx.Done():
				return
			case resp, ok := <-watchCh:
				if !ok {
					log.Info("watcher is closed")
					return
				}
				respErr := resp.Err()
				if respErr != nil {
					if respErr == mvcc.ErrCompacted {
						continue waitKeyLoop
					}
					errCh <- errors.Trace(respErr)
					return
				}
				for _, ev := range resp.Events {
					switch ev.Type {
					case mvccpb.PUT:
						break waitKeyLoop
					}
				}
			}
		}
	}

	cctx, cancel := context.WithCancel(ctx)
	defer cancel()
	err = runProcessor(cctx, w.pdEndpoints, w.info, w.changefeedID, w.captureID, w.checkpointTs, cb)
	if err != nil {
		errCh <- err
		return
	}

	for {
		select {
		case <-ctx.Done():
			err := ctx.Err()
			if err != context.Canceled {
				errCh <- err
			}
			return
		case <-time.After(checkTaskKeyInterval):
			resp, err := w.etcdCli.Client.Get(ctx, key)
			if err != nil {
				errCh <- errors.Trace(err)
				return
			}
			// processor has been removed from this capture
			if resp.Count == 0 {
				return
			}
		}
	}
}

type processorCallback interface {
	// OnRunProcessor is called when the processor is started.
	OnRunProcessor(p *processor)
	// OnStopProcessor is called when the processor is stopped.
	OnStopProcessor(p *processor, err error)
}

// realRunProcessorWatcher creates a new ProcessorWatcher and executes the Watch method.
func realRunProcessorWatcher(
	ctx context.Context,
	changefeedID string,
	captureID string,
	pdEndpoints []string,
	etcdCli kv.CDCEtcdClient,
	info model.ChangeFeedInfo,
	errCh chan error,
	cb processorCallback,
) (*ProcessorWatcher, error) {
	status, err := etcdCli.GetChangeFeedStatus(ctx, changefeedID)
	if err != nil && errors.Cause(err) != model.ErrChangeFeedNotExists {
		return nil, errors.Trace(err)
	}
	checkpointTs := info.GetCheckpointTs(status)
	sw := NewProcessorWatcher(changefeedID, captureID, pdEndpoints, etcdCli, info, checkpointTs)
	ctx = util.PutChangefeedIDInCtx(ctx, changefeedID)
	sw.wg.Add(1)
	go sw.Watch(ctx, errCh, cb)
	return sw, nil
}

// realRunProcessor creates a new processor then starts it, and returns a channel to pass error.
func realRunProcessor(
	ctx context.Context,
	pdEndpoints []string,
	info model.ChangeFeedInfo,
	changefeedID string,
	captureID string,
	checkpointTs uint64,
	cb processorCallback,
) error {
	opts := make(map[string]string, len(info.Opts)+2)
	for k, v := range info.Opts {
		opts[k] = v
	}
	opts[sink.OptChangefeedID] = changefeedID
	opts[sink.OptCaptureID] = captureID
<<<<<<< HEAD
	filter, err := util.NewFilter(info.GetConfig())
	if err != nil {
		return errors.Trace(err)
	}
	sink, err := sink.NewSink(info.SinkURI, filter, info.Opts)
=======
	sink, err := sink.NewSink(info.SinkURI, opts)
>>>>>>> 2635defe
	if err != nil {
		return errors.Trace(err)
	}
	ctx, cancel := context.WithCancel(ctx)
	errCh := make(chan error, 1)
	go func() {
		if err := sink.Run(ctx); errors.Cause(err) != context.Canceled {
			errCh <- err
		}
	}()
	processor, err := NewProcessor(ctx, pdEndpoints, info, sink, changefeedID, captureID, checkpointTs)
	if err != nil {
		cancel()
		return err
	}
	log.Info("start to run processor", zap.String("changefeed id", changefeedID))

	if cb != nil {
		cb.OnRunProcessor(processor)
	}

	processor.Run(ctx, errCh)

	go func() {
		err := <-errCh
		if cb != nil {
			cb.OnStopProcessor(processor, err)
		}
		cancel()
	}()

	return nil
}<|MERGE_RESOLUTION|>--- conflicted
+++ resolved
@@ -339,15 +339,11 @@
 	}
 	opts[sink.OptChangefeedID] = changefeedID
 	opts[sink.OptCaptureID] = captureID
-<<<<<<< HEAD
 	filter, err := util.NewFilter(info.GetConfig())
 	if err != nil {
 		return errors.Trace(err)
 	}
-	sink, err := sink.NewSink(info.SinkURI, filter, info.Opts)
-=======
-	sink, err := sink.NewSink(info.SinkURI, opts)
->>>>>>> 2635defe
+	sink, err := sink.NewSink(info.SinkURI, filter, opts)
 	if err != nil {
 		return errors.Trace(err)
 	}
