--- conflicted
+++ resolved
@@ -333,15 +333,12 @@
 	checkpointTs uint64,
 	cb processorCallback,
 ) error {
-<<<<<<< HEAD
-=======
 	opts := make(map[string]string, len(info.Opts)+2)
 	for k, v := range info.Opts {
 		opts[k] = v
 	}
 	opts[sink.OptChangefeedID] = changefeedID
 	opts[sink.OptCaptureID] = captureID
->>>>>>> 0aa72f5f
 	sink, err := sink.NewSink(info.SinkURI, info.Opts)
 	if err != nil {
 		return errors.Trace(err)
