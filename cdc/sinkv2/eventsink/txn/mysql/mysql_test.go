// Copyright 2022 PingCAP, Inc.
//
// Licensed under the Apache License, Version 2.0 (the "License");
// you may not use this file except in compliance with the License.
// You may obtain a copy of the License at
//
//     http://www.apache.org/licenses/LICENSE-2.0
//
// Unless required by applicable law or agreed to in writing, software
// distributed under the License is distributed on an "AS IS" BASIS,
// See the License for the specific language governing permissions and
// limitations under the License.

package mysql

import (
	"context"
	"database/sql"
	"database/sql/driver"
	"fmt"
	"net"
	"net/url"
	"sync"
	"testing"
	"time"

	"github.com/DATA-DOG/go-sqlmock"
	dmysql "github.com/go-sql-driver/mysql"
	"github.com/pingcap/errors"
	"github.com/pingcap/log"
	"github.com/pingcap/tidb/infoschema"
	"github.com/pingcap/tidb/parser/mysql"
	"github.com/pingcap/tiflow/cdc/contextutil"
	"github.com/pingcap/tiflow/cdc/model"
	"github.com/pingcap/tiflow/cdc/sinkv2/eventsink"
	"github.com/pingcap/tiflow/cdc/sinkv2/metrics"
	"github.com/pingcap/tiflow/pkg/config"
	"github.com/pingcap/tiflow/pkg/sink"
	pmysql "github.com/pingcap/tiflow/pkg/sink/mysql"
	"github.com/stretchr/testify/require"
	"go.uber.org/zap"
	"go.uber.org/zap/zaptest/observer"
)

func newMySQLBackendWithoutDB(ctx context.Context) *mysqlBackend {
	cfg := pmysql.NewConfig()
	cfg.BatchReplaceEnabled = false
	cfg.BatchDMLEnable = false
	return &mysqlBackend{
		statistics: metrics.NewStatistics(ctx, sink.TxnSink),
		cfg:        cfg,
	}
}

func newMySQLBackend(
	ctx context.Context,
	sinkURI *url.URL,
	replicaConfig *config.ReplicaConfig,
	dbConnFactory pmysql.Factory,
) (*mysqlBackend, error) {
	ctx1, cancel := context.WithCancel(ctx)
	statistics := metrics.NewStatistics(ctx1, sink.TxnSink)
	cancel() // Cancel background goroutines in returned metrics.Statistics.
	raw := sinkURI.Query()
	raw.Set("batch-dml-enable", "false")
	sinkURI.RawQuery = raw.Encode()

	backends, err := NewMySQLBackends(ctx, sinkURI, replicaConfig, dbConnFactory, statistics)
	if err != nil {
		return nil, err
	}
	return backends[0], nil
}

func newTestMockDB(t *testing.T) (db *sql.DB, mock sqlmock.Sqlmock) {
	db, mock, err := sqlmock.New(sqlmock.QueryMatcherOption(sqlmock.QueryMatcherEqual))
	mock.ExpectQuery("select tidb_version()").WillReturnError(&dmysql.MySQLError{
		Number:  1305,
		Message: "FUNCTION test.tidb_version does not exist",
	})
	require.Nil(t, err)
	return
}

func TestPrepareDML(t *testing.T) {
	t.Parallel()
	testCases := []struct {
		input    []*model.RowChangedEvent
		expected *preparedDMLs
	}{
		{
			input: []*model.RowChangedEvent{},
			expected: &preparedDMLs{
				startTs: []model.Ts{},
				sqls:    []string{},
				values:  [][]interface{}{},
			},
		}, {
			input: []*model.RowChangedEvent{
				{
					StartTs:  418658114257813514,
					CommitTs: 418658114257813515,
					Table:    &model.TableName{Schema: "common_1", Table: "uk_without_pk"},
					PreColumns: []*model.Column{nil, {
						Name:  "a1",
						Type:  mysql.TypeLong,
						Flag:  model.BinaryFlag | model.MultipleKeyFlag | model.HandleKeyFlag,
						Value: 1,
					}, {
						Name:  "a3",
						Type:  mysql.TypeLong,
						Flag:  model.BinaryFlag | model.MultipleKeyFlag | model.HandleKeyFlag,
						Value: 1,
					}},
					IndexColumns: [][]int{{1, 2}},
				},
			},
			expected: &preparedDMLs{
				startTs:  []model.Ts{418658114257813514},
				sqls:     []string{"DELETE FROM `common_1`.`uk_without_pk` WHERE `a1` = ? AND `a3` = ? LIMIT 1;"},
				values:   [][]interface{}{{1, 1}},
				rowCount: 1,
			},
		}, {
			input: []*model.RowChangedEvent{
				{
					StartTs:  418658114257813516,
					CommitTs: 418658114257813517,
					Table:    &model.TableName{Schema: "common_1", Table: "uk_without_pk"},
					Columns: []*model.Column{nil, {
						Name:  "a1",
						Type:  mysql.TypeLong,
						Flag:  model.BinaryFlag | model.MultipleKeyFlag | model.HandleKeyFlag,
						Value: 2,
					}, {
						Name:  "a3",
						Type:  mysql.TypeLong,
						Flag:  model.BinaryFlag | model.MultipleKeyFlag | model.HandleKeyFlag,
						Value: 2,
					}},
					IndexColumns: [][]int{{1, 2}},
				},
			},
			expected: &preparedDMLs{
				startTs:  []model.Ts{418658114257813516},
				sqls:     []string{"REPLACE INTO `common_1`.`uk_without_pk`(`a1`,`a3`) VALUES (?,?);"},
				values:   [][]interface{}{{2, 2}},
				rowCount: 1,
			},
		},
	}
	ctx, cancel := context.WithCancel(context.Background())
	defer cancel()
	ms := newMySQLBackendWithoutDB(ctx)
	for _, tc := range testCases {
		ms.events = make([]*eventsink.TxnCallbackableEvent, 1)
		ms.events[0] = &eventsink.TxnCallbackableEvent{
			Event: &model.SingleTableTxn{Rows: tc.input},
		}
		ms.rows = len(tc.input)
		dmls := ms.prepareDMLs()
		require.Equal(t, tc.expected, dmls)
	}
}

func TestAdjustSQLMode(t *testing.T) {
	ctx, cancel := context.WithCancel(context.Background())
	defer cancel()

	dbIndex := 0
	mockGetDBConn := func(ctx context.Context, dsnStr string) (*sql.DB, error) {
		defer func() { dbIndex++ }()

		if dbIndex == 0 {
			// test db
			db, err := pmysql.MockTestDB(true)
			require.Nil(t, err)
			return db, nil
		}

		// normal db
		db, mock := newTestMockDB(t)
		mock.ExpectClose()
		return db, nil
	}

	changefeed := "test-changefeed"
	contextutil.PutChangefeedIDInCtx(ctx, model.DefaultChangeFeedID(changefeed))
	sinkURI, err := url.Parse("mysql://127.0.0.1:4000/?time-zone=UTC&worker-count=1")
	require.Nil(t, err)
	sink, err := newMySQLBackend(ctx, sinkURI, config.GetDefaultReplicaConfig(), mockGetDBConn)
	require.Nil(t, err)
	require.Nil(t, sink.Close())
}

type mockUnavailableMySQL struct {
	listener net.Listener
	quit     chan interface{}
	wg       sync.WaitGroup
}

func newMockUnavailableMySQL(addr string, t *testing.T) *mockUnavailableMySQL {
	s := &mockUnavailableMySQL{
		quit: make(chan interface{}),
	}
	l, err := net.Listen("tcp", addr)
	require.Nil(t, err)
	s.listener = l
	s.wg.Add(1)
	go s.serve(t)
	return s
}

func (s *mockUnavailableMySQL) serve(t *testing.T) {
	defer s.wg.Done()

	for {
		_, err := s.listener.Accept()
		if err != nil {
			select {
			case <-s.quit:
				return
			default:
				require.Error(t, err)
			}
		} else {
			s.wg.Add(1)
			go func() {
				// don't read from TCP connection, to simulate database service unavailable
				<-s.quit
				s.wg.Done()
			}()
		}
	}
}

func (s *mockUnavailableMySQL) Stop() {
	close(s.quit)
	s.listener.Close()
	s.wg.Wait()
}

func TestNewMySQLTimeout(t *testing.T) {
	addr := "127.0.0.1:33333"
	mockMySQL := newMockUnavailableMySQL(addr, t)
	defer mockMySQL.Stop()

	ctx, cancel := context.WithCancel(context.Background())
	defer cancel()
	changefeed := "test-changefeed"
	contextutil.PutChangefeedIDInCtx(ctx, model.DefaultChangeFeedID(changefeed))
	sinkURI, err := url.Parse(fmt.Sprintf("mysql://%s/?read-timeout=1s&timeout=1s", addr))
	require.Nil(t, err)
	_, err = newMySQLBackend(ctx, sinkURI,
		config.GetDefaultReplicaConfig(), pmysql.CreateMySQLDBConn)
	require.Equal(t, driver.ErrBadConn, errors.Cause(err))
}

// Test OnTxnEvent and Flush interfaces. Event callbacks should be called correctly after flush.
func TestNewMySQLBackendExecDML(t *testing.T) {
	dbIndex := 0
	mockGetDBConn := func(ctx context.Context, dsnStr string) (*sql.DB, error) {
		defer func() { dbIndex++ }()

		if dbIndex == 0 {
			// test db
			db, err := pmysql.MockTestDB(true)
			require.Nil(t, err)
			return db, nil
		}

		// normal db
		db, mock := newTestMockDB(t)
		mock.ExpectBegin()
		mock.ExpectExec("INSERT INTO `s1`.`t1`(`a`,`b`) VALUES (?,?),(?,?)").
			WithArgs(1, "test", 2, "test").
			WillReturnResult(sqlmock.NewResult(2, 2))
		mock.ExpectCommit()
		mock.ExpectClose()
		return db, nil
	}

	ctx, cancel := context.WithCancel(context.Background())
	defer cancel()
	changefeed := "test-changefeed"
	contextutil.PutChangefeedIDInCtx(ctx, model.DefaultChangeFeedID(changefeed))
	sinkURI, err := url.Parse("mysql://127.0.0.1:4000/?time-zone=UTC&worker-count=1")
	require.Nil(t, err)
	sink, err := newMySQLBackend(ctx, sinkURI,
		config.GetDefaultReplicaConfig(), mockGetDBConn)
	require.Nil(t, err)

	rows := []*model.RowChangedEvent{
		{
			StartTs:  1,
			CommitTs: 2,
			Table:    &model.TableName{Schema: "s1", Table: "t1", TableID: 1},
			Columns: []*model.Column{
				{
					Name:  "a",
					Type:  mysql.TypeLong,
					Flag:  model.HandleKeyFlag | model.PrimaryKeyFlag,
					Value: 1,
				},
				{
					Name:  "b",
					Type:  mysql.TypeVarchar,
					Flag:  0,
					Value: "test",
				},
			},
		},
		{
			StartTs:  5,
			CommitTs: 6,
			Table:    &model.TableName{Schema: "s1", Table: "t1", TableID: 1},
			Columns: []*model.Column{
				{
					Name:  "a",
					Type:  mysql.TypeLong,
					Flag:  model.HandleKeyFlag | model.PrimaryKeyFlag,
					Value: 2,
				},
				{
					Name:  "b",
					Type:  mysql.TypeVarchar,
					Flag:  0,
					Value: "test",
				},
			},
		},
	}

	var flushedTs uint64 = 0
	_ = sink.OnTxnEvent(&eventsink.TxnCallbackableEvent{
		Event: &model.SingleTableTxn{Rows: rows},
		Callback: func() {
			for _, row := range rows {
				if flushedTs < row.CommitTs {
					flushedTs = row.CommitTs
				}
			}
		},
	})

	err = sink.Flush(context.Background())
	require.Nil(t, err)
	require.Equal(t, uint64(6), flushedTs)

	require.Nil(t, sink.Close())
}

func TestExecDMLRollbackErrDatabaseNotExists(t *testing.T) {
	rows := []*model.RowChangedEvent{
		{
			Table: &model.TableName{Schema: "s1", Table: "t1", TableID: 1},
			Columns: []*model.Column{
				{
					Name:  "a",
					Type:  mysql.TypeLong,
					Flag:  model.HandleKeyFlag | model.PrimaryKeyFlag,
					Value: 1,
				},
			},
		},
		{
			Table: &model.TableName{Schema: "s1", Table: "t1", TableID: 1},
			Columns: []*model.Column{
				{
					Name:  "a",
					Type:  mysql.TypeLong,
					Flag:  model.HandleKeyFlag | model.PrimaryKeyFlag,
					Value: 2,
				},
			},
		},
	}

	errDatabaseNotExists := &dmysql.MySQLError{
		Number: uint16(infoschema.ErrDatabaseNotExists.Code()),
	}

	dbIndex := 0
	mockGetDBConnErrDatabaseNotExists := func(ctx context.Context, dsnStr string) (*sql.DB, error) {
		defer func() { dbIndex++ }()

		if dbIndex == 0 {
			// test db
			db, err := pmysql.MockTestDB(true)
			require.Nil(t, err)
			return db, nil
		}

		// normal db
		db, mock := newTestMockDB(t)
		mock.ExpectBegin()
		mock.ExpectExec("REPLACE INTO `s1`.`t1`(`a`) VALUES (?),(?)").
			WithArgs(1, 2).
			WillReturnError(errDatabaseNotExists)
		mock.ExpectRollback()
		mock.ExpectClose()
		return db, nil
	}

	ctx, cancel := context.WithCancel(context.Background())
	defer cancel()
	changefeed := "test-changefeed"
	contextutil.PutChangefeedIDInCtx(ctx, model.DefaultChangeFeedID(changefeed))
	sinkURI, err := url.Parse("mysql://127.0.0.1:4000/?time-zone=UTC&worker-count=1")
	require.Nil(t, err)
	sink, err := newMySQLBackend(ctx, sinkURI,
		config.GetDefaultReplicaConfig(), mockGetDBConnErrDatabaseNotExists)
	require.Nil(t, err)

	_ = sink.OnTxnEvent(&eventsink.TxnCallbackableEvent{
		Event: &model.SingleTableTxn{Rows: rows},
	})
	err = sink.Flush(context.Background())
	require.Equal(t, errDatabaseNotExists, errors.Cause(err))

	require.Nil(t, sink.Close())
}

func TestExecDMLRollbackErrTableNotExists(t *testing.T) {
	rows := []*model.RowChangedEvent{
		{
			Table: &model.TableName{Schema: "s1", Table: "t1", TableID: 1},
			Columns: []*model.Column{
				{
					Name:  "a",
					Type:  mysql.TypeLong,
					Flag:  model.HandleKeyFlag | model.PrimaryKeyFlag,
					Value: 1,
				},
			},
		},
		{
			Table: &model.TableName{Schema: "s1", Table: "t1", TableID: 1},
			Columns: []*model.Column{
				{
					Name:  "a",
					Type:  mysql.TypeLong,
					Flag:  model.HandleKeyFlag | model.PrimaryKeyFlag,
					Value: 2,
				},
			},
		},
	}

	errTableNotExists := &dmysql.MySQLError{
		Number: uint16(infoschema.ErrTableNotExists.Code()),
	}

	dbIndex := 0
	mockGetDBConnErrDatabaseNotExists := func(ctx context.Context, dsnStr string) (*sql.DB, error) {
		defer func() { dbIndex++ }()

		if dbIndex == 0 {
			// test db
			db, err := pmysql.MockTestDB(true)
			require.Nil(t, err)
			return db, nil
		}

		// normal db
		db, mock := newTestMockDB(t)
		mock.ExpectBegin()
		mock.ExpectExec("REPLACE INTO `s1`.`t1`(`a`) VALUES (?),(?)").
			WithArgs(1, 2).
			WillReturnError(errTableNotExists)
		mock.ExpectRollback()
		mock.ExpectClose()
		return db, nil
	}

	ctx, cancel := context.WithCancel(context.Background())
	defer cancel()
	changefeed := "test-changefeed"
	contextutil.PutChangefeedIDInCtx(ctx, model.DefaultChangeFeedID(changefeed))
	sinkURI, err := url.Parse("mysql://127.0.0.1:4000/?time-zone=UTC&worker-count=1")
	require.Nil(t, err)
	sink, err := newMySQLBackend(ctx, sinkURI,
		config.GetDefaultReplicaConfig(), mockGetDBConnErrDatabaseNotExists)
	require.Nil(t, err)

	_ = sink.OnTxnEvent(&eventsink.TxnCallbackableEvent{
		Event: &model.SingleTableTxn{Rows: rows},
	})
	err = sink.Flush(context.Background())
	require.Equal(t, errTableNotExists, errors.Cause(err))

	require.Nil(t, sink.Close())
}

func TestExecDMLRollbackErrRetryable(t *testing.T) {
	rows := []*model.RowChangedEvent{
		{
			Table: &model.TableName{Schema: "s1", Table: "t1", TableID: 1},
			Columns: []*model.Column{
				{
					Name:  "a",
					Type:  mysql.TypeLong,
					Flag:  model.HandleKeyFlag | model.PrimaryKeyFlag,
					Value: 1,
				},
			},
		},
		{
			Table: &model.TableName{Schema: "s1", Table: "t1", TableID: 1},
			Columns: []*model.Column{
				{
					Name:  "a",
					Type:  mysql.TypeLong,
					Flag:  model.HandleKeyFlag | model.PrimaryKeyFlag,
					Value: 2,
				},
			},
		},
	}

	errLockDeadlock := &dmysql.MySQLError{
		Number: mysql.ErrLockDeadlock,
	}

	dbIndex := 0
	mockGetDBConnErrDatabaseNotExists := func(ctx context.Context, dsnStr string) (*sql.DB, error) {
		defer func() { dbIndex++ }()

		if dbIndex == 0 {
			// test db
			db, err := pmysql.MockTestDB(true)
			require.Nil(t, err)
			return db, nil
		}

		// normal db
		db, mock := newTestMockDB(t)
		for i := 0; i < 2; i++ {
			mock.ExpectBegin()
			mock.ExpectExec("REPLACE INTO `s1`.`t1`(`a`) VALUES (?),(?)").
				WithArgs(1, 2).
				WillReturnError(errLockDeadlock)
			mock.ExpectRollback()
		}
		mock.ExpectClose()
		return db, nil
	}

	ctx, cancel := context.WithCancel(context.Background())
	defer cancel()
	changefeed := "test-changefeed"
	contextutil.PutChangefeedIDInCtx(ctx, model.DefaultChangeFeedID(changefeed))
	sinkURI, err := url.Parse("mysql://127.0.0.1:4000/?time-zone=UTC&worker-count=1")
	require.Nil(t, err)
	sink, err := newMySQLBackend(ctx, sinkURI,
		config.GetDefaultReplicaConfig(), mockGetDBConnErrDatabaseNotExists)
	require.Nil(t, err)
	sink.setDMLMaxRetry(2)

	_ = sink.OnTxnEvent(&eventsink.TxnCallbackableEvent{
		Event: &model.SingleTableTxn{Rows: rows},
	})
	err = sink.Flush(context.Background())
	require.Equal(t, errLockDeadlock, errors.Cause(err))

	require.Nil(t, sink.Close())
}

func TestMysqlSinkNotRetryErrDupEntry(t *testing.T) {
	errDup := mysql.NewErr(mysql.ErrDupEntry)
	rows := []*model.RowChangedEvent{
		{
			StartTs:       2,
			CommitTs:      3,
			ReplicatingTs: 1,
			Table:         &model.TableName{Schema: "s1", Table: "t1", TableID: 1},
			Columns: []*model.Column{
				{
					Name:  "a",
					Type:  mysql.TypeLong,
					Flag:  model.HandleKeyFlag | model.PrimaryKeyFlag,
					Value: 1,
				},
			},
		},
	}

	dbIndex := 0
	mockDBInsertDupEntry := func(ctx context.Context, dsnStr string) (*sql.DB, error) {
		defer func() { dbIndex++ }()

		if dbIndex == 0 {
			// test db
			db, err := pmysql.MockTestDB(true)
			require.Nil(t, err)
			return db, nil
		}

		// normal db
		db, mock := newTestMockDB(t)
		mock.ExpectBegin()
		mock.ExpectExec("INSERT INTO `s1`.`t1`(`a`) VALUES (?)").
			WithArgs(1).
			WillReturnResult(sqlmock.NewResult(1, 1))
		mock.ExpectCommit().
			WillReturnError(errDup)
		mock.ExpectClose()
		return db, nil
	}

	ctx, cancel := context.WithCancel(context.Background())
	defer cancel()
	changefeed := "test-changefeed"
	contextutil.PutChangefeedIDInCtx(ctx, model.DefaultChangeFeedID(changefeed))
	sinkURI, err := url.Parse("mysql://127.0.0.1:4000/?time-zone=UTC&worker-count=1&safe-mode=false")
	require.Nil(t, err)
	sink, err := newMySQLBackend(ctx, sinkURI,
		config.GetDefaultReplicaConfig(), mockDBInsertDupEntry)
	require.Nil(t, err)
	sink.setDMLMaxRetry(1)
	_ = sink.OnTxnEvent(&eventsink.TxnCallbackableEvent{
		Event: &model.SingleTableTxn{Rows: rows},
	})
	err = sink.Flush(context.Background())
	require.Equal(t, errDup, errors.Cause(err))

	require.Nil(t, sink.Close())
}

func TestNewMySQLBackendExecDDL(t *testing.T) {
	// TODO: fill it.
}

func TestNeedSwitchDB(t *testing.T) {
	// TODO: fill it.
}

func TestNewMySQLBackend(t *testing.T) {
	dbIndex := 0
	mockGetDBConn := func(ctx context.Context, dsnStr string) (*sql.DB, error) {
		defer func() { dbIndex++ }()

		if dbIndex == 0 {
			// test db
			db, err := pmysql.MockTestDB(true)
			require.Nil(t, err)
			return db, nil
		}

		// normal db
		db, mock := newTestMockDB(t)
		mock.ExpectClose()
		return db, nil
	}

	ctx, cancel := context.WithCancel(context.Background())
	defer cancel()

	changefeed := "test-changefeed"
	contextutil.PutChangefeedIDInCtx(ctx, model.DefaultChangeFeedID(changefeed))
	sinkURI, err := url.Parse("mysql://127.0.0.1:4000/?time-zone=UTC&worker-count=1")
	require.Nil(t, err)
	sink, err := newMySQLBackend(ctx, sinkURI,
		config.GetDefaultReplicaConfig(), mockGetDBConn)

	require.Nil(t, err)
	require.Nil(t, sink.Close())
	// Test idempotency of `Close` interface
	require.Nil(t, sink.Close())
}

func TestNewMySQLBackendWithIPv6Address(t *testing.T) {
	dbIndex := 0
	mockGetDBConn := func(ctx context.Context, dsnStr string) (*sql.DB, error) {
		require.Contains(t, dsnStr, "root@tcp([::1]:3306)")
		defer func() { dbIndex++ }()

		if dbIndex == 0 {
			// test db
			db, err := pmysql.MockTestDB(true)
			require.Nil(t, err)
			return db, nil
		}

		// normal db
		db, mock := newTestMockDB(t)
		mock.ExpectClose()
		return db, nil
	}

	ctx, cancel := context.WithCancel(context.Background())
	defer cancel()
	changefeed := "test-changefeed"
	contextutil.PutChangefeedIDInCtx(ctx, model.DefaultChangeFeedID(changefeed))
	// See https://www.ietf.org/rfc/rfc2732.txt, we have to use brackets to wrap IPv6 address.
	sinkURI, err := url.Parse("mysql://[::1]:3306/?time-zone=UTC&worker-count=1")
	require.Nil(t, err)
	sink, err := newMySQLBackend(ctx, sinkURI,
		config.GetDefaultReplicaConfig(), mockGetDBConn)
	require.Nil(t, err)
	require.Nil(t, sink.Close())
}

func TestGBKSupported(t *testing.T) {
	dbIndex := 0
	mockGetDBConn := func(ctx context.Context, dsnStr string) (*sql.DB, error) {
		defer func() { dbIndex++ }()

		if dbIndex == 0 {
			// test db
			db, err := pmysql.MockTestDB(true)
			require.Nil(t, err)
			return db, nil
		}

		// normal db
		db, mock := newTestMockDB(t)
		mock.ExpectClose()
		return db, nil
	}

	zapcore, logs := observer.New(zap.WarnLevel)
	conf := &log.Config{Level: "warn", File: log.FileLogConfig{}}
	_, r, _ := log.InitLogger(conf)
	logger := zap.New(zapcore)
	restoreFn := log.ReplaceGlobals(logger, r)
	defer restoreFn()

	ctx := context.Background()
	changefeed := "test-changefeed"
	contextutil.PutChangefeedIDInCtx(ctx, model.DefaultChangeFeedID(changefeed))
	sinkURI, err := url.Parse("mysql://127.0.0.1:4000/?time-zone=UTC&worker-count=1")
	require.Nil(t, err)
	sink, err := newMySQLBackend(ctx, sinkURI,
		config.GetDefaultReplicaConfig(), mockGetDBConn)
	require.Nil(t, err)

	// no gbk-related warning log will be output because GBK charset is supported
	require.Equal(t, logs.FilterMessage("gbk charset is not supported").Len(), 0)

	require.Nil(t, sink.Close())
}

func TestHolderString(t *testing.T) {
	t.Parallel()

	testCases := []struct {
		count    int
		expected string
	}{
		{1, "?"},
		{2, "?,?"},
		{10, "?,?,?,?,?,?,?,?,?,?"},
	}
	for _, tc := range testCases {
		s := placeHolder(tc.count)
		require.Equal(t, tc.expected, s)
	}
	// test invalid input
	require.Panics(t, func() { placeHolder(0) }, "strings.Builder.Grow: negative count")
	require.Panics(t, func() { placeHolder(-1) }, "strings.Builder.Grow: negative count")
}

func TestMySQLSinkExecDMLError(t *testing.T) {
	dbIndex := 0
	mockGetDBConn := func(ctx context.Context, dsnStr string) (*sql.DB, error) {
		defer func() { dbIndex++ }()

		if dbIndex == 0 {
			// test db
			db, err := pmysql.MockTestDB(true)
			require.Nil(t, err)
			return db, nil
		}

		// normal db
		db, mock := newTestMockDB(t)
		mock.ExpectBegin()
		mock.ExpectExec("INSERT INTO `s1`.`t1`(`a`,`b`) VALUES (?,?)").WillDelayFor(1 * time.Second).
			WillReturnError(&dmysql.MySQLError{Number: mysql.ErrNoSuchTable})
		mock.ExpectClose()
		return db, nil
	}

	ctx, cancel := context.WithCancel(context.Background())
	defer cancel()
	changefeed := "test-changefeed"
	contextutil.PutChangefeedIDInCtx(ctx, model.DefaultChangeFeedID(changefeed))
	sinkURI, err := url.Parse("mysql://127.0.0.1:4000/?time-zone=UTC&worker-count=1&batch-replace-size=1")
	require.Nil(t, err)
	sink, err := newMySQLBackend(ctx, sinkURI,
		config.GetDefaultReplicaConfig(), mockGetDBConn)
	require.Nil(t, err)

	rows := []*model.RowChangedEvent{
		{
			StartTs:  1,
			CommitTs: 2,
			Table:    &model.TableName{Schema: "s1", Table: "t1", TableID: 1},
			Columns: []*model.Column{
				{
					Name:  "a",
					Type:  mysql.TypeLong,
					Flag:  model.HandleKeyFlag | model.PrimaryKeyFlag,
					Value: 1,
				},
				{
					Name:  "b",
					Type:  mysql.TypeVarchar,
					Flag:  0,
					Value: "test",
				},
			},
		},
		{
			StartTs:  2,
			CommitTs: 3,
			Table:    &model.TableName{Schema: "s1", Table: "t1", TableID: 1},
			Columns: []*model.Column{
				{
					Name:  "a",
					Type:  mysql.TypeLong,
					Flag:  model.HandleKeyFlag | model.PrimaryKeyFlag,
					Value: 2,
				},
				{
					Name:  "b",
					Type:  mysql.TypeVarchar,
					Flag:  0,
					Value: "test",
				},
			},
		},
		{
			StartTs:  3,
			CommitTs: 4,
			Table:    &model.TableName{Schema: "s1", Table: "t1", TableID: 1},
			Columns: []*model.Column{
				{
					Name:  "a",
					Type:  mysql.TypeLong,
					Flag:  model.HandleKeyFlag | model.PrimaryKeyFlag,
					Value: 3,
				},
				{
					Name:  "b",
					Type:  mysql.TypeVarchar,
					Flag:  0,
					Value: "test",
				},
			},
		},
		{
			StartTs:  4,
			CommitTs: 5,
			Table:    &model.TableName{Schema: "s1", Table: "t1", TableID: 1},
			Columns: []*model.Column{
				{
					Name:  "a",
					Type:  mysql.TypeLong,
					Flag:  model.HandleKeyFlag | model.PrimaryKeyFlag,
					Value: 1,
				},
				{
					Name:  "b",
					Type:  mysql.TypeVarchar,
					Flag:  0,
					Value: "test",
				},
			},
		},
		{
			StartTs:  5,
			CommitTs: 6,
			Table:    &model.TableName{Schema: "s1", Table: "t1", TableID: 1},
			Columns: []*model.Column{
				{
					Name:  "a",
					Type:  mysql.TypeLong,
					Flag:  model.HandleKeyFlag | model.PrimaryKeyFlag,
					Value: 2,
				},
				{
					Name:  "b",
					Type:  mysql.TypeVarchar,
					Flag:  0,
					Value: "test",
				},
			},
		},
	}

	_ = sink.OnTxnEvent(&eventsink.TxnCallbackableEvent{
		Event: &model.SingleTableTxn{Rows: rows},
	})
	err = sink.Flush(context.Background())
	require.Regexp(t, ".*ErrMySQLTxnError.*", err)
	require.Nil(t, sink.Close())
}

func TestMysqlSinkSafeModeOff(t *testing.T) {
	t.Parallel()

	testCases := []struct {
		name     string
		input    []*model.RowChangedEvent
		expected *preparedDMLs
	}{
		{
			name:  "empty",
			input: []*model.RowChangedEvent{},
			expected: &preparedDMLs{
				startTs: []model.Ts{},
				sqls:    []string{},
				values:  [][]interface{}{},
			},
		}, {
			name: "insert without PK",
			input: []*model.RowChangedEvent{
				{
					StartTs:       418658114257813514,
					CommitTs:      418658114257813515,
					ReplicatingTs: 418658114257813513,
					Table:         &model.TableName{Schema: "common_1", Table: "uk_without_pk"},
					Columns: []*model.Column{nil, {
						Name:  "a1",
						Type:  mysql.TypeLong,
						Flag:  model.BinaryFlag | model.MultipleKeyFlag | model.HandleKeyFlag,
						Value: 1,
					}, {
						Name:  "a3",
						Type:  mysql.TypeLong,
						Flag:  model.BinaryFlag | model.MultipleKeyFlag | model.HandleKeyFlag,
						Value: 1,
					}},
				},
			},
			expected: &preparedDMLs{
				startTs: []model.Ts{418658114257813514},
				sqls: []string{
					"INSERT INTO `common_1`.`uk_without_pk`(`a1`,`a3`) VALUES (?,?);",
				},
				values:   [][]interface{}{{1, 1}},
				rowCount: 1,
			},
		}, {
			name: "insert with PK",
			input: []*model.RowChangedEvent{
				{
					StartTs:       418658114257813514,
					CommitTs:      418658114257813515,
					ReplicatingTs: 418658114257813513,
					Table:         &model.TableName{Schema: "common_1", Table: "pk"},
					Columns: []*model.Column{nil, {
						Name:  "a1",
						Type:  mysql.TypeLong,
						Flag:  model.HandleKeyFlag | model.PrimaryKeyFlag,
						Value: 1,
					}, {
						Name:  "a3",
						Type:  mysql.TypeLong,
						Flag:  model.BinaryFlag | model.MultipleKeyFlag | model.HandleKeyFlag,
						Value: 1,
					}},
				},
			},
			expected: &preparedDMLs{
				startTs:  []model.Ts{418658114257813514},
				sqls:     []string{"INSERT INTO `common_1`.`pk`(`a1`,`a3`) VALUES (?,?);"},
				values:   [][]interface{}{{1, 1}},
				rowCount: 1,
			},
		}, {
			name: "update without PK",
			input: []*model.RowChangedEvent{
				{
					StartTs:       418658114257813516,
					CommitTs:      418658114257813517,
					ReplicatingTs: 418658114257813515,
					Table:         &model.TableName{Schema: "common_1", Table: "uk_without_pk"},
					PreColumns: []*model.Column{nil, {
						Name:  "a1",
						Type:  mysql.TypeLong,
						Flag:  model.BinaryFlag | model.MultipleKeyFlag | model.HandleKeyFlag,
						Value: 2,
					}, {
						Name:  "a3",
						Type:  mysql.TypeLong,
						Flag:  model.BinaryFlag | model.MultipleKeyFlag | model.HandleKeyFlag,
						Value: 2,
					}},
					Columns: []*model.Column{nil, {
						Name:  "a1",
						Type:  mysql.TypeLong,
						Flag:  model.BinaryFlag | model.MultipleKeyFlag | model.HandleKeyFlag,
						Value: 3,
					}, {
						Name:  "a3",
						Type:  mysql.TypeLong,
						Flag:  model.BinaryFlag | model.MultipleKeyFlag | model.HandleKeyFlag,
						Value: 3,
					}},
				},
			},
			expected: &preparedDMLs{
				startTs: []model.Ts{418658114257813516},
				sqls: []string{
					"UPDATE `common_1`.`uk_without_pk` SET `a1`=?,`a3`=? " +
						"WHERE `a1`=? AND `a3`=? LIMIT 1;",
				},
				values:   [][]interface{}{{3, 3, 2, 2}},
				rowCount: 1,
			},
		}, {
			name: "update with PK",
			input: []*model.RowChangedEvent{
				{
					StartTs:       418658114257813516,
					CommitTs:      418658114257813517,
					ReplicatingTs: 418658114257813515,
					Table:         &model.TableName{Schema: "common_1", Table: "pk"},
					PreColumns: []*model.Column{nil, {
						Name:  "a1",
						Type:  mysql.TypeLong,
						Flag:  model.HandleKeyFlag | model.PrimaryKeyFlag,
						Value: 2,
					}, {
						Name:  "a3",
						Type:  mysql.TypeLong,
						Flag:  model.BinaryFlag | model.MultipleKeyFlag | model.HandleKeyFlag,
						Value: 2,
					}},
					Columns: []*model.Column{nil, {
						Name:  "a1",
						Type:  mysql.TypeLong,
						Flag:  model.HandleKeyFlag | model.PrimaryKeyFlag,
						Value: 3,
					}, {
						Name:  "a3",
						Type:  mysql.TypeLong,
						Flag:  model.BinaryFlag | model.MultipleKeyFlag | model.HandleKeyFlag,
						Value: 3,
					}},
				},
			},
			expected: &preparedDMLs{
				startTs: []model.Ts{418658114257813516},
				sqls: []string{"UPDATE `common_1`.`pk` SET `a1`=?,`a3`=? " +
					"WHERE `a1`=? AND `a3`=? LIMIT 1;"},
				values:   [][]interface{}{{3, 3, 2, 2}},
				rowCount: 1,
			},
		}, {
			name: "batch insert with PK",
			input: []*model.RowChangedEvent{
				{
					StartTs:       418658114257813516,
					CommitTs:      418658114257813517,
					ReplicatingTs: 418658114257813515,
					Table:         &model.TableName{Schema: "common_1", Table: "pk"},
					Columns: []*model.Column{nil, {
						Name:  "a1",
						Type:  mysql.TypeLong,
						Flag:  model.HandleKeyFlag | model.PrimaryKeyFlag,
						Value: 3,
					}, {
						Name:  "a3",
						Type:  mysql.TypeLong,
						Flag:  model.BinaryFlag | model.MultipleKeyFlag | model.HandleKeyFlag,
						Value: 3,
					}},
				},
				{
					StartTs:       418658114257813516,
					CommitTs:      418658114257813517,
					ReplicatingTs: 418658114257813515,
					Table:         &model.TableName{Schema: "common_1", Table: "pk"},
					Columns: []*model.Column{nil, {
						Name:  "a1",
						Type:  mysql.TypeLong,
						Flag:  model.HandleKeyFlag | model.PrimaryKeyFlag,
						Value: 5,
					}, {
						Name:  "a3",
						Type:  mysql.TypeLong,
						Flag:  model.BinaryFlag | model.MultipleKeyFlag | model.HandleKeyFlag,
						Value: 5,
					}},
				},
			},
			expected: &preparedDMLs{
				startTs: []model.Ts{418658114257813516},
				sqls: []string{
					"INSERT INTO `common_1`.`pk`(`a1`,`a3`) VALUES (?,?);",
					"INSERT INTO `common_1`.`pk`(`a1`,`a3`) VALUES (?,?);",
				},
				values:   [][]interface{}{{3, 3}, {5, 5}},
				rowCount: 2,
			},
		}, {
			name: "safe mode on commit ts < replicating ts",
			input: []*model.RowChangedEvent{
				{
					StartTs:       418658114257813516,
					CommitTs:      418658114257813517,
					ReplicatingTs: 418658114257813518,
					Table:         &model.TableName{Schema: "common_1", Table: "pk"},
					Columns: []*model.Column{nil, {
						Name:  "a1",
						Type:  mysql.TypeLong,
						Flag:  model.HandleKeyFlag | model.PrimaryKeyFlag,
						Value: 3,
					}, {
						Name:  "a3",
						Type:  mysql.TypeLong,
						Flag:  model.BinaryFlag | model.MultipleKeyFlag | model.HandleKeyFlag,
						Value: 3,
					}},
				},
			},
			expected: &preparedDMLs{
				startTs: []model.Ts{418658114257813516},
				sqls: []string{
					"REPLACE INTO `common_1`.`pk`(`a1`,`a3`) VALUES (?,?);",
				},
				values:   [][]interface{}{{3, 3}},
				rowCount: 1,
			},
		}, {
			name: "safe mode on and txn's commit ts < replicating ts",
			input: []*model.RowChangedEvent{
				{
					StartTs:       418658114257813516,
					CommitTs:      418658114257813517,
					ReplicatingTs: 418658114257813518,
					Table:         &model.TableName{Schema: "common_1", Table: "pk"},
					Columns: []*model.Column{nil, {
						Name:  "a1",
						Type:  mysql.TypeLong,
						Flag:  model.HandleKeyFlag | model.PrimaryKeyFlag,
						Value: 3,
					}, {
						Name:  "a3",
						Type:  mysql.TypeLong,
						Flag:  model.BinaryFlag | model.MultipleKeyFlag | model.HandleKeyFlag,
						Value: 3,
					}},
				},
				{
					StartTs:       418658114257813516,
					CommitTs:      418658114257813517,
					ReplicatingTs: 418658114257813518,
					Table:         &model.TableName{Schema: "common_1", Table: "pk"},
					Columns: []*model.Column{nil, {
						Name:  "a1",
						Type:  mysql.TypeLong,
						Flag:  model.HandleKeyFlag | model.PrimaryKeyFlag,
						Value: 5,
					}, {
						Name:  "a3",
						Type:  mysql.TypeLong,
						Flag:  model.BinaryFlag | model.MultipleKeyFlag | model.HandleKeyFlag,
						Value: 5,
					}},
				},
			},
			expected: &preparedDMLs{
				startTs: []model.Ts{418658114257813516},
				sqls: []string{
					"REPLACE INTO `common_1`.`pk`(`a1`,`a3`) VALUES (?,?);",
					"REPLACE INTO `common_1`.`pk`(`a1`,`a3`) VALUES (?,?);",
				},
				values:   [][]interface{}{{3, 3}, {5, 5}},
				rowCount: 2,
			},
		},
	}
	ctx, cancel := context.WithCancel(context.Background())
	defer cancel()
	ms := newMySQLBackendWithoutDB(ctx)
	ms.cfg.SafeMode = false
	ms.cfg.EnableOldValue = true
	for _, tc := range testCases {
		ms.events = make([]*eventsink.TxnCallbackableEvent, 1)
		ms.events[0] = &eventsink.TxnCallbackableEvent{
			Event: &model.SingleTableTxn{Rows: tc.input},
		}
		ms.rows = len(tc.input)
		dmls := ms.prepareDMLs()
		require.Equal(t, tc.expected, dmls, tc.name)
	}
}

func TestPrepareBatchDMLs(t *testing.T) {
	t.Parallel()
	testCases := []struct {
		input    []*model.RowChangedEvent
		expected *preparedDMLs
	}{
		// empty event
		{
			input: []*model.RowChangedEvent{},
			expected: &preparedDMLs{
				startTs: []model.Ts{},
				sqls:    []string{},
				values:  [][]interface{}{},
			},
		},
		{ // delete event
			input: []*model.RowChangedEvent{
				{
					StartTs:  418658114257813514,
					CommitTs: 418658114257813515,
					Table:    &model.TableName{Schema: "common_1", Table: "uk_without_pk"},
					PreColumns: []*model.Column{nil, {
						Name:  "a1",
						Type:  mysql.TypeLong,
						Flag:  model.BinaryFlag | model.MultipleKeyFlag | model.HandleKeyFlag | model.UniqueKeyFlag,
						Value: 1,
					}, {
						Name:  "a3",
						Type:  mysql.TypeLong,
						Flag:  model.BinaryFlag | model.MultipleKeyFlag | model.HandleKeyFlag | model.UniqueKeyFlag,
						Value: 1,
					}},
					IndexColumns: [][]int{{1, 2}},
				},
				{
					StartTs:  418658114257813514,
					CommitTs: 418658114257813515,
					Table:    &model.TableName{Schema: "common_1", Table: "uk_without_pk"},
					PreColumns: []*model.Column{nil, {
						Name:  "a1",
						Type:  mysql.TypeLong,
						Flag:  model.BinaryFlag | model.MultipleKeyFlag | model.HandleKeyFlag | model.UniqueKeyFlag,
						Value: 2,
					}, {
						Name:  "a3",
						Type:  mysql.TypeLong,
						Flag:  model.BinaryFlag | model.MultipleKeyFlag | model.HandleKeyFlag | model.UniqueKeyFlag,
						Value: 2,
					}},
					IndexColumns: [][]int{{1, 2}},
				},
			},
			expected: &preparedDMLs{
				startTs:  []model.Ts{418658114257813514},
				sqls:     []string{"DELETE FROM `common_1`.`uk_without_pk` WHERE (`a1`,`a3`) IN ((?,?),(?,?))"},
				values:   [][]interface{}{{1, 1, 2, 2}},
				rowCount: 2,
			},
		},
		{ // insert event
			input: []*model.RowChangedEvent{
				{
					StartTs:  418658114257813516,
					CommitTs: 418658114257813517,
					Table:    &model.TableName{Schema: "common_1", Table: "uk_without_pk"},
					Columns: []*model.Column{nil, {
						Name:  "a1",
						Type:  mysql.TypeLong,
						Flag:  model.BinaryFlag | model.MultipleKeyFlag | model.HandleKeyFlag,
						Value: 1,
					}, {
						Name:  "a3",
						Type:  mysql.TypeLong,
						Flag:  model.BinaryFlag | model.MultipleKeyFlag | model.HandleKeyFlag,
						Value: 1,
					}},
					IndexColumns: [][]int{{1, 1}},
				},
				{
					StartTs:  418658114257813516,
					CommitTs: 418658114257813517,
					Table:    &model.TableName{Schema: "common_1", Table: "uk_without_pk"},
					Columns: []*model.Column{nil, {
						Name:  "a1",
						Type:  mysql.TypeLong,
						Flag:  model.BinaryFlag | model.MultipleKeyFlag | model.HandleKeyFlag | model.HandleKeyFlag,
						Value: 2,
					}, {
						Name:  "a3",
						Type:  mysql.TypeLong,
						Flag:  model.BinaryFlag | model.MultipleKeyFlag | model.HandleKeyFlag | model.HandleKeyFlag,
						Value: 2,
					}},
					IndexColumns: [][]int{{2, 2}},
				},
			},
			expected: &preparedDMLs{
				startTs:  []model.Ts{418658114257813516},
				sqls:     []string{"INSERT INTO `common_1`.`uk_without_pk` (`a1`,`a3`) VALUES (?,?),(?,?)"},
				values:   [][]interface{}{{1, 1, 2, 2}},
				rowCount: 2,
			},
		},
		// update event
		{
			input: []*model.RowChangedEvent{
				{
					StartTs:  418658114257813516,
					CommitTs: 418658114257813517,
					Table:    &model.TableName{Schema: "common_1", Table: "uk_without_pk"},
					PreColumns: []*model.Column{nil, {
						Name:  "a1",
						Type:  mysql.TypeLong,
						Flag:  model.BinaryFlag | model.MultipleKeyFlag | model.HandleKeyFlag | model.UniqueKeyFlag,
						Value: 1,
					}, {
						Name:  "a3",
						Type:  mysql.TypeLong,
						Flag:  model.BinaryFlag | model.MultipleKeyFlag | model.HandleKeyFlag | model.UniqueKeyFlag,
						Value: 1,
					}},
					Columns: []*model.Column{nil, {
						Name:  "a1",
						Type:  mysql.TypeLong,
						Flag:  model.BinaryFlag | model.MultipleKeyFlag | model.HandleKeyFlag | model.UniqueKeyFlag,
						Value: 2,
					}, {
						Name:  "a3",
						Type:  mysql.TypeLong,
						Flag:  model.BinaryFlag | model.MultipleKeyFlag | model.HandleKeyFlag | model.UniqueKeyFlag,
						Value: 2,
					}},
					IndexColumns: [][]int{{1, 2}},
				},
				{
					StartTs:  418658114257813516,
					CommitTs: 418658114257813517,
					Table:    &model.TableName{Schema: "common_1", Table: "uk_without_pk"},
					PreColumns: []*model.Column{nil, {
						Name:  "a1",
						Type:  mysql.TypeLong,
						Flag:  model.BinaryFlag | model.MultipleKeyFlag | model.HandleKeyFlag | model.UniqueKeyFlag,
						Value: 3,
					}, {
						Name:  "a3",
						Type:  mysql.TypeLong,
						Flag:  model.BinaryFlag | model.MultipleKeyFlag | model.HandleKeyFlag | model.UniqueKeyFlag,
						Value: 3,
					}},
					Columns: []*model.Column{nil, {
						Name:  "a1",
						Type:  mysql.TypeLong,
						Flag:  model.BinaryFlag | model.MultipleKeyFlag | model.HandleKeyFlag | model.UniqueKeyFlag,
						Value: 4,
					}, {
						Name:  "a3",
						Type:  mysql.TypeLong,
						Flag:  model.BinaryFlag | model.MultipleKeyFlag | model.HandleKeyFlag | model.UniqueKeyFlag,
						Value: 4,
					}},
					IndexColumns: [][]int{{1, 2}},
				},
			},
			expected: &preparedDMLs{
				startTs:  []model.Ts{418658114257813516},
				sqls:     []string{"UPDATE `common_1`.`uk_without_pk` SET `a1`=CASE WHEN ROW(`a1`,`a3`)=ROW(?,?) THEN ? WHEN ROW(`a1`,`a3`)=ROW(?,?) THEN ? END, `a3`=CASE WHEN ROW(`a1`,`a3`)=ROW(?,?) THEN ? WHEN ROW(`a1`,`a3`)=ROW(?,?) THEN ? END WHERE ROW(`a1`,`a3`) IN (ROW(?,?),ROW(?,?))"},
				values:   [][]interface{}{{1, 1, 2, 3, 3, 4, 1, 1, 2, 3, 3, 4, 1, 1, 3, 3}},
				rowCount: 2,
			},
		},
		// mixed event
		{
			input: []*model.RowChangedEvent{
				{
					StartTs:  418658114257813514,
					CommitTs: 418658114257813515,
					Table:    &model.TableName{Schema: "common_1", Table: "uk_without_pk"},
					Columns: []*model.Column{nil, {
						Name:  "a1",
						Type:  mysql.TypeLong,
						Flag:  model.BinaryFlag | model.MultipleKeyFlag | model.HandleKeyFlag | model.UniqueKeyFlag,
						Value: 2,
					}, {
						Name:  "a3",
						Type:  mysql.TypeLong,
						Flag:  model.BinaryFlag | model.MultipleKeyFlag | model.HandleKeyFlag | model.UniqueKeyFlag,
						Value: 2,
					}},

					IndexColumns: [][]int{{1, 2}},
				},
				{
					StartTs:  418658114257813514,
					CommitTs: 418658114257813515,
					Table:    &model.TableName{Schema: "common_1", Table: "uk_without_pk"},
					PreColumns: []*model.Column{nil, {
						Name:  "a1",
						Type:  mysql.TypeLong,
						Flag:  model.BinaryFlag | model.MultipleKeyFlag | model.HandleKeyFlag | model.UniqueKeyFlag,
						Value: 1,
					}, {
						Name:  "a3",
						Type:  mysql.TypeLong,
						Flag:  model.BinaryFlag | model.MultipleKeyFlag | model.HandleKeyFlag | model.UniqueKeyFlag,
						Value: 1,
					}},
					IndexColumns: [][]int{{1, 2}},
				},
				{
					StartTs:  418658114257813514,
					CommitTs: 418658114257813515,
					Table:    &model.TableName{Schema: "common_1", Table: "uk_without_pk"},
					PreColumns: []*model.Column{nil, {
						Name:  "a1",
						Type:  mysql.TypeLong,
						Flag:  model.BinaryFlag | model.MultipleKeyFlag | model.HandleKeyFlag | model.UniqueKeyFlag,
						Value: 2,
					}, {
						Name:  "a3",
						Type:  mysql.TypeLong,
						Flag:  model.BinaryFlag | model.MultipleKeyFlag | model.HandleKeyFlag | model.UniqueKeyFlag,
						Value: 2,
					}},
					IndexColumns: [][]int{{1, 2}},
				},
			},
			expected: &preparedDMLs{
				startTs: []model.Ts{418658114257813514},
				sqls: []string{
					"DELETE FROM `common_1`.`uk_without_pk` WHERE (`a1`,`a3`) IN ((?,?),(?,?))",
					"INSERT INTO `common_1`.`uk_without_pk` (`a1`,`a3`) VALUES (?,?)",
				},
				values:   [][]interface{}{{1, 1, 2, 2}, {2, 2}},
				rowCount: 3,
			},
		},
	}

	ctx, cancel := context.WithCancel(context.Background())
	defer cancel()
	ms := newMySQLBackendWithoutDB(ctx)
	ms.cfg.BatchDMLEnable = true
	ms.cfg.SafeMode = false
	ms.cfg.EnableOldValue = true
	for _, tc := range testCases {
		ms.events = make([]*eventsink.TxnCallbackableEvent, 1)
		ms.events[0] = &eventsink.TxnCallbackableEvent{
			Event: &model.SingleTableTxn{Rows: tc.input},
		}
		ms.rows = len(tc.input)
		dmls := ms.prepareDMLs()
		require.Equal(t, tc.expected, dmls)
	}
<<<<<<< HEAD
=======
}

func TestNetworkPartition(t *testing.T) {
	ctx := context.Background()
	ms := newMySQLBackendWithoutDB(ctx)
	ms.cfg.WriteTimeout = "1s"
	_ = failpoint.Enable("github.com/pingcap/tiflow/cdc/sinkv2/eventsink/txn/mysql/MySQLSinkHangLongTime", "return")
	defer failpoint.Disable("github.com/pingcap/tiflow/cdc/sinkv2/eventsink/txn/mysql/MySQLSinkHangLongTime")

	err := ms.execDMLWithMaxRetries(ctx, &preparedDMLs{})
	require.Equal(t, context.Canceled, err)
}

func TestGroupRowsByType(t *testing.T) {
	ctx := context.Background()
	ms := newMySQLBackendWithoutDB(ctx)
	testCases := []struct {
		name      string
		input     []*model.RowChangedEvent
		maxTxnRow int
	}{
		{
			name: "delete",
			input: []*model.RowChangedEvent{
				{
					StartTs:  418658114257813514,
					CommitTs: 418658114257813515,
					Table:    &model.TableName{Schema: "common_1", Table: "uk_without_pk"},
					PreColumns: []*model.Column{nil, {
						Name: "a1",
						Type: mysql.TypeLong,
						Flag: model.BinaryFlag | model.MultipleKeyFlag |
							model.HandleKeyFlag | model.UniqueKeyFlag,
						Value: 1,
					}, {
						Name: "a3",
						Type: mysql.TypeLong,
						Flag: model.BinaryFlag | model.MultipleKeyFlag |
							model.HandleKeyFlag | model.UniqueKeyFlag,
						Value: 1,
					}},
					IndexColumns: [][]int{{1, 2}},
				},
				{
					StartTs:  418658114257813514,
					CommitTs: 418658114257813515,
					Table:    &model.TableName{Schema: "common_1", Table: "uk_without_pk"},
					PreColumns: []*model.Column{nil, {
						Name: "a1",
						Type: mysql.TypeLong,
						Flag: model.BinaryFlag | model.MultipleKeyFlag |
							model.HandleKeyFlag | model.UniqueKeyFlag,
						Value: 2,
					}, {
						Name: "a3",
						Type: mysql.TypeLong,
						Flag: model.BinaryFlag | model.MultipleKeyFlag |
							model.HandleKeyFlag | model.UniqueKeyFlag,
						Value: 2,
					}},
					IndexColumns: [][]int{{1, 2}},
				},
				{
					StartTs:  418658114257813514,
					CommitTs: 418658114257813515,
					Table:    &model.TableName{Schema: "common_1", Table: "uk_without_pk"},
					PreColumns: []*model.Column{nil, {
						Name: "a1",
						Type: mysql.TypeLong,
						Flag: model.BinaryFlag | model.MultipleKeyFlag |
							model.HandleKeyFlag | model.UniqueKeyFlag,
						Value: 2,
					}, {
						Name: "a3",
						Type: mysql.TypeLong,
						Flag: model.BinaryFlag | model.MultipleKeyFlag |
							model.HandleKeyFlag | model.UniqueKeyFlag,
						Value: 2,
					}},
					IndexColumns: [][]int{{1, 2}},
				},
				{
					StartTs:  418658114257813514,
					CommitTs: 418658114257813515,
					Table:    &model.TableName{Schema: "common_1", Table: "uk_without_pk"},
					PreColumns: []*model.Column{nil, {
						Name: "a1",
						Type: mysql.TypeLong,
						Flag: model.BinaryFlag | model.MultipleKeyFlag |
							model.HandleKeyFlag | model.UniqueKeyFlag,
						Value: 2,
					}, {
						Name: "a3",
						Type: mysql.TypeLong,
						Flag: model.BinaryFlag | model.MultipleKeyFlag |
							model.HandleKeyFlag | model.UniqueKeyFlag,
						Value: 2,
					}},
					IndexColumns: [][]int{{1, 2}},
				},
			},
			maxTxnRow: 2,
		},
		{
			name: "insert",
			input: []*model.RowChangedEvent{
				{
					StartTs:  418658114257813516,
					CommitTs: 418658114257813517,
					Table:    &model.TableName{Schema: "common_1", Table: "uk_without_pk"},
					Columns: []*model.Column{nil, {
						Name:  "a1",
						Type:  mysql.TypeLong,
						Flag:  model.BinaryFlag | model.MultipleKeyFlag | model.HandleKeyFlag,
						Value: 1,
					}, {
						Name:  "a3",
						Type:  mysql.TypeLong,
						Flag:  model.BinaryFlag | model.MultipleKeyFlag | model.HandleKeyFlag,
						Value: 1,
					}},
					IndexColumns: [][]int{{1, 1}},
				},
				{
					StartTs:  418658114257813516,
					CommitTs: 418658114257813517,
					Table:    &model.TableName{Schema: "common_1", Table: "uk_without_pk"},
					Columns: []*model.Column{nil, {
						Name: "a1",
						Type: mysql.TypeLong,
						Flag: model.BinaryFlag | model.MultipleKeyFlag |
							model.HandleKeyFlag | model.HandleKeyFlag,
						Value: 2,
					}, {
						Name: "a3",
						Type: mysql.TypeLong,
						Flag: model.BinaryFlag | model.MultipleKeyFlag |
							model.HandleKeyFlag | model.HandleKeyFlag,
						Value: 2,
					}},
					IndexColumns: [][]int{{2, 2}},
				},
				{
					StartTs:  418658114257813516,
					CommitTs: 418658114257813517,
					Table:    &model.TableName{Schema: "common_1", Table: "uk_without_pk"},
					Columns: []*model.Column{nil, {
						Name: "a1",
						Type: mysql.TypeLong,
						Flag: model.BinaryFlag | model.MultipleKeyFlag |
							model.HandleKeyFlag | model.HandleKeyFlag,
						Value: 2,
					}, {
						Name: "a3",
						Type: mysql.TypeLong,
						Flag: model.BinaryFlag | model.MultipleKeyFlag |
							model.HandleKeyFlag | model.HandleKeyFlag,
						Value: 2,
					}},
					IndexColumns: [][]int{{2, 2}},
				},
				{
					StartTs:  418658114257813516,
					CommitTs: 418658114257813517,
					Table:    &model.TableName{Schema: "common_1", Table: "uk_without_pk"},
					Columns: []*model.Column{nil, {
						Name: "a1",
						Type: mysql.TypeLong,
						Flag: model.BinaryFlag | model.MultipleKeyFlag |
							model.HandleKeyFlag | model.HandleKeyFlag,
						Value: 2,
					}, {
						Name: "a3",
						Type: mysql.TypeLong,
						Flag: model.BinaryFlag | model.MultipleKeyFlag |
							model.HandleKeyFlag | model.HandleKeyFlag,
						Value: 2,
					}},
					IndexColumns: [][]int{{2, 2}},
				},

				{
					StartTs:  418658114257813516,
					CommitTs: 418658114257813517,
					Table:    &model.TableName{Schema: "common_1", Table: "uk_without_pk"},
					Columns: []*model.Column{nil, {
						Name: "a1",
						Type: mysql.TypeLong,
						Flag: model.BinaryFlag | model.MultipleKeyFlag |
							model.HandleKeyFlag | model.HandleKeyFlag,
						Value: 2,
					}, {
						Name: "a3",
						Type: mysql.TypeLong,
						Flag: model.BinaryFlag | model.MultipleKeyFlag |
							model.HandleKeyFlag | model.HandleKeyFlag,
						Value: 2,
					}},
					IndexColumns: [][]int{{2, 2}},
				},

				{
					StartTs:  418658114257813516,
					CommitTs: 418658114257813517,
					Table:    &model.TableName{Schema: "common_1", Table: "uk_without_pk"},
					Columns: []*model.Column{nil, {
						Name: "a1",
						Type: mysql.TypeLong,
						Flag: model.BinaryFlag | model.MultipleKeyFlag |
							model.HandleKeyFlag | model.HandleKeyFlag,
						Value: 2,
					}, {
						Name: "a3",
						Type: mysql.TypeLong,
						Flag: model.BinaryFlag | model.MultipleKeyFlag |
							model.HandleKeyFlag | model.HandleKeyFlag,
						Value: 2,
					}},
					IndexColumns: [][]int{{2, 2}},
				},
			},
			maxTxnRow: 4,
		},
	}
	for _, tc := range testCases {
		t.Run(tc.name, func(t *testing.T) {
			event := &eventsink.TxnCallbackableEvent{
				Event: &model.SingleTableTxn{Rows: testCases[0].input},
			}
			colums := tc.input[0].Columns
			if len(colums) == 0 {
				colums = tc.input[0].PreColumns
			}
			tableInfo := model.BuildTiDBTableInfo(colums, tc.input[0].IndexColumns)
			ms.cfg.MaxTxnRow = tc.maxTxnRow
			inserts, updates, deletes := ms.groupRowsByType(event, tableInfo, false)
			for _, rows := range inserts {
				require.LessOrEqual(t, len(rows), tc.maxTxnRow)
			}
			for _, rows := range updates {
				require.LessOrEqual(t, len(rows), tc.maxTxnRow)
			}
			for _, rows := range deletes {
				require.LessOrEqual(t, len(rows), tc.maxTxnRow)
			}
		})
	}
>>>>>>> a4b5efa8
}<|MERGE_RESOLUTION|>--- conflicted
+++ resolved
@@ -1444,19 +1444,6 @@
 		dmls := ms.prepareDMLs()
 		require.Equal(t, tc.expected, dmls)
 	}
-<<<<<<< HEAD
-=======
-}
-
-func TestNetworkPartition(t *testing.T) {
-	ctx := context.Background()
-	ms := newMySQLBackendWithoutDB(ctx)
-	ms.cfg.WriteTimeout = "1s"
-	_ = failpoint.Enable("github.com/pingcap/tiflow/cdc/sinkv2/eventsink/txn/mysql/MySQLSinkHangLongTime", "return")
-	defer failpoint.Disable("github.com/pingcap/tiflow/cdc/sinkv2/eventsink/txn/mysql/MySQLSinkHangLongTime")
-
-	err := ms.execDMLWithMaxRetries(ctx, &preparedDMLs{})
-	require.Equal(t, context.Canceled, err)
 }
 
 func TestGroupRowsByType(t *testing.T) {
@@ -1693,5 +1680,4 @@
 			}
 		})
 	}
->>>>>>> a4b5efa8
 }