--- conflicted
+++ resolved
@@ -24,11 +24,8 @@
 	"github.com/pingcap/tiflow/cdc/sinkv2/metrics"
 	"github.com/pingcap/tiflow/cdc/sinkv2/util"
 	"github.com/pingcap/tiflow/pkg/config"
-<<<<<<< HEAD
 	"github.com/pingcap/tiflow/pkg/sink"
 	"github.com/pingcap/tiflow/pkg/sink/cloudstorage"
-=======
->>>>>>> 7f277302
 	"github.com/stretchr/testify/require"
 )
 
@@ -45,24 +42,12 @@
 	errCh := make(chan error, 10)
 	changefeedID := model.DefaultChangeFeedID("test-encode")
 
-<<<<<<< HEAD
-	bs, err := storage.ParseBackend(uri, &storage.BackendOptions{})
-	require.Nil(t, err)
-	storage, err := storage.New(ctx, bs, nil)
-	require.Nil(t, err)
-	cfg := cloudstorage.NewConfig()
-	statistics := metrics.NewStatistics(ctx, sink.TxnSink)
-	dmlWriter := newDMLWriter(ctx, changefeedID, storage, cfg, ".json", statistics, errCh)
-	worker := newEncodingWorker(1, changefeedID, encoder, dmlWriter, errCh)
-	return worker
-=======
 	msgCh := make(chan eventFragment, 1024)
 	defragmenter := newDefragmenter(ctx)
 	worker := newEncodingWorker(1, changefeedID, encoder, msgCh, defragmenter, errCh)
 	return worker, func() {
 		defragmenter.close()
 	}
->>>>>>> 7f277302
 }
 
 func TestEncodeEvents(t *testing.T) {
