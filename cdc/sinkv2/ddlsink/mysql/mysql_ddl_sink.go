// Copyright 2022 PingCAP, Inc.
//
// Licensed under the Apache License, Version 2.0 (the "License");
// you may not use this file except in compliance with the License.
// You may obtain a copy of the License at
//
//     http://www.apache.org/licenses/LICENSE-2.0
//
// Unless required by applicable law or agreed to in writing, software
// distributed under the License is distributed on an "AS IS" BASIS,
// See the License for the specific language governing permissions and
// limitations under the License.

package mysql

import (
	"context"
	"database/sql"
	"net/url"
	"time"

	"github.com/pingcap/failpoint"
	"github.com/pingcap/log"
	timodel "github.com/pingcap/tidb/parser/model"
	"github.com/pingcap/tiflow/cdc/contextutil"
	"github.com/pingcap/tiflow/cdc/model"
	"github.com/pingcap/tiflow/cdc/sinkv2/ddlsink"
	"github.com/pingcap/tiflow/cdc/sinkv2/metrics"
	"github.com/pingcap/tiflow/pkg/config"
	cerror "github.com/pingcap/tiflow/pkg/errors"
	"github.com/pingcap/tiflow/pkg/errorutil"
	"github.com/pingcap/tiflow/pkg/quotes"
	"github.com/pingcap/tiflow/pkg/retry"
	"github.com/pingcap/tiflow/pkg/sink"
	pmysql "github.com/pingcap/tiflow/pkg/sink/mysql"
	"go.uber.org/zap"
)

const (
	defaultDDLMaxRetry uint64 = 20

	// networkDriftDuration is used to construct a context timeout for database operations.
	networkDriftDuration = 5 * time.Second
)

// GetDBConnImpl is the implementation of pmysql.Factory.
// Exported for testing.
var GetDBConnImpl pmysql.Factory = pmysql.CreateMySQLDBConn

// Assert Sink implementation
var _ ddlsink.DDLEventSink = (*mysqlDDLSink)(nil)

type mysqlDDLSink struct {
	// id indicates which processor (changefeed) this sink belongs to.
	id model.ChangeFeedID
	// db is the database connection.
	db  *sql.DB
	cfg *pmysql.Config
	// statistics is the statistics of this sink.
	// We use it to record the DDL count.
	statistics *metrics.Statistics
}

// NewMySQLDDLSink creates a new mysqlDDLSink.
func NewMySQLDDLSink(
	ctx context.Context,
	sinkURI *url.URL,
	replicaConfig *config.ReplicaConfig,
) (*mysqlDDLSink, error) {
	changefeedID := contextutil.ChangefeedIDFromCtx(ctx)
	cfg := pmysql.NewConfig()
	err := cfg.Apply(ctx, changefeedID, sinkURI, replicaConfig)
	if err != nil {
		return nil, err
	}

	dsnStr, err := pmysql.GenerateDSN(ctx, sinkURI, cfg, GetDBConnImpl)
	if err != nil {
		return nil, err
	}

	db, err := GetDBConnImpl(ctx, dsnStr)
	if err != nil {
		return nil, err
	}

	m := &mysqlDDLSink{
		id:         changefeedID,
		db:         db,
		cfg:        cfg,
		statistics: metrics.NewStatistics(ctx, sink.TxnSink),
	}

	log.Info("MySQL DDL sink is created",
		zap.String("namespace", m.id.Namespace),
		zap.String("changefeed", m.id.ID))
	return m, nil
}

<<<<<<< HEAD:cdc/sinkv2/ddlsink/mysql/mysql_ddl_sink.go
func (m *mysqlDDLSink) WriteDDLEvent(ctx context.Context, ddl *model.DDLEvent) error {
	err := m.execDDLWithMaxRetries(ctx, ddl)
	// we should not retry changefeed if DDL failed by return an unretryable error.
	if !errorutil.IsRetryableDDLError(err) {
		return cerror.WrapChangefeedUnretryableErr(err)
	}
	return errors.Trace(err)
=======
// WriteDDLEvent writes a DDL event to the mysql database.
func (m *DDLSink) WriteDDLEvent(ctx context.Context, ddl *model.DDLEvent) error {
	return m.execDDLWithMaxRetries(ctx, ddl)
>>>>>>> dcfcb43a99 (sink(cdc): ddl sink errors shouldn't fail changefeed quickly (#9581)):cdc/sink/ddlsink/mysql/mysql_ddl_sink.go
}

func (m *mysqlDDLSink) execDDLWithMaxRetries(ctx context.Context, ddl *model.DDLEvent) error {
	return retry.Do(ctx, func() error {
		err := m.statistics.RecordDDLExecution(func() error { return m.execDDL(ctx, ddl) })
		if err != nil {
			if errorutil.IsIgnorableMySQLDDLError(err) {
				// NOTE: don't change the log, some tests depend on it.
				log.Info("Execute DDL failed, but error can be ignored",
					zap.Uint64("startTs", ddl.StartTs), zap.String("ddl", ddl.Query),
					zap.String("namespace", m.id.Namespace),
					zap.String("changefeed", m.id.ID),
					zap.Error(err))
				// If the error is ignorable, we will direly ignore the error.
				return nil
			}
			log.Warn("Execute DDL with error, retry later",
				zap.Uint64("startTs", ddl.StartTs), zap.String("ddl", ddl.Query),
				zap.String("namespace", m.id.Namespace),
				zap.String("changefeed", m.id.ID),
				zap.Error(err))
			return err
		}
		return nil
	}, retry.WithBackoffBaseDelay(pmysql.BackoffBaseDelay.Milliseconds()),
		retry.WithBackoffMaxDelay(pmysql.BackoffMaxDelay.Milliseconds()),
		retry.WithMaxTries(defaultDDLMaxRetry),
		retry.WithIsRetryableErr(errorutil.IsRetryableDDLError))
}

func (m *mysqlDDLSink) execDDL(pctx context.Context, ddl *model.DDLEvent) error {
	writeTimeout, _ := time.ParseDuration(m.cfg.WriteTimeout)
	writeTimeout += networkDriftDuration
	ctx, cancelFunc := context.WithTimeout(pctx, writeTimeout)
	defer cancelFunc()

	shouldSwitchDB := needSwitchDB(ddl)

	failpoint.Inject("MySQLSinkExecDDLDelay", func() {
		select {
		case <-ctx.Done():
			failpoint.Return(ctx.Err())
		case <-time.After(time.Hour):
		}
		failpoint.Return(nil)
	})

	start := time.Now()
	log.Info("Start exec DDL", zap.Any("DDL", ddl), zap.String("namespace", m.id.Namespace),
		zap.String("changefeed", m.id.ID))
	tx, err := m.db.BeginTx(ctx, nil)
	if err != nil {
		return err
	}

	if shouldSwitchDB {
		_, err = tx.ExecContext(ctx, "USE "+quotes.QuoteName(ddl.TableInfo.TableName.Schema)+";")
		if err != nil {
			if rbErr := tx.Rollback(); rbErr != nil {
				log.Error("Failed to rollback", zap.String("namespace", m.id.Namespace),
					zap.String("changefeed", m.id.ID), zap.Error(err))
			}
			return err
		}
	}

	if _, err = tx.ExecContext(ctx, ddl.Query); err != nil {
		if rbErr := tx.Rollback(); rbErr != nil {
			log.Error("Failed to rollback", zap.String("sql", ddl.Query),
				zap.String("namespace", m.id.Namespace),
				zap.String("changefeed", m.id.ID), zap.Error(err))
		}
		return err
	}

	if err = tx.Commit(); err != nil {
		log.Error("Failed to exec DDL", zap.String("sql", ddl.Query),
			zap.Duration("duration", time.Since(start)),
			zap.String("namespace", m.id.Namespace),
			zap.String("changefeed", m.id.ID), zap.Error(err))
		return cerror.WrapError(cerror.ErrMySQLTxnError, err)
	}

	log.Info("Exec DDL succeeded", zap.String("sql", ddl.Query),
		zap.Duration("duration", time.Since(start)),
		zap.String("namespace", m.id.Namespace),
		zap.String("changefeed", m.id.ID))
	return nil
}

func needSwitchDB(ddl *model.DDLEvent) bool {
	if len(ddl.TableInfo.TableName.Schema) == 0 {
		return false
	}
	if ddl.Type == timodel.ActionCreateSchema || ddl.Type == timodel.ActionDropSchema {
		return false
	}
	return true
}

func (m *mysqlDDLSink) WriteCheckpointTs(_ context.Context, _ uint64, _ []*model.TableInfo) error {
	// Only for RowSink for now.
	return nil
}

// Close closes the database connection.
func (m *mysqlDDLSink) Close() error {
	if err := m.db.Close(); err != nil {
		return errors.Trace(err)
	}
	if m.statistics != nil {
		m.statistics.Close()
	}

	return nil
}<|MERGE_RESOLUTION|>--- conflicted
+++ resolved
@@ -97,19 +97,9 @@
 	return m, nil
 }
 
-<<<<<<< HEAD:cdc/sinkv2/ddlsink/mysql/mysql_ddl_sink.go
-func (m *mysqlDDLSink) WriteDDLEvent(ctx context.Context, ddl *model.DDLEvent) error {
-	err := m.execDDLWithMaxRetries(ctx, ddl)
-	// we should not retry changefeed if DDL failed by return an unretryable error.
-	if !errorutil.IsRetryableDDLError(err) {
-		return cerror.WrapChangefeedUnretryableErr(err)
-	}
-	return errors.Trace(err)
-=======
 // WriteDDLEvent writes a DDL event to the mysql database.
 func (m *DDLSink) WriteDDLEvent(ctx context.Context, ddl *model.DDLEvent) error {
 	return m.execDDLWithMaxRetries(ctx, ddl)
->>>>>>> dcfcb43a99 (sink(cdc): ddl sink errors shouldn't fail changefeed quickly (#9581)):cdc/sink/ddlsink/mysql/mysql_ddl_sink.go
 }
 
 func (m *mysqlDDLSink) execDDLWithMaxRetries(ctx context.Context, ddl *model.DDLEvent) error {
