--- conflicted
+++ resolved
@@ -36,13 +36,7 @@
 type kafkaDDLProducer struct {
 	// id indicates this sink belongs to which processor(changefeed).
 	id model.ChangeFeedID
-<<<<<<< HEAD
 
-=======
-	// We hold the client to make close operation faster.
-	// Please see the comment of Close().
-	client kafka.Client
->>>>>>> b644055f
 	// syncProducer is used to send messages to kafka synchronously.
 	syncProducer kafka.SyncProducer
 	// metricsCollector is used to report metrics.
@@ -56,11 +50,7 @@
 }
 
 // NewKafkaDDLProducer creates a new kafka producer for replicating DDL.
-<<<<<<< HEAD
 func NewKafkaDDLProducer(ctx context.Context, factory kafka.Factory,
-=======
-func NewKafkaDDLProducer(ctx context.Context, client kafka.Client,
->>>>>>> b644055f
 	adminClient kafka.ClusterAdminClient,
 ) (DDLProducer, error) {
 	changefeedID := contextutil.ChangefeedIDFromCtx(ctx)
@@ -70,21 +60,13 @@
 		return nil, cerror.WrapError(cerror.ErrKafkaNewProducer, err)
 	}
 
-<<<<<<< HEAD
 	metricsCollector := factory.MetricsCollector(
-=======
-	metricsCollector := client.MetricsCollector(
->>>>>>> b644055f
 		changefeedID,
 		util.RoleOwner,
 		adminClient,
 	)
 	p := &kafkaDDLProducer{
 		id:               changefeedID,
-<<<<<<< HEAD
-=======
-		client:           client,
->>>>>>> b644055f
 		metricsCollector: metricsCollector,
 		syncProducer:     syncProducer,
 		closed:           false,
@@ -178,15 +160,5 @@
 			}
 
 		}
-<<<<<<< HEAD
-		if k.metricsCollector != nil {
-			// Finally, close the metric collector.
-			k.metricsCollector.Close()
-		}
-=======
-
-		// Finally, close the metric collector.
-		k.metricsCollector.Close()
->>>>>>> b644055f
 	}()
 }