// Copyright 2022 PingCAP, Inc.
//
// Licensed under the Apache License, Version 2.0 (the "License");
// you may not use this file except in compliance with the License.
// You may obtain a copy of the License at
//
//     http://www.apache.org/licenses/LICENSE-2.0
//
// Unless required by applicable law or agreed to in writing, software
// distributed under the License is distributed on an "AS IS" BASIS,
// See the License for the specific language governing permissions and
// limitations under the License.

package mq

import (
	"context"

	"github.com/pingcap/errors"
	"github.com/pingcap/log"
	"github.com/pingcap/tiflow/cdc/contextutil"
	"github.com/pingcap/tiflow/cdc/model"
	"github.com/pingcap/tiflow/cdc/sink/codec"
	"github.com/pingcap/tiflow/cdc/sink/codec/builder"
	"github.com/pingcap/tiflow/cdc/sink/codec/common"
	"github.com/pingcap/tiflow/cdc/sink/mq/dispatcher"
	"github.com/pingcap/tiflow/cdc/sink/mq/manager"
	"github.com/pingcap/tiflow/cdc/sinkv2/ddlsink"
	"github.com/pingcap/tiflow/cdc/sinkv2/ddlsink/mq/ddlproducer"
	"github.com/pingcap/tiflow/cdc/sinkv2/metrics"
	"github.com/pingcap/tiflow/pkg/config"
	cerror "github.com/pingcap/tiflow/pkg/errors"
	"github.com/pingcap/tiflow/pkg/sink"
	"github.com/pingcap/tiflow/pkg/sink/kafka"
	"go.uber.org/zap"
)

// Assert DDLEventSink implementation
var _ ddlsink.DDLEventSink = (*ddlSink)(nil)

type ddlSink struct {
	// id indicates which processor (changefeed) this sink belongs to.
	id model.ChangeFeedID
	// protocol indicates the protocol used by this sink.
	protocol config.Protocol
	// eventRouter used to route events to the right topic and partition.
	eventRouter *dispatcher.EventRouter
	// topicManager used to manage topics.
	// It is also responsible for creating topics.
	topicManager manager.TopicManager
	// encoderBuilder builds encoder for the sink.
	encoderBuilder codec.EncoderBuilder
	// producer used to send events to the MQ system.
	// Usually it is a sync producer.
	producer ddlproducer.DDLProducer
	// statistics is used to record DDL metrics.
	statistics *metrics.Statistics

	// admin is used to query kafka cluster information.
	admin kafka.ClusterAdminClient
}

func newDDLSink(ctx context.Context,
	producer ddlproducer.DDLProducer,
	adminClient kafka.ClusterAdminClient,
	topicManager manager.TopicManager,
	eventRouter *dispatcher.EventRouter,
	encoderConfig *common.Config,
) (*ddlSink, error) {
	changefeedID := contextutil.ChangefeedIDFromCtx(ctx)

	encoderBuilder, err := builder.NewEventBatchEncoderBuilder(ctx, encoderConfig)
	if err != nil {
		return nil, cerror.WrapError(cerror.ErrKafkaInvalidConfig, err)
	}

	s := &ddlSink{
		id:             changefeedID,
		protocol:       encoderConfig.Protocol,
		eventRouter:    eventRouter,
		topicManager:   topicManager,
		encoderBuilder: encoderBuilder,
		producer:       producer,
		statistics:     metrics.NewStatistics(ctx, sink.RowSink),
		admin:          adminClient,
	}

	return s, nil
}

func (k *ddlSink) WriteDDLEvent(ctx context.Context, ddl *model.DDLEvent) error {
	encoder := k.encoderBuilder.Build()
	msg, err := encoder.EncodeDDLEvent(ddl)
	if err != nil {
		return errors.Trace(err)
	}
	if msg == nil {
		log.Info("Skip ddl event", zap.Uint64("commitTs", ddl.CommitTs),
			zap.String("query", ddl.Query),
			zap.String("protocol", k.protocol.String()),
			zap.String("namespace", k.id.Namespace),
			zap.String("changefeed", k.id.ID))
		return nil
	}

	topic := k.eventRouter.GetTopicForDDL(ddl)
	partitionRule := k.eventRouter.GetDLLDispatchRuleByProtocol(k.protocol)
	log.Debug("Emit ddl event",
		zap.Uint64("commitTs", ddl.CommitTs),
		zap.String("query", ddl.Query),
		zap.String("namespace", k.id.Namespace),
		zap.String("changefeed", k.id.ID))
	if partitionRule == dispatcher.PartitionAll {
		partitionNum, err := k.topicManager.GetPartitionNum(ctx, topic)
		if err != nil {
			return errors.Trace(err)
		}
		err = k.statistics.RecordDDLExecution(func() error {
			return k.producer.SyncBroadcastMessage(ctx, topic, partitionNum, msg)
		})
		return errors.Trace(err)
	}
	// Notice: We must call GetPartitionNum here,
	// which will be responsible for automatically creating topics when they don't exist.
	// If it is not called here and kafka has `auto.create.topics.enable` turned on,
	// then the auto-created topic will not be created as configured by ticdc.
	_, err = k.topicManager.GetPartitionNum(ctx, topic)
	if err != nil {
		return errors.Trace(err)
	}
	err = k.statistics.RecordDDLExecution(func() error {
		return k.producer.SyncSendMessage(ctx, topic, dispatcher.PartitionZero, msg)
	})
	return errors.Trace(err)
}

func (k *ddlSink) WriteCheckpointTs(ctx context.Context,
	ts uint64, tables []*model.TableInfo,
) error {
	encoder := k.encoderBuilder.Build()
	msg, err := encoder.EncodeCheckpointEvent(ts)
	if err != nil {
		return errors.Trace(err)
	}
	if msg == nil {
		return nil
	}
	// NOTICE: When there are no tables to replicate,
	// we need to send checkpoint ts to the default topic.
	// This will be compatible with the old behavior.
	if len(tables) == 0 {
		topic := k.eventRouter.GetDefaultTopic()
		partitionNum, err := k.topicManager.GetPartitionNum(ctx, topic)
		if err != nil {
			return errors.Trace(err)
		}
		log.Debug("Emit checkpointTs to default topic",
			zap.String("topic", topic), zap.Uint64("checkpointTs", ts))
		err = k.producer.SyncBroadcastMessage(ctx, topic, partitionNum, msg)
		return errors.Trace(err)
	}
	var tableNames []model.TableName
	for _, table := range tables {
		tableNames = append(tableNames, table.TableName)
	}
	topics := k.eventRouter.GetActiveTopics(tableNames)
	for _, topic := range topics {
		partitionNum, err := k.topicManager.GetPartitionNum(ctx, topic)
		if err != nil {
			return errors.Trace(err)
		}
		err = k.producer.SyncBroadcastMessage(ctx, topic, partitionNum, msg)
		if err != nil {
			return errors.Trace(err)
		}
	}
	return nil
}

<<<<<<< HEAD
func (k *ddlSink) Close() error {
	if k.producer != nil {
		k.producer.Close()
	}
	if k.admin != nil {
		k.admin.Close()
	}

	return nil
=======
func (k *ddlSink) Close() {
	if k.producer != nil {
		k.producer.Close()
	}
>>>>>>> 302a478c
}<|MERGE_RESOLUTION|>--- conflicted
+++ resolved
@@ -177,20 +177,11 @@
 	return nil
 }
 
-<<<<<<< HEAD
-func (k *ddlSink) Close() error {
+func (k *ddlSink) Close() {
 	if k.producer != nil {
 		k.producer.Close()
 	}
 	if k.admin != nil {
 		k.admin.Close()
 	}
-
-	return nil
-=======
-func (k *ddlSink) Close() {
-	if k.producer != nil {
-		k.producer.Close()
-	}
->>>>>>> 302a478c
 }