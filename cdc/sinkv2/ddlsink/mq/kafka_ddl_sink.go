// Copyright 2022 PingCAP, Inc.
//
// Licensed under the Apache License, Version 2.0 (the "License");
// you may not use this file except in compliance with the License.
// You may obtain a copy of the License at
//
//     http://www.apache.org/licenses/LICENSE-2.0
//
// Unless required by applicable law or agreed to in writing, software
// distributed under the License is distributed on an "AS IS" BASIS,
// See the License for the specific language governing permissions and
// limitations under the License.

package mq

import (
	"context"
	"net/url"
	"time"

	"github.com/pingcap/errors"
	"github.com/pingcap/log"
	"github.com/pingcap/tiflow/cdc/sink/mq/dispatcher"
	"github.com/pingcap/tiflow/cdc/sink/mq/producer/kafka"
	"github.com/pingcap/tiflow/cdc/sinkv2/ddlsink/mq/ddlproducer"
	"github.com/pingcap/tiflow/cdc/sinkv2/util"
	"github.com/pingcap/tiflow/pkg/config"
	cerror "github.com/pingcap/tiflow/pkg/errors"
	pkafka "github.com/pingcap/tiflow/pkg/sink/kafka"
	"go.uber.org/zap"
)

// NewKafkaDDLSink will verify the config and create a Kafka DDL Sink.
func NewKafkaDDLSink(
	ctx context.Context,
	sinkURI *url.URL,
	replicaConfig *config.ReplicaConfig,
	adminClientCreator pkafka.ClusterAdminClientCreator,
	clientCreator pkafka.ClientCreator,
	producerCreator ddlproducer.Factory,
) (_ *ddlSink, err error) {
	topic, err := util.GetTopic(sinkURI)
	if err != nil {
		return nil, errors.Trace(err)
	}

	options := pkafka.NewOptions()
	if err := options.Apply(sinkURI); err != nil {
		return nil, cerror.WrapError(cerror.ErrKafkaInvalidConfig, err)
	}
	saramaConfig, err := pkafka.NewSaramaConfig(ctx, options)
	if err != nil {
		return nil, errors.Trace(err)
	}

<<<<<<< HEAD
	adminClient, err := adminClientCreator(ctx, options)
=======
	adminClient, err := adminClientCreator(options.BrokerEndpoints, saramaConfig)
>>>>>>> ad4dc4a5
	if err != nil {
		return nil, cerror.WrapError(cerror.ErrKafkaNewSaramaProducer, err)
	}
	// We must close adminClient when this func return cause by an error
	// otherwise the adminClient will never be closed and lead to a goroutine leak.
	defer func() {
		if err != nil {
			if closeErr := adminClient.Close(); closeErr != nil {
				log.Error("Close admin client failed in kafka "+
					"DDL sink", zap.Error(closeErr))
			}
		}
	}()

	if err := kafka.AdjustConfig(adminClient, options, saramaConfig, topic); err != nil {
		return nil, cerror.WrapError(cerror.ErrKafkaNewSaramaProducer, err)
	}

	protocol, err := util.GetProtocol(replicaConfig.Sink.Protocol)
	if err != nil {
		return nil, errors.Trace(err)
	}

<<<<<<< HEAD
	client, err := sarama.NewClient(options.BrokerEndpoints, saramaConfig)
=======
	client, err := clientCreator(options.BrokerEndpoints, saramaConfig)
>>>>>>> ad4dc4a5
	if err != nil {
		return nil, cerror.WrapError(cerror.ErrKafkaNewSaramaProducer, err)
	}

	start := time.Now()
	log.Info("Try to create a DDL sink producer",
		zap.Any("options", options))
	p, err := producerCreator(ctx, client, adminClient)
	log.Info("DDL sink producer client created", zap.Duration("duration", time.Since(start)))
	if err != nil {
		return nil, cerror.WrapError(cerror.ErrKafkaNewSaramaProducer, err)
	}
	// Preventing leaks when error occurs.
	// This also closes the client in p.Close().
	defer func() {
		if err != nil {
			p.Close()
		}
	}()

	topicManager, err := util.GetTopicManagerAndTryCreateTopic(
		topic,
		options.DeriveTopicConfig(),
		client,
		adminClient,
	)
	if err != nil {
		return nil, errors.Trace(err)
	}

	eventRouter, err := dispatcher.NewEventRouter(replicaConfig, topic)
	if err != nil {
		return nil, errors.Trace(err)
	}

	encoderConfig, err := util.GetEncoderConfig(sinkURI, protocol, replicaConfig,
		saramaConfig.Producer.MaxMessageBytes)
	if err != nil {
		return nil, errors.Trace(err)
	}

	s, err := newDDLSink(ctx, p, topicManager, eventRouter, encoderConfig)
	if err != nil {
		return nil, errors.Trace(err)
	}

	return s, nil
}<|MERGE_RESOLUTION|>--- conflicted
+++ resolved
@@ -53,11 +53,7 @@
 		return nil, errors.Trace(err)
 	}
 
-<<<<<<< HEAD
 	adminClient, err := adminClientCreator(ctx, options)
-=======
-	adminClient, err := adminClientCreator(options.BrokerEndpoints, saramaConfig)
->>>>>>> ad4dc4a5
 	if err != nil {
 		return nil, cerror.WrapError(cerror.ErrKafkaNewSaramaProducer, err)
 	}
@@ -81,11 +77,7 @@
 		return nil, errors.Trace(err)
 	}
 
-<<<<<<< HEAD
-	client, err := sarama.NewClient(options.BrokerEndpoints, saramaConfig)
-=======
 	client, err := clientCreator(options.BrokerEndpoints, saramaConfig)
->>>>>>> ad4dc4a5
 	if err != nil {
 		return nil, cerror.WrapError(cerror.ErrKafkaNewSaramaProducer, err)
 	}
