// Copyright 2020 PingCAP, Inc.
//
// Licensed under the Apache License, Version 2.0 (the "License");
// you may not use this file except in compliance with the License.
// You may obtain a copy of the License at
//
//     http://www.apache.org/licenses/LICENSE-2.0
//
// Unless required by applicable law or agreed to in writing, software
// distributed under the License is distributed on an "AS IS" BASIS,
// See the License for the specific language governing permissions and
// limitations under the License.

package metrics

import (
	"context"
	"sync/atomic"
	"time"

	"github.com/pingcap/log"
	"github.com/pingcap/tiflow/cdc/contextutil"
	"github.com/pingcap/tiflow/cdc/model"
	"github.com/pingcap/tiflow/pkg/sink"
	"github.com/prometheus/client_golang/prometheus"
	"go.uber.org/zap"
)

const (
	printStatusInterval  = 10 * time.Minute
	flushMetricsInterval = 5 * time.Second
)

// NewStatistics creates a statistics
<<<<<<< HEAD
func NewStatistics(ctx context.Context, t sinkType) *Statistics {
	statistics := &Statistics{
		sinkType:     t,
		captureAddr:  contextutil.CaptureAddrFromCtx(ctx),
=======
func NewStatistics(ctx context.Context, captureAddr string, sinkType sink.Type) *Statistics {
	statistics := &Statistics{
		sinkType:     sinkType,
		captureAddr:  captureAddr,
>>>>>>> a5bb4d22
		changefeedID: contextutil.ChangefeedIDFromCtx(ctx),
	}
	statistics.lastPrintStatusTime.Store(time.Now())

	namespcae := statistics.changefeedID.Namespace
	changefeedID := statistics.changefeedID.ID
	s := sinkType.String()
	statistics.metricExecTxnHis = ExecTxnHistogram.
		WithLabelValues(namespcae, changefeedID, s)
	statistics.metricExecBatchHis = ExecBatchHistogram.
		WithLabelValues(namespcae, changefeedID, s)
	statistics.metricRowSizesHis = LargeRowSizeHistogram.
		WithLabelValues(namespcae, changefeedID, s)
	statistics.metricExecDDLHis = ExecDDLHistogram.
		WithLabelValues(namespcae, changefeedID, s)
	statistics.metricExecErrCnt = ExecutionErrorCounter.
		WithLabelValues(namespcae, changefeedID)

	// Flush metrics in background for better accuracy and efficiency.
	ticker := time.NewTicker(flushMetricsInterval)
	go func() {
		defer ticker.Stop()
		metricTotalRows := TotalRowsCountGauge.
			WithLabelValues(namespcae, changefeedID)
		metricTotalFlushedRows := TotalFlushedRowsCountGauge.
			WithLabelValues(namespcae, changefeedID)
		defer func() {
			TotalRowsCountGauge.
				DeleteLabelValues(namespcae, changefeedID)
			TotalFlushedRowsCountGauge.
				DeleteLabelValues(namespcae, changefeedID)
		}()
		for {
			select {
			case <-ctx.Done():
				return
			case <-ticker.C:
				metricTotalRows.Set(float64(atomic.LoadUint64(&statistics.totalRows)))
				metricTotalFlushedRows.Set(float64(atomic.LoadUint64(&statistics.totalFlushedRows)))
			}
		}
	}()

	return statistics
}

// Statistics maintains some status and metrics of the Sink
// Note: All methods of Statistics should be thread-safe.
type Statistics struct {
	sinkType         sink.Type
	captureAddr      string
	changefeedID     model.ChangeFeedID
	totalRows        uint64
	totalFlushedRows uint64
	totalDDLCount    uint64

	lastPrintStatusTotalRows uint64
	lastPrintStatusTime      atomic.Value

	metricExecTxnHis   prometheus.Observer
	metricExecDDLHis   prometheus.Observer
	metricExecBatchHis prometheus.Observer
	metricExecErrCnt   prometheus.Counter

	metricRowSizesHis prometheus.Observer
}

// AddRowsCount records total number of rows needs to flush
func (b *Statistics) AddRowsCount(count int) {
	atomic.AddUint64(&b.totalRows, uint64(count))
}

// SubRowsCount records total number of rows needs to flush
func (b *Statistics) SubRowsCount(count int) {
	atomic.AddUint64(&b.totalRows, ^uint64(count-1))
}

// TotalRowsCount returns total number of rows
func (b *Statistics) TotalRowsCount() uint64 {
	return atomic.LoadUint64(&b.totalRows)
}

// ObserveRows record the size of all received `RowChangedEvent`
func (b *Statistics) ObserveRows(rows ...*model.RowChangedEvent) {
	for _, row := range rows {
		// only track row with data size larger than `rowSizeLowBound` to reduce
		// the overhead of calling `Observe` method.
		if row.ApproximateDataSize >= rowSizeLowBound {
			b.metricRowSizesHis.Observe(float64(row.ApproximateDataSize))
		}
	}
}

// AddDDLCount records total number of ddl needs to flush
func (b *Statistics) AddDDLCount() {
	atomic.AddUint64(&b.totalDDLCount, 1)
}

// RecordBatchExecution records the cost time of batch execution and batch size
func (b *Statistics) RecordBatchExecution(executor func() (int, error)) error {
	startTime := time.Now()
	batchSize, err := executor()
	if err != nil {
		b.metricExecErrCnt.Inc()
		return err
	}
	b.metricExecTxnHis.Observe(time.Since(startTime).Seconds())
	b.metricExecBatchHis.Observe(float64(batchSize))
	atomic.AddUint64(&b.totalFlushedRows, uint64(batchSize))
	return nil
}

// RecordDDLExecution record the time cost of execute ddl
func (b *Statistics) RecordDDLExecution(executor func() error) error {
	start := time.Now()
	if err := executor(); err != nil {
		return err
	}

	b.metricExecDDLHis.Observe(time.Since(start).Seconds())
	return nil
}

// PrintStatus prints the status of the Sink.
func (b *Statistics) PrintStatus() {
	since := time.Since(b.lastPrintStatusTime.Load().(time.Time))
	if since < printStatusInterval {
		return
	}

	totalRows := atomic.LoadUint64(&b.totalRows)
	count := totalRows - atomic.LoadUint64(&b.lastPrintStatusTotalRows)
	seconds := since.Seconds()
	var qps uint64
	if seconds > 0 {
		qps = count / uint64(seconds)
	}
	b.lastPrintStatusTime.Store(time.Now())
	atomic.StoreUint64(&b.lastPrintStatusTotalRows, totalRows)

	totalDDLCount := atomic.LoadUint64(&b.totalDDLCount)
	atomic.StoreUint64(&b.totalDDLCount, 0)

	log.Info("sink replication status",
		zap.Stringer("sinkType", b.sinkType),
		zap.String("namespace", b.changefeedID.Namespace),
		zap.String("changefeed", b.changefeedID.ID),
		zap.String("capture", b.captureAddr),
		zap.Uint64("count", count),
		zap.Uint64("qps", qps),
		zap.Uint64("ddl", totalDDLCount))
}<|MERGE_RESOLUTION|>--- conflicted
+++ resolved
@@ -32,17 +32,10 @@
 )
 
 // NewStatistics creates a statistics
-<<<<<<< HEAD
-func NewStatistics(ctx context.Context, t sinkType) *Statistics {
-	statistics := &Statistics{
-		sinkType:     t,
-		captureAddr:  contextutil.CaptureAddrFromCtx(ctx),
-=======
-func NewStatistics(ctx context.Context, captureAddr string, sinkType sink.Type) *Statistics {
+func NewStatistics(ctx context.Context, sinkType sink.Type) *Statistics {
 	statistics := &Statistics{
 		sinkType:     sinkType,
-		captureAddr:  captureAddr,
->>>>>>> a5bb4d22
+		captureAddr:  contextutil.CaptureAddrFromCtx(ctx),
 		changefeedID: contextutil.ChangefeedIDFromCtx(ctx),
 	}
 	statistics.lastPrintStatusTime.Store(time.Now())
