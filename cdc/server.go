// Copyright 2021 PingCAP, Inc.
//
// Licensed under the Apache License, Version 2.0 (the "License");
// you may not use this file except in compliance with the License.
// You may obtain a copy of the License at
//
//     http://www.apache.org/licenses/LICENSE-2.0
//
// Unless required by applicable law or agreed to in writing, software
// distributed under the License is distributed on an "AS IS" BASIS,
// See the License for the specific language governing permissions and
// limitations under the License.

package cdc

import (
	"context"
	"fmt"
	"io"
	"net"
	"net/http"
	"os"
	"path/filepath"
	"time"

	"github.com/gin-gonic/gin"
	"github.com/pingcap/errors"
	"github.com/pingcap/log"

	"github.com/prometheus/client_golang/prometheus"
	"go.etcd.io/etcd/client/pkg/v3/logutil"
	clientv3 "go.etcd.io/etcd/client/v3"
	"go.uber.org/zap"
	"go.uber.org/zap/zapcore"
	"golang.org/x/net/netutil"
	"golang.org/x/sync/errgroup"
	"google.golang.org/grpc"
	"google.golang.org/grpc/backoff"

	"github.com/pingcap/tiflow/cdc/capture"
	"github.com/pingcap/tiflow/cdc/kv"
	"github.com/pingcap/tiflow/cdc/sorter/unified"
	"github.com/pingcap/tiflow/pkg/config"
	cerror "github.com/pingcap/tiflow/pkg/errors"
	"github.com/pingcap/tiflow/pkg/etcd"
	"github.com/pingcap/tiflow/pkg/fsutil"
	"github.com/pingcap/tiflow/pkg/httputil"
	"github.com/pingcap/tiflow/pkg/p2p"
	"github.com/pingcap/tiflow/pkg/tcpserver"
	p2pProto "github.com/pingcap/tiflow/proto/p2p"
)

const (
	defaultDataDir = "/tmp/cdc_data"
	// dataDirThreshold is used to warn if the free space of the specified data-dir is lower than it, unit is GB
	dataDirThreshold = 500
	// maxHTTPConnection is used to limits the max concurrent connections of http server.
	maxHTTPConnection = 1000
	// httpConnectionTimeout is used to limits a connection max alive time of http server.
	httpConnectionTimeout = 10 * time.Minute
)

// Server is the capture server
// TODO: we need to make Server more unit testable and add more test cases.
// Especially we need to decouple the HTTPServer out of Server.
type Server struct {
	capture      *capture.Capture
	tcpServer    tcpserver.TCPServer
	grpcService  *p2p.ServerWrapper
	statusServer *http.Server
	etcdClient   *etcd.CDCEtcdClient
	pdEndpoints  []string
}

// NewServer creates a Server instance.
func NewServer(pdEndpoints []string) (*Server, error) {
	conf := config.GetGlobalServerConfig()
	log.Info("creating CDC server",
		zap.Strings("pd", pdEndpoints),
		zap.Stringer("config", conf),
	)

	// This is to make communication between nodes possible.
	// In other words, the nodes have to trust each other.
	if len(conf.Security.CertAllowedCN) != 0 {
		err := conf.Security.AddSelfCommonName()
		if err != nil {
			log.Error("status server set tls config failed", zap.Error(err))
			return nil, errors.Trace(err)
		}
	}

	// tcpServer is the unified frontend of the CDC server that serves
	// both RESTful APIs and gRPC APIs.
	// Note that we pass the TLS config to the tcpServer, so there is no need to
	// configure TLS elsewhere.
	tcpServer, err := tcpserver.NewTCPServer(conf.Addr, conf.Security)
	if err != nil {
		return nil, errors.Trace(err)
	}

	s := &Server{
		pdEndpoints: pdEndpoints,
		grpcService: p2p.NewServerWrapper(),
		tcpServer:   tcpServer,
	}

	return s, nil
}

// Run runs the server.
func (s *Server) Run(ctx context.Context) error {
	conf := config.GetGlobalServerConfig()

	grpcTLSOption, err := conf.Security.ToGRPCDialOption()
	if err != nil {
		return errors.Trace(err)
	}

	tlsConfig, err := conf.Security.ToTLSConfig()
	if err != nil {
		return errors.Trace(err)
	}

	logConfig := logutil.DefaultZapLoggerConfig
	logConfig.Level = zap.NewAtomicLevelAt(zapcore.ErrorLevel)

	etcdCli, err := clientv3.New(clientv3.Config{
		Endpoints:   s.pdEndpoints,
		TLS:         tlsConfig,
		Context:     ctx,
		LogConfig:   &logConfig,
		DialTimeout: 5 * time.Second,
		DialOptions: []grpc.DialOption{
			grpcTLSOption,
			grpc.WithBlock(),
			grpc.WithConnectParams(grpc.ConnectParams{
				Backoff: backoff.Config{
					BaseDelay:  time.Second,
					Multiplier: 1.1,
					Jitter:     0.1,
					MaxDelay:   3 * time.Second,
				},
				MinConnectTimeout: 3 * time.Second,
			}),
		},
	})
	if err != nil {
		return errors.Annotate(cerror.WrapError(cerror.ErrNewCaptureFailed, err), "new etcd client")
	}

<<<<<<< HEAD
	cdcEtcdClient := etcd.NewCDCEtcdClient(ctx, etcdCli, conf.ClusterID)
=======
	cdcEtcdClient, err := etcd.NewCDCEtcdClient(ctx, etcdCli, conf.ClusterID)
	if err != nil {
		return errors.Annotate(cerror.WrapError(cerror.ErrNewCaptureFailed, err),
			"wrapper etcd client")
	}
>>>>>>> a6edd2b7
	s.etcdClient = &cdcEtcdClient
	err = s.initDir(ctx)
	if err != nil {
		return errors.Trace(err)
	}

	kv.InitWorkerPool()

	s.capture = capture.NewCapture(s.pdEndpoints, s.etcdClient, s.grpcService)

	err = s.startStatusHTTP(s.tcpServer.HTTP1Listener())
	if err != nil {
		return err
	}

	return s.run(ctx)
}

// startStatusHTTP starts the HTTP server.
// `lis` is a listener that gives us plain-text HTTP requests.
// TODO: can we decouple the HTTP server from the capture server?
func (s *Server) startStatusHTTP(lis net.Listener) error {
	// LimitListener returns a Listener that accepts at most n simultaneous
	// connections from the provided Listener. Connections that exceed the
	// limit will wait in a queue and no new goroutines will be created until
	// a connection is processed.
	// We use it here to limit the max concurrent conections of statusServer.
	lis = netutil.LimitListener(lis, maxHTTPConnection)
	conf := config.GetGlobalServerConfig()

	// discard gin log output
	gin.DefaultWriter = io.Discard
	router := gin.New()
	// Register APIs.
	RegisterRoutes(router, s.capture, registry)

	// No need to configure TLS because it is already handled by `s.tcpServer`.
	// Add ReadTimeout and WriteTimeout to avoid some abnormal connections never close.
	s.statusServer = &http.Server{
		Handler:      router,
		ReadTimeout:  httpConnectionTimeout,
		WriteTimeout: httpConnectionTimeout,
	}

	go func() {
		log.Info("http server is running", zap.String("addr", conf.Addr))
		err := s.statusServer.Serve(lis)
		if err != nil && err != http.ErrServerClosed {
			log.Error("http server error", zap.Error(cerror.WrapError(cerror.ErrServeHTTP, err)))
		}
	}()
	return nil
}

func (s *Server) etcdHealthChecker(ctx context.Context) error {
	ticker := time.NewTicker(time.Second * 3)
	defer ticker.Stop()
	conf := config.GetGlobalServerConfig()

	httpCli, err := httputil.NewClient(conf.Security)
	if err != nil {
		return err
	}
	defer httpCli.CloseIdleConnections()
	metrics := make(map[string]prometheus.Observer)
	for _, pdEndpoint := range s.pdEndpoints {
		metrics[pdEndpoint] = etcdHealthCheckDuration.WithLabelValues(pdEndpoint)
	}

	for {
		select {
		case <-ctx.Done():
			return ctx.Err()
		case <-ticker.C:
			for _, pdEndpoint := range s.pdEndpoints {
				start := time.Now()
				ctx, cancel := context.WithTimeout(ctx, time.Second*10)
				resp, err := httpCli.Get(ctx, fmt.Sprintf("%s/pd/api/v1/health", pdEndpoint))
				if err != nil {
					log.Warn("etcd health check error", zap.Error(err))
				} else {
					_, _ = io.Copy(io.Discard, resp.Body)
					_ = resp.Body.Close()
					metrics[pdEndpoint].Observe(float64(time.Since(start)) / float64(time.Second))
				}
				cancel()
			}
		}
	}
}

func (s *Server) run(ctx context.Context) (err error) {
	ctx, cancel := context.WithCancel(ctx)
	defer cancel()

	wg, cctx := errgroup.WithContext(ctx)

	wg.Go(func() error {
		return s.capture.Run(cctx)
	})

	wg.Go(func() error {
		return s.etcdHealthChecker(cctx)
	})

	wg.Go(func() error {
		return unified.RunWorkerPool(cctx)
	})

	wg.Go(func() error {
		return kv.RunWorkerPool(cctx)
	})

	wg.Go(func() error {
		return s.tcpServer.Run(cctx)
	})

	conf := config.GetGlobalServerConfig()
	if conf.Debug.EnableNewScheduler {
		grpcServer := grpc.NewServer()
		p2pProto.RegisterCDCPeerToPeerServer(grpcServer, s.grpcService)

		wg.Go(func() error {
			return grpcServer.Serve(s.tcpServer.GrpcListener())
		})
		wg.Go(func() error {
			<-cctx.Done()
			grpcServer.Stop()
			return nil
		})
	}

	return wg.Wait()
}

// Close closes the server.
func (s *Server) Close() {
	if s.capture != nil {
		s.capture.AsyncClose()
	}
	if s.statusServer != nil {
		err := s.statusServer.Close()
		if err != nil {
			log.Error("close status server", zap.Error(err))
		}
		s.statusServer = nil
	}
	if s.tcpServer != nil {
		err := s.tcpServer.Close()
		if err != nil {
			log.Error("close tcp server", zap.Error(err))
		}
		s.tcpServer = nil
	}
}

func (s *Server) initDir(ctx context.Context) error {
	if err := s.setUpDir(ctx); err != nil {
		return errors.Trace(err)
	}
	conf := config.GetGlobalServerConfig()
	// Ensure data dir exists and read-writable.
	diskInfo, err := checkDir(conf.DataDir)
	if err != nil {
		return errors.Trace(err)
	}
	log.Info(fmt.Sprintf("%s is set as data-dir (%dGB available), sort-dir=%s. "+
		"It is recommended that the disk for data-dir at least have %dGB available space",
		conf.DataDir, diskInfo.Avail, conf.Sorter.SortDir, dataDirThreshold))

	// Ensure sorter dir exists and read-writable.
	_, err = checkDir(conf.Sorter.SortDir)
	if err != nil {
		return errors.Trace(err)
	}
	return nil
}

func (s *Server) setUpDir(ctx context.Context) error {
	conf := config.GetGlobalServerConfig()
	if conf.DataDir != "" {
		conf.Sorter.SortDir = filepath.Join(conf.DataDir, config.DefaultSortDir)
		config.StoreGlobalServerConfig(conf)

		return nil
	}

	// data-dir will be decided by exist changefeed for backward compatibility
	allInfo, err := s.etcdClient.GetAllChangeFeedInfo(ctx)
	if err != nil {
		return errors.Trace(err)
	}

	candidates := make([]string, 0, len(allInfo))
	for _, info := range allInfo {
		if info.SortDir != "" {
			candidates = append(candidates, info.SortDir)
		}
	}

	conf.DataDir = defaultDataDir
	best, ok := findBestDataDir(candidates)
	if ok {
		conf.DataDir = best
	}

	conf.Sorter.SortDir = filepath.Join(conf.DataDir, config.DefaultSortDir)
	config.StoreGlobalServerConfig(conf)
	return nil
}

func checkDir(dir string) (*fsutil.DiskInfo, error) {
	err := os.MkdirAll(dir, 0o700)
	if err != nil {
		return nil, errors.Trace(err)
	}
	if err := fsutil.IsDirReadWritable(dir); err != nil {
		return nil, errors.Trace(err)
	}
	return fsutil.GetDiskInfo(dir)
}

// try to find the best data dir by rules
// at the moment, only consider available disk space
func findBestDataDir(candidates []string) (result string, ok bool) {
	var low uint64 = 0

	for _, dir := range candidates {
		info, err := checkDir(dir)
		if err != nil {
			log.Warn("check the availability of dir", zap.String("dir", dir), zap.Error(err))
			continue
		}
		if info.Avail > low {
			result = dir
			low = info.Avail
			ok = true
		}
	}

	if !ok && len(candidates) != 0 {
		log.Warn("try to find directory for data-dir failed, use `/tmp/cdc_data` as data-dir", zap.Strings("candidates", candidates))
	}

	return result, ok
}<|MERGE_RESOLUTION|>--- conflicted
+++ resolved
@@ -148,16 +148,11 @@
 	if err != nil {
 		return errors.Annotate(cerror.WrapError(cerror.ErrNewCaptureFailed, err), "new etcd client")
 	}
-
-<<<<<<< HEAD
-	cdcEtcdClient := etcd.NewCDCEtcdClient(ctx, etcdCli, conf.ClusterID)
-=======
 	cdcEtcdClient, err := etcd.NewCDCEtcdClient(ctx, etcdCli, conf.ClusterID)
 	if err != nil {
 		return errors.Annotate(cerror.WrapError(cerror.ErrNewCaptureFailed, err),
 			"wrapper etcd client")
 	}
->>>>>>> a6edd2b7
 	s.etcdClient = &cdcEtcdClient
 	err = s.initDir(ctx)
 	if err != nil {
