// Copyright 2020 PingCAP, Inc.
//
// Licensed under the Apache License, Version 2.0 (the "License");
// you may not use this file except in compliance with the License.
// You may obtain a copy of the License at
//
//     http://www.apache.org/licenses/LICENSE-2.0
//
// Unless required by applicable law or agreed to in writing, software
// distributed under the License is distributed on an "AS IS" BASIS,
// See the License for the specific language governing permissions and
// limitations under the License.

package cdc

import (
	"context"
	"crypto/tls"
	"fmt"
	"net"
	"net/http"
	"strings"
	"sync"
	"time"

	"github.com/pingcap/errors"
	"github.com/pingcap/log"
	"github.com/pingcap/ticdc/cdc/kv"
	"github.com/pingcap/ticdc/cdc/puller/sorter"
	cerror "github.com/pingcap/ticdc/pkg/errors"
	"github.com/pingcap/ticdc/pkg/httputil"
	"github.com/pingcap/ticdc/pkg/security"
	"github.com/pingcap/ticdc/pkg/util"
	"github.com/pingcap/ticdc/pkg/version"
	"github.com/prometheus/client_golang/prometheus"
	pd "github.com/tikv/pd/client"
	"go.etcd.io/etcd/mvcc"
	"go.uber.org/zap"
	"golang.org/x/sync/errgroup"
	"golang.org/x/time/rate"
	"google.golang.org/grpc"
	"google.golang.org/grpc/backoff"
)

const (
	ownerRunInterval = time.Millisecond * 500

	// DefaultCDCGCSafePointTTL is the default value of cdc gc safe-point ttl, specified in seconds.
	DefaultCDCGCSafePointTTL = 24 * 60 * 60
)

type options struct {
	pdEndpoints            string
	credential             *security.Credential
	addr                   string
	advertiseAddr          string
	gcTTL                  int64
	timezone               *time.Location
	ownerFlushInterval     time.Duration
	processorFlushInterval time.Duration
}

func (o *options) validateAndAdjust() error {
	if o.pdEndpoints == "" {
		return cerror.ErrInvalidServerOption.GenWithStack("empty PD address")
	}
	if o.addr == "" {
		return cerror.ErrInvalidServerOption.GenWithStack("empty address")
	}
	if o.advertiseAddr == "" {
		o.advertiseAddr = o.addr
	}
	// Advertise address must be specified.
	if idx := strings.LastIndex(o.advertiseAddr, ":"); idx >= 0 {
		ip := net.ParseIP(o.advertiseAddr[:idx])
		// Skip nil as it could be a domain name.
		if ip != nil && ip.IsUnspecified() {
			return cerror.ErrInvalidServerOption.GenWithStack("advertise address must be specified as a valid IP")
		}
	} else {
		return cerror.ErrInvalidServerOption.GenWithStack("advertise address or address does not contain a port")
	}
	if o.gcTTL == 0 {
		return cerror.ErrInvalidServerOption.GenWithStack("empty GC TTL is not allowed")
	}
	var tlsConfig *tls.Config
	if o.credential != nil {
		var err error
		tlsConfig, err = o.credential.ToTLSConfig()
		if err != nil {
			return errors.Annotate(err, "invalidate TLS config")
		}
		_, err = o.credential.ToGRPCDialOption()
		if err != nil {
			return errors.Annotate(err, "invalidate TLS config")
		}
	}
	for _, ep := range strings.Split(o.pdEndpoints, ",") {
		if tlsConfig != nil {
			if strings.Index(ep, "http://") == 0 {
				return cerror.ErrInvalidServerOption.GenWithStack("PD endpoint scheme should be https")
			}
		} else if strings.Index(ep, "http://") != 0 {
			return cerror.ErrInvalidServerOption.GenWithStack("PD endpoint scheme should be http")
		}
	}

	return nil
}

// PDEndpoints returns a ServerOption that sets the endpoints of PD for the server.
func PDEndpoints(s string) ServerOption {
	return func(o *options) {
		o.pdEndpoints = s
	}
}

// Address returns a ServerOption that sets the server listen address
func Address(s string) ServerOption {
	return func(o *options) {
		o.addr = s
	}
}

// AdvertiseAddress returns a ServerOption that sets the server advertise address
func AdvertiseAddress(s string) ServerOption {
	return func(o *options) {
		o.advertiseAddr = s
	}
}

// GCTTL returns a ServerOption that sets the gc ttl.
func GCTTL(t int64) ServerOption {
	return func(o *options) {
		o.gcTTL = t
	}
}

// Timezone returns a ServerOption that sets the timezone
func Timezone(tz *time.Location) ServerOption {
	return func(o *options) {
		o.timezone = tz
	}
}

// OwnerFlushInterval returns a ServerOption that sets the ownerFlushInterval
func OwnerFlushInterval(dur time.Duration) ServerOption {
	return func(o *options) {
		o.ownerFlushInterval = dur
	}
}

// ProcessorFlushInterval returns a ServerOption that sets the processorFlushInterval
func ProcessorFlushInterval(dur time.Duration) ServerOption {
	return func(o *options) {
		o.processorFlushInterval = dur
	}
}

// Credential returns a ServerOption that sets the TLS
func Credential(credential *security.Credential) ServerOption {
	return func(o *options) {
		o.credential = credential
	}
}

// A ServerOption sets options such as the addr of PD.
type ServerOption func(*options)

// Server is the capture server
type Server struct {
	opts         options
	capture      *Capture
	owner        *Owner
	ownerLock    sync.RWMutex
	statusServer *http.Server
	pdClient     pd.Client
	pdEndpoints  []string
}

// NewServer creates a Server instance.
func NewServer(opt ...ServerOption) (*Server, error) {
	opts := options{}
	for _, o := range opt {
		o(&opts)
	}
	if err := opts.validateAndAdjust(); err != nil {
		return nil, err
	}
	log.Info("creating CDC server",
		zap.String("pd-addr", opts.pdEndpoints),
		zap.String("address", opts.addr),
		zap.String("advertise-address", opts.advertiseAddr),
		zap.Int64("gc-ttl", opts.gcTTL),
		zap.Any("timezone", opts.timezone),
		zap.Duration("owner-flush-interval", opts.ownerFlushInterval),
		zap.Duration("processor-flush-interval", opts.processorFlushInterval),
	)

	s := &Server{
		opts: opts,
	}
	return s, nil
}

// Run runs the server.
func (s *Server) Run(ctx context.Context) error {
	s.pdEndpoints = strings.Split(s.opts.pdEndpoints, ",")
	grpcTLSOption, err := s.opts.credential.ToGRPCDialOption()
	if err != nil {
		return errors.Trace(err)
	}
	pdClient, err := pd.NewClientWithContext(
		ctx, s.pdEndpoints, s.opts.credential.PDSecurityOption(),
		pd.WithGRPCDialOptions(
			grpcTLSOption,
			grpc.WithBlock(),
			grpc.WithConnectParams(grpc.ConnectParams{
				Backoff: backoff.Config{
					BaseDelay:  time.Second,
					Multiplier: 1.1,
					Jitter:     0.1,
					MaxDelay:   3 * time.Second,
				},
				MinConnectTimeout: 3 * time.Second,
			}),
		))
	if err != nil {
		return cerror.WrapError(cerror.ErrServerNewPDClient, err)
	}
	s.pdClient = pdClient

	// To not block CDC server startup, we need to warn instead of error
	// when TiKV is incompatible.
	errorTiKVIncompatible := false
	err = version.CheckClusterVersion(ctx, s.pdClient, s.pdEndpoints[0], s.opts.credential, errorTiKVIncompatible)
	if err != nil {
		return err
	}
	err = s.startStatusHTTP()
	if err != nil {
		return err
	}

	kvStore, err := kv.CreateTiStore(strings.Join(s.pdEndpoints, ","), s.opts.credential)
	if err != nil {
		return errors.Trace(err)
	}
	defer func() {
		err := kvStore.Close()
		if err != nil {
			log.Warn("kv store close failed", zap.Error(err))
		}
	}()
	ctx = util.PutKVStorageInCtx(ctx, kvStore)
	// When a capture suicided, restart it
	for {
		if err := s.run(ctx); cerror.ErrCaptureSuicide.NotEqual(err) {
			return err
		}
		log.Info("server recovered", zap.String("capture-id", s.capture.info.ID))
	}
}

func (s *Server) setOwner(owner *Owner) {
	s.ownerLock.Lock()
	defer s.ownerLock.Unlock()
	s.owner = owner
}

func (s *Server) campaignOwnerLoop(ctx context.Context) error {
	// In most failure cases, we don't return error directly, just run another
	// campaign loop. We treat campaign loop as a special background routine.

	rl := rate.NewLimiter(0.05, 2)
	for {
		err := rl.Wait(ctx)
		if err != nil {
			if errors.Cause(err) == context.Canceled {
				return nil
			}
			return errors.Trace(err)
		}

		// Campaign to be an owner, it blocks until it becomes the owner
		if err := s.capture.Campaign(ctx); err != nil {
			switch errors.Cause(err) {
			case context.Canceled:
				return nil
			case mvcc.ErrCompacted:
				continue
			}
			log.Warn("campaign owner failed", zap.Error(err))
			continue
		}
		captureID := s.capture.info.ID
		log.Info("campaign owner successfully", zap.String("capture-id", captureID))
		owner, err := NewOwner(ctx, s.pdClient, s.opts.credential, s.capture.session, s.opts.gcTTL, s.opts.ownerFlushInterval)
		if err != nil {
			log.Warn("create new owner failed", zap.Error(err))
			continue
		}

		s.setOwner(owner)
		if err := owner.Run(ctx, ownerRunInterval); err != nil {
			if errors.Cause(err) == context.Canceled {
<<<<<<< HEAD
				log.Info("owner exited", zap.String("capture-id", s.capture.info.ID))
				select {
				case <-ctx.Done():
					// only exits the campaignOwnerLoop if parent context is done
					return ctx.Err()
				default:
				}
=======
				log.Info("owner exited", zap.String("capture-id", captureID))
				return nil
>>>>>>> 18aec019
			}
			err2 := s.capture.Resign(ctx)
			if err2 != nil {
				// if regisn owner failed, return error to let capture exits
				return errors.Annotatef(err2, "resign owner failed, capture: %s", captureID)
			}
			log.Warn("run owner failed", zap.Error(err))
		}
		// owner is resigned by API, reset owner and continue the campaign loop
		s.setOwner(nil)
	}
}

func (s *Server) etcdHealthChecker(ctx context.Context) error {
	ticker := time.NewTicker(time.Second * 3)
	defer ticker.Stop()

	httpCli, err := httputil.NewClient(s.opts.credential)
	if err != nil {
		return err
	}
	defer httpCli.CloseIdleConnections()
	metrics := make(map[string]prometheus.Observer)
	for _, pdEndpoint := range s.pdEndpoints {
		metrics[pdEndpoint] = etcdHealthCheckDuration.WithLabelValues(s.opts.advertiseAddr, pdEndpoint)
	}

	for {
		select {
		case <-ctx.Done():
			return ctx.Err()
		case <-ticker.C:
			for _, pdEndpoint := range s.pdEndpoints {
				start := time.Now()
				ctx, cancel := context.WithTimeout(ctx, time.Duration(time.Second*10))
				req, err := http.NewRequestWithContext(
					ctx, http.MethodGet, fmt.Sprintf("%s/health", pdEndpoint), nil)
				if err != nil {
					log.Warn("etcd health check failed", zap.Error(err))
					cancel()
					continue
				}
				_, err = httpCli.Do(req)
				if err != nil {
					log.Warn("etcd health check error", zap.Error(err))
				} else {
					metrics[pdEndpoint].Observe(float64(time.Since(start)) / float64(time.Second))
				}
				cancel()
			}
		}
	}
}

func (s *Server) run(ctx context.Context) (err error) {
	ctx = util.PutCaptureAddrInCtx(ctx, s.opts.advertiseAddr)
	ctx = util.PutTimezoneInCtx(ctx, s.opts.timezone)

	procOpts := &processorOpts{flushCheckpointInterval: s.opts.processorFlushInterval}
	capture, err := NewCapture(ctx, s.pdEndpoints, s.pdClient, s.opts.credential, s.opts.advertiseAddr, procOpts)
	if err != nil {
		return err
	}
	s.capture = capture
	ctx, cancel := context.WithCancel(ctx)
	defer cancel()

	wg, cctx := errgroup.WithContext(ctx)

	wg.Go(func() error {
		return s.campaignOwnerLoop(cctx)
	})

	wg.Go(func() error {
		return s.etcdHealthChecker(cctx)
	})

	wg.Go(func() error {
		return sorter.RunWorkerPool(cctx)
	})

	wg.Go(func() error {
		return s.capture.Run(cctx)
	})

	return wg.Wait()
}

// Close closes the server.
func (s *Server) Close() {
	if s.capture != nil {
		s.capture.Cleanup()

		closeCtx, closeCancel := context.WithTimeout(context.Background(), time.Second*2)
		err := s.capture.Close(closeCtx)
		if err != nil {
			log.Error("close capture", zap.Error(err))
		}
		closeCancel()
	}
	if s.statusServer != nil {
		err := s.statusServer.Close()
		if err != nil {
			log.Error("close status server", zap.Error(err))
		}
		s.statusServer = nil
	}
}<|MERGE_RESOLUTION|>--- conflicted
+++ resolved
@@ -304,18 +304,14 @@
 		s.setOwner(owner)
 		if err := owner.Run(ctx, ownerRunInterval); err != nil {
 			if errors.Cause(err) == context.Canceled {
-<<<<<<< HEAD
-				log.Info("owner exited", zap.String("capture-id", s.capture.info.ID))
+				log.Info("owner exited", zap.String("capture-id", captureID))
 				select {
 				case <-ctx.Done():
 					// only exits the campaignOwnerLoop if parent context is done
 					return ctx.Err()
 				default:
 				}
-=======
 				log.Info("owner exited", zap.String("capture-id", captureID))
-				return nil
->>>>>>> 18aec019
 			}
 			err2 := s.capture.Resign(ctx)
 			if err2 != nil {
