--- conflicted
+++ resolved
@@ -148,10 +148,6 @@
 	if err != nil {
 		return errors.Annotate(cerror.WrapError(cerror.ErrNewCaptureFailed, err), "new etcd client")
 	}
-<<<<<<< HEAD
-=======
-
->>>>>>> e6fef264
 	cdcEtcdClient, err := etcd.NewCDCEtcdClient(ctx, etcdCli, conf.ClusterID)
 	if err != nil {
 		return errors.Annotate(cerror.WrapError(cerror.ErrNewCaptureFailed, err),
