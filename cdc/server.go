// Copyright 2020 PingCAP, Inc.
//
// Licensed under the Apache License, Version 2.0 (the "License");
// you may not use this file except in compliance with the License.
// You may obtain a copy of the License at
//
//     http://www.apache.org/licenses/LICENSE-2.0
//
// Unless required by applicable law or agreed to in writing, software
// distributed under the License is distributed on an "AS IS" BASIS,
// See the License for the specific language governing permissions and
// limitations under the License.

package cdc

import (
	"context"
<<<<<<< HEAD
	"encoding/json"
=======
	"net"
>>>>>>> e75cd62a
	"net/http"
	"strings"
	"time"

	"github.com/pingcap/errors"
	"github.com/pingcap/log"
	pd "github.com/pingcap/pd/v4/client"
	"github.com/pingcap/ticdc/pkg/util"
	"go.etcd.io/etcd/mvcc"
	"go.uber.org/zap"
	"golang.org/x/sync/errgroup"
	"golang.org/x/time/rate"
	"google.golang.org/grpc"
	"google.golang.org/grpc/backoff"
)

const (
	ownerRunInterval = time.Millisecond * 500

	// DefaultCDCGCSafePointTTL is the default value of cdc gc safe-point ttl, specified in seconds.
	DefaultCDCGCSafePointTTL = 24 * 60 * 60
)

<<<<<<< HEAD
// Config holds config for cdc server
type Config struct {
	Security   *util.Security `json:"security"`
	PD         string         `json:"pd"`
	StatusAddr string         `json:"status-addr"`
}

// String implements fmt.Stringer
func (c *Config) String() string {
	data, err := json.Marshal(c)
	if err != nil {
		log.Warn("marshal config error", zap.Error(err), zap.Reflect("config", c))
=======
type options struct {
	pdEndpoints   string
	addr          string
	advertiseAddr string
	gcTTL         int64
	timezone      *time.Location
}

func (o *options) validateAndAdjust() error {
	if o.pdEndpoints == "" {
		return errors.New("empty PD address")
	}
	if o.addr == "" {
		return errors.New("empty address")
	}
	if o.advertiseAddr == "" {
		o.advertiseAddr = o.addr
	}
	// Advertise address must be specified.
	if idx := strings.LastIndex(o.advertiseAddr, ":"); idx >= 0 {
		ip := net.ParseIP(o.advertiseAddr[:idx])
		// Skip nil as it could be a domain name.
		if ip != nil && ip.IsUnspecified() {
			return errors.New("advertise address must be specified as a valid IP")
		}
	} else {
		return errors.New("advertise address or address does not contain a port")
	}
	if o.gcTTL == 0 {
		return errors.New("empty GC TTL is not allowed")
	}
	return nil
}

// PDEndpoints returns a ServerOption that sets the endpoints of PD for the server.
func PDEndpoints(s string) ServerOption {
	return func(o *options) {
		o.pdEndpoints = s
	}
}

// Address returns a ServerOption that sets the server listen address
func Address(s string) ServerOption {
	return func(o *options) {
		o.addr = s
	}
}

// AdvertiseAddress returns a ServerOption that sets the server advertise address
func AdvertiseAddress(s string) ServerOption {
	return func(o *options) {
		o.advertiseAddr = s
	}
}

// GCTTL returns a ServerOption that sets the gc ttl.
func GCTTL(t int64) ServerOption {
	return func(o *options) {
		o.gcTTL = t
	}
}

// Timezone returns a ServerOption that sets the timezone
func Timezone(tz *time.Location) ServerOption {
	return func(o *options) {
		o.timezone = tz
>>>>>>> e75cd62a
	}
	return string(data)
}

// Server is the capture server
type Server struct {
	config       *Config
	capture      *Capture
	owner        *Owner
	statusServer *http.Server
	pdClient     pd.Client
	pdEndpoints  []string
}

// NewServer creates a Server instance.
<<<<<<< HEAD
func NewServer(cfg *Config) (*Server, error) {
	log.Info("creating CDC server", zap.Stringer("config", cfg))

	capture, err := NewCapture(strings.Split(cfg.PD, ","), cfg.Security)
	if err != nil {
=======
func NewServer(opt ...ServerOption) (*Server, error) {
	opts := options{}
	for _, o := range opt {
		o(&opts)
	}
	if err := opts.validateAndAdjust(); err != nil {
>>>>>>> e75cd62a
		return nil, err
	}
	log.Info("creating CDC server",
		zap.String("pd-addr", opts.pdEndpoints),
		zap.String("address", opts.addr),
		zap.String("advertise-address", opts.advertiseAddr),
		zap.Int64("gc-ttl", opts.gcTTL),
		zap.Any("timezone", opts.timezone))

	s := &Server{
<<<<<<< HEAD
		config:  cfg,
		capture: capture,
=======
		opts: opts,
>>>>>>> e75cd62a
	}
	return s, nil
}

// Run runs the server.
func (s *Server) Run(ctx context.Context) error {
	s.pdEndpoints = strings.Split(s.opts.pdEndpoints, ",")
	pdClient, err := pd.NewClientWithContext(
		ctx, s.pdEndpoints, pd.SecurityOption{},
		pd.WithGRPCDialOptions(
			grpc.WithBlock(),
			grpc.WithConnectParams(grpc.ConnectParams{
				Backoff: backoff.Config{
					BaseDelay:  time.Second,
					Multiplier: 1.1,
					Jitter:     0.1,
					MaxDelay:   3 * time.Second,
				},
				MinConnectTimeout: 3 * time.Second,
			}),
		))
	if err != nil {
		return errors.Trace(err)
	}
	s.pdClient = pdClient

	// To not block CDC server startup, we need to warn instead of error
	// when TiKV is incompatible.
	errorTiKVIncompatible := false
	err = util.CheckClusterVersion(ctx, s.pdClient, s.pdEndpoints[0], errorTiKVIncompatible)
	if err != nil {
		return err
	}
	err = s.startStatusHTTP()
	if err != nil {
		return err
	}
	// When a capture suicided, restart it
	for {
		if err := s.run(ctx); errors.Cause(err) != ErrSuicide {
			return err
		}
		log.Info("server recovered", zap.String("capture", s.capture.info.ID))
	}
}

func (s *Server) campaignOwnerLoop(ctx context.Context) error {
	// In most failure cases, we don't return error directly, just run another
	// campaign loop. We treat campaign loop as a special background routine.

	rl := rate.NewLimiter(0.05, 2)
	for {
		err := rl.Wait(ctx)
		if err != nil {
			if errors.Cause(err) == context.Canceled {
				return nil
			}
			return errors.Trace(err)
		}

		// Campaign to be an owner, it blocks until it becomes the owner
		if err := s.capture.Campaign(ctx); err != nil {
			switch errors.Cause(err) {
			case context.Canceled:
				return nil
			case mvcc.ErrCompacted:
				continue
			}
			log.Warn("campaign owner failed", zap.Error(err))
			continue
		}
		log.Info("campaign owner successfully", zap.String("capture", s.capture.info.ID))
		owner, err := NewOwner(s.pdClient, s.capture.session, s.opts.gcTTL)
		if err != nil {
			log.Warn("create new owner failed", zap.Error(err))
			continue
		}

		s.owner = owner
		if err := owner.Run(ctx, ownerRunInterval); err != nil {
			if errors.Cause(err) == context.Canceled {
				log.Info("owner exited", zap.String("capture", s.capture.info.ID))
				return nil
			}
			err2 := s.capture.Resign(ctx)
			if err2 != nil {
				// if regisn owner failed, return error to let capture exits
				return errors.Annotatef(err2, "resign owner failed, capture: %s", s.capture.info.ID)
			}
			log.Warn("run owner failed", zap.Error(err))
		}
		// owner is resigned by API, reset owner and continue the campaign loop
		s.owner = nil
	}
}

func (s *Server) run(ctx context.Context) (err error) {
	capture, err := NewCapture(ctx, s.pdEndpoints, s.opts.advertiseAddr)
	if err != nil {
		return err
	}
	s.capture = capture
	ctx = util.PutCaptureAddrInCtx(ctx, s.capture.info.AdvertiseAddr)
	ctx = util.PutTimezoneInCtx(ctx, s.opts.timezone)
	ctx, cancel := context.WithCancel(ctx)
	defer cancel()

	wg, cctx := errgroup.WithContext(ctx)

	wg.Go(func() error {
		return s.campaignOwnerLoop(cctx)
	})

	wg.Go(func() error {
		return s.capture.Run(cctx)
	})

	return wg.Wait()
}

// Close closes the server.
func (s *Server) Close() {
	if s.capture != nil {
		s.capture.Cleanup()

		closeCtx, closeCancel := context.WithTimeout(context.Background(), time.Second*2)
		err := s.capture.Close(closeCtx)
		if err != nil {
			log.Error("close capture", zap.Error(err))
		}
		closeCancel()
	}
	if s.statusServer != nil {
		err := s.statusServer.Close()
		if err != nil {
			log.Error("close status server", zap.Error(err))
		}
		s.statusServer = nil
	}
}<|MERGE_RESOLUTION|>--- conflicted
+++ resolved
@@ -15,11 +15,7 @@
 
 import (
 	"context"
-<<<<<<< HEAD
-	"encoding/json"
-=======
 	"net"
->>>>>>> e75cd62a
 	"net/http"
 	"strings"
 	"time"
@@ -27,6 +23,7 @@
 	"github.com/pingcap/errors"
 	"github.com/pingcap/log"
 	pd "github.com/pingcap/pd/v4/client"
+	"github.com/pingcap/ticdc/pkg/security"
 	"github.com/pingcap/ticdc/pkg/util"
 	"go.etcd.io/etcd/mvcc"
 	"go.uber.org/zap"
@@ -43,22 +40,9 @@
 	DefaultCDCGCSafePointTTL = 24 * 60 * 60
 )
 
-<<<<<<< HEAD
-// Config holds config for cdc server
-type Config struct {
-	Security   *util.Security `json:"security"`
-	PD         string         `json:"pd"`
-	StatusAddr string         `json:"status-addr"`
-}
-
-// String implements fmt.Stringer
-func (c *Config) String() string {
-	data, err := json.Marshal(c)
-	if err != nil {
-		log.Warn("marshal config error", zap.Error(err), zap.Reflect("config", c))
-=======
 type options struct {
 	pdEndpoints   string
+	security      *security.Security
 	addr          string
 	advertiseAddr string
 	gcTTL         int64
@@ -88,6 +72,16 @@
 	if o.gcTTL == 0 {
 		return errors.New("empty GC TTL is not allowed")
 	}
+	if o.security != nil {
+		_, err := o.security.ToTLSConfig()
+		if err != nil {
+			return errors.New("invalidate TLS config")
+		}
+		_, err = o.security.ToGRPCDialOption()
+		if err != nil {
+			return errors.New("invalidate TLS config")
+		}
+	}
 	return nil
 }
 
@@ -123,14 +117,22 @@
 func Timezone(tz *time.Location) ServerOption {
 	return func(o *options) {
 		o.timezone = tz
->>>>>>> e75cd62a
-	}
-	return string(data)
-}
+	}
+}
+
+// Security returns a ServerOption that sets the TLS
+func Security(security *security.Security) ServerOption {
+	return func(o *options) {
+		o.security = security
+	}
+}
+
+// A ServerOption sets options such as the addr of PD.
+type ServerOption func(*options)
 
 // Server is the capture server
 type Server struct {
-	config       *Config
+	opts         options
 	capture      *Capture
 	owner        *Owner
 	statusServer *http.Server
@@ -139,20 +141,12 @@
 }
 
 // NewServer creates a Server instance.
-<<<<<<< HEAD
-func NewServer(cfg *Config) (*Server, error) {
-	log.Info("creating CDC server", zap.Stringer("config", cfg))
-
-	capture, err := NewCapture(strings.Split(cfg.PD, ","), cfg.Security)
-	if err != nil {
-=======
 func NewServer(opt ...ServerOption) (*Server, error) {
 	opts := options{}
 	for _, o := range opt {
 		o(&opts)
 	}
 	if err := opts.validateAndAdjust(); err != nil {
->>>>>>> e75cd62a
 		return nil, err
 	}
 	log.Info("creating CDC server",
@@ -163,12 +157,7 @@
 		zap.Any("timezone", opts.timezone))
 
 	s := &Server{
-<<<<<<< HEAD
-		config:  cfg,
-		capture: capture,
-=======
 		opts: opts,
->>>>>>> e75cd62a
 	}
 	return s, nil
 }
@@ -177,7 +166,7 @@
 func (s *Server) Run(ctx context.Context) error {
 	s.pdEndpoints = strings.Split(s.opts.pdEndpoints, ",")
 	pdClient, err := pd.NewClientWithContext(
-		ctx, s.pdEndpoints, pd.SecurityOption{},
+		ctx, s.pdEndpoints, s.opts.security.PDSecurityOption(),
 		pd.WithGRPCDialOptions(
 			grpc.WithBlock(),
 			grpc.WithConnectParams(grpc.ConnectParams{
@@ -241,7 +230,7 @@
 			continue
 		}
 		log.Info("campaign owner successfully", zap.String("capture", s.capture.info.ID))
-		owner, err := NewOwner(s.pdClient, s.capture.session, s.opts.gcTTL)
+		owner, err := NewOwner(s.pdClient, s.opts.security, s.capture.session, s.opts.gcTTL)
 		if err != nil {
 			log.Warn("create new owner failed", zap.Error(err))
 			continue
@@ -266,7 +255,7 @@
 }
 
 func (s *Server) run(ctx context.Context) (err error) {
-	capture, err := NewCapture(ctx, s.pdEndpoints, s.opts.advertiseAddr)
+	capture, err := NewCapture(ctx, s.pdEndpoints, s.opts.security, s.opts.advertiseAddr)
 	if err != nil {
 		return err
 	}
