// Copyright 2019 PingCAP, Inc.
//
// Licensed under the Apache License, Version 2.0 (the "License");
// you may not use this file except in compliance with the License.
// You may obtain a copy of the License at
//
//     http://www.apache.org/licenses/LICENSE-2.0
//
// Unless required by applicable law or agreed to in writing, software
// distributed under the License is distributed on an "AS IS" BASIS,
// See the License for the specific language governing permissions and
// limitations under the License.

package cdc

import (
	"context"
	"net/http"
	"strings"
	"time"

	"github.com/pingcap/errors"
	"github.com/pingcap/log"
	"github.com/pingcap/ticdc/pkg/util"
	"go.uber.org/zap"
)

const (
	ownerRunInterval = time.Millisecond * 500

	// DefaultCDCGCSafePointTTL is the default value of cdc gc safe-point ttl, specified in seconds.
	DefaultCDCGCSafePointTTL = 24 * 60 * 60
)

type options struct {
	pdEndpoints string
	statusHost  string
	statusPort  int
<<<<<<< HEAD
	timezone    *time.Location
=======
	gcTTL       int64
>>>>>>> 11474cb7
}

var defaultServerOptions = options{
	pdEndpoints: "http://127.0.0.1:2379",
	statusHost:  "127.0.0.1",
	statusPort:  defaultStatusPort,
<<<<<<< HEAD
	timezone:    time.Local,
=======
	gcTTL:       DefaultCDCGCSafePointTTL,
>>>>>>> 11474cb7
}

// PDEndpoints returns a ServerOption that sets the endpoints of PD for the server.
func PDEndpoints(s string) ServerOption {
	return func(o *options) {
		o.pdEndpoints = s
	}
}

// StatusHost returns a ServerOption that sets the status server host
func StatusHost(s string) ServerOption {
	return func(o *options) {
		o.statusHost = s
	}
}

// StatusPort returns a ServerOption that sets the status server port
func StatusPort(p int) ServerOption {
	return func(o *options) {
		o.statusPort = p
	}
}

<<<<<<< HEAD
// Timezone returns a ServerOption that sets the timezone
func Timezone(tz *time.Location) ServerOption {
	return func(o *options) {
		o.timezone = tz
=======
// GCTTL returns a ServerOption that sets the gc ttl.
func GCTTL(t int64) ServerOption {
	return func(o *options) {
		o.gcTTL = t
>>>>>>> 11474cb7
	}
}

// A ServerOption sets options such as the addr of PD.
type ServerOption func(*options)

// Server is the capture server
type Server struct {
	opts         options
	capture      *Capture
	owner        *Owner
	statusServer *http.Server
}

// NewServer creates a Server instance.
func NewServer(opt ...ServerOption) (*Server, error) {
	opts := defaultServerOptions
	for _, o := range opt {
		o(&opts)
	}
	log.Info("creating CDC server",
		zap.String("pd-addr", opts.pdEndpoints),
		zap.String("status-host", opts.statusHost),
		zap.Int("status-port", opts.statusPort),
<<<<<<< HEAD
		zap.Any("timezone", opts.timezone))
=======
		zap.Int64("gc-ttl", opts.gcTTL))
>>>>>>> 11474cb7

	s := &Server{
		opts: opts,
	}
	return s, nil
}

// Run runs the server.
func (s *Server) Run(ctx context.Context) error {
	s.startStatusHTTP()

	// When a capture suicided, restart it
	for {
		if err := s.run(ctx); err != ErrSuicide {
			return err
		}
		log.Info("server recovered")
	}
}

func (s *Server) run(ctx context.Context) (err error) {
	capture, err := NewCapture(strings.Split(s.opts.pdEndpoints, ","))
	if err != nil {
		return err
	}
	s.capture = capture
	ctx = util.PutCaptureIDInCtx(ctx, s.capture.info.ID)
	ctx = util.PutTimezoneInCtx(ctx, s.opts.timezone)
	ctx, cancel := context.WithCancel(ctx)

	// when a goroutine paniced, cancel would be called first, which
	// cancels all the normal goroutines, and then the defered recover
	// is called, which modifies the err value to ErrSuicide. The caller
	// would restart this function when an error is ErrSuicide.
	defer func() {
		if r := recover(); r == ErrSuicide {
			log.Error("server suicided")
			// assign the error value, which should be handled by
			// the parent caller
			err = ErrSuicide
		} else if r != nil {
			log.Error("server exited with panic", zap.Reflect("panic info", r))
		}
	}()
	defer cancel()

	go func() {
		for {
			// Campaign to be an owner, it blocks until it becomes
			// the owner
			if err := s.capture.Campaign(ctx); err != nil {
				log.Error("campaign failed", zap.Error(err))
				return
			}
			owner, err := NewOwner(s.capture.session, s.opts.gcTTL)
			if err != nil {
				log.Error("new owner failed", zap.Error(err))
				return
			}
			s.owner = owner
			if err := owner.Run(ctx, ownerRunInterval); err != nil {
				if errors.Cause(err) != context.Canceled {
					log.Error("run owner failed", zap.Error(err))
				} else {
					log.Info("owner exited")
				}
				return
			}
		}

	}()
	return s.capture.Run(ctx)
}

// Close closes the server.
func (s *Server) Close() {
	if s.statusServer != nil {
		err := s.statusServer.Close()
		if err != nil {
			log.Error("close status server", zap.Error(err))
		}
		s.statusServer = nil
	}
	if s.capture != nil {
		s.capture.Cleanup()

		closeCtx, closeCancel := context.WithTimeout(context.Background(), time.Second*2)
		err := s.capture.Close(closeCtx)
		if err != nil {
			log.Error("close capture", zap.Error(err))
		}
		closeCancel()
	}
}<|MERGE_RESOLUTION|>--- conflicted
+++ resolved
@@ -36,22 +36,16 @@
 	pdEndpoints string
 	statusHost  string
 	statusPort  int
-<<<<<<< HEAD
+	gcTTL       int64
 	timezone    *time.Location
-=======
-	gcTTL       int64
->>>>>>> 11474cb7
 }
 
 var defaultServerOptions = options{
 	pdEndpoints: "http://127.0.0.1:2379",
 	statusHost:  "127.0.0.1",
 	statusPort:  defaultStatusPort,
-<<<<<<< HEAD
 	timezone:    time.Local,
-=======
 	gcTTL:       DefaultCDCGCSafePointTTL,
->>>>>>> 11474cb7
 }
 
 // PDEndpoints returns a ServerOption that sets the endpoints of PD for the server.
@@ -75,17 +69,17 @@
 	}
 }
 
-<<<<<<< HEAD
+// GCTTL returns a ServerOption that sets the gc ttl.
+func GCTTL(t int64) ServerOption {
+	return func(o *options) {
+		o.gcTTL = t
+	}
+}
+
 // Timezone returns a ServerOption that sets the timezone
 func Timezone(tz *time.Location) ServerOption {
 	return func(o *options) {
 		o.timezone = tz
-=======
-// GCTTL returns a ServerOption that sets the gc ttl.
-func GCTTL(t int64) ServerOption {
-	return func(o *options) {
-		o.gcTTL = t
->>>>>>> 11474cb7
 	}
 }
 
@@ -110,11 +104,8 @@
 		zap.String("pd-addr", opts.pdEndpoints),
 		zap.String("status-host", opts.statusHost),
 		zap.Int("status-port", opts.statusPort),
-<<<<<<< HEAD
+		zap.Int64("gc-ttl", opts.gcTTL),
 		zap.Any("timezone", opts.timezone))
-=======
-		zap.Int64("gc-ttl", opts.gcTTL))
->>>>>>> 11474cb7
 
 	s := &Server{
 		opts: opts,
