--- conflicted
+++ resolved
@@ -221,15 +221,11 @@
 	})
 
 	wg.Go(func() error {
-<<<<<<< HEAD
-		return s.capture.Run(ctx)
-=======
 		return kv.RunWorkerPool(cctx)
 	})
 
 	wg.Go(func() error {
 		return s.capture.Run(cctx)
->>>>>>> 3feddf91
 	})
 
 	return wg.Wait()
