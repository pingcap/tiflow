// Copyright 2019 PingCAP, Inc.
//
// Licensed under the Apache License, Version 2.0 (the "License");
// you may not use this file except in compliance with the License.
// You may obtain a copy of the License at
//
//     http://www.apache.org/licenses/LICENSE-2.0
//
// Unless required by applicable law or agreed to in writing, software
// distributed under the License is distributed on an "AS IS" BASIS,
// See the License for the specific language governing permissions and
// limitations under the License.

package txn

import (
	"context"
	"sort"
	"time"

	"github.com/pingcap/errors"
	"github.com/pingcap/log"
	"github.com/pingcap/parser/model"
	"github.com/pingcap/parser/mysql"
	"github.com/pingcap/tidb-cdc/cdc/entry"
	"github.com/pingcap/tidb-cdc/cdc/kv"
	"github.com/pingcap/tidb-cdc/cdc/schema"
	"github.com/pingcap/tidb-cdc/pkg/util"
	"github.com/pingcap/tidb/types"
	"go.uber.org/zap"
)

// RawTxn represents a complete collection of Entries that belong to the same transaction
type RawTxn struct {
	Ts      uint64
	Entries []*kv.RawKVEntry
}

// DMLType represents the dml type
type DMLType int

// DMLType types
const (
	UnknownDMLType DMLType = iota
	InsertDMLType  DMLType = iota
	UpdateDMLType  DMLType = iota
	DeleteDMLType  DMLType = iota
)

// DML holds the dml info
type DML struct {
	Database string
	Table    string
	Tp       DMLType
	Values   map[string]types.Datum
	// only set when Tp = UpdateDMLType
	OldValues map[string]types.Datum
}

// TableName returns the fully qualified name of the DML's table
func (dml *DML) TableName() string {
	return util.QuoteSchema(dml.Database, dml.Table)
}

// DDL holds the ddl info
type DDL struct {
	Database string
	Table    string
	SQL      string
	Type     model.ActionType
}

// Txn holds transaction info, an DDL or DML sequences
type Txn struct {
	// TODO: Group changes by tables to improve efficiency
	DMLs []*DML
	DDL  *DDL

	Ts uint64
}

func (t Txn) IsDDL() bool {
	return t.DDL != nil
}

type ResolveTsTracker interface {
	Forward(span util.Span, ts uint64) bool
	Frontier() uint64
}

func CollectRawTxns(
	ctx context.Context,
	inputFn func(context.Context) (kv.KvOrResolved, error),
	outputFn func(context.Context, RawTxn) error,
	tracker ResolveTsTracker,
) error {
	entryGroups := make(map[uint64][]*kv.RawKVEntry)
	for {
		be, err := inputFn(ctx)
		if err != nil {
			return err
		}
		if be.KV != nil {
			entryGroups[be.KV.Ts] = append(entryGroups[be.KV.Ts], be.KV)
		} else if be.Resolved != nil {
			resolvedTs := be.Resolved.Timestamp
			// 1. Forward is called in a single thread
			// 2. The only way the global minimum resolved Ts can be forwarded is that
			// 	  the resolveTs we pass in replaces the original one
			// Thus, we can just use resolvedTs here as the new global minimum resolved Ts.
			forwarded := tracker.Forward(be.Resolved.Span, resolvedTs)
			if !forwarded {
				continue
			}
			var readyTxns []RawTxn
			for ts, entries := range entryGroups {
				if ts <= resolvedTs {
					readyTxns = append(readyTxns, RawTxn{ts, entries})
					delete(entryGroups, ts)
				}
			}
			sort.Slice(readyTxns, func(i, j int) bool {
				return readyTxns[i].Ts < readyTxns[j].Ts
			})
			for _, t := range readyTxns {
				err := outputFn(ctx, t)
				if err != nil {
					return err
				}
			}
			if len(readyTxns) == 0 {
				log.Info("Forwarding fake txn", zap.Uint64("ts", resolvedTs))
				fakeTxn := RawTxn{
					Ts:      resolvedTs,
					Entries: nil,
				}
				outputFn(ctx, fakeTxn)
			}
		}
	}
}

type Mounter struct {
	schemaStorage *schema.Storage
	loc           *time.Location
}

func NewTxnMounter(schema *schema.Storage, loc *time.Location) (*Mounter, error) {
	m := &Mounter{schemaStorage: schema, loc: loc}
	return m, nil
}

func (m *Mounter) Mount(rawTxn RawTxn) (*Txn, error) {
	txn := &Txn{
		Ts: rawTxn.Ts,
	}
	var replaceDMLs, deleteDMLs []*DML
<<<<<<< HEAD
	err := m.schemaStorage.HandlePreviousDDLJobIfNeed(rawTxn.TS)
=======
	err := m.schema.HandlePreviousDDLJobIfNeed(rawTxn.Ts)
>>>>>>> 1ec8269e
	if err != nil {
		return nil, errors.Trace(err)
	}
	for _, raw := range rawTxn.Entries {
		kvEntry, err := entry.Unmarshal(raw)
		if err != nil {
			return nil, errors.Trace(err)
		}

		switch e := kvEntry.(type) {
		case *entry.RowKVEntry:
			dml, err := m.mountRowKVEntry(e)
			if err != nil {
				return nil, errors.Trace(err)
			}
			if dml != nil {
				if dml.Tp == InsertDMLType {
					replaceDMLs = append(replaceDMLs, dml)
				} else {
					deleteDMLs = append(deleteDMLs, dml)
				}
			}
		case *entry.IndexKVEntry:
			dml, err := m.mountIndexKVEntry(e)
			if err != nil {
				return nil, errors.Trace(err)
			}
			if dml != nil {
				deleteDMLs = append(deleteDMLs, dml)
			}
		case *entry.DDLJobKVEntry:
			txn.DDL, err = m.mountDDL(e)
			if err != nil {
				return nil, errors.Trace(err)
			}
			return txn, nil
		case *entry.UnknownKVEntry:
			log.Warn("Found unknown kv entry", zap.Reflect("UnknownKVEntry", e))
		}
	}
	txn.DMLs = append(deleteDMLs, replaceDMLs...)
	return txn, nil
}

func (m *Mounter) mountRowKVEntry(row *entry.RowKVEntry) (*DML, error) {
	tableInfo, tableName, handleColName, err := m.fetchTableInfo(row.TableID)
	if err != nil {
		return nil, errors.Trace(err)
	}

	err = row.Unflatten(tableInfo, m.loc)
	if err != nil {
		return nil, errors.Trace(err)
	}

	if row.Delete {
		if tableInfo.PKIsHandle {
			values := map[string]types.Datum{handleColName: types.NewIntDatum(row.RecordID)}
			return &DML{
				Database: tableName.Schema,
				Table:    tableName.Table,
				Tp:       DeleteDMLType,
				Values:   values,
			}, nil
		}
		return nil, nil
	}

	values := make(map[string]types.Datum, len(row.Row)+1)
	for index, colValue := range row.Row {
		colName := tableInfo.Columns[index-1].Name.O
		values[colName] = colValue
	}
	if tableInfo.PKIsHandle {
		values[handleColName] = types.NewIntDatum(row.RecordID)
	}
	return &DML{
		Database: tableName.Schema,
		Table:    tableName.Table,
		Tp:       InsertDMLType,
		Values:   values,
	}, nil
}

func (m *Mounter) mountIndexKVEntry(idx *entry.IndexKVEntry) (*DML, error) {
	tableInfo, tableName, _, err := m.fetchTableInfo(idx.TableID)
	if err != nil {
		return nil, errors.Trace(err)
	}

	err = idx.Unflatten(tableInfo, m.loc)
	if err != nil {
		return nil, errors.Trace(err)
	}

	indexInfo := tableInfo.Indices[idx.IndexID-1]
	if !indexInfo.Primary && !indexInfo.Unique {
		return nil, nil
	}

	values := make(map[string]types.Datum, len(idx.IndexValue))
	for i, idxCol := range indexInfo.Columns {
		values[idxCol.Name.O] = idx.IndexValue[i]
	}
	return &DML{
		Database: tableName.Schema,
		Table:    tableName.Table,
		Tp:       DeleteDMLType,
		Values:   values,
	}, nil
}

func (m *Mounter) fetchTableInfo(tableID int64) (tableInfo *model.TableInfo, tableName *schema.TableName, handleColName string, err error) {
	tableInfo, exist := m.schemaStorage.TableByID(tableID)
	if !exist {
		return nil, nil, "", errors.Errorf("can not find table, id: %d", tableID)
	}

	database, table, exist := m.schemaStorage.SchemaAndTableName(tableID)
	if !exist {
		return nil, nil, "", errors.Errorf("can not find table, id: %d", tableID)
	}
	tableName = &schema.TableName{Schema: database, Table: table}

	pkColOffset := -1
	for i, col := range tableInfo.Columns {
		if mysql.HasPriKeyFlag(col.Flag) {
			pkColOffset = i
			handleColName = tableInfo.Columns[i].Name.O
			break
		}
	}
	if tableInfo.PKIsHandle && pkColOffset == -1 {
		return nil, nil, "", errors.Errorf("this table (%d) is handled by pk, but pk column not found", tableID)
	}

	return
}

func (m *Mounter) mountDDL(jobEntry *entry.DDLJobKVEntry) (*DDL, error) {
	var databaseName, tableName string
	var err error
	getTableName := false
	//TODO support create schemaStorage and drop schemaStorage
	if jobEntry.Job.Type == model.ActionDropTable {
		databaseName, tableName, err = m.tryGetTableName(jobEntry)
		if err != nil {
			return nil, errors.Trace(err)
		}
		getTableName = true
	}

	_, _, _, err = m.schemaStorage.HandleDDL(jobEntry.Job)
	if err != nil {
		return nil, errors.Trace(err)
	}

	if !getTableName {
		databaseName, tableName, err = m.tryGetTableName(jobEntry)
		if err != nil {
			return nil, errors.Trace(err)
		}
	}

	return &DDL{
		databaseName,
		tableName,
		jobEntry.Job.Query,
		jobEntry.Job.Type,
	}, nil
}

func (m *Mounter) tryGetTableName(jobHistory *entry.DDLJobKVEntry) (databaseName string, tableName string, err error) {
	if tableID := jobHistory.Job.TableID; tableID > 0 {
		var exist bool
		databaseName, tableName, exist = m.schemaStorage.SchemaAndTableName(tableID)
		if !exist {
			return "", "", errors.Errorf("can not find table, id: %d", tableID)
		}
	} else if schemaID := jobHistory.Job.SchemaID; schemaID > 0 {
		dbInfo, exist := m.schemaStorage.SchemaByID(schemaID)
		if !exist {
			return "", "", errors.Errorf("can not find schemaStorage, id: %d", schemaID)
		}
		databaseName = dbInfo.Name.O
	}
	return
}<|MERGE_RESOLUTION|>--- conflicted
+++ resolved
@@ -155,11 +155,7 @@
 		Ts: rawTxn.Ts,
 	}
 	var replaceDMLs, deleteDMLs []*DML
-<<<<<<< HEAD
-	err := m.schemaStorage.HandlePreviousDDLJobIfNeed(rawTxn.TS)
-=======
-	err := m.schema.HandlePreviousDDLJobIfNeed(rawTxn.Ts)
->>>>>>> 1ec8269e
+	err := m.schemaStorage.HandlePreviousDDLJobIfNeed(rawTxn.Ts)
 	if err != nil {
 		return nil, errors.Trace(err)
 	}
