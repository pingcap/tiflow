// Copyright 2019 PingCAP, Inc.
//
// Licensed under the Apache License, Version 2.0 (the "License");
// you may not use this file except in compliance with the License.
// You may obtain a copy of the License at
//
//     http://www.apache.org/licenses/LICENSE-2.0
//
// Unless required by applicable law or agreed to in writing, software
// distributed under the License is distributed on an "AS IS" BASIS,
// See the License for the specific language governing permissions and
// limitations under the License.

package txn

import (
	"context"
	"sort"

	"github.com/pingcap/log"
	"github.com/pingcap/ticdc/cdc/model"
	"github.com/pingcap/ticdc/pkg/util"
	"go.uber.org/zap"
)

type ResolveTsTracker interface {
	Forward(span util.Span, ts uint64) bool
	Frontier() uint64
}

func CollectRawTxns(
	ctx context.Context,
	inputFn func(context.Context) (model.KvOrResolved, error),
	outputFn func(context.Context, model.RawTxn) error,
	tracker ResolveTsTracker,
) error {
	entryGroups := make(map[uint64][]*model.RawKVEntry)
	for {
		be, err := inputFn(ctx)
		if err != nil {
			return err
		}
		if be.KV != nil {
			entryGroups[be.KV.Ts] = append(entryGroups[be.KV.Ts], be.KV)
		} else if be.Resolved != nil {
			resolvedTs := be.Resolved.Timestamp
			// 1. Forward is called in a single thread
			// 2. The only way the global minimum resolved Ts can be forwarded is that
			// 	  the resolveTs we pass in replaces the original one
			// Thus, we can just use resolvedTs here as the new global minimum resolved Ts.
			forwarded := tracker.Forward(be.Resolved.Span, resolvedTs)
			if !forwarded {
				continue
			}
			var readyTxns []model.RawTxn
			for ts, entries := range entryGroups {
				if ts <= resolvedTs {
					readyTxns = append(readyTxns, model.RawTxn{Ts: ts, Entries: entries})
					delete(entryGroups, ts)
				}
			}
			sort.Slice(readyTxns, func(i, j int) bool {
				return readyTxns[i].Ts < readyTxns[j].Ts
			})
			for _, t := range readyTxns {
				err := outputFn(ctx, t)
				if err != nil {
					return err
				}
			}
			if len(readyTxns) == 0 {
				log.Info("Forwarding fake txn", zap.Uint64("ts", resolvedTs))
				fakeTxn := model.RawTxn{
					Ts:      resolvedTs,
					Entries: nil,
				}
				outputFn(ctx, fakeTxn)
			}
		}
	}
<<<<<<< HEAD
}

type Mounter struct {
	schemaStorage *schema.Storage
	loc           *time.Location
}

// NewTxnMounter create a Mounter instance.
// schema is read only for dml.
func NewTxnMounter(schema *schema.Storage, loc *time.Location) *Mounter {
	return &Mounter{schemaStorage: schema, loc: loc}
}

func (m *Mounter) Mount(rawTxn RawTxn) (*Txn, error) {
	txn := &Txn{
		Ts: rawTxn.Ts,
	}
	var replaceDMLs, deleteDMLs []*DML
	for _, raw := range rawTxn.Entries {
		kvEntry, err := entry.Unmarshal(raw)
		if err != nil {
			return nil, errors.Trace(err)
		}

		switch e := kvEntry.(type) {
		case *entry.RowKVEntry:
			dml, err := m.mountRowKVEntry(e)
			if err != nil {
				return nil, errors.Trace(err)
			}
			if dml != nil {
				if dml.Tp == InsertDMLType {
					replaceDMLs = append(replaceDMLs, dml)
				} else {
					deleteDMLs = append(deleteDMLs, dml)
				}
			}
		case *entry.IndexKVEntry:
			dml, err := m.mountIndexKVEntry(e)
			if err != nil {
				return nil, errors.Trace(err)
			}
			if dml != nil {
				deleteDMLs = append(deleteDMLs, dml)
			}
		case *entry.DDLJobKVEntry:
			txn.DDL, err = m.mountDDL(e)
			if err != nil {
				return nil, errors.Trace(err)
			}
			return txn, nil
		case *entry.UnknownKVEntry:
			// TODO: to many warn log if log here.
			// log.Warn("Found unknown kv entry", zap.Reflect("UnknownKVEntry", e))
		}
	}
	txn.DMLs = append(deleteDMLs, replaceDMLs...)
	return txn, nil
}

func (m *Mounter) mountRowKVEntry(row *entry.RowKVEntry) (*DML, error) {
	tableInfo, tableName, handleColName, err := m.fetchTableInfo(row.TableID)
	if err != nil {
		return nil, errors.Trace(err)
	}

	err = row.Unflatten(tableInfo, m.loc)
	if err != nil {
		return nil, errors.Trace(err)
	}

	if row.Delete {
		if tableInfo.PKIsHandle {
			values := map[string]types.Datum{handleColName: types.NewIntDatum(row.RecordID)}
			return &DML{
				Database: tableName.Schema,
				Table:    tableName.Table,
				Tp:       DeleteDMLType,
				Values:   values,
			}, nil
		}
		return nil, nil
	}

	values := make(map[string]types.Datum, len(row.Row)+1)
	for index, colValue := range row.Row {
		colName := tableInfo.Columns[index-1].Name.O
		values[colName] = colValue
	}
	if tableInfo.PKIsHandle {
		values[handleColName] = types.NewIntDatum(row.RecordID)
	}
	return &DML{
		Database: tableName.Schema,
		Table:    tableName.Table,
		Tp:       InsertDMLType,
		Values:   values,
	}, nil
}

func (m *Mounter) mountIndexKVEntry(idx *entry.IndexKVEntry) (*DML, error) {
	tableInfo, tableName, _, err := m.fetchTableInfo(idx.TableID)
	if err != nil {
		return nil, errors.Trace(err)
	}

	err = idx.Unflatten(tableInfo, m.loc)
	if err != nil {
		return nil, errors.Trace(err)
	}

	indexInfo := tableInfo.Indices[idx.IndexID-1]
	if !indexInfo.Primary && !indexInfo.Unique {
		return nil, nil
	}

	values := make(map[string]types.Datum, len(idx.IndexValue))
	for i, idxCol := range indexInfo.Columns {
		values[idxCol.Name.O] = idx.IndexValue[i]
	}
	return &DML{
		Database: tableName.Schema,
		Table:    tableName.Table,
		Tp:       DeleteDMLType,
		Values:   values,
	}, nil
}

func (m *Mounter) fetchTableInfo(tableID int64) (tableInfo *model.TableInfo, tableName *schema.TableName, handleColName string, err error) {
	tableInfo, exist := m.schemaStorage.TableByID(tableID)
	if !exist {
		return nil, nil, "", errors.Errorf("can not find table, id: %d", tableID)
	}

	database, table, exist := m.schemaStorage.SchemaAndTableName(tableID)
	if !exist {
		return nil, nil, "", errors.Errorf("can not find table, id: %d", tableID)
	}
	tableName = &schema.TableName{Schema: database, Table: table}

	pkColOffset := -1
	for i, col := range tableInfo.Columns {
		if mysql.HasPriKeyFlag(col.Flag) {
			pkColOffset = i
			handleColName = tableInfo.Columns[i].Name.O
			break
		}
	}
	if tableInfo.PKIsHandle && pkColOffset == -1 {
		return nil, nil, "", errors.Errorf("this table (%d) is handled by pk, but pk column not found", tableID)
	}

	return
}

func (m *Mounter) mountDDL(jobEntry *entry.DDLJobKVEntry) (*DDL, error) {
	databaseName := jobEntry.Job.SchemaName
	var tableName string
	table := jobEntry.Job.BinlogInfo.TableInfo
	if table == nil {
		tableName = ""
	} else {
		tableName = table.Name.O
	}
	return &DDL{
		databaseName,
		tableName,
		jobEntry.Job,
	}, nil
=======
>>>>>>> 0d2e6d07
}<|MERGE_RESOLUTION|>--- conflicted
+++ resolved
@@ -78,176 +78,4 @@
 			}
 		}
 	}
-<<<<<<< HEAD
-}
-
-type Mounter struct {
-	schemaStorage *schema.Storage
-	loc           *time.Location
-}
-
-// NewTxnMounter create a Mounter instance.
-// schema is read only for dml.
-func NewTxnMounter(schema *schema.Storage, loc *time.Location) *Mounter {
-	return &Mounter{schemaStorage: schema, loc: loc}
-}
-
-func (m *Mounter) Mount(rawTxn RawTxn) (*Txn, error) {
-	txn := &Txn{
-		Ts: rawTxn.Ts,
-	}
-	var replaceDMLs, deleteDMLs []*DML
-	for _, raw := range rawTxn.Entries {
-		kvEntry, err := entry.Unmarshal(raw)
-		if err != nil {
-			return nil, errors.Trace(err)
-		}
-
-		switch e := kvEntry.(type) {
-		case *entry.RowKVEntry:
-			dml, err := m.mountRowKVEntry(e)
-			if err != nil {
-				return nil, errors.Trace(err)
-			}
-			if dml != nil {
-				if dml.Tp == InsertDMLType {
-					replaceDMLs = append(replaceDMLs, dml)
-				} else {
-					deleteDMLs = append(deleteDMLs, dml)
-				}
-			}
-		case *entry.IndexKVEntry:
-			dml, err := m.mountIndexKVEntry(e)
-			if err != nil {
-				return nil, errors.Trace(err)
-			}
-			if dml != nil {
-				deleteDMLs = append(deleteDMLs, dml)
-			}
-		case *entry.DDLJobKVEntry:
-			txn.DDL, err = m.mountDDL(e)
-			if err != nil {
-				return nil, errors.Trace(err)
-			}
-			return txn, nil
-		case *entry.UnknownKVEntry:
-			// TODO: to many warn log if log here.
-			// log.Warn("Found unknown kv entry", zap.Reflect("UnknownKVEntry", e))
-		}
-	}
-	txn.DMLs = append(deleteDMLs, replaceDMLs...)
-	return txn, nil
-}
-
-func (m *Mounter) mountRowKVEntry(row *entry.RowKVEntry) (*DML, error) {
-	tableInfo, tableName, handleColName, err := m.fetchTableInfo(row.TableID)
-	if err != nil {
-		return nil, errors.Trace(err)
-	}
-
-	err = row.Unflatten(tableInfo, m.loc)
-	if err != nil {
-		return nil, errors.Trace(err)
-	}
-
-	if row.Delete {
-		if tableInfo.PKIsHandle {
-			values := map[string]types.Datum{handleColName: types.NewIntDatum(row.RecordID)}
-			return &DML{
-				Database: tableName.Schema,
-				Table:    tableName.Table,
-				Tp:       DeleteDMLType,
-				Values:   values,
-			}, nil
-		}
-		return nil, nil
-	}
-
-	values := make(map[string]types.Datum, len(row.Row)+1)
-	for index, colValue := range row.Row {
-		colName := tableInfo.Columns[index-1].Name.O
-		values[colName] = colValue
-	}
-	if tableInfo.PKIsHandle {
-		values[handleColName] = types.NewIntDatum(row.RecordID)
-	}
-	return &DML{
-		Database: tableName.Schema,
-		Table:    tableName.Table,
-		Tp:       InsertDMLType,
-		Values:   values,
-	}, nil
-}
-
-func (m *Mounter) mountIndexKVEntry(idx *entry.IndexKVEntry) (*DML, error) {
-	tableInfo, tableName, _, err := m.fetchTableInfo(idx.TableID)
-	if err != nil {
-		return nil, errors.Trace(err)
-	}
-
-	err = idx.Unflatten(tableInfo, m.loc)
-	if err != nil {
-		return nil, errors.Trace(err)
-	}
-
-	indexInfo := tableInfo.Indices[idx.IndexID-1]
-	if !indexInfo.Primary && !indexInfo.Unique {
-		return nil, nil
-	}
-
-	values := make(map[string]types.Datum, len(idx.IndexValue))
-	for i, idxCol := range indexInfo.Columns {
-		values[idxCol.Name.O] = idx.IndexValue[i]
-	}
-	return &DML{
-		Database: tableName.Schema,
-		Table:    tableName.Table,
-		Tp:       DeleteDMLType,
-		Values:   values,
-	}, nil
-}
-
-func (m *Mounter) fetchTableInfo(tableID int64) (tableInfo *model.TableInfo, tableName *schema.TableName, handleColName string, err error) {
-	tableInfo, exist := m.schemaStorage.TableByID(tableID)
-	if !exist {
-		return nil, nil, "", errors.Errorf("can not find table, id: %d", tableID)
-	}
-
-	database, table, exist := m.schemaStorage.SchemaAndTableName(tableID)
-	if !exist {
-		return nil, nil, "", errors.Errorf("can not find table, id: %d", tableID)
-	}
-	tableName = &schema.TableName{Schema: database, Table: table}
-
-	pkColOffset := -1
-	for i, col := range tableInfo.Columns {
-		if mysql.HasPriKeyFlag(col.Flag) {
-			pkColOffset = i
-			handleColName = tableInfo.Columns[i].Name.O
-			break
-		}
-	}
-	if tableInfo.PKIsHandle && pkColOffset == -1 {
-		return nil, nil, "", errors.Errorf("this table (%d) is handled by pk, but pk column not found", tableID)
-	}
-
-	return
-}
-
-func (m *Mounter) mountDDL(jobEntry *entry.DDLJobKVEntry) (*DDL, error) {
-	databaseName := jobEntry.Job.SchemaName
-	var tableName string
-	table := jobEntry.Job.BinlogInfo.TableInfo
-	if table == nil {
-		tableName = ""
-	} else {
-		tableName = table.Name.O
-	}
-	return &DDL{
-		databaseName,
-		tableName,
-		jobEntry.Job,
-	}, nil
-=======
->>>>>>> 0d2e6d07
 }