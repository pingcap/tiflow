// Copyright 2019 PingCAP, Inc.
//
// Licensed under the Apache License, Version 2.0 (the "License");
// you may not use this file except in compliance with the License.
// You may obtain a copy of the License at
//
//     http://www.apache.org/licenses/LICENSE-2.0
//
// Unless required by applicable law or agreed to in writing, software
// distributed under the License is distributed on an "AS IS" BASIS,
// See the License for the specific language governing permissions and
// limitations under the License.

package txn

import (
	"context"
	"errors"
	"fmt"
	"testing"

	"github.com/pingcap/check"
<<<<<<< HEAD
	timodel "github.com/pingcap/parser/model"
	"github.com/pingcap/ticdc/cdc/entry"
	"github.com/pingcap/ticdc/cdc/mock"
	"github.com/pingcap/ticdc/cdc/model"
	"github.com/pingcap/ticdc/cdc/schema"
=======
	"github.com/pingcap/ticdc/cdc/kv"
>>>>>>> 37378fd7
	"github.com/pingcap/ticdc/pkg/util"
)

// Hook up gocheck into the "go test" runner.
func Test(t *testing.T) { check.TestingT(t) }

type CollectRawTxnsSuite struct{}

type mockTracker struct {
	forwarded []bool
	cur       int
}

func (t *mockTracker) Forward(span util.Span, ts uint64) bool {
	if len(t.forwarded) > 0 {
		r := t.forwarded[t.cur]
		t.cur++
		return r
	}
	return true
}

func (t *mockTracker) Frontier() uint64 {
	return 1
}

var _ = check.Suite(&CollectRawTxnsSuite{})

func (cs *CollectRawTxnsSuite) TestShouldOutputTxnsInOrder(c *check.C) {
	var entries []model.KvOrResolved
	var startTs uint64 = 1024
	var i uint64
	for i = 0; i < 3; i++ {
		for j := 0; j < 3; j++ {
			e := model.KvOrResolved{
				KV: &model.RawKVEntry{
					OpType: model.OpTypePut,
					Key:    []byte(fmt.Sprintf("key-%d-%d", i, j)),
					Ts:     startTs + i,
				},
			}
			entries = append(entries, e)
		}
	}
	// Only add resolved entry for the first 2 transaction
	for i = 0; i < 2; i++ {
		e := model.KvOrResolved{
			Resolved: &model.ResolvedSpan{Timestamp: startTs + i},
		}
		entries = append(entries, e)
	}

	nRead := 0
	input := func(ctx context.Context) (model.KvOrResolved, error) {
		if nRead >= len(entries) {
			return model.KvOrResolved{}, errors.New("End")
		}
		e := entries[nRead]
		nRead++
		return e, nil
	}

	var rawTxns []RawTxn
	output := func(ctx context.Context, txn RawTxn) error {
		rawTxns = append(rawTxns, txn)
		return nil
	}

	ctx := context.Background()
	err := CollectRawTxns(ctx, input, output, &mockTracker{})
	c.Assert(err, check.ErrorMatches, "End")

	c.Assert(rawTxns, check.HasLen, 2)
	c.Assert(rawTxns[0].Ts, check.Equals, startTs)
	for i, e := range rawTxns[0].Entries {
		c.Assert(e.Ts, check.Equals, startTs)
		c.Assert(string(e.Key), check.Equals, fmt.Sprintf("key-0-%d", i))
	}
	c.Assert(rawTxns[1].Ts, check.Equals, startTs+1)
	for i, e := range rawTxns[1].Entries {
		c.Assert(e.Ts, check.Equals, startTs+1)
		c.Assert(string(e.Key), check.Equals, fmt.Sprintf("key-1-%d", i))
	}
}

func (cs *CollectRawTxnsSuite) TestShouldConsiderSpanResolvedTs(c *check.C) {
	var entries []model.KvOrResolved
	for _, v := range []struct {
		key          []byte
		ts           uint64
		isResolvedTs bool
	}{
		{key: []byte("key1-1"), ts: 1},
		{key: []byte("key2-1"), ts: 2},
		{key: []byte("key1-2"), ts: 1},
		{key: []byte("key1-3"), ts: 1},
		{ts: 1, isResolvedTs: true},
		{ts: 2, isResolvedTs: true},
		{key: []byte("key2-1"), ts: 2},
		{ts: 1, isResolvedTs: true},
	} {
		var e model.KvOrResolved
		if v.isResolvedTs {
			e = model.KvOrResolved{
				Resolved: &model.ResolvedSpan{Timestamp: v.ts},
			}
		} else {
			e = model.KvOrResolved{
				KV: &model.RawKVEntry{
					OpType: model.OpTypePut,
					Key:    v.key,
					Ts:     v.ts,
				},
			}
		}
		entries = append(entries, e)
	}

	cursor := 0
	input := func(ctx context.Context) (model.KvOrResolved, error) {
		if cursor >= len(entries) {
			return model.KvOrResolved{}, errors.New("End")
		}
		e := entries[cursor]
		cursor++
		return e, nil
	}

	var rawTxns []RawTxn
	output := func(ctx context.Context, txn RawTxn) error {
		rawTxns = append(rawTxns, txn)
		return nil
	}

	ctx := context.Background()
	// Set up the tracker so that only the last resolve event forwards the global minimum Ts
	tracker := mockTracker{forwarded: []bool{false, false, true}}
	err := CollectRawTxns(ctx, input, output, &tracker)
	c.Assert(err, check.ErrorMatches, "End")

	c.Assert(rawTxns, check.HasLen, 1)
	txn := rawTxns[0]
	c.Assert(txn.Ts, check.Equals, uint64(1))
	c.Assert(txn.Entries, check.HasLen, 3)
	c.Assert(string(txn.Entries[0].Key), check.Equals, "key1-1")
	c.Assert(string(txn.Entries[1].Key), check.Equals, "key1-2")
	c.Assert(string(txn.Entries[2].Key), check.Equals, "key1-3")
}

func (cs *CollectRawTxnsSuite) TestShouldOutputBinlogEvenWhenThereIsNoRealEvent(c *check.C) {
	entries := []model.KvOrResolved{
		{Resolved: &model.ResolvedSpan{Timestamp: 1024}},
		{Resolved: &model.ResolvedSpan{Timestamp: 2000}},
	}

	cursor := 0
	input := func(ctx context.Context) (model.KvOrResolved, error) {
		if cursor >= len(entries) {
			return model.KvOrResolved{}, errors.New("End")
		}
		e := entries[cursor]
		cursor++
		return e, nil
	}

	var rawTxns []RawTxn
	output := func(ctx context.Context, txn RawTxn) error {
		rawTxns = append(rawTxns, txn)
		return nil
	}

	ctx := context.Background()
	tracker := mockTracker{forwarded: []bool{true, true}}
	err := CollectRawTxns(ctx, input, output, &tracker)
	c.Assert(err, check.ErrorMatches, "End")

	c.Assert(rawTxns, check.HasLen, len(entries))
	for i, t := range rawTxns {
		c.Assert(t.Entries, check.HasLen, 0)
		c.Assert(t.Ts, check.Equals, entries[i].Resolved.Timestamp)
	}
<<<<<<< HEAD
}

type mountTxnsSuite struct{}

var _ = check.Suite(&mountTxnsSuite{})

func setUpPullerAndSchema(c *check.C, sqls ...string) (*mock.MockTiDB, *schema.Storage) {
	puller, err := mock.NewMockPuller()
	c.Assert(err, check.IsNil)
	var jobs []*timodel.Job

	for _, sql := range sqls {
		rawEntries := puller.MustExec(c, sql)
		for _, raw := range rawEntries {
			e, err := entry.Unmarshal(raw)
			c.Assert(err, check.IsNil)
			switch e := e.(type) {
			case *entry.DDLJobKVEntry:
				jobs = append(jobs, e.Job)
			}
		}
	}
	c.Assert(len(jobs), check.Equals, len(sqls))
	schemaStorage, err := schema.NewStorage(jobs, false)
	c.Assert(err, check.IsNil)
	err = schemaStorage.HandlePreviousDDLJobIfNeed(jobs[len(jobs)-1].BinlogInfo.FinishedTS)
	c.Assert(err, check.IsNil)
	return puller, schemaStorage
}

func (cs *mountTxnsSuite) TestInsertPkNotHandle(c *check.C) {
	c.Skip("DDL is undetectable now in unit test environment")
	puller, schema := setUpPullerAndSchema(c, "create database testDB", "create table testDB.test1(id varchar(255) primary key, a int, index ci (a))")
	mounter := NewTxnMounter(schema, time.UTC)

	rawKV := puller.MustExec(c, "insert into testDB.test1 values('ttt',6)")
	txn, err := mounter.Mount(RawTxn{
		Ts:      rawKV[0].Ts,
		Entries: rawKV,
	})
	c.Assert(err, check.IsNil)
	cs.assertTableTxnEquals(c, txn, &Txn{
		Ts: rawKV[0].Ts,
		DMLs: []*DML{
			{
				Database: "testDB",
				Table:    "test1",
				Tp:       DeleteDMLType,
				Values: map[string]types.Datum{
					"id": types.NewBytesDatum([]byte("ttt")),
				},
			},
			{
				Database: "testDB",
				Table:    "test1",
				Tp:       InsertDMLType,
				Values: map[string]types.Datum{
					"id": types.NewBytesDatum([]byte("ttt")),
					"a":  types.NewIntDatum(6),
				},
			},
		},
	})

	rawKV = puller.MustExec(c, "update testDB.test1 set id = 'vvv' where a = 6")
	txn, err = mounter.Mount(RawTxn{
		Ts:      rawKV[0].Ts,
		Entries: rawKV,
	})
	c.Assert(err, check.IsNil)
	cs.assertTableTxnEquals(c, txn, &Txn{
		Ts: rawKV[0].Ts,
		DMLs: []*DML{
			{
				Database: "testDB",
				Table:    "test1",
				Tp:       DeleteDMLType,
				Values: map[string]types.Datum{
					"id": types.NewBytesDatum([]byte("vvv")),
				},
			},
			{
				Database: "testDB",
				Table:    "test1",
				Tp:       DeleteDMLType,
				Values: map[string]types.Datum{
					"id": types.NewBytesDatum([]byte("ttt")),
				},
			},
			{
				Database: "testDB",
				Table:    "test1",
				Tp:       InsertDMLType,
				Values: map[string]types.Datum{
					"id": types.NewBytesDatum([]byte("vvv")),
					"a":  types.NewIntDatum(6),
				},
			},
		},
	})

	rawKV = puller.MustExec(c, "delete from testDB.test1 where a = 6")
	txn, err = mounter.Mount(RawTxn{
		Ts:      rawKV[0].Ts,
		Entries: rawKV,
	})
	c.Assert(err, check.IsNil)
	cs.assertTableTxnEquals(c, txn, &Txn{
		Ts: rawKV[0].Ts,
		DMLs: []*DML{
			{
				Database: "testDB",
				Table:    "test1",
				Tp:       DeleteDMLType,
				Values: map[string]types.Datum{
					"id": types.NewBytesDatum([]byte("vvv")),
				},
			},
		},
	})
}

func (cs *mountTxnsSuite) TestInsertPkIsHandle(c *check.C) {
	c.Skip("DDL is undetectable now in unit test environment")
	puller, schema := setUpPullerAndSchema(c, "create database testDB", "create table testDB.test1(id int primary key, a int unique key)")
	mounter := NewTxnMounter(schema, time.UTC)

	rawKV := puller.MustExec(c, "insert into testDB.test1 values(777,888)")
	txn, err := mounter.Mount(RawTxn{
		Ts:      rawKV[0].Ts,
		Entries: rawKV,
	})
	c.Assert(err, check.IsNil)
	cs.assertTableTxnEquals(c, txn, &Txn{
		Ts: rawKV[0].Ts,
		DMLs: []*DML{
			{
				Database: "testDB",
				Table:    "test1",
				Tp:       DeleteDMLType,
				Values: map[string]types.Datum{
					"a": types.NewIntDatum(888),
				},
			},
			{
				Database: "testDB",
				Table:    "test1",
				Tp:       InsertDMLType,
				Values: map[string]types.Datum{
					"id": types.NewIntDatum(777),
					"a":  types.NewIntDatum(888),
				},
			},
		},
	})

	rawKV = puller.MustExec(c, "update testDB.test1 set id = 999 where a = 888")
	txn, err = mounter.Mount(RawTxn{
		Ts:      rawKV[0].Ts,
		Entries: rawKV,
	})
	c.Assert(err, check.IsNil)
	cs.assertTableTxnEquals(c, txn, &Txn{
		Ts: rawKV[0].Ts,
		DMLs: []*DML{
			{
				Database: "testDB",
				Table:    "test1",
				Tp:       DeleteDMLType,
				Values: map[string]types.Datum{
					"a": types.NewIntDatum(888),
				},
			},
			{
				Database: "testDB",
				Table:    "test1",
				Tp:       DeleteDMLType,
				Values: map[string]types.Datum{
					"id": types.NewIntDatum(777),
				},
			},
			{
				Database: "testDB",
				Table:    "test1",
				Tp:       InsertDMLType,
				Values: map[string]types.Datum{
					"id": types.NewIntDatum(999),
					"a":  types.NewIntDatum(888),
				},
			},
		},
	})

	rawKV = puller.MustExec(c, "delete from testDB.test1 where id = 999")
	txn, err = mounter.Mount(RawTxn{
		Ts:      rawKV[0].Ts,
		Entries: rawKV,
	})
	c.Assert(err, check.IsNil)
	cs.assertTableTxnEquals(c, txn, &Txn{
		Ts: rawKV[0].Ts,
		DMLs: []*DML{
			{
				Database: "testDB",
				Table:    "test1",
				Tp:       DeleteDMLType,
				Values: map[string]types.Datum{
					"id": types.NewIntDatum(999),
				},
			},
			{
				Database: "testDB",
				Table:    "test1",
				Tp:       DeleteDMLType,
				Values: map[string]types.Datum{
					"a": types.NewIntDatum(888),
				},
			},
		},
	})
}

func (cs *mountTxnsSuite) TestDDL(c *check.C) {
	c.Skip("DDL is undetectable now in unit test environment")
	puller, schema := setUpPullerAndSchema(c, "create database testDB", "create table testDB.test1(id varchar(255) primary key, a int, index ci (a))")
	mounter := NewTxnMounter(schema, time.UTC)
	rawKV := puller.MustExec(c, "alter table testDB.test1 add b int null")
	txn, err := mounter.Mount(RawTxn{
		Ts:      rawKV[0].Ts,
		Entries: rawKV,
	})
	c.Assert(err, check.IsNil)
	c.Assert(txn, check.DeepEquals, &Txn{
		DDL: &DDL{
			Database: "testDB",
			Table:    "test1",
			Job:      &timodel.Job{},
		},
		Ts: rawKV[0].Ts,
	})

	// test insert null value
	rawKV = puller.MustExec(c, "insert into testDB.test1(id,a) values('ttt',6)")
	txn, err = mounter.Mount(RawTxn{
		Ts:      rawKV[0].Ts,
		Entries: rawKV,
	})
	c.Assert(err, check.IsNil)
	cs.assertTableTxnEquals(c, txn, &Txn{
		Ts: rawKV[0].Ts,
		DMLs: []*DML{
			{
				Database: "testDB",
				Table:    "test1",
				Tp:       DeleteDMLType,
				Values: map[string]types.Datum{
					"id": types.NewBytesDatum([]byte("ttt")),
				},
			},
			{
				Database: "testDB",
				Table:    "test1",
				Tp:       InsertDMLType,
				Values: map[string]types.Datum{
					"id": types.NewBytesDatum([]byte("ttt")),
					"a":  types.NewIntDatum(6),
				},
			},
		},
	})

	rawKV = puller.MustExec(c, "insert into testDB.test1(id,a,b) values('kkk',6,7)")
	txn, err = mounter.Mount(RawTxn{
		Ts:      rawKV[0].Ts,
		Entries: rawKV,
	})
	c.Assert(err, check.IsNil)
	cs.assertTableTxnEquals(c, txn, &Txn{
		Ts: rawKV[0].Ts,
		DMLs: []*DML{
			{
				Database: "testDB",
				Table:    "test1",
				Tp:       DeleteDMLType,
				Values: map[string]types.Datum{
					"id": types.NewBytesDatum([]byte("kkk")),
				},
			},
			{
				Database: "testDB",
				Table:    "test1",
				Tp:       InsertDMLType,
				Values: map[string]types.Datum{
					"id": types.NewBytesDatum([]byte("kkk")),
					"a":  types.NewIntDatum(6),
					"b":  types.NewIntDatum(7),
				},
			},
		},
	})
}

func (cs *mountTxnsSuite) assertTableTxnEquals(c *check.C,
	obtained, expected *Txn) {
	obtainedDMLs := obtained.DMLs
	expectedDMLs := expected.DMLs
	obtained.DMLs = nil
	expected.DMLs = nil
	c.Assert(obtained, check.DeepEquals, expected)
	assertContain := func(obtained []*DML, expected []*DML) {
		c.Assert(len(obtained), check.Equals, len(expected))
		for _, oDML := range obtained {
			match := false
			for _, eDML := range expected {
				if reflect.DeepEqual(oDML, eDML) {
					match = true
					break
				}
			}
			if !match {
				c.Errorf("obtained DML %#v isn't contained by expected DML", oDML)
			}
		}
	}
	assertContain(obtainedDMLs, expectedDMLs)

=======
>>>>>>> 37378fd7
}<|MERGE_RESOLUTION|>--- conflicted
+++ resolved
@@ -20,15 +20,7 @@
 	"testing"
 
 	"github.com/pingcap/check"
-<<<<<<< HEAD
-	timodel "github.com/pingcap/parser/model"
-	"github.com/pingcap/ticdc/cdc/entry"
-	"github.com/pingcap/ticdc/cdc/mock"
 	"github.com/pingcap/ticdc/cdc/model"
-	"github.com/pingcap/ticdc/cdc/schema"
-=======
-	"github.com/pingcap/ticdc/cdc/kv"
->>>>>>> 37378fd7
 	"github.com/pingcap/ticdc/pkg/util"
 )
 
@@ -210,333 +202,4 @@
 		c.Assert(t.Entries, check.HasLen, 0)
 		c.Assert(t.Ts, check.Equals, entries[i].Resolved.Timestamp)
 	}
-<<<<<<< HEAD
-}
-
-type mountTxnsSuite struct{}
-
-var _ = check.Suite(&mountTxnsSuite{})
-
-func setUpPullerAndSchema(c *check.C, sqls ...string) (*mock.MockTiDB, *schema.Storage) {
-	puller, err := mock.NewMockPuller()
-	c.Assert(err, check.IsNil)
-	var jobs []*timodel.Job
-
-	for _, sql := range sqls {
-		rawEntries := puller.MustExec(c, sql)
-		for _, raw := range rawEntries {
-			e, err := entry.Unmarshal(raw)
-			c.Assert(err, check.IsNil)
-			switch e := e.(type) {
-			case *entry.DDLJobKVEntry:
-				jobs = append(jobs, e.Job)
-			}
-		}
-	}
-	c.Assert(len(jobs), check.Equals, len(sqls))
-	schemaStorage, err := schema.NewStorage(jobs, false)
-	c.Assert(err, check.IsNil)
-	err = schemaStorage.HandlePreviousDDLJobIfNeed(jobs[len(jobs)-1].BinlogInfo.FinishedTS)
-	c.Assert(err, check.IsNil)
-	return puller, schemaStorage
-}
-
-func (cs *mountTxnsSuite) TestInsertPkNotHandle(c *check.C) {
-	c.Skip("DDL is undetectable now in unit test environment")
-	puller, schema := setUpPullerAndSchema(c, "create database testDB", "create table testDB.test1(id varchar(255) primary key, a int, index ci (a))")
-	mounter := NewTxnMounter(schema, time.UTC)
-
-	rawKV := puller.MustExec(c, "insert into testDB.test1 values('ttt',6)")
-	txn, err := mounter.Mount(RawTxn{
-		Ts:      rawKV[0].Ts,
-		Entries: rawKV,
-	})
-	c.Assert(err, check.IsNil)
-	cs.assertTableTxnEquals(c, txn, &Txn{
-		Ts: rawKV[0].Ts,
-		DMLs: []*DML{
-			{
-				Database: "testDB",
-				Table:    "test1",
-				Tp:       DeleteDMLType,
-				Values: map[string]types.Datum{
-					"id": types.NewBytesDatum([]byte("ttt")),
-				},
-			},
-			{
-				Database: "testDB",
-				Table:    "test1",
-				Tp:       InsertDMLType,
-				Values: map[string]types.Datum{
-					"id": types.NewBytesDatum([]byte("ttt")),
-					"a":  types.NewIntDatum(6),
-				},
-			},
-		},
-	})
-
-	rawKV = puller.MustExec(c, "update testDB.test1 set id = 'vvv' where a = 6")
-	txn, err = mounter.Mount(RawTxn{
-		Ts:      rawKV[0].Ts,
-		Entries: rawKV,
-	})
-	c.Assert(err, check.IsNil)
-	cs.assertTableTxnEquals(c, txn, &Txn{
-		Ts: rawKV[0].Ts,
-		DMLs: []*DML{
-			{
-				Database: "testDB",
-				Table:    "test1",
-				Tp:       DeleteDMLType,
-				Values: map[string]types.Datum{
-					"id": types.NewBytesDatum([]byte("vvv")),
-				},
-			},
-			{
-				Database: "testDB",
-				Table:    "test1",
-				Tp:       DeleteDMLType,
-				Values: map[string]types.Datum{
-					"id": types.NewBytesDatum([]byte("ttt")),
-				},
-			},
-			{
-				Database: "testDB",
-				Table:    "test1",
-				Tp:       InsertDMLType,
-				Values: map[string]types.Datum{
-					"id": types.NewBytesDatum([]byte("vvv")),
-					"a":  types.NewIntDatum(6),
-				},
-			},
-		},
-	})
-
-	rawKV = puller.MustExec(c, "delete from testDB.test1 where a = 6")
-	txn, err = mounter.Mount(RawTxn{
-		Ts:      rawKV[0].Ts,
-		Entries: rawKV,
-	})
-	c.Assert(err, check.IsNil)
-	cs.assertTableTxnEquals(c, txn, &Txn{
-		Ts: rawKV[0].Ts,
-		DMLs: []*DML{
-			{
-				Database: "testDB",
-				Table:    "test1",
-				Tp:       DeleteDMLType,
-				Values: map[string]types.Datum{
-					"id": types.NewBytesDatum([]byte("vvv")),
-				},
-			},
-		},
-	})
-}
-
-func (cs *mountTxnsSuite) TestInsertPkIsHandle(c *check.C) {
-	c.Skip("DDL is undetectable now in unit test environment")
-	puller, schema := setUpPullerAndSchema(c, "create database testDB", "create table testDB.test1(id int primary key, a int unique key)")
-	mounter := NewTxnMounter(schema, time.UTC)
-
-	rawKV := puller.MustExec(c, "insert into testDB.test1 values(777,888)")
-	txn, err := mounter.Mount(RawTxn{
-		Ts:      rawKV[0].Ts,
-		Entries: rawKV,
-	})
-	c.Assert(err, check.IsNil)
-	cs.assertTableTxnEquals(c, txn, &Txn{
-		Ts: rawKV[0].Ts,
-		DMLs: []*DML{
-			{
-				Database: "testDB",
-				Table:    "test1",
-				Tp:       DeleteDMLType,
-				Values: map[string]types.Datum{
-					"a": types.NewIntDatum(888),
-				},
-			},
-			{
-				Database: "testDB",
-				Table:    "test1",
-				Tp:       InsertDMLType,
-				Values: map[string]types.Datum{
-					"id": types.NewIntDatum(777),
-					"a":  types.NewIntDatum(888),
-				},
-			},
-		},
-	})
-
-	rawKV = puller.MustExec(c, "update testDB.test1 set id = 999 where a = 888")
-	txn, err = mounter.Mount(RawTxn{
-		Ts:      rawKV[0].Ts,
-		Entries: rawKV,
-	})
-	c.Assert(err, check.IsNil)
-	cs.assertTableTxnEquals(c, txn, &Txn{
-		Ts: rawKV[0].Ts,
-		DMLs: []*DML{
-			{
-				Database: "testDB",
-				Table:    "test1",
-				Tp:       DeleteDMLType,
-				Values: map[string]types.Datum{
-					"a": types.NewIntDatum(888),
-				},
-			},
-			{
-				Database: "testDB",
-				Table:    "test1",
-				Tp:       DeleteDMLType,
-				Values: map[string]types.Datum{
-					"id": types.NewIntDatum(777),
-				},
-			},
-			{
-				Database: "testDB",
-				Table:    "test1",
-				Tp:       InsertDMLType,
-				Values: map[string]types.Datum{
-					"id": types.NewIntDatum(999),
-					"a":  types.NewIntDatum(888),
-				},
-			},
-		},
-	})
-
-	rawKV = puller.MustExec(c, "delete from testDB.test1 where id = 999")
-	txn, err = mounter.Mount(RawTxn{
-		Ts:      rawKV[0].Ts,
-		Entries: rawKV,
-	})
-	c.Assert(err, check.IsNil)
-	cs.assertTableTxnEquals(c, txn, &Txn{
-		Ts: rawKV[0].Ts,
-		DMLs: []*DML{
-			{
-				Database: "testDB",
-				Table:    "test1",
-				Tp:       DeleteDMLType,
-				Values: map[string]types.Datum{
-					"id": types.NewIntDatum(999),
-				},
-			},
-			{
-				Database: "testDB",
-				Table:    "test1",
-				Tp:       DeleteDMLType,
-				Values: map[string]types.Datum{
-					"a": types.NewIntDatum(888),
-				},
-			},
-		},
-	})
-}
-
-func (cs *mountTxnsSuite) TestDDL(c *check.C) {
-	c.Skip("DDL is undetectable now in unit test environment")
-	puller, schema := setUpPullerAndSchema(c, "create database testDB", "create table testDB.test1(id varchar(255) primary key, a int, index ci (a))")
-	mounter := NewTxnMounter(schema, time.UTC)
-	rawKV := puller.MustExec(c, "alter table testDB.test1 add b int null")
-	txn, err := mounter.Mount(RawTxn{
-		Ts:      rawKV[0].Ts,
-		Entries: rawKV,
-	})
-	c.Assert(err, check.IsNil)
-	c.Assert(txn, check.DeepEquals, &Txn{
-		DDL: &DDL{
-			Database: "testDB",
-			Table:    "test1",
-			Job:      &timodel.Job{},
-		},
-		Ts: rawKV[0].Ts,
-	})
-
-	// test insert null value
-	rawKV = puller.MustExec(c, "insert into testDB.test1(id,a) values('ttt',6)")
-	txn, err = mounter.Mount(RawTxn{
-		Ts:      rawKV[0].Ts,
-		Entries: rawKV,
-	})
-	c.Assert(err, check.IsNil)
-	cs.assertTableTxnEquals(c, txn, &Txn{
-		Ts: rawKV[0].Ts,
-		DMLs: []*DML{
-			{
-				Database: "testDB",
-				Table:    "test1",
-				Tp:       DeleteDMLType,
-				Values: map[string]types.Datum{
-					"id": types.NewBytesDatum([]byte("ttt")),
-				},
-			},
-			{
-				Database: "testDB",
-				Table:    "test1",
-				Tp:       InsertDMLType,
-				Values: map[string]types.Datum{
-					"id": types.NewBytesDatum([]byte("ttt")),
-					"a":  types.NewIntDatum(6),
-				},
-			},
-		},
-	})
-
-	rawKV = puller.MustExec(c, "insert into testDB.test1(id,a,b) values('kkk',6,7)")
-	txn, err = mounter.Mount(RawTxn{
-		Ts:      rawKV[0].Ts,
-		Entries: rawKV,
-	})
-	c.Assert(err, check.IsNil)
-	cs.assertTableTxnEquals(c, txn, &Txn{
-		Ts: rawKV[0].Ts,
-		DMLs: []*DML{
-			{
-				Database: "testDB",
-				Table:    "test1",
-				Tp:       DeleteDMLType,
-				Values: map[string]types.Datum{
-					"id": types.NewBytesDatum([]byte("kkk")),
-				},
-			},
-			{
-				Database: "testDB",
-				Table:    "test1",
-				Tp:       InsertDMLType,
-				Values: map[string]types.Datum{
-					"id": types.NewBytesDatum([]byte("kkk")),
-					"a":  types.NewIntDatum(6),
-					"b":  types.NewIntDatum(7),
-				},
-			},
-		},
-	})
-}
-
-func (cs *mountTxnsSuite) assertTableTxnEquals(c *check.C,
-	obtained, expected *Txn) {
-	obtainedDMLs := obtained.DMLs
-	expectedDMLs := expected.DMLs
-	obtained.DMLs = nil
-	expected.DMLs = nil
-	c.Assert(obtained, check.DeepEquals, expected)
-	assertContain := func(obtained []*DML, expected []*DML) {
-		c.Assert(len(obtained), check.Equals, len(expected))
-		for _, oDML := range obtained {
-			match := false
-			for _, eDML := range expected {
-				if reflect.DeepEqual(oDML, eDML) {
-					match = true
-					break
-				}
-			}
-			if !match {
-				c.Errorf("obtained DML %#v isn't contained by expected DML", oDML)
-			}
-		}
-	}
-	assertContain(obtainedDMLs, expectedDMLs)
-
-=======
->>>>>>> 37378fd7
 }