--- conflicted
+++ resolved
@@ -552,16 +552,10 @@
 			// add table to target capture
 			status, exist := cloneStatus(job.To)
 			replicaInfo := job.TableReplicaInfo.Clone()
-<<<<<<< HEAD
-<<<<<<< HEAD
 			replicaInfo.StartTs = c.status.CheckpointTs
-=======
 			if replicaInfo.StartTs < c.status.CheckpointTs {
 				replicaInfo.StartTs = c.status.CheckpointTs
 			}
->>>>>>> 78de95e... owner: prevent table start-ts regressions (#1236)
-=======
->>>>>>> d06ca75b
 			if !exist {
 				// the target capture is not exist, add table to orphanTables.
 				c.orphanTables[tableID] = replicaInfo.StartTs
