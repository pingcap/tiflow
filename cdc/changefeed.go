--- conflicted
+++ resolved
@@ -552,12 +552,9 @@
 			// add table to target capture
 			status, exist := cloneStatus(job.To)
 			replicaInfo := job.TableReplicaInfo.Clone()
-<<<<<<< HEAD
 			if replicaInfo.StartTs < c.status.CheckpointTs {
 				replicaInfo.StartTs = c.status.CheckpointTs
 			}
-=======
->>>>>>> 5c62e677
 			if !exist {
 				// the target capture is not exist, add table to orphanTables.
 				c.orphanTables[tableID] = replicaInfo.StartTs
