--- conflicted
+++ resolved
@@ -92,28 +92,6 @@
 	if err != nil {
 		return nil, errors.Annotatef(err, "create pd client failed, addr: %v", pdAddr)
 	}
-<<<<<<< HEAD
-	return &SubChangeFeed{
-		detail: detail,
-		pdCli:  pdCli,
-	}, nil
-}
-
-func (c *SubChangeFeed) Start(ctx context.Context) error {
-	checkpointTS := c.detail.CheckpointTS
-	if checkpointTS == 0 {
-		checkpointTS = oracle.EncodeTSO(c.detail.CreateTime.Unix() * 1000)
-	}
-
-	// TODO: just one SubChangeFeed watch all kv for test now
-	c.watchs = []util.Span{{nil, nil}}
-
-	// encoder, err := getEncoder(c.detail.Opts)
-	// if err != nil {
-	// 	return err
-	// }
-=======
->>>>>>> c609ec1e
 
 	// TODO get etdc url from config
 	// here we create another pb client,we should reuse them
