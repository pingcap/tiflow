--- conflicted
+++ resolved
@@ -76,17 +76,10 @@
 
 // SubChangeFeed is a SubChangeFeed task on capture
 type SubChangeFeed struct {
-<<<<<<< HEAD
 	pdEndpoints []string
 	pdCli       pd.Client
 	detail      ChangeFeedDetail
-	frontier    *Frontier
 	watchs      []util.Span
-=======
-	pdCli  pd.Client
-	detail ChangeFeedDetail
-	watchs []util.Span
->>>>>>> 9466088c
 
 	schema  *Schema
 	mounter *TxnMounter
@@ -101,68 +94,39 @@
 	if err != nil {
 		return nil, errors.Annotatef(err, "create pd client failed, addr: %v", pdEndpoints)
 	}
-<<<<<<< HEAD
+
+	// here we create another pb client,we should reuse them
+	kvStore, err := createTiStore(strings.Join(pdEndpoints, ","))
+	if err != nil {
+		return nil, err
+	}
+	jobs, err := kv.LoadHistoryDDLJobs(kvStore)
+	if err != nil {
+		return nil, err
+	}
+	schema, err := NewSchema(jobs, false)
+	if err != nil {
+		return nil, errors.Trace(err)
+	}
+
+	sink, err := getSink(detail.SinkURI, schema, detail.Opts)
+	if err != nil {
+		return nil, errors.Trace(err)
+	}
+
+	// TODO: get time zone from config
+	mounter, err := NewTxnMounter(schema, time.UTC)
+	if err != nil {
+		return nil, errors.Trace(err)
+	}
+
 	return &SubChangeFeed{
 		pdEndpoints: pdEndpoints,
 		detail:      detail,
 		pdCli:       pdCli,
-	}, nil
-}
-
-func (c *SubChangeFeed) Start(ctx context.Context) error {
-	checkpointTS := c.detail.CheckpointTS
-	if checkpointTS == 0 {
-		checkpointTS = oracle.EncodeTSO(c.detail.CreateTime.Unix() * 1000)
-	}
-
-	// TODO: just one SubChangeFeed watch all kv for test now
-	c.watchs = []util.Span{{nil, nil}}
-
-	var err error
-	c.frontier, err = NewFrontier(c.watchs, c.detail)
-	if err != nil {
-		return errors.Annotate(err, "NewFrontier failed")
-	}
-
-	// encoder, err := getEncoder(c.detail.Opts)
-	// if err != nil {
-	// 	return err
-	// }
-=======
->>>>>>> 9466088c
-
-	// TODO get etdc url from config
-	// here we create another pb client,we should reuse them
-	kvStore, err := createTiStore(strings.Join(c.pdEndpoints, ","))
-	if err != nil {
-		return nil, err
-	}
-	jobs, err := kv.LoadHistoryDDLJobs(kvStore)
-	if err != nil {
-		return nil, err
-	}
-	schema, err := NewSchema(jobs, false)
-	if err != nil {
-		return nil, errors.Trace(err)
-	}
-
-	sink, err := getSink(detail.SinkURI, schema, detail.Opts)
-	if err != nil {
-		return nil, errors.Trace(err)
-	}
-
-	// TODO: get time zone from config
-	mounter, err := NewTxnMounter(schema, time.UTC)
-	if err != nil {
-		return nil, errors.Trace(err)
-	}
-
-	return &SubChangeFeed{
-		detail:  detail,
-		pdCli:   pdCli,
-		schema:  schema,
-		sink:    sink,
-		mounter: mounter,
+		schema:      schema,
+		sink:        sink,
+		mounter:     mounter,
 	}, nil
 }
 
