// Copyright 2020 PingCAP, Inc.
//
// Licensed under the Apache License, Version 2.0 (the "License");
// you may not use this file except in compliance with the License.
// You may obtain a copy of the License at
//
//     http://www.apache.org/licenses/LICENSE-2.0
//
// Unless required by applicable law or agreed to in writing, software
// distributed under the License is distributed on an "AS IS" BASIS,
// See the License for the specific language governing permissions and
// limitations under the License.

package cdc

import (
	"context"
	"fmt"
	"math"
	"time"

	"github.com/pingcap/errors"
	"github.com/pingcap/log"
	timodel "github.com/pingcap/parser/model"
	"github.com/pingcap/ticdc/cdc/entry"
	"github.com/pingcap/ticdc/cdc/kv"
	"github.com/pingcap/ticdc/cdc/model"
	"github.com/pingcap/ticdc/cdc/sink"
	"github.com/pingcap/ticdc/pkg/cyclic/mark"
	"github.com/pingcap/ticdc/pkg/filter"
	"github.com/pingcap/ticdc/pkg/scheduler"
	"github.com/pingcap/tidb/sessionctx/binloginfo"
	"go.etcd.io/etcd/mvcc/mvccpb"
	"go.uber.org/zap"
)

type tableIDMap = map[model.TableID]struct{}

// OwnerDDLHandler defines the ddl handler for Owner
// which can pull ddl jobs and execute ddl jobs
type OwnerDDLHandler interface {
	// PullDDL pulls the ddl jobs and returns resolvedTs of DDL Puller and job list.
	PullDDL() (resolvedTs uint64, jobs []*timodel.Job, err error)

	// Close cancels the executing of OwnerDDLHandler and releases resource
	Close() error
}

// ChangeFeedRWriter defines the Reader and Writer for changeFeed
type ChangeFeedRWriter interface {

	// GetChangeFeeds returns kv revision and a map mapping from changefeedID to changefeed detail mvccpb.KeyValue
	GetChangeFeeds(ctx context.Context) (int64, map[string]*mvccpb.KeyValue, error)

	// GetAllTaskStatus queries all task status of a changefeed, and returns a map
	// mapping from captureID to TaskStatus
	GetAllTaskStatus(ctx context.Context, changefeedID string) (model.ProcessorsInfos, error)

	// RemoveAllTaskStatus removes all task status of a changefeed
	RemoveAllTaskStatus(ctx context.Context, changefeedID string) error

	// GetAllTaskPositions queries all task positions of a changefeed, and returns a map
	// mapping from captureID to TaskPositions
	GetAllTaskPositions(ctx context.Context, changefeedID string) (map[string]*model.TaskPosition, error)

	// RemoveAllTaskPositions removes all task partitions of a changefeed
	RemoveAllTaskPositions(ctx context.Context, changefeedID string) error

	// GetChangeFeedStatus queries the checkpointTs and resovledTs of a given changefeed
	GetChangeFeedStatus(ctx context.Context, id string) (*model.ChangeFeedStatus, int64, error)
	// PutAllChangeFeedStatus the changefeed info to storage such as etcd.
	PutAllChangeFeedStatus(ctx context.Context, infos map[model.ChangeFeedID]*model.ChangeFeedStatus) error
}

type changeFeed struct {
	id     string
	info   *model.ChangeFeedInfo
	status *model.ChangeFeedStatus

	schema        *entry.SingleSchemaSnapshot
	ddlState      model.ChangeFeedDDLState
	targetTs      uint64
	taskStatus    model.ProcessorsInfos
	taskPositions map[model.CaptureID]*model.TaskPosition
	filter        *filter.Filter
	sink          sink.Sink
	scheduler     scheduler.Scheduler

	cyclicEnabled bool

	ddlHandler    OwnerDDLHandler
	ddlResolvedTs uint64
	ddlJobHistory []*timodel.Job
	ddlExecutedTs uint64

	schemas map[model.SchemaID]tableIDMap
	tables  map[model.TableID]model.TableName
	// value of partitions is the slice of partitions ID.
	partitions         map[model.TableID][]int64
	orphanTables       map[model.TableID]model.Ts
	toCleanTables      map[model.TableID]model.Ts
	moveTableJobs      map[model.TableID]*model.MoveTableJob
	manualMoveCommands []*model.MoveTableJob
	rebalanceNextTick  bool

	lastRebalanceTime time.Time

	etcdCli kv.CDCEtcdClient
}

// String implements fmt.Stringer interface.
func (c *changeFeed) String() string {
	format := "{\n ID: %s\n info: %+v\n status: %+v\n State: %v\n ProcessorInfos: %+v\n tables: %+v\n orphanTables: %+v\n toCleanTables: %v\n ddlResolvedTs: %d\n ddlJobHistory: %+v\n}\n\n"
	s := fmt.Sprintf(format,
		c.id, c.info, c.status, c.ddlState, c.taskStatus, c.tables,
		c.orphanTables, c.toCleanTables, c.ddlResolvedTs, c.ddlJobHistory)

	if len(c.ddlJobHistory) > 0 {
		job := c.ddlJobHistory[0]
		s += fmt.Sprintf("next to exec job: %s query: %s\n\n", job, job.Query)
	}

	return s
}

func (c *changeFeed) updateProcessorInfos(processInfos model.ProcessorsInfos, positions map[string]*model.TaskPosition) {
	c.taskStatus = processInfos
	c.taskPositions = positions
}

func (c *changeFeed) addSchema(schemaID model.SchemaID) {
	if _, ok := c.schemas[schemaID]; ok {
		log.Warn("add schema already exists", zap.Int64("schemaID", schemaID))
		return
	}
	c.schemas[schemaID] = make(map[model.TableID]struct{})
}

func (c *changeFeed) dropSchema(schemaID model.SchemaID, targetTs model.Ts) {
	if schema, ok := c.schemas[schemaID]; ok {
		for tid := range schema {
			c.removeTable(schemaID, tid, targetTs)
		}
	}
	delete(c.schemas, schemaID)
}

func (c *changeFeed) addTable(sid model.SchemaID, tid model.TableID, startTs model.Ts, table model.TableName, tblInfo *timodel.TableInfo) {
	if c.filter.ShouldIgnoreTable(table.Schema, table.Table) {
		return
	}
	if c.cyclicEnabled && mark.IsMarkTable(table.Schema, table.Table) {
		return
	}

	if _, ok := c.tables[tid]; ok {
		log.Warn("add table already exists", zap.Int64("tableID", tid), zap.Stringer("table", table))
		return
	}

	if !entry.WrapTableInfo(sid, table.Schema, tblInfo).IsEligible() {
		log.Warn("skip ineligible table", zap.Int64("tid", tid), zap.Stringer("table", table))
		return
	}

	if _, ok := c.schemas[sid]; !ok {
		c.schemas[sid] = make(tableIDMap)
	}
	c.schemas[sid][tid] = struct{}{}
	c.tables[tid] = table
	if pi := tblInfo.GetPartitionInfo(); pi != nil {
		delete(c.partitions, tid)
		for _, partition := range pi.Definitions {
			c.partitions[tid] = append(c.partitions[tid], partition.ID)
			c.orphanTables[partition.ID] = startTs
		}
	} else {
		c.orphanTables[tid] = startTs
	}
}

func (c *changeFeed) removeTable(sid model.SchemaID, tid model.TableID, targetTs model.Ts) {
	if _, ok := c.schemas[sid]; ok {
		delete(c.schemas[sid], tid)
	}
	delete(c.tables, tid)

	removeFunc := func(id int64) {
		if _, ok := c.orphanTables[id]; ok {
			delete(c.orphanTables, id)
		} else {
			c.toCleanTables[id] = targetTs
		}
	}

	if pids, ok := c.partitions[tid]; ok {
		for _, id := range pids {
			removeFunc(id)
		}
		delete(c.partitions, tid)
	} else {
		removeFunc(tid)
	}
}

func (c *changeFeed) updatePartition(tblInfo *timodel.TableInfo, startTs uint64) {
	tid := tblInfo.ID
	partitionsID, ok := c.partitions[tid]
	if !ok || len(partitionsID) == 0 {
		return
	}
	oldIDs := make(map[int64]struct{}, len(partitionsID))
	for _, pid := range partitionsID {
		oldIDs[pid] = struct{}{}
	}

	pi := tblInfo.GetPartitionInfo()
	if pi == nil {
		return
	}
	newPartitionIDs := make([]int64, 0, len(pi.Definitions))
	for _, partition := range pi.Definitions {
		pid := partition.ID
		_, ok := c.orphanTables[pid]
		if !ok {
			// new partition.
			c.orphanTables[pid] = startTs
		}
		delete(oldIDs, partition.ID)
		newPartitionIDs = append(newPartitionIDs, partition.ID)
	}
	// update the table partition IDs.
	c.partitions[tid] = newPartitionIDs

	// drop partition.
	for pid := range oldIDs {
		if _, ok := c.orphanTables[pid]; ok {
			delete(c.orphanTables, pid)
		} else {
			c.toCleanTables[pid] = startTs
		}
	}
}

func (c *changeFeed) tryBalance(ctx context.Context, captures map[string]*model.CaptureInfo, rebalanceNow bool,
	manualMoveCommands []*model.MoveTableJob) error {
	err := c.balanceOrphanTables(ctx, captures)
	if err != nil {
		return errors.Trace(err)
	}
	c.manualMoveCommands = append(c.manualMoveCommands, manualMoveCommands...)
	if rebalanceNow {
		c.rebalanceNextTick = true
	}
	err = c.handleManualMoveTableJobs(ctx, captures)
	if err != nil {
		return errors.Trace(err)
	}
	err = c.rebalanceTables(ctx, captures)
	if err != nil {
		return errors.Trace(err)
	}
	err = c.handleMoveTableJobs(ctx, captures)
	return errors.Trace(err)
}

func findTaskStatusWithTable(infos model.ProcessorsInfos, tableID model.TableID) (captureID model.CaptureID, info *model.TaskStatus, ok bool) {
	for cid, info := range infos {
		for tid := range info.Tables {
			if tid == tableID {
				return cid, info, true
			}
		}
	}

	return "", nil, false
}

func (c *changeFeed) balanceOrphanTables(ctx context.Context, captures map[model.CaptureID]*model.CaptureInfo) error {
	if len(captures) == 0 {
		return nil
	}
	for _, status := range c.taskStatus {
		if status.SomeOperationsUnapplied() {
			return nil
		}
	}

	newTaskStatus := make(map[model.CaptureID]*model.TaskStatus, len(captures))
	captureIDs := make(map[model.CaptureID]struct{}, len(captures))
	cleanedTables := make(map[model.TableID]struct{})
	addedTables := make(map[model.TableID]struct{})
	for cid := range captures {
		captureIDs[cid] = struct{}{}
	}
	c.scheduler.AlignCapture(captureIDs)

	for id, targetTs := range c.toCleanTables {
		captureID, taskStatus, ok := findTaskStatusWithTable(c.taskStatus, id)
		if !ok {
			log.Warn("ignore clean table id", zap.Int64("id", id))
			delete(c.toCleanTables, id)
			continue
		}
		status, exist := newTaskStatus[captureID]
		if !exist {
			status = taskStatus.Clone()
		}
		status.RemoveTable(id, targetTs)
		newTaskStatus[captureID] = status
		cleanedTables[id] = struct{}{}
	}

	operations := c.scheduler.DistributeTables(c.orphanTables)
	for captureID, operation := range operations {
		status, exist := newTaskStatus[captureID]
		if !exist {
			taskStatus := c.taskStatus[captureID]
			if taskStatus == nil {
				status = new(model.TaskStatus)
			} else {
				status = taskStatus.Clone()
			}
			newTaskStatus[captureID] = status
		}
		schemaSnapshot := c.schema
		for tableID, op := range operation {
			var orphanMarkTableID model.TableID
			tableName, found := schemaSnapshot.GetTableNameByID(tableID)
			if !found {
				log.Warn("balance orphan tables delay, table not found",
					zap.String("changefeed", c.id),
					zap.Int64("tableID", tableID))
				continue
			}
			if c.cyclicEnabled {
<<<<<<< HEAD
				schemaSnapshot := c.schema
				tableName, found := schemaSnapshot.GetTableNameByID(tableID)
				if !found {
					log.Info("balance orphan tables delay, table not found",
						zap.String("changefeed", c.id),
						zap.Int64("tableID", tableID))
					continue
				}
=======
>>>>>>> cbe5d756
				markTableSchameName, markTableTableName := mark.GetMarkTableName(tableName.Schema, tableName.Table)
				orphanMarkTableID, found = schemaSnapshot.GetTableIDByName(markTableSchameName, markTableTableName)
				if !found {
					// Mark table is not created yet, skip and wait.
<<<<<<< HEAD
					log.Info("balance orphan tables delay, wait mark table",
=======
					log.Warn("balance table info delay, wait mark table",
>>>>>>> cbe5d756
						zap.String("changefeed", c.id),
						zap.Int64("tableID", tableID),
						zap.String("markTableName", markTableTableName))
					continue
				}
			}
			info := &model.TableReplicaInfo{
				StartTs:     op.BoundaryTs,
				MarkTableID: orphanMarkTableID,
				Name:        tableName.String(),
			}
			status.AddTable(tableID, info, op.BoundaryTs)
			addedTables[tableID] = struct{}{}
		}
	}

	err := c.updateTaskStatus(ctx, newTaskStatus)
	if err != nil {
		return errors.Trace(err)
	}

	for tableID := range cleanedTables {
		delete(c.toCleanTables, tableID)
	}
	for tableID := range addedTables {
		delete(c.orphanTables, tableID)
	}

	return nil
}

func (c *changeFeed) updateTaskStatus(ctx context.Context, taskStatus map[model.CaptureID]*model.TaskStatus) error {
	for captureID, status := range taskStatus {
		newStatus, err := c.etcdCli.AtomicPutTaskStatus(ctx, c.id, captureID, func(taskStatus *model.TaskStatus) error {
			if taskStatus.SomeOperationsUnapplied() {
				return errors.Errorf("waiting to processor handle the operation finished time out")
			}
			taskStatus.Tables = status.Tables
			taskStatus.Operation = status.Operation
			return nil
		})
		if err != nil {
			return errors.Trace(err)
		}
		c.taskStatus[captureID] = newStatus.Clone()
		log.Info("dispatch table success", zap.String("captureID", captureID), zap.Stringer("status", status))
	}
	return nil
}

func (c *changeFeed) handleManualMoveTableJobs(ctx context.Context, captures map[model.CaptureID]*model.CaptureInfo) error {
	if len(captures) == 0 {
		return nil
	}
	if len(c.moveTableJobs) > 0 {
		return nil
	}
	for len(c.manualMoveCommands) > 0 {
		moveJob := c.manualMoveCommands[0]
		if _, exist := c.moveTableJobs[moveJob.TableID]; exist {
			break
		}
		c.manualMoveCommands = c.manualMoveCommands[1:]
		moveJob.From = ""
		for captureID, taskStatus := range c.taskStatus {
			if _, exist := taskStatus.Tables[moveJob.TableID]; exist {
				moveJob.From = captureID
				break
			}
		}
		if moveJob.From == "" {
			log.Warn("invalid manual move job, the table is not found", zap.Reflect("job", moveJob))
			continue
		}
		if moveJob.To == moveJob.From {
			log.Warn("invalid manual move job, the table is already exists in the target capture", zap.Reflect("job", moveJob))
			continue
		}
		if _, exist := captures[moveJob.To]; !exist {
			log.Warn("invalid manual move job, the target capture is not found", zap.Reflect("job", moveJob))
			continue
		}
		if c.moveTableJobs == nil {
			c.moveTableJobs = make(map[model.TableID]*model.MoveTableJob)
		}
		c.moveTableJobs[moveJob.TableID] = moveJob
		log.Info("received the manual move table job", zap.Reflect("job", moveJob))
	}
	return nil
}

func (c *changeFeed) rebalanceTables(ctx context.Context, captures map[model.CaptureID]*model.CaptureInfo) error {
	if len(captures) == 0 {
		return nil
	}
	if len(c.moveTableJobs) != 0 {
		return nil
	}
	for _, status := range c.taskStatus {
		if status.SomeOperationsUnapplied() {
			return nil
		}
	}
	timeToRebalance := time.Since(c.lastRebalanceTime) > time.Duration(c.info.Config.Scheduler.PollingTime)*time.Minute
	timeToRebalance = timeToRebalance && c.info.Config.Scheduler.PollingTime > 0

	if !c.rebalanceNextTick && !timeToRebalance {
		return nil
	}
	c.lastRebalanceTime = time.Now()
	c.rebalanceNextTick = false

	captureIDs := make(map[model.CaptureID]struct{}, len(captures))
	for cid := range captures {
		captureIDs[cid] = struct{}{}
		workloads, err := c.etcdCli.GetTaskWorkload(ctx, c.id, cid)
		if err != nil {
			return errors.Trace(err)
		}
		c.scheduler.ResetWorkloads(cid, workloads)
	}
	c.scheduler.AlignCapture(captureIDs)

	_, moveTableJobs := c.scheduler.CalRebalanceOperates(0)
	log.Info("rebalance operations", zap.Reflect("moveTableJobs", moveTableJobs))
	c.moveTableJobs = moveTableJobs
	return nil
}

func (c *changeFeed) handleMoveTableJobs(ctx context.Context, captures map[model.CaptureID]*model.CaptureInfo) error {
	if len(captures) == 0 {
		return nil
	}
	if len(c.moveTableJobs) == 0 {
		return nil
	}
	for _, status := range c.taskStatus {
		if status.SomeOperationsUnapplied() {
			return nil
		}
	}
	newTaskStatus := make(map[model.CaptureID]*model.TaskStatus, len(captures))
	cloneStatus := func(captureID model.CaptureID) (*model.TaskStatus, bool) {
		status, exist := newTaskStatus[captureID]
		if !exist {
			taskStatus := c.taskStatus[captureID]
			if taskStatus == nil {
				if _, exist := captures[captureID]; !exist {
					return nil, false
				}
				status = new(model.TaskStatus)
			} else {
				status = taskStatus.Clone()
			}
			newTaskStatus[captureID] = status
		}
		return status, true
	}
	for tableID, job := range c.moveTableJobs {
		switch job.Status {
		case model.MoveTableStatusNone:
			// delete table from original capture
			status, exist := cloneStatus(job.From)
			if !exist {
				delete(c.moveTableJobs, tableID)
				log.Warn("ignored the move job, the source capture is not found", zap.Reflect("job", job))
				continue
			}
			replicaInfo, exist := status.RemoveTable(tableID, c.status.CheckpointTs)
			if !exist {
				delete(c.moveTableJobs, tableID)
				log.Warn("ignored the move job, the table is not exist in the source capture", zap.Reflect("job", job))
				continue
			}
			replicaInfo.StartTs = c.status.CheckpointTs
			job.TableReplicaInfo = replicaInfo
			job.Status = model.MoveTableStatusDeleted
			log.Info("handle the move job, remove table from the source capture", zap.Reflect("job", job))
		case model.MoveTableStatusDeleted:
			// add table to target capture
			status, exist := cloneStatus(job.To)
			if !exist {
				// the target capture is not exist, add table to orphanTables.
				c.orphanTables[tableID] = job.TableReplicaInfo.StartTs
				log.Warn("the target capture is not exist, sent the table to orphanTables", zap.Reflect("job", job))
				continue
			}
			status.AddTable(tableID, job.TableReplicaInfo, job.TableReplicaInfo.StartTs)
			job.Status = model.MoveTableStatusFinished
			delete(c.moveTableJobs, tableID)
			log.Info("handle the move job, add table to the target capture", zap.Reflect("job", job))
		}
	}
	err := c.updateTaskStatus(ctx, newTaskStatus)
	return errors.Trace(err)
}

func (c *changeFeed) applyJob(ctx context.Context, job *timodel.Job) (skip bool, err error) {
	schemaID := job.SchemaID
	if job.BinlogInfo != nil && job.BinlogInfo.TableInfo != nil && c.schema.IsIneligibleTableID(job.BinlogInfo.TableInfo.ID) {
		tableID := job.BinlogInfo.TableInfo.ID
		if _, exist := c.tables[tableID]; exist {
			c.removeTable(schemaID, tableID, job.BinlogInfo.FinishedTS)
		}
		return true, nil
	}

	err = func() error {
		// case table id set may change
		switch job.Type {
		case timodel.ActionCreateSchema:
			c.addSchema(schemaID)
		case timodel.ActionDropSchema:
			c.dropSchema(schemaID, job.BinlogInfo.FinishedTS)
		case timodel.ActionCreateTable, timodel.ActionRecoverTable:
			addID := job.BinlogInfo.TableInfo.ID
			tableName, exist := c.schema.GetTableNameByID(job.BinlogInfo.TableInfo.ID)
			if !exist {
				return errors.NotFoundf("table(%d)", addID)
			}
			c.addTable(schemaID, addID, job.BinlogInfo.FinishedTS, tableName, job.BinlogInfo.TableInfo)
		case timodel.ActionDropTable:
			dropID := job.TableID
			c.removeTable(schemaID, dropID, job.BinlogInfo.FinishedTS)
		case timodel.ActionRenameTable:
			tableName, exist := c.schema.GetTableNameByID(job.TableID)
			if !exist {
				return errors.NotFoundf("table(%d)", job.TableID)
			}
			// no id change just update name
			c.tables[job.TableID] = tableName
		case timodel.ActionTruncateTable:
			dropID := job.TableID
			c.removeTable(schemaID, dropID, job.BinlogInfo.FinishedTS)

			tableName, exist := c.schema.GetTableNameByID(job.BinlogInfo.TableInfo.ID)
			if !exist {
				return errors.NotFoundf("table(%d)", job.BinlogInfo.TableInfo.ID)
			}
			addID := job.BinlogInfo.TableInfo.ID
			c.addTable(schemaID, addID, job.BinlogInfo.FinishedTS, tableName, job.BinlogInfo.TableInfo)
		case timodel.ActionTruncateTablePartition, timodel.ActionAddTablePartition, timodel.ActionDropTablePartition:
			c.updatePartition(job.BinlogInfo.TableInfo, job.BinlogInfo.FinishedTS)
		}
		return nil
	}()
	if err != nil {
		log.Error("failed to applyJob, start to print debug info", zap.Error(err))
		c.schema.PrintStatus(log.Error)
	}
	return false, err
}

// handleDDL check if we can change the status to be `ChangeFeedExecDDL` and execute the DDL asynchronously
// if the status is in ChangeFeedWaitToExecDDL.
// After executing the DDL successfully, the status will be changed to be ChangeFeedSyncDML.
func (c *changeFeed) handleDDL(ctx context.Context, captures map[string]*model.CaptureInfo) error {
	if c.ddlState != model.ChangeFeedWaitToExecDDL {
		return nil
	}
	if len(c.ddlJobHistory) == 0 {
		log.Fatal("ddl job history can not be empty in changefeed when should to execute DDL")
	}
	todoDDLJob := c.ddlJobHistory[0]

	// Check if all the checkpointTs of capture are achieving global resolvedTs(which is equal to todoDDLJob.FinishedTS)
	if len(c.taskStatus) > len(c.taskPositions) {
		return nil
	}

	if c.status.CheckpointTs != todoDDLJob.BinlogInfo.FinishedTS {
		log.Debug("wait checkpoint ts",
			zap.Uint64("checkpoint ts", c.status.CheckpointTs),
			zap.Uint64("finish ts", todoDDLJob.BinlogInfo.FinishedTS),
			zap.String("ddl query", todoDDLJob.Query))
		return nil
	}

	log.Info("apply job", zap.Stringer("job", todoDDLJob),
		zap.String("schema", todoDDLJob.SchemaName),
		zap.String("query", todoDDLJob.Query),
		zap.Uint64("ts", todoDDLJob.BinlogInfo.FinishedTS))

	err := c.schema.HandleDDL(todoDDLJob)
	if err != nil {
		return errors.Trace(err)
	}
	err = c.schema.FillSchemaName(todoDDLJob)
	if err != nil {
		return errors.Trace(err)
	}

	ddlEvent := new(model.DDLEvent)
	ddlEvent.FromJob(todoDDLJob)

	// Execute DDL Job asynchronously
	c.ddlState = model.ChangeFeedExecDDL

	// TODO consider some newly added DDL types such as `ActionCreateSequence`
	skip, err := c.applyJob(ctx, todoDDLJob)
	if err != nil {
		return errors.Trace(err)
	}
	if skip {
		c.ddlJobHistory = c.ddlJobHistory[1:]
		c.ddlExecutedTs = todoDDLJob.BinlogInfo.FinishedTS
		c.ddlState = model.ChangeFeedSyncDML
		return nil
	}

	err = c.balanceOrphanTables(ctx, captures)
	if err != nil {
		return errors.Trace(err)
	}
	if !c.cyclicEnabled || c.info.Config.Cyclic.SyncDDL {
		ddlEvent.Query = binloginfo.AddSpecialComment(ddlEvent.Query)
		log.Debug("DDL processed to make special features mysql-compatible", zap.String("query", ddlEvent.Query))
		err = c.sink.EmitDDLEvent(ctx, ddlEvent)
	}
	// If DDL executing failed, pause the changefeed and print log, rather
	// than return an error and break the running of this owner.
	if err != nil {
		c.ddlState = model.ChangeFeedDDLExecuteFailed
		log.Error("Execute DDL failed",
			zap.String("ChangeFeedID", c.id),
			zap.Error(err),
			zap.Reflect("ddlJob", todoDDLJob))
		return errors.Trace(model.ErrExecDDLFailed)
	}
	log.Info("Execute DDL succeeded",
		zap.String("ChangeFeedID", c.id),
		zap.Reflect("ddlJob", todoDDLJob))

	if c.ddlState != model.ChangeFeedExecDDL {
		log.Fatal("changeFeedState must be ChangeFeedExecDDL when DDL is executed",
			zap.String("ChangeFeedID", c.id),
			zap.String("ChangeFeedDDLState", c.ddlState.String()))
	}
	c.ddlJobHistory = c.ddlJobHistory[1:]
	c.ddlExecutedTs = todoDDLJob.BinlogInfo.FinishedTS
	c.ddlState = model.ChangeFeedSyncDML
	return nil
}

// calcResolvedTs update every changefeed's resolve ts and checkpoint ts.
func (c *changeFeed) calcResolvedTs(ctx context.Context) error {
	if c.ddlState != model.ChangeFeedSyncDML && c.ddlState != model.ChangeFeedWaitToExecDDL {
		log.Debug("skip update resolved ts", zap.String("ddlState", c.ddlState.String()))
		return nil
	}

	minResolvedTs := c.targetTs
	minCheckpointTs := c.targetTs

	prevMinResolvedTs := c.targetTs
	prevMinCheckpointTs := c.targetTs
	checkUpdateTs := func() {
		if prevMinCheckpointTs != minCheckpointTs {
			log.L().WithOptions(zap.AddCallerSkip(1)).Debug("min checkpoint updated",
				zap.Uint64("prevMinCheckpointTs", prevMinCheckpointTs),
				zap.Uint64("minCheckpointTs", minCheckpointTs))
			prevMinCheckpointTs = minCheckpointTs
		}
		if prevMinResolvedTs != minResolvedTs {
			log.L().WithOptions(zap.AddCallerSkip(1)).Debug("min resolved updated",
				zap.Uint64("prevMinResolvedTs", prevMinResolvedTs),
				zap.Uint64("minResolvedTs", minResolvedTs))
			prevMinResolvedTs = minResolvedTs
		}
	}

	if len(c.taskPositions) < len(c.taskStatus) {
		log.Debug("skip update resolved ts",
			zap.Int("taskPositions", len(c.taskPositions)),
			zap.Int("taskStatus", len(c.taskStatus)))
		return nil
	}
	if len(c.taskPositions) == 0 {
		minCheckpointTs = c.status.ResolvedTs
	} else {
		// calc the min of all resolvedTs in captures
		for _, position := range c.taskPositions {
			if minResolvedTs > position.ResolvedTs {
				minResolvedTs = position.ResolvedTs
			}

			if minCheckpointTs > position.CheckPointTs {
				minCheckpointTs = position.CheckPointTs
			}
		}
	}
	checkUpdateTs()

	for captureID, status := range c.taskStatus {
		appliedTs := status.AppliedTs()
		if minCheckpointTs > appliedTs {
			minCheckpointTs = appliedTs
		}
		if minResolvedTs > appliedTs {
			minResolvedTs = appliedTs
		}
		if appliedTs != math.MaxUint64 {
			log.Info("some operation is still unapplied",
				zap.String("captureID", captureID),
				zap.Uint64("appliedTs", appliedTs),
				zap.Stringer("status", status))
		}
	}
	checkUpdateTs()

	for _, startTs := range c.orphanTables {
		if minCheckpointTs > startTs {
			minCheckpointTs = startTs
		}
		if minResolvedTs > startTs {
			minResolvedTs = startTs
		}
	}
	checkUpdateTs()

	for _, targetTs := range c.toCleanTables {
		if minCheckpointTs > targetTs {
			minCheckpointTs = targetTs
		}
		if minResolvedTs > targetTs {
			minResolvedTs = targetTs
		}
	}
	checkUpdateTs()

	// if minResolvedTs is greater than ddlResolvedTs,
	// it means that ddlJobHistory in memory is not intact,
	// there are some ddl jobs which finishedTs is smaller than minResolvedTs we don't know.
	// so we need to call `pullDDLJob`, update the ddlJobHistory and ddlResolvedTs.
	if minResolvedTs > c.ddlResolvedTs {
		if err := c.pullDDLJob(); err != nil {
			return errors.Trace(err)
		}

		if minResolvedTs > c.ddlResolvedTs {
			minResolvedTs = c.ddlResolvedTs
		}
	}

	// if minResolvedTs is greater than the finishedTS of ddl job which is not executed,
	// we need to execute this ddl job
	for len(c.ddlJobHistory) > 0 && c.ddlJobHistory[0].BinlogInfo.FinishedTS <= c.ddlExecutedTs {
		c.ddlJobHistory = c.ddlJobHistory[1:]
	}
	if len(c.ddlJobHistory) > 0 && minResolvedTs > c.ddlJobHistory[0].BinlogInfo.FinishedTS {
		minResolvedTs = c.ddlJobHistory[0].BinlogInfo.FinishedTS
		c.ddlState = model.ChangeFeedWaitToExecDDL
	}

	// if downstream sink is the MQ sink, the MQ sink do not promise that checkpoint is less than globalResolvedTs
	if minCheckpointTs > minResolvedTs {
		minCheckpointTs = minResolvedTs
	}
	checkUpdateTs()

	var tsUpdated bool

	if minResolvedTs > c.status.ResolvedTs {
		c.status.ResolvedTs = minResolvedTs
		tsUpdated = true
	}

	if minCheckpointTs > c.status.CheckpointTs {
		c.status.CheckpointTs = minCheckpointTs
		// when the `c.ddlState` is `model.ChangeFeedWaitToExecDDL`,
		// some DDL is waiting to executed, we can't ensure whether the DDL has been executed.
		// so we can't emit checkpoint to sink
		if c.ddlState != model.ChangeFeedWaitToExecDDL {
			err := c.sink.EmitCheckpointTs(ctx, minCheckpointTs)
			if err != nil {
				return errors.Trace(err)
			}
		}
		tsUpdated = true
	}
	checkUpdateTs()

	if tsUpdated {
		log.Debug("update changefeed", zap.String("id", c.id),
			zap.Uint64("checkpoint ts", c.status.CheckpointTs),
			zap.Uint64("resolved ts", c.status.ResolvedTs))
	}
	return nil
}

func (c *changeFeed) pullDDLJob() error {
	ddlResolvedTs, ddlJobs, err := c.ddlHandler.PullDDL()
	if err != nil {
		return errors.Trace(err)
	}
	c.ddlResolvedTs = ddlResolvedTs
	for _, ddl := range ddlJobs {
		if c.filter.ShouldDiscardDDL(ddl.Type) {
			log.Info("discard the ddl job", zap.Int64("jobID", ddl.ID), zap.String("query", ddl.Query))
			continue
		}
		c.ddlJobHistory = append(c.ddlJobHistory, ddl)
	}
	return nil
}<|MERGE_RESOLUTION|>--- conflicted
+++ resolved
@@ -334,7 +334,6 @@
 				continue
 			}
 			if c.cyclicEnabled {
-<<<<<<< HEAD
 				schemaSnapshot := c.schema
 				tableName, found := schemaSnapshot.GetTableNameByID(tableID)
 				if !found {
@@ -343,17 +342,11 @@
 						zap.Int64("tableID", tableID))
 					continue
 				}
-=======
->>>>>>> cbe5d756
 				markTableSchameName, markTableTableName := mark.GetMarkTableName(tableName.Schema, tableName.Table)
 				orphanMarkTableID, found = schemaSnapshot.GetTableIDByName(markTableSchameName, markTableTableName)
 				if !found {
 					// Mark table is not created yet, skip and wait.
-<<<<<<< HEAD
 					log.Info("balance orphan tables delay, wait mark table",
-=======
-					log.Warn("balance table info delay, wait mark table",
->>>>>>> cbe5d756
 						zap.String("changefeed", c.id),
 						zap.Int64("tableID", tableID),
 						zap.String("markTableName", markTableTableName))
