--- conflicted
+++ resolved
@@ -89,19 +89,12 @@
 	schemas map[model.SchemaID]tableIDMap
 	tables  map[model.TableID]entry.TableName
 	// value of partitions is the slice of partitions ID.
-<<<<<<< HEAD
 	partitions         map[model.TableID][]int64
 	orphanTables       map[model.TableID]model.Ts
 	toCleanTables      map[model.TableID]model.Ts
-	todoAddOperations  map[model.CaptureID]map[model.TableID]*model.TableOperation
-	manualMoveCommands []*model.MoveTable
+	moveTableJobs      map[model.TableID]*model.MoveTableJob
+	manualMoveCommands []*model.MoveTableJob
 	rebanlanceNextTick bool
-=======
-	partitions    map[model.TableID][]int64
-	orphanTables  map[model.TableID]model.Ts
-	toCleanTables map[model.TableID]model.Ts
-	moveTableJobs map[model.TableID]*model.MoveTableJob
->>>>>>> d22c86f7
 
 	lastRebanlanceTime time.Time
 
@@ -198,61 +191,25 @@
 	}
 }
 
-<<<<<<< HEAD
-func (c *changeFeed) selectCapture(captures map[string]*model.CaptureInfo, newTaskStatus map[model.CaptureID]*model.TaskStatus) string {
-	return c.minimumTablesCapture(captures, newTaskStatus)
-}
-
-func (c *changeFeed) minimumTablesCapture(captures map[string]*model.CaptureInfo, newTaskStatus map[model.CaptureID]*model.TaskStatus) string {
-	if len(captures) == 0 {
-		return ""
-	}
-
-	var minID string
-	minCount := math.MaxInt64
-	for id := range captures {
-		var tableCount int
-		if status, ok := c.taskStatus[id]; ok {
-			tableCount = len(status.Tables)
-		}
-		if newStatus, ok := newTaskStatus[id]; ok {
-			tableCount = len(newStatus.Tables)
-		}
-		if tableCount < minCount {
-			minID = id
-			minCount = tableCount
-		}
-	}
-
-	return minID
-}
-
 func (c *changeFeed) tryBalance(ctx context.Context, captures map[string]*model.CaptureInfo, rebanlanceNow bool,
-	manualMoveCommands []*model.MoveTable) error {
-=======
-func (c *changeFeed) tryBalance(ctx context.Context, captures map[string]*model.CaptureInfo, rebanlanceNow bool) error {
->>>>>>> d22c86f7
+	manualMoveCommands []*model.MoveTableJob) error {
 	err := c.balanceOrphanTables(ctx, captures)
 	if err != nil {
 		return errors.Trace(err)
 	}
-<<<<<<< HEAD
 	c.manualMoveCommands = append(c.manualMoveCommands, manualMoveCommands...)
 	if rebanlanceNow {
 		c.rebanlanceNextTick = true
 	}
-	err = c.handleManualMoveTables(ctx, captures)
+	err = c.handleManualMoveTableJobs(ctx, captures)
 	if err != nil {
 		return errors.Trace(err)
 	}
 	err = c.rebanlanceTables(ctx, captures)
-=======
-	err = c.rebanlanceTables(ctx, captures, rebanlanceNow)
 	if err != nil {
 		return errors.Trace(err)
 	}
 	err = c.handleMoveTableJobs(ctx, captures)
->>>>>>> d22c86f7
 	return errors.Trace(err)
 }
 
@@ -373,14 +330,44 @@
 	return nil
 }
 
-func (c *changeFeed) handleManualMoveTables(ctx context.Context, captures map[model.CaptureID]*model.CaptureInfo) error {
+func (c *changeFeed) handleManualMoveTableJobs(ctx context.Context, captures map[model.CaptureID]*model.CaptureInfo) error {
 	if len(captures) == 0 {
 		return nil
 	}
-	if c.cyclicEnabled {
-		return nil
-	}
-	if len(c.todoAddOperations) > 0 {
+	if len(c.moveTableJobs) > 0 {
+		return nil
+	}
+	for len(c.manualMoveCommands) > 0 {
+		moveJob := c.manualMoveCommands[0]
+		if _, exist := c.moveTableJobs[moveJob.TableID]; exist {
+			break
+		}
+		c.manualMoveCommands = c.manualMoveCommands[1:]
+		moveJob.From = ""
+		for captureID, taskStatus := range c.taskStatus {
+			if _, exist := taskStatus.Tables[moveJob.TableID]; exist {
+				moveJob.From = captureID
+				break
+			}
+		}
+		if moveJob.From == "" {
+			log.Warn("invalid manual move job, the table is not found", zap.Reflect("job", moveJob))
+			continue
+		}
+		if _, exist := captures[moveJob.To]; !exist {
+			log.Warn("invalid manual move job, the target capture is not found", zap.Reflect("job", moveJob))
+			continue
+		}
+		c.moveTableJobs[moveJob.TableID] = moveJob
+	}
+	return nil
+}
+
+func (c *changeFeed) rebanlanceTables(ctx context.Context, captures map[model.CaptureID]*model.CaptureInfo) error {
+	if len(captures) == 0 {
+		return nil
+	}
+	if len(c.moveTableJobs) != 0 {
 		return nil
 	}
 	for _, status := range c.taskStatus {
@@ -388,113 +375,9 @@
 			return nil
 		}
 	}
-	newTaskStatus := make(map[model.CaptureID]*model.TaskStatus, len(captures))
-	for len(c.manualMoveCommands) > 0 {
-		move := c.manualMoveCommands[0]
-		c.manualMoveCommands = c.manualMoveCommands[1:]
-		log.Info("handle the command of moving table manually", zap.Any("command", move))
-		fromStatus, exist := c.taskStatus[move.From]
-		if !exist {
-			log.Info("not found the source capture", zap.Any("command", move))
-			continue
-		}
-		if _, exist := fromStatus.Tables[move.TableID]; !exist {
-			log.Info("not found the table from source capture", zap.Any("command", move))
-			continue
-		}
-		if toStatus, exist := c.taskStatus[move.To]; exist {
-			if _, exist := toStatus.Tables[move.TableID]; exist {
-				log.Info("the table is already exist in target capture", zap.Any("command", move))
-				continue
-			}
-		} else {
-			if _, ok := captures[move.To]; !ok {
-				log.Info("not found the target capture", zap.Any("command", move))
-				continue
-			}
-		}
-		fromStatus = fromStatus.Clone()
-		fromStatus.RemoveTable(move.TableID)
-		fromStatus.Operation[move.TableID] = &model.TableOperation{
-			Delete:     true,
-			BoundaryTs: c.status.CheckpointTs,
-		}
-		newTaskStatus[move.From] = fromStatus
-		if c.todoAddOperations == nil {
-			c.todoAddOperations = make(map[model.CaptureID]map[model.TableID]*model.TableOperation)
-		}
-		addOperations, exist := c.todoAddOperations[move.To]
-		if !exist {
-			addOperations = make(map[model.TableID]*model.TableOperation)
-			c.todoAddOperations[move.To] = addOperations
-		}
-		addOperations[move.TableID] = &model.TableOperation{
-			BoundaryTs: c.status.CheckpointTs,
-		}
-	}
-	err := c.updateTaskStatus(ctx, newTaskStatus)
-	return errors.Trace(err)
-}
-
-func (c *changeFeed) rebanlanceTables(ctx context.Context, captures map[model.CaptureID]*model.CaptureInfo) error {
-	if len(captures) == 0 {
-		return nil
-	}
-	if len(c.moveTableJobs) != 0 {
-		return nil
-	}
-	for _, status := range c.taskStatus {
-		if status.SomeOperationsUnapplied() {
-			return nil
-		}
-	}
-
-<<<<<<< HEAD
-	applyOperation := func(newTaskStatus map[model.CaptureID]*model.TaskStatus,
-		toApplyOperations map[model.CaptureID]map[model.TableID]*model.TableOperation) {
-		for captureID, operation := range toApplyOperations {
-			status, exist := newTaskStatus[captureID]
-			if !exist {
-				taskStatus := c.taskStatus[captureID]
-				if taskStatus == nil {
-					status = new(model.TaskStatus)
-				} else {
-					status = taskStatus.Clone()
-				}
-				newTaskStatus[captureID] = status
-			}
-			if status.Operation == nil {
-				status.Operation = make(map[model.TableID]*model.TableOperation)
-			}
-			if status.Tables == nil {
-				status.Tables = make(map[model.TableID]model.Ts)
-			}
-			for tableID, op := range operation {
-				if op.Delete {
-					delete(status.Tables, tableID)
-				} else {
-					status.Tables[tableID] = op.BoundaryTs
-				}
-			}
-			appendTaskOperations(status.Operation, operation)
-		}
-	}
-	if len(c.todoAddOperations) != 0 {
-		newTaskStatus := make(map[model.CaptureID]*model.TaskStatus, len(captures))
-		applyOperation(newTaskStatus, c.todoAddOperations)
-		err := c.updateTaskStatus(ctx, newTaskStatus)
-		if err != nil {
-			return errors.Trace(err)
-		}
-		c.todoAddOperations = nil
-		return nil
-	}
 
 	if !c.rebanlanceNextTick &&
 		time.Since(c.lastRebanlanceTime) < time.Duration(c.info.Config.Scheduler.PollingTime)*time.Minute {
-=======
-	if !rebanlanceNow && time.Since(c.lastRebanlanceTime) < 10*time.Minute {
->>>>>>> d22c86f7
 		return nil
 	}
 	c.lastRebanlanceTime = time.Now()
@@ -530,24 +413,31 @@
 		}
 	}
 	newTaskStatus := make(map[model.CaptureID]*model.TaskStatus, len(captures))
-	cloneStatus := func(captureID model.CaptureID) *model.TaskStatus {
+	cloneStatus := func(captureID model.CaptureID) (*model.TaskStatus, bool) {
 		status, exist := newTaskStatus[captureID]
 		if !exist {
 			taskStatus := c.taskStatus[captureID]
 			if taskStatus == nil {
+				if _, exist := captures[captureID]; !exist {
+					return nil, false
+				}
 				status = new(model.TaskStatus)
 			} else {
 				status = taskStatus.Clone()
 			}
 			newTaskStatus[captureID] = status
 		}
-		return status
+		return status, true
 	}
 	for tableID, job := range c.moveTableJobs {
 		switch job.Status {
 		case model.MoveTableStatusNone:
 			// delete table from original capture
-			status := cloneStatus(job.From)
+			status, exist := cloneStatus(job.From)
+			if !exist {
+				delete(c.moveTableJobs, tableID)
+				continue
+			}
 			replicaInfo, exist := status.RemoveTable(tableID, c.status.CheckpointTs)
 			if !exist {
 				delete(c.moveTableJobs, tableID)
@@ -558,7 +448,11 @@
 			job.Status = model.MoveTableStatusDeleted
 		case model.MoveTableStatusDeleted:
 			// add table to target capture
-			status := cloneStatus(job.To)
+			status, exist := cloneStatus(job.To)
+			if !exist {
+				// the target capture is not exist, add table to orphanTables.
+				c.orphanTables[tableID] = job.TableReplicaInfo.StartTs
+			}
 			status.AddTable(tableID, job.TableReplicaInfo, job.TableReplicaInfo.StartTs)
 			job.Status = model.MoveTableStatusFinished
 			delete(c.moveTableJobs, tableID)
