// Copyright 2020 PingCAP, Inc.
//
// Licensed under the Apache License, Version 2.0 (the "License");
// you may not use this file except in compliance with the License.
// You may obtain a copy of the License at
//
//     http://www.apache.org/licenses/LICENSE-2.0
//
// Unless required by applicable law or agreed to in writing, software
// distributed under the License is distributed on an "AS IS" BASIS,
// See the License for the specific language governing permissions and
// limitations under the License.

package cdc

import (
	"context"
	"fmt"
	"math"

	"github.com/pingcap/errors"
	"github.com/pingcap/log"
	timodel "github.com/pingcap/parser/model"
	"github.com/pingcap/ticdc/cdc/entry"
	"github.com/pingcap/ticdc/cdc/model"
	"github.com/pingcap/ticdc/cdc/roles/storage"
	"github.com/pingcap/ticdc/cdc/sink"
	"github.com/pingcap/ticdc/pkg/cyclic"
	"github.com/pingcap/ticdc/pkg/filter"
	"go.etcd.io/etcd/mvcc/mvccpb"
	"go.uber.org/zap"
)

type tableIDMap = map[uint64]struct{}

// OwnerDDLHandler defines the ddl handler for Owner
// which can pull ddl jobs and execute ddl jobs
type OwnerDDLHandler interface {
	// PullDDL pulls the ddl jobs and returns resolvedTs of DDL Puller and job list.
	PullDDL() (resolvedTs uint64, jobs []*timodel.Job, err error)

	// Close cancels the executing of OwnerDDLHandler and releases resource
	Close() error
}

// ChangeFeedRWriter defines the Reader and Writer for changeFeed
type ChangeFeedRWriter interface {

	// GetChangeFeeds returns kv revision and a map mapping from changefeedID to changefeed detail mvccpb.KeyValue
	GetChangeFeeds(ctx context.Context) (int64, map[string]*mvccpb.KeyValue, error)

	// GetAllTaskStatus queries all task status of a changefeed, and returns a map
	// mapping from captureID to TaskStatus
	GetAllTaskStatus(ctx context.Context, changefeedID string) (model.ProcessorsInfos, error)

	// GetAllTaskPositions queries all task positions of a changefeed, and returns a map
	// mapping from captureID to TaskPositions
	GetAllTaskPositions(ctx context.Context, changefeedID string) (map[string]*model.TaskPosition, error)

	// GetChangeFeedStatus queries the checkpointTs and resovledTs of a given changefeed
	GetChangeFeedStatus(ctx context.Context, id string) (*model.ChangeFeedStatus, int64, error)
	// PutAllChangeFeedStatus the changefeed info to storage such as etcd.
	PutAllChangeFeedStatus(ctx context.Context, infos map[model.ChangeFeedID]*model.ChangeFeedStatus) error
}

type changeFeed struct {
	id     string
	info   *model.ChangeFeedInfo
	status *model.ChangeFeedStatus

	schema        *entry.SingleSchemaSnapshot
	ddlState      model.ChangeFeedDDLState
	targetTs      uint64
	taskStatus    model.ProcessorsInfos
	taskPositions map[string]*model.TaskPosition
	filter        *filter.Filter
	sink          sink.Sink

	cyclicEnabled bool

	ddlHandler    OwnerDDLHandler
	ddlResolvedTs uint64
	ddlJobHistory []*timodel.Job
	ddlExecutedTs uint64

	schemas    map[uint64]tableIDMap
	tables     map[uint64]entry.TableName
	partitions map[uint64][]int64 // key is table ID, value is the slice of partitions ID.
	// The key is table ID or the partition ID.
	orphanTables map[uint64]model.ProcessTableInfo
	// The key is table ID or the partition ID.
	waitingConfirmTables map[uint64]string
	// The key is table ID or the partition ID.
	toCleanTables map[uint64]struct{}
	infoWriter    *storage.OwnerTaskStatusEtcdWriter
}

// String implements fmt.Stringer interface.
func (c *changeFeed) String() string {
	format := "{\n ID: %s\n info: %+v\n status: %+v\n State: %v\n ProcessorInfos: %+v\n tables: %+v\n orphanTables: %+v\n toCleanTables: %v\n ddlResolvedTs: %d\n ddlJobHistory: %+v\n}\n\n"
	s := fmt.Sprintf(format,
		c.id, c.info, c.status, c.ddlState, c.taskStatus, c.tables,
		c.orphanTables, c.toCleanTables, c.ddlResolvedTs, c.ddlJobHistory)

	if len(c.ddlJobHistory) > 0 {
		job := c.ddlJobHistory[0]
		s += fmt.Sprintf("next to exec job: %s query: %s\n\n", job, job.Query)
	}

	return s
}

func (c *changeFeed) updateProcessorInfos(processInfos model.ProcessorsInfos, positions map[string]*model.TaskPosition) {
	c.taskStatus = processInfos
	c.taskPositions = positions
}

func (c *changeFeed) addSchema(schemaID uint64) {
	if _, ok := c.schemas[schemaID]; ok {
		log.Warn("add schema already exists", zap.Uint64("schemaID", schemaID))
		return
	}
	c.schemas[schemaID] = make(map[uint64]struct{})
}

func (c *changeFeed) dropSchema(schemaID uint64) {
	if schema, ok := c.schemas[schemaID]; ok {
		for tid := range schema {
			c.removeTable(schemaID, tid)
		}
	}
	delete(c.schemas, schemaID)
}

func (c *changeFeed) addTable(sid, tid, startTs uint64, table entry.TableName, tblInfo *timodel.TableInfo) {
	if c.filter.ShouldIgnoreTable(table.Schema, table.Table) {
		return
	}

	if _, ok := c.tables[tid]; ok {
		log.Warn("add table already exists", zap.Uint64("tableID", tid), zap.Stringer("table", table))
		return
	}

	if _, ok := c.schemas[sid]; !ok {
		c.schemas[sid] = make(tableIDMap)
	}
	c.schemas[sid][tid] = struct{}{}
	c.tables[tid] = table
	if pi := tblInfo.GetPartitionInfo(); pi != nil {
		delete(c.partitions, tid)
		for _, partition := range pi.Definitions {
			c.partitions[tid] = append(c.partitions[tid], partition.ID)
			id := uint64(partition.ID)
			c.orphanTables[id] = model.ProcessTableInfo{
				ID:      id,
				StartTs: startTs,
			}
		}
	} else {
		c.orphanTables[tid] = model.ProcessTableInfo{
			ID:      tid,
			StartTs: startTs,
		}
	}
}

func (c *changeFeed) removeTable(sid, tid uint64) {
	if _, ok := c.schemas[sid]; ok {
		delete(c.schemas[sid], tid)
	}
	delete(c.tables, tid)

	removeFunc := func(id uint64) {
		if _, ok := c.orphanTables[id]; ok {
			delete(c.orphanTables, id)
		} else {
			c.toCleanTables[id] = struct{}{}
		}
	}

	if pids, ok := c.partitions[tid]; ok {
		for _, id := range pids {
			removeFunc(uint64(id))
		}
<<<<<<< HEAD
		delete(c.partitions, tid)
	} else {
		removeFunc(tid)
=======
	} else {
		removeFunc(tid)
	}
}

func (c *changeFeed) truncatePartition(tblInfo *timodel.TableInfo, startTs uint64) {
	tid := uint64(tblInfo.ID)
	partitionsID, ok := c.partitions[tid]
	if !ok || len(partitionsID) == 0 {
		return
	}
	oldIDs := make(map[int64]struct{}, len(partitionsID))
	for _, pid := range partitionsID {
		oldIDs[pid] = struct{}{}
	}

	pi := tblInfo.GetPartitionInfo()
	if pi == nil {
		return
	}
	newPartitionIDs := make([]int64, len(pi.Definitions))
	for _, partition := range pi.Definitions {
		pid := uint64(partition.ID)
		_, ok := c.orphanTables[pid]
		if !ok {
			// new partition.
			c.orphanTables[pid] = model.ProcessTableInfo{
				ID:      pid,
				StartTs: startTs,
			}
			fmt.Printf("add new partition feed %v  ------\n", pid)
		}
		delete(oldIDs, partition.ID)
		newPartitionIDs = append(newPartitionIDs, partition.ID)
	}
	// update the table partition IDs.
	c.partitions[tid] = newPartitionIDs

	// drop truncated partition.
	for pid := range oldIDs {
		id := uint64(pid)
		fmt.Printf("drop truncate partition feed %v  ------\n", pid)
		if _, ok := c.orphanTables[id]; ok {
			delete(c.orphanTables, id)
		} else {
			c.toCleanTables[id] = struct{}{}
		}
>>>>>>> a269b7ff
	}
}

func (c *changeFeed) selectCapture(captures map[string]*model.CaptureInfo, toAppend map[string][]*model.ProcessTableInfo) string {
	return c.minimumTablesCapture(captures, toAppend)
}

func (c *changeFeed) minimumTablesCapture(captures map[string]*model.CaptureInfo, toAppend map[string][]*model.ProcessTableInfo) string {
	if len(captures) == 0 {
		return ""
	}

	var minID string
	minCount := math.MaxInt64
	for id := range captures {
		var tableCount int
		if pinfo, ok := c.taskStatus[id]; ok {
			tableCount += len(pinfo.TableInfos)
		}
		if append, ok := toAppend[id]; ok {
			tableCount += len(append)
		}
		if tableCount < minCount {
			minID = id
			minCount = tableCount
		}
	}

	return minID
}

func (c *changeFeed) tryBalance(ctx context.Context, captures map[string]*model.CaptureInfo) error {
	c.cleanTables(ctx)
	return c.balanceOrphanTables(ctx, captures)
}

func (c *changeFeed) restoreTableInfos(infoSnapshot *model.TaskStatus, captureID string) {
	// the capture information maybe deleted during table cleaning
	if _, ok := c.taskStatus[captureID]; !ok {
		log.Warn("ignore restore table info, task status for capture not found", zap.String("captureID", captureID))
	}
	c.taskStatus[captureID].TableInfos = infoSnapshot.TableInfos
}

func (c *changeFeed) cleanTables(ctx context.Context) {
	var cleanIDs []uint64

cleanLoop:
	for id := range c.toCleanTables {
		captureID, taskStatus, ok := findTaskStatusWithTable(c.taskStatus, id)
		if !ok {
			log.Warn("ignore clean table id", zap.Uint64("id", id))
			cleanIDs = append(cleanIDs, id)
			continue
		}

		infoClone := taskStatus.Clone()
		taskStatus.RemoveTable(id)

		newInfo, err := c.infoWriter.Write(ctx, c.id, captureID, taskStatus, true)
		if err == nil {
			c.taskStatus[captureID] = newInfo
		}
		switch errors.Cause(err) {
		case model.ErrFindPLockNotCommit:
			c.restoreTableInfos(infoClone, captureID)
			log.Info("write table info delay, wait plock resolve",
				zap.String("changefeed", c.id),
				zap.String("capture", captureID))
		case nil:
			log.Info("cleanup table success",
				zap.Uint64("table id", id),
				zap.String("capture id", captureID))
			log.Debug("after remove", zap.Stringer("task status", taskStatus))
			cleanIDs = append(cleanIDs, id)
		default:
			c.restoreTableInfos(infoClone, captureID)
			log.Error("fail to put sub changefeed info", zap.Error(err))
			break cleanLoop
		}
	}

	for _, id := range cleanIDs {
		delete(c.toCleanTables, id)
	}
}

func findTaskStatusWithTable(infos model.ProcessorsInfos, tableID uint64) (captureID string, info *model.TaskStatus, ok bool) {
	for id, info := range infos {
		for _, table := range info.TableInfos {
			if table.ID == tableID {
				return id, info, true
			}
		}
	}

	return "", nil, false
}

func (c *changeFeed) balanceOrphanTables(ctx context.Context, captures map[string]*model.CaptureInfo) error {
	if len(captures) == 0 {
		return nil
	}

	for tableID, captureID := range c.waitingConfirmTables {
		lockStatus, err := c.infoWriter.CheckLock(ctx, c.id, captureID)
		if err != nil {
			return errors.Trace(err)
		}
		switch lockStatus {
		case model.TableNoLock:
			log.Debug("no c-lock", zap.Uint64("tableID", tableID), zap.String("captureID", captureID))
			delete(c.waitingConfirmTables, tableID)
		case model.TablePLock:
			log.Debug("waiting the c-lock", zap.Uint64("tableID", tableID), zap.String("captureID", captureID))
		case model.TablePLockCommited:
			log.Debug("delete the c-lock", zap.Uint64("tableID", tableID), zap.String("captureID", captureID))
			delete(c.waitingConfirmTables, tableID)
		}
	}

	appendTableInfos := make(map[string][]*model.ProcessTableInfo, len(captures))
	schemaSnapshot := c.schema
	for tableID, orphan := range c.orphanTables {
		var orphanMarkTable *model.ProcessTableInfo
		if c.cyclicEnabled {
			tableName, found := schemaSnapshot.GetTableNameByID(int64(tableID))
			if !found || cyclic.IsMarkTable(tableName.Schema, tableName.Table) {
				// Skip, mark tables should not be balanced alone.
				continue
			}
			// TODO(neil) we could just use c.tables.
			markTableSchameName, markTableTableName := cyclic.MarkTableName(tableName.Schema, tableName.Table)
			id, found := schemaSnapshot.GetTableIDByName(markTableSchameName, markTableTableName)
			if !found {
				// Mark table is not created yet, skip and wait.
				log.Info("balance table info delay, wait mark table",
					zap.String("changefeed", c.id),
					zap.Uint64("tableID", tableID),
					zap.String("markTableName", markTableTableName))
				continue
			}
			orphanMarkTable = &model.ProcessTableInfo{
				ID:      uint64(id),
				StartTs: orphan.StartTs,
			}
		}

		captureID := c.selectCapture(captures, appendTableInfos)
		if len(captureID) == 0 {
			return nil
		}
		info := appendTableInfos[captureID]
		info = append(info, &model.ProcessTableInfo{
			ID:      tableID,
			StartTs: orphan.StartTs,
		})
		// Table and mark table must be balanced to the same capture.
		if orphanMarkTable != nil {
			info = append(info, orphanMarkTable)
		}
		appendTableInfos[captureID] = info
	}

	for captureID, tableInfos := range appendTableInfos {
		status := c.taskStatus[captureID]
		if status == nil {
			status = new(model.TaskStatus)
		}
		statusClone := status.Clone()
		status.TableInfos = append(status.TableInfos, tableInfos...)

		newInfo, err := c.infoWriter.Write(ctx, c.id, captureID, status, true)
		if err == nil {
			c.taskStatus[captureID] = newInfo
		}
		switch errors.Cause(err) {
		case model.ErrFindPLockNotCommit:
			c.restoreTableInfos(statusClone, captureID)
			log.Info("write table info delay, wait plock resolve",
				zap.String("changefeed", c.id),
				zap.String("capture", captureID))
		case nil:
			log.Info("dispatch table success",
				zap.Reflect("tableInfos", tableInfos),
				zap.String("capture", captureID))
			for _, tableInfo := range tableInfos {
				delete(c.orphanTables, tableInfo.ID)
				c.waitingConfirmTables[tableInfo.ID] = captureID
			}
		default:
			c.restoreTableInfos(statusClone, captureID)
			log.Error("fail to put sub changefeed info", zap.Error(err))
			return errors.Trace(err)
		}
	}
	return nil
}

func (c *changeFeed) applyJob(ctx context.Context, job *timodel.Job) (skip bool, err error) {
	schemaID := uint64(job.SchemaID)
	if job.BinlogInfo != nil && job.BinlogInfo.TableInfo != nil && c.schema.IsIneligibleTableID(job.BinlogInfo.TableInfo.ID) {
		tableID := uint64(job.BinlogInfo.TableInfo.ID)
		if _, exist := c.tables[tableID]; exist {
			c.removeTable(schemaID, tableID)
		}
		return true, nil
	}

	err = func() error {
		// case table id set may change
		switch job.Type {
		case timodel.ActionCreateSchema:
			c.addSchema(schemaID)
		case timodel.ActionDropSchema:
			c.dropSchema(schemaID)
		case timodel.ActionCreateTable, timodel.ActionRecoverTable:
			addID := uint64(job.BinlogInfo.TableInfo.ID)
			tableName, exist := c.schema.GetTableNameByID(job.BinlogInfo.TableInfo.ID)
			if !exist {
				return errors.NotFoundf("table(%d)", addID)
			}
			c.addTable(schemaID, addID, job.BinlogInfo.FinishedTS, tableName, job.BinlogInfo.TableInfo)
		case timodel.ActionDropTable:
			dropID := uint64(job.TableID)
			c.removeTable(schemaID, dropID)
		case timodel.ActionRenameTable:
			tableName, exist := c.schema.GetTableNameByID(job.TableID)
			if !exist {
				return errors.NotFoundf("table(%d)", job.TableID)
			}
			// no id change just update name
			c.tables[uint64(job.TableID)] = tableName
		case timodel.ActionTruncateTable:
			dropID := uint64(job.TableID)
			c.removeTable(schemaID, dropID)

			tableName, exist := c.schema.GetTableNameByID(job.BinlogInfo.TableInfo.ID)
			if !exist {
				return errors.NotFoundf("table(%d)", job.BinlogInfo.TableInfo.ID)
			}
			addID := uint64(job.BinlogInfo.TableInfo.ID)
			c.addTable(schemaID, addID, job.BinlogInfo.FinishedTS, tableName, job.BinlogInfo.TableInfo)
<<<<<<< HEAD
=======
		case timodel.ActionTruncateTablePartition:
			c.truncatePartition(job.BinlogInfo.TableInfo, job.BinlogInfo.FinishedTS)
>>>>>>> a269b7ff
		}
		return nil
	}()
	if err != nil {
		log.Error("failed to applyJob, start to print debug info", zap.Error(err))
		c.schema.PrintStatus(log.Error)
	}
	return false, err
}

// handleDDL check if we can change the status to be `ChangeFeedExecDDL` and execute the DDL asynchronously
// if the status is in ChangeFeedWaitToExecDDL.
// After executing the DDL successfully, the status will be changed to be ChangeFeedSyncDML.
func (c *changeFeed) handleDDL(ctx context.Context, captures map[string]*model.CaptureInfo) error {
	if c.ddlState != model.ChangeFeedWaitToExecDDL {
		return nil
	}
	if len(c.ddlJobHistory) == 0 {
		log.Fatal("ddl job history can not be empty in changefeed when should to execute DDL")
	}
	todoDDLJob := c.ddlJobHistory[0]

	// Check if all the checkpointTs of capture are achieving global resolvedTs(which is equal to todoDDLJob.FinishedTS)
	if len(c.taskStatus) > len(c.taskPositions) {
		return nil
	}

	if c.status.CheckpointTs != todoDDLJob.BinlogInfo.FinishedTS {
		log.Debug("wait checkpoint ts",
			zap.Uint64("checkpoint ts", c.status.CheckpointTs),
			zap.Uint64("finish ts", todoDDLJob.BinlogInfo.FinishedTS),
			zap.String("ddl query", todoDDLJob.Query))
		return nil
	}

	log.Info("apply job", zap.Stringer("job", todoDDLJob),
		zap.String("schema", todoDDLJob.SchemaName),
		zap.String("query", todoDDLJob.Query),
		zap.Uint64("ts", todoDDLJob.BinlogInfo.FinishedTS))

	err := c.schema.HandleDDL(todoDDLJob)
	if err != nil {
		return errors.Trace(err)
	}
	err = c.schema.FillSchemaName(todoDDLJob)
	if err != nil {
		return errors.Trace(err)
	}

	ddlEvent := new(model.DDLEvent)
	ddlEvent.FromJob(todoDDLJob)

	// Execute DDL Job asynchronously
	c.ddlState = model.ChangeFeedExecDDL

	// TODO consider some newly added DDL types such as `ActionCreateSequence`
	skip, err := c.applyJob(ctx, todoDDLJob)
	if err != nil {
		return errors.Trace(err)
	}
	if skip {
		c.ddlJobHistory = c.ddlJobHistory[1:]
		c.ddlExecutedTs = todoDDLJob.BinlogInfo.FinishedTS
		c.ddlState = model.ChangeFeedSyncDML
		return nil
	}

	err = c.balanceOrphanTables(ctx, captures)
	if err != nil {
		return errors.Trace(err)
	}

	err = c.sink.EmitDDLEvent(ctx, ddlEvent)
	// If DDL executing failed, pause the changefeed and print log, rather
	// than return an error and break the running of this owner.
	if err != nil {
		c.ddlState = model.ChangeFeedDDLExecuteFailed
		log.Error("Execute DDL failed",
			zap.String("ChangeFeedID", c.id),
			zap.Error(err),
			zap.Reflect("ddlJob", todoDDLJob))
		return errors.Trace(model.ErrExecDDLFailed)
	}
	log.Info("Execute DDL succeeded",
		zap.String("ChangeFeedID", c.id),
		zap.Reflect("ddlJob", todoDDLJob))

	if c.ddlState != model.ChangeFeedExecDDL {
		log.Fatal("changeFeedState must be ChangeFeedExecDDL when DDL is executed",
			zap.String("ChangeFeedID", c.id),
			zap.String("ChangeFeedDDLState", c.ddlState.String()))
	}
	c.ddlJobHistory = c.ddlJobHistory[1:]
	c.ddlExecutedTs = todoDDLJob.BinlogInfo.FinishedTS
	c.ddlState = model.ChangeFeedSyncDML
	return nil
}

// calcResolvedTs update every changefeed's resolve ts and checkpoint ts.
func (c *changeFeed) calcResolvedTs(ctx context.Context) error {
	if c.ddlState != model.ChangeFeedSyncDML && c.ddlState != model.ChangeFeedWaitToExecDDL {
		return nil
	}

	// ProcessorInfos don't contains the whole set table id now.
	if len(c.waitingConfirmTables) > 0 {
		log.Debug("skip calcResolvedTs",
			zap.Reflect("waitingConfirmTables", c.orphanTables))
		return nil
	}

	minResolvedTs := c.targetTs
	minCheckpointTs := c.targetTs

	if len(c.taskPositions) < len(c.taskStatus) {
		return nil
	}
	if len(c.taskPositions) == 0 {
		minCheckpointTs = c.status.ResolvedTs
	} else {
		// calc the min of all resolvedTs in captures
		for _, position := range c.taskPositions {
			if minResolvedTs > position.ResolvedTs {
				minResolvedTs = position.ResolvedTs
			}

			if minCheckpointTs > position.CheckPointTs {
				minCheckpointTs = position.CheckPointTs
			}
		}
	}

	for _, orphanTable := range c.orphanTables {
		if minCheckpointTs > orphanTable.StartTs {
			minCheckpointTs = orphanTable.StartTs
		}
		if minResolvedTs > orphanTable.StartTs {
			minResolvedTs = orphanTable.StartTs
		}
	}

	// if minResolvedTs is greater than ddlResolvedTs,
	// it means that ddlJobHistory in memory is not intact,
	// there are some ddl jobs which finishedTs is smaller than minResolvedTs we don't know.
	// so we need to call `pullDDLJob`, update the ddlJobHistory and ddlResolvedTs.
	if minResolvedTs > c.ddlResolvedTs {
		if err := c.pullDDLJob(); err != nil {
			return errors.Trace(err)
		}

		if minResolvedTs > c.ddlResolvedTs {
			minResolvedTs = c.ddlResolvedTs
		}
	}

	// if minResolvedTs is greater than the finishedTS of ddl job which is not executed,
	// we need to execute this ddl job
	for len(c.ddlJobHistory) > 0 && c.ddlJobHistory[0].BinlogInfo.FinishedTS <= c.ddlExecutedTs {
		c.ddlJobHistory = c.ddlJobHistory[1:]
	}
	if len(c.ddlJobHistory) > 0 && minResolvedTs > c.ddlJobHistory[0].BinlogInfo.FinishedTS {
		minResolvedTs = c.ddlJobHistory[0].BinlogInfo.FinishedTS
		c.ddlState = model.ChangeFeedWaitToExecDDL
	}

	// if downstream sink is the MQ sink, the MQ sink do not promise that checkpoint is less than globalResolvedTs
	if minCheckpointTs > minResolvedTs {
		minCheckpointTs = minResolvedTs
	}

	var tsUpdated bool

	if minResolvedTs > c.status.ResolvedTs {
		c.status.ResolvedTs = minResolvedTs
		tsUpdated = true
	}

	if minCheckpointTs > c.status.CheckpointTs {
		c.status.CheckpointTs = minCheckpointTs
		// when the `c.ddlState` is `model.ChangeFeedWaitToExecDDL`,
		// some DDL is waiting to executed, we can't ensure whether the DDL has been executed.
		// so we can't emit checkpoint to sink
		if c.ddlState != model.ChangeFeedWaitToExecDDL {
			err := c.sink.EmitCheckpointTs(ctx, minCheckpointTs)
			if err != nil {
				return errors.Trace(err)
			}
		}
		tsUpdated = true
	}

	if tsUpdated {
		log.Debug("update changefeed", zap.String("id", c.id),
			zap.Uint64("checkpoint ts", c.status.CheckpointTs),
			zap.Uint64("resolved ts", c.status.ResolvedTs))
	}
	return nil
}

func (c *changeFeed) pullDDLJob() error {
	ddlResolvedTs, ddlJobs, err := c.ddlHandler.PullDDL()
	if err != nil {
		return errors.Trace(err)
	}
	c.ddlResolvedTs = ddlResolvedTs
	for _, ddl := range ddlJobs {
		if c.filter.ShouldDiscardDDL(ddl.Type) {
			log.Info("discard the ddl job", zap.Int64("jobID", ddl.ID), zap.String("query", ddl.Query))
			continue
		}
		c.ddlJobHistory = append(c.ddlJobHistory, ddl)
	}
	return nil
}<|MERGE_RESOLUTION|>--- conflicted
+++ resolved
@@ -183,11 +183,7 @@
 		for _, id := range pids {
 			removeFunc(uint64(id))
 		}
-<<<<<<< HEAD
 		delete(c.partitions, tid)
-	} else {
-		removeFunc(tid)
-=======
 	} else {
 		removeFunc(tid)
 	}
@@ -235,7 +231,6 @@
 		} else {
 			c.toCleanTables[id] = struct{}{}
 		}
->>>>>>> a269b7ff
 	}
 }
 
@@ -479,11 +474,8 @@
 			}
 			addID := uint64(job.BinlogInfo.TableInfo.ID)
 			c.addTable(schemaID, addID, job.BinlogInfo.FinishedTS, tableName, job.BinlogInfo.TableInfo)
-<<<<<<< HEAD
-=======
 		case timodel.ActionTruncateTablePartition:
 			c.truncatePartition(job.BinlogInfo.TableInfo, job.BinlogInfo.FinishedTS)
->>>>>>> a269b7ff
 		}
 		return nil
 	}()
