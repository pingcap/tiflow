// Copyright 2020 PingCAP, Inc.
//
// Licensed under the Apache License, Version 2.0 (the "License");
// you may not use this file except in compliance with the License.
// You may obtain a copy of the License at
//
//     http://www.apache.org/licenses/LICENSE-2.0
//
// Unless required by applicable law or agreed to in writing, software
// distributed under the License is distributed on an "AS IS" BASIS,
// See the License for the specific language governing permissions and
// limitations under the License.

package cdc

import (
	"context"
	"fmt"
	"math"
	"time"

	"github.com/pingcap/errors"
	"github.com/pingcap/log"
	timodel "github.com/pingcap/parser/model"
	"github.com/pingcap/ticdc/cdc/entry"
	"github.com/pingcap/ticdc/cdc/kv"
	"github.com/pingcap/ticdc/cdc/model"
	"github.com/pingcap/ticdc/cdc/sink"
	"github.com/pingcap/ticdc/pkg/cyclic"
	"github.com/pingcap/ticdc/pkg/filter"
	"github.com/pingcap/ticdc/pkg/scheduler"
	"go.etcd.io/etcd/mvcc/mvccpb"
	"go.uber.org/zap"
)

type tableIDMap = map[model.TableID]struct{}

// OwnerDDLHandler defines the ddl handler for Owner
// which can pull ddl jobs and execute ddl jobs
type OwnerDDLHandler interface {
	// PullDDL pulls the ddl jobs and returns resolvedTs of DDL Puller and job list.
	PullDDL() (resolvedTs uint64, jobs []*timodel.Job, err error)

	// Close cancels the executing of OwnerDDLHandler and releases resource
	Close() error
}

// ChangeFeedRWriter defines the Reader and Writer for changeFeed
type ChangeFeedRWriter interface {

	// GetChangeFeeds returns kv revision and a map mapping from changefeedID to changefeed detail mvccpb.KeyValue
	GetChangeFeeds(ctx context.Context) (int64, map[string]*mvccpb.KeyValue, error)

	// GetAllTaskStatus queries all task status of a changefeed, and returns a map
	// mapping from captureID to TaskStatus
	GetAllTaskStatus(ctx context.Context, changefeedID string) (model.ProcessorsInfos, error)

	// GetAllTaskPositions queries all task positions of a changefeed, and returns a map
	// mapping from captureID to TaskPositions
	GetAllTaskPositions(ctx context.Context, changefeedID string) (map[string]*model.TaskPosition, error)

	// GetChangeFeedStatus queries the checkpointTs and resovledTs of a given changefeed
	GetChangeFeedStatus(ctx context.Context, id string) (*model.ChangeFeedStatus, int64, error)
	// PutAllChangeFeedStatus the changefeed info to storage such as etcd.
	PutAllChangeFeedStatus(ctx context.Context, infos map[model.ChangeFeedID]*model.ChangeFeedStatus) error
}

type changeFeed struct {
	id     string
	info   *model.ChangeFeedInfo
	status *model.ChangeFeedStatus

	schema        *entry.SingleSchemaSnapshot
	ddlState      model.ChangeFeedDDLState
	targetTs      uint64
	taskStatus    model.ProcessorsInfos
	taskPositions map[model.CaptureID]*model.TaskPosition
	filter        *filter.Filter
	sink          sink.Sink
	scheduler     scheduler.Scheduler

	cyclicEnabled bool

	ddlHandler    OwnerDDLHandler
	ddlResolvedTs uint64
	ddlJobHistory []*timodel.Job
	ddlExecutedTs uint64

	schemas map[model.SchemaID]tableIDMap
	tables  map[model.TableID]entry.TableName
	// value of partitions is the slice of partitions ID.
	partitions         map[model.TableID][]int64
	orphanTables       map[model.TableID]model.Ts
	toCleanTables      map[model.TableID]model.Ts
	moveTableJobs      map[model.TableID]*model.MoveTableJob
	manualMoveCommands []*model.MoveTableJob
	rebanlanceNextTick bool

	lastRebanlanceTime time.Time

	etcdCli kv.CDCEtcdClient
}

// String implements fmt.Stringer interface.
func (c *changeFeed) String() string {
	format := "{\n ID: %s\n info: %+v\n status: %+v\n State: %v\n ProcessorInfos: %+v\n tables: %+v\n orphanTables: %+v\n toCleanTables: %v\n ddlResolvedTs: %d\n ddlJobHistory: %+v\n}\n\n"
	s := fmt.Sprintf(format,
		c.id, c.info, c.status, c.ddlState, c.taskStatus, c.tables,
		c.orphanTables, c.toCleanTables, c.ddlResolvedTs, c.ddlJobHistory)

	if len(c.ddlJobHistory) > 0 {
		job := c.ddlJobHistory[0]
		s += fmt.Sprintf("next to exec job: %s query: %s\n\n", job, job.Query)
	}

	return s
}

func (c *changeFeed) updateProcessorInfos(processInfos model.ProcessorsInfos, positions map[string]*model.TaskPosition) {
	c.taskStatus = processInfos
	c.taskPositions = positions
}

func (c *changeFeed) addSchema(schemaID model.SchemaID) {
	if _, ok := c.schemas[schemaID]; ok {
		log.Warn("add schema already exists", zap.Int64("schemaID", schemaID))
		return
	}
	c.schemas[schemaID] = make(map[model.TableID]struct{})
}

func (c *changeFeed) dropSchema(schemaID model.SchemaID, targetTs model.Ts) {
	if schema, ok := c.schemas[schemaID]; ok {
		for tid := range schema {
			c.removeTable(schemaID, tid, targetTs)
		}
	}
	delete(c.schemas, schemaID)
}

func (c *changeFeed) addTable(sid model.SchemaID, tid model.TableID, startTs model.Ts, table entry.TableName, tblInfo *timodel.TableInfo) {
	if c.filter.ShouldIgnoreTable(table.Schema, table.Table) {
		return
	}
	if c.cyclicEnabled && cyclic.IsMarkTable(table.Schema, table.Table) {
		return
	}

	if _, ok := c.tables[tid]; ok {
		log.Warn("add table already exists", zap.Int64("tableID", tid), zap.Stringer("table", table))
		return
	}

	if _, ok := c.schemas[sid]; !ok {
		c.schemas[sid] = make(tableIDMap)
	}
	c.schemas[sid][tid] = struct{}{}
	c.tables[tid] = table
	if pi := tblInfo.GetPartitionInfo(); pi != nil {
		delete(c.partitions, tid)
		for _, partition := range pi.Definitions {
			c.partitions[tid] = append(c.partitions[tid], partition.ID)
			c.orphanTables[partition.ID] = startTs
		}
	} else {
		c.orphanTables[tid] = startTs
	}
}

func (c *changeFeed) removeTable(sid model.SchemaID, tid model.TableID, targetTs model.Ts) {
	if _, ok := c.schemas[sid]; ok {
		delete(c.schemas[sid], tid)
	}
	delete(c.tables, tid)

	removeFunc := func(id int64) {
		if _, ok := c.orphanTables[id]; ok {
			delete(c.orphanTables, id)
		} else {
			c.toCleanTables[id] = targetTs
		}
	}

	if pids, ok := c.partitions[tid]; ok {
		for _, id := range pids {
			removeFunc(id)
		}
		delete(c.partitions, tid)
	} else {
		removeFunc(tid)
	}
}

func (c *changeFeed) updatePartition(tblInfo *timodel.TableInfo, startTs uint64) {
	tid := tblInfo.ID
	partitionsID, ok := c.partitions[tid]
	if !ok || len(partitionsID) == 0 {
		return
	}
	oldIDs := make(map[int64]struct{}, len(partitionsID))
	for _, pid := range partitionsID {
		oldIDs[pid] = struct{}{}
	}

	pi := tblInfo.GetPartitionInfo()
	if pi == nil {
		return
	}
	newPartitionIDs := make([]int64, 0, len(pi.Definitions))
	for _, partition := range pi.Definitions {
		pid := partition.ID
		_, ok := c.orphanTables[pid]
		if !ok {
			// new partition.
			c.orphanTables[pid] = startTs
		}
		delete(oldIDs, partition.ID)
		newPartitionIDs = append(newPartitionIDs, partition.ID)
	}
	// update the table partition IDs.
	c.partitions[tid] = newPartitionIDs

	// drop partition.
	for pid := range oldIDs {
		if _, ok := c.orphanTables[pid]; ok {
			delete(c.orphanTables, pid)
		} else {
			c.toCleanTables[pid] = startTs
		}
	}
}

<<<<<<< HEAD
func (c *changeFeed) tryBalance(ctx context.Context, captures map[string]*model.CaptureInfo, rebanlanceNow bool) error {
=======
func (c *changeFeed) tryBalance(ctx context.Context, captures map[string]*model.CaptureInfo, rebanlanceNow bool,
	manualMoveCommands []*model.MoveTableJob) error {
>>>>>>> 98a45ce7
	err := c.balanceOrphanTables(ctx, captures)
	if err != nil {
		return errors.Trace(err)
	}
	c.manualMoveCommands = append(c.manualMoveCommands, manualMoveCommands...)
	if rebanlanceNow {
		c.rebanlanceNextTick = true
	}
	err = c.handleManualMoveTableJobs(ctx, captures)
	if err != nil {
		return errors.Trace(err)
	}
	err = c.rebanlanceTables(ctx, captures)
	if err != nil {
		return errors.Trace(err)
	}
	err = c.handleMoveTableJobs(ctx, captures)
	return errors.Trace(err)
}

func findTaskStatusWithTable(infos model.ProcessorsInfos, tableID model.TableID) (captureID model.CaptureID, info *model.TaskStatus, ok bool) {
	for cid, info := range infos {
		for tid := range info.Tables {
			if tid == tableID {
				return cid, info, true
			}
		}
	}

	return "", nil, false
}

func (c *changeFeed) balanceOrphanTables(ctx context.Context, captures map[model.CaptureID]*model.CaptureInfo) error {
	if len(captures) == 0 {
		return nil
	}
	for _, status := range c.taskStatus {
		if status.SomeOperationsUnapplied() {
			return nil
		}
	}

	newTaskStatus := make(map[model.CaptureID]*model.TaskStatus, len(captures))
	captureIDs := make(map[model.CaptureID]struct{}, len(captures))
	cleanedTables := make(map[model.TableID]struct{})
	addedTables := make(map[model.TableID]struct{})
	for cid := range captures {
		captureIDs[cid] = struct{}{}
	}
	c.scheduler.AlignCapture(captureIDs)

	for id, targetTs := range c.toCleanTables {
		captureID, taskStatus, ok := findTaskStatusWithTable(c.taskStatus, id)
		if !ok {
			log.Warn("ignore clean table id", zap.Int64("id", id))
			delete(c.toCleanTables, id)
			continue
		}
		status, exist := newTaskStatus[captureID]
		if !exist {
			status = taskStatus.Clone()
		}
		status.RemoveTable(id, targetTs)
		newTaskStatus[captureID] = status
		cleanedTables[id] = struct{}{}
	}

	operations := c.scheduler.DistributeTables(c.orphanTables)
	for captureID, operation := range operations {
		status, exist := newTaskStatus[captureID]
		if !exist {
			taskStatus := c.taskStatus[captureID]
			if taskStatus == nil {
				status = new(model.TaskStatus)
			} else {
				status = taskStatus.Clone()
			}
			newTaskStatus[captureID] = status
		}
		for tableID, op := range operation {
			var orphanMarkTableID model.TableID
			if c.cyclicEnabled {
				schemaSnapshot := c.schema
				tableName, found := schemaSnapshot.GetTableNameByID(tableID)
				if !found {
					continue
				}
				markTableSchameName, markTableTableName := cyclic.MarkTableName(tableName.Schema, tableName.Table)
				orphanMarkTableID, found = schemaSnapshot.GetTableIDByName(markTableSchameName, markTableTableName)
				if !found {
					// Mark table is not created yet, skip and wait.
					log.Info("balance table info delay, wait mark table",
						zap.String("changefeed", c.id),
						zap.Int64("tableID", tableID),
						zap.String("markTableName", markTableTableName))
					continue
				}
			}
			status.AddTable(tableID, &model.TableReplicaInfo{StartTs: op.BoundaryTs, MarkTableID: orphanMarkTableID}, op.BoundaryTs)
			addedTables[tableID] = struct{}{}
		}
	}

	err := c.updateTaskStatus(ctx, newTaskStatus)
	if err != nil {
		return errors.Trace(err)
	}

	for tableID := range cleanedTables {
		delete(c.toCleanTables, tableID)
	}
	for tableID := range addedTables {
		delete(c.orphanTables, tableID)
	}

	return nil
}

func (c *changeFeed) updateTaskStatus(ctx context.Context, taskStatus map[model.CaptureID]*model.TaskStatus) error {
	for captureID, status := range taskStatus {
		newStatus, err := c.etcdCli.AtomicPutTaskStatus(ctx, c.id, captureID, func(taskStatus *model.TaskStatus) error {
			if taskStatus.SomeOperationsUnapplied() {
				return errors.Errorf("waiting to processor handle the operation finished time out")
			}
			taskStatus.Tables = status.Tables
			taskStatus.Operation = status.Operation
			return nil
		})
		if err != nil {
			return errors.Trace(err)
		}
		c.taskStatus[captureID] = newStatus.Clone()
		log.Info("dispatch table success", zap.String("captureID", captureID), zap.Stringer("status", status))
	}
	return nil
}

func (c *changeFeed) handleManualMoveTableJobs(ctx context.Context, captures map[model.CaptureID]*model.CaptureInfo) error {
	if len(captures) == 0 {
		return nil
	}
	if len(c.moveTableJobs) > 0 {
		return nil
	}
	for len(c.manualMoveCommands) > 0 {
		moveJob := c.manualMoveCommands[0]
		if _, exist := c.moveTableJobs[moveJob.TableID]; exist {
			break
		}
		c.manualMoveCommands = c.manualMoveCommands[1:]
		moveJob.From = ""
		for captureID, taskStatus := range c.taskStatus {
			if _, exist := taskStatus.Tables[moveJob.TableID]; exist {
				moveJob.From = captureID
				break
			}
		}
		if moveJob.From == "" {
			log.Warn("invalid manual move job, the table is not found", zap.Reflect("job", moveJob))
			continue
		}
		if moveJob.To == moveJob.From {
			log.Warn("invalid manual move job, the table is already exists in the target capture", zap.Reflect("job", moveJob))
			continue
		}
		if _, exist := captures[moveJob.To]; !exist {
			log.Warn("invalid manual move job, the target capture is not found", zap.Reflect("job", moveJob))
			continue
		}
		if c.moveTableJobs == nil {
			c.moveTableJobs = make(map[model.TableID]*model.MoveTableJob)
		}
		c.moveTableJobs[moveJob.TableID] = moveJob
		log.Info("received the manual move table job", zap.Reflect("job", moveJob))
	}
	return nil
}

func (c *changeFeed) rebanlanceTables(ctx context.Context, captures map[model.CaptureID]*model.CaptureInfo) error {
	if len(captures) == 0 {
		return nil
	}
	if len(c.moveTableJobs) != 0 {
		return nil
	}
	for _, status := range c.taskStatus {
		if status.SomeOperationsUnapplied() {
			return nil
		}
	}

	if !c.rebanlanceNextTick &&
		time.Since(c.lastRebanlanceTime) < time.Duration(c.info.Config.Scheduler.PollingTime)*time.Minute {
		return nil
	}
	c.lastRebanlanceTime = time.Now()
	c.rebanlanceNextTick = false

	captureIDs := make(map[model.CaptureID]struct{}, len(captures))
	for cid := range captures {
		captureIDs[cid] = struct{}{}
		workloads, err := c.etcdCli.GetTaskWorkload(ctx, c.id, cid)
		if err != nil {
			return errors.Trace(err)
		}
		c.scheduler.ResetWorkloads(cid, workloads)
	}
	c.scheduler.AlignCapture(captureIDs)

	_, moveTableJobs := c.scheduler.CalRebalanceOperates(0)
	log.Info("rebalance operations", zap.Reflect("moveTableJobs", moveTableJobs))
	c.moveTableJobs = moveTableJobs
	return nil
}

func (c *changeFeed) handleMoveTableJobs(ctx context.Context, captures map[model.CaptureID]*model.CaptureInfo) error {
	if len(captures) == 0 {
		return nil
	}
	if len(c.moveTableJobs) == 0 {
		return nil
	}
	for _, status := range c.taskStatus {
		if status.SomeOperationsUnapplied() {
			return nil
		}
	}
	newTaskStatus := make(map[model.CaptureID]*model.TaskStatus, len(captures))
	cloneStatus := func(captureID model.CaptureID) (*model.TaskStatus, bool) {
		status, exist := newTaskStatus[captureID]
		if !exist {
			taskStatus := c.taskStatus[captureID]
			if taskStatus == nil {
				if _, exist := captures[captureID]; !exist {
					return nil, false
				}
				status = new(model.TaskStatus)
			} else {
				status = taskStatus.Clone()
			}
			newTaskStatus[captureID] = status
		}
		return status, true
	}
	for tableID, job := range c.moveTableJobs {
		switch job.Status {
		case model.MoveTableStatusNone:
			// delete table from original capture
			status, exist := cloneStatus(job.From)
			if !exist {
				delete(c.moveTableJobs, tableID)
				log.Warn("ignored the move job, the source capture is not found", zap.Reflect("job", job))
				continue
			}
			replicaInfo, exist := status.RemoveTable(tableID, c.status.CheckpointTs)
			if !exist {
				delete(c.moveTableJobs, tableID)
				log.Warn("ignored the move job, the table is not exist in the source capture", zap.Reflect("job", job))
				continue
			}
			replicaInfo.StartTs = c.status.CheckpointTs
			job.TableReplicaInfo = replicaInfo
			job.Status = model.MoveTableStatusDeleted
			log.Info("handle the move job, remove table from the source capture", zap.Reflect("job", job))
		case model.MoveTableStatusDeleted:
			// add table to target capture
			status, exist := cloneStatus(job.To)
			if !exist {
				// the target capture is not exist, add table to orphanTables.
				c.orphanTables[tableID] = job.TableReplicaInfo.StartTs
				log.Warn("the target capture is not exist, sent the table to orphanTables", zap.Reflect("job", job))
				continue
			}
			status.AddTable(tableID, job.TableReplicaInfo, job.TableReplicaInfo.StartTs)
			job.Status = model.MoveTableStatusFinished
			delete(c.moveTableJobs, tableID)
			log.Info("handle the move job, add table to the target capture", zap.Reflect("job", job))
		}
	}
	err := c.updateTaskStatus(ctx, newTaskStatus)
	return errors.Trace(err)
}

func (c *changeFeed) applyJob(ctx context.Context, job *timodel.Job) (skip bool, err error) {
	schemaID := job.SchemaID
	if job.BinlogInfo != nil && job.BinlogInfo.TableInfo != nil && c.schema.IsIneligibleTableID(job.BinlogInfo.TableInfo.ID) {
		tableID := job.BinlogInfo.TableInfo.ID
		if _, exist := c.tables[tableID]; exist {
			c.removeTable(schemaID, tableID, job.BinlogInfo.FinishedTS)
		}
		return true, nil
	}

	err = func() error {
		// case table id set may change
		switch job.Type {
		case timodel.ActionCreateSchema:
			c.addSchema(schemaID)
		case timodel.ActionDropSchema:
			c.dropSchema(schemaID, job.BinlogInfo.FinishedTS)
		case timodel.ActionCreateTable, timodel.ActionRecoverTable:
			addID := job.BinlogInfo.TableInfo.ID
			tableName, exist := c.schema.GetTableNameByID(job.BinlogInfo.TableInfo.ID)
			if !exist {
				return errors.NotFoundf("table(%d)", addID)
			}
			c.addTable(schemaID, addID, job.BinlogInfo.FinishedTS, tableName, job.BinlogInfo.TableInfo)
		case timodel.ActionDropTable:
			dropID := job.TableID
			c.removeTable(schemaID, dropID, job.BinlogInfo.FinishedTS)
		case timodel.ActionRenameTable:
			tableName, exist := c.schema.GetTableNameByID(job.TableID)
			if !exist {
				return errors.NotFoundf("table(%d)", job.TableID)
			}
			// no id change just update name
			c.tables[job.TableID] = tableName
		case timodel.ActionTruncateTable:
			dropID := job.TableID
			c.removeTable(schemaID, dropID, job.BinlogInfo.FinishedTS)

			tableName, exist := c.schema.GetTableNameByID(job.BinlogInfo.TableInfo.ID)
			if !exist {
				return errors.NotFoundf("table(%d)", job.BinlogInfo.TableInfo.ID)
			}
			addID := job.BinlogInfo.TableInfo.ID
			c.addTable(schemaID, addID, job.BinlogInfo.FinishedTS, tableName, job.BinlogInfo.TableInfo)
		case timodel.ActionTruncateTablePartition, timodel.ActionAddTablePartition, timodel.ActionDropTablePartition:
			c.updatePartition(job.BinlogInfo.TableInfo, job.BinlogInfo.FinishedTS)
		}
		return nil
	}()
	if err != nil {
		log.Error("failed to applyJob, start to print debug info", zap.Error(err))
		c.schema.PrintStatus(log.Error)
	}
	return false, err
}

// handleDDL check if we can change the status to be `ChangeFeedExecDDL` and execute the DDL asynchronously
// if the status is in ChangeFeedWaitToExecDDL.
// After executing the DDL successfully, the status will be changed to be ChangeFeedSyncDML.
func (c *changeFeed) handleDDL(ctx context.Context, captures map[string]*model.CaptureInfo) error {
	if c.ddlState != model.ChangeFeedWaitToExecDDL {
		return nil
	}
	if len(c.ddlJobHistory) == 0 {
		log.Fatal("ddl job history can not be empty in changefeed when should to execute DDL")
	}
	todoDDLJob := c.ddlJobHistory[0]

	// Check if all the checkpointTs of capture are achieving global resolvedTs(which is equal to todoDDLJob.FinishedTS)
	if len(c.taskStatus) > len(c.taskPositions) {
		return nil
	}

	if c.status.CheckpointTs != todoDDLJob.BinlogInfo.FinishedTS {
		log.Debug("wait checkpoint ts",
			zap.Uint64("checkpoint ts", c.status.CheckpointTs),
			zap.Uint64("finish ts", todoDDLJob.BinlogInfo.FinishedTS),
			zap.String("ddl query", todoDDLJob.Query))
		return nil
	}

	log.Info("apply job", zap.Stringer("job", todoDDLJob),
		zap.String("schema", todoDDLJob.SchemaName),
		zap.String("query", todoDDLJob.Query),
		zap.Uint64("ts", todoDDLJob.BinlogInfo.FinishedTS))

	err := c.schema.HandleDDL(todoDDLJob)
	if err != nil {
		return errors.Trace(err)
	}
	err = c.schema.FillSchemaName(todoDDLJob)
	if err != nil {
		return errors.Trace(err)
	}

	ddlEvent := new(model.DDLEvent)
	ddlEvent.FromJob(todoDDLJob)

	// Execute DDL Job asynchronously
	c.ddlState = model.ChangeFeedExecDDL

	// TODO consider some newly added DDL types such as `ActionCreateSequence`
	skip, err := c.applyJob(ctx, todoDDLJob)
	if err != nil {
		return errors.Trace(err)
	}
	if skip {
		c.ddlJobHistory = c.ddlJobHistory[1:]
		c.ddlExecutedTs = todoDDLJob.BinlogInfo.FinishedTS
		c.ddlState = model.ChangeFeedSyncDML
		return nil
	}

	err = c.balanceOrphanTables(ctx, captures)
	if err != nil {
		return errors.Trace(err)
	}
	if !c.cyclicEnabled || c.info.Config.Cyclic.SyncDDL {
		err = c.sink.EmitDDLEvent(ctx, ddlEvent)
	}
	// If DDL executing failed, pause the changefeed and print log, rather
	// than return an error and break the running of this owner.
	if err != nil {
		c.ddlState = model.ChangeFeedDDLExecuteFailed
		log.Error("Execute DDL failed",
			zap.String("ChangeFeedID", c.id),
			zap.Error(err),
			zap.Reflect("ddlJob", todoDDLJob))
		return errors.Trace(model.ErrExecDDLFailed)
	}
	log.Info("Execute DDL succeeded",
		zap.String("ChangeFeedID", c.id),
		zap.Reflect("ddlJob", todoDDLJob))

	if c.ddlState != model.ChangeFeedExecDDL {
		log.Fatal("changeFeedState must be ChangeFeedExecDDL when DDL is executed",
			zap.String("ChangeFeedID", c.id),
			zap.String("ChangeFeedDDLState", c.ddlState.String()))
	}
	c.ddlJobHistory = c.ddlJobHistory[1:]
	c.ddlExecutedTs = todoDDLJob.BinlogInfo.FinishedTS
	c.ddlState = model.ChangeFeedSyncDML
	return nil
}

// calcResolvedTs update every changefeed's resolve ts and checkpoint ts.
func (c *changeFeed) calcResolvedTs(ctx context.Context) error {
	if c.ddlState != model.ChangeFeedSyncDML && c.ddlState != model.ChangeFeedWaitToExecDDL {
		return nil
	}

	minResolvedTs := c.targetTs
	minCheckpointTs := c.targetTs

	if len(c.taskPositions) < len(c.taskStatus) {
		return nil
	}
	if len(c.taskPositions) == 0 {
		minCheckpointTs = c.status.ResolvedTs
	} else {
		// calc the min of all resolvedTs in captures
		for _, position := range c.taskPositions {
			if minResolvedTs > position.ResolvedTs {
				minResolvedTs = position.ResolvedTs
			}

			if minCheckpointTs > position.CheckPointTs {
				minCheckpointTs = position.CheckPointTs
			}
		}
	}

	for captureID, status := range c.taskStatus {
		appliedTs := status.AppliedTs()
		if minCheckpointTs > appliedTs {
			minCheckpointTs = appliedTs
		}
		if minResolvedTs > appliedTs {
			minResolvedTs = appliedTs
		}
		if appliedTs != math.MaxUint64 {
			log.Info("some operation is still unapplied", zap.String("captureID", captureID), zap.Uint64("appliedTs", appliedTs), zap.Stringer("status", status))
		}
	}

	for _, startTs := range c.orphanTables {
		if minCheckpointTs > startTs {
			minCheckpointTs = startTs
		}
		if minResolvedTs > startTs {
			minResolvedTs = startTs
		}
	}

	for _, targetTs := range c.toCleanTables {
		if minCheckpointTs > targetTs {
			minCheckpointTs = targetTs
		}
		if minResolvedTs > targetTs {
			minResolvedTs = targetTs
		}
	}

	// if minResolvedTs is greater than ddlResolvedTs,
	// it means that ddlJobHistory in memory is not intact,
	// there are some ddl jobs which finishedTs is smaller than minResolvedTs we don't know.
	// so we need to call `pullDDLJob`, update the ddlJobHistory and ddlResolvedTs.
	if minResolvedTs > c.ddlResolvedTs {
		if err := c.pullDDLJob(); err != nil {
			return errors.Trace(err)
		}

		if minResolvedTs > c.ddlResolvedTs {
			minResolvedTs = c.ddlResolvedTs
		}
	}

	// if minResolvedTs is greater than the finishedTS of ddl job which is not executed,
	// we need to execute this ddl job
	for len(c.ddlJobHistory) > 0 && c.ddlJobHistory[0].BinlogInfo.FinishedTS <= c.ddlExecutedTs {
		c.ddlJobHistory = c.ddlJobHistory[1:]
	}
	if len(c.ddlJobHistory) > 0 && minResolvedTs > c.ddlJobHistory[0].BinlogInfo.FinishedTS {
		minResolvedTs = c.ddlJobHistory[0].BinlogInfo.FinishedTS
		c.ddlState = model.ChangeFeedWaitToExecDDL
	}

	// if downstream sink is the MQ sink, the MQ sink do not promise that checkpoint is less than globalResolvedTs
	if minCheckpointTs > minResolvedTs {
		minCheckpointTs = minResolvedTs
	}

	var tsUpdated bool

	if minResolvedTs > c.status.ResolvedTs {
		c.status.ResolvedTs = minResolvedTs
		tsUpdated = true
	}

	if minCheckpointTs > c.status.CheckpointTs {
		c.status.CheckpointTs = minCheckpointTs
		// when the `c.ddlState` is `model.ChangeFeedWaitToExecDDL`,
		// some DDL is waiting to executed, we can't ensure whether the DDL has been executed.
		// so we can't emit checkpoint to sink
		if c.ddlState != model.ChangeFeedWaitToExecDDL {
			err := c.sink.EmitCheckpointTs(ctx, minCheckpointTs)
			if err != nil {
				return errors.Trace(err)
			}
		}
		tsUpdated = true
	}

	if tsUpdated {
		log.Debug("update changefeed", zap.String("id", c.id),
			zap.Uint64("checkpoint ts", c.status.CheckpointTs),
			zap.Uint64("resolved ts", c.status.ResolvedTs))
	}
	return nil
}

func (c *changeFeed) pullDDLJob() error {
	ddlResolvedTs, ddlJobs, err := c.ddlHandler.PullDDL()
	if err != nil {
		return errors.Trace(err)
	}
	c.ddlResolvedTs = ddlResolvedTs
	for _, ddl := range ddlJobs {
		if c.filter.ShouldDiscardDDL(ddl.Type) {
			log.Info("discard the ddl job", zap.Int64("jobID", ddl.ID), zap.String("query", ddl.Query))
			continue
		}
		c.ddlJobHistory = append(c.ddlJobHistory, ddl)
	}
	return nil
}<|MERGE_RESOLUTION|>--- conflicted
+++ resolved
@@ -230,12 +230,8 @@
 	}
 }
 
-<<<<<<< HEAD
-func (c *changeFeed) tryBalance(ctx context.Context, captures map[string]*model.CaptureInfo, rebanlanceNow bool) error {
-=======
 func (c *changeFeed) tryBalance(ctx context.Context, captures map[string]*model.CaptureInfo, rebanlanceNow bool,
 	manualMoveCommands []*model.MoveTableJob) error {
->>>>>>> 98a45ce7
 	err := c.balanceOrphanTables(ctx, captures)
 	if err != nil {
 		return errors.Trace(err)
