package cdc

import (
	"context"
	"math"
	"net/url"
	"sync"
	"time"

	"github.com/google/uuid"
	"github.com/pingcap/check"
	"github.com/pingcap/errors"
	"github.com/pingcap/log"
	timodel "github.com/pingcap/parser/model"
	"github.com/pingcap/ticdc/cdc/kv"
	"github.com/pingcap/ticdc/cdc/model"
	"github.com/pingcap/ticdc/cdc/roles"
	"github.com/pingcap/ticdc/cdc/roles/storage"
	"github.com/pingcap/ticdc/cdc/schema"
	"github.com/pingcap/ticdc/pkg/etcd"
	"github.com/pingcap/ticdc/pkg/util"
	"go.etcd.io/etcd/clientv3"
	"go.etcd.io/etcd/clientv3/concurrency"
	"go.etcd.io/etcd/embed"
	"golang.org/x/sync/errgroup"
)

type ownerSuite struct {
	owner     *ownerImpl
	e         *embed.Etcd
	clientURL *url.URL
	client    kv.CDCEtcdClient
	ctx       context.Context
	cancel    context.CancelFunc
	errg      *errgroup.Group
}

var _ = check.Suite(&ownerSuite{})

func (s *ownerSuite) SetUpTest(c *check.C) {
	dir := c.MkDir()
	var err error
	s.clientURL, s.e, err = etcd.SetupEmbedEtcd(dir)
	c.Assert(err, check.IsNil)
	client, err := clientv3.New(clientv3.Config{
		Endpoints:   []string{s.clientURL.String()},
		DialTimeout: 3 * time.Second,
	})
	c.Assert(err, check.IsNil)
	s.client = kv.NewCDCEtcdClient(client)
	s.ctx, s.cancel = context.WithCancel(context.Background())
	s.errg = util.HandleErrWithErrGroup(s.ctx, s.e.Err(), func(e error) { c.Log(e) })
}

func (s *ownerSuite) TearDownTest(c *check.C) {
	s.e.Close()
	s.cancel()
	err := s.errg.Wait()
	if err != nil {
		c.Errorf("Error group error: %s", err)
	}
}

type handlerForPrueDMLTest struct {
	mu               sync.RWMutex
	index            int
	resolvedTs1      []uint64
	resolvedTs2      []uint64
	expectResolvedTs []uint64
	c                *check.C
	cancel           func()
}

func (h *handlerForPrueDMLTest) PullDDL() (resolvedTs uint64, ddl []*model.DDL, err error) {
	return uint64(math.MaxUint64), nil, nil
}

func (h *handlerForPrueDMLTest) ExecDDL(context.Context, string, model.Txn) error {
	panic("unreachable")
}

func (h *handlerForPrueDMLTest) Close() error {
	return nil
}

var _ ChangeFeedRWriter = &handlerForPrueDMLTest{}

// Read implements ChangeFeedRWriter interface.
func (h *handlerForPrueDMLTest) Read(ctx context.Context) (map[model.ChangeFeedID]*model.ChangeFeedInfo, map[model.ChangeFeedID]*model.ChangeFeedStatus, map[model.ChangeFeedID]model.ProcessorsInfos, map[model.ChangeFeedID]map[string]*model.TaskPosition, error) {
	h.mu.RLock()
	defer h.mu.RUnlock()
	h.index++
	return map[model.ChangeFeedID]*model.ChangeFeedInfo{
			"test_change_feed": {
				TargetTs: 100,
			},
		},
		map[model.ChangeFeedID]*model.ChangeFeedStatus{},
		map[model.ChangeFeedID]model.ProcessorsInfos{
			"test_change_feed": {
				"capture_1": {},
				"capture_2": {},
			},
		}, map[model.ChangeFeedID]map[string]*model.TaskPosition{
			"test_change_feed": {
				"capture_1": {
					ResolvedTs: h.resolvedTs1[h.index],
				},
				"capture_2": {
					ResolvedTs: h.resolvedTs2[h.index],
				},
			},
		}, nil
}

// Read implements ChangeFeedRWriter interface.
func (h *handlerForPrueDMLTest) Write(ctx context.Context, infos map[model.ChangeFeedID]*model.ChangeFeedStatus) error {
	h.mu.Lock()
	defer h.mu.Unlock()
	info, exist := infos["test_change_feed"]
	h.c.Assert(exist, check.IsTrue)
	h.c.Assert(info.ResolvedTs, check.Equals, h.expectResolvedTs[h.index])
	// h.c.Assert(info.State, check.Equals, model.ChangeFeedSyncDML)
	if h.index >= len(h.expectResolvedTs)-1 {
		log.Info("cancel")
		h.cancel()
	}
	return nil
}

func (s *ownerSuite) TestPureDML(c *check.C) {
	ctx, cancel := context.WithCancel(context.Background())
	handler := &handlerForPrueDMLTest{
		index:            -1,
		resolvedTs1:      []uint64{10, 22, 64, 92, 99, 120},
		resolvedTs2:      []uint64{8, 36, 53, 88, 103, 108},
		expectResolvedTs: []uint64{8, 22, 53, 88, 99, 100},
		cancel:           cancel,
		c:                c,
	}

	tables := map[uint64]schema.TableName{1: {Schema: "any"}}

	changeFeeds := map[model.ChangeFeedID]*changeFeed{
		"test_change_feed": {
			tables:                  tables,
			status:                  &model.ChangeFeedStatus{},
			processorLastUpdateTime: make(map[string]time.Time),
			targetTs:                100,
			ddlState:                model.ChangeFeedSyncDML,
			taskStatus: model.ProcessorsInfos{
				"capture_1": {},
				"capture_2": {},
			},
			taskPositions: map[string]*model.TaskPosition{
				"capture_1": {},
				"capture_2": {},
			},
			ddlHandler: handler,
		},
	}

	manager := roles.NewMockManager(uuid.New().String(), cancel)
	err := manager.CampaignOwner(ctx)
	c.Assert(err, check.IsNil)
	owner := &ownerImpl{
		cancelWatchCapture: cancel,
		changeFeeds:        changeFeeds,
		cfRWriter:          handler,
		manager:            manager,
	}
	s.owner = owner
	err = owner.Run(ctx, 50*time.Millisecond)
	c.Assert(err.Error(), check.Equals, "context canceled")
}

type handlerForDDLTest struct {
	mu sync.RWMutex

	ddlIndex      int
	ddls          []*model.DDL
	ddlResolvedTs []uint64

	ddlExpectIndex int

	dmlIndex                int
	resolvedTs1             []uint64
	resolvedTs2             []uint64
	currentGlobalResolvedTs uint64

	dmlExpectIndex   int
	expectResolvedTs []uint64
	expectStatus     []model.ChangeFeedDDLState

	c      *check.C
	cancel func()
}

func (h *handlerForDDLTest) PullDDL() (resolvedTs uint64, jobs []*model.DDL, err error) {
	h.mu.RLock()
	defer h.mu.RUnlock()
	if h.ddlIndex < len(h.ddls)-1 {
		h.ddlIndex++
	}
	return h.ddlResolvedTs[h.ddlIndex], []*model.DDL{h.ddls[h.ddlIndex]}, nil
}

func (h *handlerForDDLTest) ExecDDL(ctx context.Context, sinkURI string, txn model.Txn) error {
	h.mu.Lock()
	defer h.mu.Unlock()
	h.ddlExpectIndex++
	h.c.Assert(txn.DDL, check.DeepEquals, h.ddls[h.ddlExpectIndex])
	h.c.Assert(txn.DDL.Job.BinlogInfo.FinishedTS, check.Equals, h.currentGlobalResolvedTs)
	return nil
}

func (h *handlerForDDLTest) Close() error {
	return nil
}

func (h *handlerForDDLTest) Read(ctx context.Context) (map[model.CaptureID]*model.ChangeFeedInfo, map[model.CaptureID]*model.ChangeFeedStatus, map[model.ChangeFeedID]model.ProcessorsInfos, map[model.ChangeFeedID]map[string]*model.TaskPosition, error) {
	h.mu.RLock()
	defer h.mu.RUnlock()
	if h.dmlIndex < len(h.resolvedTs1)-1 {
		h.dmlIndex++
	}
	return map[model.ChangeFeedID]*model.ChangeFeedInfo{
			"test_change_feed": {
				TargetTs: 100,
			},
		},
		map[model.ChangeFeedID]*model.ChangeFeedStatus{},
		map[model.ChangeFeedID]model.ProcessorsInfos{
			"test_change_feed": {
				"capture_1": {},
				"capture_2": {},
			},
		}, map[model.ChangeFeedID]map[string]*model.TaskPosition{
			"test_change_feed": {
				"capture_1": {
					ResolvedTs:   h.resolvedTs1[h.dmlIndex],
					CheckPointTs: h.currentGlobalResolvedTs,
				},
				"capture_2": {
					ResolvedTs:   h.resolvedTs2[h.dmlIndex],
					CheckPointTs: h.currentGlobalResolvedTs,
				},
			},
		}, nil
}

func (h *handlerForDDLTest) Write(ctx context.Context, infos map[model.ChangeFeedID]*model.ChangeFeedStatus) error {
	h.mu.Lock()
	defer h.mu.Unlock()
	h.dmlExpectIndex++
	info, exist := infos["test_change_feed"]
	h.c.Assert(exist, check.IsTrue)
	h.currentGlobalResolvedTs = info.ResolvedTs
	h.c.Assert(info.ResolvedTs, check.Equals, h.expectResolvedTs[h.dmlExpectIndex])
	// h.c.Assert(info.State, check.Equals, h.expectStatus[h.dmlExpectIndex])
	if h.dmlExpectIndex >= len(h.expectResolvedTs)-1 {
		log.Info("cancel")
		h.cancel()
	}
	return nil
}

func (s *ownerSuite) TestDDL(c *check.C) {
	ctx, cancel := context.WithCancel(context.Background())

	handler := &handlerForDDLTest{
		ddlIndex:      -1,
		ddlResolvedTs: []uint64{5, 8, 49, 91, 113},
		ddls: []*model.DDL{
			{Job: &timodel.Job{
				ID: 1,
				BinlogInfo: &timodel.HistoryInfo{
					FinishedTS: 3,
				},
			}},
			{Job: &timodel.Job{
				ID: 2,
				BinlogInfo: &timodel.HistoryInfo{
					FinishedTS: 7,
				},
			}},
			{Job: &timodel.Job{
				ID: 3,
				BinlogInfo: &timodel.HistoryInfo{
					FinishedTS: 11,
				},
			}},
			{Job: &timodel.Job{
				ID: 4,
				BinlogInfo: &timodel.HistoryInfo{
					FinishedTS: 89,
				},
			}},
			{Job: &timodel.Job{
				ID: 5,
				BinlogInfo: &timodel.HistoryInfo{
					FinishedTS: 111,
				},
			}},
		},

		ddlExpectIndex: -1,

		dmlIndex:                -1,
		resolvedTs1:             []uint64{10, 22, 64, 92, 99, 120},
		resolvedTs2:             []uint64{8, 36, 53, 88, 103, 108},
		currentGlobalResolvedTs: 0,

		dmlExpectIndex: -1,
		expectResolvedTs: []uint64{
			3, 3,
			7, 7,
			11, 11,
			89, 89,
			100},
		expectStatus: []model.ChangeFeedDDLState{
			model.ChangeFeedWaitToExecDDL, model.ChangeFeedExecDDL,
			model.ChangeFeedWaitToExecDDL, model.ChangeFeedExecDDL,
			model.ChangeFeedWaitToExecDDL, model.ChangeFeedExecDDL,
			model.ChangeFeedWaitToExecDDL, model.ChangeFeedExecDDL,
			model.ChangeFeedSyncDML},

		cancel: cancel,
		c:      c,
	}

	tables := map[uint64]schema.TableName{1: {Schema: "any"}}

	filter, err := newTxnFilter(&model.ReplicaConfig{})
	c.Assert(err, check.IsNil)
	changeFeeds := map[model.ChangeFeedID]*changeFeed{
		"test_change_feed": {
			tables:                  tables,
			info:                    &model.ChangeFeedInfo{},
			status:                  &model.ChangeFeedStatus{},
			processorLastUpdateTime: make(map[string]time.Time),
			targetTs:                100,
			ddlState:                model.ChangeFeedSyncDML,
			taskStatus: model.ProcessorsInfos{
				"capture_1": {},
				"capture_2": {},
			},
			taskPositions: map[string]*model.TaskPosition{
				"capture_1": {},
				"capture_2": {},
			},
			ddlHandler: handler,
			filter:     filter,
		},
	}

	manager := roles.NewMockManager(uuid.New().String(), cancel)
	err = manager.CampaignOwner(ctx)
	c.Assert(err, check.IsNil)
	owner := &ownerImpl{
		cancelWatchCapture: cancel,
		changeFeeds:        changeFeeds,

		// ddlHandler: handler,
		cfRWriter: handler,
		manager:   manager,
	}
	s.owner = owner
	err = owner.Run(ctx, 50*time.Millisecond)
	c.Assert(errors.Cause(err), check.DeepEquals, context.Canceled)
}

func (s *ownerSuite) TestHandleAdmin(c *check.C) {
	cfID := "test_handle_admin"
	sampleCF := &changeFeed{
		id:       cfID,
		info:     &model.ChangeFeedInfo{},
		status:   &model.ChangeFeedStatus{},
		ddlState: model.ChangeFeedSyncDML,
		taskStatus: model.ProcessorsInfos{
			"capture_1": {},
			"capture_2": {},
		},
		taskPositions: map[string]*model.TaskPosition{
			"capture_1": {ResolvedTs: 10001},
			"capture_2": {},
		},
		infoWriter: storage.NewOwnerTaskStatusEtcdWriter(s.client),
		ddlHandler: &handlerForDDLTest{},
	}
	ctx, cancel := context.WithCancel(context.Background())
	manager := roles.NewMockManager(uuid.New().String(), cancel)
	owner := &ownerImpl{
		cancelWatchCapture: cancel,
		manager:            manager,
		etcdClient:         s.client,
		cfRWriter:          storage.NewChangeFeedEtcdRWriter(s.client),
	}
	owner.changeFeeds = map[model.ChangeFeedID]*changeFeed{cfID: sampleCF}
	for cid, pinfo := range sampleCF.taskPositions {
		key := kv.GetEtcdKeyTaskStatus(cfID, cid)
		pinfoStr, err := pinfo.Marshal()
		c.Assert(err, check.IsNil)
		_, err = s.client.Client.Put(ctx, key, pinfoStr)
		c.Assert(err, check.IsNil)
	}
	checkAdminJobLen := func(length int) {
		owner.adminJobsLock.Lock()
		c.Assert(owner.adminJobs, check.HasLen, length)
		owner.adminJobsLock.Unlock()
	}

	err := owner.EnqueueJob(model.AdminJob{CfID: cfID, Type: model.AdminStop})
	c.Assert(errors.Cause(err), check.Equals, concurrency.ErrElectionNotLeader)
	c.Assert(manager.CampaignOwner(ctx), check.IsNil)

	c.Assert(owner.EnqueueJob(model.AdminJob{CfID: cfID, Type: model.AdminStop}), check.IsNil)
	checkAdminJobLen(1)
	c.Assert(owner.handleAdminJob(ctx), check.IsNil)
	checkAdminJobLen(0)
	c.Assert(len(owner.changeFeeds), check.Equals, 0)
	// check changefeed info is set admin job
	info, err := owner.etcdClient.GetChangeFeedInfo(ctx, cfID)
	c.Assert(err, check.IsNil)
	c.Assert(info.AdminJobType, check.Equals, model.AdminStop)
	// check processor is set admin job
<<<<<<< HEAD
	for cid := range sampleCF.taskPositions {
		_, subInfo, err := kv.GetTaskStatus(ctx, owner.etcdClient, cfID, cid)
=======
	for cid := range sampleCF.processorInfos {
		_, subInfo, err := owner.etcdClient.GetTaskStatus(ctx, cfID, cid)
>>>>>>> d0eeaa81
		c.Assert(err, check.IsNil)
		c.Assert(subInfo.AdminJobType, check.Equals, model.AdminStop)
	}
	// check changefeed status is set admin job
	st, err := owner.etcdClient.GetChangeFeedStatus(ctx, cfID)
	c.Assert(err, check.IsNil)
	c.Assert(st.AdminJobType, check.Equals, model.AdminStop)

	c.Assert(owner.EnqueueJob(model.AdminJob{CfID: cfID, Type: model.AdminResume}), check.IsNil)
	c.Assert(owner.handleAdminJob(ctx), check.IsNil)
	checkAdminJobLen(0)
	// check changefeed info is set admin job
	info, err = owner.etcdClient.GetChangeFeedInfo(ctx, cfID)
	c.Assert(err, check.IsNil)
	c.Assert(info.AdminJobType, check.Equals, model.AdminResume)
	// check changefeed status is set admin job
	st, err = owner.etcdClient.GetChangeFeedStatus(ctx, cfID)
	c.Assert(err, check.IsNil)
	c.Assert(st.AdminJobType, check.Equals, model.AdminResume)

	owner.changeFeeds[cfID] = sampleCF
	c.Assert(owner.EnqueueJob(model.AdminJob{CfID: cfID, Type: model.AdminRemove}), check.IsNil)
	c.Assert(owner.handleAdminJob(ctx), check.IsNil)
	checkAdminJobLen(0)
	c.Assert(len(owner.changeFeeds), check.Equals, 0)
	// check changefeed info is deleted
	_, err = owner.etcdClient.GetChangeFeedInfo(ctx, cfID)
	c.Assert(errors.Cause(err), check.Equals, model.ErrChangeFeedNotExists)
	// check processor is set admin job
<<<<<<< HEAD
	for cid := range sampleCF.taskPositions {
		_, subInfo, err := kv.GetTaskStatus(ctx, owner.etcdClient, cfID, cid)
=======
	for cid := range sampleCF.processorInfos {
		_, subInfo, err := owner.etcdClient.GetTaskStatus(ctx, cfID, cid)
>>>>>>> d0eeaa81
		c.Assert(err, check.IsNil)
		c.Assert(subInfo.AdminJobType, check.Equals, model.AdminRemove)
	}
	// check changefeed status is set admin job
	st, err = owner.etcdClient.GetChangeFeedStatus(ctx, cfID)
	c.Assert(err, check.IsNil)
	c.Assert(st.AdminJobType, check.Equals, model.AdminRemove)
}

func (s *ownerSuite) TestChangefeedApplyDDLJob(c *check.C) {
	var (
		jobs = []*timodel.Job{
			{
				ID:       1,
				SchemaID: 1,
				Type:     timodel.ActionCreateSchema,
				State:    timodel.JobStateSynced,
				Query:    "create database test",
				BinlogInfo: &timodel.HistoryInfo{
					SchemaVersion: 1,
					DBInfo: &timodel.DBInfo{
						ID:   1,
						Name: timodel.NewCIStr("test"),
					},
				},
			},
			{
				ID:       2,
				SchemaID: 1,
				Type:     timodel.ActionCreateTable,
				State:    timodel.JobStateSynced,
				Query:    "create table t1 (id int primary key)",
				BinlogInfo: &timodel.HistoryInfo{
					SchemaVersion: 2,
					DBInfo: &timodel.DBInfo{
						ID:   1,
						Name: timodel.NewCIStr("test"),
					},
					TableInfo: &timodel.TableInfo{
						ID:   47,
						Name: timodel.NewCIStr("t1"),
					},
				},
			},
			{
				ID:       2,
				SchemaID: 1,
				Type:     timodel.ActionCreateTable,
				State:    timodel.JobStateSynced,
				Query:    "create table t2 (id int primary key)",
				BinlogInfo: &timodel.HistoryInfo{
					SchemaVersion: 2,
					DBInfo: &timodel.DBInfo{
						ID:   1,
						Name: timodel.NewCIStr("test"),
					},
					TableInfo: &timodel.TableInfo{
						ID:   49,
						Name: timodel.NewCIStr("t2"),
					},
				},
			},
			{
				ID:       2,
				SchemaID: 1,
				TableID:  49,
				Type:     timodel.ActionDropTable,
				State:    timodel.JobStateSynced,
				Query:    "drop table t2",
				BinlogInfo: &timodel.HistoryInfo{
					SchemaVersion: 3,
					DBInfo: &timodel.DBInfo{
						ID:   1,
						Name: timodel.NewCIStr("test"),
					},
					TableInfo: &timodel.TableInfo{
						ID:   49,
						Name: timodel.NewCIStr("t2"),
					},
				},
			},
			{
				ID:       2,
				SchemaID: 1,
				TableID:  47,
				Type:     timodel.ActionTruncateTable,
				State:    timodel.JobStateSynced,
				Query:    "truncate table t1",
				BinlogInfo: &timodel.HistoryInfo{
					SchemaVersion: 4,
					DBInfo: &timodel.DBInfo{
						ID:   1,
						Name: timodel.NewCIStr("test"),
					},
					TableInfo: &timodel.TableInfo{
						ID:   51,
						Name: timodel.NewCIStr("t1"),
					},
				},
			},
			{
				ID:       2,
				SchemaID: 1,
				TableID:  51,
				Type:     timodel.ActionDropTable,
				State:    timodel.JobStateSynced,
				Query:    "drop table t1",
				BinlogInfo: &timodel.HistoryInfo{
					SchemaVersion: 5,
					DBInfo: &timodel.DBInfo{
						ID:   1,
						Name: timodel.NewCIStr("test"),
					},
					TableInfo: &timodel.TableInfo{
						ID:   51,
						Name: timodel.NewCIStr("t1"),
					},
				},
			},
			{
				ID:       2,
				SchemaID: 1,
				Type:     timodel.ActionDropSchema,
				State:    timodel.JobStateSynced,
				Query:    "drop database test",
				BinlogInfo: &timodel.HistoryInfo{
					SchemaVersion: 6,
					DBInfo: &timodel.DBInfo{
						ID:   1,
						Name: timodel.NewCIStr("test"),
					},
				},
			},
		}

		expectSchemas = []map[uint64]tableIDMap{
			{1: make(tableIDMap)},
			{1: {47: struct{}{}}},
			{1: {47: struct{}{}, 49: struct{}{}}},
			{1: {47: struct{}{}}},
			{1: {51: struct{}{}}},
			{1: make(tableIDMap)},
			{},
		}

		expectTables = []map[uint64]schema.TableName{
			{},
			{47: {Schema: "test", Table: "t1"}},
			{47: {Schema: "test", Table: "t1"}, 49: {Schema: "test", Table: "t2"}},
			{47: {Schema: "test", Table: "t1"}},
			{51: {Schema: "test", Table: "t1"}},
			{},
			{},
		}
	)
	schemaStorage, err := schema.NewStorage(nil)
	c.Assert(err, check.IsNil)
	filter, err := newTxnFilter(&model.ReplicaConfig{})
	c.Assert(err, check.IsNil)
	cf := &changeFeed{
		schema:        schemaStorage,
		schemas:       make(map[uint64]map[uint64]struct{}),
		tables:        make(map[uint64]schema.TableName),
		orphanTables:  make(map[uint64]model.ProcessTableInfo),
		toCleanTables: make(map[uint64]struct{}),
		filter:        filter,
	}
	for i, job := range jobs {
		err = cf.applyJob(job)
		c.Assert(err, check.IsNil)
		c.Assert(cf.schemas, check.DeepEquals, expectSchemas[i])
		c.Assert(cf.tables, check.DeepEquals, expectTables[i])
	}
}

type changefeedInfoSuite struct {
}

var _ = check.Suite(&changefeedInfoSuite{})

func (s *changefeedInfoSuite) TestMinimumTables(c *check.C) {
	cf := &changeFeed{
		taskStatus: map[model.CaptureID]*model.TaskStatus{
			"c1": {
				TableInfos: make([]*model.ProcessTableInfo, 2),
			},
			"c2": {
				TableInfos: make([]*model.ProcessTableInfo, 1),
			},
			"c3": {
				TableInfos: make([]*model.ProcessTableInfo, 3),
			},
		},
	}

	captures := map[string]*model.CaptureInfo{
		"c1": {},
		"c2": {},
		"c3": {},
	}

	c.Assert(cf.minimumTablesCapture(captures), check.Equals, "c2")

	captures["c4"] = &model.CaptureInfo{}
	c.Assert(cf.minimumTablesCapture(captures), check.Equals, "c4")
}<|MERGE_RESOLUTION|>--- conflicted
+++ resolved
@@ -424,13 +424,8 @@
 	c.Assert(err, check.IsNil)
 	c.Assert(info.AdminJobType, check.Equals, model.AdminStop)
 	// check processor is set admin job
-<<<<<<< HEAD
 	for cid := range sampleCF.taskPositions {
-		_, subInfo, err := kv.GetTaskStatus(ctx, owner.etcdClient, cfID, cid)
-=======
-	for cid := range sampleCF.processorInfos {
 		_, subInfo, err := owner.etcdClient.GetTaskStatus(ctx, cfID, cid)
->>>>>>> d0eeaa81
 		c.Assert(err, check.IsNil)
 		c.Assert(subInfo.AdminJobType, check.Equals, model.AdminStop)
 	}
@@ -460,13 +455,8 @@
 	_, err = owner.etcdClient.GetChangeFeedInfo(ctx, cfID)
 	c.Assert(errors.Cause(err), check.Equals, model.ErrChangeFeedNotExists)
 	// check processor is set admin job
-<<<<<<< HEAD
 	for cid := range sampleCF.taskPositions {
-		_, subInfo, err := kv.GetTaskStatus(ctx, owner.etcdClient, cfID, cid)
-=======
-	for cid := range sampleCF.processorInfos {
 		_, subInfo, err := owner.etcdClient.GetTaskStatus(ctx, cfID, cid)
->>>>>>> d0eeaa81
 		c.Assert(err, check.IsNil)
 		c.Assert(subInfo.AdminJobType, check.Equals, model.AdminRemove)
 	}
