// Copyright 2020 PingCAP, Inc.
//
// Licensed under the Apache License, Version 2.0 (the "License");
// you may not use this file except in compliance with the License.
// You may obtain a copy of the License at
//
//     http://www.apache.org/licenses/LICENSE-2.0
//
// Unless required by applicable law or agreed to in writing, software
// distributed under the License is distributed on an "AS IS" BASIS,
// See the License for the specific language governing permissions and
// limitations under the License.

package cdc

import (
	"context"
	"fmt"
	"net/url"
	"sync"
	"time"

	"github.com/google/uuid"
	"github.com/pingcap/check"
	"github.com/pingcap/errors"
	timodel "github.com/pingcap/parser/model"
	"github.com/pingcap/parser/mysql"
	"github.com/pingcap/parser/types"
	"github.com/pingcap/ticdc/cdc/entry"
	"github.com/pingcap/ticdc/cdc/kv"
	"github.com/pingcap/ticdc/cdc/model"
	"github.com/pingcap/ticdc/cdc/sink"
	"github.com/pingcap/ticdc/pkg/config"
	cerror "github.com/pingcap/ticdc/pkg/errors"
	"github.com/pingcap/ticdc/pkg/etcd"
	"github.com/pingcap/ticdc/pkg/filter"
	"github.com/pingcap/ticdc/pkg/security"
	"github.com/pingcap/ticdc/pkg/util"
	"github.com/pingcap/ticdc/pkg/util/testleak"
	"github.com/pingcap/tidb/meta"
	"github.com/pingcap/tidb/store/mockstore"
	pd "github.com/tikv/pd/client"
	"go.etcd.io/etcd/clientv3"
	"go.etcd.io/etcd/embed"
	"golang.org/x/sync/errgroup"
)

type ownerSuite struct {
	e         *embed.Etcd
	clientURL *url.URL
	client    kv.CDCEtcdClient
	ctx       context.Context
	cancel    context.CancelFunc
	errg      *errgroup.Group
}

var _ = check.Suite(&ownerSuite{})

func (s *ownerSuite) SetUpTest(c *check.C) {
	dir := c.MkDir()
	var err error
	s.clientURL, s.e, err = etcd.SetupEmbedEtcd(dir)
	c.Assert(err, check.IsNil)
	client, err := clientv3.New(clientv3.Config{
		Endpoints:   []string{s.clientURL.String()},
		DialTimeout: 3 * time.Second,
	})
	c.Assert(err, check.IsNil)
	s.client = kv.NewCDCEtcdClient(context.TODO(), client)
	s.ctx, s.cancel = context.WithCancel(context.Background())
	s.errg = util.HandleErrWithErrGroup(s.ctx, s.e.Err(), func(e error) { c.Log(e) })
}

func (s *ownerSuite) TearDownTest(c *check.C) {
	s.e.Close()
	s.cancel()
	err := s.errg.Wait()
	if err != nil {
		c.Errorf("Error group error: %s", err)
	}
	s.client.Close() //nolint:errcheck
}

type mockPDClient struct {
	pd.Client
	invokeCounter int
}

func (m *mockPDClient) UpdateServiceGCSafePoint(ctx context.Context, serviceID string, ttl int64, safePoint uint64) (uint64, error) {
	m.invokeCounter++
	return 0, errors.New("mock error")
}

func (s *ownerSuite) TestOwnerFlushChangeFeedInfos(c *check.C) {
	defer testleak.AfterTest(c)()
	mockPDCli := &mockPDClient{}
	mockOwner := Owner{
		pdClient:              mockPDCli,
		gcSafepointLastUpdate: time.Now(),
	}

	// Owner should ignore UpdateServiceGCSafePoint error.
	err := mockOwner.flushChangeFeedInfos(s.ctx)
	c.Assert(err, check.IsNil)
	c.Assert(mockPDCli.invokeCounter, check.Equals, 1)
	s.TearDownTest(c)
}

/*
type handlerForPrueDMLTest struct {
	mu               sync.RWMutex
	index            int
	resolvedTs1      []uint64
	resolvedTs2      []uint64
	expectResolvedTs []uint64
	c                *check.C
	cancel           func()
}

func (h *handlerForPrueDMLTest) PullDDL() (resolvedTs uint64, ddl []*model.DDL, err error) {
	return uint64(math.MaxUint64), nil, nil
}

func (h *handlerForPrueDMLTest) ExecDDL(context.Context, string, map[string]string, model.SingleTableTxn) error {
	panic("unreachable")
}

func (h *handlerForPrueDMLTest) Close() error {
	return nil
}

var _ ChangeFeedRWriter = &handlerForPrueDMLTest{}

func (h *handlerForPrueDMLTest) GetChangeFeeds(ctx context.Context) (int64, map[string]*mvccpb.KeyValue, error) {
	h.mu.RLock()
	defer h.mu.RUnlock()
	cfInfo := &model.ChangeFeedInfo{
		TargetTs: 100,
	}
	cfInfoJSON, err := cfInfo.Marshal()
	h.c.Assert(err, check.IsNil)
	rawKV := &mvccpb.KeyValue{
		Value: []byte(cfInfoJSON),
	}
	return 0, map[model.ChangeFeedID]*mvccpb.KeyValue{
		"test_change_feed": rawKV,
	}, nil
}

func (h *handlerForPrueDMLTest) GetAllTaskStatus(ctx context.Context, changefeedID string) (model.ProcessorsInfos, error) {
	if changefeedID != "test_change_feed" {
		return nil, cerror.ErrTaskStatusNotExists.GenWithStackByArgs("test_change_feed)
	}
	h.mu.RLock()
	defer h.mu.RUnlock()
	h.index++
	return model.ProcessorsInfos{
		"capture_1": {},
		"capture_2": {},
	}, nil
}

func (h *handlerForPrueDMLTest) GetAllTaskPositions(ctx context.Context, changefeedID string) (map[string]*model.TaskPosition, error) {
	if changefeedID != "test_change_feed" {
		return nil, cerror.ErrTaskStatusNotExists.GenWithStackByArgs("test_change_feed)
	}
	h.mu.RLock()
	defer h.mu.RUnlock()
	h.index++
	return map[string]*model.TaskPosition{
		"capture_1": {
			ResolvedTs: h.resolvedTs1[h.index],
		},
		"capture_2": {
			ResolvedTs: h.resolvedTs2[h.index],
		},
	}, nil
}

func (h *handlerForPrueDMLTest) GetChangeFeedStatus(ctx context.Context, id string) (*model.ChangeFeedStatus, error) {
	return nil, cerror.ErrChangeFeedNotExists.GenWithStackByArgs(id)
}

func (h *handlerForPrueDMLTest) PutAllChangeFeedStatus(ctx context.Context, infos map[model.ChangeFeedID]*model.ChangeFeedStatus) error {
	h.mu.Lock()
	defer h.mu.Unlock()
	info, exist := infos["test_change_feed"]
	h.c.Assert(exist, check.IsTrue)
	h.c.Assert(info.ResolvedTs, check.Equals, h.expectResolvedTs[h.index])
	// h.c.Assert(info.State, check.Equals, model.ChangeFeedSyncDML)
	if h.index >= len(h.expectResolvedTs)-1 {
		log.Info("cancel")
		h.cancel()
	}
	return nil
}

func (s *ownerSuite) TestPureDML(c *check.C) {
		defer testleak.AfterTest(c)()
	ctx, cancel := context.WithCancel(context.Background())
	handler := &handlerForPrueDMLTest{
		index:            -1,
		resolvedTs1:      []uint64{10, 22, 64, 92, 99, 120},
		resolvedTs2:      []uint64{8, 36, 53, 88, 103, 108},
		expectResolvedTs: []uint64{8, 22, 53, 88, 99, 100},
		cancel:           cancel,
		c:                c,
	}

	tables := map[uint64]model.TableName{1: {Schema: "any"}}

	changeFeeds := map[model.ChangeFeedID]*changeFeed{
		"test_change_feed": {
			tables:   tables,
			status:   &model.ChangeFeedStatus{},
			targetTs: 100,
			ddlState: model.ChangeFeedSyncDML,
			taskStatus: model.ProcessorsInfos{
				"capture_1": {},
				"capture_2": {},
			},
			taskPositions: map[string]*model.TaskPosition{
				"capture_1": {},
				"capture_2": {},
			},
			ddlHandler: handler,
		},
	}

	manager := roles.NewMockManager(uuid.New().String(), cancel)
	err := manager.CampaignOwner(ctx)
	c.Assert(err, check.IsNil)
	owner := &ownerImpl{
		cancelWatchCapture: cancel,
		changeFeeds:        changeFeeds,
		cfRWriter:          handler,
		etcdClient:         s.client,
		manager:            manager,
	}
	s.owner = owner
	err = owner.Run(ctx, 50*time.Millisecond)
	c.Assert(err.Error(), check.Equals, "context canceled")
}

type handlerForDDLTest struct {
	mu sync.RWMutex

	ddlIndex      int
	ddls          []*model.DDL
	ddlResolvedTs []uint64

	ddlExpectIndex int

	dmlIndex                int
	resolvedTs1             []uint64
	resolvedTs2             []uint64
	currentGlobalResolvedTs uint64

	dmlExpectIndex   int
	expectResolvedTs []uint64
	expectStatus     []model.ChangeFeedDDLState

	c      *check.C
	cancel func()
}

func (h *handlerForDDLTest) PullDDL() (resolvedTs uint64, jobs []*model.DDL, err error) {
	h.mu.RLock()
	defer h.mu.RUnlock()
	if h.ddlIndex < len(h.ddls)-1 {
		h.ddlIndex++
	}
	return h.ddlResolvedTs[h.ddlIndex], []*model.DDL{h.ddls[h.ddlIndex]}, nil
}

func (h *handlerForDDLTest) ExecDDL(ctx context.Context, sinkURI string, _ map[string]string, txn model.SingleTableTxn) error {
	h.mu.Lock()
	defer h.mu.Unlock()
	h.ddlExpectIndex++
	h.c.Assert(txn.DDL, check.DeepEquals, h.ddls[h.ddlExpectIndex])
	h.c.Assert(txn.DDL.Job.BinlogInfo.FinishedTS, check.Equals, h.currentGlobalResolvedTs)
	return nil
}

func (h *handlerForDDLTest) Close() error {
	return nil
}

func (h *handlerForDDLTest) GetChangeFeeds(ctx context.Context) (int64, map[string]*mvccpb.KeyValue, error) {
	h.mu.RLock()
	defer h.mu.RUnlock()
	cfInfo := &model.ChangeFeedInfo{
		TargetTs: 100,
	}
	cfInfoJSON, err := cfInfo.Marshal()
	h.c.Assert(err, check.IsNil)
	rawKV := &mvccpb.KeyValue{
		Value: []byte(cfInfoJSON),
	}
	return 0, map[model.ChangeFeedID]*mvccpb.KeyValue{
		"test_change_feed": rawKV,
	}, nil
}

func (h *handlerForDDLTest) GetAllTaskStatus(ctx context.Context, changefeedID string) (model.ProcessorsInfos, error) {
	if changefeedID != "test_change_feed" {
		return nil, cerror.ErrTaskStatusNotExists.GenWithStackByArgs("test_change_feed")
	}
	h.mu.RLock()
	defer h.mu.RUnlock()
	if h.dmlIndex < len(h.resolvedTs1)-1 {
		h.dmlIndex++
	}
	return model.ProcessorsInfos{
		"capture_1": {},
		"capture_2": {},
	}, nil
}

func (h *handlerForDDLTest) GetAllTaskPositions(ctx context.Context, changefeedID string) (map[string]*model.TaskPosition, error) {
	if changefeedID != "test_change_feed" {
		return nil, cerror.ErrTaskStatusNotExists.GenWithStackByArgs("test_change_feed")
	}
	h.mu.RLock()
	defer h.mu.RUnlock()
	if h.dmlIndex < len(h.resolvedTs1)-1 {
		h.dmlIndex++
	}
	return map[string]*model.TaskPosition{
		"capture_1": {
			ResolvedTs:   h.resolvedTs1[h.dmlIndex],
			CheckPointTs: h.currentGlobalResolvedTs,
		},
		"capture_2": {
			ResolvedTs:   h.resolvedTs2[h.dmlIndex],
			CheckPointTs: h.currentGlobalResolvedTs,
		},
	}, nil
}

func (h *handlerForDDLTest) GetChangeFeedStatus(ctx context.Context, id string) (*model.ChangeFeedStatus, error) {
	return nil, cerror.ErrChangeFeedNotExists.GenWithStackByArgs(id)
}

func (h *handlerForDDLTest) PutAllChangeFeedStatus(ctx context.Context, infos map[model.ChangeFeedID]*model.ChangeFeedStatus) error {
	h.mu.Lock()
	defer h.mu.Unlock()
	h.dmlExpectIndex++
	info, exist := infos["test_change_feed"]
	h.c.Assert(exist, check.IsTrue)
	h.currentGlobalResolvedTs = info.ResolvedTs
	h.c.Assert(info.ResolvedTs, check.Equals, h.expectResolvedTs[h.dmlExpectIndex])
	// h.c.Assert(info.State, check.Equals, h.expectStatus[h.dmlExpectIndex])
	if h.dmlExpectIndex >= len(h.expectResolvedTs)-1 {
		log.Info("cancel")
		h.cancel()
	}
	return nil
}

func (s *ownerSuite) TestDDL(c *check.C) {
		defer testleak.AfterTest(c)()
	ctx, cancel := context.WithCancel(context.Background())

	handler := &handlerForDDLTest{
		ddlIndex:      -1,
		ddlResolvedTs: []uint64{5, 8, 49, 91, 113},
		ddls: []*model.DDL{
			{Job: &timodel.Job{
				ID: 1,
				BinlogInfo: &timodel.HistoryInfo{
					FinishedTS: 3,
				},
			}},
			{Job: &timodel.Job{
				ID: 2,
				BinlogInfo: &timodel.HistoryInfo{
					FinishedTS: 7,
				},
			}},
			{Job: &timodel.Job{
				ID: 3,
				BinlogInfo: &timodel.HistoryInfo{
					FinishedTS: 11,
				},
			}},
			{Job: &timodel.Job{
				ID: 4,
				BinlogInfo: &timodel.HistoryInfo{
					FinishedTS: 89,
				},
			}},
			{Job: &timodel.Job{
				ID: 5,
				BinlogInfo: &timodel.HistoryInfo{
					FinishedTS: 111,
				},
			}},
		},

		ddlExpectIndex: -1,

		dmlIndex:                -1,
		resolvedTs1:             []uint64{10, 22, 64, 92, 99, 120},
		resolvedTs2:             []uint64{8, 36, 53, 88, 103, 108},
		currentGlobalResolvedTs: 0,

		dmlExpectIndex: -1,
		expectResolvedTs: []uint64{
			3, 3,
			7, 7,
			11, 11,
			89, 89,
			100},
		expectStatus: []model.ChangeFeedDDLState{
			model.ChangeFeedWaitToExecDDL, model.ChangeFeedExecDDL,
			model.ChangeFeedWaitToExecDDL, model.ChangeFeedExecDDL,
			model.ChangeFeedWaitToExecDDL, model.ChangeFeedExecDDL,
			model.ChangeFeedWaitToExecDDL, model.ChangeFeedExecDDL,
			model.ChangeFeedSyncDML},

		cancel: cancel,
		c:      c,
	}

	tables := map[uint64]model.TableName{1: {Schema: "any"}}

	filter, err := newTxnFilter(&model.ReplicaConfig{})
	c.Assert(err, check.IsNil)
	changeFeeds := map[model.ChangeFeedID]*changeFeed{
		"test_change_feed": {
			tables:   tables,
			info:     &model.ChangeFeedInfo{},
			status:   &model.ChangeFeedStatus{},
			targetTs: 100,
			ddlState: model.ChangeFeedSyncDML,
			taskStatus: model.ProcessorsInfos{
				"capture_1": {},
				"capture_2": {},
			},
			taskPositions: map[string]*model.TaskPosition{
				"capture_1": {},
				"capture_2": {},
			},
			ddlHandler: handler,
			filter:     filter,
		},
	}

	manager := roles.NewMockManager(uuid.New().String(), cancel)
	err = manager.CampaignOwner(ctx)
	c.Assert(err, check.IsNil)
	owner := &ownerImpl{
		cancelWatchCapture: cancel,
		changeFeeds:        changeFeeds,

		// ddlHandler: handler,
		etcdClient: s.client,
		cfRWriter:  handler,
		manager:    manager,
	}
	s.owner = owner
	err = owner.Run(ctx, 50*time.Millisecond)
	c.Assert(errors.Cause(err), check.DeepEquals, context.Canceled)
}
*/

func (s *ownerSuite) TestHandleAdmin(c *check.C) {
	defer testleak.AfterTest(c)()
	defer s.TearDownTest(c)
	cfID := "test_handle_admin"

	ctx, cancel0 := context.WithCancel(context.Background())
	defer cancel0()
	cctx, cancel := context.WithCancel(ctx)
	errg, _ := errgroup.WithContext(cctx)

	replicaConf := config.GetDefaultReplicaConfig()
	f, err := filter.NewFilter(replicaConf)
	c.Assert(err, check.IsNil)

	sampleCF := &changeFeed{
		id:       cfID,
		info:     &model.ChangeFeedInfo{},
		status:   &model.ChangeFeedStatus{},
		ddlState: model.ChangeFeedSyncDML,
		taskStatus: model.ProcessorsInfos{
			"capture_1": {},
			"capture_2": {},
		},
		taskPositions: map[string]*model.TaskPosition{
			"capture_1": {ResolvedTs: 10001},
			"capture_2": {},
		},
		ddlHandler: &ddlHandler{
			cancel: cancel,
			wg:     errg,
		},
		cancel: cancel,
	}
	errCh := make(chan error, 1)
	sink, err := sink.NewSink(ctx, cfID, "blackhole://", f, replicaConf, map[string]string{}, errCh)
	c.Assert(err, check.IsNil)
	defer sink.Close() //nolint:errcheck
	sampleCF.sink = sink

	capture, err := NewCapture(ctx, []string{s.clientURL.String()},
		&security.Credential{}, "127.0.0.1:12034", &processorOpts{flushCheckpointInterval: time.Millisecond * 200})
	c.Assert(err, check.IsNil)
	err = capture.Campaign(ctx)
	c.Assert(err, check.IsNil)

	owner, err := NewOwner(ctx, nil, &security.Credential{}, capture.session, DefaultCDCGCSafePointTTL, time.Millisecond*200)
	c.Assert(err, check.IsNil)

	sampleCF.etcdCli = owner.etcdClient
	owner.changeFeeds = map[model.ChangeFeedID]*changeFeed{cfID: sampleCF}
	for cid, pinfo := range sampleCF.taskPositions {
		key := kv.GetEtcdKeyTaskStatus(cfID, cid)
		pinfoStr, err := pinfo.Marshal()
		c.Assert(err, check.IsNil)
		_, err = s.client.Client.Put(ctx, key, pinfoStr)
		c.Assert(err, check.IsNil)
	}
	err = owner.etcdClient.PutChangeFeedStatus(ctx, cfID, &model.ChangeFeedStatus{})
	c.Assert(err, check.IsNil)
	err = owner.etcdClient.SaveChangeFeedInfo(ctx, sampleCF.info, cfID)
	c.Assert(err, check.IsNil)
	checkAdminJobLen := func(length int) {
		owner.adminJobsLock.Lock()
		c.Assert(owner.adminJobs, check.HasLen, length)
		owner.adminJobsLock.Unlock()
	}

	c.Assert(owner.EnqueueJob(model.AdminJob{CfID: cfID, Type: model.AdminStop}), check.IsNil)
	checkAdminJobLen(1)
	c.Assert(owner.handleAdminJob(ctx), check.IsNil)
	checkAdminJobLen(0)
	c.Assert(len(owner.changeFeeds), check.Equals, 0)
	// check changefeed info is set admin job
	info, err := owner.etcdClient.GetChangeFeedInfo(ctx, cfID)
	c.Assert(err, check.IsNil)
	c.Assert(info.AdminJobType, check.Equals, model.AdminStop)
	// check processor is set admin job
	for cid := range sampleCF.taskPositions {
		_, subInfo, err := owner.etcdClient.GetTaskStatus(ctx, cfID, cid)
		c.Assert(err, check.IsNil)
		c.Assert(subInfo.AdminJobType, check.Equals, model.AdminStop)
	}
	// check changefeed status is set admin job
	st, _, err := owner.etcdClient.GetChangeFeedStatus(ctx, cfID)
	c.Assert(err, check.IsNil)
	c.Assert(st.AdminJobType, check.Equals, model.AdminStop)
	// check changefeed context is canceled
	select {
	case <-cctx.Done():
	default:
		c.Fatal("changefeed context is expected canceled")
	}

	cctx, cancel = context.WithCancel(ctx)
	sampleCF.cancel = cancel

	c.Assert(owner.EnqueueJob(model.AdminJob{CfID: cfID, Type: model.AdminResume}), check.IsNil)
	c.Assert(owner.handleAdminJob(ctx), check.IsNil)
	checkAdminJobLen(0)
	// check changefeed info is set admin job
	info, err = owner.etcdClient.GetChangeFeedInfo(ctx, cfID)
	c.Assert(err, check.IsNil)
	c.Assert(info.AdminJobType, check.Equals, model.AdminResume)
	// check changefeed status is set admin job
	st, _, err = owner.etcdClient.GetChangeFeedStatus(ctx, cfID)
	c.Assert(err, check.IsNil)
	c.Assert(st.AdminJobType, check.Equals, model.AdminResume)

	owner.changeFeeds[cfID] = sampleCF
	c.Assert(owner.EnqueueJob(model.AdminJob{CfID: cfID, Type: model.AdminRemove}), check.IsNil)
	c.Assert(owner.handleAdminJob(ctx), check.IsNil)
	checkAdminJobLen(0)
	c.Assert(len(owner.changeFeeds), check.Equals, 0)
	// check changefeed info is deleted
	_, err = owner.etcdClient.GetChangeFeedInfo(ctx, cfID)
	c.Assert(cerror.ErrChangeFeedNotExists.Equal(err), check.IsTrue)
	// check processor is set admin job
	for cid := range sampleCF.taskPositions {
		_, subInfo, err := owner.etcdClient.GetTaskStatus(ctx, cfID, cid)
		c.Assert(err, check.IsNil)
		c.Assert(subInfo.AdminJobType, check.Equals, model.AdminRemove)
	}
	// check changefeed status is set admin job
	st, _, err = owner.etcdClient.GetChangeFeedStatus(ctx, cfID)
	c.Assert(err, check.IsNil)
	c.Assert(st.AdminJobType, check.Equals, model.AdminRemove)
	// check changefeed context is canceled
	select {
	case <-cctx.Done():
	default:
		c.Fatal("changefeed context is expected canceled")
	}
	owner.etcdClient.Close() //nolint:errcheck
}

func (s *ownerSuite) TestChangefeedApplyDDLJob(c *check.C) {
	defer testleak.AfterTest(c)()
	var (
		jobs = []*timodel.Job{
			{
				ID:       1,
				SchemaID: 1,
				Type:     timodel.ActionCreateSchema,
				State:    timodel.JobStateSynced,
				Query:    "create database test",
				BinlogInfo: &timodel.HistoryInfo{
					SchemaVersion: 1,
					DBInfo: &timodel.DBInfo{
						ID:   1,
						Name: timodel.NewCIStr("test"),
					},
				},
			},
			{
				ID:       2,
				SchemaID: 1,
				Type:     timodel.ActionCreateTable,
				State:    timodel.JobStateSynced,
				Query:    "create table t1 (id int primary key)",
				BinlogInfo: &timodel.HistoryInfo{
					SchemaVersion: 2,
					DBInfo: &timodel.DBInfo{
						ID:   1,
						Name: timodel.NewCIStr("test"),
					},
					TableInfo: &timodel.TableInfo{
						ID:         47,
						Name:       timodel.NewCIStr("t1"),
						PKIsHandle: true,
						Columns: []*timodel.ColumnInfo{
							{ID: 1, FieldType: types.FieldType{Flag: mysql.PriKeyFlag}, State: timodel.StatePublic},
						},
					},
				},
			},
			{
				ID:       2,
				SchemaID: 1,
				Type:     timodel.ActionCreateTable,
				State:    timodel.JobStateSynced,
				Query:    "create table t2 (id int primary key)",
				BinlogInfo: &timodel.HistoryInfo{
					SchemaVersion: 2,
					DBInfo: &timodel.DBInfo{
						ID:   1,
						Name: timodel.NewCIStr("test"),
					},
					TableInfo: &timodel.TableInfo{
						ID:         49,
						Name:       timodel.NewCIStr("t2"),
						PKIsHandle: true,
						Columns: []*timodel.ColumnInfo{
							{ID: 1, FieldType: types.FieldType{Flag: mysql.PriKeyFlag}, State: timodel.StatePublic},
						},
					},
				},
			},
			{
				ID:       2,
				SchemaID: 1,
				TableID:  49,
				Type:     timodel.ActionDropTable,
				State:    timodel.JobStateSynced,
				Query:    "drop table t2",
				BinlogInfo: &timodel.HistoryInfo{
					SchemaVersion: 3,
					DBInfo: &timodel.DBInfo{
						ID:   1,
						Name: timodel.NewCIStr("test"),
					},
					TableInfo: &timodel.TableInfo{
						ID:   49,
						Name: timodel.NewCIStr("t2"),
					},
				},
			},
			{
				ID:       2,
				SchemaID: 1,
				TableID:  47,
				Type:     timodel.ActionTruncateTable,
				State:    timodel.JobStateSynced,
				Query:    "truncate table t1",
				BinlogInfo: &timodel.HistoryInfo{
					SchemaVersion: 4,
					DBInfo: &timodel.DBInfo{
						ID:   1,
						Name: timodel.NewCIStr("test"),
					},
					TableInfo: &timodel.TableInfo{
						ID:         51,
						Name:       timodel.NewCIStr("t1"),
						PKIsHandle: true,
						Columns: []*timodel.ColumnInfo{
							{ID: 1, FieldType: types.FieldType{Flag: mysql.PriKeyFlag}, State: timodel.StatePublic},
						},
					},
				},
			},
			{
				ID:       2,
				SchemaID: 1,
				TableID:  51,
				Type:     timodel.ActionDropTable,
				State:    timodel.JobStateSynced,
				Query:    "drop table t1",
				BinlogInfo: &timodel.HistoryInfo{
					SchemaVersion: 5,
					DBInfo: &timodel.DBInfo{
						ID:   1,
						Name: timodel.NewCIStr("test"),
					},
					TableInfo: &timodel.TableInfo{
						ID:   51,
						Name: timodel.NewCIStr("t1"),
					},
				},
			},
			{
				ID:       2,
				SchemaID: 1,
				Type:     timodel.ActionDropSchema,
				State:    timodel.JobStateSynced,
				Query:    "drop database test",
				BinlogInfo: &timodel.HistoryInfo{
					SchemaVersion: 6,
					DBInfo: &timodel.DBInfo{
						ID:   1,
						Name: timodel.NewCIStr("test"),
					},
				},
			},
		}

		expectSchemas = []map[int64]tableIDMap{
			{1: make(tableIDMap)},
			{1: {47: struct{}{}}},
			{1: {47: struct{}{}, 49: struct{}{}}},
			{1: {47: struct{}{}}},
			{1: {51: struct{}{}}},
			{1: make(tableIDMap)},
			{},
		}

		expectTables = []map[int64]model.TableName{
			{},
			{47: {Schema: "test", Table: "t1"}},
			{47: {Schema: "test", Table: "t1"}, 49: {Schema: "test", Table: "t2"}},
			{47: {Schema: "test", Table: "t1"}},
			{51: {Schema: "test", Table: "t1"}},
			{},
			{},
		}
	)
	f, err := filter.NewFilter(config.GetDefaultReplicaConfig())
	c.Assert(err, check.IsNil)

	store, err := mockstore.NewMockStore()
	c.Assert(err, check.IsNil)
	defer func() {
		_ = store.Close()
	}()

	txn, err := store.Begin()
	c.Assert(err, check.IsNil)
	defer func() {
		_ = txn.Rollback()
	}()
	t := meta.NewMeta(txn)

	schemaSnap, err := entry.NewSingleSchemaSnapshotFromMeta(t, 0, false)
	c.Assert(err, check.IsNil)

	cf := &changeFeed{
		schema:        schemaSnap,
		schemas:       make(map[model.SchemaID]tableIDMap),
		tables:        make(map[model.TableID]model.TableName),
		partitions:    make(map[model.TableID][]int64),
		orphanTables:  make(map[model.TableID]model.Ts),
		toCleanTables: make(map[model.TableID]model.Ts),
		filter:        f,
		info:          &model.ChangeFeedInfo{Config: config.GetDefaultReplicaConfig()},
	}
	for i, job := range jobs {
		err = cf.schema.HandleDDL(job)
		c.Assert(err, check.IsNil)
		err = cf.schema.FillSchemaName(job)
		c.Assert(err, check.IsNil)
		_, err = cf.applyJob(context.TODO(), job)
		c.Assert(err, check.IsNil)
		c.Assert(cf.schemas, check.DeepEquals, expectSchemas[i])
		c.Assert(cf.tables, check.DeepEquals, expectTables[i])
	}
	s.TearDownTest(c)
}

func (s *ownerSuite) TestWatchCampaignKey(c *check.C) {
	defer testleak.AfterTest(c)()
	defer s.TearDownTest(c)
	ctx, cancel := context.WithCancel(context.Background())
	defer cancel()
	capture, err := NewCapture(ctx, []string{s.clientURL.String()},
		&security.Credential{}, "127.0.0.1:12034", &processorOpts{})
	c.Assert(err, check.IsNil)
	err = capture.Campaign(ctx)
	c.Assert(err, check.IsNil)

	ctx1, cancel1 := context.WithCancel(ctx)
	owner, err := NewOwner(ctx1, nil, &security.Credential{}, capture.session,
		DefaultCDCGCSafePointTTL, time.Millisecond*200)
	c.Assert(err, check.IsNil)

	// check campaign key deleted can be detected
	var wg sync.WaitGroup
	wg.Add(1)
	go func() {
		defer wg.Done()
		err := owner.watchCampaignKey(ctx1)
		c.Assert(cerror.ErrOwnerCampaignKeyDeleted.Equal(err), check.IsTrue)
		cancel1()
	}()
	// ensure the watch loop has started
	time.Sleep(time.Millisecond * 100)
	etcdCli := owner.etcdClient.Client.Unwrap()
	key := fmt.Sprintf("%s/%x", kv.CaptureOwnerKey, owner.session.Lease())
	_, err = etcdCli.Delete(ctx, key)
	c.Assert(err, check.IsNil)
	wg.Wait()

	// check key is deleted before watch loop starts
	ctx1, cancel1 = context.WithCancel(ctx)
	err = owner.watchCampaignKey(ctx1)
	c.Assert(cerror.ErrOwnerCampaignKeyDeleted.Equal(err), check.IsTrue)

	// check the watch routine can be canceled
	err = capture.Campaign(ctx)
	c.Assert(err, check.IsNil)
	wg.Add(1)
	go func() {
		defer wg.Done()
		err := owner.watchCampaignKey(ctx1)
		c.Assert(err, check.IsNil)
	}()
	// ensure the watch loop has started
	time.Sleep(time.Millisecond * 100)
	cancel1()
	wg.Wait()
<<<<<<< HEAD
}

func (s *ownerSuite) TestCleanUpStaleTasks(c *check.C) {
	ctx, cancel := context.WithCancel(context.Background())
	defer cancel()
	addr := "127.0.0.1:12034"
	ctx = util.PutCaptureAddrInCtx(ctx, addr)
	capture, err := NewCapture(ctx, []string{s.clientURL.String()},
		&security.Credential{}, addr, &processorOpts{})
	c.Assert(err, check.IsNil)
	err = s.client.PutCaptureInfo(ctx, capture.info, capture.session.Lease())
	c.Assert(err, check.IsNil)

	changefeed := "changefeed-name"
	invalidCapture := uuid.New().String()
	for _, captureID := range []string{capture.info.ID, invalidCapture} {
		taskStatus := &model.TaskStatus{}
		if captureID == invalidCapture {
			taskStatus.Tables = map[model.TableID]*model.TableReplicaInfo{
				51: {StartTs: 110},
			}
		}
		err = s.client.PutTaskStatus(ctx, changefeed, captureID, taskStatus)
		c.Assert(err, check.IsNil)
		_, err = s.client.PutTaskPositionOnChange(ctx, changefeed, captureID, &model.TaskPosition{CheckPointTs: 100, ResolvedTs: 120})
		c.Assert(err, check.IsNil)
		err = s.client.PutTaskWorkload(ctx, changefeed, captureID, &model.TaskWorkload{})
		c.Assert(err, check.IsNil)
	}
	err = s.client.SaveChangeFeedInfo(ctx, &model.ChangeFeedInfo{}, changefeed)
	c.Assert(err, check.IsNil)

	_, captureList, err := s.client.GetCaptures(ctx)
	c.Assert(err, check.IsNil)
	captures := make(map[model.CaptureID]*model.CaptureInfo)
	for _, c := range captureList {
		captures[c.ID] = c
	}
	owner, err := NewOwner(ctx, nil, &security.Credential{}, capture.session,
		DefaultCDCGCSafePointTTL, time.Millisecond*200)
	c.Assert(err, check.IsNil)
	// It is better to update changefeed information by `loadChangeFeeds`, however
	// `loadChangeFeeds` is too overweight, just mock enough information here.
	owner.changeFeeds = map[model.ChangeFeedID]*changeFeed{
		changefeed: {
			id:           changefeed,
			orphanTables: make(map[model.TableID]model.Ts),
		},
	}
	err = owner.rebuildCaptureEvents(ctx, captures)
	c.Assert(err, check.IsNil)
	c.Assert(len(owner.captures), check.Equals, 1)
	c.Assert(owner.captures, check.HasKey, capture.info.ID)
	c.Assert(owner.changeFeeds[changefeed].orphanTables, check.DeepEquals, map[model.TableID]model.Ts{51: 100})
	// check stale tasks are cleaned up
	statuses, err := s.client.GetAllTaskStatus(ctx, changefeed)
	c.Assert(err, check.IsNil)
	c.Assert(len(statuses), check.Equals, 1)
	c.Assert(statuses, check.HasKey, capture.info.ID)
	positions, err := s.client.GetAllTaskPositions(ctx, changefeed)
	c.Assert(err, check.IsNil)
	c.Assert(len(positions), check.Equals, 1)
	c.Assert(positions, check.HasKey, capture.info.ID)
	workloads, err := s.client.GetAllTaskWorkloads(ctx, changefeed)
	c.Assert(err, check.IsNil)
	c.Assert(len(workloads), check.Equals, 1)
	c.Assert(workloads, check.HasKey, capture.info.ID)

	err = capture.session.Close()
	c.Assert(err, check.IsNil)
	s.TearDownTest(c)
=======

	err = capture.etcdClient.Close()
	c.Assert(err, check.IsNil)
>>>>>>> 13a9e9c9
}<|MERGE_RESOLUTION|>--- conflicted
+++ resolved
@@ -852,7 +852,9 @@
 	time.Sleep(time.Millisecond * 100)
 	cancel1()
 	wg.Wait()
-<<<<<<< HEAD
+
+	err = capture.etcdClient.Close()
+	c.Assert(err, check.IsNil)
 }
 
 func (s *ownerSuite) TestCleanUpStaleTasks(c *check.C) {
@@ -924,9 +926,4 @@
 	err = capture.session.Close()
 	c.Assert(err, check.IsNil)
 	s.TearDownTest(c)
-=======
-
-	err = capture.etcdClient.Close()
-	c.Assert(err, check.IsNil)
->>>>>>> 13a9e9c9
 }