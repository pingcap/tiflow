// Copyright 2020 PingCAP, Inc.
//
// Licensed under the Apache License, Version 2.0 (the "License");
// you may not use this file except in compliance with the License.
// You may obtain a copy of the License at
//
//     http://www.apache.org/licenses/LICENSE-2.0
//
// Unless required by applicable law or agreed to in writing, software
// distributed under the License is distributed on an "AS IS" BASIS,
// See the License for the specific language governing permissions and
// limitations under the License.

package cdc

import (
	"context"
	"fmt"
	"net/url"
	"sync"
	"time"

	"github.com/google/uuid"
	"github.com/pingcap/check"
	"github.com/pingcap/errors"
	timodel "github.com/pingcap/parser/model"
	"github.com/pingcap/parser/mysql"
	"github.com/pingcap/parser/types"
	"github.com/pingcap/ticdc/cdc/entry"
	"github.com/pingcap/ticdc/cdc/kv"
	"github.com/pingcap/ticdc/cdc/model"
	"github.com/pingcap/ticdc/cdc/sink"
	"github.com/pingcap/ticdc/pkg/config"
	cerror "github.com/pingcap/ticdc/pkg/errors"
	"github.com/pingcap/ticdc/pkg/etcd"
	"github.com/pingcap/ticdc/pkg/filter"
	"github.com/pingcap/ticdc/pkg/security"
	"github.com/pingcap/ticdc/pkg/util"
	"github.com/pingcap/ticdc/pkg/util/testleak"
	"github.com/pingcap/tidb/meta"
	"github.com/pingcap/tidb/store/mockstore"
	pd "github.com/tikv/pd/client"
	"go.etcd.io/etcd/clientv3"
	"go.etcd.io/etcd/embed"
	"golang.org/x/sync/errgroup"
)

type ownerSuite struct {
	e         *embed.Etcd
	clientURL *url.URL
	client    kv.CDCEtcdClient
	ctx       context.Context
	cancel    context.CancelFunc
	errg      *errgroup.Group
}

var _ = check.Suite(&ownerSuite{})

func (s *ownerSuite) SetUpTest(c *check.C) {
	dir := c.MkDir()
	var err error
	s.clientURL, s.e, err = etcd.SetupEmbedEtcd(dir)
	c.Assert(err, check.IsNil)
	client, err := clientv3.New(clientv3.Config{
		Endpoints:   []string{s.clientURL.String()},
		DialTimeout: 3 * time.Second,
	})
	c.Assert(err, check.IsNil)
	s.client = kv.NewCDCEtcdClient(context.TODO(), client)
	s.ctx, s.cancel = context.WithCancel(context.Background())
	s.errg = util.HandleErrWithErrGroup(s.ctx, s.e.Err(), func(e error) { c.Log(e) })
}

func (s *ownerSuite) TearDownTest(c *check.C) {
	s.e.Close()
	s.cancel()
	err := s.errg.Wait()
	if err != nil {
		c.Errorf("Error group error: %s", err)
	}
	s.client.Close() //nolint:errcheck
}

type mockPDClient struct {
	pd.Client
	invokeCounter int
}

func (m *mockPDClient) UpdateServiceGCSafePoint(ctx context.Context, serviceID string, ttl int64, safePoint uint64) (uint64, error) {
	m.invokeCounter++
	return 0, errors.New("mock error")
}

func (s *ownerSuite) TestOwnerFlushChangeFeedInfos(c *check.C) {
	defer testleak.AfterTest(c)()
	mockPDCli := &mockPDClient{}
	mockOwner := Owner{
		pdClient:              mockPDCli,
		gcSafepointLastUpdate: time.Now(),
	}

	// Owner should ignore UpdateServiceGCSafePoint error.
	err := mockOwner.flushChangeFeedInfos(s.ctx)
	c.Assert(err, check.IsNil)
	c.Assert(mockPDCli.invokeCounter, check.Equals, 1)
	s.TearDownTest(c)
}

/*
type handlerForPrueDMLTest struct {
	mu               sync.RWMutex
	index            int
	resolvedTs1      []uint64
	resolvedTs2      []uint64
	expectResolvedTs []uint64
	c                *check.C
	cancel           func()
}

func (h *handlerForPrueDMLTest) PullDDL() (resolvedTs uint64, ddl []*model.DDL, err error) {
	return uint64(math.MaxUint64), nil, nil
}

func (h *handlerForPrueDMLTest) ExecDDL(context.Context, string, map[string]string, model.SingleTableTxn) error {
	panic("unreachable")
}

func (h *handlerForPrueDMLTest) Close() error {
	return nil
}

var _ ChangeFeedRWriter = &handlerForPrueDMLTest{}

func (h *handlerForPrueDMLTest) GetChangeFeeds(ctx context.Context) (int64, map[string]*mvccpb.KeyValue, error) {
	h.mu.RLock()
	defer h.mu.RUnlock()
	cfInfo := &model.ChangeFeedInfo{
		TargetTs: 100,
	}
	cfInfoJSON, err := cfInfo.Marshal()
	h.c.Assert(err, check.IsNil)
	rawKV := &mvccpb.KeyValue{
		Value: []byte(cfInfoJSON),
	}
	return 0, map[model.ChangeFeedID]*mvccpb.KeyValue{
		"test_change_feed": rawKV,
	}, nil
}

func (h *handlerForPrueDMLTest) GetAllTaskStatus(ctx context.Context, changefeedID string) (model.ProcessorsInfos, error) {
	if changefeedID != "test_change_feed" {
		return nil, cerror.ErrTaskStatusNotExists.GenWithStackByArgs("test_change_feed)
	}
	h.mu.RLock()
	defer h.mu.RUnlock()
	h.index++
	return model.ProcessorsInfos{
		"capture_1": {},
		"capture_2": {},
	}, nil
}

func (h *handlerForPrueDMLTest) GetAllTaskPositions(ctx context.Context, changefeedID string) (map[string]*model.TaskPosition, error) {
	if changefeedID != "test_change_feed" {
		return nil, cerror.ErrTaskStatusNotExists.GenWithStackByArgs("test_change_feed)
	}
	h.mu.RLock()
	defer h.mu.RUnlock()
	h.index++
	return map[string]*model.TaskPosition{
		"capture_1": {
			ResolvedTs: h.resolvedTs1[h.index],
		},
		"capture_2": {
			ResolvedTs: h.resolvedTs2[h.index],
		},
	}, nil
}

func (h *handlerForPrueDMLTest) GetChangeFeedStatus(ctx context.Context, id string) (*model.ChangeFeedStatus, error) {
	return nil, cerror.ErrChangeFeedNotExists.GenWithStackByArgs(id)
}

func (h *handlerForPrueDMLTest) PutAllChangeFeedStatus(ctx context.Context, infos map[model.ChangeFeedID]*model.ChangeFeedStatus) error {
	h.mu.Lock()
	defer h.mu.Unlock()
	info, exist := infos["test_change_feed"]
	h.c.Assert(exist, check.IsTrue)
	h.c.Assert(info.ResolvedTs, check.Equals, h.expectResolvedTs[h.index])
	// h.c.Assert(info.State, check.Equals, model.ChangeFeedSyncDML)
	if h.index >= len(h.expectResolvedTs)-1 {
		log.Info("cancel")
		h.cancel()
	}
	return nil
}

func (s *ownerSuite) TestPureDML(c *check.C) {
		defer testleak.AfterTest(c)()
	ctx, cancel := context.WithCancel(context.Background())
	handler := &handlerForPrueDMLTest{
		index:            -1,
		resolvedTs1:      []uint64{10, 22, 64, 92, 99, 120},
		resolvedTs2:      []uint64{8, 36, 53, 88, 103, 108},
		expectResolvedTs: []uint64{8, 22, 53, 88, 99, 100},
		cancel:           cancel,
		c:                c,
	}

	tables := map[uint64]model.TableName{1: {Schema: "any"}}

	changeFeeds := map[model.ChangeFeedID]*changeFeed{
		"test_change_feed": {
			tables:   tables,
			status:   &model.ChangeFeedStatus{},
			targetTs: 100,
			ddlState: model.ChangeFeedSyncDML,
			taskStatus: model.ProcessorsInfos{
				"capture_1": {},
				"capture_2": {},
			},
			taskPositions: map[string]*model.TaskPosition{
				"capture_1": {},
				"capture_2": {},
			},
			ddlHandler: handler,
		},
	}

	manager := roles.NewMockManager(uuid.New().String(), cancel)
	err := manager.CampaignOwner(ctx)
	c.Assert(err, check.IsNil)
	owner := &ownerImpl{
		cancelWatchCapture: cancel,
		changeFeeds:        changeFeeds,
		cfRWriter:          handler,
		etcdClient:         s.client,
		manager:            manager,
	}
	s.owner = owner
	err = owner.Run(ctx, 50*time.Millisecond)
	c.Assert(err.Error(), check.Equals, "context canceled")
}

type handlerForDDLTest struct {
	mu sync.RWMutex

	ddlIndex      int
	ddls          []*model.DDL
	ddlResolvedTs []uint64

	ddlExpectIndex int

	dmlIndex                int
	resolvedTs1             []uint64
	resolvedTs2             []uint64
	currentGlobalResolvedTs uint64

	dmlExpectIndex   int
	expectResolvedTs []uint64
	expectStatus     []model.ChangeFeedDDLState

	c      *check.C
	cancel func()
}

func (h *handlerForDDLTest) PullDDL() (resolvedTs uint64, jobs []*model.DDL, err error) {
	h.mu.RLock()
	defer h.mu.RUnlock()
	if h.ddlIndex < len(h.ddls)-1 {
		h.ddlIndex++
	}
	return h.ddlResolvedTs[h.ddlIndex], []*model.DDL{h.ddls[h.ddlIndex]}, nil
}

func (h *handlerForDDLTest) ExecDDL(ctx context.Context, sinkURI string, _ map[string]string, txn model.SingleTableTxn) error {
	h.mu.Lock()
	defer h.mu.Unlock()
	h.ddlExpectIndex++
	h.c.Assert(txn.DDL, check.DeepEquals, h.ddls[h.ddlExpectIndex])
	h.c.Assert(txn.DDL.Job.BinlogInfo.FinishedTS, check.Equals, h.currentGlobalResolvedTs)
	return nil
}

func (h *handlerForDDLTest) Close() error {
	return nil
}

func (h *handlerForDDLTest) GetChangeFeeds(ctx context.Context) (int64, map[string]*mvccpb.KeyValue, error) {
	h.mu.RLock()
	defer h.mu.RUnlock()
	cfInfo := &model.ChangeFeedInfo{
		TargetTs: 100,
	}
	cfInfoJSON, err := cfInfo.Marshal()
	h.c.Assert(err, check.IsNil)
	rawKV := &mvccpb.KeyValue{
		Value: []byte(cfInfoJSON),
	}
	return 0, map[model.ChangeFeedID]*mvccpb.KeyValue{
		"test_change_feed": rawKV,
	}, nil
}

func (h *handlerForDDLTest) GetAllTaskStatus(ctx context.Context, changefeedID string) (model.ProcessorsInfos, error) {
	if changefeedID != "test_change_feed" {
		return nil, cerror.ErrTaskStatusNotExists.GenWithStackByArgs("test_change_feed")
	}
	h.mu.RLock()
	defer h.mu.RUnlock()
	if h.dmlIndex < len(h.resolvedTs1)-1 {
		h.dmlIndex++
	}
	return model.ProcessorsInfos{
		"capture_1": {},
		"capture_2": {},
	}, nil
}

func (h *handlerForDDLTest) GetAllTaskPositions(ctx context.Context, changefeedID string) (map[string]*model.TaskPosition, error) {
	if changefeedID != "test_change_feed" {
		return nil, cerror.ErrTaskStatusNotExists.GenWithStackByArgs("test_change_feed")
	}
	h.mu.RLock()
	defer h.mu.RUnlock()
	if h.dmlIndex < len(h.resolvedTs1)-1 {
		h.dmlIndex++
	}
	return map[string]*model.TaskPosition{
		"capture_1": {
			ResolvedTs:   h.resolvedTs1[h.dmlIndex],
			CheckPointTs: h.currentGlobalResolvedTs,
		},
		"capture_2": {
			ResolvedTs:   h.resolvedTs2[h.dmlIndex],
			CheckPointTs: h.currentGlobalResolvedTs,
		},
	}, nil
}

func (h *handlerForDDLTest) GetChangeFeedStatus(ctx context.Context, id string) (*model.ChangeFeedStatus, error) {
	return nil, cerror.ErrChangeFeedNotExists.GenWithStackByArgs(id)
}

func (h *handlerForDDLTest) PutAllChangeFeedStatus(ctx context.Context, infos map[model.ChangeFeedID]*model.ChangeFeedStatus) error {
	h.mu.Lock()
	defer h.mu.Unlock()
	h.dmlExpectIndex++
	info, exist := infos["test_change_feed"]
	h.c.Assert(exist, check.IsTrue)
	h.currentGlobalResolvedTs = info.ResolvedTs
	h.c.Assert(info.ResolvedTs, check.Equals, h.expectResolvedTs[h.dmlExpectIndex])
	// h.c.Assert(info.State, check.Equals, h.expectStatus[h.dmlExpectIndex])
	if h.dmlExpectIndex >= len(h.expectResolvedTs)-1 {
		log.Info("cancel")
		h.cancel()
	}
	return nil
}

func (s *ownerSuite) TestDDL(c *check.C) {
		defer testleak.AfterTest(c)()
	ctx, cancel := context.WithCancel(context.Background())

	handler := &handlerForDDLTest{
		ddlIndex:      -1,
		ddlResolvedTs: []uint64{5, 8, 49, 91, 113},
		ddls: []*model.DDL{
			{Job: &timodel.Job{
				ID: 1,
				BinlogInfo: &timodel.HistoryInfo{
					FinishedTS: 3,
				},
			}},
			{Job: &timodel.Job{
				ID: 2,
				BinlogInfo: &timodel.HistoryInfo{
					FinishedTS: 7,
				},
			}},
			{Job: &timodel.Job{
				ID: 3,
				BinlogInfo: &timodel.HistoryInfo{
					FinishedTS: 11,
				},
			}},
			{Job: &timodel.Job{
				ID: 4,
				BinlogInfo: &timodel.HistoryInfo{
					FinishedTS: 89,
				},
			}},
			{Job: &timodel.Job{
				ID: 5,
				BinlogInfo: &timodel.HistoryInfo{
					FinishedTS: 111,
				},
			}},
		},

		ddlExpectIndex: -1,

		dmlIndex:                -1,
		resolvedTs1:             []uint64{10, 22, 64, 92, 99, 120},
		resolvedTs2:             []uint64{8, 36, 53, 88, 103, 108},
		currentGlobalResolvedTs: 0,

		dmlExpectIndex: -1,
		expectResolvedTs: []uint64{
			3, 3,
			7, 7,
			11, 11,
			89, 89,
			100},
		expectStatus: []model.ChangeFeedDDLState{
			model.ChangeFeedWaitToExecDDL, model.ChangeFeedExecDDL,
			model.ChangeFeedWaitToExecDDL, model.ChangeFeedExecDDL,
			model.ChangeFeedWaitToExecDDL, model.ChangeFeedExecDDL,
			model.ChangeFeedWaitToExecDDL, model.ChangeFeedExecDDL,
			model.ChangeFeedSyncDML},

		cancel: cancel,
		c:      c,
	}

	tables := map[uint64]model.TableName{1: {Schema: "any"}}

	filter, err := newTxnFilter(&model.ReplicaConfig{})
	c.Assert(err, check.IsNil)
	changeFeeds := map[model.ChangeFeedID]*changeFeed{
		"test_change_feed": {
			tables:   tables,
			info:     &model.ChangeFeedInfo{},
			status:   &model.ChangeFeedStatus{},
			targetTs: 100,
			ddlState: model.ChangeFeedSyncDML,
			taskStatus: model.ProcessorsInfos{
				"capture_1": {},
				"capture_2": {},
			},
			taskPositions: map[string]*model.TaskPosition{
				"capture_1": {},
				"capture_2": {},
			},
			ddlHandler: handler,
			filter:     filter,
		},
	}

	manager := roles.NewMockManager(uuid.New().String(), cancel)
	err = manager.CampaignOwner(ctx)
	c.Assert(err, check.IsNil)
	owner := &ownerImpl{
		cancelWatchCapture: cancel,
		changeFeeds:        changeFeeds,

		// ddlHandler: handler,
		etcdClient: s.client,
		cfRWriter:  handler,
		manager:    manager,
	}
	s.owner = owner
	err = owner.Run(ctx, 50*time.Millisecond)
	c.Assert(errors.Cause(err), check.DeepEquals, context.Canceled)
}
*/

func (s *ownerSuite) TestHandleAdmin(c *check.C) {
	defer testleak.AfterTest(c)()
	defer s.TearDownTest(c)
	cfID := "test_handle_admin"

	ctx, cancel0 := context.WithCancel(context.Background())
	defer cancel0()
	cctx, cancel := context.WithCancel(ctx)
	errg, _ := errgroup.WithContext(cctx)

	replicaConf := config.GetDefaultReplicaConfig()
	f, err := filter.NewFilter(replicaConf)
	c.Assert(err, check.IsNil)

	sampleCF := &changeFeed{
		id:       cfID,
		info:     &model.ChangeFeedInfo{},
		status:   &model.ChangeFeedStatus{},
		ddlState: model.ChangeFeedSyncDML,
		taskStatus: model.ProcessorsInfos{
			"capture_1": {},
			"capture_2": {},
		},
		taskPositions: map[string]*model.TaskPosition{
			"capture_1": {ResolvedTs: 10001},
			"capture_2": {},
		},
		ddlHandler: &ddlHandler{
			cancel: cancel,
			wg:     errg,
		},
		cancel: cancel,
	}
	errCh := make(chan error, 1)
	sink, err := sink.NewSink(ctx, cfID, "blackhole://", f, replicaConf, map[string]string{}, errCh)
	c.Assert(err, check.IsNil)
	defer sink.Close() //nolint:errcheck
	sampleCF.sink = sink

	capture, err := NewCapture(ctx, []string{s.clientURL.String()}, nil,
		&security.Credential{}, "127.0.0.1:12034", &processorOpts{flushCheckpointInterval: time.Millisecond * 200})
	c.Assert(err, check.IsNil)
	err = capture.Campaign(ctx)
	c.Assert(err, check.IsNil)

	owner, err := NewOwner(ctx, nil, &security.Credential{}, capture.session, DefaultCDCGCSafePointTTL, time.Millisecond*200)
	c.Assert(err, check.IsNil)

	sampleCF.etcdCli = owner.etcdClient
	owner.changeFeeds = map[model.ChangeFeedID]*changeFeed{cfID: sampleCF}
	for cid, pinfo := range sampleCF.taskPositions {
		key := kv.GetEtcdKeyTaskStatus(cfID, cid)
		pinfoStr, err := pinfo.Marshal()
		c.Assert(err, check.IsNil)
		_, err = s.client.Client.Put(ctx, key, pinfoStr)
		c.Assert(err, check.IsNil)
	}
	err = owner.etcdClient.PutChangeFeedStatus(ctx, cfID, &model.ChangeFeedStatus{})
	c.Assert(err, check.IsNil)
	err = owner.etcdClient.SaveChangeFeedInfo(ctx, sampleCF.info, cfID)
	c.Assert(err, check.IsNil)
	checkAdminJobLen := func(length int) {
		owner.adminJobsLock.Lock()
		c.Assert(owner.adminJobs, check.HasLen, length)
		owner.adminJobsLock.Unlock()
	}

	c.Assert(owner.EnqueueJob(model.AdminJob{CfID: cfID, Type: model.AdminStop}), check.IsNil)
	checkAdminJobLen(1)
	c.Assert(owner.handleAdminJob(ctx), check.IsNil)
	checkAdminJobLen(0)
	c.Assert(len(owner.changeFeeds), check.Equals, 0)
	// check changefeed info is set admin job
	info, err := owner.etcdClient.GetChangeFeedInfo(ctx, cfID)
	c.Assert(err, check.IsNil)
	c.Assert(info.AdminJobType, check.Equals, model.AdminStop)
	// check processor is set admin job
	for cid := range sampleCF.taskPositions {
		_, subInfo, err := owner.etcdClient.GetTaskStatus(ctx, cfID, cid)
		c.Assert(err, check.IsNil)
		c.Assert(subInfo.AdminJobType, check.Equals, model.AdminStop)
	}
	// check changefeed status is set admin job
	st, _, err := owner.etcdClient.GetChangeFeedStatus(ctx, cfID)
	c.Assert(err, check.IsNil)
	c.Assert(st.AdminJobType, check.Equals, model.AdminStop)
	// check changefeed context is canceled
	select {
	case <-cctx.Done():
	default:
		c.Fatal("changefeed context is expected canceled")
	}

	cctx, cancel = context.WithCancel(ctx)
	sampleCF.cancel = cancel

	c.Assert(owner.EnqueueJob(model.AdminJob{CfID: cfID, Type: model.AdminResume}), check.IsNil)
	c.Assert(owner.handleAdminJob(ctx), check.IsNil)
	checkAdminJobLen(0)
	// check changefeed info is set admin job
	info, err = owner.etcdClient.GetChangeFeedInfo(ctx, cfID)
	c.Assert(err, check.IsNil)
	c.Assert(info.AdminJobType, check.Equals, model.AdminResume)
	// check changefeed status is set admin job
	st, _, err = owner.etcdClient.GetChangeFeedStatus(ctx, cfID)
	c.Assert(err, check.IsNil)
	c.Assert(st.AdminJobType, check.Equals, model.AdminResume)

	owner.changeFeeds[cfID] = sampleCF
	c.Assert(owner.EnqueueJob(model.AdminJob{CfID: cfID, Type: model.AdminRemove}), check.IsNil)
	c.Assert(owner.handleAdminJob(ctx), check.IsNil)
	checkAdminJobLen(0)
	c.Assert(len(owner.changeFeeds), check.Equals, 0)
	// check changefeed info is deleted
	_, err = owner.etcdClient.GetChangeFeedInfo(ctx, cfID)
	c.Assert(cerror.ErrChangeFeedNotExists.Equal(err), check.IsTrue)
	// check processor is set admin job
	for cid := range sampleCF.taskPositions {
		_, subInfo, err := owner.etcdClient.GetTaskStatus(ctx, cfID, cid)
		c.Assert(err, check.IsNil)
		c.Assert(subInfo.AdminJobType, check.Equals, model.AdminRemove)
	}
	// check changefeed status is set admin job
	st, _, err = owner.etcdClient.GetChangeFeedStatus(ctx, cfID)
	c.Assert(err, check.IsNil)
	c.Assert(st.AdminJobType, check.Equals, model.AdminRemove)
	// check changefeed context is canceled
	select {
	case <-cctx.Done():
	default:
		c.Fatal("changefeed context is expected canceled")
	}
	owner.etcdClient.Close() //nolint:errcheck
}

func (s *ownerSuite) TestChangefeedApplyDDLJob(c *check.C) {
	defer testleak.AfterTest(c)()
	var (
		jobs = []*timodel.Job{
			{
				ID:       1,
				SchemaID: 1,
				Type:     timodel.ActionCreateSchema,
				State:    timodel.JobStateSynced,
				Query:    "create database test",
				BinlogInfo: &timodel.HistoryInfo{
					SchemaVersion: 1,
					DBInfo: &timodel.DBInfo{
						ID:   1,
						Name: timodel.NewCIStr("test"),
					},
				},
			},
			{
				ID:       2,
				SchemaID: 1,
				Type:     timodel.ActionCreateTable,
				State:    timodel.JobStateSynced,
				Query:    "create table t1 (id int primary key)",
				BinlogInfo: &timodel.HistoryInfo{
					SchemaVersion: 2,
					DBInfo: &timodel.DBInfo{
						ID:   1,
						Name: timodel.NewCIStr("test"),
					},
					TableInfo: &timodel.TableInfo{
						ID:         47,
						Name:       timodel.NewCIStr("t1"),
						PKIsHandle: true,
						Columns: []*timodel.ColumnInfo{
							{ID: 1, FieldType: types.FieldType{Flag: mysql.PriKeyFlag}, State: timodel.StatePublic},
						},
					},
				},
			},
			{
				ID:       2,
				SchemaID: 1,
				Type:     timodel.ActionCreateTable,
				State:    timodel.JobStateSynced,
				Query:    "create table t2 (id int primary key)",
				BinlogInfo: &timodel.HistoryInfo{
					SchemaVersion: 2,
					DBInfo: &timodel.DBInfo{
						ID:   1,
						Name: timodel.NewCIStr("test"),
					},
					TableInfo: &timodel.TableInfo{
						ID:         49,
						Name:       timodel.NewCIStr("t2"),
						PKIsHandle: true,
						Columns: []*timodel.ColumnInfo{
							{ID: 1, FieldType: types.FieldType{Flag: mysql.PriKeyFlag}, State: timodel.StatePublic},
						},
					},
				},
			},
			{
				ID:       2,
				SchemaID: 1,
				TableID:  49,
				Type:     timodel.ActionDropTable,
				State:    timodel.JobStateSynced,
				Query:    "drop table t2",
				BinlogInfo: &timodel.HistoryInfo{
					SchemaVersion: 3,
					DBInfo: &timodel.DBInfo{
						ID:   1,
						Name: timodel.NewCIStr("test"),
					},
					TableInfo: &timodel.TableInfo{
						ID:   49,
						Name: timodel.NewCIStr("t2"),
					},
				},
			},
			{
				ID:       2,
				SchemaID: 1,
				TableID:  47,
				Type:     timodel.ActionTruncateTable,
				State:    timodel.JobStateSynced,
				Query:    "truncate table t1",
				BinlogInfo: &timodel.HistoryInfo{
					SchemaVersion: 4,
					DBInfo: &timodel.DBInfo{
						ID:   1,
						Name: timodel.NewCIStr("test"),
					},
					TableInfo: &timodel.TableInfo{
						ID:         51,
						Name:       timodel.NewCIStr("t1"),
						PKIsHandle: true,
						Columns: []*timodel.ColumnInfo{
							{ID: 1, FieldType: types.FieldType{Flag: mysql.PriKeyFlag}, State: timodel.StatePublic},
						},
					},
				},
			},
			{
				ID:       2,
				SchemaID: 1,
				TableID:  51,
				Type:     timodel.ActionDropTable,
				State:    timodel.JobStateSynced,
				Query:    "drop table t1",
				BinlogInfo: &timodel.HistoryInfo{
					SchemaVersion: 5,
					DBInfo: &timodel.DBInfo{
						ID:   1,
						Name: timodel.NewCIStr("test"),
					},
					TableInfo: &timodel.TableInfo{
						ID:   51,
						Name: timodel.NewCIStr("t1"),
					},
				},
			},
			{
				ID:       2,
				SchemaID: 1,
				Type:     timodel.ActionDropSchema,
				State:    timodel.JobStateSynced,
				Query:    "drop database test",
				BinlogInfo: &timodel.HistoryInfo{
					SchemaVersion: 6,
					DBInfo: &timodel.DBInfo{
						ID:   1,
						Name: timodel.NewCIStr("test"),
					},
				},
			},
		}

		expectSchemas = []map[int64]tableIDMap{
			{1: make(tableIDMap)},
			{1: {47: struct{}{}}},
			{1: {47: struct{}{}, 49: struct{}{}}},
			{1: {47: struct{}{}}},
			{1: {51: struct{}{}}},
			{1: make(tableIDMap)},
			{},
		}

		expectTables = []map[int64]model.TableName{
			{},
			{47: {Schema: "test", Table: "t1"}},
			{47: {Schema: "test", Table: "t1"}, 49: {Schema: "test", Table: "t2"}},
			{47: {Schema: "test", Table: "t1"}},
			{51: {Schema: "test", Table: "t1"}},
			{},
			{},
		}
	)
	f, err := filter.NewFilter(config.GetDefaultReplicaConfig())
	c.Assert(err, check.IsNil)

	store, err := mockstore.NewMockTikvStore()
	c.Assert(err, check.IsNil)
	defer func() {
		_ = store.Close()
	}()

	txn, err := store.Begin()
	c.Assert(err, check.IsNil)
	defer func() {
		_ = txn.Rollback()
	}()
	t := meta.NewMeta(txn)

	schemaSnap, err := entry.NewSingleSchemaSnapshotFromMeta(t, 0, false)
	c.Assert(err, check.IsNil)

	cf := &changeFeed{
		schema:        schemaSnap,
		schemas:       make(map[model.SchemaID]tableIDMap),
		tables:        make(map[model.TableID]model.TableName),
		partitions:    make(map[model.TableID][]int64),
		orphanTables:  make(map[model.TableID]model.Ts),
		toCleanTables: make(map[model.TableID]model.Ts),
		filter:        f,
		info:          &model.ChangeFeedInfo{Config: config.GetDefaultReplicaConfig()},
	}
	for i, job := range jobs {
		err = cf.schema.HandleDDL(job)
		c.Assert(err, check.IsNil)
		err = cf.schema.FillSchemaName(job)
		c.Assert(err, check.IsNil)
		_, err = cf.applyJob(context.TODO(), job)
		c.Assert(err, check.IsNil)
		c.Assert(cf.schemas, check.DeepEquals, expectSchemas[i])
		c.Assert(cf.tables, check.DeepEquals, expectTables[i])
	}
	s.TearDownTest(c)
}

func (s *ownerSuite) TestWatchCampaignKey(c *check.C) {
	defer testleak.AfterTest(c)()
	defer s.TearDownTest(c)
	ctx, cancel := context.WithCancel(context.Background())
	defer cancel()
	capture, err := NewCapture(ctx, []string{s.clientURL.String()}, nil,
		&security.Credential{}, "127.0.0.1:12034", &processorOpts{})
	c.Assert(err, check.IsNil)
	err = capture.Campaign(ctx)
	c.Assert(err, check.IsNil)

	ctx1, cancel1 := context.WithCancel(ctx)
	owner, err := NewOwner(ctx1, nil, &security.Credential{}, capture.session,
		DefaultCDCGCSafePointTTL, time.Millisecond*200)
	c.Assert(err, check.IsNil)

	// check campaign key deleted can be detected
	var wg sync.WaitGroup
	wg.Add(1)
	go func() {
		defer wg.Done()
		err := owner.watchCampaignKey(ctx1)
		c.Assert(cerror.ErrOwnerCampaignKeyDeleted.Equal(err), check.IsTrue)
		cancel1()
	}()
	// ensure the watch loop has started
	time.Sleep(time.Millisecond * 100)
	etcdCli := owner.etcdClient.Client.Unwrap()
	key := fmt.Sprintf("%s/%x", kv.CaptureOwnerKey, owner.session.Lease())
	_, err = etcdCli.Delete(ctx, key)
	c.Assert(err, check.IsNil)
	wg.Wait()

	// check key is deleted before watch loop starts
	ctx1, cancel1 = context.WithCancel(ctx)
	err = owner.watchCampaignKey(ctx1)
	c.Assert(cerror.ErrOwnerCampaignKeyDeleted.Equal(err), check.IsTrue)

	// check the watch routine can be canceled
	err = capture.Campaign(ctx)
	c.Assert(err, check.IsNil)
	wg.Add(1)
	go func() {
		defer wg.Done()
		err := owner.watchCampaignKey(ctx1)
		c.Assert(err, check.IsNil)
	}()
	// ensure the watch loop has started
	time.Sleep(time.Millisecond * 100)
	cancel1()
	wg.Wait()
<<<<<<< HEAD
}

func (s *ownerSuite) TestCleanUpStaleTasks(c *check.C) {
	defer testleak.AfterTest(c)()
	defer s.TearDownTest(c)
	ctx, cancel := context.WithCancel(context.Background())
	defer cancel()
	addr := "127.0.0.1:12034"
	ctx = util.PutCaptureAddrInCtx(ctx, addr)
	capture, err := NewCapture(ctx, []string{s.clientURL.String()},
		&security.Credential{}, addr, &processorOpts{})
	c.Assert(err, check.IsNil)
	err = s.client.PutCaptureInfo(ctx, capture.info, capture.session.Lease())
	c.Assert(err, check.IsNil)

	changefeed := "changefeed-name"
	invalidCapture := uuid.New().String()
	for _, captureID := range []string{capture.info.ID, invalidCapture} {
		taskStatus := &model.TaskStatus{}
		if captureID == invalidCapture {
			taskStatus.Tables = map[model.TableID]*model.TableReplicaInfo{
				51: {StartTs: 110},
			}
		}
		err = s.client.PutTaskStatus(ctx, changefeed, captureID, taskStatus)
		c.Assert(err, check.IsNil)
		_, err = s.client.PutTaskPositionOnChange(ctx, changefeed, captureID, &model.TaskPosition{CheckPointTs: 100, ResolvedTs: 120})
		c.Assert(err, check.IsNil)
		err = s.client.PutTaskWorkload(ctx, changefeed, captureID, &model.TaskWorkload{})
		c.Assert(err, check.IsNil)
	}
	err = s.client.SaveChangeFeedInfo(ctx, &model.ChangeFeedInfo{}, changefeed)
	c.Assert(err, check.IsNil)

	_, captureList, err := s.client.GetCaptures(ctx)
	c.Assert(err, check.IsNil)
	captures := make(map[model.CaptureID]*model.CaptureInfo)
	for _, c := range captureList {
		captures[c.ID] = c
	}
	owner, err := NewOwner(ctx, nil, &security.Credential{}, capture.session,
		DefaultCDCGCSafePointTTL, time.Millisecond*200)
	c.Assert(err, check.IsNil)
	// It is better to update changefeed information by `loadChangeFeeds`, however
	// `loadChangeFeeds` is too overweight, just mock enough information here.
	owner.changeFeeds = map[model.ChangeFeedID]*changeFeed{
		changefeed: {
			id:           changefeed,
			orphanTables: make(map[model.TableID]model.Ts),
		},
	}
	err = owner.rebuildCaptureEvents(ctx, captures)
	c.Assert(err, check.IsNil)
	c.Assert(len(owner.captures), check.Equals, 1)
	c.Assert(owner.captures, check.HasKey, capture.info.ID)
	c.Assert(owner.changeFeeds[changefeed].orphanTables, check.DeepEquals, map[model.TableID]model.Ts{51: 100})
	// check stale tasks are cleaned up
	statuses, err := s.client.GetAllTaskStatus(ctx, changefeed)
	c.Assert(err, check.IsNil)
	c.Assert(len(statuses), check.Equals, 1)
	c.Assert(statuses, check.HasKey, capture.info.ID)
	positions, err := s.client.GetAllTaskPositions(ctx, changefeed)
	c.Assert(err, check.IsNil)
	c.Assert(len(positions), check.Equals, 1)
	c.Assert(positions, check.HasKey, capture.info.ID)
	workloads, err := s.client.GetAllTaskWorkloads(ctx, changefeed)
	c.Assert(err, check.IsNil)
	c.Assert(len(workloads), check.Equals, 1)
	c.Assert(workloads, check.HasKey, capture.info.ID)
=======
>>>>>>> a7fc5b37

	err = capture.etcdClient.Close()
	c.Assert(err, check.IsNil)
}<|MERGE_RESOLUTION|>--- conflicted
+++ resolved
@@ -852,7 +852,9 @@
 	time.Sleep(time.Millisecond * 100)
 	cancel1()
 	wg.Wait()
-<<<<<<< HEAD
+
+	err = capture.etcdClient.Close()
+	c.Assert(err, check.IsNil)
 }
 
 func (s *ownerSuite) TestCleanUpStaleTasks(c *check.C) {
@@ -922,8 +924,6 @@
 	c.Assert(err, check.IsNil)
 	c.Assert(len(workloads), check.Equals, 1)
 	c.Assert(workloads, check.HasKey, capture.info.ID)
-=======
->>>>>>> a7fc5b37
 
 	err = capture.etcdClient.Close()
 	c.Assert(err, check.IsNil)
