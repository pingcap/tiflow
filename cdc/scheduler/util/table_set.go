// Copyright 2021 PingCAP, Inc.
//
// Licensed under the Apache License, Version 2.0 (the "License");
// you may not use this file except in compliance with the License.
// You may obtain a copy of the License at
//
//     http://www.apache.org/licenses/LICENSE-2.0
//
// Unless required by applicable law or agreed to in writing, software
// distributed under the License is distributed on an "AS IS" BASIS,
// See the License for the specific language governing permissions and
// limitations under the License.

package util

import (
	"log"

	"github.com/pingcap/ticdc/cdc/model"
	"go.uber.org/zap"
)

// TableSet provides a data structure to store the tables' states for the
// scheduler.
type TableSet struct {
	// all tables' records
	tableIDMap map[model.TableID]*TableRecord

	// a non-unique index to facilitate looking up tables
	// assigned to a given capture.
	captureIndex map[model.CaptureID]map[model.TableID]*TableRecord
}

// TableRecord is a record to be inserted into TableSet.
type TableRecord struct {
	TableID   model.TableID
	CaptureID model.CaptureID
	Status    TableStatus
}

// Clone returns a copy of the TableSet.
// This method is future-proof in case we add
// something not trivially copyable.
func (r *TableRecord) Clone() *TableRecord {
	return &TableRecord{
		TableID:   r.TableID,
		CaptureID: r.CaptureID,
		Status:    r.Status,
	}
}

// TableStatus is a type representing the table's replication status.
type TableStatus int32

const (
	AddingTable = TableStatus(iota) + 1
	RemovingTable
	RunningTable
)

// NewTableSet creates a new TableSet.
func NewTableSet() *TableSet {
	return &TableSet{
		tableIDMap:   map[model.TableID]*TableRecord{},
		captureIndex: map[model.CaptureID]map[model.TableID]*TableRecord{},
	}
}

// AddTableRecord inserts a new TableRecord.
// It returns true if it succeeds. Returns false if there is a duplicate.
func (s *TableSet) AddTableRecord(record *TableRecord) (successful bool) {
	if _, ok := s.tableIDMap[record.TableID]; ok {
		// duplicate tableID
		return false
	}
	recordCloned := record.Clone()
	s.tableIDMap[record.TableID] = recordCloned

	captureIndexEntry := s.captureIndex[record.CaptureID]
	if captureIndexEntry == nil {
		captureIndexEntry = make(map[model.TableID]*TableRecord)
		s.captureIndex[record.CaptureID] = captureIndexEntry
	}

	captureIndexEntry[record.TableID] = recordCloned
	return true
}

// UpdateTableRecord updates an existing TableRecord.
// All modifications to a table's status should be done by this method.
func (s *TableSet) UpdateTableRecord(record *TableRecord) (successful bool) {
	oldRecord, ok := s.tableIDMap[record.TableID]
	if !ok {
		// table does not exist
		return false
	}

	// If there is no need to modify the CaptureID, we simply
	// update the record.
	if record.CaptureID == oldRecord.CaptureID {
		recordCloned := record.Clone()
		s.tableIDMap[record.TableID] = recordCloned
		s.captureIndex[record.CaptureID][record.TableID] = recordCloned
		return true
	}

	// If the CaptureID is changed, we do a proper RemoveTableRecord followed
	// by AddTableRecord.
	if record.CaptureID != oldRecord.CaptureID {
		if ok := s.RemoveTableRecord(record.TableID); !ok {
			log.Panic("unreachable", zap.Any("record", record))
		}
		if ok := s.AddTableRecord(record); !ok {
			log.Panic("unreachable", zap.Any("record", record))
		}
	}
	return true
}

// UpdateTableRecord updates an existing TableRecord.
// All modifications to a table's status should be done by this method.
func (s *TableSet) UpdateTableRecord(record *TableRecord) (successful bool) {
	oldRecord, ok := s.tableIDMap[record.TableID]
	if !ok {
		// table does not exist
		return false
	}

	if record.CaptureID == oldRecord.CaptureID {
		s.tableIDMap[record.TableID] = record.Clone()
		s.captureIndex[record.CaptureID][record.TableID] = record.Clone()
		return true
	}

	if record.CaptureID != oldRecord.CaptureID {
		if ok := s.RemoveTableRecord(record.TableID); !ok {
			panic("unreachable")
		}
		if ok := s.AddTableRecord(record); !ok {
			panic("unreachable")
		}
	}
	return true
}

// GetTableRecord tries to obtain a record with the specified tableID.
func (s *TableSet) GetTableRecord(tableID model.TableID) (*TableRecord, bool) {
	rec, ok := s.tableIDMap[tableID]
	if ok {
		return rec.Clone(), ok
	}
	return nil, false
}

// RemoveTableRecord removes the record with tableID. Returns false
// if none exists.
func (s *TableSet) RemoveTableRecord(tableID model.TableID) bool {
	record, ok := s.tableIDMap[tableID]
	if !ok {
		return false
	}
	delete(s.tableIDMap, record.TableID)

	captureIndexEntry, ok := s.captureIndex[record.CaptureID]
	if !ok {
		log.Panic("unreachable", zap.Int64("table-id", tableID))
	}
	delete(captureIndexEntry, record.TableID)
	if len(captureIndexEntry) == 0 {
		delete(s.captureIndex, record.CaptureID)
	}
	return true
}

// RemoveTableRecordByCaptureID removes all table records associated with
// captureID.
func (s *TableSet) RemoveTableRecordByCaptureID(captureID model.CaptureID) []*TableRecord {
	captureIndexEntry, ok := s.captureIndex[captureID]
	if !ok {
		return nil
	}

	var ret []*TableRecord
	for tableID, record := range captureIndexEntry {
		delete(s.tableIDMap, tableID)
<<<<<<< HEAD
=======
		// Since the record has been removed,
		// there is no need to clone it before returning.
>>>>>>> 53877d68
		ret = append(ret, record)
	}
	delete(s.captureIndex, captureID)
	return ret
}

// CountTableByCaptureID counts the number of tables associated with the captureID.
func (s *TableSet) CountTableByCaptureID(captureID model.CaptureID) int {
	return len(s.captureIndex[captureID])
}

// GetDistinctCaptures counts distinct captures with tables.
func (s *TableSet) GetDistinctCaptures() []model.CaptureID {
	var ret []model.CaptureID
	for captureID := range s.captureIndex {
		ret = append(ret, captureID)
	}
	return ret
}

// GetAllTables returns all stored information on all tables.
func (s *TableSet) GetAllTables() map[model.TableID]*TableRecord {
	ret := make(map[model.TableID]*TableRecord)
	for tableID, record := range s.tableIDMap {
		ret[tableID] = record.Clone()
	}
	return ret
}

// GetAllTablesGroupedByCaptures returns all stored information grouped by associated CaptureID.
func (s *TableSet) GetAllTablesGroupedByCaptures() map[model.CaptureID]map[model.TableID]*TableRecord {
	ret := make(map[model.CaptureID]map[model.TableID]*TableRecord)
	for captureID, tableIDMap := range s.captureIndex {
		tableIDMapCloned := make(map[model.TableID]*TableRecord)
		for tableID, record := range tableIDMap {
			tableIDMapCloned[tableID] = record.Clone()
		}
		ret[captureID] = tableIDMapCloned
	}
	return ret
}

// CountTableByStatus counts the number of tables with the given status.
func (s *TableSet) CountTableByStatus(status TableStatus) (count int) {
	for _, record := range s.tableIDMap {
		if record.Status == status {
			count++
		}
	}
	return
}<|MERGE_RESOLUTION|>--- conflicted
+++ resolved
@@ -117,32 +117,6 @@
 	return true
 }
 
-// UpdateTableRecord updates an existing TableRecord.
-// All modifications to a table's status should be done by this method.
-func (s *TableSet) UpdateTableRecord(record *TableRecord) (successful bool) {
-	oldRecord, ok := s.tableIDMap[record.TableID]
-	if !ok {
-		// table does not exist
-		return false
-	}
-
-	if record.CaptureID == oldRecord.CaptureID {
-		s.tableIDMap[record.TableID] = record.Clone()
-		s.captureIndex[record.CaptureID][record.TableID] = record.Clone()
-		return true
-	}
-
-	if record.CaptureID != oldRecord.CaptureID {
-		if ok := s.RemoveTableRecord(record.TableID); !ok {
-			panic("unreachable")
-		}
-		if ok := s.AddTableRecord(record); !ok {
-			panic("unreachable")
-		}
-	}
-	return true
-}
-
 // GetTableRecord tries to obtain a record with the specified tableID.
 func (s *TableSet) GetTableRecord(tableID model.TableID) (*TableRecord, bool) {
 	rec, ok := s.tableIDMap[tableID]
@@ -183,11 +157,8 @@
 	var ret []*TableRecord
 	for tableID, record := range captureIndexEntry {
 		delete(s.tableIDMap, tableID)
-<<<<<<< HEAD
-=======
 		// Since the record has been removed,
 		// there is no need to clone it before returning.
->>>>>>> 53877d68
 		ret = append(ret, record)
 	}
 	delete(s.captureIndex, captureID)
