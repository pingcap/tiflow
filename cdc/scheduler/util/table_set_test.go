// Copyright 2021 PingCAP, Inc.
//
// Licensed under the Apache License, Version 2.0 (the "License");
// you may not use this file except in compliance with the License.
// You may obtain a copy of the License at
//
//     http://www.apache.org/licenses/LICENSE-2.0
//
// Unless required by applicable law or agreed to in writing, software
// distributed under the License is distributed on an "AS IS" BASIS,
// See the License for the specific language governing permissions and
// limitations under the License.

package util

import (
	"testing"

	"github.com/pingcap/ticdc/cdc/model"
	"github.com/stretchr/testify/require"
)

func TestTableSetBasics(t *testing.T) {
	ts := NewTableSet()
	ok := ts.AddTableRecord(&TableRecord{
		TableID:   1,
		CaptureID: "capture-1",
		Status:    AddingTable,
	})
	require.True(t, ok)

	ok = ts.AddTableRecord(&TableRecord{
		TableID:   1,
		CaptureID: "capture-2",
		Status:    AddingTable,
	})
	// Adding a duplicate table record should fail
	require.False(t, ok)

	record, ok := ts.GetTableRecord(1)
	require.True(t, ok)
	require.Equal(t, &TableRecord{
		TableID:   1,
		CaptureID: "capture-1",
		Status:    AddingTable,
	}, record)

	ok = ts.RemoveTableRecord(1)
	require.True(t, ok)

	ok = ts.RemoveTableRecord(2)
	require.False(t, ok)
}

func TestTableSetCaptures(t *testing.T) {
	ts := NewTableSet()
	ok := ts.AddTableRecord(&TableRecord{
		TableID:   1,
		CaptureID: "capture-1",
		Status:    AddingTable,
	})
	require.True(t, ok)

	ok = ts.AddTableRecord(&TableRecord{
		TableID:   2,
		CaptureID: "capture-1",
		Status:    AddingTable,
	})
	require.True(t, ok)

	ok = ts.AddTableRecord(&TableRecord{
		TableID:   3,
		CaptureID: "capture-2",
		Status:    AddingTable,
	})
	require.True(t, ok)

	ok = ts.AddTableRecord(&TableRecord{
		TableID:   4,
		CaptureID: "capture-2",
		Status:    AddingTable,
	})
	require.True(t, ok)

	ok = ts.AddTableRecord(&TableRecord{
		TableID:   5,
		CaptureID: "capture-3",
		Status:    AddingTable,
	})
	require.True(t, ok)

	require.Equal(t, 2, ts.CountTableByCaptureID("capture-1"))
	require.Equal(t, 2, ts.CountTableByCaptureID("capture-2"))
	require.Equal(t, 1, ts.CountTableByCaptureID("capture-3"))

	ok = ts.AddTableRecord(&TableRecord{
		TableID:   6,
		CaptureID: "capture-3",
		Status:    AddingTable,
	})
	require.True(t, ok)
	require.Equal(t, 2, ts.CountTableByCaptureID("capture-3"))

	captures := ts.GetDistinctCaptures()
	require.Len(t, captures, 3)
	require.Contains(t, captures, "capture-1")
	require.Contains(t, captures, "capture-2")
	require.Contains(t, captures, "capture-3")

	ok = ts.RemoveTableRecord(3)
	require.True(t, ok)
	ok = ts.RemoveTableRecord(4)
	require.True(t, ok)

	captures = ts.GetDistinctCaptures()
	require.Len(t, captures, 2)
	require.Contains(t, captures, "capture-1")
	require.Contains(t, captures, "capture-3")

	captureToTableMap := ts.GetAllTablesGroupedByCaptures()
	require.Equal(t, map[model.CaptureID]map[model.TableID]*TableRecord{
		"capture-1": {
			1: &TableRecord{
				TableID:   1,
				CaptureID: "capture-1",
				Status:    AddingTable,
			},
			2: &TableRecord{
				TableID:   2,
				CaptureID: "capture-1",
				Status:    AddingTable,
			},
		},
		"capture-3": {
			5: &TableRecord{
				TableID:   5,
				CaptureID: "capture-3",
				Status:    AddingTable,
			},
			6: &TableRecord{
				TableID:   6,
				CaptureID: "capture-3",
				Status:    AddingTable,
			},
		},
	}, captureToTableMap)

	removed := ts.RemoveTableRecordByCaptureID("capture-3")
	require.Len(t, removed, 2)
	require.Contains(t, removed, &TableRecord{
		TableID:   5,
		CaptureID: "capture-3",
<<<<<<< HEAD
		Status:    0,
=======
		Status:    AddingTable,
>>>>>>> 53877d68
	})
	require.Contains(t, removed, &TableRecord{
		TableID:   6,
		CaptureID: "capture-3",
<<<<<<< HEAD
		Status:    0,
=======
		Status:    AddingTable,
>>>>>>> 53877d68
	})

	_, ok = ts.GetTableRecord(5)
	require.False(t, ok)
	_, ok = ts.GetTableRecord(6)
	require.False(t, ok)

	allTables := ts.GetAllTables()
	require.Equal(t, map[model.TableID]*TableRecord{
		1: {
			TableID:   1,
			CaptureID: "capture-1",
			Status:    AddingTable,
		},
		2: {
			TableID:   2,
			CaptureID: "capture-1",
			Status:    AddingTable,
		},
	}, allTables)

	ok = ts.RemoveTableRecord(1)
	require.True(t, ok)
	ok = ts.RemoveTableRecord(2)
	require.True(t, ok)

	captureToTableMap = ts.GetAllTablesGroupedByCaptures()
	require.Len(t, captureToTableMap, 0)
}

func TestCountTableByStatus(t *testing.T) {
	ts := NewTableSet()
	ok := ts.AddTableRecord(&TableRecord{
		TableID:   1,
		CaptureID: "capture-1",
		Status:    AddingTable,
	})
	require.True(t, ok)

	ok = ts.AddTableRecord(&TableRecord{
		TableID:   2,
		CaptureID: "capture-1",
		Status:    RunningTable,
	})
	require.True(t, ok)

	ok = ts.AddTableRecord(&TableRecord{
		TableID:   3,
		CaptureID: "capture-2",
		Status:    RemovingTable,
	})
	require.True(t, ok)

	ok = ts.AddTableRecord(&TableRecord{
		TableID:   4,
		CaptureID: "capture-2",
		Status:    AddingTable,
	})
	require.True(t, ok)

	ok = ts.AddTableRecord(&TableRecord{
		TableID:   5,
		CaptureID: "capture-3",
		Status:    RunningTable,
	})
	require.True(t, ok)

	require.Equal(t, 2, ts.CountTableByStatus(AddingTable))
	require.Equal(t, 2, ts.CountTableByStatus(RunningTable))
	require.Equal(t, 1, ts.CountTableByStatus(RemovingTable))
}

func TestUpdateTableRecord(t *testing.T) {
	ts := NewTableSet()
	ok := ts.AddTableRecord(&TableRecord{
		TableID:   4,
		CaptureID: "capture-2",
		Status:    AddingTable,
	})
	require.True(t, ok)

	ok = ts.AddTableRecord(&TableRecord{
		TableID:   5,
		CaptureID: "capture-3",
		Status:    AddingTable,
	})
	require.True(t, ok)

<<<<<<< HEAD
	require.Equal(t, 2, ts.CountTableByStatus(1))
	require.Equal(t, 2, ts.CountTableByStatus(2))
	require.Equal(t, 1, ts.CountTableByStatus(3))
}

func TestUpdateTableRecord(t *testing.T) {
	ts := NewTableSet()
	ok := ts.AddTableRecord(&TableRecord{
		TableID:   1,
		CaptureID: "capture-1",
		Status:    0,
	})
	require.True(t, ok)

	ok = ts.AddTableRecord(&TableRecord{
		TableID:   2,
		CaptureID: "capture-1",
		Status:    0,
	})
	require.True(t, ok)

	ok = ts.AddTableRecord(&TableRecord{
		TableID:   3,
		CaptureID: "capture-2",
		Status:    0,
	})
	require.True(t, ok)

	ok = ts.AddTableRecord(&TableRecord{
		TableID:   4,
		CaptureID: "capture-2",
		Status:    0,
	})
	require.True(t, ok)

	ok = ts.AddTableRecord(&TableRecord{
		TableID:   5,
		CaptureID: "capture-3",
		Status:    0,
	})
	require.True(t, ok)

	ok = ts.UpdateTableRecord(&TableRecord{
		TableID:   5,
		CaptureID: "capture-3",
		Status:    1,
=======
	ok = ts.UpdateTableRecord(&TableRecord{
		TableID:   5,
		CaptureID: "capture-3",
		Status:    RunningTable,
>>>>>>> 53877d68
	})
	require.True(t, ok)

	rec, ok := ts.GetTableRecord(5)
	require.True(t, ok)
<<<<<<< HEAD
	require.Equal(t, TableStatus(1), rec.Status)
	require.Equal(t, TableStatus(1), ts.GetAllTablesGroupedByCaptures()["capture-3"][5].Status)
=======
	require.Equal(t, RunningTable, rec.Status)
	require.Equal(t, RunningTable, ts.GetAllTablesGroupedByCaptures()["capture-3"][5].Status)
>>>>>>> 53877d68

	ok = ts.UpdateTableRecord(&TableRecord{
		TableID:   4,
		CaptureID: "capture-3",
<<<<<<< HEAD
		Status:    1,
=======
		Status:    RunningTable,
>>>>>>> 53877d68
	})
	require.True(t, ok)
	rec, ok = ts.GetTableRecord(4)
	require.True(t, ok)
<<<<<<< HEAD
	require.Equal(t, TableStatus(1), rec.Status)
	require.Equal(t, "capture-3", rec.CaptureID)
	require.Equal(t, TableStatus(1), ts.GetAllTablesGroupedByCaptures()["capture-3"][4].Status)
=======
	require.Equal(t, RunningTable, rec.Status)
	require.Equal(t, "capture-3", rec.CaptureID)
	require.Equal(t, RunningTable, ts.GetAllTablesGroupedByCaptures()["capture-3"][4].Status)
>>>>>>> 53877d68
}<|MERGE_RESOLUTION|>--- conflicted
+++ resolved
@@ -150,20 +150,12 @@
 	require.Contains(t, removed, &TableRecord{
 		TableID:   5,
 		CaptureID: "capture-3",
-<<<<<<< HEAD
-		Status:    0,
-=======
-		Status:    AddingTable,
->>>>>>> 53877d68
+		Status:    AddingTable,
 	})
 	require.Contains(t, removed, &TableRecord{
 		TableID:   6,
 		CaptureID: "capture-3",
-<<<<<<< HEAD
-		Status:    0,
-=======
-		Status:    AddingTable,
->>>>>>> 53877d68
+		Status:    AddingTable,
 	})
 
 	_, ok = ts.GetTableRecord(5)
@@ -252,91 +244,27 @@
 	})
 	require.True(t, ok)
 
-<<<<<<< HEAD
-	require.Equal(t, 2, ts.CountTableByStatus(1))
-	require.Equal(t, 2, ts.CountTableByStatus(2))
-	require.Equal(t, 1, ts.CountTableByStatus(3))
-}
-
-func TestUpdateTableRecord(t *testing.T) {
-	ts := NewTableSet()
-	ok := ts.AddTableRecord(&TableRecord{
-		TableID:   1,
-		CaptureID: "capture-1",
-		Status:    0,
-	})
-	require.True(t, ok)
-
-	ok = ts.AddTableRecord(&TableRecord{
-		TableID:   2,
-		CaptureID: "capture-1",
-		Status:    0,
-	})
-	require.True(t, ok)
-
-	ok = ts.AddTableRecord(&TableRecord{
-		TableID:   3,
-		CaptureID: "capture-2",
-		Status:    0,
-	})
-	require.True(t, ok)
-
-	ok = ts.AddTableRecord(&TableRecord{
-		TableID:   4,
-		CaptureID: "capture-2",
-		Status:    0,
-	})
-	require.True(t, ok)
-
-	ok = ts.AddTableRecord(&TableRecord{
-		TableID:   5,
-		CaptureID: "capture-3",
-		Status:    0,
-	})
-	require.True(t, ok)
-
 	ok = ts.UpdateTableRecord(&TableRecord{
 		TableID:   5,
 		CaptureID: "capture-3",
-		Status:    1,
-=======
-	ok = ts.UpdateTableRecord(&TableRecord{
-		TableID:   5,
-		CaptureID: "capture-3",
-		Status:    RunningTable,
->>>>>>> 53877d68
+		Status:    RunningTable,
 	})
 	require.True(t, ok)
 
 	rec, ok := ts.GetTableRecord(5)
 	require.True(t, ok)
-<<<<<<< HEAD
-	require.Equal(t, TableStatus(1), rec.Status)
-	require.Equal(t, TableStatus(1), ts.GetAllTablesGroupedByCaptures()["capture-3"][5].Status)
-=======
 	require.Equal(t, RunningTable, rec.Status)
 	require.Equal(t, RunningTable, ts.GetAllTablesGroupedByCaptures()["capture-3"][5].Status)
->>>>>>> 53877d68
 
 	ok = ts.UpdateTableRecord(&TableRecord{
 		TableID:   4,
 		CaptureID: "capture-3",
-<<<<<<< HEAD
-		Status:    1,
-=======
-		Status:    RunningTable,
->>>>>>> 53877d68
+		Status:    RunningTable,
 	})
 	require.True(t, ok)
 	rec, ok = ts.GetTableRecord(4)
 	require.True(t, ok)
-<<<<<<< HEAD
-	require.Equal(t, TableStatus(1), rec.Status)
-	require.Equal(t, "capture-3", rec.CaptureID)
-	require.Equal(t, TableStatus(1), ts.GetAllTablesGroupedByCaptures()["capture-3"][4].Status)
-=======
 	require.Equal(t, RunningTable, rec.Status)
 	require.Equal(t, "capture-3", rec.CaptureID)
 	require.Equal(t, RunningTable, ts.GetAllTablesGroupedByCaptures()["capture-3"][4].Status)
->>>>>>> 53877d68
 }