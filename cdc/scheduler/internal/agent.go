// Copyright 2021 PingCAP, Inc.
//
// Licensed under the Apache License, Version 2.0 (the "License");
// you may not use this file except in compliance with the License.
// You may obtain a copy of the License at
//
//     http://www.apache.org/licenses/LICENSE-2.0
//
// Unless required by applicable law or agreed to in writing, software
// distributed under the License is distributed on an "AS IS" BASIS,
// See the License for the specific language governing permissions and
// limitations under the License.

package internal

import (
	"context"
<<<<<<< HEAD

	"github.com/pingcap/tiflow/cdc/model"
	"github.com/pingcap/tiflow/cdc/scheduler/schedulepb"
=======
>>>>>>> 885757e2
)

// Agent is an interface for an object inside Processor that is responsible
// for receiving commands from the Owner.
// Ideally the processor should drive the Agent by Tick.
//
// Note that Agent is not thread-safe
type Agent interface {
	// Tick is called periodically by the processor to drive the Agent's internal logic.
	Tick(context.Context) (*schedulepb.Barrier, error)

	// Close closes the messenger and does the necessary cleanup.
	Close() error
}<|MERGE_RESOLUTION|>--- conflicted
+++ resolved
@@ -15,12 +15,8 @@
 
 import (
 	"context"
-<<<<<<< HEAD
 
-	"github.com/pingcap/tiflow/cdc/model"
 	"github.com/pingcap/tiflow/cdc/scheduler/schedulepb"
-=======
->>>>>>> 885757e2
 )
 
 // Agent is an interface for an object inside Processor that is responsible
