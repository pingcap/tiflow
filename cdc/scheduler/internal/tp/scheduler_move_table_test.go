--- conflicted
+++ resolved
@@ -38,15 +38,6 @@
 	scheduler := newMoveTableScheduler()
 	require.Equal(t, "move-table-scheduler", scheduler.Name())
 
-<<<<<<< HEAD
-	tasks := scheduler.Schedule(checkpointTs, currentTables,
-		map[model.CaptureID]*CaptureStatus{}, replications)
-	require.Len(t, tasks, 0)
-
-	scheduler.addTask(model.TableID(0), "a")
-	tasks = scheduler.Schedule(checkpointTs, currentTables,
-		map[model.CaptureID]*CaptureStatus{}, replications)
-=======
 	tasks := scheduler.Schedule(
 		checkpointTs, currentTables, map[model.CaptureID]*CaptureStatus{}, replications)
 	require.Len(t, tasks, 0)
@@ -54,7 +45,6 @@
 	scheduler.addTask(model.TableID(0), "a")
 	tasks = scheduler.Schedule(
 		checkpointTs, currentTables, map[model.CaptureID]*CaptureStatus{}, replications)
->>>>>>> 0d6a736c
 	require.Len(t, tasks, 0)
 
 	// move a not exist table
