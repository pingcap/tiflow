--- conflicted
+++ resolved
@@ -23,14 +23,8 @@
 
 type callback func()
 
-<<<<<<< HEAD
-// burstBalance for changefeed set up or unplanned TiCDC node failure.
-// TiCDC needs to balance interrupted tables as soon as possible.
-//nolint:deadcode
-=======
 // burstBalance for changefeed set up or unplaned TiCDC node failure.
 // TiCDC needs to balance intrrupted tables as soon as possible.
->>>>>>> c7c6354e
 type burstBalance struct {
 	// Add tables to captures
 	Tables map[model.TableID]model.CaptureID
