--- conflicted
+++ resolved
@@ -93,31 +93,10 @@
 	if err != nil {
 		return nil, errors.Trace(err)
 	}
-<<<<<<< HEAD
-	coord := newCoordinator(captureID, changefeedID, ownerRevision, cfg, redoMetaManager)
-	coord.trans = trans
-	coord.pdClock = up.PDClock
-	coord.changefeedEpoch = changefeedEpoch
-	coord.reconciler, err = keyspan.NewReconciler(changefeedID, up, cfg.ChangefeedSettings)
+	reconciler, err := keyspan.NewReconciler(changefeedID, up, cfg.ChangefeedSettings)
 	if err != nil {
 		return nil, errors.Trace(err)
 	}
-	return coord, nil
-}
-
-func newCoordinator(
-	captureID model.CaptureID,
-	changefeedID model.ChangeFeedID,
-	ownerRevision int64,
-	cfg *config.SchedulerConfig,
-	redoMetaManager redo.MetaManager,
-) *coordinator {
-=======
-	reconciler, err := keyspan.NewReconciler(changefeedID, up, cfg.ChangefeedSettings)
-	if err != nil {
-		return nil, errors.Trace(err)
-	}
->>>>>>> 30d73af8
 	revision := schedulepb.OwnerRevision{Revision: ownerRevision}
 	coord := &coordinator{
 		version:         version.ReleaseSemver(),
@@ -127,20 +106,13 @@
 		trans:           trans,
 		replicationM: replication.NewReplicationManager(
 			cfg.MaxTaskConcurrency, changefeedID),
-<<<<<<< HEAD
 		captureM:        member.NewCaptureManager(captureID, changefeedID, revision, cfg),
 		schedulerM:      scheduler.NewSchedulerManager(changefeedID, cfg),
+		reconciler:      reconciler,
 		changefeedID:    changefeedID,
 		compat:          compat.New(cfg, map[model.CaptureID]*model.CaptureInfo{}),
+		pdClock:         up.PDClock,
 		redoMetaManager: redoMetaManager,
-=======
-		captureM:     member.NewCaptureManager(captureID, changefeedID, revision, cfg),
-		schedulerM:   scheduler.NewSchedulerManager(changefeedID, cfg),
-		reconciler:   reconciler,
-		changefeedID: changefeedID,
-		compat:       compat.New(cfg, map[model.CaptureID]*model.CaptureInfo{}),
-		pdClock:      up.PDClock,
->>>>>>> 30d73af8
 	}
 	return coord, nil
 }
