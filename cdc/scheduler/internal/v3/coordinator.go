// Copyright 2022 PingCAP, Inc.
//
// Licensed under the Apache License, Version 2.0 (the "License");
// you may not use this file except in compliance with the License.
// You may obtain a copy of the License at
//
//     http://www.apache.org/licenses/LICENSE-2.0
//
// Unless required by applicable law or agreed to in writing, software
// distributed under the License is distributed on an "AS IS" BASIS,
// See the License for the specific language governing permissions and
// limitations under the License.

package v3

import (
	"context"
	"sync"
	"time"

	"github.com/pingcap/errors"
	"github.com/pingcap/log"
	"github.com/pingcap/tiflow/cdc/model"
	"github.com/pingcap/tiflow/cdc/scheduler/internal"
	"github.com/pingcap/tiflow/cdc/scheduler/internal/v3/schedulepb"
	"github.com/pingcap/tiflow/pkg/config"
	cerror "github.com/pingcap/tiflow/pkg/errors"
	"github.com/pingcap/tiflow/pkg/p2p"
	"github.com/pingcap/tiflow/pkg/version"
	"go.uber.org/zap"
)

const (
	checkpointCannotProceed = internal.CheckpointCannotProceed
	metricsInterval         = 10 * time.Second
)

var _ internal.Scheduler = (*coordinator)(nil)

type coordinator struct {
	// A mutex for concurrent access of coordinator in
	// internal.Scheduler and internal.InfoProvider API.
	mu sync.Mutex

	version      string
	revision     schedulepb.OwnerRevision
	captureID    model.CaptureID
	trans        transport
	replicationM *replicationManager
	captureM     *captureManager
	schedulerM   *schedulerManager

	lastCollectTime time.Time
	changefeedID    model.ChangeFeedID
}

// NewCoordinator returns a two phase scheduler.
func NewCoordinator(
	ctx context.Context,
	captureID model.CaptureID,
	changefeedID model.ChangeFeedID,
	checkpointTs model.Ts,
	messageServer *p2p.MessageServer,
	messageRouter p2p.MessageRouter,
	ownerRevision int64,
	cfg *config.SchedulerConfig,
) (internal.Scheduler, error) {
	trans, err := newTransport(ctx, changefeedID, schedulerRole, messageServer, messageRouter)
	if err != nil {
		return nil, errors.Trace(err)
	}
	coord := newCoordinator(captureID, changefeedID, ownerRevision, cfg)
	coord.trans = trans
	return coord, nil
}

func newCoordinator(
	captureID model.CaptureID,
	changefeedID model.ChangeFeedID,
	ownerRevision int64,
	cfg *config.SchedulerConfig,
) *coordinator {
	revision := schedulepb.OwnerRevision{Revision: ownerRevision}

	return &coordinator{
		version:      version.ReleaseSemver(),
		revision:     revision,
		captureID:    captureID,
		replicationM: newReplicationManager(cfg.MaxTaskConcurrency, changefeedID),
		captureM:     newCaptureManager(captureID, changefeedID, revision, cfg.HeartbeatTick),
		schedulerM:   newSchedulerManager(changefeedID, cfg),
		changefeedID: changefeedID,
	}
}

// Tick implement the scheduler interface
func (c *coordinator) Tick(
	ctx context.Context,
	// Latest global checkpoint of the changefeed
	checkpointTs model.Ts,
	// All tables that SHOULD be replicated (or started) at the current checkpoint.
	currentTables []model.TableID,
	// All captures that are alive according to the latest Etcd states.
	aliveCaptures map[model.CaptureID]*model.CaptureInfo,
) (newCheckpointTs, newResolvedTs model.Ts, err error) {
	c.mu.Lock()
	defer c.mu.Unlock()

	return c.poll(ctx, checkpointTs, currentTables, aliveCaptures)
}

// MoveTable implement the scheduler interface
func (c *coordinator) MoveTable(tableID model.TableID, target model.CaptureID) {
	c.mu.Lock()
	defer c.mu.Unlock()

	if !c.captureM.CheckAllCaptureInitialized() {
		log.Info("schedulerv3: manual move table task ignored, "+
			"since not all captures initialized",
			zap.Int64("tableID", tableID),
			zap.String("targetCapture", target))
		return
	}

	c.schedulerM.MoveTable(tableID, target)
}

// Rebalance implement the scheduler interface
func (c *coordinator) Rebalance() {
	c.mu.Lock()
	defer c.mu.Unlock()

	if !c.captureM.CheckAllCaptureInitialized() {
		log.Info("schedulerv3: manual rebalance task ignored, " +
			"since not all captures initialized")
		return
	}

	c.schedulerM.Rebalance()
}

// DrainCapture implement the scheduler interface
// return the count of table replicating on the target capture, and true if the request processed.
func (c *coordinator) DrainCapture(target model.CaptureID) (int, error) {
	c.mu.Lock()
	defer c.mu.Unlock()

	if !c.captureM.CheckAllCaptureInitialized() {
		log.Info("tpscheduler: drain capture request ignored, "+
			"since not all captures initialized",
			zap.String("target", target))
		// return false to let client retry.
		return 0, cerror.ErrSchedulerRequestFailed.
			GenWithStack("not all captures initialized")
	}

	var count int
	for _, rep := range c.replicationM.ReplicationSets() {
		if rep.Primary == target {
			count++
		}
	}

<<<<<<< HEAD
	if !c.captureM.CheckAllCaptureInitialized() {
		log.Info("schedulerv3: manual drain capture task ignored, "+
			"since not all captures initialized",
			zap.String("target", target),
			zap.Int("tableCount", count))
		return count
	}

	if count == 0 {
		log.Info("schedulerv3: manual drain capture ignored, "+
			"since the target has no tables",
=======
	if count == 0 {
		log.Info("tpscheduler: drain capture request ignored, "+
			"the target capture has no replicating table",
>>>>>>> a7485b6c
			zap.String("target", target))
		return count, nil
	}

	// when draining the capture, tables need to be dispatched to other
	// capture except the draining one, so at least should have 2 captures alive.
	if len(c.captureM.Captures) <= 1 {
<<<<<<< HEAD
		log.Warn("schedulerv3: manual drain capture ignored, "+
			"since only one captures alive",
=======
		log.Warn("tpscheduler: drain capture request ignored, "+
			"only one captures alive",
>>>>>>> a7485b6c
			zap.String("target", target),
			zap.Int("tableCount", count))
		return count, nil
	}

	// the owner is the drain target. In the rolling upgrade scenario, owner should be drained
	// at the last, this should be guaranteed by the caller, since it knows the draining order.
	if target == c.captureID {
<<<<<<< HEAD
		log.Warn("schedulerv3: manual drain capture ignore, the target is the owner",
=======
		log.Warn("tpscheduler: drain capture request ignored, "+
			"the target is the owner",
>>>>>>> a7485b6c
			zap.String("target", target), zap.Int("tableCount", count))
		return count, nil
	}

	if !c.schedulerM.DrainCapture(target) {
<<<<<<< HEAD
		log.Info("schedulerv3: manual drain capture task ignored,"+
=======
		log.Info("tpscheduler: drain capture request ignored, "+
>>>>>>> a7485b6c
			"since there is capture draining",
			zap.String("target", target),
			zap.Int("tableCount", count))
	}

	return count, nil
}

func (c *coordinator) Close(ctx context.Context) {
	c.mu.Lock()
	defer c.mu.Unlock()

	_ = c.trans.Close()
	c.captureM.CleanMetrics()
	c.replicationM.CleanMetrics()
	c.schedulerM.CleanMetrics()

	log.Info("schedulerv3: coordinator closed",
		zap.Any("ownerRev", c.captureM.OwnerRev),
		zap.String("namespace", c.changefeedID.Namespace),
		zap.String("name", c.changefeedID.ID))
}

// ===========

func (c *coordinator) poll(
	ctx context.Context, checkpointTs model.Ts, currentTables []model.TableID,
	aliveCaptures map[model.CaptureID]*model.CaptureInfo,
) (newCheckpointTs, newResolvedTs model.Ts, err error) {
	recvMsgs, err := c.recvMsgs(ctx)
	if err != nil {
		return checkpointCannotProceed, checkpointCannotProceed, errors.Trace(err)
	}

	var msgBuf []*schedulepb.Message
	c.captureM.HandleMessage(recvMsgs)
	msgs := c.captureM.Tick(c.replicationM.ReplicationSets(), c.schedulerM.DrainingTarget())
	msgBuf = append(msgBuf, msgs...)
	msgs = c.captureM.HandleAliveCaptureUpdate(aliveCaptures)
	msgBuf = append(msgBuf, msgs...)
	if !c.captureM.CheckAllCaptureInitialized() {
		// Skip handling messages and tasks for replication manager,
		// as not all capture are initialized.
		return checkpointCannotProceed, checkpointCannotProceed, c.sendMsgs(ctx, msgBuf)
	}

	// Handle capture membership changes.
	if changes := c.captureM.TakeChanges(); changes != nil {
		msgs, err = c.replicationM.HandleCaptureChanges(changes, checkpointTs)
		if err != nil {
			return checkpointCannotProceed, checkpointCannotProceed, errors.Trace(err)
		}
		msgBuf = append(msgBuf, msgs...)
	}

	// Handle received messages to advance replication set.
	msgs, err = c.replicationM.HandleMessage(recvMsgs)
	if err != nil {
		return checkpointCannotProceed, checkpointCannotProceed, errors.Trace(err)
	}
	msgBuf = append(msgBuf, msgs...)

	// Generate schedule tasks based on the current status.
	replications := c.replicationM.ReplicationSets()
	runningTasks := c.replicationM.RunningTasks()
	allTasks := c.schedulerM.Schedule(
		checkpointTs, currentTables, c.captureM.Captures, replications, runningTasks)

	// Handle generated schedule tasks.
	msgs, err = c.replicationM.HandleTasks(allTasks)
	if err != nil {
		return checkpointCannotProceed, checkpointCannotProceed, errors.Trace(err)
	}
	msgBuf = append(msgBuf, msgs...)

	// Send new messages.
	err = c.sendMsgs(ctx, msgBuf)
	if err != nil {
		return checkpointCannotProceed, checkpointCannotProceed, errors.Trace(err)
	}

	c.maybeCollectMetrics()

	// Checkpoint calculation
	newCheckpointTs, newResolvedTs = c.replicationM.AdvanceCheckpoint(currentTables)
	return newCheckpointTs, newResolvedTs, nil
}

func (c *coordinator) recvMsgs(ctx context.Context) ([]*schedulepb.Message, error) {
	recvMsgs, err := c.trans.Recv(ctx)
	if err != nil {
		return nil, errors.Trace(err)
	}

	n := 0
	for _, val := range recvMsgs {
		// Filter stale messages and lost messages.
		if val.Header.OwnerRevision == c.revision && val.To == c.captureID {
			recvMsgs[n] = val
			n++
		}
	}
	return recvMsgs[:n], nil
}

func (c *coordinator) sendMsgs(ctx context.Context, msgs []*schedulepb.Message) error {
	for i := range msgs {
		m := msgs[i]
		// Correctness check.
		if len(m.To) == 0 || m.MsgType == schedulepb.MsgUnknown {
			log.Panic("invalid message no destination or unknown message type",
				zap.Any("message", m))
		}

		epoch := schedulepb.ProcessorEpoch{}
		if capture := c.captureM.Captures[m.To]; capture != nil {
			epoch = capture.Epoch
		}
		m.Header = &schedulepb.Message_Header{
			Version:        c.version,
			OwnerRevision:  c.revision,
			ProcessorEpoch: epoch,
		}
		m.From = c.captureID

	}
	return c.trans.Send(ctx, msgs)
}

func (c *coordinator) maybeCollectMetrics() {
	now := time.Now()
	if now.Sub(c.lastCollectTime) < metricsInterval {
		return
	}
	c.lastCollectTime = now

	c.schedulerM.CollectMetrics()
	c.replicationM.CollectMetrics()
	c.captureM.CollectMetrics()
}<|MERGE_RESOLUTION|>--- conflicted
+++ resolved
@@ -146,7 +146,7 @@
 	defer c.mu.Unlock()
 
 	if !c.captureM.CheckAllCaptureInitialized() {
-		log.Info("tpscheduler: drain capture request ignored, "+
+		log.Info("schedulerv3: drain capture request ignored, "+
 			"since not all captures initialized",
 			zap.String("target", target))
 		// return false to let client retry.
@@ -161,23 +161,9 @@
 		}
 	}
 
-<<<<<<< HEAD
-	if !c.captureM.CheckAllCaptureInitialized() {
-		log.Info("schedulerv3: manual drain capture task ignored, "+
-			"since not all captures initialized",
-			zap.String("target", target),
-			zap.Int("tableCount", count))
-		return count
-	}
-
 	if count == 0 {
-		log.Info("schedulerv3: manual drain capture ignored, "+
-			"since the target has no tables",
-=======
-	if count == 0 {
-		log.Info("tpscheduler: drain capture request ignored, "+
+		log.Info("schedulerv3: drain capture request ignored, "+
 			"the target capture has no replicating table",
->>>>>>> a7485b6c
 			zap.String("target", target))
 		return count, nil
 	}
@@ -185,13 +171,8 @@
 	// when draining the capture, tables need to be dispatched to other
 	// capture except the draining one, so at least should have 2 captures alive.
 	if len(c.captureM.Captures) <= 1 {
-<<<<<<< HEAD
-		log.Warn("schedulerv3: manual drain capture ignored, "+
-			"since only one captures alive",
-=======
-		log.Warn("tpscheduler: drain capture request ignored, "+
+		log.Warn("schedulerv3: drain capture request ignored, "+
 			"only one captures alive",
->>>>>>> a7485b6c
 			zap.String("target", target),
 			zap.Int("tableCount", count))
 		return count, nil
@@ -200,22 +181,14 @@
 	// the owner is the drain target. In the rolling upgrade scenario, owner should be drained
 	// at the last, this should be guaranteed by the caller, since it knows the draining order.
 	if target == c.captureID {
-<<<<<<< HEAD
-		log.Warn("schedulerv3: manual drain capture ignore, the target is the owner",
-=======
-		log.Warn("tpscheduler: drain capture request ignored, "+
+		log.Warn("schedulerv3: drain capture request ignored, "+
 			"the target is the owner",
->>>>>>> a7485b6c
 			zap.String("target", target), zap.Int("tableCount", count))
 		return count, nil
 	}
 
 	if !c.schedulerM.DrainCapture(target) {
-<<<<<<< HEAD
-		log.Info("schedulerv3: manual drain capture task ignored,"+
-=======
-		log.Info("tpscheduler: drain capture request ignored, "+
->>>>>>> a7485b6c
+		log.Info("schedulerv3: drain capture request ignored, "+
 			"since there is capture draining",
 			zap.String("target", target),
 			zap.Int("tableCount", count))
