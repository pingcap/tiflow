--- conflicted
+++ resolved
@@ -1021,18 +1021,15 @@
 			zap.Any("resolvedTs", r.Checkpoint.ResolvedTs))
 	}
 
-<<<<<<< HEAD
+	if r.Checkpoint.LastSyncedTs < checkpoint.LastSyncedTs {
+		r.Checkpoint.LastSyncedTs = checkpoint.LastSyncedTs
+	}
+
 	// we only update stats when stats is not empty, because we only collect stats every 10s.
 	if stats.Size() > 0 {
 		r.Stats = stats
 	}
-=======
-	if r.Checkpoint.LastSyncedTs < checkpoint.LastSyncedTs {
-		r.Checkpoint.LastSyncedTs = checkpoint.LastSyncedTs
-	}
-
-	r.Stats = stats
->>>>>>> b5fa5634
+
 }
 
 // SetHeap is a max-heap, it implements heap.Interface.
