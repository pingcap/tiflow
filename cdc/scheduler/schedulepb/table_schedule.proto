--- conflicted
+++ resolved
@@ -74,14 +74,6 @@
         (gogoproto.customname) = "TableID"
     ];
     // The barrier timestamp of the table.
-<<<<<<< HEAD
-    uint64 barrier_ts = 2;
-}
-
-message Barrier {
-    repeated TableBarrier table_barriers = 1;
-    uint64  global_barrier_ts = 2;
-=======
     uint64 barrier_ts = 2 [
         (gogoproto.casttype) = "github.com/pingcap/tiflow/cdc/processor/tablepb.Ts"];
 }
@@ -93,7 +85,6 @@
     repeated TableBarrier table_barriers = 1;
     uint64  global_barrier_ts = 2 [
         (gogoproto.casttype) = "github.com/pingcap/tiflow/cdc/processor/tablepb.Ts"];
->>>>>>> bbf2d87f
 }
 
 message Heartbeat {
