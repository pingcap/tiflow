// Copyright 2019 PingCAP, Inc.
//
// Licensed under the Apache License, Version 2.0 (the "License");
// you may not use this file except in compliance with the License.
// You may obtain a copy of the License at
//
//     http://www.apache.org/licenses/LICENSE-2.0
//
// Unless required by applicable law or agreed to in writing, software
// distributed under the License is distributed on an "AS IS" BASIS,
// See the License for the specific language governing permissions and
// limitations under the License.

package puller

import "github.com/prometheus/client_golang/prometheus"

var (
	kvEventCounter = prometheus.NewCounterVec(
		prometheus.CounterOpts{
			Namespace: "ticdc",
			Subsystem: "puller",
			Name:      "kv_event_count",
			Help:      "The number of events received from kv client event channel",
		}, []string{"capture", "changefeed", "type"})
	txnCollectCounter = prometheus.NewCounterVec(
		prometheus.CounterOpts{
			Namespace: "ticdc",
			Subsystem: "puller",
			Name:      "txn_collect_event_count",
			Help:      "The number of events received from txn collector",
		}, []string{"capture", "changefeed", "type"})
	resolvedTxnsBatchSize = prometheus.NewHistogram(
		prometheus.HistogramOpts{
			Namespace: "ticdc",
			Subsystem: "puller",
			Name:      "resolved_txns_batch_size",
			Help:      "The number of txns resolved in one go.",
			Buckets:   prometheus.ExponentialBuckets(1, 2, 16),
		})
	entryBufferSizeGauge = prometheus.NewGaugeVec(
		prometheus.GaugeOpts{
			Namespace: "ticdc",
			Subsystem: "puller",
			Name:      "entry_buffer_size",
			Help:      "Puller entry buffer size",
		}, []string{"capture", "changefeed"})
	eventChanSizeGauge = prometheus.NewGaugeVec(
		prometheus.GaugeOpts{
			Namespace: "ticdc",
			Subsystem: "puller",
			Name:      "event_chan_size",
			Help:      "Puller event channel size",
		}, []string{"capture", "changefeed"})
<<<<<<< HEAD
	tableRealResolvedTsGauge = prometheus.NewGaugeVec(
		prometheus.GaugeOpts{
			Namespace: "ticdc",
			Subsystem: "puller",
			Name:      "table_real_resolved_ts",
			Help:      "real local resolved ts of processor",
		}, []string{"changefeed", "capture", "table"})
	tableSortedResolvedTsGauge = prometheus.NewGaugeVec(
		prometheus.GaugeOpts{
			Namespace: "ticdc",
			Subsystem: "puller",
			Name:      "table_sorted_resolved_ts",
			Help:      "real local resolved ts of processor",
		}, []string{"changefeed", "capture", "table"})
	tableMergedDDLResolvedTsGauge = prometheus.NewGaugeVec(
		prometheus.GaugeOpts{
			Namespace: "ticdc",
			Subsystem: "puller",
			Name:      "table_merged_ddl_resolved_ts",
			Help:      "real local resolved ts of processor",
		}, []string{"changefeed", "capture", "table"})
	tableMountedResolvedTsGauge = prometheus.NewGaugeVec(
		prometheus.GaugeOpts{
			Namespace: "ticdc",
			Subsystem: "puller",
			Name:      "table_mounted_resolved_ts",
			Help:      "real local resolved ts of processor",
		}, []string{"changefeed", "capture", "table"})
	maxTsGauge = prometheus.NewGaugeVec(
		prometheus.GaugeOpts{
			Namespace: "ticdc",
			Subsystem: "puller",
			Name:      "max_event_ts",
			Help:      "real local resolved ts of processor",
		}, []string{"changefeed", "capture", "table"})
	bufferSizeGauge = prometheus.NewGaugeVec(
		prometheus.GaugeOpts{
			Namespace: "ticdc",
			Subsystem: "puller",
			Name:      "buffer_size",
			Help:      "Puller entry buffer size",
		}, []string{"capture", "changefeed", "table", "type"})
=======
	entrySorterResolvedChanSizeGauge = prometheus.NewGaugeVec(
		prometheus.GaugeOpts{
			Namespace: "ticdc",
			Subsystem: "puller",
			Name:      "entry_sorter_resolved_chan_size",
			Help:      "Puller entry sorter resolved channel size",
		}, []string{"capture", "changefeed"})
	entrySorterOutputChanSizeGauge = prometheus.NewGaugeVec(
		prometheus.GaugeOpts{
			Namespace: "ticdc",
			Subsystem: "puller",
			Name:      "entry_sorter_output_chan_size",
			Help:      "Puller entry sorter output channel size",
		}, []string{"capture", "changefeed"})
>>>>>>> 0df415fb
)

// InitMetrics registers all metrics in this file
func InitMetrics(registry *prometheus.Registry) {
	registry.MustRegister(kvEventCounter)
	registry.MustRegister(txnCollectCounter)
	registry.MustRegister(resolvedTxnsBatchSize)
	registry.MustRegister(entryBufferSizeGauge)
	registry.MustRegister(eventChanSizeGauge)
<<<<<<< HEAD
	registry.MustRegister(tableRealResolvedTsGauge)
	registry.MustRegister(tableSortedResolvedTsGauge)
	registry.MustRegister(tableMergedDDLResolvedTsGauge)
	registry.MustRegister(tableMountedResolvedTsGauge)
	registry.MustRegister(maxTsGauge)
	registry.MustRegister(bufferSizeGauge)
=======
	registry.MustRegister(entrySorterResolvedChanSizeGauge)
	registry.MustRegister(entrySorterOutputChanSizeGauge)
>>>>>>> 0df415fb
}<|MERGE_RESOLUTION|>--- conflicted
+++ resolved
@@ -52,7 +52,20 @@
 			Name:      "event_chan_size",
 			Help:      "Puller event channel size",
 		}, []string{"capture", "changefeed"})
-<<<<<<< HEAD
+	entrySorterResolvedChanSizeGauge = prometheus.NewGaugeVec(
+		prometheus.GaugeOpts{
+			Namespace: "ticdc",
+			Subsystem: "puller",
+			Name:      "entry_sorter_resolved_chan_size",
+			Help:      "Puller entry sorter resolved channel size",
+		}, []string{"capture", "changefeed"})
+	entrySorterOutputChanSizeGauge = prometheus.NewGaugeVec(
+		prometheus.GaugeOpts{
+			Namespace: "ticdc",
+			Subsystem: "puller",
+			Name:      "entry_sorter_output_chan_size",
+			Help:      "Puller entry sorter output channel size",
+		}, []string{"capture", "changefeed"})
 	tableRealResolvedTsGauge = prometheus.NewGaugeVec(
 		prometheus.GaugeOpts{
 			Namespace: "ticdc",
@@ -95,22 +108,6 @@
 			Name:      "buffer_size",
 			Help:      "Puller entry buffer size",
 		}, []string{"capture", "changefeed", "table", "type"})
-=======
-	entrySorterResolvedChanSizeGauge = prometheus.NewGaugeVec(
-		prometheus.GaugeOpts{
-			Namespace: "ticdc",
-			Subsystem: "puller",
-			Name:      "entry_sorter_resolved_chan_size",
-			Help:      "Puller entry sorter resolved channel size",
-		}, []string{"capture", "changefeed"})
-	entrySorterOutputChanSizeGauge = prometheus.NewGaugeVec(
-		prometheus.GaugeOpts{
-			Namespace: "ticdc",
-			Subsystem: "puller",
-			Name:      "entry_sorter_output_chan_size",
-			Help:      "Puller entry sorter output channel size",
-		}, []string{"capture", "changefeed"})
->>>>>>> 0df415fb
 )
 
 // InitMetrics registers all metrics in this file
@@ -120,15 +117,12 @@
 	registry.MustRegister(resolvedTxnsBatchSize)
 	registry.MustRegister(entryBufferSizeGauge)
 	registry.MustRegister(eventChanSizeGauge)
-<<<<<<< HEAD
+	registry.MustRegister(entrySorterResolvedChanSizeGauge)
+	registry.MustRegister(entrySorterOutputChanSizeGauge)
 	registry.MustRegister(tableRealResolvedTsGauge)
 	registry.MustRegister(tableSortedResolvedTsGauge)
 	registry.MustRegister(tableMergedDDLResolvedTsGauge)
 	registry.MustRegister(tableMountedResolvedTsGauge)
 	registry.MustRegister(maxTsGauge)
 	registry.MustRegister(bufferSizeGauge)
-=======
-	registry.MustRegister(entrySorterResolvedChanSizeGauge)
-	registry.MustRegister(entrySorterOutputChanSizeGauge)
->>>>>>> 0df415fb
 }