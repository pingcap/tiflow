package puller

import (
	"context"
	"sync"
	"sync/atomic"
	"time"

	"github.com/pingcap/check"
<<<<<<< HEAD
	"github.com/pingcap/errors"
=======
	"github.com/pingcap/ticdc/cdc/entry"
>>>>>>> c0e13521
	"github.com/pingcap/ticdc/cdc/txn"
	"github.com/pingcap/ticdc/pkg/util"
	"github.com/pingcap/tidb/store/tikv/oracle"
)

type mockPullerSuite struct{}

var _ = check.Suite(&mockPullerSuite{})

// TODO add a test kit easier-to-use
func (s *mockPullerSuite) TestTxnSort(c *check.C) {
	pm := NewMockPullerManager(c)
	plr := pm.CreatePuller(0, []util.Span{util.Span{}.Hack()})
	ctx, cancel := context.WithCancel(context.Background())
	defer cancel()
	ts := uint64(0)
	go func() {
		err := plr.CollectRawTxns(ctx, func(ctx context.Context, txn txn.RawTxn) error {
			c.Assert(ts, check.Less, txn.Ts)
			atomic.StoreUint64(&ts, txn.Ts)
			return nil
		})
		c.Assert(err, check.IsNil)
	}()
	pm.Run(context.Background())
	pm.MustExec("create table test.test(id varchar(255) primary key, a int)")
	pm.MustExec("insert into test.test(id, a) values(?, ?)", 1, 1)
	pm.MustExec("update test.test set id = ? where a = ?", 6, 1)
	pm.MustExec("insert into test.test(id, a) values(?, ?)", 2, 2)
	pm.MustExec("insert into test.test(id, a) values(?, ?)", 3, 3)
	pm.MustExec("delete from test.test")
	waitForGrowingTs(&ts, oracle.EncodeTSO(time.Now().Unix()*1000))
}

func (s *mockPullerSuite) TestDDLPuller(c *check.C) {
	pm := NewMockPullerManager(c)
	plr := pm.CreatePuller(0, []util.Span{util.GetDDLSpan()})
	ctx, cancel := context.WithCancel(context.Background())
	defer cancel()
	ts := uint64(0)
<<<<<<< HEAD
	txnMounter := txn.NewTxnMounter(nil, time.UTC)
	go func() {
		err := plr.CollectRawTxns(ctx, func(ctx context.Context, rawTxn txn.RawTxn) error {
			c.Assert(ts, check.Less, rawTxn.Ts)
			atomic.StoreUint64(&ts, rawTxn.Ts)
			if len(rawTxn.Entries) == 0 {
				return nil
			}
			for _, e := range rawTxn.Entries {
				c.Assert(util.KeyInSpan(e.Key, util.GetDDLSpan()), check.IsTrue)
			}
			t, err := txnMounter.Mount(rawTxn)
			c.Assert(err, check.IsNil)
			if !t.IsDDL() {
				return nil
			}
			c.Assert(t.DDL.Table, check.Equals, "test")
			c.Assert(t.DDL.Database, check.Equals, "test")
=======
	txnMounter := entry.NewTxnMounter(nil, time.UTC)
	err := plr.CollectRawTxns(ctx, func(ctx context.Context, rawTxn txn.RawTxn) error {
		c.Assert(ts, check.Less, rawTxn.Ts)
		atomic.StoreUint64(&ts, rawTxn.Ts)
		if len(rawTxn.Entries) == 0 {
>>>>>>> c0e13521
			return nil
		})
		c.Assert(err, check.IsNil)
	}()
	pm.Run(context.Background())
	pm.MustExec("create table test.test(id varchar(255) primary key, a int)")
	pm.MustExec("insert into test.test(id, a) values(?, ?)", 1, 1)
	pm.MustExec("update test.test set id = ? where a = ?", 6, 1)
	pm.MustExec("insert into test.test(id, a) values(?, ?)", 2, 2)
	pm.MustExec("insert into test.test(id, a) values(?, ?)", 3, 3)
	pm.MustExec("delete from test.test")
	waitForGrowingTs(&ts, oracle.EncodeTSO(time.Now().Unix()*1000))
}

func (s *mockPullerSuite) TestStartTs(c *check.C) {
	pm := NewMockPullerManager(c)
	plrA := pm.CreatePuller(0, []util.Span{util.Span{}.Hack()})
	ctx, cancel := context.WithCancel(context.Background())
	ts := uint64(0)
	var rawTxns []txn.RawTxn
	var mu sync.Mutex
	go func() {
		err := plrA.CollectRawTxns(ctx, func(ctx context.Context, txn txn.RawTxn) error {
			mu.Lock()
			defer mu.Unlock()
			c.Assert(ts, check.Less, txn.Ts)
			atomic.StoreUint64(&ts, txn.Ts)
			rawTxns = append(rawTxns, txn)
			return nil
		})
		c.Assert(errors.Cause(err), check.Equals, context.Canceled)
	}()
	pm.Run(context.Background())
	pm.MustExec("create table test.test(id varchar(255) primary key, a int)")
	pm.MustExec("insert into test.test(id, a) values(?, ?)", 1, 1)
	pm.MustExec("update test.test set id = ? where a = ?", 6, 1)
	pm.MustExec("insert into test.test(id, a) values(?, ?)", 2, 2)
	pm.MustExec("insert into test.test(id, a) values(?, ?)", 3, 3)
	pm.MustExec("delete from test.test")
	waitForGrowingTs(&ts, oracle.EncodeTSO(time.Now().Unix()*1000))
	mu.Lock()
	index := len(rawTxns) / 2
	plrB := pm.CreatePuller(rawTxns[index].Ts, []util.Span{util.Span{}.Hack()})
	mu.Unlock()
	err := plrB.CollectRawTxns(ctx, func(ctx context.Context, txn txn.RawTxn) error {
		mu.Lock()
		defer mu.Unlock()
		if index >= len(rawTxns) {
			cancel()
			return nil
		}
		c.Assert(rawTxns[index], check.DeepEquals, txn)
		index++
		return nil
	})
	c.Assert(errors.Cause(err), check.Equals, context.Canceled)
}

func waitForGrowingTs(growingTs *uint64, targetTs uint64) {
	for {
		growingTsLocal := atomic.LoadUint64(growingTs)
		if growingTsLocal >= targetTs {
			return
		}
		time.Sleep(100 * time.Millisecond)
	}
}<|MERGE_RESOLUTION|>--- conflicted
+++ resolved
@@ -7,11 +7,8 @@
 	"time"
 
 	"github.com/pingcap/check"
-<<<<<<< HEAD
 	"github.com/pingcap/errors"
-=======
 	"github.com/pingcap/ticdc/cdc/entry"
->>>>>>> c0e13521
 	"github.com/pingcap/ticdc/cdc/txn"
 	"github.com/pingcap/ticdc/pkg/util"
 	"github.com/pingcap/tidb/store/tikv/oracle"
@@ -52,8 +49,7 @@
 	ctx, cancel := context.WithCancel(context.Background())
 	defer cancel()
 	ts := uint64(0)
-<<<<<<< HEAD
-	txnMounter := txn.NewTxnMounter(nil, time.UTC)
+	txnMounter := entry.NewTxnMounter(nil, time.UTC)
 	go func() {
 		err := plr.CollectRawTxns(ctx, func(ctx context.Context, rawTxn txn.RawTxn) error {
 			c.Assert(ts, check.Less, rawTxn.Ts)
@@ -71,13 +67,6 @@
 			}
 			c.Assert(t.DDL.Table, check.Equals, "test")
 			c.Assert(t.DDL.Database, check.Equals, "test")
-=======
-	txnMounter := entry.NewTxnMounter(nil, time.UTC)
-	err := plr.CollectRawTxns(ctx, func(ctx context.Context, rawTxn txn.RawTxn) error {
-		c.Assert(ts, check.Less, rawTxn.Ts)
-		atomic.StoreUint64(&ts, rawTxn.Ts)
-		if len(rawTxn.Entries) == 0 {
->>>>>>> c0e13521
 			return nil
 		})
 		c.Assert(err, check.IsNil)
