--- conflicted
+++ resolved
@@ -25,23 +25,14 @@
 	ctx, cancel := context.WithCancel(context.Background())
 	defer cancel()
 	ts := uint64(0)
-<<<<<<< HEAD
 	go func() {
-		err := plr.CollectRawTxns(ctx, func(ctx context.Context, txn txn.RawTxn) error {
+		err := plr.CollectRawTxns(ctx, func(ctx context.Context, txn model.RawTxn) error {
 			c.Assert(ts, check.Less, txn.Ts)
 			atomic.StoreUint64(&ts, txn.Ts)
 			return nil
 		})
 		c.Assert(err, check.IsNil)
 	}()
-=======
-	err := plr.CollectRawTxns(ctx, func(ctx context.Context, txn model.RawTxn) error {
-		c.Assert(ts, check.Less, txn.Ts)
-		atomic.StoreUint64(&ts, txn.Ts)
-		return nil
-	})
-	c.Assert(err, check.IsNil)
->>>>>>> 5df2918b
 	pm.Run(context.Background())
 	pm.MustExec("create table test.test(id varchar(255) primary key, a int)")
 	pm.MustExec("insert into test.test(id, a) values(?, ?)", 1, 1)
@@ -59,9 +50,8 @@
 	defer cancel()
 	ts := uint64(0)
 	txnMounter := entry.NewTxnMounter(nil, time.UTC)
-<<<<<<< HEAD
 	go func() {
-		err := plr.CollectRawTxns(ctx, func(ctx context.Context, rawTxn txn.RawTxn) error {
+		err := plr.CollectRawTxns(ctx, func(ctx context.Context, rawTxn model.RawTxn) error {
 			c.Assert(ts, check.Less, rawTxn.Ts)
 			atomic.StoreUint64(&ts, rawTxn.Ts)
 			if len(rawTxn.Entries) == 0 {
@@ -77,12 +67,6 @@
 			}
 			c.Assert(t.DDL.Table, check.Equals, "test")
 			c.Assert(t.DDL.Database, check.Equals, "test")
-=======
-	err := plr.CollectRawTxns(ctx, func(ctx context.Context, rawTxn model.RawTxn) error {
-		c.Assert(ts, check.Less, rawTxn.Ts)
-		atomic.StoreUint64(&ts, rawTxn.Ts)
-		if len(rawTxn.Entries) == 0 {
->>>>>>> 5df2918b
 			return nil
 		})
 		c.Assert(err, check.IsNil)
@@ -102,10 +86,10 @@
 	plrA := pm.CreatePuller(0, []util.Span{util.Span{}.Hack()})
 	ctx, cancel := context.WithCancel(context.Background())
 	ts := uint64(0)
-	var rawTxns []txn.RawTxn
+	var rawTxns []model.RawTxn
 	var mu sync.Mutex
 	go func() {
-		err := plrA.CollectRawTxns(ctx, func(ctx context.Context, txn txn.RawTxn) error {
+		err := plrA.CollectRawTxns(ctx, func(ctx context.Context, txn model.RawTxn) error {
 			mu.Lock()
 			defer mu.Unlock()
 			c.Assert(ts, check.Less, txn.Ts)
@@ -129,7 +113,7 @@
 	plrB := pm.CreatePuller(rawTxns[index].Ts, []util.Span{util.Span{}.Hack()})
 	mu.Unlock()
 	ctx, cancel = context.WithCancel(context.Background())
-	err := plrB.CollectRawTxns(ctx, func(ctx context.Context, txn txn.RawTxn) error {
+	err := plrB.CollectRawTxns(ctx, func(ctx context.Context, txn model.RawTxn) error {
 		mu.Lock()
 		defer mu.Unlock()
 		if index >= len(rawTxns) {
