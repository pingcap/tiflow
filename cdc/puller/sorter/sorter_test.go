--- conflicted
+++ resolved
@@ -394,12 +394,7 @@
 		_ = failpoint.Disable("github.com/pingcap/ticdc/cdc/puller/sorter/InjectErrorBackEndWrite")
 	}()
 
-	// recreate the sorter
-<<<<<<< HEAD
 	sorter, err = NewUnifiedSorter(conf.Sorter.SortDir, "test-cf", "test", 0, "0.0.0.0:0")
-=======
-	sorter, err = NewUnifiedSorter("/tmp/sorter", "test-cf", "test", 0, "0.0.0.0:0")
->>>>>>> cafc7224
 	c.Assert(err, check.IsNil)
 
 	finishedCh = make(chan struct{})
