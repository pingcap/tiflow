--- conflicted
+++ resolved
@@ -22,14 +22,7 @@
 	"sync/atomic"
 	"testing"
 	"time"
-
-<<<<<<< HEAD
-=======
-	"go.uber.org/zap/zapcore"
-
-	_ "net/http/pprof"
-
->>>>>>> b7f67803
+  
 	"github.com/pingcap/check"
 	"github.com/pingcap/failpoint"
 	"github.com/pingcap/log"
