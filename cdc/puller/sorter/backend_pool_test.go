--- conflicted
+++ resolved
@@ -117,11 +117,8 @@
 	c.Assert(err, check.IsNil)
 
 	conf := config.GetGlobalServerConfig()
-<<<<<<< HEAD
 	conf.DataDir = dataDir
 	conf.Sorter.SortDir = sortDir
-=======
->>>>>>> e7c3a0fc
 	conf.Sorter.MaxMemoryPressure = 0 // force using files
 
 	backEndPool, err := newBackEndPool(sortDir, "")
