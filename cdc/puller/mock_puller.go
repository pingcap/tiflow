package puller

import (
	"context"
	"sync"
	"time"

	"github.com/pingcap/check"
	"github.com/pingcap/kvproto/pkg/kvrpcpb"
	"github.com/pingcap/log"
	"github.com/pingcap/ticdc/cdc/model"
	"github.com/pingcap/ticdc/pkg/util"
	"github.com/pingcap/tidb/domain"
	tidbkv "github.com/pingcap/tidb/kv"
	"github.com/pingcap/tidb/session"
	"github.com/pingcap/tidb/store/mockstore"
	"github.com/pingcap/tidb/store/mockstore/mocktikv"
	"github.com/pingcap/tidb/store/tikv/oracle"
	"github.com/pingcap/tidb/util/testkit"
	"go.uber.org/zap"
)

type MVCCListener struct {
	mocktikv.MVCCStore
	mu           sync.RWMutex
	postPrewrite func(req *kvrpcpb.PrewriteRequest, result []error)
	postCommit   func(keys [][]byte, startTs, commitTs uint64, result error)
	postRollback func(keys [][]byte, startTs uint64, result error)
}

func NewMVCCListener(store mocktikv.MVCCStore) *MVCCListener {
	return &MVCCListener{
		MVCCStore:    store,
		postPrewrite: func(_ *kvrpcpb.PrewriteRequest, _ []error) {},
		postCommit:   func(_ [][]byte, _, _ uint64, _ error) {},
		postRollback: func(_ [][]byte, _ uint64, _ error) {},
	}
}

func (l *MVCCListener) Prewrite(req *kvrpcpb.PrewriteRequest) []error {
	l.mu.RLock()
	defer l.mu.RUnlock()
	result := l.MVCCStore.Prewrite(req)
	log.Debug("MVCCListener Prewrite", zap.Reflect("req", req), zap.Reflect("result", result))
	l.postPrewrite(req, result)
	return result
}
func (l *MVCCListener) Commit(keys [][]byte, startTs, commitTs uint64) error {
	l.mu.RLock()
	defer l.mu.RUnlock()
	result := l.MVCCStore.Commit(keys, startTs, commitTs)
	log.Debug("MVCCListener Commit", zap.Reflect("keys", keys),
		zap.Uint64("startTs", startTs),
		zap.Uint64("commitTs", commitTs),
		zap.Reflect("result", result))
	l.postCommit(keys, startTs, commitTs, result)
	return result
}
func (l *MVCCListener) Rollback(keys [][]byte, startTs uint64) error {
	l.mu.RLock()
	defer l.mu.RUnlock()
	result := l.MVCCStore.Rollback(keys, startTs)
	log.Debug("MVCCListener Commit", zap.Reflect("keys", keys),
		zap.Uint64("startTs", startTs),
		zap.Reflect("result", result))
	l.postRollback(keys, startTs, result)
	return result
}

func (l *MVCCListener) RegisterPostPrewrite(fn func(req *kvrpcpb.PrewriteRequest, result []error)) {
	l.mu.Lock()
	defer l.mu.Unlock()
	l.postPrewrite = fn
}

func (l *MVCCListener) RegisterPostCommit(fn func(keys [][]byte, startTs, commitTs uint64, result error)) {
	l.mu.Lock()
	defer l.mu.Unlock()
	l.postCommit = fn
}

func (l *MVCCListener) RegisterPostRollback(fn func(keys [][]byte, startTs uint64, result error)) {
	l.mu.Lock()
	defer l.mu.Unlock()
	l.postRollback = fn
}

type MockPullerManager struct {
	cluster   *mocktikv.Cluster
	mvccStore mocktikv.MVCCStore
	store     tidbkv.Storage
	domain    *domain.Domain

	txnMap   map[uint64]*kvrpcpb.PrewriteRequest
	rawTxnCh chan model.RawTxn
	tidbKit  *testkit.TestKit

	rawTxns []txn.RawTxn

	txnMapMu  sync.Mutex
	rawTxnsMu sync.RWMutex
	closeCh   chan struct{}

	c *check.C
}

type mockPuller struct {
	pm         *MockPullerManager
	spans      []util.Span
<<<<<<< HEAD
=======
	outputFn   func(context.Context, model.RawTxn) error
>>>>>>> 5df2918b
	resolvedTs uint64
	startTs    uint64
	txnOffset  int
}

func (p *mockPuller) Run(ctx context.Context) error {
	// Do nothing
	select {
	case <-ctx.Done():
		return ctx.Err()
	case <-p.pm.closeCh:
		return nil
	}
}

func (p *mockPuller) GetResolvedTs() uint64 {
	return p.resolvedTs
}

<<<<<<< HEAD
func (p *mockPuller) CollectRawTxns(ctx context.Context, outputFn func(context.Context, txn.RawTxn) error) error {
	for {
		select {
		case <-ctx.Done():
			return ctx.Err()
		case <-p.pm.closeCh:
			return nil
		case <-time.After(time.Second):
			p.pm.rawTxnsMu.RLock()
			for ; p.txnOffset < len(p.pm.rawTxns); p.txnOffset++ {
				rawTxn := p.pm.rawTxns[p.txnOffset]
				if rawTxn.Ts < p.startTs {
					continue
				}
				p.resolvedTs = rawTxn.Ts
				p.sendRawTxn(ctx, rawTxn, outputFn)
			}
			p.pm.rawTxnsMu.RUnlock()
		}
=======
func (p *mockPuller) CollectRawTxns(ctx context.Context, outputFn func(context.Context, model.RawTxn) error) error {
	p.outputFn = func(ctx context.Context, rawTxn model.RawTxn) error {
		p.resolvedTs = rawTxn.Ts
		return outputFn(ctx, rawTxn)
>>>>>>> 5df2918b
	}
}

func (p *mockPuller) Output() Buffer {
	panic("unreachable")
}

func NewMockPullerManager(c *check.C) *MockPullerManager {
	m := &MockPullerManager{
		txnMap:   make(map[uint64]*kvrpcpb.PrewriteRequest),
<<<<<<< HEAD
		rawTxnCh: make(chan txn.RawTxn, 16),
		closeCh:  make(chan struct{}),
=======
		rawTxnCh: make(chan model.RawTxn, 16),
>>>>>>> 5df2918b
		c:        c,
	}
	return m
}

func (m *MockPullerManager) setUp() {
	m.cluster = mocktikv.NewCluster()
	mocktikv.BootstrapWithSingleStore(m.cluster)

	mvccListener := NewMVCCListener(mocktikv.MustNewMVCCStore())

	m.mvccStore = mvccListener
	store, err := mockstore.NewMockTikvStore(
		mockstore.WithCluster(m.cluster),
		mockstore.WithMVCCStore(m.mvccStore),
	)
	if err != nil {
		log.Fatal("create mock puller failed", zap.Error(err))
	}
	m.store = store

	session.SetSchemaLease(0)
	session.DisableStats4Test()
	m.domain, err = session.BootstrapSession(m.store)
	if err != nil {
		log.Fatal("create mock puller failed", zap.Error(err))
	}

	m.domain.SetStatsUpdating(true)

	m.tidbKit = testkit.NewTestKit(m.c, m.store)
	m.MustExec("use test;")

	mvccListener.RegisterPostPrewrite(m.postPrewrite)
	mvccListener.RegisterPostCommit(m.postCommit)
	mvccListener.RegisterPostRollback(m.postRollback)
}

func (m *MockPullerManager) Run(ctx context.Context) {
	m.setUp()
	go func() {
		for {
			select {
			case <-ctx.Done():
				m.domain.Close()
				m.store.Close()
				close(m.closeCh)
				return
			case r, ok := <-m.rawTxnCh:
				log.Info("send raw transaction", zap.Reflect("raw transaction", r))
				if !ok {
					return
				}
				m.rawTxnsMu.Lock()
				m.rawTxns = append(m.rawTxns, r)
				m.rawTxnsMu.Unlock()
			case <-time.After(time.Second):
<<<<<<< HEAD
				m.rawTxnsMu.Lock()
				fakeTxn := txn.RawTxn{Ts: oracle.EncodeTSO(time.Now().UnixNano() / int64(time.Millisecond))}
				m.rawTxns = append(m.rawTxns, fakeTxn)
				m.rawTxnsMu.Unlock()
=======
				log.Info("send fake transaction")
				fakeTxn := model.RawTxn{Ts: oracle.EncodeTSO(time.Now().UnixNano() / int64(time.Millisecond))}
				m.sendRawTxn(ctx, fakeTxn)
>>>>>>> 5df2918b
			}
		}
	}()
}

func (m *MockPullerManager) CreatePuller(startTs uint64, spans []util.Span) Puller {
	return &mockPuller{
		spans:   spans,
		pm:      m,
		startTs: startTs,
	}
}

func (m *MockPullerManager) MustExec(sql string, args ...interface{}) {
	m.tidbKit.MustExec(sql, args...)
}

<<<<<<< HEAD
func (p *mockPuller) sendRawTxn(ctx context.Context, rawTxn txn.RawTxn, outputFn func(context.Context, txn.RawTxn) error) {
	toSend := txn.RawTxn{Ts: rawTxn.Ts}
	if len(rawTxn.Entries) > 0 {
		for _, kvEntry := range rawTxn.Entries {
			if util.KeyInSpans(kvEntry.Key, p.spans) {
=======
func (m *MockPullerManager) sendRawTxn(ctx context.Context, rawTxn model.RawTxn) {
	for _, plr := range m.pullers {
		toSend := model.RawTxn{Ts: rawTxn.Ts}
		for _, kvEntry := range rawTxn.Entries {
			if util.KeyInSpans(kvEntry.Key, plr.spans, false) {
>>>>>>> 5df2918b
				toSend.Entries = append(toSend.Entries, kvEntry)
			}
		}
		if len(toSend.Entries) == 0 {
			return
		}
	}
	err := outputFn(ctx, toSend)
	if err != nil {
		log.Fatal("output raw transaction failed", zap.Error(err))
	}
}

func (m *MockPullerManager) postPrewrite(req *kvrpcpb.PrewriteRequest, result []error) {
	m.txnMapMu.Lock()
	defer m.txnMapMu.Unlock()
	if anyError(result) {
		return
	}
	m.txnMap[req.StartVersion] = req
}

func (m *MockPullerManager) postCommit(keys [][]byte, startTs, commitTs uint64, result error) {
	m.txnMapMu.Lock()
	defer m.txnMapMu.Unlock()
	if result != nil {
		return
	}
	prewrite, exist := m.txnMap[startTs]
	if !exist {
		log.Fatal("txn not found", zap.Uint64("startTs", startTs))
	}
	delete(m.txnMap, startTs)
	m.rawTxnCh <- prewrite2RawTxn(prewrite, commitTs)
}

func (m *MockPullerManager) postRollback(keys [][]byte, startTs uint64, result error) {
	m.txnMapMu.Lock()
	defer m.txnMapMu.Unlock()
	if result != nil {
		return
	}
	delete(m.txnMap, startTs)
}

<<<<<<< HEAD
func prewrite2RawTxn(req *kvrpcpb.PrewriteRequest, commitTs uint64) txn.RawTxn {
=======
func (m *MockPullerManager) Close() {
	m.domain.Close()
	m.store.Close()
}

func prewrite2RawTxn(req *kvrpcpb.PrewriteRequest, commitTs uint64) model.RawTxn {
>>>>>>> 5df2918b
	var entries []*model.RawKVEntry
	for _, mut := range req.Mutations {
		var op model.OpType
		switch mut.Op {
		case kvrpcpb.Op_Put, kvrpcpb.Op_Insert:
			op = model.OpTypePut
		case kvrpcpb.Op_Del:
			op = model.OpTypeDelete
		default:
			continue
		}
		rawKV := &model.RawKVEntry{
			Ts:     commitTs,
			Key:    mut.Key,
			Value:  mut.Value,
			OpType: op,
		}
		entries = append(entries, rawKV)
	}
	return model.RawTxn{Ts: commitTs, Entries: entries}
}

func anyError(errs []error) bool {
	for _, err := range errs {
		if err != nil {
			return true
		}
	}
	return false
}<|MERGE_RESOLUTION|>--- conflicted
+++ resolved
@@ -95,7 +95,7 @@
 	rawTxnCh chan model.RawTxn
 	tidbKit  *testkit.TestKit
 
-	rawTxns []txn.RawTxn
+	rawTxns []model.RawTxn
 
 	txnMapMu  sync.Mutex
 	rawTxnsMu sync.RWMutex
@@ -107,10 +107,6 @@
 type mockPuller struct {
 	pm         *MockPullerManager
 	spans      []util.Span
-<<<<<<< HEAD
-=======
-	outputFn   func(context.Context, model.RawTxn) error
->>>>>>> 5df2918b
 	resolvedTs uint64
 	startTs    uint64
 	txnOffset  int
@@ -130,8 +126,7 @@
 	return p.resolvedTs
 }
 
-<<<<<<< HEAD
-func (p *mockPuller) CollectRawTxns(ctx context.Context, outputFn func(context.Context, txn.RawTxn) error) error {
+func (p *mockPuller) CollectRawTxns(ctx context.Context, outputFn func(context.Context, model.RawTxn) error) error {
 	for {
 		select {
 		case <-ctx.Done():
@@ -150,12 +145,6 @@
 			}
 			p.pm.rawTxnsMu.RUnlock()
 		}
-=======
-func (p *mockPuller) CollectRawTxns(ctx context.Context, outputFn func(context.Context, model.RawTxn) error) error {
-	p.outputFn = func(ctx context.Context, rawTxn model.RawTxn) error {
-		p.resolvedTs = rawTxn.Ts
-		return outputFn(ctx, rawTxn)
->>>>>>> 5df2918b
 	}
 }
 
@@ -166,12 +155,8 @@
 func NewMockPullerManager(c *check.C) *MockPullerManager {
 	m := &MockPullerManager{
 		txnMap:   make(map[uint64]*kvrpcpb.PrewriteRequest),
-<<<<<<< HEAD
-		rawTxnCh: make(chan txn.RawTxn, 16),
+		rawTxnCh: make(chan model.RawTxn, 16),
 		closeCh:  make(chan struct{}),
-=======
-		rawTxnCh: make(chan model.RawTxn, 16),
->>>>>>> 5df2918b
 		c:        c,
 	}
 	return m
@@ -229,16 +214,10 @@
 				m.rawTxns = append(m.rawTxns, r)
 				m.rawTxnsMu.Unlock()
 			case <-time.After(time.Second):
-<<<<<<< HEAD
 				m.rawTxnsMu.Lock()
-				fakeTxn := txn.RawTxn{Ts: oracle.EncodeTSO(time.Now().UnixNano() / int64(time.Millisecond))}
+				fakeTxn := model.RawTxn{Ts: oracle.EncodeTSO(time.Now().UnixNano() / int64(time.Millisecond))}
 				m.rawTxns = append(m.rawTxns, fakeTxn)
 				m.rawTxnsMu.Unlock()
-=======
-				log.Info("send fake transaction")
-				fakeTxn := model.RawTxn{Ts: oracle.EncodeTSO(time.Now().UnixNano() / int64(time.Millisecond))}
-				m.sendRawTxn(ctx, fakeTxn)
->>>>>>> 5df2918b
 			}
 		}
 	}()
@@ -256,19 +235,11 @@
 	m.tidbKit.MustExec(sql, args...)
 }
 
-<<<<<<< HEAD
-func (p *mockPuller) sendRawTxn(ctx context.Context, rawTxn txn.RawTxn, outputFn func(context.Context, txn.RawTxn) error) {
-	toSend := txn.RawTxn{Ts: rawTxn.Ts}
+func (p *mockPuller) sendRawTxn(ctx context.Context, rawTxn model.RawTxn, outputFn func(context.Context, model.RawTxn) error) {
+	toSend := model.RawTxn{Ts: rawTxn.Ts}
 	if len(rawTxn.Entries) > 0 {
 		for _, kvEntry := range rawTxn.Entries {
-			if util.KeyInSpans(kvEntry.Key, p.spans) {
-=======
-func (m *MockPullerManager) sendRawTxn(ctx context.Context, rawTxn model.RawTxn) {
-	for _, plr := range m.pullers {
-		toSend := model.RawTxn{Ts: rawTxn.Ts}
-		for _, kvEntry := range rawTxn.Entries {
-			if util.KeyInSpans(kvEntry.Key, plr.spans, false) {
->>>>>>> 5df2918b
+			if util.KeyInSpans(kvEntry.Key, p.spans, false) {
 				toSend.Entries = append(toSend.Entries, kvEntry)
 			}
 		}
@@ -314,16 +285,7 @@
 	delete(m.txnMap, startTs)
 }
 
-<<<<<<< HEAD
-func prewrite2RawTxn(req *kvrpcpb.PrewriteRequest, commitTs uint64) txn.RawTxn {
-=======
-func (m *MockPullerManager) Close() {
-	m.domain.Close()
-	m.store.Close()
-}
-
 func prewrite2RawTxn(req *kvrpcpb.PrewriteRequest, commitTs uint64) model.RawTxn {
->>>>>>> 5df2918b
 	var entries []*model.RawKVEntry
 	for _, mut := range req.Mutations {
 		var op model.OpType
