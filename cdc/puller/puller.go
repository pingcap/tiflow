--- conflicted
+++ resolved
@@ -22,7 +22,6 @@
 	"github.com/pingcap/ticdc/cdc/model"
 	"github.com/pingcap/ticdc/cdc/txn"
 	"github.com/pingcap/ticdc/pkg/util"
-	"go.uber.org/zap"
 	"golang.org/x/sync/errgroup"
 )
 
@@ -111,13 +110,8 @@
 					// and we only want the get [b, c) from this region,
 					// tikv will return all key events in the region although we specified [b, c) int the request.
 					// we can make tikv only return the events about the keys in the specified range.
-<<<<<<< HEAD
-					if !util.KeyInSpans(val.Key, p.spans) {
-						// log.Warn("key not in spans range")
-=======
 					if !util.KeyInSpans(val.Key, p.spans, p.needEncode) {
-						log.Warn("key not in spans range", zap.Binary("key", val.Key), zap.Reflect("span", p.spans))
->>>>>>> 0d2e6d07
+						// log.Warn("key not in spans range", zap.Binary("key", val.Key), zap.Reflect("span", p.spans))
 						continue
 					}
 
