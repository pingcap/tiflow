--- conflicted
+++ resolved
@@ -25,6 +25,7 @@
 	"github.com/pingcap/ticdc/cdc/model"
 	"github.com/pingcap/ticdc/cdc/puller/frontier"
 	"github.com/pingcap/ticdc/pkg/regionspan"
+	"github.com/pingcap/ticdc/pkg/security"
 	"github.com/pingcap/ticdc/pkg/util"
 	tidbkv "github.com/pingcap/tidb/kv"
 	"github.com/pingcap/tidb/store/tikv"
@@ -48,11 +49,8 @@
 
 type pullerImpl struct {
 	pdCli        pd.Client
-<<<<<<< HEAD
-	security     *util.Security
-=======
+	security     *security.Security
 	kvStorage    tikv.Storage
->>>>>>> e75cd62a
 	checkpointTs uint64
 	spans        []regionspan.Span
 	buffer       *memBuffer
@@ -67,11 +65,8 @@
 // and put into buf.
 func NewPuller(
 	pdCli pd.Client,
-<<<<<<< HEAD
-	security *util.Security,
-=======
+	security *security.Security,
 	kvStorage tidbkv.Storage,
->>>>>>> e75cd62a
 	checkpointTs uint64,
 	spans []regionspan.Span,
 	needEncode bool,
@@ -83,11 +78,8 @@
 	}
 	p := &pullerImpl{
 		pdCli:        pdCli,
-<<<<<<< HEAD
 		security:     security,
-=======
 		kvStorage:    tikvStorage,
->>>>>>> e75cd62a
 		checkpointTs: checkpointTs,
 		spans:        spans,
 		buffer:       makeMemBuffer(limitter),
@@ -105,11 +97,7 @@
 
 // Run the puller, continually fetch event from TiKV and add event into buffer
 func (p *pullerImpl) Run(ctx context.Context) error {
-<<<<<<< HEAD
-	cli, err := kv.NewCDCClient(p.pdCli, p.security)
-=======
-	cli, err := kv.NewCDCClient(p.pdCli, p.kvStorage)
->>>>>>> e75cd62a
+	cli, err := kv.NewCDCClient(p.pdCli, p.kvStorage, p.security)
 	if err != nil {
 		return errors.Annotate(err, "create cdc client failed")
 	}
