--- conflicted
+++ resolved
@@ -165,11 +165,8 @@
 	lastResolvedTs := p.checkpointTs
 	lastAdvancedTime := time.Now()
 	lastLogSlowRangeTime := time.Now()
-<<<<<<< HEAD
 	var lastSlowestRange *regionspan.ComparableSpan
 	lastCheckSlowestRangeTime := time.Now()
-=======
->>>>>>> 3b8573e9
 	g.Go(func() error {
 		metricsTicker := time.NewTicker(15 * time.Second)
 		defer metricsTicker.Stop()
@@ -302,29 +299,22 @@
 							zap.Int64("tableID", p.tableID),
 							zap.String("tableName", p.tableName),
 							zap.Uint64("resolvedTs", resolvedTs),
-<<<<<<< HEAD
 							zap.Uint64("lastResolvedTs", lastResolvedTs),
 							zap.Uint64("slowestRangeTs", slowestTs),
 							zap.Stringer("range", &slowestRange),
 							zap.String("tsTracker", p.tsTracker.SpanString(slowestRange)))
 						lastLogSlowRangeTime = time.Now()
 						lastSlowestRange = &slowestRange
-=======
-							zap.Uint64("slowestRangeTs", slowestTs),
-							zap.Stringer("range", &slowestRange))
-						lastLogSlowRangeTime = time.Now()
->>>>>>> 3b8573e9
-					}
-					continue
-				}
-				lastSlowestRange = nil
-				lastResolvedTs = resolvedTs
-				lastAdvancedTime = time.Now()
-				err := output(&model.RawKVEntry{CRTs: resolvedTs, OpType: model.OpTypeResolved, RegionID: e.RegionID})
-				if err != nil {
-					return errors.Trace(err)
-				}
-				atomic.StoreUint64(&p.resolvedTs, resolvedTs)
+					}
+					lastSlowestRange = nil
+					lastResolvedTs = resolvedTs
+					lastAdvancedTime = time.Now()
+					err := output(&model.RawKVEntry{CRTs: resolvedTs, OpType: model.OpTypeResolved, RegionID: e.RegionID})
+					if err != nil {
+						return errors.Trace(err)
+					}
+					atomic.StoreUint64(&p.resolvedTs, resolvedTs)
+				}
 			}
 		}
 	})
