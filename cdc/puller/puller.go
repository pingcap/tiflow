// Copyright 2020 PingCAP, Inc.
//
// Licensed under the Apache License, Version 2.0 (the "License");
// you may not use this file except in compliance with the License.
// You may obtain a copy of the License at
//
//     http://www.apache.org/licenses/LICENSE-2.0
//
// Unless required by applicable law or agreed to in writing, software
// distributed under the License is distributed on an "AS IS" BASIS,
// See the License for the specific language governing permissions and
// limitations under the License.

package puller

import (
	"context"
	"sync/atomic"
	"time"

	"github.com/pingcap/errors"
	"github.com/pingcap/log"
	tidbkv "github.com/pingcap/tidb/kv"
	"github.com/pingcap/tiflow/cdc/kv"
	"github.com/pingcap/tiflow/cdc/model"
	"github.com/pingcap/tiflow/cdc/puller/frontier"
	"github.com/pingcap/tiflow/pkg/config"
	"github.com/pingcap/tiflow/pkg/regionspan"
	"github.com/pingcap/tiflow/pkg/txnutil"
	"github.com/pingcap/tiflow/pkg/util"
	"github.com/tikv/client-go/v2/oracle"
	"github.com/tikv/client-go/v2/tikv"
	pd "github.com/tikv/pd/client"
	"go.uber.org/zap"
	"golang.org/x/sync/errgroup"
)

// DDLPullerTableName is the fake table name for ddl puller.
const DDLPullerTableName = "DDL_PULLER"

const (
	defaultPullerEventChanSize  = 128
	defaultPullerOutputChanSize = 128
)

// Puller pull data from tikv and push changes into a buffer.
type Puller interface {
	// Run the puller, continually fetch event from TiKV and add event into buffer.
	Run(ctx context.Context) error
	GetResolvedTs() uint64
	Output() <-chan *model.RawKVEntry
	IsInitialized() bool
}

type pullerImpl struct {
	kvCli        kv.CDCKVClient
	kvStorage    tikv.Storage
	checkpointTs uint64
	spans        []regionspan.ComparableSpan
	outputCh     chan *model.RawKVEntry
	tsTracker    frontier.Frontier
	resolvedTs   uint64
	initialized  int64
}

// NewPuller create a new Puller fetch event start from checkpointTs
// and put into buf.
func NewPuller(
	ctx context.Context,
	pdCli pd.Client,
	grpcPool kv.GrpcPool,
	regionCache *tikv.RegionCache,
	kvStorage tidbkv.Storage,
	checkpointTs uint64,
	spans []regionspan.Span,
	cfg *config.KVClientConfig,
) Puller {
	tikvStorage, ok := kvStorage.(tikv.Storage)
	if !ok {
		log.Panic("can't create puller for non-tikv storage")
	}
	comparableSpans := make([]regionspan.ComparableSpan, len(spans))
	for i := range spans {
		comparableSpans[i] = regionspan.ToComparableSpan(spans[i])
	}
	// To make puller level resolved ts initialization distinguishable, we set
	// the initial ts for frontier to 0. Once the puller level resolved ts
	// initialized, the ts should advance to a non-zero value.
	tsTracker := frontier.NewFrontier(0, comparableSpans...)
	kvCli := kv.NewCDCKVClient(ctx, pdCli, tikvStorage, grpcPool, regionCache, cfg)
	p := &pullerImpl{
		kvCli:        kvCli,
		kvStorage:    tikvStorage,
		checkpointTs: checkpointTs,
		spans:        comparableSpans,
		outputCh:     make(chan *model.RawKVEntry, defaultPullerOutputChanSize),
		tsTracker:    tsTracker,
		resolvedTs:   checkpointTs,
		initialized:  0,
	}
	return p
}

// Run the puller, continually fetch event from TiKV and add event into buffer
func (p *pullerImpl) Run(ctx context.Context) error {
	g, ctx := errgroup.WithContext(ctx)

	checkpointTs := p.checkpointTs
	eventCh := make(chan model.RegionFeedEvent, defaultPullerEventChanSize)

	lockResolver := txnutil.NewLockerResolver(p.kvStorage,
		util.ChangefeedIDFromCtx(ctx), util.RoleFromCtx(ctx))
	for _, span := range p.spans {
		span := span

		g.Go(func() error {
<<<<<<< HEAD
			return p.kvCli.EventFeed(ctx, span, checkpointTs, p.enableOldValue,
				lockResolver, p, eventCh)
=======
			return p.kvCli.EventFeed(ctx, span, checkpointTs, lockresolver, p, eventCh)
>>>>>>> 9160eb29
		})
	}

	captureAddr := util.CaptureAddrFromCtx(ctx)
	changefeedID := util.ChangefeedIDFromCtx(ctx)
	tableID, _ := util.TableIDFromCtx(ctx)
	metricOutputChanSize := outputChanSizeHistogram.WithLabelValues(captureAddr, changefeedID)
	metricEventChanSize := eventChanSizeHistogram.WithLabelValues(captureAddr, changefeedID)
	metricPullerResolvedTs := pullerResolvedTsGauge.WithLabelValues(captureAddr, changefeedID)
	metricTxnCollectCounterKv := txnCollectCounter.WithLabelValues(captureAddr, changefeedID, "kv")
	metricTxnCollectCounterResolved := txnCollectCounter.WithLabelValues(captureAddr, changefeedID, "resolved")
	defer func() {
		outputChanSizeHistogram.DeleteLabelValues(captureAddr, changefeedID)
		eventChanSizeHistogram.DeleteLabelValues(captureAddr, changefeedID)
		memBufferSizeGauge.DeleteLabelValues(captureAddr, changefeedID)
		pullerResolvedTsGauge.DeleteLabelValues(captureAddr, changefeedID)
		kvEventCounter.DeleteLabelValues(captureAddr, changefeedID, "kv")
		kvEventCounter.DeleteLabelValues(captureAddr, changefeedID, "resolved")
		txnCollectCounter.DeleteLabelValues(captureAddr, changefeedID, "kv")
		txnCollectCounter.DeleteLabelValues(captureAddr, changefeedID, "resolved")
	}()
	g.Go(func() error {
		for {
			select {
			case <-ctx.Done():
				return nil
			case <-time.After(15 * time.Second):
				metricEventChanSize.Observe(float64(len(eventCh)))
				metricOutputChanSize.Observe(float64(len(p.outputCh)))
				metricPullerResolvedTs.Set(float64(oracle.ExtractPhysical(atomic.LoadUint64(&p.resolvedTs))))
			}
		}
	})

	lastResolvedTs := p.checkpointTs
	g.Go(func() error {
		output := func(raw *model.RawKVEntry) error {
			// even after https://github.com/pingcap/tiflow/pull/2038, kv client
			// could still miss region change notification, which leads to resolved
			// ts update missing in puller, however resolved ts fallback here can
			// be ignored since no late data is received and the guarantee of
			// resolved ts is not broken.
			if raw.CRTs < p.resolvedTs || (raw.CRTs == p.resolvedTs && raw.OpType != model.OpTypeResolved) {
				log.Warn("The CRTs is fallen back in puller",
					zap.Reflect("row", raw),
					zap.Uint64("CRTs", raw.CRTs),
					zap.Uint64("resolvedTs", p.resolvedTs),
					zap.Int64("tableID", tableID))
				return nil
			}
			select {
			case <-ctx.Done():
				return errors.Trace(ctx.Err())
			case p.outputCh <- raw:
			}
			return nil
		}

		start := time.Now()
		initialized := false
		for {
			var e model.RegionFeedEvent
			select {
			case <-ctx.Done():
				return errors.Trace(ctx.Err())
			case e = <-eventCh:
			}

			if e.Val != nil {
				metricTxnCollectCounterKv.Inc()
				if err := output(e.Val); err != nil {
					return errors.Trace(err)
				}
				continue
			}

			if e.Resolved != nil {
				metricTxnCollectCounterResolved.Inc()
				if !regionspan.IsSubSpan(e.Resolved.Span, p.spans...) {
					log.Panic("the resolved span is not in the total span",
						zap.Reflect("resolved", e.Resolved),
						zap.Int64("tableID", tableID),
						zap.Reflect("spans", p.spans),
					)
				}
				// Forward is called in a single thread
				p.tsTracker.Forward(e.Resolved.Span, e.Resolved.ResolvedTs)
				resolvedTs := p.tsTracker.Frontier()
				if resolvedTs > 0 && !initialized {
					// Advancing to a non-zero value means the puller level
					// resolved ts is initialized.
					atomic.StoreInt64(&p.initialized, 1)
					initialized = true

					spans := make([]string, 0, len(p.spans))
					for i := range p.spans {
						spans = append(spans, p.spans[i].String())
					}
					log.Info("puller is initialized",
						zap.Duration("duration", time.Since(start)),
						zap.String("changefeed", changefeedID),
						zap.Int64("tableID", tableID),
						zap.Strings("spans", spans),
						zap.Uint64("resolvedTs", resolvedTs))
				}
				if !initialized || resolvedTs == lastResolvedTs {
					continue
				}
				lastResolvedTs = resolvedTs
				err := output(&model.RawKVEntry{CRTs: resolvedTs, OpType: model.OpTypeResolved, RegionID: e.RegionID})
				if err != nil {
					return errors.Trace(err)
				}
				atomic.StoreUint64(&p.resolvedTs, resolvedTs)
			}
		}
	})
	return g.Wait()
}

func (p *pullerImpl) GetResolvedTs() uint64 {
	return atomic.LoadUint64(&p.resolvedTs)
}

func (p *pullerImpl) Output() <-chan *model.RawKVEntry {
	return p.outputCh
}

func (p *pullerImpl) IsInitialized() bool {
	return atomic.LoadInt64(&p.initialized) > 0
}<|MERGE_RESOLUTION|>--- conflicted
+++ resolved
@@ -114,12 +114,7 @@
 		span := span
 
 		g.Go(func() error {
-<<<<<<< HEAD
-			return p.kvCli.EventFeed(ctx, span, checkpointTs, p.enableOldValue,
-				lockResolver, p, eventCh)
-=======
-			return p.kvCli.EventFeed(ctx, span, checkpointTs, lockresolver, p, eventCh)
->>>>>>> 9160eb29
+			return p.kvCli.EventFeed(ctx, span, checkpointTs, lockResolver, p, eventCh)
 		})
 	}
 
