--- conflicted
+++ resolved
@@ -45,24 +45,20 @@
 	Run(ctx context.Context) error
 	GetResolvedTs() uint64
 	Output() <-chan *model.RawKVEntry
+	EnableOldValue()
 }
 
 type pullerImpl struct {
-	pdCli        pd.Client
-	credential   *security.Credential
-	kvStorage    tikv.Storage
-	checkpointTs uint64
-	spans        []regionspan.ComparableSpan
-	buffer       *memBuffer
-	outputCh     chan *model.RawKVEntry
-	tsTracker    frontier.Frontier
-	resolvedTs   uint64
-<<<<<<< HEAD
-	// needEncode represents whether we need to encode a key when checking it is in span
-	needEncode     bool
+	pdCli          pd.Client
+	credential     *security.Credential
+	kvStorage      tikv.Storage
+	checkpointTs   uint64
+	spans          []regionspan.ComparableSpan
+	buffer         *memBuffer
+	outputCh       chan *model.RawKVEntry
+	tsTracker      frontier.Frontier
+	resolvedTs     uint64
 	enableOldValue bool
-=======
->>>>>>> 3483a02f
 }
 
 // NewPuller create a new Puller fetch event start from checkpointTs
@@ -73,11 +69,6 @@
 	kvStorage tidbkv.Storage,
 	checkpointTs uint64,
 	spans []regionspan.Span,
-<<<<<<< HEAD
-	needEncode bool,
-	enableOldValue bool,
-=======
->>>>>>> 3483a02f
 	limitter *BlurResourceLimitter,
 ) Puller {
 	tikvStorage, ok := kvStorage.(tikv.Storage)
@@ -89,18 +80,6 @@
 		comparableSpans[i] = regionspan.ToComparableSpan(spans[i])
 	}
 	p := &pullerImpl{
-<<<<<<< HEAD
-		pdCli:          pdCli,
-		kvStorage:      tikvStorage,
-		checkpointTs:   checkpointTs,
-		spans:          spans,
-		buffer:         makeMemBuffer(limitter),
-		outputCh:       make(chan *model.RawKVEntry, defaultPullerOutputChanSize),
-		tsTracker:      frontier.NewFrontier(spans...),
-		needEncode:     needEncode,
-		enableOldValue: enableOldValue,
-		resolvedTs:     checkpointTs,
-=======
 		pdCli:        pdCli,
 		credential:   credential,
 		kvStorage:    tikvStorage,
@@ -110,7 +89,6 @@
 		outputCh:     make(chan *model.RawKVEntry, defaultPullerOutputChanSize),
 		tsTracker:    frontier.NewFrontier(checkpointTs, comparableSpans...),
 		resolvedTs:   checkpointTs,
->>>>>>> 3483a02f
 	}
 	return p
 }
@@ -119,13 +97,16 @@
 	return p.outputCh
 }
 
+func (p *pullerImpl) EnableOldValue() {
+	p.enableOldValue = true
+}
+
 // Run the puller, continually fetch event from TiKV and add event into buffer
 func (p *pullerImpl) Run(ctx context.Context) error {
-<<<<<<< HEAD
-	cli, err := kv.NewCDCClient(p.pdCli, p.kvStorage, p.enableOldValue)
-=======
 	cli, err := kv.NewCDCClient(ctx, p.pdCli, p.kvStorage, p.credential)
->>>>>>> 3483a02f
+	if p.enableOldValue {
+		cli.EnableOldValue()
+	}
 	if err != nil {
 		return errors.Annotate(err, "create cdc client failed")
 	}
