// Copyright 2020 PingCAP, Inc.
//
// Licensed under the Apache License, Version 2.0 (the "License");
// you may not use this file except in compliance with the License.
// You may obtain a copy of the License at
//
//     http://www.apache.org/licenses/LICENSE-2.0
//
// Unless required by applicable law or agreed to in writing, software
// distributed under the License is distributed on an "AS IS" BASIS,
// See the License for the specific language governing permissions and
// limitations under the License.

package puller

import (
	"context"
	"sync/atomic"
	"time"

	"github.com/pingcap/errors"
	"github.com/pingcap/log"
	"github.com/pingcap/ticdc/cdc/kv"
	"github.com/pingcap/ticdc/cdc/model"
	"github.com/pingcap/ticdc/cdc/puller/frontier"
	"github.com/pingcap/ticdc/pkg/regionspan"
	"github.com/pingcap/ticdc/pkg/security"
	"github.com/pingcap/ticdc/pkg/txnutil"
	"github.com/pingcap/ticdc/pkg/util"
	tidbkv "github.com/pingcap/tidb/kv"
	"github.com/pingcap/tidb/store/tikv"
	"github.com/pingcap/tidb/store/tikv/oracle"
	pd "github.com/tikv/pd/client"
	"go.uber.org/zap"
	"golang.org/x/sync/errgroup"
)

const (
	defaultPullerEventChanSize  = 128000
	defaultPullerOutputChanSize = 128000
)

// Puller pull data from tikv and push changes into a buffer
type Puller interface {
	// Run the puller, continually fetch event from TiKV and add event into buffer
	Run(ctx context.Context) error
	GetResolvedTs() uint64
	Output() <-chan *model.RawKVEntry
	IsInitialized() bool
}

type pullerImpl struct {
	pdCli          pd.Client
	kvCli          kv.CDCKVClient
	credential     *security.Credential
	kvStorage      tikv.Storage
	checkpointTs   uint64
	spans          []regionspan.ComparableSpan
	buffer         *memBuffer
	outputCh       chan *model.RawKVEntry
	tsTracker      frontier.Frontier
	resolvedTs     uint64
	initialized    int64
	enableOldValue bool
}

// NewPuller create a new Puller fetch event start from checkpointTs
// and put into buf.
func NewPuller(
	ctx context.Context,
	pdCli pd.Client,
	credential *security.Credential,
	kvStorage tidbkv.Storage,
	checkpointTs uint64,
	spans []regionspan.Span,
	limitter *BlurResourceLimitter,
	enableOldValue bool,
) Puller {
	tikvStorage, ok := kvStorage.(tikv.Storage)
	if !ok {
		log.Panic("can't create puller for non-tikv storage")
	}
	comparableSpans := make([]regionspan.ComparableSpan, len(spans))
	for i := range spans {
		comparableSpans[i] = regionspan.ToComparableSpan(spans[i])
	}
	// To make puller level resolved ts initialization distinguishable, we set
	// the initial ts for frontier to 0. Once the puller level resolved ts
	// initialized, the ts should advance to a non-zero value.
	tsTracker := frontier.NewFrontier(0, comparableSpans...)
	kvCli := kv.NewCDCKVClient(ctx, pdCli, tikvStorage, credential)
	p := &pullerImpl{
		pdCli:          pdCli,
		kvCli:          kvCli,
		credential:     credential,
		kvStorage:      tikvStorage,
		checkpointTs:   checkpointTs,
		spans:          comparableSpans,
		buffer:         makeMemBuffer(limitter),
		outputCh:       make(chan *model.RawKVEntry, defaultPullerOutputChanSize),
		tsTracker:      tsTracker,
		resolvedTs:     checkpointTs,
		initialized:    0,
		enableOldValue: enableOldValue,
	}
	return p
}

func (p *pullerImpl) Output() <-chan *model.RawKVEntry {
	return p.outputCh
}

// Run the puller, continually fetch event from TiKV and add event into buffer
func (p *pullerImpl) Run(ctx context.Context) error {
	defer p.kvCli.Close()

	g, ctx := errgroup.WithContext(ctx)

	checkpointTs := p.checkpointTs
	eventCh := make(chan *model.RegionFeedEvent, defaultPullerEventChanSize)

	lockresolver := txnutil.NewLockerResolver(p.kvStorage)
	for _, span := range p.spans {
		span := span

		g.Go(func() error {
			return p.kvCli.EventFeed(ctx, span, checkpointTs, p.enableOldValue, lockresolver, p, eventCh)
		})
	}

	captureAddr := util.CaptureAddrFromCtx(ctx)
	changefeedID := util.ChangefeedIDFromCtx(ctx)
	tableID, tableName := util.TableIDFromCtx(ctx)
	metricOutputChanSize := outputChanSizeGauge.WithLabelValues(captureAddr, changefeedID, tableName)
	metricEventChanSize := eventChanSizeGauge.WithLabelValues(captureAddr, changefeedID, tableName)
	metricMemBufferSize := memBufferSizeGauge.WithLabelValues(captureAddr, changefeedID, tableName)
	metricPullerResolvedTs := pullerResolvedTsGauge.WithLabelValues(captureAddr, changefeedID, tableName)
	metricEventCounterKv := kvEventCounter.WithLabelValues(captureAddr, changefeedID, "kv")
	metricEventCounterResolved := kvEventCounter.WithLabelValues(captureAddr, changefeedID, "resolved")
	metricTxnCollectCounterKv := txnCollectCounter.WithLabelValues(captureAddr, changefeedID, tableName, "kv")
	metricTxnCollectCounterResolved := txnCollectCounter.WithLabelValues(captureAddr, changefeedID, tableName, "resolved")
	defer func() {
		outputChanSizeGauge.DeleteLabelValues(captureAddr, changefeedID, tableName)
		eventChanSizeGauge.DeleteLabelValues(captureAddr, changefeedID, tableName)
		memBufferSizeGauge.DeleteLabelValues(captureAddr, changefeedID, tableName)
		pullerResolvedTsGauge.DeleteLabelValues(captureAddr, changefeedID, tableName)
		kvEventCounter.DeleteLabelValues(captureAddr, changefeedID, "kv")
		kvEventCounter.DeleteLabelValues(captureAddr, changefeedID, "resolved")
		txnCollectCounter.DeleteLabelValues(captureAddr, changefeedID, tableName, "kv")
		txnCollectCounter.DeleteLabelValues(captureAddr, changefeedID, tableName, "resolved")
	}()
	g.Go(func() error {
		for {
			select {
			case <-ctx.Done():
				return nil
			case <-time.After(15 * time.Second):
				metricEventChanSize.Set(float64(len(eventCh)))
				metricMemBufferSize.Set(float64(p.buffer.Size()))
				metricOutputChanSize.Set(float64(len(p.outputCh)))
				metricPullerResolvedTs.Set(float64(oracle.ExtractPhysical(atomic.LoadUint64(&p.resolvedTs))))
			}
		}
	})

	g.Go(func() error {
		for {
			select {
			case e := <-eventCh:
				if e.Val != nil {
					metricEventCounterKv.Inc()
					val := e.Val
					// if a region with kv range [a, z)
					// and we only want the get [b, c) from this region,
					// tikv will return all key events in the region although we specified [b, c) int the request.
					// we can make tikv only return the events about the keys in the specified range.
					comparableKey := regionspan.ToComparableKey(val.Key)
					if !regionspan.KeyInSpans(comparableKey, p.spans) {
						// log.Warn("key not in spans range", zap.Binary("key", val.Key), zap.Stringer("span", p.spans))
						continue
					}

					if err := p.buffer.AddEntry(ctx, *e); err != nil {
						return errors.Trace(err)
					}
				} else if e.Resolved != nil {
					metricEventCounterResolved.Inc()
					if err := p.buffer.AddEntry(ctx, *e); err != nil {
						return errors.Trace(err)
					}
				}
			case <-ctx.Done():
				return ctx.Err()
			}
		}
	})

	lastResolvedTs := p.checkpointTs
	g.Go(func() error {
		output := func(raw *model.RawKVEntry) error {
			if raw.CRTs < p.resolvedTs || (raw.CRTs == p.resolvedTs && raw.OpType != model.OpTypeResolved) {
				log.Panic("The CRTs must be greater than the resolvedTs",
					zap.Reflect("row", raw),
					zap.Uint64("CRTs", raw.CRTs),
					zap.Uint64("resolvedTs", p.resolvedTs),
					zap.Int64("tableID", tableID))
			}
			select {
			case <-ctx.Done():
				return errors.Trace(ctx.Err())
			case p.outputCh <- raw:
			}
			return nil
		}

		start := time.Now()
		initialized := false
		for {
			e, err := p.buffer.Get(ctx)
			if err != nil {
				return errors.Trace(err)
			}
			if e.Val != nil {
				metricTxnCollectCounterKv.Inc()
				if err := output(e.Val); err != nil {
					return errors.Trace(err)
				}
			} else if e.Resolved != nil {
				metricTxnCollectCounterResolved.Inc()
				if !regionspan.IsSubSpan(e.Resolved.Span, p.spans...) {
<<<<<<< HEAD
<<<<<<< HEAD
					log.Fatal("the resolved span is not in the total span", zap.Reflect("resolved", e.Resolved), zap.Int64("tableID", tableID))
=======
					log.Panic("the resolved span is not in the total span",
						zap.Reflect("resolved", e.Resolved),
						zap.Int64("tableID", tableID),
						zap.Reflect("spans", p.spans),
					)
>>>>>>> 0f71b07... tests: add unit tests for cdc/puller/puller.go (#1156)
=======
					log.Panic("the resolved span is not in the total span", zap.Reflect("resolved", e.Resolved), zap.Int64("tableID", tableID))
>>>>>>> 600c5d92
				}
				// Forward is called in a single thread
				p.tsTracker.Forward(e.Resolved.Span, e.Resolved.ResolvedTs)
				resolvedTs := p.tsTracker.Frontier()
				if resolvedTs > 0 && !initialized {
					// Advancing to a non-zero value means the puller level
					// resolved ts is initialized.
					atomic.StoreInt64(&p.initialized, 1)
					initialized = true

					spans := make([]string, 0, len(p.spans))
					for i := range p.spans {
						spans = append(spans, p.spans[i].String())
					}
					log.Info("puller is initialized",
						zap.Duration("duration", time.Since(start)),
						zap.String("changefeedid", changefeedID),
						zap.Int64("tableID", tableID),
						zap.Strings("spans", spans),
						zap.Uint64("resolvedTs", resolvedTs))
				}
				if !initialized || resolvedTs == lastResolvedTs {
					continue
				}
				lastResolvedTs = resolvedTs
				err := output(&model.RawKVEntry{CRTs: resolvedTs, OpType: model.OpTypeResolved, RegionID: e.RegionID})
				if err != nil {
					return errors.Trace(err)
				}
				atomic.StoreUint64(&p.resolvedTs, resolvedTs)
			}
		}
	})
	return g.Wait()
}

func (p *pullerImpl) GetResolvedTs() uint64 {
	return atomic.LoadUint64(&p.resolvedTs)
}

func (p *pullerImpl) IsInitialized() bool {
	return atomic.LoadInt64(&p.initialized) > 0
}<|MERGE_RESOLUTION|>--- conflicted
+++ resolved
@@ -228,19 +228,11 @@
 			} else if e.Resolved != nil {
 				metricTxnCollectCounterResolved.Inc()
 				if !regionspan.IsSubSpan(e.Resolved.Span, p.spans...) {
-<<<<<<< HEAD
-<<<<<<< HEAD
-					log.Fatal("the resolved span is not in the total span", zap.Reflect("resolved", e.Resolved), zap.Int64("tableID", tableID))
-=======
 					log.Panic("the resolved span is not in the total span",
 						zap.Reflect("resolved", e.Resolved),
 						zap.Int64("tableID", tableID),
 						zap.Reflect("spans", p.spans),
 					)
->>>>>>> 0f71b07... tests: add unit tests for cdc/puller/puller.go (#1156)
-=======
-					log.Panic("the resolved span is not in the total span", zap.Reflect("resolved", e.Resolved), zap.Int64("tableID", tableID))
->>>>>>> 600c5d92
 				}
 				// Forward is called in a single thread
 				p.tsTracker.Forward(e.Resolved.Span, e.Resolved.ResolvedTs)
