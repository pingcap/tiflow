// Copyright 2019 PingCAP, Inc.
//
// Licensed under the Apache License, Version 2.0 (the "License");
// you may not use this file except in compliance with the License.
// You may obtain a copy of the License at
//
//     http://www.apache.org/licenses/LICENSE-2.0
//
// Unless required by applicable law or agreed to in writing, software
// distributed under the License is distributed on an "AS IS" BASIS,
// See the License for the specific language governing permissions and
// limitations under the License.

package puller

import (
	"context"
	"strconv"
	"sync/atomic"
	"time"

	"github.com/pingcap/errors"
	pd "github.com/pingcap/pd/v4/client"
	"github.com/pingcap/ticdc/cdc/kv"
	"github.com/pingcap/ticdc/cdc/model"
	"github.com/pingcap/ticdc/pkg/util"
	"golang.org/x/sync/errgroup"
)

const (
	defaultPullerEventChanSize  = 128000
	defaultPullerOutputChanSize = 128
)

// Puller pull data from tikv and push changes into a buffer
type Puller interface {
	// Run the puller, continually fetch event from TiKV and add event into buffer
	Run(ctx context.Context) error
	GetResolvedTs() uint64
	Output() <-chan *model.RawKVEntry
}

// resolveTsTracker checks resolved event of spans and moves the global resolved ts ahead
type resolveTsTracker interface {
	Forward(span util.Span, ts uint64) bool
	Frontier() uint64
}

type pullerImpl struct {
	pdCli        pd.Client
	checkpointTs uint64
	spans        []util.Span
	buffer       *memBuffer
	outputCh     chan *model.RawKVEntry
	tsTracker    resolveTsTracker
	resolvedTs   uint64
	// needEncode represents whether we need to encode a key when checking it is in span
	needEncode bool
}

// CancellablePuller is a puller that can be stopped with the Cancel function
type CancellablePuller struct {
	Puller

	Cancel context.CancelFunc
}

// NewPuller create a new Puller fetch event start from checkpointTs
// and put into buf.
func NewPuller(
	pdCli pd.Client,
	checkpointTs uint64,
	spans []util.Span,
	needEncode bool,
	limitter *BlurResourceLimitter,
) *pullerImpl {
	p := &pullerImpl{
		pdCli:        pdCli,
		checkpointTs: checkpointTs,
		spans:        spans,
		buffer:       makeMemBuffer(limitter),
		outputCh:     make(chan *model.RawKVEntry, defaultPullerOutputChanSize),
		tsTracker:    makeSpanFrontier(spans...),
		needEncode:   needEncode,
	}
	return p
}

<<<<<<< HEAD
func (p *pullerImpl) Output() <-chan *model.RawKVEntry {
	return p.outputCh
=======
func (p *pullerImpl) Output() ChanBuffer {
	return p.chanBuffer
}

func (p *pullerImpl) SortedOutput(ctx context.Context) <-chan *model.RawKVEntry {
	captureID := util.CaptureIDFromCtx(ctx)
	changefeedID := util.ChangefeedIDFromCtx(ctx)
	tableIDStr := strconv.FormatInt(util.TableIDFromCtx(ctx), 10)
	metricPullerResolvedTsGauge := pullerResolvedTsGauge.WithLabelValues(captureID, changefeedID, tableIDStr)
	metricTxnCollectCounterKv := txnCollectCounter.WithLabelValues(captureID, changefeedID, tableIDStr, "kv")
	metricTxnCollectCounterResolved := txnCollectCounter.WithLabelValues(captureID, changefeedID, tableIDStr, "resolved")
	sorter := NewEntrySorter()
	go func() {
		sorter.Run(ctx)
		defer close(sorter.resolvedNotify)
		for {
			be, err := p.chanBuffer.Get(ctx)
			if err != nil {
				if errors.Cause(err) != context.Canceled {
					log.Error("error in puller", zap.Error(err))
				}
				break
			}
			if be.Val != nil {
				metricTxnCollectCounterKv.Inc()
				sorter.AddEntry(be.Val)
			} else if be.Resolved != nil {
				metricTxnCollectCounterResolved.Inc()
				resolvedTs := be.Resolved.ResolvedTs
				// 1. Forward is called in a single thread
				// 2. The only way the global minimum resolved Ts can be forwarded is that
				// 	  the resolveTs we pass in replaces the original one
				// Thus, we can just use resolvedTs here as the new global minimum resolved Ts.
				forwarded := p.tsTracker.Forward(be.Resolved.Span, resolvedTs)
				if !forwarded {
					continue
				}
				metricPullerResolvedTsGauge.Set(float64(oracle.ExtractPhysical(resolvedTs)))
				atomic.StoreUint64(&p.resolvedTs, resolvedTs)
				sorter.AddEntry(&model.RawKVEntry{Ts: resolvedTs, OpType: model.OpTypeResolved})
			}
		}
	}()
	return sorter.Output()
>>>>>>> 1b19e8e3
}

// Run the puller, continually fetch event from TiKV and add event into buffer
func (p *pullerImpl) Run(ctx context.Context) error {
	cli, err := kv.NewCDCClient(p.pdCli)
	if err != nil {
		return errors.Annotate(err, "create cdc client failed")
	}

	defer cli.Close()

	g, ctx := errgroup.WithContext(ctx)

	checkpointTs := p.checkpointTs
	eventCh := make(chan *model.RegionFeedEvent, defaultPullerEventChanSize)

	for _, span := range p.spans {
		span := span

		g.Go(func() error {
			return cli.EventFeed(ctx, span, checkpointTs, eventCh)
		})
	}

	captureID := util.CaptureIDFromCtx(ctx)
	changefeedID := util.ChangefeedIDFromCtx(ctx)
	tableIDStr := strconv.FormatInt(util.TableIDFromCtx(ctx), 10)

	metricEntryBufferSize := entryBufferSizeGauge.WithLabelValues(captureID, changefeedID, tableIDStr)
	metricEventChanSize := eventChanSizeGauge.WithLabelValues(captureID, changefeedID, tableIDStr)
	metricMemBufferSize := memBufferSizeGauge.WithLabelValues(captureID, changefeedID, tableIDStr)
	metricEventCounterKv := kvEventCounter.WithLabelValues(captureID, changefeedID, "kv")
	metricEventCounterResolved := kvEventCounter.WithLabelValues(captureID, changefeedID, "resolved")

	g.Go(func() error {
		for {
			select {
			case <-ctx.Done():
				return nil
<<<<<<< HEAD
			case <-time.After(15 * time.Second):
				outputChanSizeGauge.WithLabelValues(captureID, changefeedID, tableIDStr).Set(float64(len(p.outputCh)))
				eventChanSizeGauge.WithLabelValues(captureID, changefeedID, tableIDStr).Set(float64(len(eventCh)))
				memBufferSizeGauge.WithLabelValues(captureID, changefeedID, tableIDStr).Set(float64(p.buffer.Size()))
				pullerResolvedTsGauge.WithLabelValues(captureID, changefeedID, tableIDStr).Set(float64(atomic.LoadUint64(&p.resolvedTs)))
=======
			case <-time.After(time.Minute):
				metricEntryBufferSize.Set(float64(len(p.chanBuffer)))
				metricEventChanSize.Set(float64(len(eventCh)))
				metricMemBufferSize.Set(float64(p.buffer.Size()))
>>>>>>> 1b19e8e3
			}
		}
	})

	g.Go(func() error {
		for {
			select {
			case e := <-eventCh:
				if e.Val != nil {
					metricEventCounterKv.Inc()
					val := e.Val

					// if a region with kv range [a, z)
					// and we only want the get [b, c) from this region,
					// tikv will return all key events in the region although we specified [b, c) int the request.
					// we can make tikv only return the events about the keys in the specified range.
					if !util.KeyInSpans(val.Key, p.spans, p.needEncode) {
						// log.Warn("key not in spans range", zap.Binary("key", val.Key), zap.Reflect("span", p.spans))
						continue
					}

					if err := p.buffer.AddEntry(ctx, *e); err != nil {
						return errors.Trace(err)
					}
				} else if e.Resolved != nil {
					metricEventCounterResolved.Inc()
					if err := p.buffer.AddEntry(ctx, *e); err != nil {
						return errors.Trace(err)
					}
				}
			case <-ctx.Done():
				return ctx.Err()
			}
		}
	})

	g.Go(func() error {
		output := func(raw *model.RawKVEntry) error {
			select {
			case <-ctx.Done():
				return errors.Trace(ctx.Err())
			case p.outputCh <- raw:
			}
			return nil
		}
		for {
			e, err := p.buffer.Get(ctx)
			if err != nil {
				return errors.Trace(err)
			}
<<<<<<< HEAD
			if e.Val != nil {
				txnCollectCounter.WithLabelValues(captureID, changefeedID, "kv").Inc()
				if err := output(e.Val); err != nil {
=======

			err = p.chanBuffer.AddEntry(ctx, e)
			if err != nil {
				return errors.Trace(err)
			}
		}
	})

	return g.Wait()
}

func (p *pullerImpl) GetResolvedTs() uint64 {
	return atomic.LoadUint64(&p.resolvedTs)
}

// TODO remove this function
// collectRawTxns collects KV events from the inputFn,
// groups them by transactions and sends them to the outputFn.
func collectRawTxns(
	ctx context.Context,
	inputFn func(context.Context) (model.RegionFeedEvent, error),
	outputFn func(context.Context, model.RawTxn) error,
	tracker resolveTsTracker,
) error {
	entryGroup := NewEntryGroup()
	for {
		be, err := inputFn(ctx)
		if err != nil {
			return errors.Trace(err)
		}
		if be.Val != nil {
			entryGroup.AddEntry(be.Val.Ts, be.Val)
		} else if be.Resolved != nil {
			resolvedTs := be.Resolved.ResolvedTs
			// 1. Forward is called in a single thread
			// 2. The only way the global minimum resolved Ts can be forwarded is that
			// 	  the resolveTs we pass in replaces the original one
			// Thus, we can just use resolvedTs here as the new global minimum resolved Ts.
			forwarded := tracker.Forward(be.Resolved.Span, resolvedTs)
			if !forwarded {
				continue
			}
			readyTxns := entryGroup.Consume(resolvedTs)
			for _, t := range readyTxns {
				err := outputFn(ctx, t)
				if err != nil {
>>>>>>> 1b19e8e3
					return errors.Trace(err)
				}
			} else if e.Resolved != nil {
				txnCollectCounter.WithLabelValues(captureID, changefeedID, "resolved").Inc()
				resolvedTs := e.Resolved.ResolvedTs
				// 1. Forward is called in a single thread
				// 2. The only way the global minimum resolved Ts can be forwarded is that
				// 	  the resolveTs we pass in replaces the original one
				// Thus, we can just use resolvedTs here as the new global minimum resolved Ts.
				forwarded := p.tsTracker.Forward(e.Resolved.Span, resolvedTs)
				if !forwarded {
					continue
				}
				err := output(&model.RawKVEntry{Ts: resolvedTs, OpType: model.OpTypeResolved})
				if err != nil {
					return errors.Trace(err)
				}
				atomic.StoreUint64(&p.resolvedTs, resolvedTs)
			}
		}
	})
	return g.Wait()
}

func (p *pullerImpl) GetResolvedTs() uint64 {
	return atomic.LoadUint64(&p.resolvedTs)
}<|MERGE_RESOLUTION|>--- conflicted
+++ resolved
@@ -24,6 +24,7 @@
 	"github.com/pingcap/ticdc/cdc/kv"
 	"github.com/pingcap/ticdc/cdc/model"
 	"github.com/pingcap/ticdc/pkg/util"
+	"github.com/pingcap/tidb/store/tikv/oracle"
 	"golang.org/x/sync/errgroup"
 )
 
@@ -56,13 +57,6 @@
 	resolvedTs   uint64
 	// needEncode represents whether we need to encode a key when checking it is in span
 	needEncode bool
-}
-
-// CancellablePuller is a puller that can be stopped with the Cancel function
-type CancellablePuller struct {
-	Puller
-
-	Cancel context.CancelFunc
 }
 
 // NewPuller create a new Puller fetch event start from checkpointTs
@@ -86,55 +80,8 @@
 	return p
 }
 
-<<<<<<< HEAD
 func (p *pullerImpl) Output() <-chan *model.RawKVEntry {
 	return p.outputCh
-=======
-func (p *pullerImpl) Output() ChanBuffer {
-	return p.chanBuffer
-}
-
-func (p *pullerImpl) SortedOutput(ctx context.Context) <-chan *model.RawKVEntry {
-	captureID := util.CaptureIDFromCtx(ctx)
-	changefeedID := util.ChangefeedIDFromCtx(ctx)
-	tableIDStr := strconv.FormatInt(util.TableIDFromCtx(ctx), 10)
-	metricPullerResolvedTsGauge := pullerResolvedTsGauge.WithLabelValues(captureID, changefeedID, tableIDStr)
-	metricTxnCollectCounterKv := txnCollectCounter.WithLabelValues(captureID, changefeedID, tableIDStr, "kv")
-	metricTxnCollectCounterResolved := txnCollectCounter.WithLabelValues(captureID, changefeedID, tableIDStr, "resolved")
-	sorter := NewEntrySorter()
-	go func() {
-		sorter.Run(ctx)
-		defer close(sorter.resolvedNotify)
-		for {
-			be, err := p.chanBuffer.Get(ctx)
-			if err != nil {
-				if errors.Cause(err) != context.Canceled {
-					log.Error("error in puller", zap.Error(err))
-				}
-				break
-			}
-			if be.Val != nil {
-				metricTxnCollectCounterKv.Inc()
-				sorter.AddEntry(be.Val)
-			} else if be.Resolved != nil {
-				metricTxnCollectCounterResolved.Inc()
-				resolvedTs := be.Resolved.ResolvedTs
-				// 1. Forward is called in a single thread
-				// 2. The only way the global minimum resolved Ts can be forwarded is that
-				// 	  the resolveTs we pass in replaces the original one
-				// Thus, we can just use resolvedTs here as the new global minimum resolved Ts.
-				forwarded := p.tsTracker.Forward(be.Resolved.Span, resolvedTs)
-				if !forwarded {
-					continue
-				}
-				metricPullerResolvedTsGauge.Set(float64(oracle.ExtractPhysical(resolvedTs)))
-				atomic.StoreUint64(&p.resolvedTs, resolvedTs)
-				sorter.AddEntry(&model.RawKVEntry{Ts: resolvedTs, OpType: model.OpTypeResolved})
-			}
-		}
-	}()
-	return sorter.Output()
->>>>>>> 1b19e8e3
 }
 
 // Run the puller, continually fetch event from TiKV and add event into buffer
@@ -163,9 +110,10 @@
 	changefeedID := util.ChangefeedIDFromCtx(ctx)
 	tableIDStr := strconv.FormatInt(util.TableIDFromCtx(ctx), 10)
 
-	metricEntryBufferSize := entryBufferSizeGauge.WithLabelValues(captureID, changefeedID, tableIDStr)
+	metricOutputChanSize := outputChanSizeGauge.WithLabelValues(captureID, changefeedID, tableIDStr)
 	metricEventChanSize := eventChanSizeGauge.WithLabelValues(captureID, changefeedID, tableIDStr)
 	metricMemBufferSize := memBufferSizeGauge.WithLabelValues(captureID, changefeedID, tableIDStr)
+	metricPullerResolvedTs := pullerResolvedTsGauge.WithLabelValues(captureID, changefeedID, tableIDStr)
 	metricEventCounterKv := kvEventCounter.WithLabelValues(captureID, changefeedID, "kv")
 	metricEventCounterResolved := kvEventCounter.WithLabelValues(captureID, changefeedID, "resolved")
 
@@ -174,18 +122,11 @@
 			select {
 			case <-ctx.Done():
 				return nil
-<<<<<<< HEAD
 			case <-time.After(15 * time.Second):
-				outputChanSizeGauge.WithLabelValues(captureID, changefeedID, tableIDStr).Set(float64(len(p.outputCh)))
-				eventChanSizeGauge.WithLabelValues(captureID, changefeedID, tableIDStr).Set(float64(len(eventCh)))
-				memBufferSizeGauge.WithLabelValues(captureID, changefeedID, tableIDStr).Set(float64(p.buffer.Size()))
-				pullerResolvedTsGauge.WithLabelValues(captureID, changefeedID, tableIDStr).Set(float64(atomic.LoadUint64(&p.resolvedTs)))
-=======
-			case <-time.After(time.Minute):
-				metricEntryBufferSize.Set(float64(len(p.chanBuffer)))
 				metricEventChanSize.Set(float64(len(eventCh)))
 				metricMemBufferSize.Set(float64(p.buffer.Size()))
->>>>>>> 1b19e8e3
+				metricOutputChanSize.Set(float64(len(p.outputCh)))
+				metricPullerResolvedTs.Set(float64(oracle.ExtractPhysical(atomic.LoadUint64(&p.resolvedTs))))
 			}
 		}
 	})
@@ -236,58 +177,9 @@
 			if err != nil {
 				return errors.Trace(err)
 			}
-<<<<<<< HEAD
 			if e.Val != nil {
 				txnCollectCounter.WithLabelValues(captureID, changefeedID, "kv").Inc()
 				if err := output(e.Val); err != nil {
-=======
-
-			err = p.chanBuffer.AddEntry(ctx, e)
-			if err != nil {
-				return errors.Trace(err)
-			}
-		}
-	})
-
-	return g.Wait()
-}
-
-func (p *pullerImpl) GetResolvedTs() uint64 {
-	return atomic.LoadUint64(&p.resolvedTs)
-}
-
-// TODO remove this function
-// collectRawTxns collects KV events from the inputFn,
-// groups them by transactions and sends them to the outputFn.
-func collectRawTxns(
-	ctx context.Context,
-	inputFn func(context.Context) (model.RegionFeedEvent, error),
-	outputFn func(context.Context, model.RawTxn) error,
-	tracker resolveTsTracker,
-) error {
-	entryGroup := NewEntryGroup()
-	for {
-		be, err := inputFn(ctx)
-		if err != nil {
-			return errors.Trace(err)
-		}
-		if be.Val != nil {
-			entryGroup.AddEntry(be.Val.Ts, be.Val)
-		} else if be.Resolved != nil {
-			resolvedTs := be.Resolved.ResolvedTs
-			// 1. Forward is called in a single thread
-			// 2. The only way the global minimum resolved Ts can be forwarded is that
-			// 	  the resolveTs we pass in replaces the original one
-			// Thus, we can just use resolvedTs here as the new global minimum resolved Ts.
-			forwarded := tracker.Forward(be.Resolved.Span, resolvedTs)
-			if !forwarded {
-				continue
-			}
-			readyTxns := entryGroup.Consume(resolvedTs)
-			for _, t := range readyTxns {
-				err := outputFn(ctx, t)
-				if err != nil {
->>>>>>> 1b19e8e3
 					return errors.Trace(err)
 				}
 			} else if e.Resolved != nil {
