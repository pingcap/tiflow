// Copyright 2022 PingCAP, Inc.
//
// Licensed under the Apache License, Version 2.0 (the "License");
// you may not use this file except in compliance with the License.
// You may obtain a copy of the License at
//
//     http://www.apache.org/licenses/LICENSE-2.0
//
// Unless required by applicable law or agreed to in writing, software
// distributed under the License is distributed on an "AS IS" BASIS,
// See the License for the specific language governing permissions and
// limitations under the License.

package puller

import (
	"context"
	"fmt"
	"strings"
	"sync"
	"sync/atomic"
	"time"

	"github.com/pingcap/errors"
	"github.com/pingcap/log"
	tidbkv "github.com/pingcap/tidb/pkg/kv"
	timodel "github.com/pingcap/tidb/pkg/meta/model"
	"github.com/pingcap/tidb/pkg/parser/mysql"
	"github.com/pingcap/tiflow/cdc/entry"
	"github.com/pingcap/tiflow/cdc/entry/schema"
	"github.com/pingcap/tiflow/cdc/kv"
	"github.com/pingcap/tiflow/cdc/kv/sharedconn"
	"github.com/pingcap/tiflow/cdc/model"
	"github.com/pingcap/tiflow/cdc/processor/tablepb"
	"github.com/pingcap/tiflow/cdc/puller/memorysorter"
	"github.com/pingcap/tiflow/engine/pkg/clock"
	"github.com/pingcap/tiflow/pkg/config"
	"github.com/pingcap/tiflow/pkg/ddl"
	cerror "github.com/pingcap/tiflow/pkg/errors"
	"github.com/pingcap/tiflow/pkg/filter"
	"github.com/pingcap/tiflow/pkg/spanz"
	"github.com/pingcap/tiflow/pkg/txnutil"
	"github.com/pingcap/tiflow/pkg/upstream"
	"github.com/pingcap/tiflow/pkg/util"
	"github.com/tikv/client-go/v2/tikv"
	"go.uber.org/zap"
	"golang.org/x/sync/errgroup"
)

const (
	ddlPullerStuckWarnDuration = 30 * time.Second
	// ddl puller should never filter any DDL jobs even if
	// the changefeed is in BDR mode, because the DDL jobs should
	// be filtered before they are sent to the sink
	ddlPullerFilterLoop = false
)

// DDLJobPuller is used to pull ddl job from TiKV.
// It's used by processor and ddlPullerImpl.
type DDLJobPuller interface {
	util.Runnable

	// Output the DDL job entry, it contains the DDL job and the error.
	Output() <-chan *model.DDLJobEntry
}

// Note: All unexported methods of `ddlJobPuller` should
// be called in the same one goroutine.
type ddlJobPuller struct {
	changefeedID model.ChangeFeedID
	mp           *MultiplexingPuller
	// memorysorter is used to sort the DDL events.
	sorter        *memorysorter.EntrySorter
	kvStorage     tidbkv.Storage
	schemaStorage entry.SchemaStorage
	resolvedTs    uint64
	filter        filter.Filter
	// ddlJobsTable is initialized when receive the first concurrent DDL job.
	// It holds the info of table `tidb_ddl_jobs` of upstream TiDB.
	ddlJobsTable *model.TableInfo
	// It holds the column id of `job_meta` in table `tidb_ddl_jobs`.
	jobMetaColumnID int64
	// outputCh sends the DDL job entries to the caller.
	outputCh chan *model.DDLJobEntry
}

// NewDDLJobPuller creates a new NewDDLJobPuller,
// which fetches ddl events starting from checkpointTs.
func NewDDLJobPuller(
	up *upstream.Upstream,
	checkpointTs uint64,
	cfg *config.ServerConfig,
	changefeed model.ChangeFeedID,
	schemaStorage entry.SchemaStorage,
	filter filter.Filter,
) DDLJobPuller {
	pdCli := up.PDClient
	regionCache := up.RegionCache
	kvStorage := up.KVStorage
	pdClock := up.PDClock

	ddlSpans := spanz.GetAllDDLSpan()
	for i := range ddlSpans {
		// NOTE(qupeng): It's better to use different table id when use sharedKvClient.
		ddlSpans[i].TableID = int64(-1) - int64(i)
	}

	ddlJobPuller := &ddlJobPuller{
		changefeedID:  changefeed,
		schemaStorage: schemaStorage,
		kvStorage:     kvStorage,
		filter:        filter,
		outputCh:      make(chan *model.DDLJobEntry, defaultPullerOutputChanSize),
	}
	ddlJobPuller.sorter = memorysorter.NewEntrySorter(changefeed)

	grpcPool := sharedconn.NewConnAndClientPool(up.SecurityConfig, kv.GetGlobalGrpcMetrics())
	client := kv.NewSharedClient(
		changefeed, cfg, ddlPullerFilterLoop,
		pdCli, grpcPool, regionCache, pdClock,
		txnutil.NewLockerResolver(kvStorage.(tikv.Storage), changefeed),
	)

	slots, hasher := 1, func(tablepb.Span, int) int { return 0 }
	ddlJobPuller.mp = NewMultiplexingPuller(changefeed, client, up.PDClock, ddlJobPuller.Input, slots, hasher, 1)
	ddlJobPuller.mp.Subscribe(ddlSpans, checkpointTs, memorysorter.DDLPullerTableName, func(_ *model.RawKVEntry) bool { return false })

	return ddlJobPuller
}

// Run implements util.Runnable.
func (p *ddlJobPuller) Run(ctx context.Context, _ ...chan<- error) error {
	eg, ctx := errgroup.WithContext(ctx)

	// Only nil in unit test.
	if p.mp != nil {
		eg.Go(func() error {
			return p.mp.Run(ctx)
		})
	}

	eg.Go(func() error {
		return p.sorter.Run(ctx)
	})

	eg.Go(func() error {
		for {
			var sortedDDLEvent *model.PolymorphicEvent
			select {
			case <-ctx.Done():
				return ctx.Err()
			case sortedDDLEvent = <-p.sorter.Output():
			}
			if err := p.handleRawKVEntry(ctx, sortedDDLEvent.RawKV); err != nil {
				return errors.Trace(err)
			}
		}
	})

	return eg.Wait()
}

// WaitForReady implements util.Runnable.
func (p *ddlJobPuller) WaitForReady(_ context.Context) {}

// Close implements util.Runnable.
<<<<<<< HEAD
func (p *ddlJobPuller) Close() {}
=======
func (p *ddlJobPullerImpl) Close() {
	if p.mp != nil {
		p.mp.Close()
	}
}
>>>>>>> b6794301

// Output implements DDLJobPuller, it returns the output channel of DDL job.
func (p *ddlJobPuller) Output() <-chan *model.DDLJobEntry {
	return p.outputCh
}

// Input receives the raw kv entry and put it into the input channel.
func (p *ddlJobPuller) Input(
	ctx context.Context,
	rawDDL *model.RawKVEntry,
	_ []tablepb.Span,
	_ model.ShouldSplitKVEntry,
) error {
	p.sorter.AddEntry(ctx, model.NewPolymorphicEvent(rawDDL))
	return nil
}

func (p *ddlJobPuller) advanceResolvedTs(ts uint64) {
	// Only nil in unit test case.
	if p.schemaStorage != nil {
		p.schemaStorage.AdvanceResolvedTs(ts)
	}
	if ts > p.getResolvedTs() {
		p.setResolvedTs(ts)
	}
}

// handleRawKVEntry converts the raw kv entry to DDL job and sends it to the output channel.
func (p *ddlJobPuller) handleRawKVEntry(ctx context.Context, ddlRawKV *model.RawKVEntry) error {
	if ddlRawKV == nil {
		return nil
	}

	if ddlRawKV.OpType == model.OpTypeResolved {
		p.advanceResolvedTs(ddlRawKV.CRTs)
	}

	job, err := p.unmarshalDDL(ctx, ddlRawKV)
	if err != nil {
		return errors.Trace(err)
	}

	if job != nil {
		skip, err := p.handleJob(job)
		if err != nil {
			return err
		}
		if skip {
			return nil
		}
		log.Info("a new ddl job is received",
			zap.String("namespace", p.changefeedID.Namespace),
			zap.String("changefeed", p.changefeedID.ID),
			zap.Int64("jobID", job.ID))
	}

	jobEntry := &model.DDLJobEntry{
		Job:    job,
		OpType: ddlRawKV.OpType,
		CRTs:   ddlRawKV.CRTs,
	}
	select {
	case <-ctx.Done():
		return ctx.Err()
	case p.outputCh <- jobEntry:
	}
	return nil
}

func (p *ddlJobPuller) unmarshalDDL(ctx context.Context, rawKV *model.RawKVEntry) (*timodel.Job, error) {
	if rawKV.OpType != model.OpTypePut {
		return nil, nil
	}
	if p.ddlJobsTable == nil && !entry.IsLegacyFormatJob(rawKV) {
		err := p.initJobTableMeta(ctx)
		if err != nil {
			return nil, errors.Trace(err)
		}
	}
	return entry.ParseDDLJob(p.ddlJobsTable, rawKV, p.jobMetaColumnID)
}

func (p *ddlJobPuller) getResolvedTs() uint64 {
	return atomic.LoadUint64(&p.resolvedTs)
}

func (p *ddlJobPuller) setResolvedTs(ts uint64) {
	atomic.StoreUint64(&p.resolvedTs, ts)
}

func (p *ddlJobPuller) initJobTableMeta(ctx context.Context) error {
	version, err := p.kvStorage.CurrentVersion(tidbkv.GlobalTxnScope)
	if err != nil {
		return errors.Trace(err)
	}
	snap := kv.GetSnapshotMeta(p.kvStorage, version.Ver)

	dbInfos, err := snap.ListDatabases()
	if err != nil {
		return cerror.WrapError(cerror.ErrMetaListDatabases, err)
	}

	db, err := findDBByName(dbInfos, mysql.SystemDB)
	if err != nil {
		return errors.Trace(err)
	}

	tbls, err := snap.ListTables(ctx, db.ID)
	if err != nil {
		return errors.Trace(err)
	}
	tableInfo, err := findTableByName(tbls, "tidb_ddl_job")
	if err != nil {
		return errors.Trace(err)
	}

	col, err := findColumnByName(tableInfo.Columns, "job_meta")
	if err != nil {
		return errors.Trace(err)
	}

	p.ddlJobsTable = model.WrapTableInfo(db.ID, db.Name.L, 0, tableInfo)
	p.jobMetaColumnID = col.ID
	return nil
}

// handleJob determines whether to filter out the DDL job.
// If the DDL job is not filtered out, it will be applied to the schemaStorage
// and the job will be sent to the output channel.
func (p *ddlJobPuller) handleJob(job *timodel.Job) (skip bool, err error) {
	// Only nil in test.
	if p.schemaStorage == nil {
		return false, nil
	}

	if job.BinlogInfo.FinishedTS <= p.getResolvedTs() ||
		job.BinlogInfo.SchemaVersion == 0 /* means the ddl is ignored in upstream */ {
		log.Info("ddl job finishedTs less than puller resolvedTs,"+
			"discard the ddl job",
			zap.String("namespace", p.changefeedID.Namespace),
			zap.String("changefeed", p.changefeedID.ID),
			zap.String("schema", job.SchemaName),
			zap.String("table", job.TableName),
			zap.Uint64("startTs", job.StartTS),
			zap.Uint64("finishedTs", job.BinlogInfo.FinishedTS),
			zap.String("query", job.Query),
			zap.Uint64("pullerResolvedTs", p.getResolvedTs()))
		return true, nil
	}

	defer func() {
		if skip && err == nil {
			log.Info("ddl job schema or table does not match, discard it",
				zap.String("namespace", p.changefeedID.Namespace),
				zap.String("changefeed", p.changefeedID.ID),
				zap.String("schema", job.SchemaName),
				zap.String("table", job.TableName),
				zap.String("query", job.Query),
				zap.Uint64("startTs", job.StartTS),
				zap.Uint64("finishTs", job.BinlogInfo.FinishedTS))
		}
		if err != nil {
			log.Warn("handle ddl job failed",
				zap.String("namespace", p.changefeedID.Namespace),
				zap.String("changefeed", p.changefeedID.ID),
				zap.String("schema", job.SchemaName),
				zap.String("table", job.TableName),
				zap.String("query", job.Query),
				zap.Uint64("startTs", job.StartTS),
				zap.Uint64("finishTs", job.BinlogInfo.FinishedTS),
				zap.Error(err))
		}
	}()

	snap := p.schemaStorage.GetLastSnapshot()
	if err = snap.FillSchemaName(job); err != nil {
		log.Info("failed to fill schema name for ddl job",
			zap.String("namespace", p.changefeedID.Namespace),
			zap.String("changefeed", p.changefeedID.ID),
			zap.String("schema", job.SchemaName),
			zap.String("table", job.TableName),
			zap.String("query", job.Query),
			zap.Uint64("startTs", job.StartTS),
			zap.Uint64("finishTs", job.BinlogInfo.FinishedTS),
			zap.Error(err))
		if p.filter.ShouldDiscardDDL(job.Type, job.SchemaName, job.TableName) {
			return true, nil
		}
		return false, cerror.WrapError(cerror.ErrHandleDDLFailed,
			errors.Trace(err), job.Query, job.StartTS, job.StartTS)
	}

	switch job.Type {
	case timodel.ActionRenameTables:
		skip, err = p.handleRenameTables(job)
		if err != nil {
			log.Warn("handle rename tables ddl job failed",
				zap.String("namespace", p.changefeedID.Namespace),
				zap.String("changefeed", p.changefeedID.ID),
				zap.String("schema", job.SchemaName),
				zap.String("table", job.TableName),
				zap.String("query", job.Query),
				zap.Uint64("startTs", job.StartTS),
				zap.Uint64("finishTs", job.BinlogInfo.FinishedTS),
				zap.Error(err))
			return false, cerror.WrapError(cerror.ErrHandleDDLFailed,
				errors.Trace(err), job.Query, job.StartTS, job.StartTS)
		}
	case timodel.ActionCreateTables:
		querys, err := ddl.SplitQueries(job.Query)
		if err != nil {
			return false, errors.Trace(err)
		}
		// we only use multiTableInfos and Querys when we generate job event
		// So if some table should be discard, we just need to delete the info from multiTableInfos and Querys
		if len(querys) != len(job.BinlogInfo.MultipleTableInfos) {
			log.Error("the number of queries in `Job.Query` is not equal to "+
				"the number of `TableInfo` in `Job.BinlogInfo.MultipleTableInfos`",
				zap.Int("numQueries", len(querys)),
				zap.Int("numTableInfos", len(job.BinlogInfo.MultipleTableInfos)),
				zap.String("Job.Query", job.Query),
				zap.Any("Job.BinlogInfo.MultipleTableInfos", job.BinlogInfo.MultipleTableInfos),
				zap.Error(cerror.ErrTiDBUnexpectedJobMeta.GenWithStackByArgs()))
			return false, cerror.ErrTiDBUnexpectedJobMeta.GenWithStackByArgs()
		}

		var newMultiTableInfos []*timodel.TableInfo
		var newQuerys []string

		multiTableInfos := job.BinlogInfo.MultipleTableInfos

		for index, tableInfo := range multiTableInfos {
			// judge each table whether need to be skip
			if p.filter.ShouldDiscardDDL(job.Type, job.SchemaName, tableInfo.Name.O) {
				continue
			}
			newMultiTableInfos = append(newMultiTableInfos, multiTableInfos[index])
			newQuerys = append(newQuerys, querys[index])
		}

		skip = len(newMultiTableInfos) == 0

		job.BinlogInfo.MultipleTableInfos = newMultiTableInfos
		job.Query = strings.Join(newQuerys, "")
	case timodel.ActionRenameTable:
		oldTable, ok := snap.PhysicalTableByID(job.TableID)
		if !ok {
			// 1. If we can not find the old table, and the new table name is in filter rule, return error.
			discard := p.filter.ShouldDiscardDDL(job.Type, job.SchemaName, job.BinlogInfo.TableInfo.Name.O)
			if !discard {
				return false, cerror.ErrSyncRenameTableFailed.GenWithStackByArgs(job.TableID, job.Query)
			}
			log.Warn("skip rename table ddl since cannot found the old table info",
				zap.String("namespace", p.changefeedID.Namespace),
				zap.String("changefeed", p.changefeedID.ID),
				zap.Int64("tableID", job.TableID),
				zap.Int64("newSchemaID", job.SchemaID),
				zap.String("newSchemaName", job.SchemaName),
				zap.String("oldTableName", job.BinlogInfo.TableInfo.Name.O),
				zap.String("newTableName", job.TableName))
			return true, nil
		}
		// since we can find the old table, it must be able to find the old schema.
		// 2. If we can find the preTableInfo, we filter it by the old table name.
		skipByOldTableName := p.filter.ShouldDiscardDDL(job.Type, oldTable.TableName.Schema, oldTable.TableName.Table)
		skipByNewTableName := p.filter.ShouldDiscardDDL(job.Type, job.SchemaName, job.BinlogInfo.TableInfo.Name.O)
		if err != nil {
			return false, cerror.WrapError(cerror.ErrHandleDDLFailed,
				errors.Trace(err), job.Query, job.StartTS, job.StartTS)
		}
		// 3. If its old table name is not in filter rule, and its new table name in filter rule, return error.
		if skipByOldTableName {
			if !skipByNewTableName {
				return false, cerror.ErrSyncRenameTableFailed.GenWithStackByArgs(job.TableID, job.Query)
			}
			return true, nil
		}
		log.Info("ddl puller receive rename table ddl job",
			zap.String("namespace", p.changefeedID.Namespace),
			zap.String("changefeed", p.changefeedID.ID),
			zap.String("schema", job.SchemaName),
			zap.String("table", job.TableName),
			zap.String("query", job.Query),
			zap.Uint64("startTs", job.StartTS),
			zap.Uint64("finishedTs", job.BinlogInfo.FinishedTS))
	default:
		// nil means it is a schema ddl job, it's no need to fill the table name.
		if job.BinlogInfo.TableInfo != nil {
			job.TableName = job.BinlogInfo.TableInfo.Name.O
		}
		skip = p.filter.ShouldDiscardDDL(job.Type, job.SchemaName, job.TableName)
	}

	if skip {
		return true, nil
	}

	err = p.schemaStorage.HandleDDLJob(job)
	if err != nil {
		return false, cerror.WrapError(cerror.ErrHandleDDLFailed,
			errors.Trace(err), job.Query, job.StartTS, job.StartTS)
	}
	p.setResolvedTs(job.BinlogInfo.FinishedTS)

	return p.checkIneligibleTableDDL(snap, job)
}

// checkIneligibleTableDDL checks if the table is ineligible before and after the DDL.
//  1. If it is not a table DDL, we shouldn't check it.
//  2. If the table after the DDL is ineligible:
//     a. If the table is not exist before the DDL, we should ignore the DDL.
//     b. If the table is ineligible before the DDL, we should ignore the DDL.
//     c. If the table is eligible before the DDL, we should return an error.
func (p *ddlJobPuller) checkIneligibleTableDDL(snapBefore *schema.Snapshot, job *timodel.Job) (skip bool, err error) {
	if filter.IsSchemaDDL(job.Type) {
		return false, nil
	}

	snapAfter := p.schemaStorage.GetLastSnapshot()

	if job.Type == timodel.ActionCreateTable {
		// For create table, oldTableID is the new table ID.
		isEligibleAfter := !snapAfter.IsIneligibleTableID(job.BinlogInfo.TableInfo.ID)
		if isEligibleAfter {
			return false, nil
		}
	}

	// For create tables, we always apply the DDL here.
	if job.Type == timodel.ActionCreateTables {
		return false, nil
	}

	oldTableID := job.TableID
	newTableID := job.BinlogInfo.TableInfo.ID

	// If the table is eligible after the DDL, we should apply the DDL.
	// No matter its status before the DDL.
	isEligibleAfter := !p.schemaStorage.GetLastSnapshot().IsIneligibleTableID(newTableID)
	if isEligibleAfter {
		return false, nil
	}

	// Steps here means this table is ineligible after the DDL.
	// We need to check if its status before the DDL.

	// 1. If the table is not in the snapshot before the DDL,
	// we should ignore the DDL.
	_, exist := snapBefore.PhysicalTableByID(oldTableID)
	if !exist {
		return true, nil
	}

	// 2. If the table is ineligible before the DDL, we should ignore the DDL.
	isIneligibleBefore := snapBefore.IsIneligibleTableID(oldTableID)
	if isIneligibleBefore {
		log.Warn("Ignore the DDL event of ineligible table",
			zap.String("changefeed", p.changefeedID.ID), zap.Any("ddl", job))
		return true, nil
	}

	// 3. If the table is eligible before the DDL, we should return an error.
	return false, cerror.New(fmt.Sprintf("An eligible table become ineligible after DDL: [%s] "+
		"it is a dangerous operation and may cause data loss. If you want to replicate this ddl safely, "+
		"pelase pause the changefeed and update the `force-replicate=true` "+
		"in the changefeed configuration, "+
		"then resume the changefeed.", job.Query))
}

// handleRenameTables gets all the tables that are renamed
// in the DDL job out and filter them one by one,
// if all the tables are filtered, skip it.
func (p *ddlJobPuller) handleRenameTables(job *timodel.Job) (skip bool, err error) {
	var args *timodel.RenameTablesArgs
	args, err = timodel.GetRenameTablesArgs(job)
	if err != nil {
		return true, errors.Trace(err)
	}

	multiTableInfos := job.BinlogInfo.MultipleTableInfos
	if len(multiTableInfos) != len(args.RenameTableInfos) {
		return true, cerror.ErrInvalidDDLJob.GenWithStackByArgs(job.ID)
	}

	// we filter subordinate rename table ddl by these principles:
	// 1. old table name matches the filter rule, remain it.
	// 2. old table name does not match and new table name matches the filter rule, return error.
	// 3. old table name and new table name do not match the filter rule, skip it.
	remainTables := make([]*timodel.TableInfo, 0, len(multiTableInfos))
	snap := p.schemaStorage.GetLastSnapshot()

	argsForRemaining := &timodel.RenameTablesArgs{}
	for i, tableInfo := range multiTableInfos {
		info := args.RenameTableInfos[i]
		var shouldDiscardOldTable, shouldDiscardNewTable bool
		oldTable, ok := snap.PhysicalTableByID(tableInfo.ID)
		if !ok {
			shouldDiscardOldTable = true
		} else {
			shouldDiscardOldTable = p.filter.ShouldDiscardDDL(job.Type, info.OldSchemaName.O, oldTable.Name.O)
		}

		newSchemaName, ok := snap.SchemaByID(info.NewSchemaID)
		if !ok {
			// the new table name does not hit the filter rule, so we should discard the table.
			shouldDiscardNewTable = true
		} else {
			shouldDiscardNewTable = p.filter.ShouldDiscardDDL(job.Type, newSchemaName.Name.O, info.NewTableName.O)
		}

		if shouldDiscardOldTable && shouldDiscardNewTable {
			// skip a rename table ddl only when its old table name and new table name are both filtered.
			log.Info("RenameTables is filtered",
				zap.Int64("tableID", tableInfo.ID),
				zap.String("schema", info.OldSchemaName.O),
				zap.String("query", job.Query))
			continue
		}
		if shouldDiscardOldTable && !shouldDiscardNewTable {
			// if old table is not in filter rule and its new name is in filter rule, return error.
			return true, cerror.ErrSyncRenameTableFailed.GenWithStackByArgs(tableInfo.ID, job.Query)
		}
		// old table name matches the filter rule, remain it.
		argsForRemaining.RenameTableInfos = append(argsForRemaining.RenameTableInfos, &timodel.RenameTableArgs{
			OldSchemaID:   info.OldSchemaID,
			NewSchemaID:   info.NewSchemaID,
			TableID:       info.TableID,
			NewTableName:  info.NewTableName,
			OldSchemaName: info.OldSchemaName,
			OldTableName:  info.OldTableName,
		})
		remainTables = append(remainTables, tableInfo)
	}

	if len(remainTables) == 0 {
		return true, nil
	}

	bakJob, err := entry.GetNewJobWithArgs(job, argsForRemaining)
	if err != nil {
		return true, errors.Trace(err)
	}
	job.RawArgs = bakJob.RawArgs
	job.BinlogInfo.MultipleTableInfos = remainTables
	return false, nil
}

// DDLPuller is the interface for DDL Puller, used by owner only.
type DDLPuller interface {
	// Run runs the DDLPuller
	Run(ctx context.Context) error
	// PopFrontDDL returns and pops the first DDL job in the internal queue
	PopFrontDDL() (uint64, *timodel.Job)
	// ResolvedTs returns the resolved ts of the DDLPuller
	ResolvedTs() uint64
}

type ddlPullerImpl struct {
	ddlJobPuller DDLJobPuller

	mu             sync.Mutex
	resolvedTS     uint64
	pendingDDLJobs []*timodel.Job
	lastDDLJobID   int64

	changefeedID model.ChangeFeedID
}

// NewDDLPuller return a puller for DDL Event
func NewDDLPuller(
	up *upstream.Upstream,
	startTs uint64,
	changefeed model.ChangeFeedID,
	schemaStorage entry.SchemaStorage,
	filter filter.Filter,
) DDLPuller {
	var puller DDLJobPuller
	// storage can be nil only in the test
	if up.KVStorage != nil {
		changefeed.ID += "_owner_ddl_puller"
		puller = NewDDLJobPuller(up, startTs, config.GetGlobalServerConfig(),
			changefeed, schemaStorage, filter)
	}

	return &ddlPullerImpl{
		ddlJobPuller: puller,
		resolvedTS:   startTs,
		changefeedID: changefeed,
	}
}

func (h *ddlPullerImpl) addToPending(job *timodel.Job) {
	if job == nil {
		return
	}
	if job.ID == h.lastDDLJobID {
		log.Warn("ignore duplicated DDL job",
			zap.String("namespace", h.changefeedID.Namespace),
			zap.String("changefeed", h.changefeedID.ID),
			zap.String("schema", job.SchemaName),
			zap.String("table", job.TableName),

			zap.String("query", job.Query),
			zap.Uint64("startTs", job.StartTS),
			zap.Uint64("finishTs", job.BinlogInfo.FinishedTS),
			zap.Int64("jobID", job.ID))
		return
	}
	h.mu.Lock()
	defer h.mu.Unlock()
	h.pendingDDLJobs = append(h.pendingDDLJobs, job)
	h.lastDDLJobID = job.ID
	log.Info("ddl puller receives new pending job",
		zap.String("namespace", h.changefeedID.Namespace),
		zap.String("changefeed", h.changefeedID.ID),
		zap.Int64("jobID", job.ID))
}

// Run the ddl puller to receive DDL events
func (h *ddlPullerImpl) Run(ctx context.Context) error {
	g, ctx := errgroup.WithContext(ctx)
	ctx, cancel := context.WithCancel(ctx)

	g.Go(func() error { return h.ddlJobPuller.Run(ctx) })

	g.Go(func() error {
		cc := clock.New()
		ticker := cc.Ticker(ddlPullerStuckWarnDuration)
		defer ticker.Stop()
		lastResolvedTsAdvancedTime := cc.Now()
		for {
			select {
			case <-ctx.Done():
				return ctx.Err()
			case <-ticker.C:
				duration := cc.Since(lastResolvedTsAdvancedTime)
				if duration > ddlPullerStuckWarnDuration {
					log.Warn("ddl puller resolved ts has not advanced",
						zap.String("namespace", h.changefeedID.Namespace),
						zap.String("changefeed", h.changefeedID.ID),
						zap.Duration("duration", duration),
						zap.Uint64("resolvedTs", atomic.LoadUint64(&h.resolvedTS)))
				}
			case e := <-h.ddlJobPuller.Output():
				if e.OpType == model.OpTypeResolved {
					if e.CRTs > atomic.LoadUint64(&h.resolvedTS) {
						atomic.StoreUint64(&h.resolvedTS, e.CRTs)
						lastResolvedTsAdvancedTime = cc.Now()
						continue
					}
				}
				h.addToPending(e.Job)
			}
		}
	})

	log.Info("DDL puller started",
		zap.String("namespace", h.changefeedID.Namespace),
		zap.String("changefeed", h.changefeedID.ID),
		zap.Uint64("resolvedTS", atomic.LoadUint64(&h.resolvedTS)))

	defer func() {
<<<<<<< HEAD
		log.Info("close the ddl puller",
			zap.String("namespace", h.changefeedID.Namespace),
			zap.String("changefeed", h.changefeedID.ID),
			zap.Uint64("resolvedTs", atomic.LoadUint64(&h.resolvedTS)))
		cancel()
	}()
=======
		log.Info("DDL puller stopped",
			zap.String("namespace", h.changefeedID.Namespace),
			zap.String("changefeed", h.changefeedID.ID))
	}()

>>>>>>> b6794301
	return g.Wait()
}

// PopFrontDDL return the first pending DDL job and remove it from the pending list
func (h *ddlPullerImpl) PopFrontDDL() (uint64, *timodel.Job) {
	h.mu.Lock()
	defer h.mu.Unlock()
	if len(h.pendingDDLJobs) == 0 {
		return atomic.LoadUint64(&h.resolvedTS), nil
	}
	job := h.pendingDDLJobs[0]
	h.pendingDDLJobs = h.pendingDDLJobs[1:]
	return job.BinlogInfo.FinishedTS, job
}

<<<<<<< HEAD
=======
// Close the ddl puller, release all resources.
func (h *ddlPullerImpl) Close() {
	h.cancel()
	if h.ddlJobPuller != nil {
		h.ddlJobPuller.Close()
	}
	log.Info("DDL puller closed",
		zap.String("namespace", h.changefeedID.Namespace),
		zap.String("changefeed", h.changefeedID.ID))
}

>>>>>>> b6794301
func (h *ddlPullerImpl) ResolvedTs() uint64 {
	h.mu.Lock()
	defer h.mu.Unlock()
	if len(h.pendingDDLJobs) == 0 {
		return atomic.LoadUint64(&h.resolvedTS)
	}
	job := h.pendingDDLJobs[0]
	return job.BinlogInfo.FinishedTS
}

// Below are some helper functions for ddl puller.
func findDBByName(dbs []*timodel.DBInfo, name string) (*timodel.DBInfo, error) {
	for _, db := range dbs {
		if db.Name.L == name {
			return db, nil
		}
	}
	return nil, cerror.WrapError(
		cerror.ErrDDLSchemaNotFound,
		errors.Errorf("can't find schema %s", name))
}

func findTableByName(tbls []*timodel.TableInfo, name string) (*timodel.TableInfo, error) {
	for _, t := range tbls {
		if t.Name.L == name {
			return t, nil
		}
	}
	return nil, cerror.WrapError(
		cerror.ErrDDLSchemaNotFound,
		errors.Errorf("can't find table %s", name))
}

func findColumnByName(cols []*timodel.ColumnInfo, name string) (*timodel.ColumnInfo, error) {
	for _, c := range cols {
		if c.Name.L == name {
			return c, nil
		}
	}
	return nil, cerror.WrapError(
		cerror.ErrDDLSchemaNotFound,
		errors.Errorf("can't find column %s", name))
}<|MERGE_RESOLUTION|>--- conflicted
+++ resolved
@@ -162,17 +162,6 @@
 
 // WaitForReady implements util.Runnable.
 func (p *ddlJobPuller) WaitForReady(_ context.Context) {}
-
-// Close implements util.Runnable.
-<<<<<<< HEAD
-func (p *ddlJobPuller) Close() {}
-=======
-func (p *ddlJobPullerImpl) Close() {
-	if p.mp != nil {
-		p.mp.Close()
-	}
-}
->>>>>>> b6794301
 
 // Output implements DDLJobPuller, it returns the output channel of DDL job.
 func (p *ddlJobPuller) Output() <-chan *model.DDLJobEntry {
@@ -729,26 +718,17 @@
 		}
 	})
 
+	defer func() {
+		log.Info("DDL puller stopped",
+			zap.String("namespace", h.changefeedID.Namespace),
+			zap.String("changefeed", h.changefeedID.ID))
+		cancel()
+	}()
+
 	log.Info("DDL puller started",
 		zap.String("namespace", h.changefeedID.Namespace),
 		zap.String("changefeed", h.changefeedID.ID),
 		zap.Uint64("resolvedTS", atomic.LoadUint64(&h.resolvedTS)))
-
-	defer func() {
-<<<<<<< HEAD
-		log.Info("close the ddl puller",
-			zap.String("namespace", h.changefeedID.Namespace),
-			zap.String("changefeed", h.changefeedID.ID),
-			zap.Uint64("resolvedTs", atomic.LoadUint64(&h.resolvedTS)))
-		cancel()
-	}()
-=======
-		log.Info("DDL puller stopped",
-			zap.String("namespace", h.changefeedID.Namespace),
-			zap.String("changefeed", h.changefeedID.ID))
-	}()
-
->>>>>>> b6794301
 	return g.Wait()
 }
 
@@ -764,20 +744,6 @@
 	return job.BinlogInfo.FinishedTS, job
 }
 
-<<<<<<< HEAD
-=======
-// Close the ddl puller, release all resources.
-func (h *ddlPullerImpl) Close() {
-	h.cancel()
-	if h.ddlJobPuller != nil {
-		h.ddlJobPuller.Close()
-	}
-	log.Info("DDL puller closed",
-		zap.String("namespace", h.changefeedID.Namespace),
-		zap.String("changefeed", h.changefeedID.ID))
-}
-
->>>>>>> b6794301
 func (h *ddlPullerImpl) ResolvedTs() uint64 {
 	h.mu.Lock()
 	defer h.mu.Unlock()
