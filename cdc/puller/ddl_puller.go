// Copyright 2022 PingCAP, Inc.
//
// Licensed under the Apache License, Version 2.0 (the "License");
// you may not use this file except in compliance with the License.
// You may obtain a copy of the License at
//
//     http://www.apache.org/licenses/LICENSE-2.0
//
// Unless required by applicable law or agreed to in writing, software
// distributed under the License is distributed on an "AS IS" BASIS,
// See the License for the specific language governing permissions and
// limitations under the License.

package puller

import (
	"context"
	"fmt"
	"strings"
	"sync"
	"sync/atomic"
	"time"

	"github.com/pingcap/errors"
	"github.com/pingcap/log"
	tidbkv "github.com/pingcap/tidb/pkg/kv"
	timodel "github.com/pingcap/tidb/pkg/meta/model"
	"github.com/pingcap/tidb/pkg/parser/mysql"
	"github.com/pingcap/tiflow/cdc/entry"
	"github.com/pingcap/tiflow/cdc/entry/schema"
	"github.com/pingcap/tiflow/cdc/kv"
	"github.com/pingcap/tiflow/cdc/kv/sharedconn"
	"github.com/pingcap/tiflow/cdc/model"
	"github.com/pingcap/tiflow/cdc/processor/tablepb"
	"github.com/pingcap/tiflow/cdc/puller/memorysorter"
	"github.com/pingcap/tiflow/engine/pkg/clock"
	"github.com/pingcap/tiflow/pkg/config"
	"github.com/pingcap/tiflow/pkg/ddl"
	cerror "github.com/pingcap/tiflow/pkg/errors"
	"github.com/pingcap/tiflow/pkg/filter"
	"github.com/pingcap/tiflow/pkg/spanz"
	"github.com/pingcap/tiflow/pkg/txnutil"
	"github.com/pingcap/tiflow/pkg/upstream"
	"github.com/pingcap/tiflow/pkg/util"
	"github.com/tikv/client-go/v2/tikv"
	"go.uber.org/zap"
	"golang.org/x/sync/errgroup"
)

const (
	ddlPullerStuckWarnDuration = 30 * time.Second
	// ddl puller should never filter any DDL jobs even if
	// the changefeed is in BDR mode, because the DDL jobs should
	// be filtered before they are sent to the sink
	ddlPullerFilterLoop = false
)

// DDLJobPuller is used to pull ddl job from TiKV.
// It's used by processor and ddlPullerImpl.
type DDLJobPuller interface {
	util.Runnable

	// Output the DDL job entry, it contains the DDL job and the error.
	Output() <-chan *model.DDLJobEntry
}

// Note: All unexported methods of `ddlJobPullerImpl` should
// be called in the same one goroutine.
type ddlJobPullerImpl struct {
	changefeedID model.ChangeFeedID
	mp           *MultiplexingPuller
	// memorysorter is used to sort the DDL events.
	sorter        *memorysorter.EntrySorter
	kvStorage     tidbkv.Storage
	schemaStorage entry.SchemaStorage
	resolvedTs    uint64
	filter        filter.Filter
	// ddlJobsTable is initialized when receive the first concurrent DDL job.
	// It holds the info of table `tidb_ddl_jobs` of upstream TiDB.
	ddlJobsTable *model.TableInfo
	// It holds the column id of `job_meta` in table `tidb_ddl_jobs`.
	jobMetaColumnID int64
	// outputCh sends the DDL job entries to the caller.
	outputCh chan *model.DDLJobEntry
}

// NewDDLJobPuller creates a new NewDDLJobPuller,
// which fetches ddl events starting from checkpointTs.
func NewDDLJobPuller(
	up *upstream.Upstream,
	checkpointTs uint64,
	cfg *config.ServerConfig,
	changefeed model.ChangeFeedID,
	schemaStorage entry.SchemaStorage,
	filter filter.Filter,
) DDLJobPuller {
	pdCli := up.PDClient
	regionCache := up.RegionCache
	kvStorage := up.KVStorage
	pdClock := up.PDClock

	ddlSpans := spanz.GetAllDDLSpan()
	for i := range ddlSpans {
		// NOTE(qupeng): It's better to use different table id when use sharedKvClient.
		ddlSpans[i].TableID = int64(-1) - int64(i)
	}

	ddlJobPuller := &ddlJobPullerImpl{
		changefeedID:  changefeed,
		schemaStorage: schemaStorage,
		kvStorage:     kvStorage,
		filter:        filter,
		outputCh:      make(chan *model.DDLJobEntry, defaultPullerOutputChanSize),
	}
	ddlJobPuller.sorter = memorysorter.NewEntrySorter(changefeed)

	grpcPool := sharedconn.NewConnAndClientPool(up.SecurityConfig, kv.GetGlobalGrpcMetrics())
	client := kv.NewSharedClient(
		changefeed, cfg, ddlPullerFilterLoop,
		pdCli, grpcPool, regionCache, pdClock,
		txnutil.NewLockerResolver(kvStorage.(tikv.Storage), changefeed),
	)

	slots, hasher := 1, func(tablepb.Span, int) int { return 0 }
	ddlJobPuller.mp = NewMultiplexingPuller(changefeed, client, up.PDClock, ddlJobPuller.Input, slots, hasher, 1)
	ddlJobPuller.mp.Subscribe(ddlSpans, checkpointTs, memorysorter.DDLPullerTableName, func(_ *model.RawKVEntry) bool { return false })

	return ddlJobPuller
}

// Run implements util.Runnable.
func (p *ddlJobPullerImpl) Run(ctx context.Context, _ ...chan<- error) error {
	eg, ctx := errgroup.WithContext(ctx)

	// Only nil in unit test.
	if p.mp != nil {
		eg.Go(func() error {
			return p.mp.Run(ctx)
		})
	}

	eg.Go(func() error {
		return p.sorter.Run(ctx)
	})

	eg.Go(func() error {
		for {
			var sortedDDLEvent *model.PolymorphicEvent
			select {
			case <-ctx.Done():
				return ctx.Err()
			case sortedDDLEvent = <-p.sorter.Output():
			}
			if err := p.handleRawKVEntry(ctx, sortedDDLEvent.RawKV); err != nil {
				return errors.Trace(err)
			}
		}
	})

	return eg.Wait()
}

// WaitForReady implements util.Runnable.
func (p *ddlJobPullerImpl) WaitForReady(_ context.Context) {}

// Close implements util.Runnable.
func (p *ddlJobPullerImpl) Close() {}

// Output implements DDLJobPuller, it returns the output channel of DDL job.
func (p *ddlJobPullerImpl) Output() <-chan *model.DDLJobEntry {
	return p.outputCh
}

// Input receives the raw kv entry and put it into the input channel.
func (p *ddlJobPullerImpl) Input(
	ctx context.Context,
	rawDDL *model.RawKVEntry,
	_ []tablepb.Span,
	_ model.ShouldSplitKVEntry,
) error {
	p.sorter.AddEntry(ctx, model.NewPolymorphicEvent(rawDDL))
	return nil
}

// handleRawKVEntry converts the raw kv entry to DDL job and sends it to the output channel.
func (p *ddlJobPullerImpl) handleRawKVEntry(ctx context.Context, ddlRawKV *model.RawKVEntry) error {
	if ddlRawKV == nil {
		return nil
	}

	if ddlRawKV.OpType == model.OpTypeResolved {
		// Only nil in unit test case.
		if p.schemaStorage != nil {
			p.schemaStorage.AdvanceResolvedTs(ddlRawKV.CRTs)
		}
		if ddlRawKV.CRTs > p.getResolvedTs() {
			p.setResolvedTs(ddlRawKV.CRTs)
		}
	}

	job, err := p.unmarshalDDL(ctx, ddlRawKV)
	if err != nil {
		return errors.Trace(err)
	}

	if job != nil {
		skip, err := p.handleJob(job)
		if err != nil {
			return err
		}
		if skip {
			return nil
		}
		log.Info("a new ddl job is received",
			zap.String("namespace", p.changefeedID.Namespace),
			zap.String("changefeed", p.changefeedID.ID),
			zap.String("schema", job.SchemaName),
			zap.String("table", job.TableName),
			zap.Uint64("startTs", job.StartTS),
			zap.Uint64("finishedTs", job.BinlogInfo.FinishedTS),
			zap.String("query", job.Query),
			zap.Any("job", job))
	}

	jobEntry := &model.DDLJobEntry{
		Job:    job,
		OpType: ddlRawKV.OpType,
		CRTs:   ddlRawKV.CRTs,
	}
	select {
	case <-ctx.Done():
		return ctx.Err()
	case p.outputCh <- jobEntry:
	}
	return nil
}

func (p *ddlJobPullerImpl) unmarshalDDL(ctx context.Context, rawKV *model.RawKVEntry) (*timodel.Job, error) {
	if rawKV.OpType != model.OpTypePut {
		return nil, nil
	}
<<<<<<< HEAD
	if p.ddlJobsTable == nil && !entry.IsLegacyFormatJob(rawKV) {
		err := p.initJobTableMeta()
=======
	if p.ddlTableInfo == nil && !entry.IsLegacyFormatJob(rawKV) {
		err := p.initDDLTableInfo(ctx)
>>>>>>> fa598ba4
		if err != nil {
			return nil, errors.Trace(err)
		}
	}
	return entry.ParseDDLJob(p.ddlJobsTable, rawKV, p.jobMetaColumnID)
}

func (p *ddlJobPullerImpl) getResolvedTs() uint64 {
	return atomic.LoadUint64(&p.resolvedTs)
}

func (p *ddlJobPullerImpl) setResolvedTs(ts uint64) {
	atomic.StoreUint64(&p.resolvedTs, ts)
}

<<<<<<< HEAD
func (p *ddlJobPullerImpl) initJobTableMeta() error {
=======
func (p *ddlJobPullerImpl) initDDLTableInfo(ctx context.Context) error {
>>>>>>> fa598ba4
	version, err := p.kvStorage.CurrentVersion(tidbkv.GlobalTxnScope)
	if err != nil {
		return errors.Trace(err)
	}
	snap := kv.GetSnapshotMeta(p.kvStorage, version.Ver)

	dbInfos, err := snap.ListDatabases()
	if err != nil {
		return cerror.WrapError(cerror.ErrMetaListDatabases, err)
	}

	db, err := findDBByName(dbInfos, mysql.SystemDB)
	if err != nil {
		return errors.Trace(err)
	}

	tbls, err := snap.ListTables(ctx, db.ID)
	if err != nil {
		return errors.Trace(err)
	}
	tableInfo, err := findTableByName(tbls, "tidb_ddl_job")
	if err != nil {
		return errors.Trace(err)
	}

	col, err := findColumnByName(tableInfo.Columns, "job_meta")
	if err != nil {
		return errors.Trace(err)
	}

	p.ddlJobsTable = model.WrapTableInfo(db.ID, db.Name.L, 0, tableInfo)
	p.jobMetaColumnID = col.ID
	return nil
}

// handleJob determines whether to filter out the DDL job.
// If the DDL job is not filtered out, it will be applied to the schemaStorage
// and the job will be sent to the output channel.
func (p *ddlJobPullerImpl) handleJob(job *timodel.Job) (skip bool, err error) {
	// Only nil in test.
	if p.schemaStorage == nil {
		return false, nil
	}

	if job.BinlogInfo.FinishedTS <= p.getResolvedTs() {
		log.Info("ddl job finishedTs less than puller resolvedTs,"+
			"discard the ddl job",
			zap.String("namespace", p.changefeedID.Namespace),
			zap.String("changefeed", p.changefeedID.ID),
			zap.String("schema", job.SchemaName),
			zap.String("table", job.TableName),
			zap.Uint64("startTs", job.StartTS),
			zap.Uint64("finishedTs", job.BinlogInfo.FinishedTS),
			zap.String("query", job.Query),
			zap.Uint64("pullerResolvedTs", p.getResolvedTs()))
		return true, nil
	}

	defer func() {
		if skip && err == nil {
			log.Info("ddl job schema or table does not match, discard it",
				zap.String("namespace", p.changefeedID.Namespace),
				zap.String("changefeed", p.changefeedID.ID),
				zap.String("schema", job.SchemaName),
				zap.String("table", job.TableName),
				zap.String("query", job.Query),
				zap.Uint64("startTs", job.StartTS),
				zap.Uint64("finishTs", job.BinlogInfo.FinishedTS))
		}
		if err != nil {
			log.Warn("handle ddl job failed",
				zap.String("namespace", p.changefeedID.Namespace),
				zap.String("changefeed", p.changefeedID.ID),
				zap.String("schema", job.SchemaName),
				zap.String("table", job.TableName),
				zap.String("query", job.Query),
				zap.Uint64("startTs", job.StartTS),
				zap.Uint64("finishTs", job.BinlogInfo.FinishedTS),
				zap.Error(err))
		}
	}()

	snap := p.schemaStorage.GetLastSnapshot()
	if err = snap.FillSchemaName(job); err != nil {
		log.Info("failed to fill schema name for ddl job",
			zap.String("namespace", p.changefeedID.Namespace),
			zap.String("changefeed", p.changefeedID.ID),
			zap.String("schema", job.SchemaName),
			zap.String("table", job.TableName),
			zap.String("query", job.Query),
			zap.Uint64("startTs", job.StartTS),
			zap.Uint64("finishTs", job.BinlogInfo.FinishedTS),
			zap.Error(err))
		if p.filter.ShouldDiscardDDL(job.Type, job.SchemaName, job.TableName) {
			return true, nil
		}
		return false, cerror.WrapError(cerror.ErrHandleDDLFailed,
			errors.Trace(err), job.Query, job.StartTS, job.StartTS)
	}

	switch job.Type {
	case timodel.ActionRenameTables:
		skip, err = p.handleRenameTables(job)
		if err != nil {
			log.Warn("handle rename tables ddl job failed",
				zap.String("namespace", p.changefeedID.Namespace),
				zap.String("changefeed", p.changefeedID.ID),
				zap.String("schema", job.SchemaName),
				zap.String("table", job.TableName),
				zap.String("query", job.Query),
				zap.Uint64("startTs", job.StartTS),
				zap.Uint64("finishTs", job.BinlogInfo.FinishedTS),
				zap.Error(err))
			return false, cerror.WrapError(cerror.ErrHandleDDLFailed,
				errors.Trace(err), job.Query, job.StartTS, job.StartTS)
		}
	case timodel.ActionCreateTables:
		querys, err := ddl.SplitQueries(job.Query)
		if err != nil {
			return false, errors.Trace(err)
		}
		// we only use multiTableInfos and Querys when we generate job event
		// So if some table should be discard, we just need to delete the info from multiTableInfos and Querys
		if len(querys) != len(job.BinlogInfo.MultipleTableInfos) {
			log.Error("the number of queries in `Job.Query` is not equal to "+
				"the number of `TableInfo` in `Job.BinlogInfo.MultipleTableInfos`",
				zap.Int("numQueries", len(querys)),
				zap.Int("numTableInfos", len(job.BinlogInfo.MultipleTableInfos)),
				zap.String("Job.Query", job.Query),
				zap.Any("Job.BinlogInfo.MultipleTableInfos", job.BinlogInfo.MultipleTableInfos),
				zap.Error(cerror.ErrTiDBUnexpectedJobMeta.GenWithStackByArgs()))
			return false, cerror.ErrTiDBUnexpectedJobMeta.GenWithStackByArgs()
		}

		var newMultiTableInfos []*timodel.TableInfo
		var newQuerys []string

		multiTableInfos := job.BinlogInfo.MultipleTableInfos

		for index, tableInfo := range multiTableInfos {
			// judge each table whether need to be skip
			if p.filter.ShouldDiscardDDL(job.Type, job.SchemaName, tableInfo.Name.O) {
				continue
			}
			newMultiTableInfos = append(newMultiTableInfos, multiTableInfos[index])
			newQuerys = append(newQuerys, querys[index])
		}

		skip = len(newMultiTableInfos) == 0

		job.BinlogInfo.MultipleTableInfos = newMultiTableInfos
		job.Query = strings.Join(newQuerys, "")
	case timodel.ActionRenameTable:
		oldTable, ok := snap.PhysicalTableByID(job.TableID)
		if !ok {
			// 1. If we can not find the old table, and the new table name is in filter rule, return error.
			discard := p.filter.ShouldDiscardDDL(job.Type, job.SchemaName, job.BinlogInfo.TableInfo.Name.O)
			if !discard {
				return false, cerror.ErrSyncRenameTableFailed.GenWithStackByArgs(job.TableID, job.Query)
			}
			log.Warn("skip rename table ddl since cannot found the old table info",
				zap.String("namespace", p.changefeedID.Namespace),
				zap.String("changefeed", p.changefeedID.ID),
				zap.Int64("tableID", job.TableID),
				zap.Int64("newSchemaID", job.SchemaID),
				zap.String("newSchemaName", job.SchemaName),
				zap.String("oldTableName", job.BinlogInfo.TableInfo.Name.O),
				zap.String("newTableName", job.TableName))
			return true, nil
		}
		// since we can find the old table, it must be able to find the old schema.
		// 2. If we can find the preTableInfo, we filter it by the old table name.
		skipByOldTableName := p.filter.ShouldDiscardDDL(job.Type, oldTable.TableName.Schema, oldTable.TableName.Table)
		skipByNewTableName := p.filter.ShouldDiscardDDL(job.Type, job.SchemaName, job.BinlogInfo.TableInfo.Name.O)
		if err != nil {
			return false, cerror.WrapError(cerror.ErrHandleDDLFailed,
				errors.Trace(err), job.Query, job.StartTS, job.StartTS)
		}
		// 3. If its old table name is not in filter rule, and its new table name in filter rule, return error.
		if skipByOldTableName {
			if !skipByNewTableName {
				return false, cerror.ErrSyncRenameTableFailed.GenWithStackByArgs(job.TableID, job.Query)
			}
			return true, nil
		}
		log.Info("ddl puller receive rename table ddl job",
			zap.String("namespace", p.changefeedID.Namespace),
			zap.String("changefeed", p.changefeedID.ID),
			zap.String("schema", job.SchemaName),
			zap.String("table", job.TableName),
			zap.String("query", job.Query),
			zap.Uint64("startTs", job.StartTS),
			zap.Uint64("finishedTs", job.BinlogInfo.FinishedTS))
	default:
		// nil means it is a schema ddl job, it's no need to fill the table name.
		if job.BinlogInfo.TableInfo != nil {
			job.TableName = job.BinlogInfo.TableInfo.Name.O
		}
		skip = p.filter.ShouldDiscardDDL(job.Type, job.SchemaName, job.TableName)
	}

	if skip {
		return true, nil
	}

	err = p.schemaStorage.HandleDDLJob(job)
	if err != nil {
		return false, cerror.WrapError(cerror.ErrHandleDDLFailed,
			errors.Trace(err), job.Query, job.StartTS, job.StartTS)
	}
	p.setResolvedTs(job.BinlogInfo.FinishedTS)

	return p.checkIneligibleTableDDL(snap, job)
}

// checkIneligibleTableDDL checks if the table is ineligible before and after the DDL.
//  1. If it is not a table DDL, we shouldn't check it.
//  2. If the table after the DDL is ineligible:
//     a. If the table is not exist before the DDL, we should ignore the DDL.
//     b. If the table is ineligible before the DDL, we should ignore the DDL.
//     c. If the table is eligible before the DDL, we should return an error.
func (p *ddlJobPullerImpl) checkIneligibleTableDDL(snapBefore *schema.Snapshot, job *timodel.Job) (skip bool, err error) {
	if filter.IsSchemaDDL(job.Type) {
		return false, nil
	}

	snapAfter := p.schemaStorage.GetLastSnapshot()

	if job.Type == timodel.ActionCreateTable {
		// For create table, oldTableID is the new table ID.
		isEligibleAfter := !snapAfter.IsIneligibleTableID(job.BinlogInfo.TableInfo.ID)
		if isEligibleAfter {
			return false, nil
		}
	}

	// For create tables, we always apply the DDL here.
	if job.Type == timodel.ActionCreateTables {
		return false, nil
	}

	oldTableID := job.TableID
	newTableID := job.BinlogInfo.TableInfo.ID

	// If the table is eligible after the DDL, we should apply the DDL.
	// No matter its status before the DDL.
	isEligibleAfter := !p.schemaStorage.GetLastSnapshot().IsIneligibleTableID(newTableID)
	if isEligibleAfter {
		return false, nil
	}

	// Steps here means this table is ineligible after the DDL.
	// We need to check if its status before the DDL.

	// 1. If the table is not in the snapshot before the DDL,
	// we should ignore the DDL.
	_, exist := snapBefore.PhysicalTableByID(oldTableID)
	if !exist {
		return true, nil
	}

	// 2. If the table is ineligible before the DDL, we should ignore the DDL.
	isIneligibleBefore := snapBefore.IsIneligibleTableID(oldTableID)
	if isIneligibleBefore {
		log.Warn("Ignore the DDL event of ineligible table",
			zap.String("changefeed", p.changefeedID.ID), zap.Any("ddl", job))
		return true, nil
	}

	// 3. If the table is eligible before the DDL, we should return an error.
	return false, cerror.New(fmt.Sprintf("An eligible table become ineligible after DDL: [%s] "+
		"it is a dangerous operation and may cause data loss. If you want to replicate this ddl safely, "+
		"pelase pause the changefeed and update the `force-replicate=true` "+
		"in the changefeed configuration, "+
		"then resume the changefeed.", job.Query))
}

// handleRenameTables gets all the tables that are renamed
// in the DDL job out and filter them one by one,
// if all the tables are filtered, skip it.
func (p *ddlJobPullerImpl) handleRenameTables(job *timodel.Job) (skip bool, err error) {
	var args *timodel.RenameTablesArgs
	args, err = timodel.GetRenameTablesArgs(job)
	if err != nil {
		return true, errors.Trace(err)
	}

	multiTableInfos := job.BinlogInfo.MultipleTableInfos
	if len(multiTableInfos) != len(args.RenameTableInfos) {
		return true, cerror.ErrInvalidDDLJob.GenWithStackByArgs(job.ID)
	}

	// we filter subordinate rename table ddl by these principles:
	// 1. old table name matches the filter rule, remain it.
	// 2. old table name does not match and new table name matches the filter rule, return error.
	// 3. old table name and new table name do not match the filter rule, skip it.
	remainTables := make([]*timodel.TableInfo, 0, len(multiTableInfos))
	snap := p.schemaStorage.GetLastSnapshot()

	argsForRemaining := &timodel.RenameTablesArgs{}
	for i, tableInfo := range multiTableInfos {
		info := args.RenameTableInfos[i]
		var shouldDiscardOldTable, shouldDiscardNewTable bool
		oldTable, ok := snap.PhysicalTableByID(tableInfo.ID)
		if !ok {
			shouldDiscardOldTable = true
		} else {
			shouldDiscardOldTable = p.filter.ShouldDiscardDDL(job.Type, info.OldSchemaName.O, oldTable.Name.O)
		}

		newSchemaName, ok := snap.SchemaByID(info.NewSchemaID)
		if !ok {
			// the new table name does not hit the filter rule, so we should discard the table.
			shouldDiscardNewTable = true
		} else {
			shouldDiscardNewTable = p.filter.ShouldDiscardDDL(job.Type, newSchemaName.Name.O, info.NewTableName.O)
		}

		if shouldDiscardOldTable && shouldDiscardNewTable {
			// skip a rename table ddl only when its old table name and new table name are both filtered.
			log.Info("RenameTables is filtered",
				zap.Int64("tableID", tableInfo.ID),
				zap.String("schema", info.OldSchemaName.O),
				zap.String("query", job.Query))
			continue
		}
		if shouldDiscardOldTable && !shouldDiscardNewTable {
			// if old table is not in filter rule and its new name is in filter rule, return error.
			return true, cerror.ErrSyncRenameTableFailed.GenWithStackByArgs(tableInfo.ID, job.Query)
		}
		// old table name matches the filter rule, remain it.
		argsForRemaining.RenameTableInfos = append(argsForRemaining.RenameTableInfos, &timodel.RenameTableArgs{
			OldSchemaID:   info.OldSchemaID,
			NewSchemaID:   info.NewSchemaID,
			TableID:       info.TableID,
			NewTableName:  info.NewTableName,
			OldSchemaName: info.OldSchemaName,
			OldTableName:  info.OldTableName,
		})
		remainTables = append(remainTables, tableInfo)
	}

	if len(remainTables) == 0 {
		return true, nil
	}

	bakJob, err := entry.GetNewJobWithArgs(job, argsForRemaining)
	if err != nil {
		return true, errors.Trace(err)
	}
	job.RawArgs = bakJob.RawArgs
	job.BinlogInfo.MultipleTableInfos = remainTables
	return false, nil
}

// DDLPuller is the interface for DDL Puller, used by owner only.
type DDLPuller interface {
	// Run runs the DDLPuller
	Run(ctx context.Context) error
	// PopFrontDDL returns and pops the first DDL job in the internal queue
	PopFrontDDL() (uint64, *timodel.Job)
	// ResolvedTs returns the resolved ts of the DDLPuller
	ResolvedTs() uint64
	// Close closes the DDLPuller
	Close()
}

type ddlPullerImpl struct {
	ddlJobPuller DDLJobPuller

	mu             sync.Mutex
	resolvedTS     uint64
	pendingDDLJobs []*timodel.Job
	lastDDLJobID   int64
	cancel         context.CancelFunc

	changefeedID model.ChangeFeedID
}

// NewDDLPuller return a puller for DDL Event
func NewDDLPuller(
	up *upstream.Upstream,
	startTs uint64,
	changefeed model.ChangeFeedID,
	schemaStorage entry.SchemaStorage,
	filter filter.Filter,
) DDLPuller {
	var puller DDLJobPuller
	// storage can be nil only in the test
	if up.KVStorage != nil {
		changefeed.ID += "_owner_ddl_puller"
		puller = NewDDLJobPuller(up, startTs, config.GetGlobalServerConfig(),
			changefeed, schemaStorage, filter)
	}

	return &ddlPullerImpl{
		ddlJobPuller: puller,
		resolvedTS:   startTs,
		cancel:       func() {},
		changefeedID: changefeed,
	}
}

func (h *ddlPullerImpl) addToPending(job *timodel.Job) {
	if job == nil {
		return
	}
	if job.ID == h.lastDDLJobID {
		log.Warn("ignore duplicated DDL job",
			zap.String("namespace", h.changefeedID.Namespace),
			zap.String("changefeed", h.changefeedID.ID),
			zap.String("schema", job.SchemaName),
			zap.String("table", job.TableName),

			zap.String("query", job.Query),
			zap.Uint64("startTs", job.StartTS),
			zap.Uint64("finishTs", job.BinlogInfo.FinishedTS),
			zap.Int64("jobID", job.ID))
		return
	}
	h.mu.Lock()
	defer h.mu.Unlock()
	h.pendingDDLJobs = append(h.pendingDDLJobs, job)
	h.lastDDLJobID = job.ID
	log.Info("ddl puller receives new pending job",
		zap.String("namespace", h.changefeedID.Namespace),
		zap.String("changefeed", h.changefeedID.ID),
		zap.String("schema", job.SchemaName),
		zap.String("table", job.TableName),
		zap.String("query", job.Query),
		zap.Uint64("startTs", job.StartTS),
		zap.Uint64("finishTs", job.BinlogInfo.FinishedTS),
		zap.Int64("jobID", job.ID))
}

// Run the ddl puller to receive DDL events
func (h *ddlPullerImpl) Run(ctx context.Context) error {
	g, ctx := errgroup.WithContext(ctx)
	ctx, cancel := context.WithCancel(ctx)
	h.cancel = cancel

	g.Go(func() error { return h.ddlJobPuller.Run(ctx) })

	g.Go(func() error {
		cc := clock.New()
		ticker := cc.Ticker(ddlPullerStuckWarnDuration)
		defer ticker.Stop()
		lastResolvedTsAdvancedTime := cc.Now()
		for {
			select {
			case <-ctx.Done():
				return ctx.Err()
			case <-ticker.C:
				duration := cc.Since(lastResolvedTsAdvancedTime)
				if duration > ddlPullerStuckWarnDuration {
					log.Warn("ddl puller resolved ts has not advanced",
						zap.String("namespace", h.changefeedID.Namespace),
						zap.String("changefeed", h.changefeedID.ID),
						zap.Duration("duration", duration),
						zap.Uint64("resolvedTs", atomic.LoadUint64(&h.resolvedTS)))
				}
			case e := <-h.ddlJobPuller.Output():
				if e.OpType == model.OpTypeResolved {
					if e.CRTs > atomic.LoadUint64(&h.resolvedTS) {
						atomic.StoreUint64(&h.resolvedTS, e.CRTs)
						lastResolvedTsAdvancedTime = cc.Now()
						continue
					}
				}
				h.addToPending(e.Job)
			}
		}
	})

	log.Info("DDL puller started",
		zap.String("namespace", h.changefeedID.Namespace),
		zap.String("changefeed", h.changefeedID.ID),
		zap.Uint64("resolvedTS", atomic.LoadUint64(&h.resolvedTS)))

	return g.Wait()
}

// PopFrontDDL return the first pending DDL job and remove it from the pending list
func (h *ddlPullerImpl) PopFrontDDL() (uint64, *timodel.Job) {
	h.mu.Lock()
	defer h.mu.Unlock()
	if len(h.pendingDDLJobs) == 0 {
		return atomic.LoadUint64(&h.resolvedTS), nil
	}
	job := h.pendingDDLJobs[0]
	h.pendingDDLJobs = h.pendingDDLJobs[1:]
	return job.BinlogInfo.FinishedTS, job
}

// Close the ddl puller, release all resources.
func (h *ddlPullerImpl) Close() {
	log.Info("close the ddl puller",
		zap.String("namespace", h.changefeedID.Namespace),
		zap.String("changefeed", h.changefeedID.ID))
	h.cancel()
}

func (h *ddlPullerImpl) ResolvedTs() uint64 {
	h.mu.Lock()
	defer h.mu.Unlock()
	if len(h.pendingDDLJobs) == 0 {
		return atomic.LoadUint64(&h.resolvedTS)
	}
	job := h.pendingDDLJobs[0]
	return job.BinlogInfo.FinishedTS
}

// Below are some helper functions for ddl puller.
func findDBByName(dbs []*timodel.DBInfo, name string) (*timodel.DBInfo, error) {
	for _, db := range dbs {
		if db.Name.L == name {
			return db, nil
		}
	}
	return nil, cerror.WrapError(
		cerror.ErrDDLSchemaNotFound,
		errors.Errorf("can't find schema %s", name))
}

func findTableByName(tbls []*timodel.TableInfo, name string) (*timodel.TableInfo, error) {
	for _, t := range tbls {
		if t.Name.L == name {
			return t, nil
		}
	}
	return nil, cerror.WrapError(
		cerror.ErrDDLSchemaNotFound,
		errors.Errorf("can't find table %s", name))
}

func findColumnByName(cols []*timodel.ColumnInfo, name string) (*timodel.ColumnInfo, error) {
	for _, c := range cols {
		if c.Name.L == name {
			return c, nil
		}
	}
	return nil, cerror.WrapError(
		cerror.ErrDDLSchemaNotFound,
		errors.Errorf("can't find column %s", name))
}<|MERGE_RESOLUTION|>--- conflicted
+++ resolved
@@ -239,13 +239,8 @@
 	if rawKV.OpType != model.OpTypePut {
 		return nil, nil
 	}
-<<<<<<< HEAD
 	if p.ddlJobsTable == nil && !entry.IsLegacyFormatJob(rawKV) {
-		err := p.initJobTableMeta()
-=======
-	if p.ddlTableInfo == nil && !entry.IsLegacyFormatJob(rawKV) {
-		err := p.initDDLTableInfo(ctx)
->>>>>>> fa598ba4
+		err := p.initJobTableMeta(ctx)
 		if err != nil {
 			return nil, errors.Trace(err)
 		}
@@ -261,11 +256,7 @@
 	atomic.StoreUint64(&p.resolvedTs, ts)
 }
 
-<<<<<<< HEAD
-func (p *ddlJobPullerImpl) initJobTableMeta() error {
-=======
-func (p *ddlJobPullerImpl) initDDLTableInfo(ctx context.Context) error {
->>>>>>> fa598ba4
+func (p *ddlJobPullerImpl) initJobTableMeta(ctx context.Context) error {
 	version, err := p.kvStorage.CurrentVersion(tidbkv.GlobalTxnScope)
 	if err != nil {
 		return errors.Trace(err)
