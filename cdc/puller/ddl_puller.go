// Copyright 2022 PingCAP, Inc.
//
// Licensed under the Apache License, Version 2.0 (the "License");
// you may not use this file except in compliance with the License.
// You may obtain a copy of the License at
//
//     http://www.apache.org/licenses/LICENSE-2.0
//
// Unless required by applicable law or agreed to in writing, software
// distributed under the License is distributed on an "AS IS" BASIS,
// See the License for the specific language governing permissions and
// limitations under the License.

package puller

import (
	"context"
	"encoding/json"
	"sync"
	"sync/atomic"
	"time"

	"github.com/benbjohnson/clock"
	"github.com/pingcap/errors"
	"github.com/pingcap/log"
	tidbkv "github.com/pingcap/tidb/kv"
	timodel "github.com/pingcap/tidb/parser/model"
	"github.com/pingcap/tidb/parser/mysql"
	"github.com/pingcap/tiflow/cdc/entry"
	"github.com/pingcap/tiflow/cdc/kv"
	"github.com/pingcap/tiflow/cdc/model"
	"github.com/pingcap/tiflow/cdc/processor/tablepb"
	"github.com/pingcap/tiflow/cdc/puller/memorysorter"
	"github.com/pingcap/tiflow/pkg/config"
	cerror "github.com/pingcap/tiflow/pkg/errors"
	"github.com/pingcap/tiflow/pkg/filter"
	"github.com/pingcap/tiflow/pkg/pdutil"
	"github.com/pingcap/tiflow/pkg/spanz"
	"github.com/pingcap/tiflow/pkg/upstream"
	"github.com/pingcap/tiflow/pkg/util"
	"github.com/tikv/client-go/v2/tikv"
	pd "github.com/tikv/pd/client"
	"go.uber.org/zap"
	"golang.org/x/sync/errgroup"
)

const (
	ddlPullerStuckWarnDuration = 30 * time.Second
	// ddl puller should never filter any DDL jobs even if
	// the changefeed is in BDR mode, because the DDL jobs should
	// be filtered before they are sent to the sink
	ddlPullerFilterLoop = false
)

// DDLJobPuller is used to pull ddl job from TiKV.
// It's used by processor and ddlPullerImpl.
type DDLJobPuller interface {
	util.Runnable

	// Output the DDL job entry, it contains the DDL job and the error.
	Output() <-chan *model.DDLJobEntry
}

// Note: All unexported methods of `ddlJobPullerImpl` should
// be called in the same one goroutine.
type ddlJobPullerImpl struct {
	changefeedID model.ChangeFeedID
	resolvedTs   uint64

	multiplexing bool
	puller       struct {
		Puller
	}
	multiplexingPuller struct {
		*MultiplexingPuller
		client      *kv.SharedClient
		sortedDDLCh <-chan *model.RawKVEntry
	}

	schemaStorage entry.SchemaStorage
	kvStorage     tidbkv.Storage
	schemaVersion int64
	filter        filter.Filter
	// ddlJobsTable is initialized when receive the first concurrent DDL job.
	// It holds the info of table `tidb_ddl_jobs` of upstream TiDB.
	ddlJobsTable *model.TableInfo
	// It holds the column id of `job_meta` in table `tidb_ddl_jobs`.
	jobMetaColumnID int64
	outputCh        chan *model.DDLJobEntry
}

// Run starts the DDLJobPuller.
func (p *ddlJobPullerImpl) Run(ctx context.Context, _ ...chan<- error) error {
	if p.multiplexing {
		return p.runMultiplexing(ctx)
	} else {
		return p.run(ctx)
	}
}

func (p *ddlJobPullerImpl) handleRawKVEntry(ctx context.Context, ddlRawKV *model.RawKVEntry) error {
	if ddlRawKV == nil {
		return nil
	}

	if ddlRawKV.OpType == model.OpTypeResolved {
		// Only nil in unit test case.
		if p.schemaStorage != nil {
			p.schemaStorage.AdvanceResolvedTs(ddlRawKV.CRTs)
		}
		if ddlRawKV.CRTs > p.getResolvedTs() {
			p.setResolvedTs(ddlRawKV.CRTs)
		}
	}

	job, err := p.unmarshalDDL(ddlRawKV)
	if err != nil {
		return errors.Trace(err)
	}

	if job != nil {
		skip, err := p.handleJob(job)
		if err != nil {
			return errors.Trace(err)
		}
		log.Info("handle ddl job",
			zap.String("namespace", p.changefeedID.Namespace),
			zap.String("changefeed", p.changefeedID.ID),
			zap.Stringer("job", job), zap.Bool("skip", skip))
		if skip {
			return nil
		}
	}

	jobEntry := &model.DDLJobEntry{
		Job:    job,
		OpType: ddlRawKV.OpType,
		CRTs:   ddlRawKV.CRTs,
		Err:    err,
	}
	select {
	case <-ctx.Done():
		return ctx.Err()
	case p.outputCh <- jobEntry:
	}
	return nil
}

func (p *ddlJobPullerImpl) run(ctx context.Context) error {
	eg, ctx := errgroup.WithContext(ctx)

	eg.Go(func() error {
		return errors.Trace(p.puller.Run(ctx))
	})

	rawDDLCh := memorysorter.SortOutput(ctx, p.changefeedID, p.puller.Output())
	eg.Go(
		func() error {
			for {
				var ddlRawKV *model.RawKVEntry
				select {
				case <-ctx.Done():
					return ctx.Err()
				case ddlRawKV = <-rawDDLCh:
				}
				if err := p.handleRawKVEntry(ctx, ddlRawKV); err != nil {
					return errors.Trace(err)
				}
			}
		})
	return eg.Wait()
}

func (p *ddlJobPullerImpl) runMultiplexing(ctx context.Context) error {
	eg, ctx := errgroup.WithContext(ctx)
	eg.Go(func() error { return p.multiplexingPuller.client.Run(ctx) })
	eg.Go(func() error { return p.multiplexingPuller.Run(ctx) })
	eg.Go(func() error {
		for {
			var ddlRawKV *model.RawKVEntry
			select {
			case <-ctx.Done():
				return ctx.Err()
			case ddlRawKV = <-p.multiplexingPuller.sortedDDLCh:
			}
			if err := p.handleRawKVEntry(ctx, ddlRawKV); err != nil {
				return errors.Trace(err)
			}
		}
	})
	return eg.Wait()
}

// WaitForReady implements util.Runnable.
func (p *ddlJobPullerImpl) WaitForReady(_ context.Context) {}

// Close implements util.Runnable.
func (p *ddlJobPullerImpl) Close() {}

// Output the DDL job entry, it contains the DDL job and the error.
func (p *ddlJobPullerImpl) Output() <-chan *model.DDLJobEntry {
	return p.outputCh
}

func (p *ddlJobPullerImpl) getResolvedTs() uint64 {
	return atomic.LoadUint64(&p.resolvedTs)
}

func (p *ddlJobPullerImpl) setResolvedTs(ts uint64) {
	atomic.StoreUint64(&p.resolvedTs, ts)
}

func (p *ddlJobPullerImpl) initJobTableMeta() error {
	version, err := p.kvStorage.CurrentVersion(tidbkv.GlobalTxnScope)
	if err != nil {
		return errors.Trace(err)
	}
	snap, err := kv.GetSnapshotMeta(p.kvStorage, version.Ver)
	if err != nil {
		return errors.Trace(err)
	}

	dbInfos, err := snap.ListDatabases()
	if err != nil {
		return cerror.WrapError(cerror.ErrMetaListDatabases, err)
	}

	db, err := findDBByName(dbInfos, mysql.SystemDB)
	if err != nil {
		return errors.Trace(err)
	}

	tbls, err := snap.ListTables(db.ID)
	if err != nil {
		return errors.Trace(err)
	}
	tableInfo, err := findTableByName(tbls, "tidb_ddl_job")
	if err != nil {
		return errors.Trace(err)
	}

	col, err := findColumnByName(tableInfo.Columns, "job_meta")
	if err != nil {
		return errors.Trace(err)
	}

	p.ddlJobsTable = model.WrapTableInfo(db.ID, db.Name.L, 0, tableInfo)
	p.jobMetaColumnID = col.ID
	return nil
}

func (p *ddlJobPullerImpl) unmarshalDDL(rawKV *model.RawKVEntry) (*timodel.Job, error) {
	if rawKV.OpType != model.OpTypePut {
		return nil, nil
	}
	if p.ddlJobsTable == nil && !entry.IsLegacyFormatJob(rawKV) {
		err := p.initJobTableMeta()
		if err != nil {
			return nil, errors.Trace(err)
		}
	}
	return entry.ParseDDLJob(p.ddlJobsTable, rawKV, p.jobMetaColumnID)
}

// handleRenameTables gets all the tables that are renamed
// in the DDL job out and filter them one by one,
// if all the tables are filtered, skip it.
func (p *ddlJobPullerImpl) handleRenameTables(job *timodel.Job) (skip bool, err error) {
	var (
		oldSchemaIDs, newSchemaIDs, oldTableIDs []int64
		newTableNames, oldSchemaNames           []*timodel.CIStr
	)

	err = job.DecodeArgs(&oldSchemaIDs, &newSchemaIDs,
		&newTableNames, &oldTableIDs, &oldSchemaNames)
	if err != nil {
		return true, errors.Trace(err)
	}

	var (
		remainOldSchemaIDs, remainNewSchemaIDs, remainOldTableIDs []int64
		remainNewTableNames, remainOldSchemaNames                 []*timodel.CIStr
	)

	multiTableInfos := job.BinlogInfo.MultipleTableInfos
	if len(multiTableInfos) != len(oldSchemaIDs) ||
		len(multiTableInfos) != len(newSchemaIDs) ||
		len(multiTableInfos) != len(newTableNames) ||
		len(multiTableInfos) != len(oldTableIDs) ||
		len(multiTableInfos) != len(oldSchemaNames) {
		return true, cerror.ErrInvalidDDLJob.GenWithStackByArgs(job.ID)
	}

	// we filter subordinate rename table ddl by these principles:
	// 1. old table name matches the filter rule, remain it.
	// 2. old table name does not match and new table name matches the filter rule, return error.
	// 3. old table name and new table name do not match the filter rule, skip it.
	remainTables := make([]*timodel.TableInfo, 0, len(multiTableInfos))
	snap := p.schemaStorage.GetLastSnapshot()
	for i, tableInfo := range multiTableInfos {
		schema, ok := snap.SchemaByID(newSchemaIDs[i])
		if !ok {
			return true, cerror.ErrSnapshotSchemaNotFound.GenWithStackByArgs(newSchemaIDs[i])
		}
		table, ok := snap.PhysicalTableByID(tableInfo.ID)
		if !ok {
			// if a table is not found and its new name is in filter rule, return error.
			if !p.filter.ShouldDiscardDDL(job.Type, schema.Name.O, newTableNames[i].O) {
				return true, cerror.ErrSyncRenameTableFailed.GenWithStackByArgs(tableInfo.ID, job.Query)
			}
			continue
		}
		// we skip a rename table ddl only when its old table name and new table name are both filtered.
		skip := p.filter.ShouldDiscardDDL(job.Type, oldSchemaNames[i].O, table.Name.O)
		if skip {
			// if a table should be skipped by its old name and its new name is in filter rule, return error.
			if !p.filter.ShouldDiscardDDL(job.Type, schema.Name.O, newTableNames[i].O) {
				return true, cerror.ErrSyncRenameTableFailed.GenWithStackByArgs(tableInfo.ID, job.Query)
			}
			log.Info("table is filtered",
				zap.Int64("tableID", tableInfo.ID),
				zap.String("schema", oldSchemaNames[i].O),
				zap.String("table", table.Name.O))
		} else {
			remainTables = append(remainTables, tableInfo)
			remainOldSchemaIDs = append(remainOldSchemaIDs, oldSchemaIDs[i])
			remainNewSchemaIDs = append(remainNewSchemaIDs, newSchemaIDs[i])
			remainOldTableIDs = append(remainOldTableIDs, oldTableIDs[i])
			remainNewTableNames = append(remainNewTableNames, newTableNames[i])
			remainOldSchemaNames = append(remainOldSchemaNames, oldSchemaNames[i])
		}
	}

	if len(remainTables) == 0 {
		return true, nil
	}

	newArgs := make([]json.RawMessage, 5)
	v, err := json.Marshal(remainOldSchemaIDs)
	if err != nil {
		return true, errors.Trace(err)
	}
	newArgs[0] = v
	v, err = json.Marshal(remainNewSchemaIDs)
	if err != nil {
		return true, errors.Trace(err)
	}
	newArgs[1] = v
	v, err = json.Marshal(remainNewTableNames)
	if err != nil {
		return true, errors.Trace(err)
	}
	newArgs[2] = v
	v, err = json.Marshal(remainOldTableIDs)
	if err != nil {
		return true, errors.Trace(err)
	}
	newArgs[3] = v
	v, err = json.Marshal(remainOldSchemaNames)
	if err != nil {
		return true, errors.Trace(err)
	}
	newArgs[4] = v

	newRawArgs, err := json.Marshal(newArgs)
	if err != nil {
		return true, errors.Trace(err)
	}
	job.RawArgs = newRawArgs
	job.BinlogInfo.MultipleTableInfos = remainTables
	return false, nil
}

// handleJob handles the DDL job.
// It split rename tables DDL job and fill the job table name.
func (p *ddlJobPullerImpl) handleJob(job *timodel.Job) (skip bool, err error) {
	// Only nil in test.
	if p.schemaStorage == nil {
		return false, nil
	}
	snap := p.schemaStorage.GetLastSnapshot()
	// Do this first to fill the schema name to its origin schema name.
	if err := snap.FillSchemaName(job); err != nil {
		// If we can't find a job's schema, check if it's been filtered.
		if p.filter.ShouldIgnoreTable(job.SchemaName, job.TableName) ||
			p.filter.ShouldDiscardDDL(job.Type, job.SchemaName, job.TableName) {
			return true, nil
		}
		return true, errors.Trace(err)
	}

	if job.BinlogInfo.FinishedTS <= p.getResolvedTs() ||
		job.BinlogInfo.SchemaVersion <= p.schemaVersion {
		log.Info("ddl job finishedTs less than puller resolvedTs,"+
			"discard the ddl job",
			zap.Uint64("jobFinishedTS", job.BinlogInfo.FinishedTS),
			zap.Uint64("pullerResolvedTs", p.getResolvedTs()),
			zap.String("namespace", p.changefeedID.Namespace),
			zap.String("changefeed", p.changefeedID.ID),
			zap.String("schema", job.SchemaName),
			zap.String("table", job.TableName),
			zap.String("query", job.Query),
			zap.String("job", job.String()))
		return true, nil
	}

	switch job.Type {
	case timodel.ActionRenameTables:
		skip, err = p.handleRenameTables(job)
		if err != nil {
			return true, errors.Trace(err)
		}
	case timodel.ActionRenameTable:
		oldTable, ok := snap.PhysicalTableByID(job.TableID)
		if !ok {
			// 1. If we can not find the old table, and the new table name is in filter rule, return error.
			if !p.filter.ShouldDiscardDDL(job.Type, job.SchemaName, job.BinlogInfo.TableInfo.Name.O) {
				return true, cerror.ErrSyncRenameTableFailed.GenWithStackByArgs(job.TableID, job.Query)
			}
			skip = true
		} else {
			// 2. If we can find the preTableInfo, we filter it by the old table name.
			skip = p.filter.ShouldDiscardDDL(job.Type, job.SchemaName, oldTable.Name.O)
			// 3. If its old table name is not in filter rule, and its new table name in filter rule, return error.
			if skip && !p.filter.ShouldDiscardDDL(job.Type, job.SchemaName, job.BinlogInfo.TableInfo.Name.O) {
				return true, cerror.ErrSyncRenameTableFailed.GenWithStackByArgs(job.TableID, job.Query)
			}
		}
	default:
		// nil means it is a schema ddl job, it's no need to fill the table name.
		if job.BinlogInfo.TableInfo != nil {
			job.TableName = job.BinlogInfo.TableInfo.Name.O
		}
		skip = p.filter.ShouldDiscardDDL(job.Type, job.SchemaName, job.TableName)
	}

	if skip {
		log.Info("ddl job schema or table does not match, discard it",
			zap.String("namespace", p.changefeedID.Namespace),
			zap.String("changefeed", p.changefeedID.ID),
			zap.String("schema", job.SchemaName),
			zap.String("table", job.TableName),
			zap.String("query", job.Query),
			zap.String("job", job.String()))
		return true, nil
	}

	err = p.schemaStorage.HandleDDLJob(job)
	if err != nil {
		log.Error("handle ddl job failed",
			zap.String("namespace", p.changefeedID.Namespace),
			zap.String("changefeed", p.changefeedID.ID),
			zap.String("query", job.Query),
			zap.String("schema", job.SchemaName),
			zap.String("table", job.BinlogInfo.TableInfo.Name.O),
			zap.String("job", job.String()),
			zap.Error(err))
		return true, errors.Trace(err)
	}

	p.setResolvedTs(job.BinlogInfo.FinishedTS)
	p.schemaVersion = job.BinlogInfo.SchemaVersion

	return false, nil
}

func findDBByName(dbs []*timodel.DBInfo, name string) (*timodel.DBInfo, error) {
	for _, db := range dbs {
		if db.Name.L == name {
			return db, nil
		}
	}
	return nil, cerror.WrapError(
		cerror.ErrDDLSchemaNotFound,
		errors.Errorf("can't find schema %s", name))
}

func findTableByName(tbls []*timodel.TableInfo, name string) (*timodel.TableInfo, error) {
	for _, t := range tbls {
		if t.Name.L == name {
			return t, nil
		}
	}
	return nil, cerror.WrapError(
		cerror.ErrDDLSchemaNotFound,
		errors.Errorf("can't find table %s", name))
}

func findColumnByName(cols []*timodel.ColumnInfo, name string) (*timodel.ColumnInfo, error) {
	for _, c := range cols {
		if c.Name.L == name {
			return c, nil
		}
	}
	return nil, cerror.WrapError(
		cerror.ErrDDLSchemaNotFound,
		errors.Errorf("can't find column %s", name))
}

// NewDDLJobPuller creates a new NewDDLJobPuller,
// which fetches ddl events starting from checkpointTs.
func NewDDLJobPuller(
	ctx context.Context,
	pdCli pd.Client,
	grpcPool kv.GrpcPool,
	regionCache *tikv.RegionCache,
	kvStorage tidbkv.Storage,
	pdClock pdutil.Clock,
	checkpointTs uint64,
	cfg *config.KVClientConfig,
	changefeed model.ChangeFeedID,
	isOwner bool,
	schemaStorage entry.SchemaStorage,
	filter filter.Filter,
) (DDLJobPuller, error) {
	if isOwner {
		changefeed.ID += "_owner_ddl_puller"
	} else {
		changefeed.ID += "_processor_ddl_puller"
	}

	spans := spanz.GetAllDDLSpan()
	for i := range spans {
		// NOTE: kv.SharedClient thinks it's better to use different table ids.
		spans[i].TableID = int64(-1) - int64(i)
	}

	jobPuller := &ddlJobPullerImpl{
		changefeedID:  changefeed,
		multiplexing:  cfg.EnableMultiplexing,
		schemaStorage: schemaStorage,
<<<<<<< HEAD
		kvStorage:     kvStorage,
		filter:        filter,
		outputCh:      make(chan *model.DDLJobEntry, defaultPullerOutputChanSize),
		metricDiscardedDDLCounter: discardedDDLCounter.
			WithLabelValues(changefeed.Namespace, changefeed.ID),
	}
	if jobPuller.multiplexing {
		client := kv.NewSharedClient(
			changefeed, cfg, ddlPullerFilterLoop,
			pdCli, grpcPool, regionCache, pdClock, kvStorage,
		)

		rawDDLCh := make(chan *model.RawKVEntry, defaultPullerOutputChanSize)
		consume := func(ctx context.Context, raw *model.RawKVEntry, _ []tablepb.Span) error {
			select {
			case <-ctx.Done():
				return ctx.Err()
			case rawDDLCh <- raw:
				return nil
			}
		}
		jobPuller.multiplexingPuller.MultiplexingPuller = NewMultiplexingPuller(changefeed, client, consume)
		jobPuller.multiplexingPuller.client = client
		jobPuller.multiplexingPuller.sortedDDLCh = memorysorter.SortOutput(ctx, changefeed, rawDDLCh)
		jobPuller.multiplexingPuller.Subscribe("ddl", memorysorter.DDLPullerTableName, spans, checkpointTs)
	} else {
		jobPuller.puller.Puller = New(
			ctx, pdCli, grpcPool, regionCache, kvStorage, pdClock,
			checkpointTs, spans, cfg, changefeed, -1, memorysorter.DDLPullerTableName,
			ddlPullerFilterLoop, true,
		)
	}

	return jobPuller, nil
=======
		puller: New(
			ctx,
			pdCli,
			grpcPool,
			regionCache,
			kvStorage,
			pdClock,
			checkpointTs,
			spans,
			cfg,
			changefeed,
			-1, memorysorter.DDLPullerTableName,
			ddLPullerFilterLoop,
			true,
		),
		kvStorage: kvStorage,
		outputCh:  make(chan *model.DDLJobEntry, defaultPullerOutputChanSize),
	}, nil
>>>>>>> 8503b053
}

// DDLPuller is the interface for DDL Puller, used by owner only.
type DDLPuller interface {
	// Run runs the DDLPuller
	Run(ctx context.Context) error
	// PopFrontDDL returns and pops the first DDL job in the internal queue
	PopFrontDDL() (uint64, *timodel.Job)
	// ResolvedTs returns the resolved ts of the DDLPuller
	ResolvedTs() uint64
	// Close closes the DDLPuller
	Close()
}

type ddlPullerImpl struct {
	ddlJobPuller DDLJobPuller

	mu             sync.Mutex
	resolvedTS     uint64
	pendingDDLJobs []*timodel.Job
	lastDDLJobID   int64
	cancel         context.CancelFunc

	changefeedID model.ChangeFeedID

	clock                      clock.Clock
	lastResolvedTsAdvancedTime time.Time
}

// NewDDLPuller return a puller for DDL Event
func NewDDLPuller(ctx context.Context,
	replicaConfig *config.ReplicaConfig,
	up *upstream.Upstream,
	startTs uint64,
	changefeed model.ChangeFeedID,
	schemaStorage entry.SchemaStorage,
	filter filter.Filter,
) (DDLPuller, error) {
	var puller DDLJobPuller
	var err error

	// storage can be nil only in the test
	if up.KVStorage != nil {
		puller, err = NewDDLJobPuller(
			ctx, up.PDClient, up.GrpcPool, up.RegionCache, up.KVStorage, up.PDClock,
			startTs, config.GetGlobalServerConfig().KVClient,
			changefeed, true, /* isOwner */
			schemaStorage,
			filter,
		)
		if err != nil {
			return nil, errors.Trace(err)
		}
	}

	return &ddlPullerImpl{
		ddlJobPuller: puller,
		resolvedTS:   startTs,
		cancel:       func() {},
		clock:        clock.New(),
		changefeedID: changefeed,
	}, nil
}

func (h *ddlPullerImpl) handleDDLJobEntry(jobEntry *model.DDLJobEntry) error {
	if jobEntry.OpType == model.OpTypeResolved {
		if jobEntry.CRTs > atomic.LoadUint64(&h.resolvedTS) {
			h.lastResolvedTsAdvancedTime = h.clock.Now()
			atomic.StoreUint64(&h.resolvedTS, jobEntry.CRTs)
		}
		return nil
	}
	job, err := jobEntry.Job, jobEntry.Err
	if err != nil {
		return errors.Trace(err)
	}
	if job == nil {
		return nil
	}
	log.Info("[ddl] handleDDLJobEntry", zap.String("job", job.String()))
	if job.ID == h.lastDDLJobID {
		log.Warn("ignore duplicated DDL job",
			zap.String("namespace", h.changefeedID.Namespace),
			zap.String("changefeed", h.changefeedID.ID),
			zap.String("query", job.Query),
			zap.Int64("jobID", job.ID),
			zap.Any("job", job))
		return nil
	}
	log.Info("receive new ddl job",
		zap.String("namespace", h.changefeedID.Namespace),
		zap.String("changefeed", h.changefeedID.ID),
		zap.String("query", job.Query),
		zap.Int64("jobID", job.ID),
		zap.Any("job", job))

	h.mu.Lock()
	defer h.mu.Unlock()
	h.pendingDDLJobs = append(h.pendingDDLJobs, job)
	h.lastDDLJobID = job.ID
	return nil
}

// Run the ddl puller to receive DDL events
func (h *ddlPullerImpl) Run(ctx context.Context) error {
	g, ctx := errgroup.WithContext(ctx)
	ctx, cancel := context.WithCancel(ctx)
	h.cancel = cancel

	g.Go(func() error { return h.ddlJobPuller.Run(ctx) })

	g.Go(func() error {
		ticker := h.clock.Ticker(ddlPullerStuckWarnDuration)
		defer ticker.Stop()
		h.lastResolvedTsAdvancedTime = h.clock.Now()
		for {
			select {
			case <-ctx.Done():
				return ctx.Err()
			case <-ticker.C:
				duration := h.clock.Since(h.lastResolvedTsAdvancedTime)
				if duration > ddlPullerStuckWarnDuration {
					log.Warn("ddl puller resolved ts has not advanced",
						zap.String("namespace", h.changefeedID.Namespace),
						zap.String("changefeed", h.changefeedID.ID),
						zap.Duration("duration", duration),
						zap.Uint64("resolvedTs", atomic.LoadUint64(&h.resolvedTS)))
				}
			case e := <-h.ddlJobPuller.Output():
				if err := h.handleDDLJobEntry(e); err != nil {
					return errors.Trace(err)
				}
			}
		}
	})

	log.Info("DDL puller started",
		zap.String("namespace", h.changefeedID.Namespace),
		zap.String("changefeed", h.changefeedID.ID),
		zap.Uint64("resolvedTS", atomic.LoadUint64(&h.resolvedTS)))

	return g.Wait()
}

// PopFrontDDL return the first pending DDL job and remove it from the pending list
func (h *ddlPullerImpl) PopFrontDDL() (uint64, *timodel.Job) {
	h.mu.Lock()
	defer h.mu.Unlock()
	if len(h.pendingDDLJobs) == 0 {
		return atomic.LoadUint64(&h.resolvedTS), nil
	}
	job := h.pendingDDLJobs[0]
	h.pendingDDLJobs = h.pendingDDLJobs[1:]
	return job.BinlogInfo.FinishedTS, job
}

// Close the ddl puller, release all resources.
func (h *ddlPullerImpl) Close() {
	log.Info("close the ddl puller",
		zap.String("namespace", h.changefeedID.Namespace),
		zap.String("changefeed", h.changefeedID.ID))

	ok := PullerEventCounter.DeleteLabelValues(h.changefeedID.Namespace, h.changefeedID.ID, "kv")
	if !ok {
		log.Warn("delete puller event counter metrics failed",
			zap.String("namespace", h.changefeedID.Namespace),
			zap.String("changefeed", h.changefeedID.ID),
			zap.String("type", "kv"))
	}
	ok = PullerEventCounter.DeleteLabelValues(h.changefeedID.Namespace, h.changefeedID.ID, "resolved")
	if !ok {
		log.Warn("delete puller event counter metrics failed",
			zap.String("namespace", h.changefeedID.Namespace),
			zap.String("changefeed", h.changefeedID.ID),
			zap.String("type", "resolved"))
	}

	h.cancel()
}

func (h *ddlPullerImpl) ResolvedTs() uint64 {
	h.mu.Lock()
	defer h.mu.Unlock()
	if len(h.pendingDDLJobs) == 0 {
		return atomic.LoadUint64(&h.resolvedTS)
	}
	job := h.pendingDDLJobs[0]
	return job.BinlogInfo.FinishedTS
}<|MERGE_RESOLUTION|>--- conflicted
+++ resolved
@@ -65,7 +65,6 @@
 // be called in the same one goroutine.
 type ddlJobPullerImpl struct {
 	changefeedID model.ChangeFeedID
-	resolvedTs   uint64
 
 	multiplexing bool
 	puller       struct {
@@ -77,8 +76,9 @@
 		sortedDDLCh <-chan *model.RawKVEntry
 	}
 
+	kvStorage     tidbkv.Storage
 	schemaStorage entry.SchemaStorage
-	kvStorage     tidbkv.Storage
+	resolvedTs    uint64
 	schemaVersion int64
 	filter        filter.Filter
 	// ddlJobsTable is initialized when receive the first concurrent DDL job.
@@ -148,26 +148,21 @@
 
 func (p *ddlJobPullerImpl) run(ctx context.Context) error {
 	eg, ctx := errgroup.WithContext(ctx)
-
+	eg.Go(func() error { return errors.Trace(p.puller.Run(ctx)) })
 	eg.Go(func() error {
-		return errors.Trace(p.puller.Run(ctx))
+		rawDDLCh := memorysorter.SortOutput(ctx, p.changefeedID, p.puller.Output())
+		for {
+			var ddlRawKV *model.RawKVEntry
+			select {
+			case <-ctx.Done():
+				return ctx.Err()
+			case ddlRawKV = <-rawDDLCh:
+			}
+			if err := p.handleRawKVEntry(ctx, ddlRawKV); err != nil {
+				return errors.Trace(err)
+			}
+		}
 	})
-
-	rawDDLCh := memorysorter.SortOutput(ctx, p.changefeedID, p.puller.Output())
-	eg.Go(
-		func() error {
-			for {
-				var ddlRawKV *model.RawKVEntry
-				select {
-				case <-ctx.Done():
-					return ctx.Err()
-				case ddlRawKV = <-rawDDLCh:
-				}
-				if err := p.handleRawKVEntry(ctx, ddlRawKV); err != nil {
-					return errors.Trace(err)
-				}
-			}
-		})
 	return eg.Wait()
 }
 
@@ -509,9 +504,9 @@
 	checkpointTs uint64,
 	cfg *config.KVClientConfig,
 	changefeed model.ChangeFeedID,
-	isOwner bool,
 	schemaStorage entry.SchemaStorage,
 	filter filter.Filter,
+	isOwner bool,
 ) (DDLJobPuller, error) {
 	if isOwner {
 		changefeed.ID += "_owner_ddl_puller"
@@ -529,12 +524,9 @@
 		changefeedID:  changefeed,
 		multiplexing:  cfg.EnableMultiplexing,
 		schemaStorage: schemaStorage,
-<<<<<<< HEAD
 		kvStorage:     kvStorage,
 		filter:        filter,
 		outputCh:      make(chan *model.DDLJobEntry, defaultPullerOutputChanSize),
-		metricDiscardedDDLCounter: discardedDDLCounter.
-			WithLabelValues(changefeed.Namespace, changefeed.ID),
 	}
 	if jobPuller.multiplexing {
 		client := kv.NewSharedClient(
@@ -564,26 +556,6 @@
 	}
 
 	return jobPuller, nil
-=======
-		puller: New(
-			ctx,
-			pdCli,
-			grpcPool,
-			regionCache,
-			kvStorage,
-			pdClock,
-			checkpointTs,
-			spans,
-			cfg,
-			changefeed,
-			-1, memorysorter.DDLPullerTableName,
-			ddLPullerFilterLoop,
-			true,
-		),
-		kvStorage: kvStorage,
-		outputCh:  make(chan *model.DDLJobEntry, defaultPullerOutputChanSize),
-	}, nil
->>>>>>> 8503b053
 }
 
 // DDLPuller is the interface for DDL Puller, used by owner only.
@@ -630,9 +602,8 @@
 		puller, err = NewDDLJobPuller(
 			ctx, up.PDClient, up.GrpcPool, up.RegionCache, up.KVStorage, up.PDClock,
 			startTs, config.GetGlobalServerConfig().KVClient,
-			changefeed, true, /* isOwner */
-			schemaStorage,
-			filter,
+			changefeed, schemaStorage, filter,
+			true, /* isOwner */
 		)
 		if err != nil {
 			return nil, errors.Trace(err)
@@ -745,22 +716,6 @@
 	log.Info("close the ddl puller",
 		zap.String("namespace", h.changefeedID.Namespace),
 		zap.String("changefeed", h.changefeedID.ID))
-
-	ok := PullerEventCounter.DeleteLabelValues(h.changefeedID.Namespace, h.changefeedID.ID, "kv")
-	if !ok {
-		log.Warn("delete puller event counter metrics failed",
-			zap.String("namespace", h.changefeedID.Namespace),
-			zap.String("changefeed", h.changefeedID.ID),
-			zap.String("type", "kv"))
-	}
-	ok = PullerEventCounter.DeleteLabelValues(h.changefeedID.Namespace, h.changefeedID.ID, "resolved")
-	if !ok {
-		log.Warn("delete puller event counter metrics failed",
-			zap.String("namespace", h.changefeedID.Namespace),
-			zap.String("changefeed", h.changefeedID.ID),
-			zap.String("type", "resolved"))
-	}
-
 	h.cancel()
 }
 
