// Copyright 2022 PingCAP, Inc.
//
// Licensed under the Apache License, Version 2.0 (the "License");
// you may not use this file except in compliance with the License.
// You may obtain a copy of the License at
//
//     http://www.apache.org/licenses/LICENSE-2.0
//
// Unless required by applicable law or agreed to in writing, software
// distributed under the License is distributed on an "AS IS" BASIS,
// See the License for the specific language governing permissions and
// limitations under the License.

package puller

import (
	"context"
	"encoding/json"
	"sync"
	"sync/atomic"
	"time"

	"github.com/benbjohnson/clock"
	"github.com/pingcap/errors"
	"github.com/pingcap/log"
	tidbkv "github.com/pingcap/tidb/kv"
	timodel "github.com/pingcap/tidb/parser/model"
	"github.com/pingcap/tidb/parser/mysql"
	"github.com/pingcap/tiflow/cdc/contextutil"
	"github.com/pingcap/tiflow/cdc/entry"
	"github.com/pingcap/tiflow/cdc/kv"
	"github.com/pingcap/tiflow/cdc/model"
	"github.com/pingcap/tiflow/cdc/puller/memorysorter"
	"github.com/pingcap/tiflow/pkg/config"
	cerror "github.com/pingcap/tiflow/pkg/errors"
	"github.com/pingcap/tiflow/pkg/filter"
	"github.com/pingcap/tiflow/pkg/pdutil"
	"github.com/pingcap/tiflow/pkg/spanz"
	"github.com/pingcap/tiflow/pkg/upstream"
	"github.com/pingcap/tiflow/pkg/util"
	"github.com/tikv/client-go/v2/tikv"
	pd "github.com/tikv/pd/client"
	"go.uber.org/zap"
	"golang.org/x/sync/errgroup"
)

const (
	ddlPullerStuckWarnDuration = 30 * time.Second
	// DDLPullerTableName is the fake table name for ddl puller
	DDLPullerTableName = "DDL_PULLER"
	// ddl puller should never filter any DDL jobs even if
	// the changefeed is in BDR mode, because the DDL jobs should
	// be filtered before they are sent to the sink
	ddLPullerFilterLoop = false
)

// DDLJobPuller is used to pull ddl job from TiKV.
// It's used by processor and ddlPullerImpl.
type DDLJobPuller interface {
	util.Runnable

	// Output the DDL job entry, it contains the DDL job and the error.
	Output() <-chan *model.DDLJobEntry
}

// Note: All unexported methods of `ddlJobPullerImpl` should
// be called in the same one goroutine.
type ddlJobPullerImpl struct {
	changefeedID  model.ChangeFeedID
	puller        Puller
	kvStorage     tidbkv.Storage
	schemaStorage entry.SchemaStorage
	resolvedTs    uint64
	schemaVersion int64
	filter        filter.Filter
	// ddlJobsTable is initialized when receive the first concurrent DDL job.
	// It holds the info of table `tidb_ddl_jobs` of upstream TiDB.
	ddlJobsTable *model.TableInfo
	// It holds the column id of `job_meta` in table `tidb_ddl_jobs`.
	jobMetaColumnID int64
	outputCh        chan *model.DDLJobEntry
}

// Run starts the DDLJobPuller.
func (p *ddlJobPullerImpl) Run(ctx context.Context, _ ...chan<- error) error {
	eg, ctx := errgroup.WithContext(ctx)

	eg.Go(func() error {
		return errors.Trace(p.puller.Run(ctx))
	})

	rawDDLCh := memorysorter.SortOutput(ctx, p.puller.Output())
	eg.Go(
		func() error {
			for {
				var ddlRawKV *model.RawKVEntry
				select {
				case <-ctx.Done():
					return ctx.Err()
				case ddlRawKV = <-rawDDLCh:
				}
				if ddlRawKV == nil {
					continue
				}
				if ddlRawKV.OpType == model.OpTypeResolved {
					// Only nil in unit test case.
					if p.schemaStorage != nil {
						p.schemaStorage.AdvanceResolvedTs(ddlRawKV.CRTs)
					}
					if ddlRawKV.CRTs > p.getResolvedTs() {
						p.setResolvedTs(ddlRawKV.CRTs)
					}
				}

				job, err := p.unmarshalDDL(ddlRawKV)
				if err != nil {
					return errors.Trace(err)
				}

				if job != nil {
					skip, err := p.handleJob(job)
					if err != nil {
						return cerror.WrapError(cerror.ErrHandleDDLFailed,
							err, job.String(), job.Query, job.StartTS, job.StartTS)
					}
					log.Info("handle ddl job",
						zap.String("namespace", p.changefeedID.Namespace),
						zap.String("changefeed", p.changefeedID.ID),
						zap.String("query", job.Query),
						zap.Stringer("job", job), zap.Bool("skip", skip))
					if skip {
						continue
					}
				}

				jobEntry := &model.DDLJobEntry{
					Job:    job,
					OpType: ddlRawKV.OpType,
					CRTs:   ddlRawKV.CRTs,
					Err:    err,
				}
				select {
				case <-ctx.Done():
					return ctx.Err()
				case p.outputCh <- jobEntry:
				}
			}
		})
	return eg.Wait()
}

// WaitForReady implements util.Runnable.
func (p *ddlJobPullerImpl) WaitForReady(_ context.Context) {}

// Close implements util.Runnable.
func (p *ddlJobPullerImpl) Close() {}

// Output the DDL job entry, it contains the DDL job and the error.
func (p *ddlJobPullerImpl) Output() <-chan *model.DDLJobEntry {
	return p.outputCh
}

func (p *ddlJobPullerImpl) getResolvedTs() uint64 {
	return atomic.LoadUint64(&p.resolvedTs)
}

func (p *ddlJobPullerImpl) setResolvedTs(ts uint64) {
	atomic.StoreUint64(&p.resolvedTs, ts)
}

func (p *ddlJobPullerImpl) initJobTableMeta() error {
	version, err := p.kvStorage.CurrentVersion(tidbkv.GlobalTxnScope)
	if err != nil {
		return errors.Trace(err)
	}
	snap, err := kv.GetSnapshotMeta(p.kvStorage, version.Ver)
	if err != nil {
		return errors.Trace(err)
	}

	dbInfos, err := snap.ListDatabases()
	if err != nil {
		return cerror.WrapError(cerror.ErrMetaListDatabases, err)
	}

	db, err := findDBByName(dbInfos, mysql.SystemDB)
	if err != nil {
		return errors.Trace(err)
	}

	tbls, err := snap.ListTables(db.ID)
	if err != nil {
		return errors.Trace(err)
	}
	tableInfo, err := findTableByName(tbls, "tidb_ddl_job")
	if err != nil {
		return errors.Trace(err)
	}

	col, err := findColumnByName(tableInfo.Columns, "job_meta")
	if err != nil {
		return errors.Trace(err)
	}

	p.ddlJobsTable = model.WrapTableInfo(db.ID, db.Name.L, 0, tableInfo)
	p.jobMetaColumnID = col.ID
	return nil
}

func (p *ddlJobPullerImpl) unmarshalDDL(rawKV *model.RawKVEntry) (*timodel.Job, error) {
	if rawKV.OpType != model.OpTypePut {
		return nil, nil
	}
	if p.ddlJobsTable == nil && !entry.IsLegacyFormatJob(rawKV) {
		err := p.initJobTableMeta()
		if err != nil {
			return nil, errors.Trace(err)
		}
	}
	return entry.ParseDDLJob(p.ddlJobsTable, rawKV, p.jobMetaColumnID)
}

// handleRenameTables gets all the tables that are renamed
// in the DDL job out and filter them one by one,
// if all the tables are filtered, skip it.
func (p *ddlJobPullerImpl) handleRenameTables(job *timodel.Job) (skip bool, err error) {
	var (
		oldSchemaIDs, newSchemaIDs, oldTableIDs []int64
		newTableNames, oldSchemaNames           []*timodel.CIStr
	)

	err = job.DecodeArgs(&oldSchemaIDs, &newSchemaIDs,
		&newTableNames, &oldTableIDs, &oldSchemaNames)
	if err != nil {
		return true, errors.Trace(err)
	}

	var (
		remainOldSchemaIDs, remainNewSchemaIDs, remainOldTableIDs []int64
		remainNewTableNames, remainOldSchemaNames                 []*timodel.CIStr
	)

	multiTableInfos := job.BinlogInfo.MultipleTableInfos
	if len(multiTableInfos) != len(oldSchemaIDs) ||
		len(multiTableInfos) != len(newSchemaIDs) ||
		len(multiTableInfos) != len(newTableNames) ||
		len(multiTableInfos) != len(oldTableIDs) ||
		len(multiTableInfos) != len(oldSchemaNames) {
		return true, cerror.ErrInvalidDDLJob.GenWithStackByArgs(job.ID)
	}

	// we filter subordinate rename table ddl by these principles:
	// 1. old table name matches the filter rule, remain it.
	// 2. old table name does not match and new table name matches the filter rule, return error.
	// 3. old table name and new table name do not match the filter rule, skip it.
	remainTables := make([]*timodel.TableInfo, 0, len(multiTableInfos))
	snap := p.schemaStorage.GetLastSnapshot()
	for i, tableInfo := range multiTableInfos {
		var shouldDiscardOldTable, shouldDiscardNewTable bool
		oldTable, ok := snap.PhysicalTableByID(tableInfo.ID)
		if !ok {
			shouldDiscardOldTable = true
		} else {
<<<<<<< HEAD
			shouldDiscardOldTable, err = p.filter.ShouldDiscardDDL(job.StartTS,
				job.Type, oldSchemaNames[i].O, oldTable.Name.O, job.Query)
			if err != nil {
				return true, errors.Trace(err)
			}
=======
			shouldDiscardOldTable = p.filter.ShouldDiscardDDL(job.Type, oldSchemaNames[i].O, oldTable.Name.O)
>>>>>>> f54f807a
		}

		newSchemaName, ok := snap.SchemaByID(newSchemaIDs[i])
		if !ok {
			// the new table name does not hit the filter rule, so we should discard the table.
			shouldDiscardNewTable = true
		} else {
<<<<<<< HEAD
			shouldDiscardNewTable, err = p.filter.ShouldDiscardDDL(job.StartTS,
				job.Type, newSchemaName.Name.O, newTableNames[i].O, job.Query)
			if err != nil {
				return true, errors.Trace(err)
			}
=======
			shouldDiscardNewTable = p.filter.ShouldDiscardDDL(job.Type, newSchemaName.Name.O, newTableNames[i].O)
>>>>>>> f54f807a
		}

		if shouldDiscardOldTable && shouldDiscardNewTable {
			// skip a rename table ddl only when its old table name and new table name are both filtered.
			log.Info("RenameTables is filtered",
				zap.Int64("tableID", tableInfo.ID),
				zap.String("schema", oldSchemaNames[i].O),
				zap.String("query", job.Query))
			continue
<<<<<<< HEAD
		}
		if shouldDiscardOldTable && !shouldDiscardNewTable {
			// if old table is not in filter rule and its new name is in filter rule, return error.
			return true, cerror.ErrSyncRenameTableFailed.GenWithStackByArgs(tableInfo.ID, job.Query)
		}
=======
		}
		if shouldDiscardOldTable && !shouldDiscardNewTable {
			// if old table is not in filter rule and its new name is in filter rule, return error.
			return true, cerror.ErrSyncRenameTableFailed.GenWithStackByArgs(tableInfo.ID, job.Query)
		}
>>>>>>> f54f807a
		// old table name matches the filter rule, remain it.
		remainTables = append(remainTables, tableInfo)
		remainOldSchemaIDs = append(remainOldSchemaIDs, oldSchemaIDs[i])
		remainNewSchemaIDs = append(remainNewSchemaIDs, newSchemaIDs[i])
		remainOldTableIDs = append(remainOldTableIDs, oldTableIDs[i])
		remainNewTableNames = append(remainNewTableNames, newTableNames[i])
		remainOldSchemaNames = append(remainOldSchemaNames, oldSchemaNames[i])
	}

	if len(remainTables) == 0 {
		return true, nil
	}

	newArgs := make([]json.RawMessage, 5)
	v, err := json.Marshal(remainOldSchemaIDs)
	if err != nil {
		return true, errors.Trace(err)
	}
	newArgs[0] = v
	v, err = json.Marshal(remainNewSchemaIDs)
	if err != nil {
		return true, errors.Trace(err)
	}
	newArgs[1] = v
	v, err = json.Marshal(remainNewTableNames)
	if err != nil {
		return true, errors.Trace(err)
	}
	newArgs[2] = v
	v, err = json.Marshal(remainOldTableIDs)
	if err != nil {
		return true, errors.Trace(err)
	}
	newArgs[3] = v
	v, err = json.Marshal(remainOldSchemaNames)
	if err != nil {
		return true, errors.Trace(err)
	}
	newArgs[4] = v

	newRawArgs, err := json.Marshal(newArgs)
	if err != nil {
		return true, errors.Trace(err)
	}
	job.RawArgs = newRawArgs
	job.BinlogInfo.MultipleTableInfos = remainTables
	return false, nil
}

// handleJob handles the DDL job.
// It split rename tables DDL job and fill the job table name.
func (p *ddlJobPullerImpl) handleJob(job *timodel.Job) (skip bool, err error) {
	// Only nil in test.
	if p.schemaStorage == nil {
		return false, nil
	}

	defer func() {
		if skip && err == nil {
			log.Info("ddl job schema or table does not match, discard it",
				zap.String("namespace", p.changefeedID.Namespace),
				zap.String("changefeed", p.changefeedID.ID),
				zap.String("schema", job.SchemaName),
				zap.String("table", job.TableName),
				zap.String("query", job.Query),
<<<<<<< HEAD
				zap.Stringer("job", job))
=======
				zap.String("job", job.String()))
		}
		if err != nil {
			log.Info("handle ddl job failed",
				zap.String("namespace", p.changefeedID.Namespace),
				zap.String("changefeed", p.changefeedID.ID),
				zap.String("query", job.Query),
				zap.String("schema", job.SchemaName),
				zap.String("table", job.BinlogInfo.TableInfo.Name.O),
				zap.String("job", job.String()),
				zap.Error(err))
		}
	}()

	snap := p.schemaStorage.GetLastSnapshot()
	// Do this first to fill the schema name to its origin schema name.
	if err := snap.FillSchemaName(job); err != nil {
		log.Info("failed to fill schema name for ddl job", zap.Error(err))
		// If we can't find a job's schema, check if it's been filtered.
		if p.filter.ShouldIgnoreTable(job.SchemaName, job.TableName) ||
			p.filter.ShouldDiscardDDL(job.Type, job.SchemaName, job.TableName) {
			return true, nil
>>>>>>> f54f807a
		}
		if err != nil {
			log.Warn("handle ddl job failed",
				zap.String("namespace", p.changefeedID.Namespace),
				zap.String("changefeed", p.changefeedID.ID),
				zap.String("schema", job.SchemaName),
				zap.String("table", job.TableName),
				zap.String("query", job.Query),
				zap.Stringer("job", job),
				zap.Error(err))
		}
	}()

	if job.BinlogInfo.FinishedTS <= p.getResolvedTs() ||
		job.BinlogInfo.SchemaVersion <= p.schemaVersion {
		log.Info("ddl job finishedTs less than puller resolvedTs,"+
			"discard the ddl job",
			zap.Uint64("jobFinishedTS", job.BinlogInfo.FinishedTS),
			zap.Uint64("pullerResolvedTs", p.getResolvedTs()),
			zap.String("namespace", p.changefeedID.Namespace),
			zap.String("changefeed", p.changefeedID.ID),
			zap.String("schema", job.SchemaName),
			zap.String("table", job.TableName),
			zap.String("query", job.Query),
			zap.String("job", job.String()))
		return true, nil
	}

	snap := p.schemaStorage.GetLastSnapshot()
	if err := snap.FillSchemaName(job); err != nil {
		log.Info("failed to fill schema name for ddl job", zap.Error(err))
		discard, fErr := p.filter.
			ShouldDiscardDDL(job.StartTS, job.Type, job.SchemaName, job.TableName, job.Query)
		if fErr != nil {
			return false, errors.Trace(fErr)
		}
		if discard {
			return true, nil
		}
		return true, errors.Trace(err)
	}

	switch job.Type {
	case timodel.ActionRenameTables:
		skip, err = p.handleRenameTables(job)
		if err != nil {
			return true, errors.Trace(err)
		}
	case timodel.ActionRenameTable:
		log.Info("rename table ddl job",
			zap.Int64("newSchemaID", job.SchemaID),
			zap.String("newSchemaName", job.SchemaName),
			zap.Int64("tableID", job.TableID),
			zap.String("oldTableName", job.BinlogInfo.TableInfo.Name.O),
			zap.String("newTableName", job.TableName),
		)
		oldTable, ok := snap.PhysicalTableByID(job.TableID)
		if !ok {
			// 1. If we can not find the old table, and the new table name is in filter rule, return error.
			discard, err := p.filter.
				ShouldDiscardDDL(job.StartTS, job.Type, job.SchemaName, job.BinlogInfo.TableInfo.Name.O, job.Query)
			if err != nil {
				return true, errors.Trace(err)
			}
			if !discard {
				return true, cerror.ErrSyncRenameTableFailed.GenWithStackByArgs(job.TableID, job.Query)
			}
			skip = true
		} else {
			log.Info("rename table ddl job",
				zap.String("oldTableName", oldTable.TableName.Table),
				zap.String("oldSchemaName", oldTable.TableName.Schema))
<<<<<<< HEAD
			// since we can find the old table, we must can find the old schema.
			// 2. If we can find the preTableInfo, we filter it by the old table name.
			skipByOldTableName, err := p.filter.ShouldDiscardDDL(job.StartTS,
				job.Type, oldTable.TableName.Schema, oldTable.TableName.Table, job.Query)
			if err != nil {
				return true, errors.Trace(err)
			}
			skipByNewTableName, err := p.filter.ShouldDiscardDDL(job.StartTS,
				job.Type, job.SchemaName, job.BinlogInfo.TableInfo.Name.O, job.Query)
			if err != nil {
				return true, errors.Trace(err)
			}
=======
			// 2. If we can find the preTableInfo, we filter it by the old table name.
			skipByOldTableName := p.filter.ShouldDiscardDDL(job.Type, oldTable.TableName.Schema, oldTable.TableName.Table)
			skipByNewTableName := p.filter.ShouldDiscardDDL(job.Type, job.SchemaName, job.BinlogInfo.TableInfo.Name.O)
>>>>>>> f54f807a
			// 3. If its old table name is not in filter rule, and its new table name in filter rule, return error.
			if skipByOldTableName && !skipByNewTableName {
				return true, cerror.ErrSyncRenameTableFailed.GenWithStackByArgs(job.TableID, job.Query)
			}
			if skipByOldTableName && skipByNewTableName {
				skip = true
				return true, nil
			}
		}
	default:
		// nil means it is a schema ddl job, it's no need to fill the table name.
		if job.BinlogInfo.TableInfo != nil {
			job.TableName = job.BinlogInfo.TableInfo.Name.O
		}
		skip, err = p.filter.
			ShouldDiscardDDL(job.StartTS, job.Type, job.SchemaName, job.TableName, job.Query)
		if err != nil {
			return false, errors.Trace(err)
		}
	}

	if skip {
		return true, nil
	}

	err = p.schemaStorage.HandleDDLJob(job)
	if err != nil {
		log.Error("handle ddl job failed",
			zap.String("namespace", p.changefeedID.Namespace),
			zap.String("changefeed", p.changefeedID.ID),
			zap.String("query", job.Query),
			zap.String("schema", job.SchemaName),
			zap.String("table", job.BinlogInfo.TableInfo.Name.O),
			zap.String("job", job.String()),
			zap.Error(err))
		return true, errors.Trace(err)
	}

	p.setResolvedTs(job.BinlogInfo.FinishedTS)
	p.schemaVersion = job.BinlogInfo.SchemaVersion

	return false, nil
}

func findDBByName(dbs []*timodel.DBInfo, name string) (*timodel.DBInfo, error) {
	for _, db := range dbs {
		if db.Name.L == name {
			return db, nil
		}
	}
	return nil, cerror.WrapError(
		cerror.ErrDDLSchemaNotFound,
		errors.Errorf("can't find schema %s", name))
}

func findTableByName(tbls []*timodel.TableInfo, name string) (*timodel.TableInfo, error) {
	for _, t := range tbls {
		if t.Name.L == name {
			return t, nil
		}
	}
	return nil, cerror.WrapError(
		cerror.ErrDDLSchemaNotFound,
		errors.Errorf("can't find table %s", name))
}

func findColumnByName(cols []*timodel.ColumnInfo, name string) (*timodel.ColumnInfo, error) {
	for _, c := range cols {
		if c.Name.L == name {
			return c, nil
		}
	}
	return nil, cerror.WrapError(
		cerror.ErrDDLSchemaNotFound,
		errors.Errorf("can't find column %s", name))
}

// NewDDLJobPuller creates a new NewDDLJobPuller,
// which fetches ddl events starting from checkpointTs.
func NewDDLJobPuller(
	ctx context.Context,
	pdCli pd.Client,
	grpcPool kv.GrpcPool,
	regionCache *tikv.RegionCache,
	kvStorage tidbkv.Storage,
	pdClock pdutil.Clock,
	checkpointTs uint64,
	cfg *config.KVClientConfig,
	changefeed model.ChangeFeedID,
	schemaStorage entry.SchemaStorage,
	filter filter.Filter,
) (DDLJobPuller, error) {
	spans := spanz.GetAllDDLSpan()
	for i := range spans {
		spans[i].TableID = -1
	}
	return &ddlJobPullerImpl{
		changefeedID:  changefeed,
		filter:        filter,
		schemaStorage: schemaStorage,
		puller: New(
			ctx,
			pdCli,
			grpcPool,
			regionCache,
			kvStorage,
			pdClock,
			checkpointTs,
			spans,
			cfg,
			changefeed,
			-1, DDLPullerTableName,
			ddLPullerFilterLoop,
			true,
		),
		kvStorage: kvStorage,
		outputCh:  make(chan *model.DDLJobEntry, defaultPullerOutputChanSize),
	}, nil
}

// DDLPuller is the interface for DDL Puller, used by owner only.
type DDLPuller interface {
	// Run runs the DDLPuller
	Run(ctx context.Context) error
	// PopFrontDDL returns and pops the first DDL job in the internal queue
	PopFrontDDL() (uint64, *timodel.Job)
	// ResolvedTs returns the resolved ts of the DDLPuller
	ResolvedTs() uint64
	// Close closes the DDLPuller
	Close()
}

type ddlPullerImpl struct {
	ddlJobPuller DDLJobPuller

	mu             sync.Mutex
	resolvedTS     uint64
	pendingDDLJobs []*timodel.Job
	lastDDLJobID   int64
	cancel         context.CancelFunc

	changefeedID model.ChangeFeedID

	clock                      clock.Clock
	lastResolvedTsAdvancedTime time.Time
}

// NewDDLPuller return a puller for DDL Event
func NewDDLPuller(ctx context.Context,
	replicaConfig *config.ReplicaConfig,
	up *upstream.Upstream,
	startTs uint64,
	changefeed model.ChangeFeedID,
	schemaStorage entry.SchemaStorage,
	filter filter.Filter,
) (DDLPuller, error) {
	// add "_ddl_puller" to make it different from table pullers.
	changefeed.ID += "_ddl_puller"

	var puller DDLJobPuller
	var err error
	storage := up.KVStorage
	// storage can be nil only in the test
	if storage != nil {
		puller, err = NewDDLJobPuller(
			ctx,
			up.PDClient,
			up.GrpcPool,
			up.RegionCache,
			storage,
			up.PDClock,
			startTs,
			config.GetGlobalServerConfig().KVClient,
			changefeed,
			schemaStorage,
			filter,
		)
		if err != nil {
			return nil, errors.Trace(err)
		}
	}

	return &ddlPullerImpl{
		ddlJobPuller: puller,
		resolvedTS:   startTs,
		cancel:       func() {},
		clock:        clock.New(),
		changefeedID: changefeed,
	}, nil
}

func (h *ddlPullerImpl) handleDDLJobEntry(jobEntry *model.DDLJobEntry) error {
	if jobEntry.OpType == model.OpTypeResolved {
		if jobEntry.CRTs > atomic.LoadUint64(&h.resolvedTS) {
			h.lastResolvedTsAdvancedTime = h.clock.Now()
			atomic.StoreUint64(&h.resolvedTS, jobEntry.CRTs)
		}
		return nil
	}
	job, err := jobEntry.Job, jobEntry.Err
	if err != nil {
		return errors.Trace(err)
	}
	if job == nil {
		return nil
	}
	log.Info("[ddl] handleDDLJobEntry", zap.String("job", job.String()))
	if job.ID == h.lastDDLJobID {
		log.Warn("ignore duplicated DDL job",
			zap.String("namespace", h.changefeedID.Namespace),
			zap.String("changefeed", h.changefeedID.ID),
			zap.String("query", job.Query),
			zap.Int64("jobID", job.ID),
			zap.Any("job", job))
		return nil
	}
	log.Info("receive new ddl job",
		zap.String("namespace", h.changefeedID.Namespace),
		zap.String("changefeed", h.changefeedID.ID),
		zap.String("query", job.Query),
		zap.Int64("jobID", job.ID),
		zap.Any("job", job))

	h.mu.Lock()
	defer h.mu.Unlock()
	h.pendingDDLJobs = append(h.pendingDDLJobs, job)
	h.lastDDLJobID = job.ID
	return nil
}

// Run the ddl puller to receive DDL events
func (h *ddlPullerImpl) Run(ctx context.Context) error {
	g, ctx := errgroup.WithContext(ctx)
	ctx, cancel := context.WithCancel(ctx)
	h.cancel = cancel

	ctx = contextutil.PutRoleInCtx(ctx, util.RoleOwner)
	g.Go(func() error {
		return h.ddlJobPuller.Run(ctx)
	})

	ticker := h.clock.Ticker(ddlPullerStuckWarnDuration)
	defer ticker.Stop()

	g.Go(func() error {
		h.lastResolvedTsAdvancedTime = h.clock.Now()
		for {
			select {
			case <-ctx.Done():
				return ctx.Err()
			case <-ticker.C:
				duration := h.clock.Since(h.lastResolvedTsAdvancedTime)
				if duration > ddlPullerStuckWarnDuration {
					log.Warn("ddl puller resolved ts has not advanced",
						zap.String("namespace", h.changefeedID.Namespace),
						zap.String("changefeed", h.changefeedID.ID),
						zap.Duration("duration", duration),
						zap.Uint64("resolvedTs", atomic.LoadUint64(&h.resolvedTS)))
				}
			case e := <-h.ddlJobPuller.Output():
				if err := h.handleDDLJobEntry(e); err != nil {
					return errors.Trace(err)
				}
			}
		}
	})

	log.Info("DDL puller started",
		zap.String("namespace", h.changefeedID.Namespace),
		zap.String("changefeed", h.changefeedID.ID),
		zap.Uint64("resolvedTS", atomic.LoadUint64(&h.resolvedTS)))

	return g.Wait()
}

// PopFrontDDL return the first pending DDL job and remove it from the pending list
func (h *ddlPullerImpl) PopFrontDDL() (uint64, *timodel.Job) {
	h.mu.Lock()
	defer h.mu.Unlock()
	if len(h.pendingDDLJobs) == 0 {
		return atomic.LoadUint64(&h.resolvedTS), nil
	}
	job := h.pendingDDLJobs[0]
	h.pendingDDLJobs = h.pendingDDLJobs[1:]
	return job.BinlogInfo.FinishedTS, job
}

// Close the ddl puller, release all resources.
func (h *ddlPullerImpl) Close() {
	log.Info("close the ddl puller",
		zap.String("namespace", h.changefeedID.Namespace),
		zap.String("changefeed", h.changefeedID.ID))

	ok := PullerEventCounter.DeleteLabelValues(h.changefeedID.Namespace, h.changefeedID.ID, "kv")
	if !ok {
		log.Warn("delete puller event counter metrics failed",
			zap.String("namespace", h.changefeedID.Namespace),
			zap.String("changefeed", h.changefeedID.ID),
			zap.String("type", "kv"))
	}
	ok = PullerEventCounter.DeleteLabelValues(h.changefeedID.Namespace, h.changefeedID.ID, "resolved")
	if !ok {
		log.Warn("delete puller event counter metrics failed",
			zap.String("namespace", h.changefeedID.Namespace),
			zap.String("changefeed", h.changefeedID.ID),
			zap.String("type", "resolved"))
	}

	h.cancel()
}

func (h *ddlPullerImpl) ResolvedTs() uint64 {
	h.mu.Lock()
	defer h.mu.Unlock()
	if len(h.pendingDDLJobs) == 0 {
		return atomic.LoadUint64(&h.resolvedTS)
	}
	job := h.pendingDDLJobs[0]
	return job.BinlogInfo.FinishedTS
}<|MERGE_RESOLUTION|>--- conflicted
+++ resolved
@@ -261,15 +261,11 @@
 		if !ok {
 			shouldDiscardOldTable = true
 		} else {
-<<<<<<< HEAD
 			shouldDiscardOldTable, err = p.filter.ShouldDiscardDDL(job.StartTS,
 				job.Type, oldSchemaNames[i].O, oldTable.Name.O, job.Query)
 			if err != nil {
 				return true, errors.Trace(err)
 			}
-=======
-			shouldDiscardOldTable = p.filter.ShouldDiscardDDL(job.Type, oldSchemaNames[i].O, oldTable.Name.O)
->>>>>>> f54f807a
 		}
 
 		newSchemaName, ok := snap.SchemaByID(newSchemaIDs[i])
@@ -277,15 +273,11 @@
 			// the new table name does not hit the filter rule, so we should discard the table.
 			shouldDiscardNewTable = true
 		} else {
-<<<<<<< HEAD
 			shouldDiscardNewTable, err = p.filter.ShouldDiscardDDL(job.StartTS,
 				job.Type, newSchemaName.Name.O, newTableNames[i].O, job.Query)
 			if err != nil {
 				return true, errors.Trace(err)
 			}
-=======
-			shouldDiscardNewTable = p.filter.ShouldDiscardDDL(job.Type, newSchemaName.Name.O, newTableNames[i].O)
->>>>>>> f54f807a
 		}
 
 		if shouldDiscardOldTable && shouldDiscardNewTable {
@@ -295,19 +287,11 @@
 				zap.String("schema", oldSchemaNames[i].O),
 				zap.String("query", job.Query))
 			continue
-<<<<<<< HEAD
 		}
 		if shouldDiscardOldTable && !shouldDiscardNewTable {
 			// if old table is not in filter rule and its new name is in filter rule, return error.
 			return true, cerror.ErrSyncRenameTableFailed.GenWithStackByArgs(tableInfo.ID, job.Query)
 		}
-=======
-		}
-		if shouldDiscardOldTable && !shouldDiscardNewTable {
-			// if old table is not in filter rule and its new name is in filter rule, return error.
-			return true, cerror.ErrSyncRenameTableFailed.GenWithStackByArgs(tableInfo.ID, job.Query)
-		}
->>>>>>> f54f807a
 		// old table name matches the filter rule, remain it.
 		remainTables = append(remainTables, tableInfo)
 		remainOldSchemaIDs = append(remainOldSchemaIDs, oldSchemaIDs[i])
@@ -373,32 +357,7 @@
 				zap.String("schema", job.SchemaName),
 				zap.String("table", job.TableName),
 				zap.String("query", job.Query),
-<<<<<<< HEAD
 				zap.Stringer("job", job))
-=======
-				zap.String("job", job.String()))
-		}
-		if err != nil {
-			log.Info("handle ddl job failed",
-				zap.String("namespace", p.changefeedID.Namespace),
-				zap.String("changefeed", p.changefeedID.ID),
-				zap.String("query", job.Query),
-				zap.String("schema", job.SchemaName),
-				zap.String("table", job.BinlogInfo.TableInfo.Name.O),
-				zap.String("job", job.String()),
-				zap.Error(err))
-		}
-	}()
-
-	snap := p.schemaStorage.GetLastSnapshot()
-	// Do this first to fill the schema name to its origin schema name.
-	if err := snap.FillSchemaName(job); err != nil {
-		log.Info("failed to fill schema name for ddl job", zap.Error(err))
-		// If we can't find a job's schema, check if it's been filtered.
-		if p.filter.ShouldIgnoreTable(job.SchemaName, job.TableName) ||
-			p.filter.ShouldDiscardDDL(job.Type, job.SchemaName, job.TableName) {
-			return true, nil
->>>>>>> f54f807a
 		}
 		if err != nil {
 			log.Warn("handle ddl job failed",
@@ -471,7 +430,6 @@
 			log.Info("rename table ddl job",
 				zap.String("oldTableName", oldTable.TableName.Table),
 				zap.String("oldSchemaName", oldTable.TableName.Schema))
-<<<<<<< HEAD
 			// since we can find the old table, we must can find the old schema.
 			// 2. If we can find the preTableInfo, we filter it by the old table name.
 			skipByOldTableName, err := p.filter.ShouldDiscardDDL(job.StartTS,
@@ -484,11 +442,6 @@
 			if err != nil {
 				return true, errors.Trace(err)
 			}
-=======
-			// 2. If we can find the preTableInfo, we filter it by the old table name.
-			skipByOldTableName := p.filter.ShouldDiscardDDL(job.Type, oldTable.TableName.Schema, oldTable.TableName.Table)
-			skipByNewTableName := p.filter.ShouldDiscardDDL(job.Type, job.SchemaName, job.BinlogInfo.TableInfo.Name.O)
->>>>>>> f54f807a
 			// 3. If its old table name is not in filter rule, and its new table name in filter rule, return error.
 			if skipByOldTableName && !skipByNewTableName {
 				return true, cerror.ErrSyncRenameTableFailed.GenWithStackByArgs(job.TableID, job.Query)
