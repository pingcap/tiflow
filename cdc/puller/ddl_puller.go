// Copyright 2022 PingCAP, Inc.
//
// Licensed under the Apache License, Version 2.0 (the "License");
// you may not use this file except in compliance with the License.
// You may obtain a copy of the License at
//
//     http://www.apache.org/licenses/LICENSE-2.0
//
// Unless required by applicable law or agreed to in writing, software
// distributed under the License is distributed on an "AS IS" BASIS,
// See the License for the specific language governing permissions and
// limitations under the License.

package puller

import (
	"context"
	"encoding/json"
	"sync"
	"sync/atomic"
	"time"

	"github.com/benbjohnson/clock"
	"github.com/pingcap/errors"
	"github.com/pingcap/log"
	tidbkv "github.com/pingcap/tidb/kv"
	timodel "github.com/pingcap/tidb/parser/model"
	"github.com/pingcap/tidb/parser/mysql"
	"github.com/pingcap/tiflow/cdc/contextutil"
	"github.com/pingcap/tiflow/cdc/entry"
	"github.com/pingcap/tiflow/cdc/kv"
	"github.com/pingcap/tiflow/cdc/model"
	"github.com/pingcap/tiflow/cdc/puller/memorysorter"
	"github.com/pingcap/tiflow/pkg/config"
	cerror "github.com/pingcap/tiflow/pkg/errors"
	"github.com/pingcap/tiflow/pkg/filter"
	"github.com/pingcap/tiflow/pkg/pdutil"
	"github.com/pingcap/tiflow/pkg/spanz"
	"github.com/pingcap/tiflow/pkg/upstream"
	"github.com/pingcap/tiflow/pkg/util"
	"github.com/prometheus/client_golang/prometheus"
	"github.com/tikv/client-go/v2/tikv"
	pd "github.com/tikv/pd/client"
	"go.uber.org/zap"
	"golang.org/x/sync/errgroup"
)

const (
	ddlPullerStuckWarnDuration = 30 * time.Second
	// DDLPullerTableName is the fake table name for ddl puller
	DDLPullerTableName = "DDL_PULLER"
	// ddl puller should never filter any DDL jobs even if
	// the changefeed is in BDR mode, because the DDL jobs should
	// be filtered before they are sent to the sink
	ddLPullerFilterLoop = false
)

// DDLJobPuller is used to pull ddl job from TiKV.
// It's used by processor and ddlPullerImpl.
type DDLJobPuller interface {
	// Run starts the DDLJobPuller.
	Run(ctx context.Context) error
	// Output the DDL job entry, it contains the DDL job and the error.
	Output() <-chan *model.DDLJobEntry
}

// Note: All unexported methods of `ddlJobPullerImpl` should
// be called in the same one goroutine.
type ddlJobPullerImpl struct {
	changefeedID  model.ChangeFeedID
	puller        Puller
	kvStorage     tidbkv.Storage
	schemaStorage entry.SchemaStorage
	resolvedTs    uint64
	schemaVersion int64
	filter        filter.Filter
	// ddlJobsTable is initialized when receive the first concurrent DDL job.
	// It holds the info of table `tidb_ddl_jobs` of upstream TiDB.
	ddlJobsTable *model.TableInfo
	// It holds the column id of `job_meta` in table `tidb_ddl_jobs`.
	jobMetaColumnID           int64
	outputCh                  chan *model.DDLJobEntry
	metricDiscardedDDLCounter prometheus.Counter
}

// Run starts the DDLJobPuller.
func (p *ddlJobPullerImpl) Run(ctx context.Context) error {
	eg, ctx := errgroup.WithContext(ctx)

	eg.Go(func() error {
		return errors.Trace(p.puller.Run(ctx))
	})

	rawDDLCh := memorysorter.SortOutput(ctx, p.puller.Output())
	eg.Go(
		func() error {
			for {
				var ddlRawKV *model.RawKVEntry
				select {
				case <-ctx.Done():
					return ctx.Err()
				case ddlRawKV = <-rawDDLCh:
				}
				if ddlRawKV == nil {
					continue
				}
				if ddlRawKV.OpType == model.OpTypeResolved {
					// Only nil in unit test case.
					if p.schemaStorage != nil {
						p.schemaStorage.AdvanceResolvedTs(ddlRawKV.CRTs)
					}
					if ddlRawKV.CRTs > p.getResolvedTs() {
						p.setResolvedTs(ddlRawKV.CRTs)
					}
				}

				job, err := p.unmarshalDDL(ddlRawKV)
				if err != nil {
					return errors.Trace(err)
				}

				if job != nil {
					skip, err := p.handleJob(job)
					if err != nil {
						return errors.Trace(err)
					}
					log.Info("handle job", zap.Stringer("job", job), zap.Bool("skip", skip))
					if skip {
						continue
					}
				}

				jobEntry := &model.DDLJobEntry{
					Job:    job,
					OpType: ddlRawKV.OpType,
					CRTs:   ddlRawKV.CRTs,
					Err:    err,
				}
				select {
				case <-ctx.Done():
					return ctx.Err()
				case p.outputCh <- jobEntry:
				}
			}
		})
	return eg.Wait()
}

// Output the DDL job entry, it contains the DDL job and the error.
func (p *ddlJobPullerImpl) Output() <-chan *model.DDLJobEntry {
	return p.outputCh
}

func (p *ddlJobPullerImpl) getResolvedTs() uint64 {
	return atomic.LoadUint64(&p.resolvedTs)
}

func (p *ddlJobPullerImpl) setResolvedTs(ts uint64) {
	atomic.StoreUint64(&p.resolvedTs, ts)
}

func (p *ddlJobPullerImpl) initJobTableMeta() error {
	version, err := p.kvStorage.CurrentVersion(tidbkv.GlobalTxnScope)
	if err != nil {
		return errors.Trace(err)
	}
	snap, err := kv.GetSnapshotMeta(p.kvStorage, version.Ver)
	if err != nil {
		return errors.Trace(err)
	}

	dbInfos, err := snap.ListDatabases()
	if err != nil {
		return cerror.WrapError(cerror.ErrMetaListDatabases, err)
	}

	db, err := findDBByName(dbInfos, mysql.SystemDB)
	if err != nil {
		return errors.Trace(err)
	}

	tbls, err := snap.ListTables(db.ID)
	if err != nil {
		return errors.Trace(err)
	}
	tableInfo, err := findTableByName(tbls, "tidb_ddl_job")
	if err != nil {
		return errors.Trace(err)
	}

	col, err := findColumnByName(tableInfo.Columns, "job_meta")
	if err != nil {
		return errors.Trace(err)
	}

	p.ddlJobsTable = model.WrapTableInfo(db.ID, db.Name.L, 0, tableInfo)
	p.jobMetaColumnID = col.ID
	return nil
}

func (p *ddlJobPullerImpl) unmarshalDDL(rawKV *model.RawKVEntry) (*timodel.Job, error) {
	if rawKV.OpType != model.OpTypePut {
		return nil, nil
	}
	if p.ddlJobsTable == nil && !entry.IsLegacyFormatJob(rawKV) {
		err := p.initJobTableMeta()
		if err != nil {
			return nil, errors.Trace(err)
		}
	}
	return entry.ParseDDLJob(p.ddlJobsTable, rawKV, p.jobMetaColumnID)
}

// handleRenameTables gets all the tables that are renamed
// in the DDL job out and filter them one by one,
// if all the tables are filtered, skip it.
func (p *ddlJobPullerImpl) handleRenameTables(job *timodel.Job) (skip bool, err error) {
	var (
		oldSchemaIDs, newSchemaIDs, oldTableIDs []int64
		newTableNames, oldSchemaNames           []*timodel.CIStr
	)

	err = job.DecodeArgs(&oldSchemaIDs, &newSchemaIDs,
		&newTableNames, &oldTableIDs, &oldSchemaNames)
	if err != nil {
		return true, errors.Trace(err)
	}

	var (
		remainOldSchemaIDs, remainNewSchemaIDs, remainOldTableIDs []int64
		remainNewTableNames, remainOldSchemaNames                 []*timodel.CIStr
	)

	multiTableInfos := job.BinlogInfo.MultipleTableInfos
	if len(multiTableInfos) != len(oldSchemaIDs) ||
		len(multiTableInfos) != len(newSchemaIDs) ||
		len(multiTableInfos) != len(newTableNames) ||
		len(multiTableInfos) != len(oldTableIDs) ||
		len(multiTableInfos) != len(oldSchemaNames) {
		return true, cerror.ErrInvalidDDLJob.GenWithStackByArgs(job.ID)
	}

	// we filter subordinate rename table ddl by these principles:
	// 1. old table name matches the filter rule, remain it.
	// 2. old table name does not match and new table name matches the filter rule, return error.
	// 3. old table name and new table name do not match the filter rule, skip it.
	remainTables := make([]*timodel.TableInfo, 0, len(multiTableInfos))
	snap := p.schemaStorage.GetLastSnapshot()
	for i, tableInfo := range multiTableInfos {
		schema, ok := snap.SchemaByID(newSchemaIDs[i])
		if !ok {
			return true, cerror.ErrSnapshotSchemaNotFound.GenWithStackByArgs(newSchemaIDs[i])
		}
		table, ok := snap.PhysicalTableByID(tableInfo.ID)
		if !ok {
			// if a table is not found and its new name is in filter rule, return error.
			if !p.filter.ShouldDiscardDDL(job.Type, schema.Name.O, newTableNames[i].O) {
				return true, cerror.ErrSyncRenameTableFailed.GenWithStackByArgs(tableInfo.ID, job.Query)
			}
			continue
		}
		// we skip a rename table ddl only when its old table name and new table name are both filtered.
		skip := p.filter.ShouldDiscardDDL(job.Type, oldSchemaNames[i].O, table.Name.O)
		if skip {
			// if a table should be skipped by its old name and its new name is in filter rule, return error.
			if !p.filter.ShouldDiscardDDL(job.Type, schema.Name.O, newTableNames[i].O) {
				return true, cerror.ErrSyncRenameTableFailed.GenWithStackByArgs(tableInfo.ID, job.Query)
			}
			log.Info("table is filtered",
				zap.Int64("tableID", tableInfo.ID),
				zap.String("schema", oldSchemaNames[i].O),
				zap.String("table", table.Name.O))
		} else {
			remainTables = append(remainTables, tableInfo)
			remainOldSchemaIDs = append(remainOldSchemaIDs, oldSchemaIDs[i])
			remainNewSchemaIDs = append(remainNewSchemaIDs, newSchemaIDs[i])
			remainOldTableIDs = append(remainOldTableIDs, oldTableIDs[i])
			remainNewTableNames = append(remainNewTableNames, newTableNames[i])
			remainOldSchemaNames = append(remainOldSchemaNames, oldSchemaNames[i])
		}
	}

	if len(remainTables) == 0 {
		return true, nil
	}

	newArgs := make([]json.RawMessage, 5)
	v, err := json.Marshal(remainOldSchemaIDs)
	if err != nil {
		return true, errors.Trace(err)
	}
	newArgs[0] = v
	v, err = json.Marshal(remainNewSchemaIDs)
	if err != nil {
		return true, errors.Trace(err)
	}
	newArgs[1] = v
	v, err = json.Marshal(remainNewTableNames)
	if err != nil {
		return true, errors.Trace(err)
	}
	newArgs[2] = v
	v, err = json.Marshal(remainOldTableIDs)
	if err != nil {
		return true, errors.Trace(err)
	}
	newArgs[3] = v
	v, err = json.Marshal(remainOldSchemaNames)
	if err != nil {
		return true, errors.Trace(err)
	}
	newArgs[4] = v

	newRawArgs, err := json.Marshal(newArgs)
	if err != nil {
		return true, errors.Trace(err)
	}
	job.RawArgs = newRawArgs
	job.BinlogInfo.MultipleTableInfos = remainTables
	return false, nil
}

// handleJob handles the DDL job.
// It split rename tables DDL job and fill the job table name.
func (p *ddlJobPullerImpl) handleJob(job *timodel.Job) (skip bool, err error) {
	// Only nil in test.
	if p.schemaStorage == nil {
		return false, nil
	}
	snap := p.schemaStorage.GetLastSnapshot()
	// Do this first to fill the schema name to its origin schema name.
	if err := snap.FillSchemaName(job); err != nil {
		// If we can't find a job's schema, check if it's been filtered.
		if p.filter.ShouldIgnoreTable(job.SchemaName, job.TableName) ||
			p.filter.ShouldDiscardDDL(job.Type, job.SchemaName, job.TableName) {
			return true, nil
		}
		return true, errors.Trace(err)
	}

	if job.BinlogInfo.FinishedTS <= p.getResolvedTs() ||
		job.BinlogInfo.SchemaVersion <= p.schemaVersion {
		log.Info("ddl job finishedTs less than puller resolvedTs,"+
			"discard the ddl job",
			zap.Uint64("jobFinishedTS", job.BinlogInfo.FinishedTS),
			zap.Uint64("pullerResolvedTs", p.getResolvedTs()),
			zap.String("namespace", p.changefeedID.Namespace),
			zap.String("changefeed", p.changefeedID.ID),
			zap.String("schema", job.SchemaName),
			zap.String("table", job.TableName),
			zap.String("query", job.Query),
			zap.String("job", job.String()))
		p.metricDiscardedDDLCounter.Inc()
		return true, nil
	}

	switch job.Type {
	case timodel.ActionRenameTables:
		skip, err = p.handleRenameTables(job)
		if err != nil {
			return true, errors.Trace(err)
		}
	case timodel.ActionRenameTable:
		oldTable, ok := snap.PhysicalTableByID(job.TableID)
		if !ok {
			// 1. If we can not find the old table, and the new table name is in filter rule, return error.
			if !p.filter.ShouldDiscardDDL(job.Type, job.SchemaName, job.BinlogInfo.TableInfo.Name.O) {
				return true, cerror.ErrSyncRenameTableFailed.GenWithStackByArgs(job.TableID, job.Query)
			}
			skip = true
		} else {
			// 2. If we can find the preTableInfo, we filter it by the old table name.
			skip = p.filter.ShouldDiscardDDL(job.Type, job.SchemaName, oldTable.Name.O)
			// 3. If its old table name is not in filter rule, and its new table name in filter rule, return error.
			if skip && !p.filter.ShouldDiscardDDL(job.Type, job.SchemaName, job.BinlogInfo.TableInfo.Name.O) {
				return true, cerror.ErrSyncRenameTableFailed.GenWithStackByArgs(job.TableID, job.Query)
			}
		}
	default:
		// nil means it is a schema ddl job, it's no need to fill the table name.
		if job.BinlogInfo.TableInfo != nil {
			job.TableName = job.BinlogInfo.TableInfo.Name.O
		}
		skip = p.filter.ShouldDiscardDDL(job.Type, job.SchemaName, job.TableName)
	}

	if skip {
		log.Info("ddl job schema or table does not match, discard it",
			zap.String("namespace", p.changefeedID.Namespace),
			zap.String("changefeed", p.changefeedID.ID),
			zap.String("schema", job.SchemaName),
			zap.String("table", job.TableName),
			zap.String("query", job.Query),
			zap.String("job", job.String()))
		p.metricDiscardedDDLCounter.Inc()
		return true, nil
	}

	err = p.schemaStorage.HandleDDLJob(job)
	if err != nil {
		log.Error("handle ddl job failed",
			zap.String("namespace", p.changefeedID.Namespace),
			zap.String("changefeed", p.changefeedID.ID),
			zap.String("query", job.Query),
			zap.String("schema", job.SchemaName),
			zap.String("table", job.BinlogInfo.TableInfo.Name.O),
			zap.String("job", job.String()),
			zap.Error(err))
		return true, errors.Trace(err)
	}

	p.setResolvedTs(job.BinlogInfo.FinishedTS)
	p.schemaVersion = job.BinlogInfo.SchemaVersion

	return false, nil
}

func findDBByName(dbs []*timodel.DBInfo, name string) (*timodel.DBInfo, error) {
	for _, db := range dbs {
		if db.Name.L == name {
			return db, nil
		}
	}
	return nil, cerror.WrapError(
		cerror.ErrDDLSchemaNotFound,
		errors.Errorf("can't find schema %s", name))
}

func findTableByName(tbls []*timodel.TableInfo, name string) (*timodel.TableInfo, error) {
	for _, t := range tbls {
		if t.Name.L == name {
			return t, nil
		}
	}
	return nil, cerror.WrapError(
		cerror.ErrDDLSchemaNotFound,
		errors.Errorf("can't find table %s", name))
}

func findColumnByName(cols []*timodel.ColumnInfo, name string) (*timodel.ColumnInfo, error) {
	for _, c := range cols {
		if c.Name.L == name {
			return c, nil
		}
	}
	return nil, cerror.WrapError(
		cerror.ErrDDLSchemaNotFound,
		errors.Errorf("can't find column %s", name))
}

// NewDDLJobPuller creates a new NewDDLJobPuller,
// which fetches ddl events starting from checkpointTs.
func NewDDLJobPuller(
	ctx context.Context,
	pdCli pd.Client,
	grpcPool kv.GrpcPool,
	regionCache *tikv.RegionCache,
	kvStorage tidbkv.Storage,
	pdClock pdutil.Clock,
	checkpointTs uint64,
	cfg *config.KVClientConfig,
	changefeed model.ChangeFeedID,
	schemaStorage entry.SchemaStorage,
<<<<<<< HEAD
	filter filter.Filter,
) (DDLJobPuller, error) {
=======
) (DDLJobPuller, error) {
	f, err := filter.NewFilter(replicaConfig, "")
	if err != nil {
		return nil, errors.Trace(err)
	}
>>>>>>> ecc7ab62
	spans := spanz.GetAllDDLSpan()
	for i := range spans {
		spans[i].TableID = -1
	}
	return &ddlJobPullerImpl{
		changefeedID:  changefeed,
<<<<<<< HEAD
		filter:        filter,
=======
		filter:        f,
>>>>>>> ecc7ab62
		schemaStorage: schemaStorage,
		puller: New(
			ctx,
			pdCli,
			grpcPool,
			regionCache,
			kvStorage,
			pdClock,
			checkpointTs,
			spans,
			cfg,
			changefeed,
			-1, DDLPullerTableName,
			ddLPullerFilterLoop,
			true,
		),
		kvStorage: kvStorage,
		outputCh:  make(chan *model.DDLJobEntry, defaultPullerOutputChanSize),
		metricDiscardedDDLCounter: discardedDDLCounter.
			WithLabelValues(changefeed.Namespace, changefeed.ID),
	}, nil
}

// DDLPuller is the interface for DDL Puller, used by owner only.
type DDLPuller interface {
	// Run runs the DDLPuller
	Run(ctx context.Context) error
	// PopFrontDDL returns and pops the first DDL job in the internal queue
	PopFrontDDL() (uint64, *timodel.Job)
	// ResolvedTs returns the resolved ts of the DDLPuller
	ResolvedTs() uint64
	// Close closes the DDLPuller
	Close()
}

type ddlPullerImpl struct {
	ddlJobPuller DDLJobPuller

	mu             sync.Mutex
	resolvedTS     uint64
	pendingDDLJobs []*timodel.Job
	lastDDLJobID   int64
	cancel         context.CancelFunc

	changefeedID model.ChangeFeedID

	clock                      clock.Clock
	lastResolvedTsAdvancedTime time.Time
}

// NewDDLPuller return a puller for DDL Event
func NewDDLPuller(ctx context.Context,
	replicaConfig *config.ReplicaConfig,
	up *upstream.Upstream,
	startTs uint64,
	changefeed model.ChangeFeedID,
	schemaStorage entry.SchemaStorage,
<<<<<<< HEAD
	filter filter.Filter,
=======
>>>>>>> ecc7ab62
) (DDLPuller, error) {
	// add "_ddl_puller" to make it different from table pullers.
	changefeed.ID += "_ddl_puller"

	var puller DDLJobPuller
	var err error
	storage := up.KVStorage
	// storage can be nil only in the test
	if storage != nil {
		puller, err = NewDDLJobPuller(
			ctx,
			up.PDClient,
			up.GrpcPool,
			up.RegionCache,
			storage,
			up.PDClock,
			startTs,
			config.GetGlobalServerConfig().KVClient,
			changefeed,
			schemaStorage,
<<<<<<< HEAD
			filter,
=======
>>>>>>> ecc7ab62
		)
		if err != nil {
			return nil, errors.Trace(err)
		}
	}

	return &ddlPullerImpl{
		ddlJobPuller: puller,
		resolvedTS:   startTs,
		cancel:       func() {},
		clock:        clock.New(),
		changefeedID: changefeed,
	}, nil
}

func (h *ddlPullerImpl) handleDDLJobEntry(jobEntry *model.DDLJobEntry) error {
	if jobEntry.OpType == model.OpTypeResolved {
		if jobEntry.CRTs > atomic.LoadUint64(&h.resolvedTS) {
			h.lastResolvedTsAdvancedTime = h.clock.Now()
			atomic.StoreUint64(&h.resolvedTS, jobEntry.CRTs)
		}
		return nil
	}
	job, err := jobEntry.Job, jobEntry.Err
	if err != nil {
		return errors.Trace(err)
	}
	if job == nil {
		return nil
	}
	log.Info("[ddl] handleDDLJobEntry", zap.String("job", job.String()))
	if job.ID == h.lastDDLJobID {
		log.Warn("ignore duplicated DDL job",
			zap.String("namespace", h.changefeedID.Namespace),
			zap.String("changefeed", h.changefeedID.ID),
			zap.String("query", job.Query),
			zap.Int64("jobID", job.ID),
			zap.Any("job", job))
		return nil
	}
	log.Info("receive new ddl job",
		zap.String("namespace", h.changefeedID.Namespace),
		zap.String("changefeed", h.changefeedID.ID),
		zap.String("query", job.Query),
		zap.Int64("jobID", job.ID),
		zap.Any("job", job))

	h.mu.Lock()
	defer h.mu.Unlock()
	h.pendingDDLJobs = append(h.pendingDDLJobs, job)
	h.lastDDLJobID = job.ID
	return nil
}

// Run the ddl puller to receive DDL events
func (h *ddlPullerImpl) Run(ctx context.Context) error {
	g, ctx := errgroup.WithContext(ctx)
	ctx, cancel := context.WithCancel(ctx)
	h.cancel = cancel

	ctx = contextutil.PutRoleInCtx(ctx, util.RoleOwner)
	g.Go(func() error {
		return h.ddlJobPuller.Run(ctx)
	})

	ticker := h.clock.Ticker(ddlPullerStuckWarnDuration)
	defer ticker.Stop()

	g.Go(func() error {
		h.lastResolvedTsAdvancedTime = h.clock.Now()
		for {
			select {
			case <-ctx.Done():
				return ctx.Err()
			case <-ticker.C:
				duration := h.clock.Since(h.lastResolvedTsAdvancedTime)
				if duration > ddlPullerStuckWarnDuration {
					log.Warn("ddl puller resolved ts has not advanced",
						zap.String("namespace", h.changefeedID.Namespace),
						zap.String("changefeed", h.changefeedID.ID),
						zap.Duration("duration", duration),
						zap.Uint64("resolvedTs", atomic.LoadUint64(&h.resolvedTS)))
				}
			case e := <-h.ddlJobPuller.Output():
				if err := h.handleDDLJobEntry(e); err != nil {
					return errors.Trace(err)
				}
			}
		}
	})

	log.Info("DDL puller started",
		zap.String("namespace", h.changefeedID.Namespace),
		zap.String("changefeed", h.changefeedID.ID),
		zap.Uint64("resolvedTS", atomic.LoadUint64(&h.resolvedTS)))

	return g.Wait()
}

// PopFrontDDL return the first pending DDL job and remove it from the pending list
func (h *ddlPullerImpl) PopFrontDDL() (uint64, *timodel.Job) {
	h.mu.Lock()
	defer h.mu.Unlock()
	if len(h.pendingDDLJobs) == 0 {
		return atomic.LoadUint64(&h.resolvedTS), nil
	}
	job := h.pendingDDLJobs[0]
	h.pendingDDLJobs = h.pendingDDLJobs[1:]
	return job.BinlogInfo.FinishedTS, job
}

// Close the ddl puller, release all resources.
func (h *ddlPullerImpl) Close() {
	log.Info("close the ddl puller",
		zap.String("namespace", h.changefeedID.Namespace),
		zap.String("changefeed", h.changefeedID.ID))
	h.cancel()
}

func (h *ddlPullerImpl) ResolvedTs() uint64 {
	h.mu.Lock()
	defer h.mu.Unlock()
	if len(h.pendingDDLJobs) == 0 {
		return atomic.LoadUint64(&h.resolvedTS)
	}
	job := h.pendingDDLJobs[0]
	return job.BinlogInfo.FinishedTS
}<|MERGE_RESOLUTION|>--- conflicted
+++ resolved
@@ -461,27 +461,15 @@
 	cfg *config.KVClientConfig,
 	changefeed model.ChangeFeedID,
 	schemaStorage entry.SchemaStorage,
-<<<<<<< HEAD
 	filter filter.Filter,
 ) (DDLJobPuller, error) {
-=======
-) (DDLJobPuller, error) {
-	f, err := filter.NewFilter(replicaConfig, "")
-	if err != nil {
-		return nil, errors.Trace(err)
-	}
->>>>>>> ecc7ab62
 	spans := spanz.GetAllDDLSpan()
 	for i := range spans {
 		spans[i].TableID = -1
 	}
 	return &ddlJobPullerImpl{
 		changefeedID:  changefeed,
-<<<<<<< HEAD
 		filter:        filter,
-=======
-		filter:        f,
->>>>>>> ecc7ab62
 		schemaStorage: schemaStorage,
 		puller: New(
 			ctx,
@@ -539,10 +527,7 @@
 	startTs uint64,
 	changefeed model.ChangeFeedID,
 	schemaStorage entry.SchemaStorage,
-<<<<<<< HEAD
 	filter filter.Filter,
-=======
->>>>>>> ecc7ab62
 ) (DDLPuller, error) {
 	// add "_ddl_puller" to make it different from table pullers.
 	changefeed.ID += "_ddl_puller"
@@ -563,10 +548,7 @@
 			config.GetGlobalServerConfig().KVClient,
 			changefeed,
 			schemaStorage,
-<<<<<<< HEAD
 			filter,
-=======
->>>>>>> ecc7ab62
 		)
 		if err != nil {
 			return nil, errors.Trace(err)
