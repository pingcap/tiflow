// Copyright 2022 PingCAP, Inc.
//
// Licensed under the Apache License, Version 2.0 (the "License");
// you may not use this file except in compliance with the License.
// You may obtain a copy of the License at
//
//     http://www.apache.org/licenses/LICENSE-2.0
//
// Unless required by applicable law or agreed to in writing, software
// distributed under the License is distributed on an "AS IS" BASIS,
// See the License for the specific language governing permissions and
// limitations under the License.

package puller

import (
	"context"
	"sync"
	"sync/atomic"
	"time"

	"github.com/benbjohnson/clock"
	"github.com/pingcap/errors"
	"github.com/pingcap/log"
	tidbkv "github.com/pingcap/tidb/kv"
	timodel "github.com/pingcap/tidb/parser/model"
	"github.com/pingcap/tidb/parser/mysql"
	"github.com/pingcap/tiflow/cdc/contextutil"
	"github.com/pingcap/tiflow/cdc/entry"
	"github.com/pingcap/tiflow/cdc/entry/schema"
	"github.com/pingcap/tiflow/cdc/kv"
	"github.com/pingcap/tiflow/cdc/model"
	"github.com/pingcap/tiflow/cdc/sorter/memory"
	"github.com/pingcap/tiflow/pkg/config"
	cerror "github.com/pingcap/tiflow/pkg/errors"
	"github.com/pingcap/tiflow/pkg/filter"
	"github.com/pingcap/tiflow/pkg/pdutil"
	"github.com/pingcap/tiflow/pkg/regionspan"
	"github.com/pingcap/tiflow/pkg/upstream"
	"github.com/pingcap/tiflow/pkg/util"
	"github.com/prometheus/client_golang/prometheus"
	"github.com/tikv/client-go/v2/tikv"
	pd "github.com/tikv/pd/client"
	"go.uber.org/zap"
	"golang.org/x/sync/errgroup"
)

const (
	ddlPullerStuckWarnDuration = 30 * time.Second
	// DDLPullerTableName is the fake table name for ddl puller
	DDLPullerTableName = "DDL_PULLER"
)

// DDLJobPuller is used to pull ddl job from TiKV.
// It's used by processor and ddlPullerImpl.
type DDLJobPuller interface {
	// Run starts the DDLJobPuller.
	Run(ctx context.Context) error
	// Output the DDL job entry, it contains the DDL job and the error.
	Output() <-chan *model.DDLJobEntry
}

// Note: All unexported methods of `ddlJobPullerImpl` should
// be called in the same one goroutine.
type ddlJobPullerImpl struct {
	changefeedID   model.ChangeFeedID
	puller         Puller
	kvStorage      tidbkv.Storage
	schemaSnapshot *schema.Snapshot
	resolvedTs     uint64
	schemaVersion  int64
	filter         filter.Filter
	// ddlJobsTable is initialized when receive the first concurrent DDL job.
	// It holds the info of table `tidb_ddl_jobs` of upstream TiDB.
	ddlJobsTable *model.TableInfo
	// It holds the column id of `job_meta` in table `tidb_ddl_jobs`.
	jobMetaColumnID           int64
	outputCh                  chan *model.DDLJobEntry
	metricDiscardedDDLCounter prometheus.Counter
}

// Run starts the DDLJobPuller.
func (p *ddlJobPullerImpl) Run(ctx context.Context) error {
	eg, ctx := errgroup.WithContext(ctx)

	eg.Go(func() error {
		return errors.Trace(p.puller.Run(ctx))
	})

	rawDDLCh := memory.SortOutput(ctx, p.puller.Output())

<<<<<<< HEAD
		if ddlRawKV.OpType == model.OpTypeResolved {
			if ddlRawKV.CRTs > p.getResolvedTs() {
				p.setResolvedTs(ddlRawKV.CRTs)
			}
		}

		job, err := p.unmarshalDDL(ddlRawKV)
		if err != nil {
			return errors.Trace(err)
		}

		if job != nil {
			skip, err := p.handleJob(job)
			if err != nil {
				return errors.Trace(err)
			}
			if skip {
				continue
			}
		}

		jobEntry := &model.DDLJobEntry{
			Job:    job,
			OpType: ddlRawKV.OpType,
			CRTs:   ddlRawKV.CRTs,
			Err:    err,
		}
		select {
		case <-ctx.Done():
			return ctx.Err()
		case p.outputCh <- jobEntry:
=======
	g.Go(func() error {
		for {
			var ddlRawKV *model.RawKVEntry
			select {
			case <-ctx.Done():
				return ctx.Err()
			case ddlRawKV = <-rawDDLCh:
			}
			if ddlRawKV == nil {
				continue
			}

			job, err := p.unmarshalDDL(ddlRawKV)
			jobEntry := &model.DDLJobEntry{
				Job:    job,
				OpType: ddlRawKV.OpType,
				CRTs:   ddlRawKV.CRTs,
				Err:    err,
			}

			select {
			case <-ctx.Done():
				return ctx.Err()
			case p.outputCh <- jobEntry:
			}
>>>>>>> 243336fc
		}
	})

	return g.Wait()
}

// Output the DDL job entry, it contains the DDL job and the error.
func (p *ddlJobPullerImpl) Output() <-chan *model.DDLJobEntry {
	return p.outputCh
}

func (p *ddlJobPullerImpl) getResolvedTs() uint64 {
	return atomic.LoadUint64(&p.resolvedTs)
}

func (p *ddlJobPullerImpl) setResolvedTs(ts uint64) {
	atomic.StoreUint64(&p.resolvedTs, ts)
}

func (p *ddlJobPullerImpl) initJobTableMeta() error {
	version, err := p.kvStorage.CurrentVersion(tidbkv.GlobalTxnScope)
	if err != nil {
		return errors.Trace(err)
	}
	snap, err := kv.GetSnapshotMeta(p.kvStorage, version.Ver)
	if err != nil {
		return errors.Trace(err)
	}

	dbInfos, err := snap.ListDatabases()
	if err != nil {
		return cerror.WrapError(cerror.ErrMetaListDatabases, err)
	}

	db, err := findDBByName(dbInfos, mysql.SystemDB)
	if err != nil {
		return errors.Trace(err)
	}

	tbls, err := snap.ListTables(db.ID)
	if err != nil {
		return errors.Trace(err)
	}
	tableInfo, err := findTableByName(tbls, "tidb_ddl_job")
	if err != nil {
		return errors.Trace(err)
	}

	col, err := findColumnByName(tableInfo.Columns, "job_meta")
	if err != nil {
		return errors.Trace(err)
	}

	p.ddlJobsTable = model.WrapTableInfo(db.ID, db.Name.L, 0, tableInfo)
	p.jobMetaColumnID = col.ID
	return nil
}

func (p *ddlJobPullerImpl) unmarshalDDL(rawKV *model.RawKVEntry) (*timodel.Job, error) {
	if rawKV.OpType != model.OpTypePut {
		return nil, nil
	}
	if p.ddlJobsTable == nil && !entry.IsLegacyFormatJob(rawKV) {
		err := p.initJobTableMeta()
		if err != nil {
			return nil, errors.Trace(err)
		}
	}
	return entry.ParseDDLJob(p.ddlJobsTable, rawKV, p.jobMetaColumnID)
}

// handleRenameTables gets all the tables that are renamed
// in the DDL job out and filter them one by one,
// if all the tables are filtered, skip it.
func (p *ddlJobPullerImpl) handleRenameTables(job *timodel.Job) (skip bool, err error) {
	var (
		oldSchemaIDs, newSchemaIDs, oldTableIDs []int64
		newTableNames, oldSchemaNames           []*timodel.CIStr
	)
	err = job.DecodeArgs(&oldSchemaIDs, &newSchemaIDs,
		&newTableNames, &oldTableIDs, &oldSchemaNames)
	if err != nil {
		return true, errors.Trace(err)
	}

	multiTableInfos := job.BinlogInfo.MultipleTableInfos
	if len(multiTableInfos) != len(oldSchemaIDs) ||
		len(multiTableInfos) != len(newSchemaIDs) ||
		len(multiTableInfos) != len(newTableNames) ||
		len(multiTableInfos) != len(oldTableIDs) ||
		len(multiTableInfos) != len(oldSchemaNames) {
		return true, cerror.ErrInvalidDDLJob.GenWithStackByArgs(job.ID)
	}
	var skipTablesCount int
	matchTables := make([]int64, 0)
	for i, tableInfo := range multiTableInfos {
		schema, ok := p.schemaSnapshot.SchemaByID(newSchemaIDs[i])
		if !ok {
			return true, cerror.ErrSnapshotSchemaNotFound.GenWithStackByArgs(newSchemaIDs[i])
		}
		table, ok := p.schemaSnapshot.PhysicalTableByID(tableInfo.ID)
		if !ok {
			// if a table is not found and its new name is in filter rule, return error.
			if !p.filter.ShouldDiscardDDL(job.Type, schema.Name.O, newTableNames[i].O) {
				return true, cerror.ErrSyncRenameTableFailed.GenWithStackByArgs(tableInfo.ID, job.Query)
			}
			skipTablesCount++
			continue
		}
		// we skip a rename table ddl only when its old table name and new table name are both filtered.
		skip := p.filter.ShouldDiscardDDL(job.Type, oldSchemaNames[i].O, table.Name.O)
		if skip {
			// if a table should be skip by its old name and its new name is in filter rule, return error.
			if !p.filter.ShouldDiscardDDL(job.Type, schema.Name.O, newTableNames[i].O) {
				return true, cerror.ErrSyncRenameTableFailed.GenWithStackByArgs(tableInfo.ID, job.Query)
			}
			log.Info("table is filtered",
				zap.Int64("tableID", tableInfo.ID),
				zap.String("schema", oldSchemaNames[i].O),
				zap.String("table", table.Name.O))
			skipTablesCount++
		} else {
			matchTables = append(matchTables, tableInfo.ID)
		}
	}

	if skipTablesCount == 0 {
		return false, nil
	}

	if len(multiTableInfos) == skipTablesCount {
		return true, nil
	}

	return true, cerror.ErrSyncRenameTablesFailed.GenWithStackByArgs(util.Difference(oldTableIDs, matchTables), matchTables, job.Query)
}

// handleJob handles the DDL job.
// It split rename tables DDL job and fill the job table name.
func (p *ddlJobPullerImpl) handleJob(job *timodel.Job) (skip bool, err error) {
	// Only nil in test.
	if p.schemaSnapshot == nil {
		return false, nil
	}

	// Do this first to fill the schema name to its origin schema name.
	if err := p.schemaSnapshot.FillSchemaName(job); err != nil {
		return true, errors.Trace(err)
	}

	if job.BinlogInfo.FinishedTS <= p.getResolvedTs() ||
		job.BinlogInfo.SchemaVersion <= p.schemaVersion {
		log.Info("ddl job finishedTs less than puller resolvedTs,"+
			"discard the ddl job",
			zap.Uint64("jobFinishedTS", job.BinlogInfo.FinishedTS),
			zap.Uint64("pullerResolvedTs", p.getResolvedTs()),
			zap.String("namespace", p.changefeedID.Namespace),
			zap.String("changefeed", p.changefeedID.ID),
			zap.String("schema", job.SchemaName),
			zap.String("table", job.TableName),
			zap.String("query", job.Query),
			zap.String("job", job.String()))
		p.metricDiscardedDDLCounter.Inc()
		return true, nil
	}

	switch job.Type {
	case timodel.ActionRenameTables:
		skip, err = p.handleRenameTables(job)
		if err != nil {
			return true, errors.Trace(err)
		}
	case timodel.ActionRenameTable:
		oldTable, ok := p.schemaSnapshot.PhysicalTableByID(job.TableID)
		if !ok {
			// 1. If we can not find the old table, and the new table name is in filter rule, return error.
			if !p.filter.ShouldDiscardDDL(job.Type, job.SchemaName, job.BinlogInfo.TableInfo.Name.O) {
				return true, cerror.ErrSyncRenameTableFailed.GenWithStackByArgs(job.TableID, job.Query)
			}
			skip = true
		} else {
			// 2. If we can find the preTableInfo, we filter it by the old table name.
			skip = p.filter.ShouldDiscardDDL(job.Type, job.SchemaName, oldTable.Name.O)
			// 3. If it old table name is not in filter rule, and it new table name in filter rule, return error.
			if skip && !p.filter.ShouldDiscardDDL(job.Type, job.SchemaName, job.BinlogInfo.TableInfo.Name.O) {
				return true, cerror.ErrSyncRenameTableFailed.GenWithStackByArgs(job.TableID, job.Query)
			}
		}
	default:
		// nil means it is a schema ddl job, it's no need to fill the table name.
		if job.BinlogInfo.TableInfo != nil {
			job.TableName = job.BinlogInfo.TableInfo.Name.O
		}
		skip = p.filter.ShouldDiscardDDL(job.Type, job.SchemaName, job.TableName)
	}

	if skip {
		log.Info("ddl job schema or table does not match, discard it",
			zap.String("namespace", p.changefeedID.Namespace),
			zap.String("changefeed", p.changefeedID.ID),
			zap.String("schema", job.SchemaName),
			zap.String("table", job.TableName),
			zap.String("query", job.Query),
			zap.String("job", job.String()))
		p.metricDiscardedDDLCounter.Inc()
		return true, nil
	}

	err = p.schemaSnapshot.HandleDDL(job)
	if err != nil {
		log.Error("handle ddl job failed",
			zap.String("namespace", p.changefeedID.Namespace),
			zap.String("changefeed", p.changefeedID.ID),
			zap.String("query", job.Query),
			zap.String("schema", job.SchemaName),
			zap.String("table", job.BinlogInfo.TableInfo.Name.O),
			zap.String("job", job.String()),
			zap.Error(err))
		return true, errors.Trace(err)
	}

	p.setResolvedTs(job.BinlogInfo.FinishedTS)
	p.schemaVersion = job.BinlogInfo.SchemaVersion

	return false, nil
}

func findDBByName(dbs []*timodel.DBInfo, name string) (*timodel.DBInfo, error) {
	for _, db := range dbs {
		if db.Name.L == name {
			return db, nil
		}
	}
	return nil, cerror.WrapError(
		cerror.ErrDDLSchemaNotFound,
		errors.Errorf("can't find schema %s", name))
}

func findTableByName(tbls []*timodel.TableInfo, name string) (*timodel.TableInfo, error) {
	for _, t := range tbls {
		if t.Name.L == name {
			return t, nil
		}
	}
	return nil, cerror.WrapError(
		cerror.ErrDDLSchemaNotFound,
		errors.Errorf("can't find table %s", name))
}

func findColumnByName(cols []*timodel.ColumnInfo, name string) (*timodel.ColumnInfo, error) {
	for _, c := range cols {
		if c.Name.L == name {
			return c, nil
		}
	}
	return nil, cerror.WrapError(
		cerror.ErrDDLSchemaNotFound,
		errors.Errorf("can't find column %s", name))
}

// NewDDLJobPuller creates a new NewDDLJobPuller,
// which fetches ddl events starting from checkpointTs.
func NewDDLJobPuller(
	ctx context.Context,
	pdCli pd.Client,
	grpcPool kv.GrpcPool,
	regionCache *tikv.RegionCache,
	kvStorage tidbkv.Storage,
	pdClock pdutil.Clock,
	checkpointTs uint64,
	cfg *config.KVClientConfig,
	replicaConfig *config.ReplicaConfig,
	changefeed model.ChangeFeedID,
) (DDLJobPuller, error) {
	meta, err := kv.GetSnapshotMeta(kvStorage, checkpointTs)
	if err != nil {
		return nil, errors.Trace(err)
	}
	schemaSnap, err := schema.NewSingleSnapshotFromMeta(meta, checkpointTs, replicaConfig.ForceReplicate)
	if err != nil {
		return nil, errors.Trace(err)
	}

	f, err := filter.NewFilter(replicaConfig, "")
	if err != nil {
		return nil, errors.Trace(err)
	}
	return &ddlJobPullerImpl{
		changefeedID:   changefeed,
		filter:         f,
		schemaSnapshot: schemaSnap,
		puller: New(
			ctx,
			pdCli,
			grpcPool,
			regionCache,
			kvStorage,
			pdClock,
			checkpointTs,
			regionspan.GetAllDDLSpan(),
			cfg,
			changefeed),
		kvStorage: kvStorage,
		outputCh:  make(chan *model.DDLJobEntry, defaultPullerOutputChanSize),
		metricDiscardedDDLCounter: discardedDDLCounter.
			WithLabelValues(changefeed.Namespace, changefeed.ID),
	}, nil
}

// DDLPuller is the interface for DDL Puller, used by owner only.
type DDLPuller interface {
	// Run runs the DDLPuller
	Run(ctx context.Context) error
	// FrontDDL returns the first DDL job in the internal queue
	FrontDDL() (uint64, *timodel.Job)
	// PopFrontDDL returns and pops the first DDL job in the internal queue
	PopFrontDDL() (uint64, *timodel.Job)
	// Close closes the DDLPuller
	Close()
}

type ddlPullerImpl struct {
	ddlJobPuller DDLJobPuller

	mu             sync.Mutex
	resolvedTS     uint64
	pendingDDLJobs []*timodel.Job
	lastDDLJobID   int64
	cancel         context.CancelFunc

	changefeedID model.ChangeFeedID

	clock                      clock.Clock
	lastResolvedTsAdvancedTime time.Time
}

// NewDDLPuller return a puller for DDL Event
func NewDDLPuller(ctx context.Context,
	replicaConfig *config.ReplicaConfig,
	up *upstream.Upstream,
	startTs uint64,
	changefeed model.ChangeFeedID,
) (DDLPuller, error) {
<<<<<<< HEAD
	// add "_ddl_puller" to make it different from table pullers.
	changefeed.ID += "_ddl_puller"
=======
	// It is no matter to use an empty as timezone here because DDLPuller
	// doesn't use expression filter's method.
	f, err := filter.NewFilter(replicaConfig, "")
	if err != nil {
		return nil, errors.Trace(err)
	}
>>>>>>> 243336fc

	var puller DDLJobPuller
	var err error
	storage := up.KVStorage
	// storage can be nil only in the test
	if storage != nil {
		puller, err = NewDDLJobPuller(
			ctx,
			up.PDClient,
			up.GrpcPool,
			up.RegionCache,
			storage,
			up.PDClock,
			startTs,
			config.GetGlobalServerConfig().KVClient,
			replicaConfig,
			changefeed,
		)
		if err != nil {
			return nil, errors.Trace(err)
		}
	}

	return &ddlPullerImpl{
		ddlJobPuller: puller,
		resolvedTS:   startTs,
		cancel:       func() {},
		clock:        clock.New(),
		changefeedID: changefeed,
	}, nil
}

func (h *ddlPullerImpl) handleDDLJobEntry(jobEntry *model.DDLJobEntry) error {
	if jobEntry.OpType == model.OpTypeResolved {
		if jobEntry.CRTs > atomic.LoadUint64(&h.resolvedTS) {
			h.lastResolvedTsAdvancedTime = h.clock.Now()
			atomic.StoreUint64(&h.resolvedTS, jobEntry.CRTs)
		}
		return nil
	}
	job, err := jobEntry.Job, jobEntry.Err
	if err != nil {
		return errors.Trace(err)
	}
	if job == nil {
		return nil
	}
	log.Info("[ddl] handleDDLJobEntry", zap.String("job", job.String()))
	if job.ID == h.lastDDLJobID {
		log.Warn("ignore duplicated DDL job",
			zap.String("namespace", h.changefeedID.Namespace),
			zap.String("changefeed", h.changefeedID.ID),
			zap.String("query", job.Query),
			zap.Int64("jobID", job.ID),
			zap.Any("job", job))
		return nil
	}
<<<<<<< HEAD
	log.Info("receive new ddl job",
		zap.String("namespace", h.changefeedID.Namespace),
		zap.String("changefeed", h.changefeedID.ID),
		zap.String("query", job.Query),
		zap.Int64("jobID", job.ID),
		zap.Any("job", job))
=======
>>>>>>> 243336fc

	h.mu.Lock()
	defer h.mu.Unlock()
	h.pendingDDLJobs = append(h.pendingDDLJobs, job)
	h.lastDDLJobID = job.ID
	return nil
}

// Run the ddl puller to receive DDL events
func (h *ddlPullerImpl) Run(ctx context.Context) error {
	g, ctx := errgroup.WithContext(ctx)
	ctx, cancel := context.WithCancel(ctx)
	h.cancel = cancel

	ctx = contextutil.PutTableInfoInCtx(ctx, -1, DDLPullerTableName)
	ctx = contextutil.PutChangefeedIDInCtx(ctx, h.changefeedID)
	ctx = contextutil.PutRoleInCtx(ctx, util.RoleOwner)

	g.Go(func() error {
		return h.ddlJobPuller.Run(ctx)
	})

	ticker := h.clock.Ticker(ddlPullerStuckWarnDuration)
	defer ticker.Stop()

	g.Go(func() error {
		h.lastResolvedTsAdvancedTime = h.clock.Now()
		for {
			select {
			case <-ctx.Done():
				return ctx.Err()
			case <-ticker.C:
				duration := h.clock.Since(h.lastResolvedTsAdvancedTime)
				if duration > ddlPullerStuckWarnDuration {
					log.Warn("ddl puller resolved ts has not advanced",
						zap.String("namespace", h.changefeedID.Namespace),
						zap.String("changefeed", h.changefeedID.ID),
						zap.Duration("duration", duration),
						zap.Uint64("resolvedTs", atomic.LoadUint64(&h.resolvedTS)))
				}
			case e := <-h.ddlJobPuller.Output():
				if err := h.handleDDLJobEntry(e); err != nil {
					return errors.Trace(err)
				}
			}
		}
	})

	log.Info("DDL puller started",
		zap.String("namespace", h.changefeedID.Namespace),
		zap.String("changefeed", h.changefeedID.ID),
		zap.Uint64("resolvedTS", atomic.LoadUint64(&h.resolvedTS)))

	return g.Wait()
}

// FrontDDL return the first pending DDL job
func (h *ddlPullerImpl) FrontDDL() (uint64, *timodel.Job) {
	h.mu.Lock()
	defer h.mu.Unlock()
	if len(h.pendingDDLJobs) == 0 {
		return atomic.LoadUint64(&h.resolvedTS), nil
	}
	job := h.pendingDDLJobs[0]
	return job.BinlogInfo.FinishedTS, job
}

// PopFrontDDL return the first pending DDL job and remove it from the pending list
func (h *ddlPullerImpl) PopFrontDDL() (uint64, *timodel.Job) {
	h.mu.Lock()
	defer h.mu.Unlock()
	if len(h.pendingDDLJobs) == 0 {
		return atomic.LoadUint64(&h.resolvedTS), nil
	}
	job := h.pendingDDLJobs[0]
	h.pendingDDLJobs = h.pendingDDLJobs[1:]
	return job.BinlogInfo.FinishedTS, job
}

// Close the ddl puller, release all resources.
func (h *ddlPullerImpl) Close() {
	log.Info("Close the ddl puller",
		zap.String("namespace", h.changefeedID.Namespace),
		zap.String("changefeed", h.changefeedID.ID))
	h.cancel()
}<|MERGE_RESOLUTION|>--- conflicted
+++ resolved
@@ -88,8 +88,17 @@
 	})
 
 	rawDDLCh := memory.SortOutput(ctx, p.puller.Output())
-
-<<<<<<< HEAD
+	for {
+		var ddlRawKV *model.RawKVEntry
+		select {
+		case <-ctx.Done():
+			return ctx.Err()
+		case ddlRawKV = <-rawDDLCh:
+		}
+		if ddlRawKV == nil {
+			continue
+		}
+
 		if ddlRawKV.OpType == model.OpTypeResolved {
 			if ddlRawKV.CRTs > p.getResolvedTs() {
 				p.setResolvedTs(ddlRawKV.CRTs)
@@ -121,37 +130,8 @@
 		case <-ctx.Done():
 			return ctx.Err()
 		case p.outputCh <- jobEntry:
-=======
-	g.Go(func() error {
-		for {
-			var ddlRawKV *model.RawKVEntry
-			select {
-			case <-ctx.Done():
-				return ctx.Err()
-			case ddlRawKV = <-rawDDLCh:
-			}
-			if ddlRawKV == nil {
-				continue
-			}
-
-			job, err := p.unmarshalDDL(ddlRawKV)
-			jobEntry := &model.DDLJobEntry{
-				Job:    job,
-				OpType: ddlRawKV.OpType,
-				CRTs:   ddlRawKV.CRTs,
-				Err:    err,
-			}
-
-			select {
-			case <-ctx.Done():
-				return ctx.Err()
-			case p.outputCh <- jobEntry:
-			}
->>>>>>> 243336fc
-		}
-	})
-
-	return g.Wait()
+		}
+	}
 }
 
 // Output the DDL job entry, it contains the DDL job and the error.
@@ -491,17 +471,8 @@
 	startTs uint64,
 	changefeed model.ChangeFeedID,
 ) (DDLPuller, error) {
-<<<<<<< HEAD
 	// add "_ddl_puller" to make it different from table pullers.
 	changefeed.ID += "_ddl_puller"
-=======
-	// It is no matter to use an empty as timezone here because DDLPuller
-	// doesn't use expression filter's method.
-	f, err := filter.NewFilter(replicaConfig, "")
-	if err != nil {
-		return nil, errors.Trace(err)
-	}
->>>>>>> 243336fc
 
 	var puller DDLJobPuller
 	var err error
@@ -559,15 +530,12 @@
 			zap.Any("job", job))
 		return nil
 	}
-<<<<<<< HEAD
 	log.Info("receive new ddl job",
 		zap.String("namespace", h.changefeedID.Namespace),
 		zap.String("changefeed", h.changefeedID.ID),
 		zap.String("query", job.Query),
 		zap.Int64("jobID", job.ID),
 		zap.Any("job", job))
-=======
->>>>>>> 243336fc
 
 	h.mu.Lock()
 	defer h.mu.Unlock()
