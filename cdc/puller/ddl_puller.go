--- conflicted
+++ resolved
@@ -501,7 +501,6 @@
 		changefeedID:  changefeed,
 		multiplexing:  cfg.EnableMultiplexing,
 		schemaStorage: schemaStorage,
-<<<<<<< HEAD
 		kvStorage:     kvStorage,
 		filter:        filter,
 		outputCh:      make(chan *model.DDLJobEntry, defaultPullerOutputChanSize),
@@ -511,30 +510,11 @@
 		jobPuller.puller.Puller = New(
 			ctx, pdCli, grpcPool, regionCache, kvStorage, pdClock,
 			checkpointTs, spans, cfg, changefeed, -1, memorysorter.DDLPullerTableName,
-			ddlPullerFilterLoop, true,
+			ddlPullerFilterLoop,
 		)
 	}
 
 	return jobPuller, nil
-=======
-		puller: New(
-			ctx,
-			pdCli,
-			grpcPool,
-			regionCache,
-			kvStorage,
-			pdClock,
-			checkpointTs,
-			spans,
-			cfg,
-			changefeed,
-			-1, memorysorter.DDLPullerTableName,
-			ddLPullerFilterLoop,
-		),
-		kvStorage: kvStorage,
-		outputCh:  make(chan *model.DDLJobEntry, defaultPullerOutputChanSize),
-	}, nil
->>>>>>> 299eea39
 }
 
 // DDLPuller is the interface for DDL Puller, used by owner only.
