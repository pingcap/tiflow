--- conflicted
+++ resolved
@@ -292,17 +292,6 @@
 					continue
 				}
 				// recheck resolved ts from region state, which may be larger than that in resolved ts heap
-<<<<<<< HEAD
-				sinceLastResolvedTs := currentTimeFromPD.Sub(oracle.GetTimeFromTS(state.lastResolvedTs))
-				if sinceLastResolvedTs >= resolveLockInterval && state.initialized {
-					// This piece of code interferes with testing.
-					/*
-						if sinceLastResolvedTs > reconnectInterval {
-							log.Warn("kv client reconnect triggered", zap.Duration("duration", sinceLastResolvedTs))
-							return errReconnect
-						}
-					*/
-=======
 				lastResolvedTs := state.getLastResolvedTs()
 				sinceLastResolvedTs := currentTimeFromPD.Sub(oracle.GetTimeFromTS(lastResolvedTs))
 				if sinceLastResolvedTs >= resolveLockInterval {
@@ -312,7 +301,6 @@
 							zap.Duration("duration", sinceLastResolvedTs), zap.Duration("since last event", sinceLastResolvedTs))
 						return errReconnect
 					}
->>>>>>> f305861b
 					log.Warn("region not receiving resolved event from tikv or resolved ts is not pushing for too long time, try to resolve lock",
 						zap.Uint64("regionID", rts.regionID), zap.Stringer("span", state.getRegionSpan()),
 						zap.Duration("duration", sinceLastResolvedTs), zap.Uint64("resolvedTs", lastResolvedTs))
