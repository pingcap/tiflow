// Copyright 2021 PingCAP, Inc.
//
// Licensed under the Apache License, Version 2.0 (the "License");
// you may not use this file except in compliance with the License.
// You may obtain a copy of the License at
//
//     http://www.apache.org/licenses/LICENSE-2.0
//
// Unless required by applicable law or agreed to in writing, software
// distributed under the License is distributed on an "AS IS" BASIS,
// See the License for the specific language governing permissions and
// limitations under the License.

package kv

import (
	"context"
	"encoding/hex"
	"reflect"
	"runtime"
	"sync"
	"sync/atomic"
	"time"

	"github.com/pingcap/errors"
	"github.com/pingcap/failpoint"
	"github.com/pingcap/kvproto/pkg/cdcpb"
	"github.com/pingcap/log"
	"github.com/pingcap/tiflow/cdc/model"
	"github.com/pingcap/tiflow/pkg/config"
	cerror "github.com/pingcap/tiflow/pkg/errors"
	"github.com/pingcap/tiflow/pkg/regionspan"
	"github.com/pingcap/tiflow/pkg/workerpool"
	"github.com/prometheus/client_golang/prometheus"
	"github.com/tikv/client-go/v2/oracle"
	"go.uber.org/zap"
	"golang.org/x/sync/errgroup"
	"golang.org/x/time/rate"
)

var (
	regionWorkerPool workerpool.WorkerPool
	workerPoolOnce   sync.Once
	// The magic number here is keep the same with some magic numbers in some
	// other components in TiCDC, including worker pool task chan size, mounter
	// chan size etc.
	// TODO: unified channel buffer mechanism
	regionWorkerInputChanSize = 128
	regionWorkerLowWatermark  = int(float64(regionWorkerInputChanSize) * 0.2)
	regionWorkerHighWatermark = int(float64(regionWorkerInputChanSize) * 0.7)
)

const (
	minRegionStateBucket = 4
	maxRegionStateBucket = 16

	maxWorkerPoolSize      = 64
	maxResolvedLockPerLoop = 64
)

// regionStateManager provides the get/put way like a sync.Map, and it is divided
// into several buckets to reduce lock contention
type regionStateManager struct {
	bucket int
	states []*sync.Map
}

func newRegionStateManager(bucket int) *regionStateManager {
	if bucket <= 0 {
		bucket = runtime.NumCPU()
		if bucket > maxRegionStateBucket {
			bucket = maxRegionStateBucket
		}
		if bucket < minRegionStateBucket {
			bucket = minRegionStateBucket
		}
	}
	rsm := &regionStateManager{
		bucket: bucket,
		states: make([]*sync.Map, bucket),
	}
	for i := range rsm.states {
		rsm.states[i] = new(sync.Map)
	}
	return rsm
}

func (rsm *regionStateManager) getBucket(regionID uint64) int {
	return int(regionID) % rsm.bucket
}

func (rsm *regionStateManager) getState(regionID uint64) (*regionFeedState, bool) {
	bucket := rsm.getBucket(regionID)
	if val, ok := rsm.states[bucket].Load(regionID); ok {
		return val.(*regionFeedState), true
	}
	return nil, false
}

func (rsm *regionStateManager) setState(regionID uint64, state *regionFeedState) {
	bucket := rsm.getBucket(regionID)
	rsm.states[bucket].Store(regionID, state)
}

func (rsm *regionStateManager) delState(regionID uint64) {
	bucket := rsm.getBucket(regionID)
	rsm.states[bucket].Delete(regionID)
}

type regionWorkerMetrics struct {
	// kv events related metrics
	metricReceivedEventSize           prometheus.Observer
	metricDroppedEventSize            prometheus.Observer
	metricPullEventInitializedCounter prometheus.Counter
	metricPullEventPrewriteCounter    prometheus.Counter
	metricPullEventCommitCounter      prometheus.Counter
	metricPullEventCommittedCounter   prometheus.Counter
	metricPullEventRollbackCounter    prometheus.Counter
	metricSendEventResolvedCounter    prometheus.Counter
	metricSendEventCommitCounter      prometheus.Counter
	metricSendEventCommittedCounter   prometheus.Counter

	// TODO: add region runtime related metrics
}

/*
`regionWorker` maintains N regions, it runs in background for each gRPC stream,
corresponding to one TiKV store. It receives `regionStatefulEvent` in a channel
from gRPC stream receiving goroutine, processes event as soon as possible and
sends `RegionFeedEvent` to output channel.
Besides the `regionWorker` maintains a background lock resolver, the lock resolver
maintains a resolved-ts based min heap to manager region resolved ts, so it doesn't
need to iterate each region every time when resolving lock.
Note: There exist two locks, one is lock for region states map, the other one is
lock for each region state(each region state has one lock).
`regionWorker` is single routine now, it will be extended to multiple goroutines
for event processing to increase throughput.
*/
type regionWorker struct {
	parentCtx context.Context
	session   *eventFeedSession

	inputCh  chan []*regionStatefulEvent
	outputCh chan<- model.RegionFeedEvent
	errorCh  chan error

	// event handlers in region worker
	handles []workerpool.EventHandle
	// how many workers in worker pool will be used for this region worker
	concurrent    int
	statesManager *regionStateManager

	rtsManager  *regionTsManager
	rtsUpdateCh chan *rtsUpdateEvent

	metrics *regionWorkerMetrics

	storeAddr string

	// how many pending input events
	inputPending int32
	// get a slot for the given region
	inputCalcSlot func(regionID uint64) int
	// total input slots
	inputSlots int
}

func newRegionWorker(
	changefeedID model.ChangeFeedID, s *eventFeedSession, addr string,
) *regionWorker {
	metrics := &regionWorkerMetrics{}
	metrics.metricReceivedEventSize = eventSize.WithLabelValues("received")
	metrics.metricDroppedEventSize = eventSize.WithLabelValues("dropped")
	metrics.metricPullEventInitializedCounter = pullEventCounter.
		WithLabelValues(cdcpb.Event_INITIALIZED.String(), changefeedID.Namespace, changefeedID.ID)
	metrics.metricPullEventCommittedCounter = pullEventCounter.
		WithLabelValues(cdcpb.Event_COMMITTED.String(), changefeedID.Namespace, changefeedID.ID)
	metrics.metricPullEventCommitCounter = pullEventCounter.
		WithLabelValues(cdcpb.Event_COMMIT.String(), changefeedID.Namespace, changefeedID.ID)
	metrics.metricPullEventPrewriteCounter = pullEventCounter.
		WithLabelValues(cdcpb.Event_PREWRITE.String(), changefeedID.Namespace, changefeedID.ID)
	metrics.metricPullEventRollbackCounter = pullEventCounter.
		WithLabelValues(cdcpb.Event_ROLLBACK.String(), changefeedID.Namespace, changefeedID.ID)
	metrics.metricSendEventResolvedCounter = sendEventCounter.
		WithLabelValues("native-resolved", changefeedID.Namespace, changefeedID.ID)
	metrics.metricSendEventCommitCounter = sendEventCounter.
		WithLabelValues("commit", changefeedID.Namespace, changefeedID.ID)
	metrics.metricSendEventCommittedCounter = sendEventCounter.
		WithLabelValues("committed", changefeedID.Namespace, changefeedID.ID)

	return &regionWorker{
		session:       s,
		inputCh:       make(chan []*regionStatefulEvent, regionWorkerInputChanSize),
		outputCh:      s.eventCh,
		errorCh:       make(chan error, 1),
		statesManager: newRegionStateManager(-1),
		rtsManager:    newRegionTsManager(),
		rtsUpdateCh:   make(chan *rtsUpdateEvent, 1024),
		storeAddr:     addr,
		concurrent:    s.client.config.WorkerConcurrent,
		metrics:       metrics,
		inputPending:  0,
		inputCalcSlot: func(regionID uint64) int { return int(regionID) % s.client.config.WorkerConcurrent },
		inputSlots:    s.client.config.WorkerConcurrent,
	}
}

func (w *regionWorker) getRegionState(regionID uint64) (*regionFeedState, bool) {
	return w.statesManager.getState(regionID)
}

func (w *regionWorker) setRegionState(regionID uint64, state *regionFeedState) {
	w.statesManager.setState(regionID, state)
}

func (w *regionWorker) delRegionState(regionID uint64) {
	w.statesManager.delState(regionID)
}

// checkRegionStateEmpty returns true if there is no region state maintained.
// Note this function is not thread-safe
func (w *regionWorker) checkRegionStateEmpty() (empty bool) {
	empty = true
	for _, states := range w.statesManager.states {
		states.Range(func(_, _ interface{}) bool {
			empty = false
			return false
		})
		if !empty {
			return
		}
	}
	return
}

// checkShouldExit checks whether the region worker should exit, if should exit
// return an error
func (w *regionWorker) checkShouldExit() error {
	empty := w.checkRegionStateEmpty()
	// If there is not region maintained by this region worker, exit it and
	// cancel the gRPC stream.
	if empty {
		w.cancelStream(time.Duration(0))
		return cerror.ErrRegionWorkerExit.GenWithStackByArgs()
	}
	return nil
}

func (w *regionWorker) handleSingleRegionError(err error, state *regionFeedState) error {
	if state.lastResolvedTs > state.sri.ts {
		state.sri.ts = state.lastResolvedTs
	}
	regionID := state.sri.verID.GetID()
	log.Info("single region event feed disconnected",
		zap.String("namespace", w.session.client.changefeed.Namespace),
		zap.String("changefeed", w.session.client.changefeed.ID),
		zap.Uint64("regionID", regionID),
		zap.Uint64("requestID", state.requestID),
		zap.Stringer("span", state.sri.span),
		zap.Uint64("checkpoint", state.sri.ts),
		zap.Error(err))
	// if state is already marked stopped, it must have been or would be processed by `onRegionFail`
	if state.isStopped() {
		return w.checkShouldExit()
	}
	// We need to ensure when the error is handled, `isStopped` must be set. So set it before sending the error.
	state.markStopped()
	w.delRegionState(regionID)
	failpoint.Inject("kvClientSingleFeedProcessDelay", nil)

	failpoint.Inject("kvClientErrUnreachable", func() {
		if err == errUnreachable {
			failpoint.Return(err)
		}
	})

	// check and cancel gRPC stream before reconnecting region, in case of the
	// scenario that region connects to the same TiKV store again and reuses
	// resource in this region worker by accident.
	retErr := w.checkShouldExit()

	// `ErrPrewriteNotMatch` would cause duplicated request to the same region,
	// so cancel the original gRPC stream before restarts a new stream.
	if cerror.ErrPrewriteNotMatch.Equal(err) {
		w.cancelStream(time.Second)
	}

	revokeToken := !state.initialized
	// since the context used in region worker will be cancelled after region
	// worker exits, we must use the parent context to prevent regionErrorInfo loss.
	errInfo := newRegionErrorInfo(state.sri, err)
	w.session.onRegionFail(w.parentCtx, errInfo, revokeToken)

	return retErr
}

type rtsUpdateEvent struct {
	regions    []uint64
	resolvedTs uint64
}

// too many repeated logs when TiDB OOM
<<<<<<< HEAD
var resolveLockLogRateLimiter = rate.NewLimiter(rate.Every(time.Millisecond*500), 10)
=======
var resolveLockLogRateLimiter = rate.NewLimiter(rate.Every(time.Millisecond*2000), 10)
>>>>>>> 4d31b616

func (w *regionWorker) resolveLock(ctx context.Context) error {
	// tikv resolved update interval is 1s, use half of the resolve lock interval
	// as lock penalty.
	resolveLockPenalty := 10
	resolveLockInterval := 20 * time.Second
	failpoint.Inject("kvClientResolveLockInterval", func(val failpoint.Value) {
		resolveLockInterval = time.Duration(val.(int)) * time.Second
	})
	advanceCheckTicker := time.NewTicker(time.Second * 5)
	defer advanceCheckTicker.Stop()

	for {
		select {
		case <-ctx.Done():
			return errors.Trace(ctx.Err())
		case rtsUpdate := <-w.rtsUpdateCh:
			resolvedTs := rtsUpdate.resolvedTs
			eventTime := time.Now()
			for _, regionID := range rtsUpdate.regions {
				w.rtsManager.Upsert(regionID, resolvedTs, eventTime)
			}
		case <-advanceCheckTicker.C:
			currentTimeFromPD, err := w.session.client.pdClock.CurrentTime()
			if err != nil {
				log.Warn("failed to get current time from PD",
					zap.Error(err),
					zap.String("namespace", w.session.client.changefeed.Namespace),
					zap.String("changefeed", w.session.client.changefeed.ID))
				continue
			}
			expired := make([]*regionTsInfo, 0)
			for w.rtsManager.Len() > 0 {
				item := w.rtsManager.Pop()
				sinceLastResolvedTs := currentTimeFromPD.Sub(oracle.GetTimeFromTS(item.ts.resolvedTs))
				// region does not reach resolve lock boundary, put it back
				if sinceLastResolvedTs < resolveLockInterval {
					w.rtsManager.Insert(item)
					break
				}
				expired = append(expired, item)
				if len(expired) >= maxResolvedLockPerLoop {
					break
				}
			}
			if len(expired) == 0 {
				continue
			}
			maxVersion := oracle.ComposeTS(oracle.GetPhysical(currentTimeFromPD.Add(-10*time.Second)), 0)
			for _, rts := range expired {
				state, ok := w.getRegionState(rts.regionID)
				if !ok || state.isStopped() {
					// state is already deleted or stopped, just continue,
					// and don't need to push resolved ts back to heap.
					continue
				}
				// recheck resolved ts from region state, which may be larger than that in resolved ts heap
				lastResolvedTs := state.getLastResolvedTs()
				sinceLastResolvedTs := currentTimeFromPD.Sub(oracle.GetTimeFromTS(lastResolvedTs))
				if sinceLastResolvedTs >= resolveLockInterval {
					sinceLastEvent := time.Since(rts.ts.eventTime)
					if sinceLastResolvedTs > reconnectInterval && sinceLastEvent > reconnectInterval {
						log.Warn("kv client reconnect triggered",
							zap.String("namespace", w.session.client.changefeed.Namespace),
							zap.String("changefeed", w.session.client.changefeed.ID),
							zap.Duration("duration", sinceLastResolvedTs), zap.Duration("sinceLastEvent", sinceLastResolvedTs))
						return errReconnect
					}
					// Only resolve lock if the resolved-ts keeps unchanged for
					// more than resolveLockPenalty times.
					if rts.ts.penalty < resolveLockPenalty {
						if lastResolvedTs > rts.ts.resolvedTs {
							rts.ts.resolvedTs = lastResolvedTs
							rts.ts.eventTime = time.Now()
							rts.ts.penalty = 0
						}
						w.rtsManager.Insert(rts)
						continue
					}
					if resolveLockLogRateLimiter.Allow() {
						log.Warn("region not receiving resolved event from tikv or resolved ts is not pushing for too long time, try to resolve lock",
							zap.String("namespace", w.session.client.changefeed.Namespace),
							zap.String("changefeed", w.session.client.changefeed.ID),
							zap.String("addr", w.storeAddr),
							zap.Uint64("regionID", rts.regionID),
							zap.Stringer("span", state.getRegionSpan()),
							zap.Duration("duration", sinceLastResolvedTs),
							zap.Duration("lastEvent", sinceLastEvent),
							zap.Uint64("resolvedTs", lastResolvedTs),
						)
					}
					err = w.session.lockResolver.Resolve(ctx, rts.regionID, maxVersion)
					if err != nil {
						log.Warn("failed to resolve lock",
							zap.Uint64("regionID", rts.regionID),
							zap.String("namespace", w.session.client.changefeed.Namespace),
							zap.String("changefeed", w.session.client.changefeed.ID),
							zap.Error(err))
						continue
					}
					rts.ts.penalty = 0
				}
				rts.ts.resolvedTs = lastResolvedTs
				w.rtsManager.Insert(rts)
			}
		}
	}
}

func (w *regionWorker) processEvent(ctx context.Context, event *regionStatefulEvent) error {
	if event.finishedCallbackCh != nil {
		event.finishedCallbackCh <- struct{}{}
		return nil
	}
	var err error
	if event.changeEvent != nil {
		w.metrics.metricReceivedEventSize.Observe(float64(event.changeEvent.Event.Size()))
		switch x := event.changeEvent.Event.(type) {
		case *cdcpb.Event_Entries_:
			event.state.lock.Lock()
			err = w.handleEventEntry(ctx, x, event.state)
			if err != nil {
				err = w.handleSingleRegionError(err, event.state)
			}
			event.state.lock.Unlock()
		case *cdcpb.Event_Admin_:
			log.Info("receive admin event",
				zap.Stringer("event", event.changeEvent),
				zap.String("namespace", w.session.client.changefeed.Namespace),
				zap.String("changefeed", w.session.client.changefeed.ID))
		case *cdcpb.Event_Error:
			event.state.lock.Lock()
			err = w.handleSingleRegionError(
				cerror.WrapError(cerror.ErrEventFeedEventError, &eventError{err: x.Error}),
				event.state,
			)
			event.state.lock.Unlock()
		case *cdcpb.Event_ResolvedTs:
			err = w.handleResolvedTs(ctx, &resolvedTsEvent{
				resolvedTs: x.ResolvedTs,
				regions:    []*regionFeedState{event.state},
			})
		}
		if err != nil {
			return err
		}
	}

	if event.resolvedTsEvent != nil {
		err = w.handleResolvedTs(ctx, event.resolvedTsEvent)
	}
	return err
}

func (w *regionWorker) initPoolHandles(handleCount int) {
	handles := make([]workerpool.EventHandle, 0, handleCount)
	for i := 0; i < handleCount; i++ {
		poolHandle := regionWorkerPool.RegisterEvent(func(ctx context.Context, eventI interface{}) error {
			event := eventI.(*regionStatefulEvent)
			return w.processEvent(ctx, event)
		}).OnExit(func(err error) {
			w.onHandleExit(err)
		})
		handles = append(handles, poolHandle)
	}
	w.handles = handles
}

func (w *regionWorker) onHandleExit(err error) {
	select {
	case w.errorCh <- err:
	default:
	}
}

func (w *regionWorker) eventHandler(ctx context.Context) error {
	preprocess := func(event *regionStatefulEvent, ok bool) (
		exitEventHandler bool,
		skipEvent bool,
	) {
		// event == nil means the region worker should exit and re-establish
		// all existing regions.
		if !ok || event == nil {
			log.Info("region worker closed by error",
				zap.String("namespace", w.session.client.changefeed.Namespace),
				zap.String("changefeed", w.session.client.changefeed.ID))
			exitEventHandler = true
			return
		}
		// event.state is nil when resolvedTsEvent is not nil
		if event.state != nil && event.state.isStopped() {
			skipEvent = true
		}
		return
	}
	pollEvents := func() (events []*regionStatefulEvent, ok bool, err error) {
		select {
		case <-ctx.Done():
			err = errors.Trace(ctx.Err())
		case err = <-w.errorCh:
		case events, ok = <-w.inputCh:
			if ok && len(events) == 0 {
				log.Panic("regionWorker.inputCh doesn't accept empty slice")
			}
		}
		return
	}

	highWatermarkMet := false
	for {
		events, ok, err := pollEvents()
		if err != nil {
			return err
		}
		regionEventsBatchSize.Observe(float64(len(events)))

		intputPending := atomic.LoadInt32(&w.inputPending)
		if highWatermarkMet {
			highWatermarkMet = int(intputPending) >= regionWorkerLowWatermark
		} else {
			highWatermarkMet = int(intputPending) >= regionWorkerHighWatermark
		}
		atomic.AddInt32(&w.inputPending, -int32(len(events)))

		if highWatermarkMet {
			// All events in one batch can be hashed into one handle slot.
			slot := w.inputCalcSlot(events[0].regionID)
			eventsX := make([]interface{}, 0, len(events))
			for _, event := range events {
				eventsX = append(eventsX, event)
			}
			err = w.handles[slot].AddEvents(ctx, eventsX)
			if err != nil {
				return err
			}
			// Principle: events from the same region must be processed linearly.
			//
			// When buffered events exceed high watermark, we start to use worker
			// pool to improve throughput, and we need a mechanism to quit worker
			// pool when buffered events are less than low watermark, which means
			// we should have a way to know whether events sent to the worker pool
			// are all processed.
			// Send a dummy event to each worker pool handler, after each of these
			// events are processed, we can ensure all events sent to worker pool
			// from this region worker are processed.
			finishedCallbackCh := make(chan struct{}, 1)
			err = w.handles[slot].AddEvent(ctx, &regionStatefulEvent{finishedCallbackCh: finishedCallbackCh})
			if err != nil {
				return err
			}
			select {
			case <-ctx.Done():
				return errors.Trace(ctx.Err())
			case err = <-w.errorCh:
				return err
			case <-finishedCallbackCh:
			}
		} else {
			// We measure whether the current worker is busy based on the input
			// channel size. If the buffered event count is larger than the high
			// watermark, we send events to worker pool to increase processing
			// throughput. Otherwise, we process event in local region worker to
			// ensure low processing latency.
			for _, event := range events {
				exitEventHandler, skipEvent := preprocess(event, ok)
				if exitEventHandler {
					return cerror.ErrRegionWorkerExit.GenWithStackByArgs()
				}
				if !skipEvent {
					err = w.processEvent(ctx, event)
					if err != nil {
						return err
					}
				}
			}
		}
	}
}

func (w *regionWorker) collectWorkpoolError(ctx context.Context) error {
	cases := make([]reflect.SelectCase, 0, len(w.handles)+1)
	cases = append(cases, reflect.SelectCase{
		Dir:  reflect.SelectRecv,
		Chan: reflect.ValueOf(ctx.Done()),
	})
	for _, handle := range w.handles {
		cases = append(cases, reflect.SelectCase{
			Dir:  reflect.SelectRecv,
			Chan: reflect.ValueOf(handle.ErrCh()),
		})
	}
	idx, value, ok := reflect.Select(cases)
	if idx == 0 {
		return ctx.Err()
	}
	if !ok {
		return nil
	}
	return value.Interface().(error)
}

func (w *regionWorker) checkErrorReconnect(err error) error {
	if errors.Cause(err) == errReconnect {
		w.cancelStream(time.Second)
		// if stream is already deleted, just ignore errReconnect
		return nil
	}
	return err
}

func (w *regionWorker) cancelStream(delay time.Duration) {
	cancel, ok := w.session.getStreamCancel(w.storeAddr)
	if ok {
		// cancel the stream to trigger strem.Recv with context cancel error
		// Note use context cancel is the only way to terminate a gRPC stream
		cancel()
		// Failover in stream.Recv has 0-100ms delay, the onRegionFail
		// should be called after stream has been deleted. Add a delay here
		// to avoid too frequent region rebuilt.
		time.Sleep(delay)
	} else {
		log.Warn("gRPC stream cancel func not found",
			zap.String("addr", w.storeAddr),
			zap.String("namespace", w.session.client.changefeed.Namespace),
			zap.String("changefeed", w.session.client.changefeed.ID))
	}
}

func (w *regionWorker) run(parentCtx context.Context) error {
	defer func() {
		for _, h := range w.handles {
			h.Unregister()
		}
	}()
	w.parentCtx = parentCtx
	ctx, cancel := context.WithCancel(parentCtx)
	wg, ctx := errgroup.WithContext(ctx)
	w.initPoolHandles(w.concurrent)

	var retErr error
	once := sync.Once{}
	handleError := func(err error) error {
		if err != nil {
			once.Do(func() {
				cancel()
				retErr = err
			})
		}
		return err
	}
	wg.Go(func() error {
		return handleError(w.checkErrorReconnect(w.resolveLock(ctx)))
	})
	wg.Go(func() error {
		return handleError(w.eventHandler(ctx))
	})
	_ = handleError(w.collectWorkpoolError(ctx))
	_ = wg.Wait()
	// ErrRegionWorkerExit means the region worker exits normally, but we don't
	// need to terminate the other goroutines in errgroup
	if cerror.ErrRegionWorkerExit.Equal(retErr) {
		return nil
	}
	return retErr
}

func (w *regionWorker) handleEventEntry(
	ctx context.Context,
	x *cdcpb.Event_Entries_,
	state *regionFeedState,
) error {
	regionID := state.sri.verID.GetID()
	for _, entry := range x.Entries.GetEntries() {
		// if a region with kv range [a, z)
		// and we only want the get [b, c) from this region,
		// tikv will return all key events in the region although we specified [b, c) int the request.
		// we can make tikv only return the events about the keys in the specified range.
		comparableKey := regionspan.ToComparableKey(entry.GetKey())
		// key for initialized event is nil
		if !regionspan.KeyInSpan(comparableKey, state.sri.span) && entry.Type != cdcpb.Event_INITIALIZED {
			w.metrics.metricDroppedEventSize.Observe(float64(entry.Size()))
			continue
		}
		switch entry.Type {
		case cdcpb.Event_INITIALIZED:
			if time.Since(state.startFeedTime) > 20*time.Second {
				log.Warn("The time cost of initializing is too much",
					zap.String("namespace", w.session.client.changefeed.Namespace),
					zap.String("changefeed", w.session.client.changefeed.ID),
					zap.Duration("duration", time.Since(state.startFeedTime)),
					zap.Uint64("regionID", regionID))
			}
			w.metrics.metricPullEventInitializedCounter.Inc()

			state.initialized = true
			w.session.regionRouter.Release(state.sri.rpcCtx.Addr)
			cachedEvents := state.matcher.matchCachedRow(state.initialized)
			for _, cachedEvent := range cachedEvents {
				revent, err := assembleRowEvent(regionID, cachedEvent)
				if err != nil {
					return errors.Trace(err)
				}
				select {
				case w.outputCh <- revent:
					w.metrics.metricSendEventCommitCounter.Inc()
				case <-ctx.Done():
					return errors.Trace(ctx.Err())
				}
			}
			state.matcher.matchCachedRollbackRow(state.initialized)
		case cdcpb.Event_COMMITTED:
			w.metrics.metricPullEventCommittedCounter.Inc()
			revent, err := assembleRowEvent(regionID, entry)
			if err != nil {
				return errors.Trace(err)
			}

			if entry.CommitTs <= state.lastResolvedTs {
				logPanic("The CommitTs must be greater than the resolvedTs",
					zap.String("EventType", "COMMITTED"),
					zap.Uint64("CommitTs", entry.CommitTs),
					zap.Uint64("resolvedTs", state.lastResolvedTs),
					zap.Uint64("regionID", regionID))
				return errUnreachable
			}
			select {
			case w.outputCh <- revent:
				w.metrics.metricSendEventCommittedCounter.Inc()
			case <-ctx.Done():
				return errors.Trace(ctx.Err())
			}
		case cdcpb.Event_PREWRITE:
			w.metrics.metricPullEventPrewriteCounter.Inc()
			state.matcher.putPrewriteRow(entry)
		case cdcpb.Event_COMMIT:
			w.metrics.metricPullEventCommitCounter.Inc()
			if entry.CommitTs <= state.lastResolvedTs {
				logPanic("The CommitTs must be greater than the resolvedTs",
					zap.String("EventType", "COMMIT"),
					zap.Uint64("CommitTs", entry.CommitTs),
					zap.Uint64("resolvedTs", state.lastResolvedTs),
					zap.Uint64("regionID", regionID))
				return errUnreachable
			}
			ok := state.matcher.matchRow(entry, state.initialized)
			if !ok {
				if !state.initialized {
					state.matcher.cacheCommitRow(entry)
					continue
				}
				return cerror.ErrPrewriteNotMatch.GenWithStackByArgs(
					hex.EncodeToString(entry.GetKey()),
					entry.GetStartTs(), entry.GetCommitTs(),
					entry.GetType(), entry.GetOpType())
			}

			revent, err := assembleRowEvent(regionID, entry)
			if err != nil {
				return errors.Trace(err)
			}

			select {
			case w.outputCh <- revent:
				w.metrics.metricSendEventCommitCounter.Inc()
			case <-ctx.Done():
				return errors.Trace(ctx.Err())
			}
		case cdcpb.Event_ROLLBACK:
			w.metrics.metricPullEventRollbackCounter.Inc()
			if !state.initialized {
				state.matcher.cacheRollbackRow(entry)
				continue
			}
			state.matcher.rollbackRow(entry)
		}
	}
	return nil
}

func (w *regionWorker) handleResolvedTs(
	ctx context.Context,
	revents *resolvedTsEvent,
) error {
	resolvedTs := revents.resolvedTs
	resolvedSpans := make([]model.ResolvedComparableSpan, 0, len(revents.regions))
	regions := make([]uint64, 0, len(revents.regions))

	for _, state := range revents.regions {
		if !state.initialized {
			continue
		}
		regionID := state.sri.verID.GetID()
		regions = append(regions, regionID)
		if resolvedTs < state.lastResolvedTs {
			log.Debug("The resolvedTs is fallen back in kvclient",
				zap.String("namespace", w.session.client.changefeed.Namespace),
				zap.String("changefeed", w.session.client.changefeed.ID),
				zap.String("EventType", "RESOLVED"),
				zap.Uint64("resolvedTs", resolvedTs),
				zap.Uint64("lastResolvedTs", state.lastResolvedTs),
				zap.Uint64("regionID", regionID))
			continue
		}
		// emit a checkpointTs
		resolvedSpans = append(resolvedSpans, model.ResolvedComparableSpan{
			Span:   state.sri.span,
			Region: regionID,
		})
	}
	if len(resolvedSpans) == 0 {
		return nil
	}
	// Send resolved ts update in non-blocking way, since we can re-query real
	// resolved ts from region state even if resolved ts update is discarded.
	// NOTICE: We send any regionTsInfo to resolveLock thread to give us a chance to trigger resolveLock logic
	// (1) if it is a fallback resolvedTs event, it will be discarded and accumulate penalty on the progress;
	// (2) if it is a normal one, update rtsManager and check sinceLastResolvedTs
	select {
	case w.rtsUpdateCh <- &rtsUpdateEvent{resolvedTs: resolvedTs, regions: regions}:
	default:
	}
	for _, state := range revents.regions {
		state.lock.Lock()
		state.lastResolvedTs = resolvedTs
		state.lock.Unlock()
	}
	// emit a checkpointTs
	revent := model.RegionFeedEvent{Resolved: &model.ResolvedSpan{ResolvedTs: resolvedTs, Spans: resolvedSpans}}
	select {
	case w.outputCh <- revent:
		w.metrics.metricSendEventResolvedCounter.Add(float64(len(resolvedSpans)))
	case <-ctx.Done():
		return errors.Trace(ctx.Err())
	}
	return nil
}

// evictAllRegions is used when gRPC stream meets error and re-establish, notify
// all existing regions to re-establish
func (w *regionWorker) evictAllRegions() {
	for _, states := range w.statesManager.states {
		states.Range(func(_, value interface{}) bool {
			state := value.(*regionFeedState)
			state.lock.Lock()
			// if state is marked as stopped, it must have been or would be processed by `onRegionFail`
			if state.isStopped() {
				state.lock.Unlock()
				return true
			}
			state.markStopped()
			w.delRegionState(state.sri.verID.GetID())
			if state.lastResolvedTs > state.sri.ts {
				state.sri.ts = state.lastResolvedTs
			}
			revokeToken := !state.initialized
			state.lock.Unlock()
			// since the context used in region worker will be cancelled after
			// region worker exits, we must use the parent context to prevent
			// regionErrorInfo loss.
			errInfo := newRegionErrorInfo(state.sri, cerror.ErrEventFeedAborted.FastGenByArgs())
			w.session.onRegionFail(w.parentCtx, errInfo, revokeToken)
			return true
		})
	}
}

// sendEvents puts events into inputCh and updates some internal states.
// Callers must ensure that all items in events can be hashed into one handle slot.
func (w *regionWorker) sendEvents(ctx context.Context, events []*regionStatefulEvent) error {
	atomic.AddInt32(&w.inputPending, int32(len(events)))
	select {
	case <-ctx.Done():
		atomic.AddInt32(&w.inputPending, -int32(len(events)))
		return ctx.Err()
	case w.inputCh <- events:
		return nil
	}
}

func getWorkerPoolSize() (size int) {
	cfg := config.GetGlobalServerConfig().KVClient
	if cfg.WorkerPoolSize > 0 {
		size = cfg.WorkerPoolSize
	} else {
		size = runtime.NumCPU() * 2
	}
	if size > maxWorkerPoolSize {
		size = maxWorkerPoolSize
	}
	return
}

// InitWorkerPool initialize workerpool once, the workerpool must be initialized
// before any kv event is received.
func InitWorkerPool() {
	workerPoolOnce.Do(func() {
		size := getWorkerPoolSize()
		regionWorkerPool = workerpool.NewDefaultWorkerPool(size)
	})
}

// RunWorkerPool runs the worker pool used by the region worker in kv client v2
// It must be running before region worker starts to work
func RunWorkerPool(ctx context.Context) error {
	InitWorkerPool()
	errg, ctx := errgroup.WithContext(ctx)
	errg.Go(func() error {
		return errors.Trace(regionWorkerPool.Run(ctx))
	})
	return errg.Wait()
}<|MERGE_RESOLUTION|>--- conflicted
+++ resolved
@@ -300,11 +300,7 @@
 }
 
 // too many repeated logs when TiDB OOM
-<<<<<<< HEAD
-var resolveLockLogRateLimiter = rate.NewLimiter(rate.Every(time.Millisecond*500), 10)
-=======
 var resolveLockLogRateLimiter = rate.NewLimiter(rate.Every(time.Millisecond*2000), 10)
->>>>>>> 4d31b616
 
 func (w *regionWorker) resolveLock(ctx context.Context) error {
 	// tikv resolved update interval is 1s, use half of the resolve lock interval
