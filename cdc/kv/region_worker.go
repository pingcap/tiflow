--- conflicted
+++ resolved
@@ -137,21 +137,17 @@
 	// how many workers in worker pool will be used for this region worker
 	concurrent    int
 	statesManager *regionStateManager
-<<<<<<< HEAD
-	rtsManager    *resolvedTsManager
-	rtsUpdateCh   chan *regionResolvedTs
-	metrics       *regionWorkerMetrics
-=======
 
 	rtsManager  *regionTsManager
 	rtsUpdateCh chan *regionTsInfo
+
+	metrics *regionWorkerMetrics
 
 	// evTimeManager maintains the time that last event is received of each
 	// uninitialized region, note the regionTsManager is not thread safe, so we
 	// use a single routine to handle evTimeUpdate and evTimeManager
 	evTimeManager  *regionTsManager
 	evTimeUpdateCh chan *evTimeUpdate
->>>>>>> f305861b
 
 	enableOldValue bool
 	storeAddr      string
@@ -177,7 +173,6 @@
 	return worker
 }
 
-<<<<<<< HEAD
 func (w *regionWorker) initMetrics(ctx context.Context) {
 	captureAddr := util.CaptureAddrFromCtx(ctx)
 	changefeedID := util.ChangefeedIDFromCtx(ctx)
@@ -194,7 +189,8 @@
 	metrics.metricSendEventCommittedCounter = sendEventCounter.WithLabelValues("committed", captureAddr, changefeedID)
 
 	w.metrics = metrics
-=======
+}
+
 type evTimeUpdate struct {
 	info     *regionTsInfo
 	isDelete bool
@@ -210,7 +206,6 @@
 	}:
 	default:
 	}
->>>>>>> f305861b
 }
 
 func (w *regionWorker) getRegionState(regionID uint64) (*regionFeedState, bool) {
@@ -493,7 +488,6 @@
 			if err != nil {
 				return err
 			}
-<<<<<<< HEAD
 			// TODO: add events in batch
 			for len(w.inputCh) >= regionWorkerLowWatermark {
 				event, ok, err = pollEvent()
@@ -510,41 +504,6 @@
 				err = w.handles[int(event.regionID)%w.concurrent].AddEvent(ctx, event)
 				if err != nil {
 					return err
-=======
-			event.state.lock.Lock()
-			if event.changeEvent != nil {
-				metricEventSize.Observe(float64(event.changeEvent.Event.Size()))
-				if !event.state.initialized {
-					w.notifyEvTimeUpdate(event.state.sri.verID.GetID(), false /* isDelete */)
-				}
-				switch x := event.changeEvent.Event.(type) {
-				case *cdcpb.Event_Entries_:
-					err = w.handleEventEntry(
-						ctx, x, event.state,
-						metricPullEventInitializedCounter,
-						metricPullEventPrewriteCounter,
-						metricPullEventCommitCounter,
-						metricPullEventCommittedCounter,
-						metricPullEventRollbackCounter,
-						metricSendEventCommitCounter,
-						metricSendEventCommittedCounter,
-					)
-					if err != nil {
-						err = w.handleSingleRegionError(ctx, err, event.state)
-					}
-				case *cdcpb.Event_Admin_:
-					log.Info("receive admin event", zap.Stringer("event", event.changeEvent))
-				case *cdcpb.Event_Error:
-					err = w.handleSingleRegionError(
-						ctx,
-						cerror.WrapError(cerror.ErrEventFeedEventError, &eventError{err: x.Error}),
-						event.state,
-					)
-				case *cdcpb.Event_ResolvedTs:
-					if err = w.handleResolvedTs(ctx, x.ResolvedTs, event.state, metricSendEventResolvedCounter); err != nil {
-						err = w.handleSingleRegionError(ctx, err, event.state)
-					}
->>>>>>> f305861b
 				}
 			}
 			// Principle: events from the same region must be processed linearly.
@@ -581,7 +540,6 @@
 	}
 }
 
-<<<<<<< HEAD
 func (w *regionWorker) collectWorkpoolError(ctx context.Context) error {
 	cases := make([]reflect.SelectCase, 0, len(w.handles)+1)
 	cases = append(cases, reflect.SelectCase{
@@ -602,7 +560,8 @@
 		return nil
 	}
 	return value.Interface().(error)
-=======
+}
+
 func (w *regionWorker) checkErrorReconnect(err error) error {
 	if errors.Cause(err) == errReconnect {
 		cancel, ok := w.session.getStreamCancel(w.storeAddr)
@@ -619,7 +578,6 @@
 		return nil
 	}
 	return err
->>>>>>> f305861b
 }
 
 func (w *regionWorker) run(ctx context.Context) error {
@@ -669,9 +627,7 @@
 					zap.Duration("timeCost", time.Since(state.startFeedTime)),
 					zap.Uint64("regionID", regionID))
 			}
-<<<<<<< HEAD
 			w.metrics.metricPullEventInitializedCounter.Inc()
-=======
 
 			select {
 			case w.rtsUpdateCh <- &regionTsInfo{regionID: regionID, ts: newResolvedTsItem(state.sri.ts)}:
@@ -681,11 +637,7 @@
 				log.Warn("region is not upsert into rts manager", zap.Uint64("region-id", regionID))
 			}
 			w.notifyEvTimeUpdate(regionID, true /* isDelete */)
-
-			metricPullEventInitializedCounter.Inc()
->>>>>>> f305861b
 			state.initialized = true
-
 			cachedEvents := state.matcher.matchCachedRow()
 			for _, cachedEvent := range cachedEvents {
 				revent, err := assembleRowEvent(regionID, cachedEvent, w.enableOldValue)
