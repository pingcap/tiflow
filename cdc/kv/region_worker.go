// Copyright 2021 PingCAP, Inc.
//
// Licensed under the Apache License, Version 2.0 (the "License");
// you may not use this file except in compliance with the License.
// You may obtain a copy of the License at
//
//     http://www.apache.org/licenses/LICENSE-2.0
//
// Unless required by applicable law or agreed to in writing, software
// distributed under the License is distributed on an "AS IS" BASIS,
// See the License for the specific language governing permissions and
// limitations under the License.

package kv

import (
	"context"
	"encoding/hex"
	"reflect"
	"runtime"
	"sync"
	"time"

	"github.com/pingcap/errors"
	"github.com/pingcap/failpoint"
	"github.com/pingcap/kvproto/pkg/cdcpb"
	"github.com/pingcap/log"
	"github.com/pingcap/tiflow/cdc/contextutil"
	"github.com/pingcap/tiflow/cdc/model"
	"github.com/pingcap/tiflow/pkg/config"
	cerror "github.com/pingcap/tiflow/pkg/errors"
	"github.com/pingcap/tiflow/pkg/regionspan"
	"github.com/pingcap/tiflow/pkg/workerpool"
	"github.com/prometheus/client_golang/prometheus"
	"github.com/tikv/client-go/v2/oracle"
	"go.uber.org/zap"
	"golang.org/x/sync/errgroup"
)

var (
	regionWorkerPool workerpool.WorkerPool
	workerPoolOnce   sync.Once
	// The magic number here is keep the same with some magic numbers in some
	// other components in TiCDC, including worker pool task chan size, mounter
	// chan size etc.
	// TODO: unified channel buffer mechanism
	regionWorkerInputChanSize = 128
	regionWorkerLowWatermark  = int(float64(regionWorkerInputChanSize) * 0.2)
	regionWorkerHighWatermark = int(float64(regionWorkerInputChanSize) * 0.7)
)

const (
	minRegionStateBucket = 4
	maxRegionStateBucket = 16

	maxWorkerPoolSize      = 64
	maxResolvedLockPerLoop = 64
)

// regionStateManager provides the get/put way like a sync.Map, and it is divided
// into several buckets to reduce lock contention
type regionStateManager struct {
	bucket int
	states []*sync.Map
}

func newRegionStateManager(bucket int) *regionStateManager {
	if bucket <= 0 {
		bucket = runtime.NumCPU()
		if bucket > maxRegionStateBucket {
			bucket = maxRegionStateBucket
		}
		if bucket < minRegionStateBucket {
			bucket = minRegionStateBucket
		}
	}
	rsm := &regionStateManager{
		bucket: bucket,
		states: make([]*sync.Map, bucket),
	}
	for i := range rsm.states {
		rsm.states[i] = new(sync.Map)
	}
	return rsm
}

func (rsm *regionStateManager) getBucket(regionID uint64) int {
	return int(regionID) % rsm.bucket
}

func (rsm *regionStateManager) getState(regionID uint64) (*regionFeedState, bool) {
	bucket := rsm.getBucket(regionID)
	if val, ok := rsm.states[bucket].Load(regionID); ok {
		return val.(*regionFeedState), true
	}
	return nil, false
}

func (rsm *regionStateManager) setState(regionID uint64, state *regionFeedState) {
	bucket := rsm.getBucket(regionID)
	rsm.states[bucket].Store(regionID, state)
}

func (rsm *regionStateManager) delState(regionID uint64) {
	bucket := rsm.getBucket(regionID)
	rsm.states[bucket].Delete(regionID)
}

type regionWorkerMetrics struct {
	// kv events related metrics
	metricReceivedEventSize           prometheus.Observer
	metricDroppedEventSize            prometheus.Observer
	metricPullEventInitializedCounter prometheus.Counter
	metricPullEventPrewriteCounter    prometheus.Counter
	metricPullEventCommitCounter      prometheus.Counter
	metricPullEventCommittedCounter   prometheus.Counter
	metricPullEventRollbackCounter    prometheus.Counter
	metricSendEventResolvedCounter    prometheus.Counter
	metricSendEventCommitCounter      prometheus.Counter
	metricSendEventCommittedCounter   prometheus.Counter

	// TODO: add region runtime related metrics
}

/*
`regionWorker` maintains N regions, it runs in background for each gRPC stream,
corresponding to one TiKV store. It receives `regionStatefulEvent` in a channel
from gRPC stream receiving goroutine, processes event as soon as possible and
sends `RegionFeedEvent` to output channel.
Besides the `regionWorker` maintains a background lock resolver, the lock resolver
maintains a resolved-ts based min heap to manager region resolved ts, so it doesn't
need to iterate each region every time when resolving lock.
Note: There exist two locks, one is lock for region states map, the other one is
lock for each region state(each region state has one lock).
`regionWorker` is single routine now, it will be extended to multiple goroutines
for event processing to increase throughput.
*/
type regionWorker struct {
	parentCtx context.Context
	session   *eventFeedSession

	inputCh  chan *regionStatefulEvent
	outputCh chan<- model.RegionFeedEvent
	errorCh  chan error

	// event handlers in region worker
	handles []workerpool.EventHandle
	// how many workers in worker pool will be used for this region worker
	concurrent    int
	statesManager *regionStateManager

	rtsManager  *regionTsManager
	rtsUpdateCh chan *regionTsInfo

	metrics *regionWorkerMetrics

	storeAddr string
}

func newRegionWorker(s *eventFeedSession, addr string) *regionWorker {
	worker := &regionWorker{
		session:       s,
		inputCh:       make(chan *regionStatefulEvent, regionWorkerInputChanSize),
		outputCh:      s.eventCh,
		errorCh:       make(chan error, 1),
		statesManager: newRegionStateManager(-1),
		rtsManager:    newRegionTsManager(),
		rtsUpdateCh:   make(chan *regionTsInfo, 1024),
		storeAddr:     addr,
		concurrent:    s.client.config.WorkerConcurrent,
	}
	return worker
}

func (w *regionWorker) initMetrics(ctx context.Context) {
	changefeedID := contextutil.ChangefeedIDFromCtx(ctx)

	metrics := &regionWorkerMetrics{}
	metrics.metricReceivedEventSize = eventSize.WithLabelValues("received")
	metrics.metricDroppedEventSize = eventSize.WithLabelValues("dropped")
	metrics.metricPullEventInitializedCounter = pullEventCounter.
		WithLabelValues(cdcpb.Event_INITIALIZED.String(), changefeedID.ID)
	metrics.metricPullEventCommittedCounter = pullEventCounter.
		WithLabelValues(cdcpb.Event_COMMITTED.String(), changefeedID.ID)
	metrics.metricPullEventCommitCounter = pullEventCounter.
		WithLabelValues(cdcpb.Event_COMMIT.String(), changefeedID.ID)
	metrics.metricPullEventPrewriteCounter = pullEventCounter.
		WithLabelValues(cdcpb.Event_PREWRITE.String(), changefeedID.ID)
	metrics.metricPullEventRollbackCounter = pullEventCounter.
		WithLabelValues(cdcpb.Event_ROLLBACK.String(), changefeedID.ID)
	metrics.metricSendEventResolvedCounter = sendEventCounter.
		WithLabelValues("native-resolved", changefeedID.ID)
	metrics.metricSendEventCommitCounter = sendEventCounter.
		WithLabelValues("commit", changefeedID.ID)
	metrics.metricSendEventCommittedCounter = sendEventCounter.
		WithLabelValues("committed", changefeedID.ID)

	w.metrics = metrics
}

func (w *regionWorker) getRegionState(regionID uint64) (*regionFeedState, bool) {
	return w.statesManager.getState(regionID)
}

func (w *regionWorker) setRegionState(regionID uint64, state *regionFeedState) {
	w.statesManager.setState(regionID, state)
}

func (w *regionWorker) delRegionState(regionID uint64) {
	w.statesManager.delState(regionID)
}

// checkRegionStateEmpty returns true if there is no region state maintained.
// Note this function is not thread-safe
func (w *regionWorker) checkRegionStateEmpty() (empty bool) {
	empty = true
	for _, states := range w.statesManager.states {
		states.Range(func(_, _ interface{}) bool {
			empty = false
			return false
		})
		if !empty {
			return
		}
	}
	return
}

// checkShouldExit checks whether the region worker should exit, if should exit
// return an error
func (w *regionWorker) checkShouldExit() error {
	empty := w.checkRegionStateEmpty()
	// If there is not region maintained by this region worker, exit it and
	// cancel the gRPC stream.
	if empty {
		w.cancelStream(time.Duration(0))
		return cerror.ErrRegionWorkerExit.GenWithStackByArgs()
	}
	return nil
}

func (w *regionWorker) handleSingleRegionError(err error, state *regionFeedState) error {
	if state.lastResolvedTs > state.sri.ts {
		state.sri.ts = state.lastResolvedTs
	}
	regionID := state.sri.verID.GetID()
	log.Info("single region event feed disconnected",
		zap.String("namesapce", w.session.client.changefeed.Namespace),
		zap.String("changefeed", w.session.client.changefeed.ID),
		zap.Uint64("regionID", regionID),
		zap.Uint64("requestID", state.requestID),
		zap.Stringer("span", state.sri.span),
		zap.Uint64("checkpoint", state.sri.ts),
		zap.String("error", err.Error()),
		zap.Any("sri", state.sri))
	// if state is already marked stopped, it must have been or would be processed by `onRegionFail`
	if state.isStopped() {
		return w.checkShouldExit()
	}
	// We need to ensure when the error is handled, `isStopped` must be set. So set it before sending the error.
	state.markStopped()
	w.delRegionState(regionID)
	failpoint.Inject("kvClientSingleFeedProcessDelay", nil)

	failpoint.Inject("kvClientErrUnreachable", func() {
		if err == errUnreachable {
			failpoint.Return(err)
		}
	})

	// check and cancel gRPC stream before reconnecting region, in case of the
	// scenario that region connects to the same TiKV store again and reuses
	// resource in this region worker by accident.
	retErr := w.checkShouldExit()

	// `ErrPrewriteNotMatch` would cause duplicated request to the same region,
	// so cancel the original gRPC stream before restarts a new stream.
	if cerror.ErrPrewriteNotMatch.Equal(err) {
		w.cancelStream(time.Second)
	}

	revokeToken := !state.initialized
	// since the context used in region worker will be cancelled after region
	// worker exits, we must use the parent context to prevent regionErrorInfo loss.
	errInfo := newRegionErrorInfo(state.sri, err)
	w.session.onRegionFail(w.parentCtx, errInfo, revokeToken)

	return retErr
}

func (w *regionWorker) resolveLock(ctx context.Context) error {
	// tikv resolved update interval is 1s, use half of the resolve lock interval
	// as lock penalty.
	resolveLockPenalty := 10
	resolveLockInterval := 20 * time.Second
	failpoint.Inject("kvClientResolveLockInterval", func(val failpoint.Value) {
		resolveLockInterval = time.Duration(val.(int)) * time.Second
	})
	advanceCheckTicker := time.NewTicker(time.Second * 5)
	defer advanceCheckTicker.Stop()

	for {
		select {
		case <-ctx.Done():
			return errors.Trace(ctx.Err())
		case rtsUpdate := <-w.rtsUpdateCh:
			w.rtsManager.Upsert(rtsUpdate)
		case <-advanceCheckTicker.C:
			currentTimeFromPD, err := w.session.client.pdClock.CurrentTime()
			if err != nil {
				log.Warn("failed to get current version from PD",
					zap.Error(err),
					zap.String("namesapce", w.session.client.changefeed.Namespace),
					zap.String("changefeed", w.session.client.changefeed.ID))
				continue
			}
			expired := make([]*regionTsInfo, 0)
			for w.rtsManager.Len() > 0 {
				item := w.rtsManager.Pop()
				sinceLastResolvedTs := currentTimeFromPD.Sub(oracle.GetTimeFromTS(item.ts.resolvedTs))
				// region does not reach resolve lock boundary, put it back
				if sinceLastResolvedTs < resolveLockInterval {
					w.rtsManager.Upsert(item)
					break
				}
				expired = append(expired, item)
				if len(expired) >= maxResolvedLockPerLoop {
					break
				}
			}
			if len(expired) == 0 {
				continue
			}
			maxVersion := oracle.ComposeTS(oracle.GetPhysical(currentTimeFromPD.Add(-10*time.Second)), 0)
			for _, rts := range expired {
				state, ok := w.getRegionState(rts.regionID)
				if !ok || state.isStopped() {
					// state is already deleted or stopped, just continue,
					// and don't need to push resolved ts back to heap.
					continue
				}
				// recheck resolved ts from region state, which may be larger than that in resolved ts heap
				lastResolvedTs := state.getLastResolvedTs()
				sinceLastResolvedTs := currentTimeFromPD.Sub(oracle.GetTimeFromTS(lastResolvedTs))
				if sinceLastResolvedTs >= resolveLockInterval {
					sinceLastEvent := time.Since(rts.ts.eventTime)
					if sinceLastResolvedTs > reconnectInterval && sinceLastEvent > reconnectInterval {
<<<<<<< HEAD
						log.Warn("kv client reconnect triggered",
							zap.String("namesapce", w.session.client.changefeed.Namespace),
							zap.String("changefeed", w.session.client.changefeed.ID),
							zap.Duration("duration", sinceLastResolvedTs), zap.Duration("since last event", sinceLastResolvedTs))
=======
						log.Warn("kv client reconnect triggered", zap.String("changefeed", w.session.client.changefeed),
							zap.Duration("duration", sinceLastResolvedTs), zap.Duration("sinceLastEvent", sinceLastResolvedTs))
>>>>>>> 3a4781be
						return errReconnect
					}
					// Only resolve lock if the resolved-ts keeps unchanged for
					// more than resolveLockPenalty times.
					if rts.ts.penalty < resolveLockPenalty {
						if lastResolvedTs > rts.ts.resolvedTs {
							rts.ts.resolvedTs = lastResolvedTs
							rts.ts.eventTime = time.Now()
							rts.ts.penalty = 0
						}
						w.rtsManager.Upsert(rts)
						continue
					}
					log.Warn("region not receiving resolved event from tikv or resolved ts is not pushing for too long time, try to resolve lock",
						zap.String("namesapce", w.session.client.changefeed.Namespace),
						zap.String("changefeed", w.session.client.changefeed.ID),
						zap.String("addr", w.storeAddr),
						zap.Uint64("regionID", rts.regionID),
						zap.Stringer("span", state.getRegionSpan()),
						zap.Duration("duration", sinceLastResolvedTs),
						zap.Duration("lastEvent", sinceLastEvent),
						zap.Uint64("resolvedTs", lastResolvedTs),
					)
					err = w.session.lockResolver.Resolve(ctx, rts.regionID, maxVersion)
					if err != nil {
						log.Warn("failed to resolve lock",
							zap.Uint64("regionID", rts.regionID), zap.Error(err),
							zap.String("namesapce", w.session.client.changefeed.Namespace),
							zap.String("changefeed", w.session.client.changefeed.ID))
						continue
					}
					rts.ts.penalty = 0
				}
				rts.ts.resolvedTs = lastResolvedTs
				w.rtsManager.Upsert(rts)
			}
		}
	}
}

func (w *regionWorker) processEvent(ctx context.Context, event *regionStatefulEvent) error {
	if event.finishedCallbackCh != nil {
		event.finishedCallbackCh <- struct{}{}
		return nil
	}
	var err error
	event.state.lock.Lock()
	if event.changeEvent != nil {
		w.metrics.metricReceivedEventSize.Observe(float64(event.changeEvent.Event.Size()))
		switch x := event.changeEvent.Event.(type) {
		case *cdcpb.Event_Entries_:
			err = w.handleEventEntry(ctx, x, event.state)
			if err != nil {
				err = w.handleSingleRegionError(err, event.state)
			}
		case *cdcpb.Event_Admin_:
			log.Info("receive admin event",
				zap.Stringer("event", event.changeEvent),
				zap.String("namesapce", w.session.client.changefeed.Namespace),
				zap.String("changefeed", w.session.client.changefeed.ID))
		case *cdcpb.Event_Error:
			err = w.handleSingleRegionError(
				cerror.WrapError(cerror.ErrEventFeedEventError, &eventError{err: x.Error}),
				event.state,
			)
		case *cdcpb.Event_ResolvedTs:
			if err = w.handleResolvedTs(ctx, x.ResolvedTs, event.state); err != nil {
				err = w.handleSingleRegionError(err, event.state)
			}
		}
	}

	if event.resolvedTs != nil {
		if err = w.handleResolvedTs(ctx, event.resolvedTs.Ts, event.state); err != nil {
			err = w.handleSingleRegionError(err, event.state)
		}
	}
	event.state.lock.Unlock()
	return err
}

func (w *regionWorker) initPoolHandles(handleCount int) {
	handles := make([]workerpool.EventHandle, 0, handleCount)
	for i := 0; i < handleCount; i++ {
		poolHandle := regionWorkerPool.RegisterEvent(func(ctx context.Context, eventI interface{}) error {
			event := eventI.(*regionStatefulEvent)
			return w.processEvent(ctx, event)
		}).OnExit(func(err error) {
			w.onHandleExit(err)
		})
		handles = append(handles, poolHandle)
	}
	w.handles = handles
}

func (w *regionWorker) onHandleExit(err error) {
	select {
	case w.errorCh <- err:
	default:
	}
}

func (w *regionWorker) eventHandler(ctx context.Context) error {
	preprocess := func(event *regionStatefulEvent, ok bool) (
		exitEventHandler bool,
		skipEvent bool,
	) {
		// event == nil means the region worker should exit and re-establish
		// all existing regions.
		if !ok || event == nil {
			log.Info("region worker closed by error",
				zap.String("namesapce", w.session.client.changefeed.Namespace),
				zap.String("changefeed", w.session.client.changefeed.ID))
			exitEventHandler = true
			return
		}
		if event.state.isStopped() {
			skipEvent = true
		}
		return
	}
	pollEvent := func() (event *regionStatefulEvent, ok bool, err error) {
		select {
		case <-ctx.Done():
			err = errors.Trace(ctx.Err())
		case err = <-w.errorCh:
		case event, ok = <-w.inputCh:
		}
		return
	}
	for {
		event, ok, err := pollEvent()
		if err != nil {
			return err
		}
		exitEventHandler, skipEvent := preprocess(event, ok)
		if exitEventHandler {
			return cerror.ErrRegionWorkerExit.GenWithStackByArgs()
		}
		if skipEvent {
			continue
		}
		// We measure whether the current worker is busy based on the input
		// channel size. If the buffered event count is larger than the high
		// watermark, we send events to worker pool to increase processing
		// throughput. Otherwise we process event in local region worker to
		// ensure low processing latency.
		if len(w.inputCh) < regionWorkerHighWatermark {
			err = w.processEvent(ctx, event)
			if err != nil {
				return err
			}
		} else {
			err = w.handles[int(event.regionID)%w.concurrent].AddEvent(ctx, event)
			if err != nil {
				return err
			}
			// TODO: add events in batch
			for len(w.inputCh) >= regionWorkerLowWatermark {
				event, ok, err = pollEvent()
				if err != nil {
					return err
				}
				exitEventHandler, skipEvent := preprocess(event, ok)
				if exitEventHandler {
					return cerror.ErrRegionWorkerExit.GenWithStackByArgs()
				}
				if skipEvent {
					continue
				}
				err = w.handles[int(event.regionID)%w.concurrent].AddEvent(ctx, event)
				if err != nil {
					return err
				}
			}
			// Principle: events from the same region must be processed linearly.
			//
			// When buffered events exceed high watermark, we start to use worker
			// pool to improve throughput, and we need a mechanism to quit worker
			// pool when buffered events are less than low watermark, which means
			// we should have a way to know whether events sent to the worker pool
			// are all processed.
			// Send a dummy event to each worker pool handler, after each of these
			// events are processed, we can ensure all events sent to worker pool
			// from this region worker are processed.
			finishedCallbackCh := make(chan struct{}, len(w.handles))
			for _, handle := range w.handles {
				err = handle.AddEvent(ctx, &regionStatefulEvent{finishedCallbackCh: finishedCallbackCh})
				if err != nil {
					return err
				}
			}
			counter := len(w.handles)
		checkEventsProcessed:
			for {
				select {
				case <-ctx.Done():
					return errors.Trace(ctx.Err())
				case err = <-w.errorCh:
					return err
				case <-finishedCallbackCh:
					counter--
					if counter == 0 {
						break checkEventsProcessed
					}
				}
			}
		}
	}
}

func (w *regionWorker) collectWorkpoolError(ctx context.Context) error {
	cases := make([]reflect.SelectCase, 0, len(w.handles)+1)
	cases = append(cases, reflect.SelectCase{
		Dir:  reflect.SelectRecv,
		Chan: reflect.ValueOf(ctx.Done()),
	})
	for _, handle := range w.handles {
		cases = append(cases, reflect.SelectCase{
			Dir:  reflect.SelectRecv,
			Chan: reflect.ValueOf(handle.ErrCh()),
		})
	}
	idx, value, ok := reflect.Select(cases)
	if idx == 0 {
		return ctx.Err()
	}
	if !ok {
		return nil
	}
	return value.Interface().(error)
}

func (w *regionWorker) checkErrorReconnect(err error) error {
	if errors.Cause(err) == errReconnect {
		w.cancelStream(time.Second)
		// if stream is already deleted, just ignore errReconnect
		return nil
	}
	return err
}

func (w *regionWorker) cancelStream(delay time.Duration) {
	cancel, ok := w.session.getStreamCancel(w.storeAddr)
	if ok {
		// cancel the stream to trigger strem.Recv with context cancel error
		// Note use context cancel is the only way to terminate a gRPC stream
		cancel()
		// Failover in stream.Recv has 0-100ms delay, the onRegionFail
		// should be called after stream has been deleted. Add a delay here
		// to avoid too frequent region rebuilt.
		time.Sleep(delay)
	} else {
		log.Warn("gRPC stream cancel func not found",
			zap.String("addr", w.storeAddr),
			zap.String("namesapce", w.session.client.changefeed.Namespace),
			zap.String("changefeed", w.session.client.changefeed.ID))
	}
}

func (w *regionWorker) run(parentCtx context.Context) error {
	defer func() {
		for _, h := range w.handles {
			h.Unregister()
		}
	}()
	w.parentCtx = parentCtx
	ctx, cancel := context.WithCancel(parentCtx)
	wg, ctx := errgroup.WithContext(ctx)
	w.initMetrics(ctx)
	w.initPoolHandles(w.concurrent)

	var retErr error
	once := sync.Once{}
	handleError := func(err error) error {
		if err != nil {
			once.Do(func() {
				cancel()
				retErr = err
			})
		}
		return err
	}
	wg.Go(func() error {
		return handleError(w.checkErrorReconnect(w.resolveLock(ctx)))
	})
	wg.Go(func() error {
		return handleError(w.eventHandler(ctx))
	})
	_ = handleError(w.collectWorkpoolError(ctx))
	_ = wg.Wait()
	// ErrRegionWorkerExit means the region worker exits normally, but we don't
	// need to terminate the other goroutines in errgroup
	if cerror.ErrRegionWorkerExit.Equal(retErr) {
		return nil
	}
	return retErr
}

func (w *regionWorker) handleEventEntry(
	ctx context.Context,
	x *cdcpb.Event_Entries_,
	state *regionFeedState,
) error {
	regionID := state.sri.verID.GetID()
	for _, entry := range x.Entries.GetEntries() {
		// if a region with kv range [a, z)
		// and we only want the get [b, c) from this region,
		// tikv will return all key events in the region although we specified [b, c) int the request.
		// we can make tikv only return the events about the keys in the specified range.
		comparableKey := regionspan.ToComparableKey(entry.GetKey())
		// key for initialized event is nil
		if !regionspan.KeyInSpan(comparableKey, state.sri.span) && entry.Type != cdcpb.Event_INITIALIZED {
			w.metrics.metricDroppedEventSize.Observe(float64(entry.Size()))
			continue
		}
		switch entry.Type {
		case cdcpb.Event_INITIALIZED:
			if time.Since(state.startFeedTime) > 20*time.Second {
				log.Warn("The time cost of initializing is too much",
					zap.String("namesapce", w.session.client.changefeed.Namespace),
					zap.String("changefeed", w.session.client.changefeed.ID),
					zap.Duration("duration", time.Since(state.startFeedTime)),
					zap.Uint64("regionID", regionID))
			}
			w.metrics.metricPullEventInitializedCounter.Inc()

			state.initialized = true
			w.session.regionRouter.Release(state.sri.rpcCtx.Addr)
			cachedEvents := state.matcher.matchCachedRow()
			for _, cachedEvent := range cachedEvents {
				revent, err := assembleRowEvent(regionID, cachedEvent)
				if err != nil {
					return errors.Trace(err)
				}
				select {
				case w.outputCh <- revent:
					w.metrics.metricSendEventCommitCounter.Inc()
				case <-ctx.Done():
					return errors.Trace(ctx.Err())
				}
			}
		case cdcpb.Event_COMMITTED:
			w.metrics.metricPullEventCommittedCounter.Inc()
			revent, err := assembleRowEvent(regionID, entry)
			if err != nil {
				return errors.Trace(err)
			}

			if entry.CommitTs <= state.lastResolvedTs {
				logPanic("The CommitTs must be greater than the resolvedTs",
					zap.String("EventType", "COMMITTED"),
					zap.Uint64("CommitTs", entry.CommitTs),
					zap.Uint64("resolvedTs", state.lastResolvedTs),
					zap.Uint64("regionID", regionID))
				return errUnreachable
			}
			select {
			case w.outputCh <- revent:
				w.metrics.metricSendEventCommittedCounter.Inc()
			case <-ctx.Done():
				return errors.Trace(ctx.Err())
			}
		case cdcpb.Event_PREWRITE:
			w.metrics.metricPullEventPrewriteCounter.Inc()
			state.matcher.putPrewriteRow(entry)
		case cdcpb.Event_COMMIT:
			w.metrics.metricPullEventCommitCounter.Inc()
			if entry.CommitTs <= state.lastResolvedTs {
				logPanic("The CommitTs must be greater than the resolvedTs",
					zap.String("EventType", "COMMIT"),
					zap.Uint64("CommitTs", entry.CommitTs),
					zap.Uint64("resolvedTs", state.lastResolvedTs),
					zap.Uint64("regionID", regionID))
				return errUnreachable
			}
			ok := state.matcher.matchRow(entry)
			if !ok {
				if !state.initialized {
					state.matcher.cacheCommitRow(entry)
					continue
				}
				return cerror.ErrPrewriteNotMatch.GenWithStackByArgs(
					hex.EncodeToString(entry.GetKey()),
					entry.GetStartTs(), entry.GetCommitTs(),
					entry.GetType(), entry.GetOpType())
			}

			revent, err := assembleRowEvent(regionID, entry)
			if err != nil {
				return errors.Trace(err)
			}

			select {
			case w.outputCh <- revent:
				w.metrics.metricSendEventCommitCounter.Inc()
			case <-ctx.Done():
				return errors.Trace(ctx.Err())
			}
		case cdcpb.Event_ROLLBACK:
			w.metrics.metricPullEventRollbackCounter.Inc()
			state.matcher.rollbackRow(entry)
		}
	}
	return nil
}

func (w *regionWorker) handleResolvedTs(
	ctx context.Context,
	resolvedTs uint64,
	state *regionFeedState,
) error {
	if !state.initialized {
		return nil
	}
	regionID := state.sri.verID.GetID()
	// Send resolved ts update in non-blocking way, since we can re-query real
	// resolved ts from region state even if resolved ts update is discarded.
	// NOTICE: We send any regionTsInfo to resolveLock thread to give us a chance to trigger resolveLock logic
	// (1) if it is a fallback resolvedTs event, it will be discarded and accumulate penalty on the progress;
	// (2) if it is a normal one, update rtsManager and check sinceLastResolvedTs
	select {
	case w.rtsUpdateCh <- &regionTsInfo{regionID: regionID, ts: newResolvedTsItem(resolvedTs)}:
	default:
	}

	if resolvedTs < state.lastResolvedTs {
		log.Warn("The resolvedTs is fallen back in kvclient",
			zap.String("namesapce", w.session.client.changefeed.Namespace),
			zap.String("changefeed", w.session.client.changefeed.ID),
			zap.String("EventType", "RESOLVED"),
			zap.Uint64("resolvedTs", resolvedTs),
			zap.Uint64("lastResolvedTs", state.lastResolvedTs),
			zap.Uint64("regionID", regionID))
		return nil
	}
	state.lastResolvedTs = resolvedTs
	// emit a checkpointTs
	revent := model.RegionFeedEvent{
		RegionID: regionID,
		Resolved: &model.ResolvedSpan{
			Span:       state.sri.span,
			ResolvedTs: resolvedTs,
		},
	}

	select {
	case w.outputCh <- revent:
		w.metrics.metricSendEventResolvedCounter.Inc()
	case <-ctx.Done():
		return errors.Trace(ctx.Err())
	}
	return nil
}

// evictAllRegions is used when gRPC stream meets error and re-establish, notify
// all existing regions to re-establish
func (w *regionWorker) evictAllRegions() {
	for _, states := range w.statesManager.states {
		states.Range(func(_, value interface{}) bool {
			state := value.(*regionFeedState)
			state.lock.Lock()
			// if state is marked as stopped, it must have been or would be processed by `onRegionFail`
			if state.isStopped() {
				state.lock.Unlock()
				return true
			}
			state.markStopped()
			w.delRegionState(state.sri.verID.GetID())
			if state.lastResolvedTs > state.sri.ts {
				state.sri.ts = state.lastResolvedTs
			}
			revokeToken := !state.initialized
			state.lock.Unlock()
			// since the context used in region worker will be cancelled after
			// region worker exits, we must use the parent context to prevent
			// regionErrorInfo loss.
			errInfo := newRegionErrorInfo(state.sri, cerror.ErrEventFeedAborted.FastGenByArgs())
			w.session.onRegionFail(w.parentCtx, errInfo, revokeToken)
			return true
		})
	}
}

func getWorkerPoolSize() (size int) {
	cfg := config.GetGlobalServerConfig().KVClient
	if cfg.WorkerPoolSize > 0 {
		size = cfg.WorkerPoolSize
	} else {
		size = runtime.NumCPU() * 2
	}
	if size > maxWorkerPoolSize {
		size = maxWorkerPoolSize
	}
	return
}

// InitWorkerPool initialize workerpool once, the workerpool must be initialized
// before any kv event is received.
func InitWorkerPool() {
	workerPoolOnce.Do(func() {
		size := getWorkerPoolSize()
		regionWorkerPool = workerpool.NewDefaultWorkerPool(size)
	})
}

// RunWorkerPool runs the worker pool used by the region worker in kv client v2
// It must be running before region worker starts to work
func RunWorkerPool(ctx context.Context) error {
	InitWorkerPool()
	errg, ctx := errgroup.WithContext(ctx)
	errg.Go(func() error {
		return errors.Trace(regionWorkerPool.Run(ctx))
	})
	return errg.Wait()
}<|MERGE_RESOLUTION|>--- conflicted
+++ resolved
@@ -345,15 +345,10 @@
 				if sinceLastResolvedTs >= resolveLockInterval {
 					sinceLastEvent := time.Since(rts.ts.eventTime)
 					if sinceLastResolvedTs > reconnectInterval && sinceLastEvent > reconnectInterval {
-<<<<<<< HEAD
 						log.Warn("kv client reconnect triggered",
 							zap.String("namesapce", w.session.client.changefeed.Namespace),
 							zap.String("changefeed", w.session.client.changefeed.ID),
-							zap.Duration("duration", sinceLastResolvedTs), zap.Duration("since last event", sinceLastResolvedTs))
-=======
-						log.Warn("kv client reconnect triggered", zap.String("changefeed", w.session.client.changefeed),
 							zap.Duration("duration", sinceLastResolvedTs), zap.Duration("sinceLastEvent", sinceLastResolvedTs))
->>>>>>> 3a4781be
 						return errReconnect
 					}
 					// Only resolve lock if the resolved-ts keeps unchanged for
