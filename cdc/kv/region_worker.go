// Copyright 2021 PingCAP, Inc.
//
// Licensed under the Apache License, Version 2.0 (the "License");
// you may not use this file except in compliance with the License.
// You may obtain a copy of the License at
//
//     http://www.apache.org/licenses/LICENSE-2.0
//
// Unless required by applicable law or agreed to in writing, software
// distributed under the License is distributed on an "AS IS" BASIS,
// See the License for the specific language governing permissions and
// limitations under the License.

package kv

import (
	"context"
	"encoding/hex"
	"reflect"
	"runtime"
	"sync"
	"sync/atomic"
	"time"

	"github.com/pingcap/errors"
	"github.com/pingcap/failpoint"
	"github.com/pingcap/kvproto/pkg/cdcpb"
	"github.com/pingcap/log"
	"github.com/pingcap/tiflow/cdc/model"
	"github.com/pingcap/tiflow/pkg/config"
	cerror "github.com/pingcap/tiflow/pkg/errors"
	"github.com/pingcap/tiflow/pkg/regionspan"
	"github.com/pingcap/tiflow/pkg/workerpool"
	"github.com/prometheus/client_golang/prometheus"
	"github.com/tikv/client-go/v2/oracle"
	"go.uber.org/zap"
	"golang.org/x/sync/errgroup"
)

var (
	regionWorkerPool workerpool.WorkerPool
	workerPoolOnce   sync.Once
	// The magic number here is keep the same with some magic numbers in some
	// other components in TiCDC, including worker pool task chan size, mounter
	// chan size etc.
	// TODO: unified channel buffer mechanism
	regionWorkerInputChanSize = 128
	regionWorkerLowWatermark  = int(float64(regionWorkerInputChanSize) * 0.2)
	regionWorkerHighWatermark = int(float64(regionWorkerInputChanSize) * 0.7)
)

const (
	minRegionStateBucket = 4
	maxRegionStateBucket = 16

	maxWorkerPoolSize      = 64
	maxResolvedLockPerLoop = 64
)

// regionStateManager provides the get/put way like a sync.Map, and it is divided
// into several buckets to reduce lock contention
type regionStateManager struct {
	bucket int
	states []*sync.Map
}

func newRegionStateManager(bucket int) *regionStateManager {
	if bucket <= 0 {
		bucket = runtime.NumCPU()
		if bucket > maxRegionStateBucket {
			bucket = maxRegionStateBucket
		}
		if bucket < minRegionStateBucket {
			bucket = minRegionStateBucket
		}
	}
	rsm := &regionStateManager{
		bucket: bucket,
		states: make([]*sync.Map, bucket),
	}
	for i := range rsm.states {
		rsm.states[i] = new(sync.Map)
	}
	return rsm
}

func (rsm *regionStateManager) getBucket(regionID uint64) int {
	return int(regionID) % rsm.bucket
}

func (rsm *regionStateManager) getState(regionID uint64) (*regionFeedState, bool) {
	bucket := rsm.getBucket(regionID)
	if val, ok := rsm.states[bucket].Load(regionID); ok {
		return val.(*regionFeedState), true
	}
	return nil, false
}

func (rsm *regionStateManager) setState(regionID uint64, state *regionFeedState) {
	bucket := rsm.getBucket(regionID)
	rsm.states[bucket].Store(regionID, state)
}

func (rsm *regionStateManager) delState(regionID uint64) {
	bucket := rsm.getBucket(regionID)
	rsm.states[bucket].Delete(regionID)
}

type regionWorkerMetrics struct {
	// kv events related metrics
	metricReceivedEventSize           prometheus.Observer
	metricDroppedEventSize            prometheus.Observer
	metricPullEventInitializedCounter prometheus.Counter
	metricPullEventPrewriteCounter    prometheus.Counter
	metricPullEventCommitCounter      prometheus.Counter
	metricPullEventCommittedCounter   prometheus.Counter
	metricPullEventRollbackCounter    prometheus.Counter
	metricSendEventResolvedCounter    prometheus.Counter
	metricSendEventCommitCounter      prometheus.Counter
	metricSendEventCommittedCounter   prometheus.Counter

	// TODO: add region runtime related metrics
}

/*
`regionWorker` maintains N regions, it runs in background for each gRPC stream,
corresponding to one TiKV store. It receives `regionStatefulEvent` in a channel
from gRPC stream receiving goroutine, processes event as soon as possible and
sends `RegionFeedEvent` to output channel.
Besides the `regionWorker` maintains a background lock resolver, the lock resolver
maintains a resolved-ts based min heap to manager region resolved ts, so it doesn't
need to iterate each region every time when resolving lock.
Note: There exist two locks, one is lock for region states map, the other one is
lock for each region state(each region state has one lock).
`regionWorker` is single routine now, it will be extended to multiple goroutines
for event processing to increase throughput.
*/
type regionWorker struct {
	parentCtx context.Context
	session   *eventFeedSession

	inputCh  chan []*regionStatefulEvent
	outputCh chan<- model.RegionFeedEvent
	errorCh  chan error

	// event handlers in region worker
	handles []workerpool.EventHandle
	// how many workers in worker pool will be used for this region worker
	concurrent    int
	statesManager *regionStateManager

	rtsManager  *regionTsManager
	rtsUpdateCh chan *rtsUpdateEvent

	metrics *regionWorkerMetrics

	storeAddr string

	// how many pending input events
	inputPending int32
	// get a slot for the given region
	inputCalcSlot func(regionID uint64) int
	// total input slots
	inputSlots int
}

func newRegionWorker(
	changefeedID model.ChangeFeedID, s *eventFeedSession, addr string,
) *regionWorker {
	metrics := &regionWorkerMetrics{}
	metrics.metricReceivedEventSize = eventSize.WithLabelValues("received")
	metrics.metricDroppedEventSize = eventSize.WithLabelValues("dropped")
	metrics.metricPullEventInitializedCounter = pullEventCounter.
		WithLabelValues(cdcpb.Event_INITIALIZED.String(), changefeedID.Namespace, changefeedID.ID)
	metrics.metricPullEventCommittedCounter = pullEventCounter.
		WithLabelValues(cdcpb.Event_COMMITTED.String(), changefeedID.Namespace, changefeedID.ID)
	metrics.metricPullEventCommitCounter = pullEventCounter.
		WithLabelValues(cdcpb.Event_COMMIT.String(), changefeedID.Namespace, changefeedID.ID)
	metrics.metricPullEventPrewriteCounter = pullEventCounter.
		WithLabelValues(cdcpb.Event_PREWRITE.String(), changefeedID.Namespace, changefeedID.ID)
	metrics.metricPullEventRollbackCounter = pullEventCounter.
		WithLabelValues(cdcpb.Event_ROLLBACK.String(), changefeedID.Namespace, changefeedID.ID)
	metrics.metricSendEventResolvedCounter = sendEventCounter.
		WithLabelValues("native-resolved", changefeedID.Namespace, changefeedID.ID)
	metrics.metricSendEventCommitCounter = sendEventCounter.
		WithLabelValues("commit", changefeedID.Namespace, changefeedID.ID)
	metrics.metricSendEventCommittedCounter = sendEventCounter.
		WithLabelValues("committed", changefeedID.Namespace, changefeedID.ID)

	return &regionWorker{
		session:       s,
		inputCh:       make(chan []*regionStatefulEvent, regionWorkerInputChanSize),
		outputCh:      s.eventCh,
		errorCh:       make(chan error, 1),
		statesManager: newRegionStateManager(-1),
		rtsManager:    newRegionTsManager(),
		rtsUpdateCh:   make(chan *rtsUpdateEvent, 1024),
		storeAddr:     addr,
		concurrent:    s.client.config.WorkerConcurrent,
		metrics:       metrics,
		inputPending:  0,
		inputCalcSlot: func(regionID uint64) int { return int(regionID) % s.client.config.WorkerConcurrent },
		inputSlots:    s.client.config.WorkerConcurrent,
	}
}

func (w *regionWorker) getRegionState(regionID uint64) (*regionFeedState, bool) {
	return w.statesManager.getState(regionID)
}

func (w *regionWorker) setRegionState(regionID uint64, state *regionFeedState) {
	w.statesManager.setState(regionID, state)
}

func (w *regionWorker) delRegionState(regionID uint64) {
	w.statesManager.delState(regionID)
}

// checkRegionStateEmpty returns true if there is no region state maintained.
// Note this function is not thread-safe
func (w *regionWorker) checkRegionStateEmpty() (empty bool) {
	empty = true
	for _, states := range w.statesManager.states {
		states.Range(func(_, _ interface{}) bool {
			empty = false
			return false
		})
		if !empty {
			return
		}
	}
	return
}

// checkShouldExit checks whether the region worker should exit, if should exit
// return an error
func (w *regionWorker) checkShouldExit() error {
	empty := w.checkRegionStateEmpty()
	// If there is not region maintained by this region worker, exit it and
	// cancel the gRPC stream.
	if empty {
		w.cancelStream(time.Duration(0))
		return cerror.ErrRegionWorkerExit.GenWithStackByArgs()
	}
	return nil
}

func (w *regionWorker) handleSingleRegionError(err error, state *regionFeedState) error {
	if state.lastResolvedTs > state.sri.ts {
		state.sri.ts = state.lastResolvedTs
	}
	regionID := state.sri.verID.GetID()
	log.Info("single region event feed disconnected",
		zap.String("namespace", w.session.client.changefeed.Namespace),
		zap.String("changefeed", w.session.client.changefeed.ID),
		zap.Uint64("regionID", regionID),
		zap.Uint64("requestID", state.requestID),
		zap.Stringer("span", state.sri.span),
		zap.Uint64("checkpoint", state.sri.ts),
		zap.Error(err))
	// if state is already marked stopped, it must have been or would be processed by `onRegionFail`
	if state.isStopped() {
		return w.checkShouldExit()
	}
	// We need to ensure when the error is handled, `isStopped` must be set. So set it before sending the error.
	state.markStopped()
	w.delRegionState(regionID)
	failpoint.Inject("kvClientSingleFeedProcessDelay", nil)

	failpoint.Inject("kvClientErrUnreachable", func() {
		if err == errUnreachable {
			failpoint.Return(err)
		}
	})

	// check and cancel gRPC stream before reconnecting region, in case of the
	// scenario that region connects to the same TiKV store again and reuses
	// resource in this region worker by accident.
	retErr := w.checkShouldExit()

	// `ErrPrewriteNotMatch` would cause duplicated request to the same region,
	// so cancel the original gRPC stream before restarts a new stream.
	if cerror.ErrPrewriteNotMatch.Equal(err) {
		w.cancelStream(time.Second)
	}

	revokeToken := !state.initialized
	// since the context used in region worker will be cancelled after region
	// worker exits, we must use the parent context to prevent regionErrorInfo loss.
	errInfo := newRegionErrorInfo(state.sri, err)
	w.session.onRegionFail(w.parentCtx, errInfo, revokeToken)

	return retErr
}

type rtsUpdateEvent struct {
	regions    []uint64
	resolvedTs uint64
}

func (w *regionWorker) resolveLock(ctx context.Context) error {
	// tikv resolved update interval is 1s, use half of the resolve lock interval
	// as lock penalty.
	resolveLockPenalty := 10
	resolveLockInterval := 20 * time.Second
	failpoint.Inject("kvClientResolveLockInterval", func(val failpoint.Value) {
		resolveLockInterval = time.Duration(val.(int)) * time.Second
	})
	advanceCheckTicker := time.NewTicker(time.Second * 5)
	defer advanceCheckTicker.Stop()

	for {
		select {
		case <-ctx.Done():
			return errors.Trace(ctx.Err())
		case rtsUpdate := <-w.rtsUpdateCh:
<<<<<<< HEAD
			resolvedTs := rtsUpdate.resolvedTs
			eventTime := time.Now()
			for _, regionID := range rtsUpdate.regions {
				w.rtsManager.Upsert(&regionTsInfo{
					regionID: regionID,
					ts:       tsItem{resolvedTs: resolvedTs, eventTime: eventTime},
				})
			}
=======
			w.rtsManager.Upsert(rtsUpdate.regionID, rtsUpdate.ts.resolvedTs, rtsUpdate.ts.eventTime)
>>>>>>> 87dcb1a7
		case <-advanceCheckTicker.C:
			currentTimeFromPD, err := w.session.client.pdClock.CurrentTime()
			if err != nil {
				log.Warn("failed to get current time from PD",
					zap.Error(err),
					zap.String("namespace", w.session.client.changefeed.Namespace),
					zap.String("changefeed", w.session.client.changefeed.ID))
				continue
			}
			expired := make([]*regionTsInfo, 0)
			for w.rtsManager.Len() > 0 {
				item := w.rtsManager.Pop()
				sinceLastResolvedTs := currentTimeFromPD.Sub(oracle.GetTimeFromTS(item.ts.resolvedTs))
				// region does not reach resolve lock boundary, put it back
				if sinceLastResolvedTs < resolveLockInterval {
					w.rtsManager.Insert(item)
					break
				}
				expired = append(expired, item)
				if len(expired) >= maxResolvedLockPerLoop {
					break
				}
			}
			if len(expired) == 0 {
				continue
			}
			maxVersion := oracle.ComposeTS(oracle.GetPhysical(currentTimeFromPD.Add(-10*time.Second)), 0)
			for _, rts := range expired {
				state, ok := w.getRegionState(rts.regionID)
				if !ok || state.isStopped() {
					// state is already deleted or stopped, just continue,
					// and don't need to push resolved ts back to heap.
					continue
				}
				// recheck resolved ts from region state, which may be larger than that in resolved ts heap
				lastResolvedTs := state.getLastResolvedTs()
				sinceLastResolvedTs := currentTimeFromPD.Sub(oracle.GetTimeFromTS(lastResolvedTs))
				if sinceLastResolvedTs >= resolveLockInterval {
					sinceLastEvent := time.Since(rts.ts.eventTime)
					if sinceLastResolvedTs > reconnectInterval && sinceLastEvent > reconnectInterval {
						log.Warn("kv client reconnect triggered",
							zap.String("namespace", w.session.client.changefeed.Namespace),
							zap.String("changefeed", w.session.client.changefeed.ID),
							zap.Duration("duration", sinceLastResolvedTs), zap.Duration("sinceLastEvent", sinceLastResolvedTs))
						return errReconnect
					}
					// Only resolve lock if the resolved-ts keeps unchanged for
					// more than resolveLockPenalty times.
					if rts.ts.penalty < resolveLockPenalty {
						if lastResolvedTs > rts.ts.resolvedTs {
							rts.ts.resolvedTs = lastResolvedTs
							rts.ts.eventTime = time.Now()
							rts.ts.penalty = 0
						}
						w.rtsManager.Insert(rts)
						continue
					}
					log.Warn("region not receiving resolved event from tikv or resolved ts is not pushing for too long time, try to resolve lock",
						zap.String("namespace", w.session.client.changefeed.Namespace),
						zap.String("changefeed", w.session.client.changefeed.ID),
						zap.String("addr", w.storeAddr),
						zap.Uint64("regionID", rts.regionID),
						zap.Stringer("span", state.getRegionSpan()),
						zap.Duration("duration", sinceLastResolvedTs),
						zap.Duration("lastEvent", sinceLastEvent),
						zap.Uint64("resolvedTs", lastResolvedTs),
					)
					err = w.session.lockResolver.Resolve(ctx, rts.regionID, maxVersion)
					if err != nil {
						log.Warn("failed to resolve lock",
							zap.Uint64("regionID", rts.regionID), zap.Error(err),
							zap.String("namespace", w.session.client.changefeed.Namespace),
							zap.String("changefeed", w.session.client.changefeed.ID))
						continue
					}
					rts.ts.penalty = 0
				}
				rts.ts.resolvedTs = lastResolvedTs
				w.rtsManager.Insert(rts)
			}
		}
	}
}

func (w *regionWorker) processEvent(ctx context.Context, event *regionStatefulEvent) error {
	if event.finishedCallbackCh != nil {
		event.finishedCallbackCh <- struct{}{}
		return nil
	}
	var err error
	if event.changeEvent != nil {
		w.metrics.metricReceivedEventSize.Observe(float64(event.changeEvent.Event.Size()))
		switch x := event.changeEvent.Event.(type) {
		case *cdcpb.Event_Entries_:
			event.state.lock.Lock()
			err = w.handleEventEntry(ctx, x, event.state)
			if err != nil {
				err = w.handleSingleRegionError(err, event.state)
			}
			event.state.lock.Unlock()
		case *cdcpb.Event_Admin_:
			log.Info("receive admin event",
				zap.Stringer("event", event.changeEvent),
				zap.String("namespace", w.session.client.changefeed.Namespace),
				zap.String("changefeed", w.session.client.changefeed.ID))
		case *cdcpb.Event_Error:
			event.state.lock.Lock()
			err = w.handleSingleRegionError(
				cerror.WrapError(cerror.ErrEventFeedEventError, &eventError{err: x.Error}),
				event.state,
			)
			event.state.lock.Unlock()
		case *cdcpb.Event_ResolvedTs:
			err = w.handleResolvedTs(ctx, &resolvedTsEvent{
				resolvedTs: x.ResolvedTs,
				regions:    []*regionFeedState{event.state},
			})
		}
		if err != nil {
			return err
		}
	}

	if event.resolvedTsEvent != nil {
		err = w.handleResolvedTs(ctx, event.resolvedTsEvent)
	}
	return err
}

func (w *regionWorker) initPoolHandles(handleCount int) {
	handles := make([]workerpool.EventHandle, 0, handleCount)
	for i := 0; i < handleCount; i++ {
		poolHandle := regionWorkerPool.RegisterEvent(func(ctx context.Context, eventI interface{}) error {
			event := eventI.(*regionStatefulEvent)
			return w.processEvent(ctx, event)
		}).OnExit(func(err error) {
			w.onHandleExit(err)
		})
		handles = append(handles, poolHandle)
	}
	w.handles = handles
}

func (w *regionWorker) onHandleExit(err error) {
	select {
	case w.errorCh <- err:
	default:
	}
}

func (w *regionWorker) eventHandler(ctx context.Context) error {
	preprocess := func(event *regionStatefulEvent, ok bool) (
		exitEventHandler bool,
		skipEvent bool,
	) {
		// event == nil means the region worker should exit and re-establish
		// all existing regions.
		if !ok || event == nil {
			log.Info("region worker closed by error",
				zap.String("namespace", w.session.client.changefeed.Namespace),
				zap.String("changefeed", w.session.client.changefeed.ID))
			exitEventHandler = true
			return
		}
		// event.state is nil when resolvedTsEvent is not nil
		if event.state != nil && event.state.isStopped() {
			skipEvent = true
		}
		return
	}
	pollEvents := func() (events []*regionStatefulEvent, ok bool, err error) {
		select {
		case <-ctx.Done():
			err = errors.Trace(ctx.Err())
		case err = <-w.errorCh:
		case events, ok = <-w.inputCh:
			if ok && len(events) == 0 {
				log.Panic("regionWorker.inputCh doesn't accept empty slice")
			}
		}
		return
	}

	highWatermarkMet := false
	for {
		events, ok, err := pollEvents()
		if err != nil {
			return err
		}
		regionEventsBatchSize.Observe(float64(len(events)))

		intputPending := atomic.LoadInt32(&w.inputPending)
		if highWatermarkMet {
			highWatermarkMet = int(intputPending) >= regionWorkerLowWatermark
		} else {
			highWatermarkMet = int(intputPending) >= regionWorkerHighWatermark
		}
		atomic.AddInt32(&w.inputPending, -int32(len(events)))

		if highWatermarkMet {
			// All events in one batch can be hashed into one handle slot.
			slot := w.inputCalcSlot(events[0].regionID)
			eventsX := make([]interface{}, 0, len(events))
			for _, event := range events {
				eventsX = append(eventsX, event)
			}
			err = w.handles[slot].AddEvents(ctx, eventsX)
			if err != nil {
				return err
			}
			// Principle: events from the same region must be processed linearly.
			//
			// When buffered events exceed high watermark, we start to use worker
			// pool to improve throughput, and we need a mechanism to quit worker
			// pool when buffered events are less than low watermark, which means
			// we should have a way to know whether events sent to the worker pool
			// are all processed.
			// Send a dummy event to each worker pool handler, after each of these
			// events are processed, we can ensure all events sent to worker pool
			// from this region worker are processed.
			finishedCallbackCh := make(chan struct{}, 1)
			err = w.handles[slot].AddEvent(ctx, &regionStatefulEvent{finishedCallbackCh: finishedCallbackCh})
			if err != nil {
				return err
			}
			select {
			case <-ctx.Done():
				return errors.Trace(ctx.Err())
			case err = <-w.errorCh:
				return err
			case <-finishedCallbackCh:
			}
		} else {
			// We measure whether the current worker is busy based on the input
			// channel size. If the buffered event count is larger than the high
			// watermark, we send events to worker pool to increase processing
			// throughput. Otherwise, we process event in local region worker to
			// ensure low processing latency.
			for _, event := range events {
				exitEventHandler, skipEvent := preprocess(event, ok)
				if exitEventHandler {
					return cerror.ErrRegionWorkerExit.GenWithStackByArgs()
				}
				if !skipEvent {
					err = w.processEvent(ctx, event)
					if err != nil {
						return err
					}
				}
			}
		}
	}
}

func (w *regionWorker) collectWorkpoolError(ctx context.Context) error {
	cases := make([]reflect.SelectCase, 0, len(w.handles)+1)
	cases = append(cases, reflect.SelectCase{
		Dir:  reflect.SelectRecv,
		Chan: reflect.ValueOf(ctx.Done()),
	})
	for _, handle := range w.handles {
		cases = append(cases, reflect.SelectCase{
			Dir:  reflect.SelectRecv,
			Chan: reflect.ValueOf(handle.ErrCh()),
		})
	}
	idx, value, ok := reflect.Select(cases)
	if idx == 0 {
		return ctx.Err()
	}
	if !ok {
		return nil
	}
	return value.Interface().(error)
}

func (w *regionWorker) checkErrorReconnect(err error) error {
	if errors.Cause(err) == errReconnect {
		w.cancelStream(time.Second)
		// if stream is already deleted, just ignore errReconnect
		return nil
	}
	return err
}

func (w *regionWorker) cancelStream(delay time.Duration) {
	cancel, ok := w.session.getStreamCancel(w.storeAddr)
	if ok {
		// cancel the stream to trigger strem.Recv with context cancel error
		// Note use context cancel is the only way to terminate a gRPC stream
		cancel()
		// Failover in stream.Recv has 0-100ms delay, the onRegionFail
		// should be called after stream has been deleted. Add a delay here
		// to avoid too frequent region rebuilt.
		time.Sleep(delay)
	} else {
		log.Warn("gRPC stream cancel func not found",
			zap.String("addr", w.storeAddr),
			zap.String("namespace", w.session.client.changefeed.Namespace),
			zap.String("changefeed", w.session.client.changefeed.ID))
	}
}

func (w *regionWorker) run(parentCtx context.Context) error {
	defer func() {
		for _, h := range w.handles {
			h.Unregister()
		}
	}()
	w.parentCtx = parentCtx
	ctx, cancel := context.WithCancel(parentCtx)
	wg, ctx := errgroup.WithContext(ctx)
	w.initPoolHandles(w.concurrent)

	var retErr error
	once := sync.Once{}
	handleError := func(err error) error {
		if err != nil {
			once.Do(func() {
				cancel()
				retErr = err
			})
		}
		return err
	}
	wg.Go(func() error {
		return handleError(w.checkErrorReconnect(w.resolveLock(ctx)))
	})
	wg.Go(func() error {
		return handleError(w.eventHandler(ctx))
	})
	_ = handleError(w.collectWorkpoolError(ctx))
	_ = wg.Wait()
	// ErrRegionWorkerExit means the region worker exits normally, but we don't
	// need to terminate the other goroutines in errgroup
	if cerror.ErrRegionWorkerExit.Equal(retErr) {
		return nil
	}
	return retErr
}

func (w *regionWorker) handleEventEntry(
	ctx context.Context,
	x *cdcpb.Event_Entries_,
	state *regionFeedState,
) error {
	regionID := state.sri.verID.GetID()
	for _, entry := range x.Entries.GetEntries() {
		// if a region with kv range [a, z)
		// and we only want the get [b, c) from this region,
		// tikv will return all key events in the region although we specified [b, c) int the request.
		// we can make tikv only return the events about the keys in the specified range.
		comparableKey := regionspan.ToComparableKey(entry.GetKey())
		// key for initialized event is nil
		if !regionspan.KeyInSpan(comparableKey, state.sri.span) && entry.Type != cdcpb.Event_INITIALIZED {
			w.metrics.metricDroppedEventSize.Observe(float64(entry.Size()))
			continue
		}
		switch entry.Type {
		case cdcpb.Event_INITIALIZED:
			if time.Since(state.startFeedTime) > 20*time.Second {
				log.Warn("The time cost of initializing is too much",
					zap.String("namespace", w.session.client.changefeed.Namespace),
					zap.String("changefeed", w.session.client.changefeed.ID),
					zap.Duration("duration", time.Since(state.startFeedTime)),
					zap.Uint64("regionID", regionID))
			}
			w.metrics.metricPullEventInitializedCounter.Inc()

			state.initialized = true
			w.session.regionRouter.Release(state.sri.rpcCtx.Addr)
			cachedEvents := state.matcher.matchCachedRow(state.initialized)
			for _, cachedEvent := range cachedEvents {
				revent, err := assembleRowEvent(regionID, cachedEvent)
				if err != nil {
					return errors.Trace(err)
				}
				select {
				case w.outputCh <- revent:
					w.metrics.metricSendEventCommitCounter.Inc()
				case <-ctx.Done():
					return errors.Trace(ctx.Err())
				}
			}
			state.matcher.matchCachedRollbackRow(state.initialized)
		case cdcpb.Event_COMMITTED:
			w.metrics.metricPullEventCommittedCounter.Inc()
			revent, err := assembleRowEvent(regionID, entry)
			if err != nil {
				return errors.Trace(err)
			}

			if entry.CommitTs <= state.lastResolvedTs {
				logPanic("The CommitTs must be greater than the resolvedTs",
					zap.String("EventType", "COMMITTED"),
					zap.Uint64("CommitTs", entry.CommitTs),
					zap.Uint64("resolvedTs", state.lastResolvedTs),
					zap.Uint64("regionID", regionID))
				return errUnreachable
			}
			select {
			case w.outputCh <- revent:
				w.metrics.metricSendEventCommittedCounter.Inc()
			case <-ctx.Done():
				return errors.Trace(ctx.Err())
			}
		case cdcpb.Event_PREWRITE:
			w.metrics.metricPullEventPrewriteCounter.Inc()
			state.matcher.putPrewriteRow(entry)
		case cdcpb.Event_COMMIT:
			w.metrics.metricPullEventCommitCounter.Inc()
			if entry.CommitTs <= state.lastResolvedTs {
				logPanic("The CommitTs must be greater than the resolvedTs",
					zap.String("EventType", "COMMIT"),
					zap.Uint64("CommitTs", entry.CommitTs),
					zap.Uint64("resolvedTs", state.lastResolvedTs),
					zap.Uint64("regionID", regionID))
				return errUnreachable
			}
			ok := state.matcher.matchRow(entry, state.initialized)
			if !ok {
				if !state.initialized {
					state.matcher.cacheCommitRow(entry)
					continue
				}
				return cerror.ErrPrewriteNotMatch.GenWithStackByArgs(
					hex.EncodeToString(entry.GetKey()),
					entry.GetStartTs(), entry.GetCommitTs(),
					entry.GetType(), entry.GetOpType())
			}

			revent, err := assembleRowEvent(regionID, entry)
			if err != nil {
				return errors.Trace(err)
			}

			select {
			case w.outputCh <- revent:
				w.metrics.metricSendEventCommitCounter.Inc()
			case <-ctx.Done():
				return errors.Trace(ctx.Err())
			}
		case cdcpb.Event_ROLLBACK:
			w.metrics.metricPullEventRollbackCounter.Inc()
			if !state.initialized {
				state.matcher.cacheRollbackRow(entry)
				continue
			}
			state.matcher.rollbackRow(entry)
		}
	}
	return nil
}

func (w *regionWorker) handleResolvedTs(
	ctx context.Context,
	revents *resolvedTsEvent,
) error {
	resolvedTs := revents.resolvedTs
	resolvedSpans := make([]*model.ResolvedSpan, 0, len(revents.regions))
	regions := make([]uint64, 0, len(revents.regions))

	for _, state := range revents.regions {
		if !state.initialized {
			continue
		}
		regionID := state.sri.verID.GetID()
		regions = append(regions, regionID)
		if resolvedTs < state.lastResolvedTs {
			log.Debug("The resolvedTs is fallen back in kvclient",
				zap.String("namespace", w.session.client.changefeed.Namespace),
				zap.String("changefeed", w.session.client.changefeed.ID),
				zap.String("EventType", "RESOLVED"),
				zap.Uint64("resolvedTs", resolvedTs),
				zap.Uint64("lastResolvedTs", state.lastResolvedTs),
				zap.Uint64("regionID", regionID))
			continue
		}
		// emit a checkpointTs
		resolvedSpans = append(resolvedSpans, &model.ResolvedSpan{
			Span:       state.sri.span,
			ResolvedTs: resolvedTs,
		})
	}
	if len(resolvedSpans) == 0 {
		return nil
	}
	// Send resolved ts update in non-blocking way, since we can re-query real
	// resolved ts from region state even if resolved ts update is discarded.
	// NOTICE: We send any regionTsInfo to resolveLock thread to give us a chance to trigger resolveLock logic
	// (1) if it is a fallback resolvedTs event, it will be discarded and accumulate penalty on the progress;
	// (2) if it is a normal one, update rtsManager and check sinceLastResolvedTs
	select {
	case w.rtsUpdateCh <- &rtsUpdateEvent{resolvedTs: resolvedTs, regions: regions}:
	default:
	}
	for _, state := range revents.regions {
		state.lock.Lock()
		state.lastResolvedTs = resolvedTs
		state.lock.Unlock()
	}
	// emit a checkpointTs
	revent := model.RegionFeedEvent{Resolved: resolvedSpans}
	select {
	case w.outputCh <- revent:
		w.metrics.metricSendEventResolvedCounter.Add(float64(len(resolvedSpans)))
	case <-ctx.Done():
		return errors.Trace(ctx.Err())
	}
	return nil
}

// evictAllRegions is used when gRPC stream meets error and re-establish, notify
// all existing regions to re-establish
func (w *regionWorker) evictAllRegions() {
	for _, states := range w.statesManager.states {
		states.Range(func(_, value interface{}) bool {
			state := value.(*regionFeedState)
			state.lock.Lock()
			// if state is marked as stopped, it must have been or would be processed by `onRegionFail`
			if state.isStopped() {
				state.lock.Unlock()
				return true
			}
			state.markStopped()
			w.delRegionState(state.sri.verID.GetID())
			if state.lastResolvedTs > state.sri.ts {
				state.sri.ts = state.lastResolvedTs
			}
			revokeToken := !state.initialized
			state.lock.Unlock()
			// since the context used in region worker will be cancelled after
			// region worker exits, we must use the parent context to prevent
			// regionErrorInfo loss.
			errInfo := newRegionErrorInfo(state.sri, cerror.ErrEventFeedAborted.FastGenByArgs())
			w.session.onRegionFail(w.parentCtx, errInfo, revokeToken)
			return true
		})
	}
}

// sendEvents puts events into inputCh and updates some internal states.
// Callers must ensure that all items in events can be hashed into one handle slot.
func (w *regionWorker) sendEvents(ctx context.Context, events []*regionStatefulEvent) error {
	atomic.AddInt32(&w.inputPending, int32(len(events)))
	select {
	case <-ctx.Done():
		atomic.AddInt32(&w.inputPending, -int32(len(events)))
		return ctx.Err()
	case w.inputCh <- events:
		return nil
	}
}

func getWorkerPoolSize() (size int) {
	cfg := config.GetGlobalServerConfig().KVClient
	if cfg.WorkerPoolSize > 0 {
		size = cfg.WorkerPoolSize
	} else {
		size = runtime.NumCPU() * 2
	}
	if size > maxWorkerPoolSize {
		size = maxWorkerPoolSize
	}
	return
}

// InitWorkerPool initialize workerpool once, the workerpool must be initialized
// before any kv event is received.
func InitWorkerPool() {
	workerPoolOnce.Do(func() {
		size := getWorkerPoolSize()
		regionWorkerPool = workerpool.NewDefaultWorkerPool(size)
	})
}

// RunWorkerPool runs the worker pool used by the region worker in kv client v2
// It must be running before region worker starts to work
func RunWorkerPool(ctx context.Context) error {
	InitWorkerPool()
	errg, ctx := errgroup.WithContext(ctx)
	errg.Go(func() error {
		return errors.Trace(regionWorkerPool.Run(ctx))
	})
	return errg.Wait()
}<|MERGE_RESOLUTION|>--- conflicted
+++ resolved
@@ -314,18 +314,11 @@
 		case <-ctx.Done():
 			return errors.Trace(ctx.Err())
 		case rtsUpdate := <-w.rtsUpdateCh:
-<<<<<<< HEAD
 			resolvedTs := rtsUpdate.resolvedTs
 			eventTime := time.Now()
 			for _, regionID := range rtsUpdate.regions {
-				w.rtsManager.Upsert(&regionTsInfo{
-					regionID: regionID,
-					ts:       tsItem{resolvedTs: resolvedTs, eventTime: eventTime},
-				})
-			}
-=======
-			w.rtsManager.Upsert(rtsUpdate.regionID, rtsUpdate.ts.resolvedTs, rtsUpdate.ts.eventTime)
->>>>>>> 87dcb1a7
+				w.rtsManager.Upsert(regionID, resolvedTs, eventTime)
+			}
 		case <-advanceCheckTicker.C:
 			currentTimeFromPD, err := w.session.client.pdClock.CurrentTime()
 			if err != nil {
