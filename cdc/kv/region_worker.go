// Copyright 2021 PingCAP, Inc.
//
// Licensed under the Apache License, Version 2.0 (the "License");
// you may not use this file except in compliance with the License.
// You may obtain a copy of the License at
//
//     http://www.apache.org/licenses/LICENSE-2.0
//
// Unless required by applicable law or agreed to in writing, software
// distributed under the License is distributed on an "AS IS" BASIS,
// See the License for the specific language governing permissions and
// limitations under the License.

package kv

import (
	"context"
	"reflect"
	"runtime"
	"sync"
	"sync/atomic"
	"time"

	"github.com/pingcap/errors"
	"github.com/pingcap/failpoint"
	"github.com/pingcap/kvproto/pkg/cdcpb"
	"github.com/pingcap/log"
	"github.com/pingcap/ticdc/cdc/model"
	"github.com/pingcap/ticdc/pkg/config"
	cerror "github.com/pingcap/ticdc/pkg/errors"
	"github.com/pingcap/ticdc/pkg/regionspan"
	"github.com/pingcap/ticdc/pkg/util"
	"github.com/pingcap/ticdc/pkg/workerpool"
	"github.com/pingcap/tidb/store/tikv/oracle"
	"github.com/prometheus/client_golang/prometheus"
	"go.uber.org/zap"
	"golang.org/x/sync/errgroup"
	"golang.org/x/time/rate"
)

<<<<<<< HEAD
<<<<<<< HEAD
=======
=======
>>>>>>> cafc7224
var (
	regionWorkerPool workerpool.WorkerPool
	workerPoolOnce   sync.Once
	// The magic number here is keep the same with some magic numbers in some
	// other components in TiCDC, including worker pool task chan size, mounter
	// chan size etc.
	// TODO: unified channel buffer mechanism
<<<<<<< HEAD
	regionWorkerInputChanSize = 128
=======
	regionWorkerInputChanSize = 128000
>>>>>>> cafc7224
	regionWorkerLowWatermark  = int(float64(regionWorkerInputChanSize) * 0.2)
	regionWorkerHighWatermark = int(float64(regionWorkerInputChanSize) * 0.7)
)

<<<<<<< HEAD
>>>>>>> ef9f56e7 (*: reduce memory consumption by reducing channel sizes (#1999))
=======
>>>>>>> cafc7224
const (
	minRegionStateBucket = 4
	maxRegionStateBucket = 16

	maxWorkerPoolSize = 64
)

// regionStateManager provides the get/put way like a sync.Map, and it is divided
// into several buckets to reduce lock contention
type regionStateManager struct {
	bucket int
	states []*sync.Map
}

func newRegionStateManager(bucket int) *regionStateManager {
	if bucket <= 0 {
		bucket = runtime.NumCPU()
		if bucket > maxRegionStateBucket {
			bucket = maxRegionStateBucket
		}
		if bucket < minRegionStateBucket {
			bucket = minRegionStateBucket
		}
	}
	rsm := &regionStateManager{
		bucket: bucket,
		states: make([]*sync.Map, bucket),
	}
	for i := range rsm.states {
		rsm.states[i] = new(sync.Map)
	}
	return rsm
}

func (rsm *regionStateManager) getBucket(regionID uint64) int {
	return int(regionID) % rsm.bucket
}

func (rsm *regionStateManager) getState(regionID uint64) (*regionFeedState, bool) {
	bucket := rsm.getBucket(regionID)
	if val, ok := rsm.states[bucket].Load(regionID); ok {
		return val.(*regionFeedState), true
	}
	return nil, false
}

func (rsm *regionStateManager) setState(regionID uint64, state *regionFeedState) {
	bucket := rsm.getBucket(regionID)
	rsm.states[bucket].Store(regionID, state)
}

type regionWorkerMetrics struct {
	// kv events related metrics
	metricEventSize                   prometheus.Observer
	metricPullEventInitializedCounter prometheus.Counter
	metricPullEventPrewriteCounter    prometheus.Counter
	metricPullEventCommitCounter      prometheus.Counter
	metricPullEventCommittedCounter   prometheus.Counter
	metricPullEventRollbackCounter    prometheus.Counter
	metricSendEventResolvedCounter    prometheus.Counter
	metricSendEventCommitCounter      prometheus.Counter
	metricSendEventCommittedCounter   prometheus.Counter

	// TODO: add region runtime related metrics
}

/*
`regionWorker` maintains N regions, it runs in background for each gRPC stream,
corresponding to one TiKV store. It receives `regionStatefulEvent` in a channel
from gRPC stream receiving goroutine, processes event as soon as possible and
sends `RegionFeedEvent` to output channel.
Besides the `regionWorker` maintains a background lock resolver, the lock resolver
maintains a resolved-ts based min heap to manager region resolved ts, so it doesn't
need to iterate each region every time when resolving lock.
Note: There exist two locks, one is lock for region states map, the other one is
lock for each region state(each region state has one lock).
`regionWorker` is single routine now, it will be extended to multiple goroutines
for event processing to increase throughput.
*/
type regionWorker struct {
	session *eventFeedSession
	limiter *rate.Limiter

	inputCh  chan *regionStatefulEvent
	outputCh chan<- *model.RegionFeedEvent
	errorCh  chan error

	// event handlers in region worker
	handles []workerpool.EventHandle
	// how many workers in worker pool will be used for this region worker
	concurrent    int
	statesManager *regionStateManager

	rtsManager  *regionTsManager
	rtsUpdateCh chan *regionTsInfo

	metrics *regionWorkerMetrics

	// evTimeManager maintains the time that last event is received of each
	// uninitialized region, note the regionTsManager is not thread safe, so we
	// use a single routine to handle evTimeUpdate and evTimeManager
	evTimeManager  *regionTsManager
	evTimeUpdateCh chan *evTimeUpdate

	enableOldValue bool
	storeAddr      string
}

func newRegionWorker(s *eventFeedSession, limiter *rate.Limiter, addr string) *regionWorker {
	cfg := config.GetGlobalServerConfig().KVClient
	worker := &regionWorker{
		session:        s,
		limiter:        limiter,
		inputCh:        make(chan *regionStatefulEvent, regionWorkerInputChanSize),
		outputCh:       s.eventCh,
		errorCh:        make(chan error, 1),
		statesManager:  newRegionStateManager(-1),
		rtsManager:     newRegionTsManager(),
		evTimeManager:  newRegionTsManager(),
		rtsUpdateCh:    make(chan *regionTsInfo, 1024),
		evTimeUpdateCh: make(chan *evTimeUpdate, 1024),
		enableOldValue: s.enableOldValue,
		storeAddr:      addr,
		concurrent:     cfg.WorkerConcurrent,
	}
	return worker
}

func (w *regionWorker) initMetrics(ctx context.Context) {
	captureAddr := util.CaptureAddrFromCtx(ctx)
	changefeedID := util.ChangefeedIDFromCtx(ctx)

	metrics := &regionWorkerMetrics{}
	metrics.metricEventSize = eventSize.WithLabelValues(captureAddr)
	metrics.metricPullEventInitializedCounter = pullEventCounter.WithLabelValues(cdcpb.Event_INITIALIZED.String(), captureAddr, changefeedID)
	metrics.metricPullEventCommittedCounter = pullEventCounter.WithLabelValues(cdcpb.Event_COMMITTED.String(), captureAddr, changefeedID)
	metrics.metricPullEventCommitCounter = pullEventCounter.WithLabelValues(cdcpb.Event_COMMIT.String(), captureAddr, changefeedID)
	metrics.metricPullEventPrewriteCounter = pullEventCounter.WithLabelValues(cdcpb.Event_PREWRITE.String(), captureAddr, changefeedID)
	metrics.metricPullEventRollbackCounter = pullEventCounter.WithLabelValues(cdcpb.Event_ROLLBACK.String(), captureAddr, changefeedID)
	metrics.metricSendEventResolvedCounter = sendEventCounter.WithLabelValues("native-resolved", captureAddr, changefeedID)
	metrics.metricSendEventCommitCounter = sendEventCounter.WithLabelValues("commit", captureAddr, changefeedID)
	metrics.metricSendEventCommittedCounter = sendEventCounter.WithLabelValues("committed", captureAddr, changefeedID)

	w.metrics = metrics
}

type evTimeUpdate struct {
	info     *regionTsInfo
	isDelete bool
}

// notifyEvTimeUpdate trys to send a evTimeUpdate to evTimeUpdateCh in region worker
// to upsert or delete the last received event time for a region
func (w *regionWorker) notifyEvTimeUpdate(regionID uint64, isDelete bool) {
	select {
	case w.evTimeUpdateCh <- &evTimeUpdate{
		info:     &regionTsInfo{regionID: regionID, ts: newEventTimeItem()},
		isDelete: isDelete,
	}:
	default:
	}
}

func (w *regionWorker) getRegionState(regionID uint64) (*regionFeedState, bool) {
	return w.statesManager.getState(regionID)
}

func (w *regionWorker) setRegionState(regionID uint64, state *regionFeedState) {
	w.statesManager.setState(regionID, state)
}

func (w *regionWorker) handleSingleRegionError(ctx context.Context, err error, state *regionFeedState) error {
	if state.lastResolvedTs > state.sri.ts {
		state.sri.ts = state.lastResolvedTs
	}
	regionID := state.sri.verID.GetID()
	log.Info("single region event feed disconnected",
		zap.Uint64("regionID", regionID),
		zap.Uint64("requestID", state.requestID),
		zap.Stringer("span", state.sri.span),
		zap.Uint64("checkpoint", state.sri.ts),
		zap.String("error", err.Error()))
	// if state is already marked stopped, it must have been or would be processed by `onRegionFail`
	if state.isStopped() {
		return nil
	}
	// We need to ensure when the error is handled, `isStopped` must be set. So set it before sending the error.
	state.markStopped()
	failpoint.Inject("kvClientSingleFeedProcessDelay", nil)
	now := time.Now()
	delay := w.limiter.ReserveN(now, 1).Delay()
	if delay != 0 {
		log.Info("EventFeed retry rate limited",
			zap.Duration("delay", delay), zap.Reflect("regionID", regionID))
		t := time.NewTimer(delay)
		defer t.Stop()
		select {
		case <-t.C:
			// We can proceed.
		case <-ctx.Done():
			return ctx.Err()
		}
	}

	failpoint.Inject("kvClientErrUnreachable", func() {
		if err == errUnreachable {
			failpoint.Return(err)
		}
	})

	revokeToken := !state.initialized
	return w.session.onRegionFail(ctx, regionErrorInfo{
		singleRegionInfo: state.sri,
		err:              err,
	}, revokeToken)
}

func (w *regionWorker) checkUnInitRegions(ctx context.Context) error {
	checkInterval := time.Minute

	failpoint.Inject("kvClientCheckUnInitRegionInterval", func(val failpoint.Value) {
		checkInterval = time.Duration(val.(int)) * time.Second
	})

	ticker := time.NewTicker(checkInterval)
	defer ticker.Stop()

	for {
		select {
		case <-ctx.Done():
			return errors.Trace(ctx.Err())
		case update := <-w.evTimeUpdateCh:
			if update.isDelete {
				w.evTimeManager.Remove(update.info.regionID)
			} else {
				w.evTimeManager.Upsert(update.info)
			}
		case <-ticker.C:
			for w.evTimeManager.Len() > 0 {
				item := w.evTimeManager.Pop()
				sinceLastEvent := time.Since(item.ts.eventTime)
				if sinceLastEvent < reconnectInterval {
					w.evTimeManager.Upsert(item)
					break
				}
				state, ok := w.getRegionState(item.regionID)
				if !ok || state.isStopped() || state.isInitialized() {
					// check state is deleted, stopped, or initialized, if
					// so just ignore this region, and don't need to push the
					// eventTimeItem back to heap.
					continue
				}
				log.Warn("kv client reconnect triggered",
					zap.Duration("duration", sinceLastEvent), zap.Uint64("region", item.regionID))
				return errReconnect
			}
		}
	}
}

func (w *regionWorker) resolveLock(ctx context.Context) error {
	resolveLockInterval := 20 * time.Second
	failpoint.Inject("kvClientResolveLockInterval", func(val failpoint.Value) {
		resolveLockInterval = time.Duration(val.(int)) * time.Second
	})
	advanceCheckTicker := time.NewTicker(time.Second * 5)
	defer advanceCheckTicker.Stop()

	for {
		select {
		case <-ctx.Done():
			return errors.Trace(ctx.Err())
		case rtsUpdate := <-w.rtsUpdateCh:
			w.rtsManager.Upsert(rtsUpdate)
		case <-advanceCheckTicker.C:
			version, err := w.session.kvStorage.GetCachedCurrentVersion()
			if err != nil {
				log.Warn("failed to get current version from PD", zap.Error(err))
				continue
			}
			currentTimeFromPD := oracle.GetTimeFromTS(version.Ver)
			expired := make([]*regionTsInfo, 0)
			for w.rtsManager.Len() > 0 {
				item := w.rtsManager.Pop()
				sinceLastResolvedTs := currentTimeFromPD.Sub(oracle.GetTimeFromTS(item.ts.resolvedTs))
				// region does not reach resolve lock boundary, put it back
				if sinceLastResolvedTs < resolveLockInterval {
					w.rtsManager.Upsert(item)
					break
				}
				expired = append(expired, item)
			}
			if len(expired) == 0 {
				continue
			}
			maxVersion := oracle.ComposeTS(oracle.GetPhysical(currentTimeFromPD.Add(-10*time.Second)), 0)
			for _, rts := range expired {
				state, ok := w.getRegionState(rts.regionID)
				if !ok || state.isStopped() {
					// state is already deleted or stoppped, just continue,
					// and don't need to push resolved ts back to heap.
					continue
				}
				// recheck resolved ts from region state, which may be larger than that in resolved ts heap
				lastResolvedTs := state.getLastResolvedTs()
				sinceLastResolvedTs := currentTimeFromPD.Sub(oracle.GetTimeFromTS(lastResolvedTs))
				if sinceLastResolvedTs >= resolveLockInterval {
					sinceLastEvent := time.Since(rts.ts.eventTime)
					if sinceLastResolvedTs > reconnectInterval && sinceLastEvent > reconnectInterval {
						log.Warn("kv client reconnect triggered",
							zap.Duration("duration", sinceLastResolvedTs), zap.Duration("since last event", sinceLastResolvedTs))
						return errReconnect
					}
					log.Warn("region not receiving resolved event from tikv or resolved ts is not pushing for too long time, try to resolve lock",
						zap.Uint64("regionID", rts.regionID), zap.Stringer("span", state.getRegionSpan()),
						zap.Duration("duration", sinceLastResolvedTs), zap.Uint64("resolvedTs", lastResolvedTs))
					err = w.session.lockResolver.Resolve(ctx, rts.regionID, maxVersion)
					if err != nil {
						log.Warn("failed to resolve lock", zap.Uint64("regionID", rts.regionID), zap.Error(err))
						continue
					}
				}
				rts.ts.resolvedTs = lastResolvedTs
				w.rtsManager.Upsert(rts)
			}
		}
	}
}

func (w *regionWorker) processEvent(ctx context.Context, event *regionStatefulEvent) error {
	if event.finishedCounter != nil {
		atomic.AddInt32(event.finishedCounter, -1)
		return nil
	}
	var err error
	event.state.lock.Lock()
	if event.changeEvent != nil {
		w.metrics.metricEventSize.Observe(float64(event.changeEvent.Event.Size()))
		switch x := event.changeEvent.Event.(type) {
		case *cdcpb.Event_Entries_:
			err = w.handleEventEntry(ctx, x, event.state)
			if err != nil {
				err = w.handleSingleRegionError(ctx, err, event.state)
			}
		case *cdcpb.Event_Admin_:
			log.Info("receive admin event", zap.Stringer("event", event.changeEvent))
		case *cdcpb.Event_Error:
			err = w.handleSingleRegionError(
				ctx,
				cerror.WrapError(cerror.ErrEventFeedEventError, &eventError{err: x.Error}),
				event.state,
			)
		case *cdcpb.Event_ResolvedTs:
			if err = w.handleResolvedTs(ctx, x.ResolvedTs, event.state); err != nil {
				err = w.handleSingleRegionError(ctx, err, event.state)
			}
		}
	}

	if event.resolvedTs != nil {
		if err = w.handleResolvedTs(ctx, event.resolvedTs.Ts, event.state); err != nil {
			err = w.handleSingleRegionError(ctx, err, event.state)
		}
	}
	event.state.lock.Unlock()
	return err
}

func (w *regionWorker) initPoolHandles(ctx context.Context, handleCount int) {
	handles := make([]workerpool.EventHandle, 0, handleCount)
	for i := 0; i < handleCount; i++ {
		poolHandle := regionWorkerPool.RegisterEvent(func(ctx context.Context, eventI interface{}) error {
			event := eventI.(*regionStatefulEvent)
			return w.processEvent(ctx, event)
		}).OnExit(func(err error) {
			w.onHandleExit(err)
		})
		handles = append(handles, poolHandle)
	}
	w.handles = handles
}

func (w *regionWorker) onHandleExit(err error) {
	select {
	case w.errorCh <- err:
	default:
	}
}

func (w *regionWorker) eventHandler(ctx context.Context) error {
	preprocess := func(event *regionStatefulEvent, ok bool) (
		exitEventHandler bool,
		skipEvent bool,
	) {
		// event == nil means the region worker should exit and re-establish
		// all existing regions.
		if !ok || event == nil {
			log.Info("region worker closed by error")
			exitEventHandler = true
			err := w.evictAllRegions(ctx)
			if err != nil {
				log.Warn("region worker evict all regions error", zap.Error(err))
			}
			return
		}
		if event.state.isStopped() {
			skipEvent = true
		}
		return
	}
	pollEvent := func() (event *regionStatefulEvent, ok bool, err error) {
		select {
		case <-ctx.Done():
			err = errors.Trace(ctx.Err())
		case err = <-w.errorCh:
		case event, ok = <-w.inputCh:
		}
		return
	}
	for {
		event, ok, err := pollEvent()
		if err != nil {
			return err
		}
		exitEventHandler, skipEvent := preprocess(event, ok)
		if exitEventHandler {
			return cerror.ErrRegionWorkerExit.GenWithStackByArgs()
		}
		if skipEvent {
			continue
		}
		// We measure whether the current worker is busy based on the input
		// channel size. If the buffered event count is larger than the high
		// watermark, we send events to worker pool to increase processing
		// throughput. Otherwise we process event in local region worker to
		// ensure low processing latency.
		if len(w.inputCh) < regionWorkerHighWatermark {
			err = w.processEvent(ctx, event)
			if err != nil {
				return err
			}
		} else {
			err = w.handles[int(event.regionID)%w.concurrent].AddEvent(ctx, event)
			if err != nil {
				return err
			}
			// TODO: add events in batch
			for len(w.inputCh) >= regionWorkerLowWatermark {
				event, ok, err = pollEvent()
				if err != nil {
					return err
				}
				exitEventHandler, skipEvent := preprocess(event, ok)
				if exitEventHandler {
					return cerror.ErrRegionWorkerExit.GenWithStackByArgs()
				}
				if skipEvent {
					continue
				}
				err = w.handles[int(event.regionID)%w.concurrent].AddEvent(ctx, event)
				if err != nil {
					return err
				}
			}
			// Principle: events from the same region must be processed linearly.
			//
			// When buffered events exceed high watermark, we start to use worker
			// pool to improve throughtput, and we need a mechanism to quit worker
			// pool when buffered events are less than low watermark, which means
			// we should have a way to know whether events sent to the worker pool
			// are all processed.
			// Send a dummy event to each worker pool handler, after each of these
			// events are processed, we can ensure all events sent to worker pool
			// from this region worker are processed.
			counter := int32(len(w.handles))
			for _, handle := range w.handles {
				err = handle.AddEvent(ctx, &regionStatefulEvent{finishedCounter: &counter})
				if err != nil {
					return err
				}
			}
		checkEventsProcessed:
			for {
				select {
				case <-ctx.Done():
					return errors.Trace(ctx.Err())
				case err = <-w.errorCh:
					return err
				case <-time.After(50 * time.Millisecond):
					if atomic.LoadInt32(&counter) == 0 {
						break checkEventsProcessed
					}
				}
			}
		}
	}
}

func (w *regionWorker) collectWorkpoolError(ctx context.Context) error {
	cases := make([]reflect.SelectCase, 0, len(w.handles)+1)
	cases = append(cases, reflect.SelectCase{
		Dir:  reflect.SelectRecv,
		Chan: reflect.ValueOf(ctx.Done()),
	})
	for _, handle := range w.handles {
		cases = append(cases, reflect.SelectCase{
			Dir:  reflect.SelectRecv,
			Chan: reflect.ValueOf(handle.ErrCh()),
		})
	}
	idx, value, ok := reflect.Select(cases)
	if idx == 0 {
		return ctx.Err()
	}
	if !ok {
		return nil
	}
	return value.Interface().(error)
}

func (w *regionWorker) checkErrorReconnect(err error) error {
	if errors.Cause(err) == errReconnect {
		cancel, ok := w.session.getStreamCancel(w.storeAddr)
		if ok {
			// cancel the stream to trigger strem.Recv with context cancel error
			// Note use context cancel is the only way to terminate a gRPC stream
			cancel()
			// Failover in stream.Recv has 0-100ms delay, the onRegionFail
			// should be called after stream has been deleted. Add a delay here
			// to avoid too frequent region rebuilt.
			time.Sleep(time.Second)
		}
		// if stream is already deleted, just ignore errReconnect
		return nil
	}
	return err
}

func (w *regionWorker) run(ctx context.Context) error {
	defer func() {
		for _, h := range w.handles {
			h.Unregister()
		}
	}()
	wg, ctx := errgroup.WithContext(ctx)
	w.initMetrics(ctx)
	w.initPoolHandles(ctx, w.concurrent)
	wg.Go(func() error {
		return w.checkErrorReconnect(w.resolveLock(ctx))
	})
	wg.Go(func() error {
		return w.checkErrorReconnect(w.checkUnInitRegions(ctx))
	})
	wg.Go(func() error {
		return w.eventHandler(ctx)
	})
	wg.Go(func() error {
		return w.collectWorkpoolError(ctx)
	})
	err := wg.Wait()
	// ErrRegionWorkerExit means the region worker exits normally, but we don't
	// need to terminate the other goroutines in errgroup
	if cerror.ErrRegionWorkerExit.Equal(err) {
		return nil
	}
	return err
}

func (w *regionWorker) handleEventEntry(
	ctx context.Context,
	x *cdcpb.Event_Entries_,
	state *regionFeedState,
) error {
	regionID := state.sri.verID.GetID()
	for _, entry := range x.Entries.GetEntries() {
		// if a region with kv range [a, z)
		// and we only want the get [b, c) from this region,
		// tikv will return all key events in the region although we specified [b, c) int the request.
		// we can make tikv only return the events about the keys in the specified range.
		comparableKey := regionspan.ToComparableKey(entry.GetKey())
		// key for initialized event is nil
		if !regionspan.KeyInSpan(comparableKey, state.sri.span) && entry.Type != cdcpb.Event_INITIALIZED {
			continue
		}
		switch entry.Type {
		case cdcpb.Event_INITIALIZED:
			if time.Since(state.startFeedTime) > 20*time.Second {
				log.Warn("The time cost of initializing is too much",
					zap.Duration("timeCost", time.Since(state.startFeedTime)),
					zap.Uint64("regionID", regionID))
			}
			w.metrics.metricPullEventInitializedCounter.Inc()

			select {
			case w.rtsUpdateCh <- &regionTsInfo{regionID: regionID, ts: newResolvedTsItem(state.sri.ts)}:
			default:
				// rtsUpdateCh block often means too many regions are suffering
				// lock resolve, the kv client status is not very healthy.
				log.Warn("region is not upsert into rts manager", zap.Uint64("region-id", regionID))
			}
			w.notifyEvTimeUpdate(regionID, true /* isDelete */)
			state.initialized = true
			w.session.regionRouter.Release(state.sri.rpcCtx.Addr)
			cachedEvents := state.matcher.matchCachedRow()
			for _, cachedEvent := range cachedEvents {
				revent, err := assembleRowEvent(regionID, cachedEvent, w.enableOldValue)
				if err != nil {
					return errors.Trace(err)
				}
				select {
				case w.outputCh <- revent:
					w.metrics.metricSendEventCommitCounter.Inc()
				case <-ctx.Done():
					return errors.Trace(ctx.Err())
				}
			}
		case cdcpb.Event_COMMITTED:
			w.metrics.metricPullEventCommittedCounter.Inc()
			revent, err := assembleRowEvent(regionID, entry, w.enableOldValue)
			if err != nil {
				return errors.Trace(err)
			}

			if entry.CommitTs <= state.lastResolvedTs {
				logPanic("The CommitTs must be greater than the resolvedTs",
					zap.String("Event Type", "COMMITTED"),
					zap.Uint64("CommitTs", entry.CommitTs),
					zap.Uint64("resolvedTs", state.lastResolvedTs),
					zap.Uint64("regionID", regionID))
				return errUnreachable
			}
			select {
			case w.outputCh <- revent:
				w.metrics.metricSendEventCommittedCounter.Inc()
			case <-ctx.Done():
				return errors.Trace(ctx.Err())
			}
		case cdcpb.Event_PREWRITE:
			w.metrics.metricPullEventPrewriteCounter.Inc()
			state.matcher.putPrewriteRow(entry)
		case cdcpb.Event_COMMIT:
			w.metrics.metricPullEventCommitCounter.Inc()
			if entry.CommitTs <= state.lastResolvedTs {
				logPanic("The CommitTs must be greater than the resolvedTs",
					zap.String("Event Type", "COMMIT"),
					zap.Uint64("CommitTs", entry.CommitTs),
					zap.Uint64("resolvedTs", state.lastResolvedTs),
					zap.Uint64("regionID", regionID))
				return errUnreachable
			}
			ok := state.matcher.matchRow(entry)
			if !ok {
				if !state.initialized {
					state.matcher.cacheCommitRow(entry)
					continue
				}
				return cerror.ErrPrewriteNotMatch.GenWithStackByArgs(entry.GetKey(), entry.GetStartTs())
			}

			revent, err := assembleRowEvent(regionID, entry, w.enableOldValue)
			if err != nil {
				return errors.Trace(err)
			}

			select {
			case w.outputCh <- revent:
				w.metrics.metricSendEventCommitCounter.Inc()
			case <-ctx.Done():
				return errors.Trace(ctx.Err())
			}
		case cdcpb.Event_ROLLBACK:
			w.metrics.metricPullEventRollbackCounter.Inc()
			state.matcher.rollbackRow(entry)
		}
	}
	return nil
}

func (w *regionWorker) handleResolvedTs(
	ctx context.Context,
	resolvedTs uint64,
	state *regionFeedState,
) error {
	if !state.initialized {
		return nil
	}
	regionID := state.sri.verID.GetID()
	if resolvedTs < state.lastResolvedTs {
		log.Warn("The resolvedTs is fallen back in kvclient",
			zap.String("Event Type", "RESOLVED"),
			zap.Uint64("resolvedTs", resolvedTs),
			zap.Uint64("lastResolvedTs", state.lastResolvedTs),
			zap.Uint64("regionID", regionID))
		return nil
	}
	// emit a checkpointTs
	revent := &model.RegionFeedEvent{
		RegionID: regionID,
		Resolved: &model.ResolvedSpan{
			Span:       state.sri.span,
			ResolvedTs: resolvedTs,
		},
	}
	state.lastResolvedTs = resolvedTs
	// Send resolved ts update in non blocking way, since we can re-query real
	// resolved ts from region state even if resolved ts update is discarded.
	select {
	case w.rtsUpdateCh <- &regionTsInfo{regionID: regionID, ts: newResolvedTsItem(resolvedTs)}:
	default:
	}

	select {
	case w.outputCh <- revent:
		w.metrics.metricSendEventResolvedCounter.Inc()
	case <-ctx.Done():
		return errors.Trace(ctx.Err())
	}
	return nil
}

// evictAllRegions is used when gRPC stream meets error and re-establish, notify
// all existing regions to re-establish
func (w *regionWorker) evictAllRegions(ctx context.Context) error {
	var err error
	for _, states := range w.statesManager.states {
		states.Range(func(_, value interface{}) bool {
			state := value.(*regionFeedState)
			state.lock.Lock()
			// if state is marked as stopped, it must have been or would be processed by `onRegionFail`
			if state.isStopped() {
				state.lock.Unlock()
				return true
			}
			state.markStopped()
			singleRegionInfo := state.sri.partialClone()
			if state.lastResolvedTs > singleRegionInfo.ts {
				singleRegionInfo.ts = state.lastResolvedTs
			}
			revokeToken := !state.initialized
			state.lock.Unlock()
			err = w.session.onRegionFail(ctx, regionErrorInfo{
				singleRegionInfo: singleRegionInfo,
				err: &rpcCtxUnavailableErr{
					verID: singleRegionInfo.verID,
				},
			}, revokeToken)
			return err == nil
		})
	}
	return err
}

func getWorkerPoolSize() (size int) {
	cfg := config.GetGlobalServerConfig().KVClient
	if cfg.WorkerPoolSize > 0 {
		size = cfg.WorkerPoolSize
	} else {
		size = runtime.NumCPU() * 2
	}
	if size > maxWorkerPoolSize {
		size = maxWorkerPoolSize
	}
	return
}

// InitWorkerPool initializs workerpool once, the workerpool must be initialized
// before any kv event is received.
func InitWorkerPool() {
	if !enableKVClientV2 {
		return
	}
	workerPoolOnce.Do(func() {
		size := getWorkerPoolSize()
		regionWorkerPool = workerpool.NewDefaultWorkerPool(size)
	})
}

// RunWorkerPool runs the worker pool used by the region worker in kv client v2
// It must be running before region worker starts to work
func RunWorkerPool(ctx context.Context) error {
	if !enableKVClientV2 {
		return nil
	}
	InitWorkerPool()
	errg, ctx := errgroup.WithContext(ctx)
	errg.Go(func() error {
		return errors.Trace(regionWorkerPool.Run(ctx))
	})
	return errg.Wait()
}<|MERGE_RESOLUTION|>--- conflicted
+++ resolved
@@ -38,31 +38,14 @@
 	"golang.org/x/time/rate"
 )
 
-<<<<<<< HEAD
-<<<<<<< HEAD
-=======
-=======
->>>>>>> cafc7224
 var (
-	regionWorkerPool workerpool.WorkerPool
-	workerPoolOnce   sync.Once
-	// The magic number here is keep the same with some magic numbers in some
-	// other components in TiCDC, including worker pool task chan size, mounter
-	// chan size etc.
-	// TODO: unified channel buffer mechanism
-<<<<<<< HEAD
+	regionWorkerPool          workerpool.WorkerPool
+	workerPoolOnce            sync.Once
 	regionWorkerInputChanSize = 128
-=======
-	regionWorkerInputChanSize = 128000
->>>>>>> cafc7224
 	regionWorkerLowWatermark  = int(float64(regionWorkerInputChanSize) * 0.2)
 	regionWorkerHighWatermark = int(float64(regionWorkerInputChanSize) * 0.7)
 )
 
-<<<<<<< HEAD
->>>>>>> ef9f56e7 (*: reduce memory consumption by reducing channel sizes (#1999))
-=======
->>>>>>> cafc7224
 const (
 	minRegionStateBucket = 4
 	maxRegionStateBucket = 16
