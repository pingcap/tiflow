// Copyright 2021 PingCAP, Inc.
//
// Licensed under the Apache License, Version 2.0 (the "License");
// you may not use this file except in compliance with the License.
// You may obtain a copy of the License at
//
//     http://www.apache.org/licenses/LICENSE-2.0
//
// Unless required by applicable law or agreed to in writing, software
// distributed under the License is distributed on an "AS IS" BASIS,
// See the License for the specific language governing permissions and
// limitations under the License.

package kv

import (
	"context"
	"encoding/hex"
	"reflect"
	"runtime"
	"sync"
	"sync/atomic"
	"time"

	"github.com/pingcap/errors"
	"github.com/pingcap/failpoint"
	"github.com/pingcap/kvproto/pkg/cdcpb"
	"github.com/pingcap/log"
	"github.com/pingcap/tiflow/cdc/model"
	"github.com/pingcap/tiflow/pkg/config"
	cerror "github.com/pingcap/tiflow/pkg/errors"
	"github.com/pingcap/tiflow/pkg/spanz"
	"github.com/pingcap/tiflow/pkg/workerpool"
	"github.com/prometheus/client_golang/prometheus"
	"github.com/tikv/client-go/v2/oracle"
	"go.uber.org/zap"
	"golang.org/x/sync/errgroup"
	"golang.org/x/time/rate"
)

var (
	regionWorkerPool workerpool.WorkerPool
	workerPoolOnce   sync.Once
	// The magic number here is keep the same with some magic numbers in some
	// other components in TiCDC, including worker pool task chan size, mounter
	// chan size etc.
	// TODO: unified channel buffer mechanism
	regionWorkerInputChanSize = 32
	// From benchmark, batch size ranges from 1 to 64(where 64 is in the extreme
	// incremental scan scenario or single region hotspot).
	// `batchEventsFactor * regionWorkerInputChanSize` equals to the count of
	// events that are hold in channel.
	batchEventsFactor         = 8
	regionWorkerLowWatermark  = int(float64(batchEventsFactor*regionWorkerInputChanSize) * 0.2)
	regionWorkerHighWatermark = int(float64(batchEventsFactor*regionWorkerInputChanSize) * 0.7)
)

const (
	maxWorkerPoolSize      = 64
	maxResolvedLockPerLoop = 64
)

type regionWorkerMetrics struct {
	metricReceivedEventSize prometheus.Observer
	metricDroppedEventSize  prometheus.Observer

	metricPullEventInitializedCounter prometheus.Counter
	metricPullEventCommittedCounter   prometheus.Counter
	metricPullEventPrewriteCounter    prometheus.Counter
	metricPullEventCommitCounter      prometheus.Counter
	metricPullEventRollbackCounter    prometheus.Counter

	metricSendEventResolvedCounter  prometheus.Counter
	metricSendEventCommitCounter    prometheus.Counter
	metricSendEventCommittedCounter prometheus.Counter

	metricQueueDuration prometheus.Observer
}

/*
`regionWorker` maintains N regions, it runs in background for each gRPC stream,
corresponding to one TiKV store. It receives `regionStatefulEvent` in a channel
from gRPC stream receiving goroutine, processes event as soon as possible and
sends `RegionFeedEvent` to output channel.
Besides the `regionWorker` maintains a background lock resolver, the lock resolver
maintains a resolved-ts based min heap to manager region resolved ts, so it doesn't
need to iterate each region every time when resolving lock.
Note: There exist two locks, one is lock for region states map, the other one is
lock for each region state(each region state has one lock).
`regionWorker` is single routine now, it will be extended to multiple goroutines
for event processing to increase throughput.
*/
type regionWorker struct {
	parentCtx context.Context
	session   *eventFeedSession

	inputCh  chan []*regionStatefulEvent
	outputCh chan<- model.RegionFeedEvent
	errorCh  chan error

	// event handlers in region worker
	handles []workerpool.EventHandle
	// how many workers in worker pool will be used for this region worker
	concurrency   int
	statesManager *regionStateManager

	rtsManager  *regionTsManager
	rtsUpdateCh chan *rtsUpdateEvent

	metrics *regionWorkerMetrics

	storeAddr string

	// how many pending input events
	inputPending int32
}

<<<<<<< HEAD
func newRegionWorkerMetrics(changefeedID model.ChangeFeedID) *regionWorkerMetrics {
=======
func newRegionWorker(
	ctx context.Context, changefeedID model.ChangeFeedID, s *eventFeedSession, addr string,
) *regionWorker {
>>>>>>> 1dd5db65
	metrics := &regionWorkerMetrics{}
	metrics.metricReceivedEventSize = eventSize.WithLabelValues("received")
	metrics.metricDroppedEventSize = eventSize.WithLabelValues("dropped")

	metrics.metricPullEventInitializedCounter = pullEventCounter.
		WithLabelValues(cdcpb.Event_INITIALIZED.String(), changefeedID.Namespace, changefeedID.ID)
	metrics.metricPullEventCommittedCounter = pullEventCounter.
		WithLabelValues(cdcpb.Event_COMMITTED.String(), changefeedID.Namespace, changefeedID.ID)
	metrics.metricPullEventPrewriteCounter = pullEventCounter.
		WithLabelValues(cdcpb.Event_PREWRITE.String(), changefeedID.Namespace, changefeedID.ID)
	metrics.metricPullEventCommitCounter = pullEventCounter.
		WithLabelValues(cdcpb.Event_COMMIT.String(), changefeedID.Namespace, changefeedID.ID)
	metrics.metricPullEventRollbackCounter = pullEventCounter.
		WithLabelValues(cdcpb.Event_ROLLBACK.String(), changefeedID.Namespace, changefeedID.ID)

	metrics.metricSendEventResolvedCounter = sendEventCounter.
		WithLabelValues("native-resolved", changefeedID.Namespace, changefeedID.ID)
	metrics.metricSendEventCommitCounter = sendEventCounter.
		WithLabelValues("commit", changefeedID.Namespace, changefeedID.ID)
	metrics.metricSendEventCommittedCounter = sendEventCounter.
		WithLabelValues("committed", changefeedID.Namespace, changefeedID.ID)

	metrics.metricQueueDuration = regionWorkerQueueDuration.
		WithLabelValues(changefeedID.Namespace, changefeedID.ID)

	return metrics
}

func newRegionWorker(
	changefeedID model.ChangeFeedID, s *eventFeedSession, addr string,
) *regionWorker {
	return &regionWorker{
		parentCtx:     ctx,
		session:       s,
		inputCh:       make(chan []*regionStatefulEvent, regionWorkerInputChanSize),
		outputCh:      s.eventCh,
		errorCh:       make(chan error, 1),
		statesManager: newRegionStateManager(-1),
		rtsManager:    newRegionTsManager(),
		rtsUpdateCh:   make(chan *rtsUpdateEvent, 1024),
		storeAddr:     addr,
		concurrency:   int(s.client.config.WorkerConcurrent),
		metrics:       newRegionWorkerMetrics(changefeedID),
		inputPending:  0,
	}
}

func (w *regionWorker) inputCalcSlot(regionID uint64) int {
	return int(regionID) % w.concurrency
}

func (w *regionWorker) getRegionState(regionID uint64) (*regionFeedState, bool) {
	return w.statesManager.getState(regionID)
}

func (w *regionWorker) setRegionState(regionID uint64, state *regionFeedState) {
	w.statesManager.setState(regionID, state)
}

func (w *regionWorker) delRegionState(regionID uint64) {
	w.statesManager.delState(regionID)
}

// checkRegionStateEmpty returns true if there is no region state maintained.
// Note this function is not thread-safe
func (w *regionWorker) checkRegionStateEmpty() (empty bool) {
	for _, states := range w.statesManager.states {
		if states.len() != 0 {
			return false
		}
	}
	return true
}

// checkShouldExit checks whether the region worker should exit, if exit return an error
func (w *regionWorker) checkShouldExit() error {
	empty := w.checkRegionStateEmpty()
	// If there is no region maintained by this region worker, exit it and
	// cancel the gRPC stream.
	if empty {
		w.cancelStream(time.Duration(0))
		return cerror.ErrRegionWorkerExit.GenWithStackByArgs()
	}
	return nil
}

func (w *regionWorker) handleSingleRegionError(err error, state *regionFeedState) error {
	regionID := state.getRegionID()
	log.Info("single region event feed disconnected",
		zap.String("namespace", w.session.client.changefeed.Namespace),
		zap.String("changefeed", w.session.client.changefeed.ID),
		zap.Uint64("regionID", regionID),
		zap.Uint64("requestID", state.requestID),
		zap.Stringer("span", &state.sri.span),
		zap.Uint64("resolvedTs", state.sri.resolvedTs()),
		zap.Error(err))
	// if state is already marked stopped, it must have been or would be processed by `onRegionFail`
	if state.isStopped() {
		return w.checkShouldExit()
	}
	// We need to ensure when the error is handled, `isStopped` must be set. So set it before sending the error.
	state.markStopped(nil)
	w.delRegionState(regionID)
	failpoint.Inject("kvClientSingleFeedProcessDelay", nil)

	failpoint.Inject("kvClientErrUnreachable", func() {
		if err == errUnreachable {
			failpoint.Return(err)
		}
	})

	// check and cancel gRPC stream before reconnecting region, in case of the
	// scenario that region connects to the same TiKV store again and reuses
	// resource in this region worker by accident.
	retErr := w.checkShouldExit()

	// `ErrPrewriteNotMatch` would cause duplicated request to the same region,
	// so cancel the original gRPC stream before restarts a new stream.
	if cerror.ErrPrewriteNotMatch.Equal(err) {
		w.cancelStream(time.Second)
	}

	// since the context used in region worker will be cancelled after region
	// worker exits, we must use the parent context to prevent regionErrorInfo loss.
	errInfo := newRegionErrorInfo(state.getRegionInfo(), err)
	w.session.onRegionFail(w.parentCtx, errInfo)

	return retErr
}

type rtsUpdateEvent struct {
	regions    []uint64
	resolvedTs uint64
}

// too many repeated logs when TiDB OOM
var resolveLockLogRateLimiter = rate.NewLimiter(rate.Every(time.Millisecond*2000), 10)

func (w *regionWorker) resolveLock(ctx context.Context) error {
	// tikv resolved update interval is 1s, use half of the resolve lock interval
	// as lock penalty.
	resolveLockPenalty := 10
	resolveLockInterval := 20 * time.Second
	failpoint.Inject("kvClientResolveLockInterval", func(val failpoint.Value) {
		resolveLockInterval = time.Duration(val.(int)) * time.Second
	})
	advanceCheckTicker := time.NewTicker(time.Second * 5)
	defer advanceCheckTicker.Stop()

	for {
		select {
		case <-ctx.Done():
			return errors.Trace(ctx.Err())
		case rtsUpdate := <-w.rtsUpdateCh:
			resolvedTs := rtsUpdate.resolvedTs
			eventTime := time.Now()
			for _, regionID := range rtsUpdate.regions {
				w.rtsManager.Upsert(regionID, resolvedTs, eventTime)
			}
		case <-advanceCheckTicker.C:
			currentTimeFromPD := w.session.client.pdClock.CurrentTime()
			expired := make([]*regionTsInfo, 0)
			for w.rtsManager.Len() > 0 {
				item := w.rtsManager.Pop()
				sinceLastResolvedTs := currentTimeFromPD.Sub(oracle.GetTimeFromTS(item.ts.resolvedTs))
				// region does not reach resolve lock boundary, put it back
				if sinceLastResolvedTs < resolveLockInterval {
					w.rtsManager.Insert(item)
					break
				}
				expired = append(expired, item)
				if len(expired) >= maxResolvedLockPerLoop {
					break
				}
			}
			if len(expired) == 0 {
				continue
			}
			maxVersion := oracle.ComposeTS(oracle.GetPhysical(currentTimeFromPD.Add(-10*time.Second)), 0)
			for _, rts := range expired {
				state, ok := w.getRegionState(rts.regionID)
				if !ok || state.isStopped() {
					// state is already deleted or stopped, just continue,
					// and don't need to push resolved ts back to heap.
					continue
				}
				// recheck resolved ts from region state, which may be larger than that in resolved ts heap
				lastResolvedTs := state.getLastResolvedTs()
				sinceLastResolvedTs := currentTimeFromPD.Sub(oracle.GetTimeFromTS(lastResolvedTs))
				if sinceLastResolvedTs >= resolveLockInterval {
					sinceLastEvent := time.Since(rts.ts.eventTime)
					if sinceLastResolvedTs > reconnectInterval && sinceLastEvent > reconnectInterval {
						log.Warn("kv client reconnect triggered",
							zap.String("namespace", w.session.client.changefeed.Namespace),
							zap.String("changefeed", w.session.client.changefeed.ID),
							zap.Duration("duration", sinceLastResolvedTs),
							zap.Duration("sinceLastEvent", sinceLastResolvedTs))
						return errReconnect
					}
					// Only resolve lock if the resolved-ts keeps unchanged for
					// more than resolveLockPenalty times.
					if rts.ts.penalty < resolveLockPenalty {
						if lastResolvedTs > rts.ts.resolvedTs {
							rts.ts.resolvedTs = lastResolvedTs
							rts.ts.eventTime = time.Now()
							rts.ts.penalty = 0
						}
						w.rtsManager.Insert(rts)
						continue
					}
					if resolveLockLogRateLimiter.Allow() {
						log.Warn("region not receiving resolved event from tikv or resolved ts is not pushing for too long time, try to resolve lock",
							zap.String("namespace", w.session.client.changefeed.Namespace),
							zap.String("changefeed", w.session.client.changefeed.ID),
							zap.String("addr", w.storeAddr),
							zap.Uint64("regionID", rts.regionID),
							zap.Stringer("span", &state.sri.span),
							zap.Duration("duration", sinceLastResolvedTs),
							zap.Duration("lastEvent", sinceLastEvent),
							zap.Uint64("resolvedTs", lastResolvedTs),
						)
					}
					err := w.session.lockResolver.Resolve(ctx, rts.regionID, maxVersion)
					if err != nil {
						log.Warn("failed to resolve lock",
							zap.Uint64("regionID", rts.regionID),
							zap.String("namespace", w.session.client.changefeed.Namespace),
							zap.String("changefeed", w.session.client.changefeed.ID),
							zap.Error(err))
						continue
					}
					rts.ts.penalty = 0
				}
				rts.ts.resolvedTs = lastResolvedTs
				w.rtsManager.Insert(rts)
			}
		}
	}
}

func (w *regionWorker) processEvent(ctx context.Context, event *regionStatefulEvent) error {
	// event.state is nil when resolvedTsEvent is not nil
	skipEvent := event.state != nil && event.state.isStopped()
	if skipEvent {
		return nil
	}

	if event.finishedCallbackCh != nil {
		event.finishedCallbackCh <- struct{}{}
		return nil
	}
	var err error
	if event.changeEvent != nil {
		w.metrics.metricReceivedEventSize.Observe(float64(event.changeEvent.Event.Size()))
		switch x := event.changeEvent.Event.(type) {
		case *cdcpb.Event_Entries_:
			err = w.handleEventEntry(ctx, x, event.state)
			if err != nil {
				err = w.handleSingleRegionError(err, event.state)
			}
		case *cdcpb.Event_Admin_:
			log.Info("receive admin event",
				zap.String("namespace", w.session.client.changefeed.Namespace),
				zap.String("changefeed", w.session.client.changefeed.ID),
				zap.Stringer("event", event.changeEvent))
		case *cdcpb.Event_Error:
			err = w.handleSingleRegionError(
				cerror.WrapError(cerror.ErrEventFeedEventError, &eventError{err: x.Error}),
				event.state,
			)
		case *cdcpb.Event_ResolvedTs:
			err = w.handleResolvedTs(ctx, &resolvedTsEvent{
				resolvedTs: x.ResolvedTs,
				regions:    []*regionFeedState{event.state},
			})
		}
		if err != nil {
			return err
		}
	}

	if event.resolvedTsEvent != nil {
		err = w.handleResolvedTs(ctx, event.resolvedTsEvent)
	}
	return err
}

func (w *regionWorker) initPoolHandles() {
	handles := make([]workerpool.EventHandle, 0, w.concurrency)
	for i := 0; i < w.concurrency; i++ {
		poolHandle := regionWorkerPool.RegisterEvent(func(ctx context.Context, eventI interface{}) error {
			event := eventI.(*regionStatefulEvent)
			return w.processEvent(ctx, event)
		}).OnExit(func(err error) {
			w.onHandleExit(err)
		})
		handles = append(handles, poolHandle)
	}
	w.handles = handles
}

func (w *regionWorker) onHandleExit(err error) {
	select {
	case w.errorCh <- err:
	default:
	}
}

func (w *regionWorker) eventHandler(ctx context.Context) error {
	pollEvents := func() ([]*regionStatefulEvent, error) {
		exitFn := func() error {
			log.Info("region worker closed by error",
				zap.String("namespace", w.session.client.changefeed.Namespace),
				zap.String("changefeed", w.session.client.changefeed.ID))
			return cerror.ErrRegionWorkerExit.GenWithStackByArgs()
		}

		select {
		case <-ctx.Done():
			return nil, errors.Trace(ctx.Err())
		case err := <-w.errorCh:
			return nil, errors.Trace(err)
		case events, ok := <-w.inputCh:
			if !ok {
				return nil, exitFn()
			}
			if len(events) == 0 {
				log.Panic("regionWorker.inputCh doesn't accept empty slice")
			}
			for _, event := range events {
				// event == nil means the region worker should exit and re-establish
				// all existing regions.
				if event == nil {
					return nil, exitFn()
				}
			}
			return events, nil
		}
	}

	highWatermarkMet := false
	for {
		events, err := pollEvents()
		if err != nil {
			return err
		}
		regionEventsBatchSize.Observe(float64(len(events)))

		inputPending := atomic.LoadInt32(&w.inputPending)
		if highWatermarkMet {
			highWatermarkMet = int(inputPending) >= regionWorkerLowWatermark
		} else {
			highWatermarkMet = int(inputPending) >= regionWorkerHighWatermark
		}
		atomic.AddInt32(&w.inputPending, -int32(len(events)))

		if highWatermarkMet {
			// All events in one batch can be hashed into one handle slot.
			slot := w.inputCalcSlot(events[0].regionID)
			eventsX := make([]interface{}, 0, len(events))
			for _, event := range events {
				eventsX = append(eventsX, event)
			}
			err = w.handles[slot].AddEvents(ctx, eventsX)
			if err != nil {
				return err
			}
			// Principle: events from the same region must be processed linearly.
			//
			// When buffered events exceed high watermark, we start to use worker
			// pool to improve throughput, and we need a mechanism to quit worker
			// pool when buffered events are less than low watermark, which means
			// we should have a way to know whether events sent to the worker pool
			// are all processed.
			// Send a dummy event to each worker pool handler, after each of these
			// events are processed, we can ensure all events sent to worker pool
			// from this region worker are processed.
			finishedCallbackCh := make(chan struct{}, 1)
			err = w.handles[slot].AddEvent(ctx, &regionStatefulEvent{finishedCallbackCh: finishedCallbackCh})
			if err != nil {
				return err
			}
			select {
			case <-ctx.Done():
				return errors.Trace(ctx.Err())
			case err = <-w.errorCh:
				return err
			case <-finishedCallbackCh:
			}
		} else {
			// We measure whether the current worker is busy based on the input
			// channel size. If the buffered event count is larger than the high
			// watermark, we send events to worker pool to increase processing
			// throughput. Otherwise, we process event in local region worker to
			// ensure low processing latency.
			for _, event := range events {
				err = w.processEvent(ctx, event)
				if err != nil {
					return err
				}
			}
		}
		for _, ev := range events {
			// resolved ts event has been consumed, it is safe to put back.
			if ev.resolvedTsEvent != nil {
				w.session.resolvedTsPool.Put(ev)
			}
		}
	}
}

func (w *regionWorker) collectWorkpoolError(ctx context.Context) error {
	cases := make([]reflect.SelectCase, 0, len(w.handles)+1)
	cases = append(cases, reflect.SelectCase{
		Dir:  reflect.SelectRecv,
		Chan: reflect.ValueOf(ctx.Done()),
	})
	for _, handle := range w.handles {
		cases = append(cases, reflect.SelectCase{
			Dir:  reflect.SelectRecv,
			Chan: reflect.ValueOf(handle.ErrCh()),
		})
	}
	idx, value, ok := reflect.Select(cases)
	if idx == 0 {
		return ctx.Err()
	}
	if !ok {
		return nil
	}
	return value.Interface().(error)
}

func (w *regionWorker) checkErrorReconnect(err error) error {
	if errors.Cause(err) == errReconnect {
		w.cancelStream(time.Second)
		// if stream is already deleted, just ignore errReconnect
		return nil
	}
	return err
}

func (w *regionWorker) cancelStream(delay time.Duration) {
	cancel, ok := w.session.getStreamCancel(w.storeAddr)
	if ok {
		// cancel the stream to trigger strem.Recv with context cancel error
		// Note use context cancel is the only way to terminate a gRPC stream
		cancel()
		// Failover in stream.Recv has 0-100ms delay, the onRegionFail
		// should be called after stream has been deleted. Add a delay here
		// to avoid too frequent region rebuilt.
		time.Sleep(delay)
	} else {
		log.Warn("gRPC stream cancel func not found",
			zap.String("addr", w.storeAddr),
			zap.String("namespace", w.session.client.changefeed.Namespace),
			zap.String("changefeed", w.session.client.changefeed.ID))
	}
}

func (w *regionWorker) run() error {
	defer func() {
		for _, h := range w.handles {
			h.Unregister()
		}
		w.evictAllRegions()
	}()
	ctx, cancel := context.WithCancel(w.parentCtx)
	wg, ctx := errgroup.WithContext(ctx)
	w.initPoolHandles()

	var retErr error
	once := sync.Once{}
	handleError := func(err error) error {
		if err != nil {
			once.Do(func() {
				cancel()
				retErr = err
			})
		}
		return err
	}
	wg.Go(func() error {
		return handleError(w.checkErrorReconnect(w.resolveLock(ctx)))
	})
	wg.Go(func() error {
		return handleError(w.eventHandler(ctx))
	})
	_ = handleError(w.collectWorkpoolError(ctx))
	_ = wg.Wait()
	// ErrRegionWorkerExit means the region worker exits normally, but we don't
	// need to terminate the other goroutines in errgroup
	if cerror.ErrRegionWorkerExit.Equal(retErr) {
		return nil
	}
	return retErr
}

func (w *regionWorker) handleEventEntry(
	ctx context.Context,
	x *cdcpb.Event_Entries_,
	state *regionFeedState,
) error {
	emit := func(assembled model.RegionFeedEvent) bool {
		select {
		case w.outputCh <- assembled:
			return true
		case <-ctx.Done():
			return false
		}
	}
	return handleEventEntry(w.session.client.changefeed, x, w.session.startTs, state, w.metrics, emit)
}

func handleEventEntry(
	changefeed model.ChangeFeedID,
	x *cdcpb.Event_Entries_,
	startTs uint64,
	state *regionFeedState,
	metrics *regionWorkerMetrics,
	emit func(assembled model.RegionFeedEvent) bool,
) error {
	regionID, regionSpan, startTime, _ := state.getRegionMeta()
	for _, entry := range x.Entries.GetEntries() {
		// NOTE: from TiKV 7.0.0, entries are already filtered out in TiKV side.
		// We can remove the check in future.
		comparableKey := spanz.ToComparableKey(entry.GetKey())
		if entry.Type != cdcpb.Event_INITIALIZED &&
			!spanz.KeyInSpan(comparableKey, regionSpan) {
			metrics.metricDroppedEventSize.Observe(float64(entry.Size()))
			continue
		}
		switch entry.Type {
		case cdcpb.Event_INITIALIZED:
			if time.Since(startTime) > 20*time.Second {
				log.Warn("The time cost of initializing is too much",
					zap.String("namespace", changefeed.Namespace),
					zap.String("changefeed", changefeed.ID),
					zap.Uint64("regionID", regionID),
					zap.Duration("duration", time.Since(startTime)))
			}

			metrics.metricPullEventInitializedCounter.Inc()
			state.setInitialized()
			for _, cachedEvent := range state.matcher.matchCachedRow(true) {
				revent, err := assembleRowEvent(regionID, cachedEvent)
				if err != nil {
					return errors.Trace(err)
				}
				if !emit(revent) {
					return nil
				}
				metrics.metricSendEventCommitCounter.Inc()
			}
			state.matcher.matchCachedRollbackRow(true)
		case cdcpb.Event_COMMITTED:
			resolvedTs := state.getLastResolvedTs()
			if entry.CommitTs <= resolvedTs {
				logPanic("The CommitTs must be greater than the resolvedTs",
					zap.String("EventType", "COMMITTED"),
					zap.Uint64("CommitTs", entry.CommitTs),
					zap.Uint64("resolvedTs", resolvedTs),
					zap.Uint64("regionID", regionID))
				return errUnreachable
			}

			metrics.metricPullEventCommittedCounter.Inc()
			revent, err := assembleRowEvent(regionID, entry)
			if err != nil {
				return errors.Trace(err)
			}
			if !emit(revent) {
				return nil
			}
			metrics.metricSendEventCommittedCounter.Inc()
		case cdcpb.Event_PREWRITE:
			metrics.metricPullEventPrewriteCounter.Inc()
			state.matcher.putPrewriteRow(entry)
		case cdcpb.Event_COMMIT:
			metrics.metricPullEventCommitCounter.Inc()
			// NOTE: matchRow should always be called even if the event is stale.
			if !state.matcher.matchRow(entry, state.isInitialized()) {
				if !state.isInitialized() {
					state.matcher.cacheCommitRow(entry)
					continue
				}
				return cerror.ErrPrewriteNotMatch.GenWithStackByArgs(
					hex.EncodeToString(entry.GetKey()),
					entry.GetStartTs(), entry.GetCommitTs(),
					entry.GetType(), entry.GetOpType())
			}

			// TiKV can send events with StartTs/CommitTs less than startTs.
			isStaleEvent := entry.CommitTs <= startTs
			if isStaleEvent {
				continue
			}

			// NOTE: state.getLastResolvedTs() will never less than startTs.
			resolvedTs := state.getLastResolvedTs()
			if entry.CommitTs <= resolvedTs {
				logPanic("The CommitTs must be greater than the resolvedTs",
					zap.String("EventType", "COMMIT"),
					zap.Uint64("CommitTs", entry.CommitTs),
					zap.Uint64("resolvedTs", resolvedTs),
					zap.Uint64("regionID", regionID))
				return errUnreachable
			}

			revent, err := assembleRowEvent(regionID, entry)
			if err != nil {
				return errors.Trace(err)
			}
			if !emit(revent) {
				return nil
			}
			metrics.metricSendEventCommitCounter.Inc()
		case cdcpb.Event_ROLLBACK:
			metrics.metricPullEventRollbackCounter.Inc()
			if !state.isInitialized() {
				state.matcher.cacheRollbackRow(entry)
				continue
			}
			state.matcher.rollbackRow(entry)
		}
	}
	return nil
}

func (w *regionWorker) handleResolvedTs(
	ctx context.Context,
	revents *resolvedTsEvent,
) error {
	resolvedTs := revents.resolvedTs
	resolvedSpans := make([]model.RegionComparableSpan, 0, len(revents.regions))
	regions := make([]uint64, 0, len(revents.regions))

	for _, state := range revents.regions {
		if state.isStopped() || !state.isInitialized() {
			continue
		}
		regionID := state.getRegionID()
		regions = append(regions, regionID)
		lastResolvedTs := state.getLastResolvedTs()
		if resolvedTs < lastResolvedTs {
			log.Debug("The resolvedTs is fallen back in kvclient",
				zap.String("namespace", w.session.client.changefeed.Namespace),
				zap.String("changefeed", w.session.client.changefeed.ID),
				zap.String("EventType", "RESOLVED"),
				zap.Uint64("resolvedTs", resolvedTs),
				zap.Uint64("lastResolvedTs", lastResolvedTs),
				zap.Uint64("regionID", regionID))
			continue
		}
		// emit a resolvedTs
		resolvedSpans = append(resolvedSpans, model.RegionComparableSpan{
			Span:   state.sri.span,
			Region: regionID,
		})
	}
	if len(resolvedSpans) == 0 {
		return nil
	}
	// Send resolved ts update in non-blocking way, since we can re-query real
	// resolved ts from region state even if resolved ts update is discarded.
	// NOTICE: We send any regionTsInfo to resolveLock thread to give us a chance to trigger resolveLock logic
	// (1) if it is a fallback resolvedTs event, it will be discarded and accumulate penalty on the progress;
	// (2) if it is a normal one, update rtsManager and check sinceLastResolvedTs
	select {
	case w.rtsUpdateCh <- &rtsUpdateEvent{resolvedTs: resolvedTs, regions: regions}:
	default:
	}
	for _, state := range revents.regions {
		if state.isStopped() || !state.isInitialized() {
			continue
		}
		state.updateResolvedTs(resolvedTs)
	}
	// emit a resolvedTs
	revent := model.RegionFeedEvent{Resolved: &model.ResolvedSpans{ResolvedTs: resolvedTs, Spans: resolvedSpans}}
	select {
	case w.outputCh <- revent:
		w.metrics.metricSendEventResolvedCounter.Add(float64(len(resolvedSpans)))
	case <-ctx.Done():
		return errors.Trace(ctx.Err())
	}
	return nil
}

// evictAllRegions is used when gRPC stream meets error and re-establish, notify
// all existing regions to re-establish
func (w *regionWorker) evictAllRegions() {
	deletes := make([]struct {
		regionID    uint64
		regionState *regionFeedState
	}, 0)
	for _, states := range w.statesManager.states {
		deletes = deletes[:0]
		states.iter(func(regionID uint64, regionState *regionFeedState) bool {
			if regionState.isStopped() {
				return true
			}
			regionState.markStopped(nil)
			deletes = append(deletes, struct {
				regionID    uint64
				regionState *regionFeedState
			}{
				regionID: regionID, regionState: regionState,
			})
			return true
		})
		for _, del := range deletes {
			w.delRegionState(del.regionID)
			// since the context used in region worker will be cancelled after
			// region worker exits, we must use the parent context to prevent
			// regionErrorInfo loss.
			errInfo := newRegionErrorInfo(
				del.regionState.sri, cerror.ErrEventFeedAborted.FastGenByArgs())
			w.session.onRegionFail(w.parentCtx, errInfo)
		}
	}
}

// sendEvents puts events into inputCh and updates some internal states.
// Callers must ensure that all items in events can be hashed into one handle slot.
func (w *regionWorker) sendEvents(ctx context.Context, events []*regionStatefulEvent) error {
	atomic.AddInt32(&w.inputPending, int32(len(events)))
	select {
	case <-ctx.Done():
		atomic.AddInt32(&w.inputPending, -int32(len(events)))
		return ctx.Err()
	case w.inputCh <- events:
		return nil
	}
}

func getWorkerPoolSize() (size int) {
	cfg := config.GetGlobalServerConfig().KVClient
	if cfg.WorkerPoolSize > 0 {
		size = cfg.WorkerPoolSize
	} else {
		size = runtime.NumCPU() * 2
	}
	if size > maxWorkerPoolSize {
		size = maxWorkerPoolSize
	}
	return
}

// InitWorkerPool initialize workerpool once, the workerpool must be initialized
// before any kv event is received.
func InitWorkerPool() {
	workerPoolOnce.Do(func() {
		size := getWorkerPoolSize()
		regionWorkerPool = workerpool.NewDefaultWorkerPool(size)
	})
}

// RunWorkerPool runs the worker pool used by the region worker in kv client v2
// It must be running before region worker starts to work
func RunWorkerPool(ctx context.Context) error {
	InitWorkerPool()
	errg, ctx := errgroup.WithContext(ctx)
	errg.Go(func() error {
		return errors.Trace(regionWorkerPool.Run(ctx))
	})
	return errg.Wait()
}<|MERGE_RESOLUTION|>--- conflicted
+++ resolved
@@ -115,13 +115,7 @@
 	inputPending int32
 }
 
-<<<<<<< HEAD
 func newRegionWorkerMetrics(changefeedID model.ChangeFeedID) *regionWorkerMetrics {
-=======
-func newRegionWorker(
-	ctx context.Context, changefeedID model.ChangeFeedID, s *eventFeedSession, addr string,
-) *regionWorker {
->>>>>>> 1dd5db65
 	metrics := &regionWorkerMetrics{}
 	metrics.metricReceivedEventSize = eventSize.WithLabelValues("received")
 	metrics.metricDroppedEventSize = eventSize.WithLabelValues("dropped")
@@ -151,7 +145,7 @@
 }
 
 func newRegionWorker(
-	changefeedID model.ChangeFeedID, s *eventFeedSession, addr string,
+	ctx context.Context, changefeedID model.ChangeFeedID, s *eventFeedSession, addr string,
 ) *regionWorker {
 	return &regionWorker{
 		parentCtx:     ctx,
