--- conflicted
+++ resolved
@@ -490,32 +490,19 @@
 // evictAllRegions is used when gRPC stream meets error and re-establish, notify
 // all existing regions to re-establish
 func (w *regionWorker) evictAllRegions(ctx context.Context) error {
-<<<<<<< HEAD
-	w.statesLock.Lock()
-	defer w.statesLock.Unlock()
-	for _, state := range w.regionStates {
-		state.lock.Lock()
-		// if state is marked as stopped, it must have been or would be processed by `onRegionFail`
-		if state.isStopped() {
-			state.lock.Unlock()
-			continue
-		}
-		state.markStopped()
-		singleRegionInfo := state.sri.partialClone()
-		state.lock.Unlock()
-		err := w.session.onRegionFail(ctx, regionErrorInfo{
-			singleRegionInfo: singleRegionInfo,
-			err: &rpcCtxUnavailableErr{
-				verID: singleRegionInfo.verID,
-			},
-=======
 	var err error
 	for _, states := range w.statesManager.states {
 		states.Range(func(_, value interface{}) bool {
 			state := value.(*regionFeedState)
-			state.lock.RLock()
+			state.lock.Lock()
+			// if state is marked as stopped, it must have been or would be processed by `onRegionFail`
+			if state.isStopped() {
+				state.lock.Unlock()
+				return true
+			}
+			state.markStopped()
 			singleRegionInfo := state.sri.partialClone()
-			state.lock.RUnlock()
+			state.lock.Unlock()
 			err = w.session.onRegionFail(ctx, regionErrorInfo{
 				singleRegionInfo: singleRegionInfo,
 				err: &rpcCtxUnavailableErr{
@@ -523,7 +510,6 @@
 				},
 			})
 			return err == nil
->>>>>>> 355016c0
 		})
 	}
 	return err
