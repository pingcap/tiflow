// Copyright 2020 PingCAP, Inc.
//
// Licensed under the Apache License, Version 2.0 (the "License");
// you may not use this file except in compliance with the License.
// You may obtain a copy of the License at
//
//     http://www.apache.org/licenses/LICENSE-2.0
//
// Unless required by applicable law or agreed to in writing, software
// distributed under the License is distributed on an "AS IS" BASIS,
// See the License for the specific language governing permissions and
// limitations under the License.

package kv

import (
	"bytes"
	"context"
	"fmt"
	"strconv"
	"strings"
	"time"

	"github.com/pingcap/kvproto/pkg/metapb"
	"github.com/pingcap/log"
	pd "github.com/pingcap/pd/v4/client"
	"github.com/pingcap/ticdc/cdc/model"
	"github.com/pingcap/ticdc/pkg/regionspan"
	"github.com/pingcap/ticdc/pkg/security"
	"github.com/pingcap/tidb/kv"
	"github.com/pingcap/tidb/store"
	"github.com/pingcap/tidb/store/tikv"
	"github.com/stretchr/testify/require"
	"go.uber.org/zap"
)

var genValueID int

func genValue() []byte {
	genValueID++
	return []byte("value_" + strconv.Itoa(genValueID))
}

type eventChecker struct {
	t       require.TestingT
	eventCh chan *model.RegionFeedEvent
	closeCh chan struct{}

	vals        []*model.RawKVEntry
	checkpoints []*model.ResolvedSpan
}

func valInSlice(val *model.RawKVEntry, vals []*model.RawKVEntry) bool {
	for _, v := range vals {
		if val.CRTs == v.CRTs && bytes.Equal(val.Key, v.Key) {
			return true
		}
	}
	return false
}

func newEventChecker(t require.TestingT) *eventChecker {
	ec := &eventChecker{
		t:       t,
		eventCh: make(chan *model.RegionFeedEvent),
		closeCh: make(chan struct{}),
	}

	go func() {
		for {
			select {
			case e := <-ec.eventCh:
				log.Debug("get event", zap.Reflect("event", e))
				if e.Val != nil {
					// check if the value event break the checkpoint guarantee
					for _, cp := range ec.checkpoints {
						if !regionspan.KeyInSpan(e.Val.Key, cp.Span) ||
							e.Val.CRTs > cp.ResolvedTs {
							continue
						}

						if !valInSlice(e.Val, ec.vals) {
							require.FailNowf(t, "unexpected value event", "value: %+v checkpoint: %+v", e.Val, cp)
						}
					}

					ec.vals = append(ec.vals, e.Val)
				} else {
					ec.checkpoints = append(ec.checkpoints, e.Resolved)
				}
			case <-ec.closeCh:
				return
			}
		}
	}()

	return ec
}

// stop the checker
func (ec *eventChecker) stop() {
	close(ec.closeCh)
}

// CreateStorage creates a tikv Storage instance.
func CreateStorage(pdAddr string) (storage kv.Storage, err error) {
	tiPath := fmt.Sprintf("tikv://%s?disableGC=true", pdAddr)
	err = store.Register("tikv", tikv.Driver{})
	if err != nil && !strings.Contains(err.Error(), "already registered") {
		return
	}
	storage, err = store.New(tiPath)
	return
}

func mustGetTimestamp(t require.TestingT, storage kv.Storage) uint64 {
	ts, err := storage.GetOracle().GetTimestamp(context.Background())
	require.NoError(t, err)

	return ts
}

func mustGetValue(t require.TestingT, eventCh <-chan *model.RegionFeedEvent, value []byte) {
	timeout := time.After(time.Second * 20)

	for {
		select {
		case e := <-eventCh:
			if e.Val != nil && bytes.Equal(e.Val.Value, value) {
				return
			}
		case <-timeout:
			require.FailNowf(t, "timeout to get value", "value: %v", value)
		}
	}
}

// TestSplit try split on every region, and test can get value event from
// every region after split.
func TestSplit(t require.TestingT, pdCli pd.Client, storage kv.Storage) {
<<<<<<< HEAD
	cli, err := NewCDCClient(pdCli, storage.(tikv.Storage), false)
=======
	cli, err := NewCDCClient(context.Background(), pdCli, storage.(tikv.Storage), &security.Credential{})
>>>>>>> 3483a02f
	require.NoError(t, err)
	defer cli.Close()

	eventCh := make(chan *model.RegionFeedEvent, 1<<20)
	ctx, cancel := context.WithCancel(context.Background())
	defer cancel()

	startTS := mustGetTimestamp(t, storage)

	go func() {
		err := cli.EventFeed(ctx, regionspan.ComparableSpan{Start: nil, End: nil}, startTS, eventCh)
		require.Equal(t, err, context.Canceled)
	}()

	preRegions, _, err := pdCli.ScanRegions(context.Background(), nil, nil, 10000)
	require.NoError(t, err)

	for i := 0; i < 2; i++ {
		regions := preRegions
		// In second loop try split every region.
		if i == 1 {
			splitStore, ok := storage.(kv.SplittableStore)
			require.True(t, ok)
			for _, r := range preRegions {
				splitKey := r.GetStartKey()
				if len(splitKey) == 0 {
					splitKey = []byte{0}
				} else {
					splitKey = append(splitKey, 0)
				}
				splitKeys := [][]byte{splitKey}
				_, err := splitStore.SplitRegions(context.Background(), splitKeys, false)
				require.NoError(t, err)
			}

			time.Sleep(time.Second * 3)

			var afterRegions []*metapb.Region
			afterRegions, _, err = pdCli.ScanRegions(context.Background(), nil, nil, 10000)
			require.NoError(t, err)
			require.Greater(t, len(afterRegions), len(preRegions))

			regions = afterRegions
		}

		// Put a key on every region and check we can get the event.
		for _, r := range regions {
			key := r.GetStartKey()
			if len(key) == 0 {
				key = []byte{0}
			}
			value := genValue()

			var tx kv.Transaction
			tx, err = storage.Begin()
			require.NoError(t, err)
			err = tx.Set(key, value)
			require.NoError(t, err)
			err = tx.Commit(ctx)
			require.NoError(t, err)

			mustGetValue(t, eventCh, value)
		}
	}
}

func mustSetKey(t require.TestingT, storage kv.Storage, key []byte, value []byte) {
	tx, err := storage.Begin()
	require.NoError(t, err)
	err = tx.Set(key, value)
	require.NoError(t, err)
	err = tx.Commit(context.Background())
	require.NoError(t, err)
}

func mustDeleteKey(t require.TestingT, storage kv.Storage, key []byte) {
	tx, err := storage.Begin()
	require.NoError(t, err)
	err = tx.Delete(key)
	require.NoError(t, err)
	err = tx.Commit(context.Background())
	require.NoError(t, err)
}

// TestGetKVSimple test simple KV operations
func TestGetKVSimple(t require.TestingT, pdCli pd.Client, storage kv.Storage) {
<<<<<<< HEAD
	cli, err := NewCDCClient(pdCli, storage.(tikv.Storage), false)
=======
	cli, err := NewCDCClient(context.Background(), pdCli, storage.(tikv.Storage), &security.Credential{})
>>>>>>> 3483a02f
	require.NoError(t, err)
	defer cli.Close()

	checker := newEventChecker(t)
	ctx, cancel := context.WithCancel(context.Background())
	defer cancel()

	startTS := mustGetTimestamp(t, storage)

	go func() {
		err := cli.EventFeed(ctx, regionspan.ComparableSpan{Start: nil, End: nil}, startTS, checker.eventCh)
		require.Equal(t, err, context.Canceled)
	}()

	key := []byte("s1")
	value := []byte("s1v")

	// set
	mustSetKey(t, storage, key, value)

	// delete
	mustDeleteKey(t, storage, key)

	// set again
	mustSetKey(t, storage, key, value)

	for i := 0; i < 2; i++ {
		// start a new EventFeed with the startTS before the kv operations should also get the same events.
		// This can test the initialize case.
		if i == 1 {
			checker = newEventChecker(t)
			go func() {
				err := cli.EventFeed(ctx, regionspan.ComparableSpan{Start: nil, End: nil}, startTS, checker.eventCh)
				require.Equal(t, err, context.Canceled)
			}()
		}

		time.Sleep(5 * time.Second)
		checker.stop()

		// filter the unrelated keys event.
		var vals []*model.RawKVEntry
		for _, v := range checker.vals {
			if bytes.Equal(v.Key, key) {
				vals = append(vals, v)
			}
		}
		checker.vals = vals

		// check we can get the events.
		require.Len(t, checker.vals, 3)
		require.Equal(t, checker.vals[0].OpType, model.OpTypePut)
		require.Equal(t, checker.vals[0].Key, key)
		require.Equal(t, checker.vals[0].Value, value)

		require.Equal(t, checker.vals[1].OpType, model.OpTypeDelete)
		require.Equal(t, checker.vals[1].Key, key)

		require.Equal(t, checker.vals[2].OpType, model.OpTypePut)
		require.Equal(t, checker.vals[2].Key, key)
		require.Equal(t, checker.vals[2].Value, value)
	}
}<|MERGE_RESOLUTION|>--- conflicted
+++ resolved
@@ -138,11 +138,7 @@
 // TestSplit try split on every region, and test can get value event from
 // every region after split.
 func TestSplit(t require.TestingT, pdCli pd.Client, storage kv.Storage) {
-<<<<<<< HEAD
-	cli, err := NewCDCClient(pdCli, storage.(tikv.Storage), false)
-=======
 	cli, err := NewCDCClient(context.Background(), pdCli, storage.(tikv.Storage), &security.Credential{})
->>>>>>> 3483a02f
 	require.NoError(t, err)
 	defer cli.Close()
 
@@ -229,11 +225,7 @@
 
 // TestGetKVSimple test simple KV operations
 func TestGetKVSimple(t require.TestingT, pdCli pd.Client, storage kv.Storage) {
-<<<<<<< HEAD
-	cli, err := NewCDCClient(pdCli, storage.(tikv.Storage), false)
-=======
 	cli, err := NewCDCClient(context.Background(), pdCli, storage.(tikv.Storage), &security.Credential{})
->>>>>>> 3483a02f
 	require.NoError(t, err)
 	defer cli.Close()
 
