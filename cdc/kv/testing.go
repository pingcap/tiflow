// Copyright 2020 PingCAP, Inc.
//
// Licensed under the Apache License, Version 2.0 (the "License");
// you may not use this file except in compliance with the License.
// You may obtain a copy of the License at
//
//     http://www.apache.org/licenses/LICENSE-2.0
//
// Unless required by applicable law or agreed to in writing, software
// distributed under the License is distributed on an "AS IS" BASIS,
// See the License for the specific language governing permissions and
// limitations under the License.

package kv

import (
	"bytes"
	"context"
	"fmt"
	"strconv"
	"strings"
	"time"

	"github.com/pingcap/log"
	"github.com/pingcap/tidb/kv"
	"github.com/pingcap/tidb/store"
	"github.com/pingcap/tidb/store/driver"
	"github.com/pingcap/tiflow/cdc/model"
	"github.com/pingcap/tiflow/pkg/config"
	"github.com/pingcap/tiflow/pkg/regionspan"
	"github.com/pingcap/tiflow/pkg/security"
	"github.com/pingcap/tiflow/pkg/txnutil"
	"github.com/pingcap/tiflow/pkg/util"
	"github.com/stretchr/testify/require"
	"github.com/tikv/client-go/v2/tikv"
	pd "github.com/tikv/pd/client"
	"go.uber.org/zap"
)

var genValueID int

func genValue() []byte {
	genValueID++
	return []byte("value_" + strconv.Itoa(genValueID))
}

type eventChecker struct {
	t       require.TestingT
	eventCh chan model.RegionFeedEvent
	closeCh chan struct{}

	vals        []*model.RawKVEntry
	checkpoints []*model.ResolvedSpan
}

func valInSlice(val *model.RawKVEntry, vals []*model.RawKVEntry) bool {
	for _, v := range vals {
		if val.CRTs == v.CRTs && bytes.Equal(val.Key, v.Key) {
			return true
		}
	}
	return false
}

func newEventChecker(t require.TestingT) *eventChecker {
	ec := &eventChecker{
		t:       t,
		eventCh: make(chan model.RegionFeedEvent),
		closeCh: make(chan struct{}),
	}

	go func() {
		for {
			select {
			case e := <-ec.eventCh:
				log.Debug("get event", zap.Reflect("event", e))
				if e.Val != nil {
					// check if the value event break the checkpoint guarantee
					for _, cp := range ec.checkpoints {
						if !regionspan.KeyInSpan(e.Val.Key, cp.Span) ||
							e.Val.CRTs > cp.ResolvedTs {
							continue
						}

						if !valInSlice(e.Val, ec.vals) {
							require.FailNowf(t, "unexpected value event", "value: %+v checkpoint: %+v", e.Val, cp)
						}
					}

					ec.vals = append(ec.vals, e.Val)
				} else {
					ec.checkpoints = append(ec.checkpoints, e.Resolved)
				}
			case <-ec.closeCh:
				return
			}
		}
	}()

	return ec
}

// stop the checker
func (ec *eventChecker) stop() {
	close(ec.closeCh)
}

// CreateStorage creates a tikv Storage instance.
func CreateStorage(pdAddr string) (storage kv.Storage, err error) {
	tiPath := fmt.Sprintf("tikv://%s?disableGC=true", pdAddr)
	err = store.Register("tikv", driver.TiKVDriver{})
	if err != nil && !strings.Contains(err.Error(), "already registered") {
		return
	}
	storage, err = store.New(tiPath)
	return
}

func mustGetTimestamp(t require.TestingT, storage tikv.Storage) uint64 {
	ts, err := storage.GetOracle().GetTimestamp(context.Background(), nil)
	require.NoError(t, err)

	return ts
}

func mustGetValue(t require.TestingT, eventCh <-chan model.RegionFeedEvent, value []byte) {
	timeout := time.After(time.Second * 20)

	for {
		select {
		case e := <-eventCh:
			if e.Val != nil && bytes.Equal(e.Val.Value, value) {
				return
			}
		case <-timeout:
			require.FailNowf(t, "timeout to get value", "value: %v", value)
		}
	}
}

type mockPullerInit struct{}

func (*mockPullerInit) IsInitialized() bool {
	return true
}

// TestSplit try split on every region, and test can get value event from
// every region after split.
func TestSplit(t require.TestingT, pdCli pd.Client, storage tikv.Storage, kvStore kv.Storage) {
	eventCh := make(chan model.RegionFeedEvent, 1<<20)
	ctx, cancel := context.WithCancel(context.Background())
	defer cancel()

	grpcPool := NewGrpcPoolImpl(ctx, &security.Credential{})
	regionCache := tikv.NewRegionCache(pdCli)

	cli := NewCDCClient(context.Background(), pdCli, storage, grpcPool, regionCache, config.GetDefaultServerConfig().KVClient)

	startTS := mustGetTimestamp(t, storage)

	lockResolver := txnutil.NewLockerResolver(storage, "changefeed-test", util.RoleTester)
	isPullInit := &mockPullerInit{}
	go func() {
<<<<<<< HEAD
		err := cli.EventFeed(ctx,
			regionspan.ComparableSpan{Start: nil, End: nil},
			startTS, false, lockResolver, isPullInit, eventCh)
=======
		err := cli.EventFeed(ctx, regionspan.ComparableSpan{Start: nil, End: nil}, startTS, lockresolver, isPullInit, eventCh)
>>>>>>> 9160eb29
		require.Equal(t, err, context.Canceled)
	}()

	mockTableID := int64(999)
	preRegions, err := pdCli.ScanRegions(context.Background(), nil, nil, 10000)
	require.NoError(t, err)

	for i := 0; i < 2; i++ {
		regions := preRegions
		// In second loop try split every region.
		if i == 1 {
			splitStore, ok := storage.(kv.SplittableStore)
			require.True(t, ok)
			for _, r := range preRegions {
				splitKey := r.Meta.GetStartKey()
				if len(splitKey) == 0 {
					splitKey = []byte{0}
				} else {
					splitKey = append(splitKey, 0)
				}
				splitKeys := [][]byte{splitKey}
				_, err := splitStore.SplitRegions(context.Background(), splitKeys, false, &mockTableID)
				require.NoError(t, err)
			}

			time.Sleep(time.Second * 3)

			var afterRegions []*pd.Region
			afterRegions, err = pdCli.ScanRegions(context.Background(), nil, nil, 10000)
			require.NoError(t, err)
			require.Greater(t, len(afterRegions), len(preRegions))

			regions = afterRegions
		}

		// Put a key on every region and check we can get the event.
		for _, r := range regions {
			key := r.Meta.GetStartKey()
			if len(key) == 0 {
				key = []byte{0}
			}
			value := genValue()

			var tx kv.Transaction
			tx, err = kvStore.Begin()
			require.NoError(t, err)
			err = tx.Set(key, value)
			require.NoError(t, err)
			err = tx.Commit(ctx)
			require.NoError(t, err)

			mustGetValue(t, eventCh, value)
		}
	}
}

func mustSetKey(t require.TestingT, storage kv.Storage, key []byte, value []byte) {
	tx, err := storage.Begin()
	require.NoError(t, err)
	err = tx.Set(key, value)
	require.NoError(t, err)
	err = tx.Commit(context.Background())
	require.NoError(t, err)
}

func mustDeleteKey(t require.TestingT, storage kv.Storage, key []byte) {
	tx, err := storage.Begin()
	require.NoError(t, err)
	err = tx.Delete(key)
	require.NoError(t, err)
	err = tx.Commit(context.Background())
	require.NoError(t, err)
}

// TestGetKVSimple test simple KV operations
func TestGetKVSimple(t require.TestingT, pdCli pd.Client, storage tikv.Storage, kvStore kv.Storage) {
	checker := newEventChecker(t)
	ctx, cancel := context.WithCancel(context.Background())
	defer cancel()

	grpcPool := NewGrpcPoolImpl(ctx, &security.Credential{})
	regionCache := tikv.NewRegionCache(pdCli)
	cli := NewCDCClient(context.Background(), pdCli, storage, grpcPool, regionCache, config.GetDefaultServerConfig().KVClient)

	startTS := mustGetTimestamp(t, storage)
	lockResolver := txnutil.NewLockerResolver(storage, "changefeed-test", util.RoleTester)
	isPullInit := &mockPullerInit{}
	go func() {
<<<<<<< HEAD
		err := cli.EventFeed(ctx,
			regionspan.ComparableSpan{Start: nil, End: nil},
			startTS, false, lockResolver, isPullInit, checker.eventCh)
=======
		err := cli.EventFeed(ctx, regionspan.ComparableSpan{Start: nil, End: nil}, startTS, lockresolver, isPullInit, checker.eventCh)
>>>>>>> 9160eb29
		require.Equal(t, err, context.Canceled)
	}()

	key := []byte("s1")
	value := []byte("s1v")

	// set
	mustSetKey(t, kvStore, key, value)

	// delete
	mustDeleteKey(t, kvStore, key)

	// set again
	mustSetKey(t, kvStore, key, value)

	for i := 0; i < 2; i++ {
		// start a new EventFeed with the startTS before the kv operations should also get the same events.
		// This can test the initialize case.
		if i == 1 {
			checker = newEventChecker(t)
			go func() {
<<<<<<< HEAD
				err := cli.EventFeed(ctx,
					regionspan.ComparableSpan{Start: nil, End: nil},
					startTS, false, lockResolver, isPullInit, checker.eventCh)
=======
				err := cli.EventFeed(ctx, regionspan.ComparableSpan{Start: nil, End: nil}, startTS, lockresolver, isPullInit, checker.eventCh)
>>>>>>> 9160eb29
				require.Equal(t, err, context.Canceled)
			}()
		}

		time.Sleep(5 * time.Second)
		checker.stop()

		// filter the unrelated keys event.
		var vals []*model.RawKVEntry
		for _, v := range checker.vals {
			if bytes.Equal(v.Key, key) {
				vals = append(vals, v)
			}
		}
		checker.vals = vals

		// check we can get the events.
		require.Len(t, checker.vals, 3)
		require.Equal(t, checker.vals[0].OpType, model.OpTypePut)
		require.Equal(t, checker.vals[0].Key, key)
		require.Equal(t, checker.vals[0].Value, value)

		require.Equal(t, checker.vals[1].OpType, model.OpTypeDelete)
		require.Equal(t, checker.vals[1].Key, key)

		require.Equal(t, checker.vals[2].OpType, model.OpTypePut)
		require.Equal(t, checker.vals[2].Key, key)
		require.Equal(t, checker.vals[2].Value, value)
	}
}<|MERGE_RESOLUTION|>--- conflicted
+++ resolved
@@ -161,13 +161,7 @@
 	lockResolver := txnutil.NewLockerResolver(storage, "changefeed-test", util.RoleTester)
 	isPullInit := &mockPullerInit{}
 	go func() {
-<<<<<<< HEAD
-		err := cli.EventFeed(ctx,
-			regionspan.ComparableSpan{Start: nil, End: nil},
-			startTS, false, lockResolver, isPullInit, eventCh)
-=======
-		err := cli.EventFeed(ctx, regionspan.ComparableSpan{Start: nil, End: nil}, startTS, lockresolver, isPullInit, eventCh)
->>>>>>> 9160eb29
+		err := cli.EventFeed(ctx, regionspan.ComparableSpan{Start: nil, End: nil}, startTS, lockResolver, isPullInit, eventCh)
 		require.Equal(t, err, context.Canceled)
 	}()
 
@@ -256,13 +250,7 @@
 	lockResolver := txnutil.NewLockerResolver(storage, "changefeed-test", util.RoleTester)
 	isPullInit := &mockPullerInit{}
 	go func() {
-<<<<<<< HEAD
-		err := cli.EventFeed(ctx,
-			regionspan.ComparableSpan{Start: nil, End: nil},
-			startTS, false, lockResolver, isPullInit, checker.eventCh)
-=======
-		err := cli.EventFeed(ctx, regionspan.ComparableSpan{Start: nil, End: nil}, startTS, lockresolver, isPullInit, checker.eventCh)
->>>>>>> 9160eb29
+		err := cli.EventFeed(ctx, regionspan.ComparableSpan{Start: nil, End: nil}, startTS, lockResolver, isPullInit, checker.eventCh)
 		require.Equal(t, err, context.Canceled)
 	}()
 
@@ -284,13 +272,7 @@
 		if i == 1 {
 			checker = newEventChecker(t)
 			go func() {
-<<<<<<< HEAD
-				err := cli.EventFeed(ctx,
-					regionspan.ComparableSpan{Start: nil, End: nil},
-					startTS, false, lockResolver, isPullInit, checker.eventCh)
-=======
-				err := cli.EventFeed(ctx, regionspan.ComparableSpan{Start: nil, End: nil}, startTS, lockresolver, isPullInit, checker.eventCh)
->>>>>>> 9160eb29
+				err := cli.EventFeed(ctx, regionspan.ComparableSpan{Start: nil, End: nil}, startTS, lockResolver, isPullInit, checker.eventCh)
 				require.Equal(t, err, context.Canceled)
 			}()
 		}
