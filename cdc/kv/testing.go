--- conflicted
+++ resolved
@@ -26,6 +26,7 @@
 	pd "github.com/pingcap/pd/v4/client"
 	"github.com/pingcap/ticdc/cdc/model"
 	"github.com/pingcap/ticdc/pkg/regionspan"
+	"github.com/pingcap/ticdc/pkg/security"
 	"github.com/pingcap/tidb/kv"
 	"github.com/pingcap/tidb/store"
 	"github.com/pingcap/tidb/store/tikv"
@@ -137,11 +138,7 @@
 // TestSplit try split on every region, and test can get value event from
 // every region after split.
 func TestSplit(t require.TestingT, pdCli pd.Client, storage kv.Storage) {
-<<<<<<< HEAD
-	cli, err := NewCDCClient(pdCli, &util.Security{})
-=======
-	cli, err := NewCDCClient(pdCli, storage.(tikv.Storage))
->>>>>>> e75cd62a
+	cli, err := NewCDCClient(pdCli, storage.(tikv.Storage), &security.Security{})
 	require.NoError(t, err)
 	defer cli.Close()
 
@@ -228,11 +225,7 @@
 
 // TestGetKVSimple test simple KV operations
 func TestGetKVSimple(t require.TestingT, pdCli pd.Client, storage kv.Storage) {
-<<<<<<< HEAD
-	cli, err := NewCDCClient(pdCli, &util.Security{})
-=======
-	cli, err := NewCDCClient(pdCli, storage.(tikv.Storage))
->>>>>>> e75cd62a
+	cli, err := NewCDCClient(pdCli, storage.(tikv.Storage), &security.Security{})
 	require.NoError(t, err)
 	defer cli.Close()
 
