--- conflicted
+++ resolved
@@ -516,13 +516,8 @@
 	totalSpan regionspan.ComparableSpan
 
 	// The channel to send the processed events.
-<<<<<<< HEAD
 	eventCh chan<- model.RegionFeedEvent
-	// The token based region router, it controls the uninitialzied regions with
-=======
-	eventCh chan<- *model.RegionFeedEvent
 	// The token based region router, it controls the uninitialized regions with
->>>>>>> 51adb026
 	// a given size limit.
 	regionRouter LimitRegionRouter
 	// The channel to put the region that will be sent requests.
