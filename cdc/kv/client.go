// Copyright 2020 PingCAP, Inc.
//
// Licensed under the Apache License, Version 2.0 (the "License");
// you may not use this file except in compliance with the License.
// You may obtain a copy of the License at
//
//     http://www.apache.org/licenses/LICENSE-2.0
//
// Unless required by applicable law or agreed to in writing, software
// distributed under the License is distributed on an "AS IS" BASIS,
// See the License for the specific language governing permissions and
// limitations under the License.

package kv

import (
	"context"
	"fmt"
	"io"
	"math/rand"
	"strconv"
	"sync"
	"sync/atomic"
	"time"

	"github.com/pingcap/errors"
	"github.com/pingcap/failpoint"
	"github.com/pingcap/kvproto/pkg/cdcpb"
	"github.com/pingcap/kvproto/pkg/kvrpcpb"
	"github.com/pingcap/kvproto/pkg/metapb"
	"github.com/pingcap/log"
	"github.com/pingcap/ticdc/cdc/model"
	cerror "github.com/pingcap/ticdc/pkg/errors"
	"github.com/pingcap/ticdc/pkg/regionspan"
	"github.com/pingcap/ticdc/pkg/retry"
	"github.com/pingcap/ticdc/pkg/security"
	"github.com/pingcap/ticdc/pkg/txnutil"
	"github.com/pingcap/ticdc/pkg/util"
	"github.com/pingcap/ticdc/pkg/version"
	tidbkv "github.com/pingcap/tidb/kv"
	"github.com/pingcap/tidb/store/tikv"
	"github.com/pingcap/tidb/store/tikv/oracle"
	"github.com/prometheus/client_golang/prometheus"
	pd "github.com/tikv/pd/client"
	"go.uber.org/zap"
	"golang.org/x/sync/errgroup"
	"golang.org/x/time/rate"
	"google.golang.org/grpc"
	gbackoff "google.golang.org/grpc/backoff"
	"google.golang.org/grpc/codes"
	"google.golang.org/grpc/keepalive"
	"google.golang.org/grpc/status"
)

const (
	dialTimeout               = 10 * time.Second
	maxRetry                  = 100
	tikvRequestMaxBackoff     = 20000   // Maximum total sleep time(in ms)
	grpcInitialWindowSize     = 1 << 30 // The value for initial window size on a stream
	grpcInitialConnWindowSize = 1 << 30 // The value for initial window size on a connection
	grpcMaxCallRecvMsgSize    = 1 << 30 // The maximum message size the client can receive
	grpcConnCount             = 10

	// The threshold of warning a message is too large. TiKV split events into 6MB per-message.
	warnRecvMsgSizeThreshold = 12 * 1024 * 1024
)

type singleRegionInfo struct {
	verID        tikv.RegionVerID
	span         regionspan.ComparableSpan
	ts           uint64
	failStoreIDs map[uint64]struct{}
	rpcCtx       *tikv.RPCContext
}

var (
	metricFeedNotLeaderCounter        = eventFeedErrorCounter.WithLabelValues("NotLeader")
	metricFeedEpochNotMatchCounter    = eventFeedErrorCounter.WithLabelValues("EpochNotMatch")
	metricFeedRegionNotFoundCounter   = eventFeedErrorCounter.WithLabelValues("RegionNotFound")
	metricFeedDuplicateRequestCounter = eventFeedErrorCounter.WithLabelValues("DuplicateRequest")
	metricFeedUnknownErrorCounter     = eventFeedErrorCounter.WithLabelValues("Unknown")
	metricFeedRPCCtxUnavailable       = eventFeedErrorCounter.WithLabelValues("RPCCtxUnavailable")
)

func newSingleRegionInfo(verID tikv.RegionVerID, span regionspan.ComparableSpan, ts uint64, rpcCtx *tikv.RPCContext) singleRegionInfo {
	return singleRegionInfo{
		verID:        verID,
		span:         span,
		ts:           ts,
		failStoreIDs: make(map[uint64]struct{}),
		rpcCtx:       rpcCtx,
	}
}

type regionErrorInfo struct {
	singleRegionInfo
	err error
}

type regionEvent struct {
	changeEvent *cdcpb.Event
	resolvedTs  *cdcpb.ResolvedTs
}

type regionFeedState struct {
	sri           singleRegionInfo
	requestID     uint64
	regionEventCh chan *regionEvent
	stopped       int32
}

func newRegionFeedState(sri singleRegionInfo, requestID uint64) *regionFeedState {
	return &regionFeedState{
		sri:           sri,
		requestID:     requestID,
		regionEventCh: make(chan *regionEvent, 16),
		stopped:       0,
	}
}

func (s *regionFeedState) markStopped() {
	atomic.StoreInt32(&s.stopped, 1)
}

func (s *regionFeedState) isStopped() bool {
	return atomic.LoadInt32(&s.stopped) > 0
}

type syncRegionFeedStateMap struct {
	mu            *sync.Mutex
	regionInfoMap map[uint64]*regionFeedState
}

func newSyncRegionFeedStateMap() *syncRegionFeedStateMap {
	return &syncRegionFeedStateMap{
		mu:            &sync.Mutex{},
		regionInfoMap: make(map[uint64]*regionFeedState),
	}
}

func (m *syncRegionFeedStateMap) insert(requestID uint64, state *regionFeedState) bool {
	m.mu.Lock()
	defer m.mu.Unlock()

	_, ok := m.regionInfoMap[requestID]
	m.regionInfoMap[requestID] = state
	return ok
}

func (m *syncRegionFeedStateMap) take(requestID uint64) (*regionFeedState, bool) {
	m.mu.Lock()
	defer m.mu.Unlock()

	state, ok := m.regionInfoMap[requestID]
	if ok {
		delete(m.regionInfoMap, requestID)
	}
	return state, ok
}

func (m *syncRegionFeedStateMap) takeAll() map[uint64]*regionFeedState {
	m.mu.Lock()
	defer m.mu.Unlock()

	state := m.regionInfoMap
	m.regionInfoMap = make(map[uint64]*regionFeedState)
	return state
}

type connArray struct {
	credential *security.Credential
	target     string
	index      uint32
	v          []*grpc.ClientConn
}

func newConnArray(ctx context.Context, maxSize uint, addr string, credential *security.Credential) (*connArray, error) {
	a := &connArray{
		target:     addr,
		credential: credential,
		index:      0,
		v:          make([]*grpc.ClientConn, maxSize),
	}
	err := a.Init(ctx)
	if err != nil {
		return nil, errors.Trace(err)
	}
	return a, nil
}

func (a *connArray) Init(ctx context.Context) error {
	grpcTLSOption, err := a.credential.ToGRPCDialOption()
	if err != nil {
		return errors.Trace(err)
	}
	for i := range a.v {
		ctx, cancel := context.WithTimeout(ctx, dialTimeout)

		conn, err := grpc.DialContext(
			ctx,
			a.target,
			grpcTLSOption,
			grpc.WithInitialWindowSize(grpcInitialWindowSize),
			grpc.WithInitialConnWindowSize(grpcInitialConnWindowSize),
			grpc.WithDefaultCallOptions(grpc.MaxCallRecvMsgSize(grpcMaxCallRecvMsgSize)),
			grpc.WithConnectParams(grpc.ConnectParams{
				Backoff: gbackoff.Config{
					BaseDelay:  time.Second,
					Multiplier: 1.1,
					Jitter:     0.1,
					MaxDelay:   3 * time.Second,
				},
				MinConnectTimeout: 3 * time.Second,
			}),
			grpc.WithKeepaliveParams(keepalive.ClientParameters{
				Time:                10 * time.Second,
				Timeout:             3 * time.Second,
				PermitWithoutStream: true,
			}),
		)
		cancel()

		if err != nil {
			a.Close()
			return cerror.WrapError(cerror.ErrGRPCDialFailed, err)
		}
		a.v[i] = conn
	}
	return nil
}

func (a *connArray) Get() *grpc.ClientConn {
	next := atomic.AddUint32(&a.index, 1) % uint32(len(a.v))
	return a.v[next]
}

func (a *connArray) Close() {
	for i, c := range a.v {
		if c != nil {
			err := c.Close()
			if err != nil {
				log.Warn("close grpc conn", zap.Error(err))
			}
		}
		a.v[i] = nil
	}
}

type regionEventFeedLimiters struct {
	sync.Mutex
	// TODO replace with a LRU cache.
	limiters map[uint64]*rate.Limiter
}

var defaultRegionEventFeedLimiters *regionEventFeedLimiters = &regionEventFeedLimiters{
	limiters: make(map[uint64]*rate.Limiter),
}

func (rl *regionEventFeedLimiters) getLimiter(regionID uint64) *rate.Limiter {
	var limiter *rate.Limiter
	var ok bool

	rl.Lock()
	limiter, ok = rl.limiters[regionID]
	if !ok {
		// In most cases, region replica count is 3.
		replicaCount := 3
		limiter = rate.NewLimiter(rate.Every(100*time.Millisecond), replicaCount)
		rl.limiters[regionID] = limiter
	}
	rl.Unlock()
	return limiter
}

// CDCKVClient is an interface to receives kv changed logs from TiKV
type CDCKVClient interface {
	EventFeed(
		ctx context.Context,
		span regionspan.ComparableSpan,
		ts uint64,
		enableOldValue bool,
		lockResolver txnutil.LockResolver,
		isPullerInit PullerInitialization,
		eventCh chan<- *model.RegionFeedEvent,
	) error
	Close() error
}

// NewCDCKVClient is the constructor of CDC KV client
var NewCDCKVClient func(
	ctx context.Context,
	pd pd.Client,
	kvStorage tikv.Storage,
	credential *security.Credential,
) CDCKVClient = NewCDCClient

// CDCClient to get events from TiKV
type CDCClient struct {
	pd         pd.Client
	credential *security.Credential

	clusterID uint64

	mu struct {
		sync.Mutex
		conns map[string]*connArray
	}

	regionCache *tikv.RegionCache
	kvStorage   tikv.Storage

	regionLimiters *regionEventFeedLimiters
}

// NewCDCClient creates a CDCClient instance
func NewCDCClient(ctx context.Context, pd pd.Client, kvStorage tikv.Storage, credential *security.Credential) (c CDCKVClient) {
	clusterID := pd.GetClusterID(ctx)
	log.Info("get clusterID", zap.Uint64("id", clusterID))

	c = &CDCClient{
		clusterID:   clusterID,
		pd:          pd,
		credential:  credential,
		kvStorage:   kvStorage,
		regionCache: tikv.NewRegionCache(pd),
		mu: struct {
			sync.Mutex
			conns map[string]*connArray
		}{
			conns: make(map[string]*connArray),
		},
		regionLimiters: defaultRegionEventFeedLimiters,
	}
	return
}

// Close CDCClient
func (c *CDCClient) Close() error {
	c.mu.Lock()
	for _, conn := range c.mu.conns {
		conn.Close()
	}
	c.mu.Unlock()
	c.regionCache.Close()

	return nil
}

func (c *CDCClient) getConn(ctx context.Context, addr string) (*grpc.ClientConn, error) {
	c.mu.Lock()
	defer c.mu.Unlock()

	if conns, ok := c.mu.conns[addr]; ok {
		return conns.Get(), nil
	}
	ca, err := newConnArray(ctx, grpcConnCount, addr, c.credential)
	if err != nil {
		return nil, errors.Trace(err)
	}
	c.mu.conns[addr] = ca
	return ca.Get(), nil
}

func (c *CDCClient) getRegionLimiter(regionID uint64) *rate.Limiter {
	return c.regionLimiters.getLimiter(regionID)
}

func (c *CDCClient) newStream(ctx context.Context, addr string, storeID uint64) (stream cdcpb.ChangeData_EventFeedClient, err error) {
	err = retry.Run(50*time.Millisecond, 3, func() error {
		conn, err := c.getConn(ctx, addr)
		if err != nil {
			log.Info("get connection to store failed, retry later", zap.String("addr", addr), zap.Error(err))
			return errors.Trace(err)
		}
		err = version.CheckStoreVersion(ctx, c.pd, storeID)
		if err != nil {
			// TODO: we don't close gPRC conn here, let it goes into TransientFailure
			// state. If the store recovers, the gPRC conn can be reused. But if
			// store goes away forever, the conn will be leaked, we need a better
			// connection pool.
			log.Error("check tikv version failed", zap.Error(err), zap.Uint64("storeID", storeID))
			return errors.Trace(err)
		}
		client := cdcpb.NewChangeDataClient(conn)
		stream, err = client.EventFeed(ctx)
		if err != nil {
			// TODO: we don't close gPRC conn here, let it goes into TransientFailure
			// state. If the store recovers, the gPRC conn can be reused. But if
			// store goes away forever, the conn will be leaked, we need a better
			// connection pool.
			err = cerror.WrapError(cerror.ErrTiKVEventFeed, err)
			log.Info("establish stream to store failed, retry later", zap.String("addr", addr), zap.Error(err))
			return err
		}
		log.Debug("created stream to store", zap.String("addr", addr))
		return nil
	})
	return
}

// PullerInitialization is a workaround to solved cyclic import.
type PullerInitialization interface {
	IsInitialized() bool
}

// EventFeed divides a EventFeed request on range boundaries and establishes
// a EventFeed to each of the individual region. It streams back result on the
// provided channel.
// The `Start` and `End` field in input span must be memcomparable encoded.
func (c *CDCClient) EventFeed(
	ctx context.Context, span regionspan.ComparableSpan, ts uint64,
	enableOldValue bool,
	lockResolver txnutil.LockResolver,
	isPullerInit PullerInitialization,
	eventCh chan<- *model.RegionFeedEvent,
) error {
	s := newEventFeedSession(c, c.regionCache, c.kvStorage, span,
		lockResolver, isPullerInit,
		enableOldValue, ts, eventCh)
	return s.eventFeed(ctx, ts)
}

var currentID uint64 = 0

func allocID() uint64 {
	return atomic.AddUint64(&currentID, 1)
}

// used in test only
func currentRequestID() uint64 {
	return atomic.LoadUint64(&currentID)
}

type eventFeedSession struct {
	client      *CDCClient
	regionCache *tikv.RegionCache
	kvStorage   tikv.Storage

	lockResolver txnutil.LockResolver
	isPullerInit PullerInitialization

	// The whole range that is being subscribed.
	totalSpan regionspan.ComparableSpan

	// The channel to send the processed events.
	eventCh chan<- *model.RegionFeedEvent
	// The channel to put the region that will be sent requests.
	regionCh chan singleRegionInfo
	// The channel to notify that an error is happening, so that the error will be handled and the affected region
	// will be re-requested.
	errCh chan regionErrorInfo
	// The channel to schedule scanning and requesting regions in a specified range.
	requestRangeCh chan rangeRequestTask

	rangeLock      *regionspan.RegionRangeLock
	enableOldValue bool

	// To identify metrics of different eventFeedSession
	id                string
	regionChSizeGauge prometheus.Gauge
	errChSizeGauge    prometheus.Gauge
	rangeChSizeGauge  prometheus.Gauge

	streams     map[string]cdcpb.ChangeData_EventFeedClient
	streamsLock sync.RWMutex
}

type rangeRequestTask struct {
	span regionspan.ComparableSpan
	ts   uint64
}

func newEventFeedSession(
	client *CDCClient,
	regionCache *tikv.RegionCache,
	kvStorage tikv.Storage,
	totalSpan regionspan.ComparableSpan,
	lockResolver txnutil.LockResolver,
	isPullerInit PullerInitialization,
	enableOldValue bool,
	startTs uint64,
	eventCh chan<- *model.RegionFeedEvent,
) *eventFeedSession {
	id := strconv.FormatUint(allocID(), 10)
	return &eventFeedSession{
		client:            client,
		regionCache:       regionCache,
		kvStorage:         kvStorage,
		totalSpan:         totalSpan,
		eventCh:           eventCh,
		regionCh:          make(chan singleRegionInfo, 16),
		errCh:             make(chan regionErrorInfo, 16),
		requestRangeCh:    make(chan rangeRequestTask, 16),
		rangeLock:         regionspan.NewRegionRangeLock(totalSpan.Start, totalSpan.End, startTs),
		enableOldValue:    enableOldValue,
		lockResolver:      lockResolver,
		isPullerInit:      isPullerInit,
		id:                id,
		regionChSizeGauge: clientChannelSize.WithLabelValues(id, "region"),
		errChSizeGauge:    clientChannelSize.WithLabelValues(id, "err"),
		rangeChSizeGauge:  clientChannelSize.WithLabelValues(id, "range"),
		streams:           make(map[string]cdcpb.ChangeData_EventFeedClient),
	}
}

func (s *eventFeedSession) eventFeed(ctx context.Context, ts uint64) error {
	eventFeedGauge.Inc()
	defer eventFeedGauge.Dec()

	log.Debug("event feed started", zap.Stringer("span", s.totalSpan), zap.Uint64("ts", ts))

	g, ctx := errgroup.WithContext(ctx)

	g.Go(func() error {
		return s.dispatchRequest(ctx, g)
	})

	g.Go(func() error {
		for {
			select {
			case <-ctx.Done():
				return ctx.Err()
			case task := <-s.requestRangeCh:
				s.rangeChSizeGauge.Dec()
				err := s.divideAndSendEventFeedToRegions(ctx, task.span, task.ts)
				if err != nil {
					return errors.Trace(err)
				}
			}
		}
	})

	g.Go(func() error {
		for {
			select {
			case <-ctx.Done():
				return ctx.Err()
			case errInfo := <-s.errCh:
				s.errChSizeGauge.Dec()
				err := s.handleError(ctx, errInfo)
				if err != nil {
					return err
				}
			}
		}
	})

	s.requestRangeCh <- rangeRequestTask{span: s.totalSpan, ts: ts}
	s.rangeChSizeGauge.Inc()

	return g.Wait()
}

// scheduleDivideRegionAndRequest schedules a range to be divided by regions, and these regions will be then scheduled
// to send ChangeData requests.
func (s *eventFeedSession) scheduleDivideRegionAndRequest(ctx context.Context, span regionspan.ComparableSpan, ts uint64) {
	task := rangeRequestTask{span: span, ts: ts}
	select {
	case s.requestRangeCh <- task:
		s.rangeChSizeGauge.Inc()
	case <-ctx.Done():
	}
}

// scheduleRegionRequest locks the region's range and schedules sending ChangeData request to the region.
// This function is blocking until the region range is locked successfully
func (s *eventFeedSession) scheduleRegionRequest(ctx context.Context, sri singleRegionInfo) {
	handleResult := func(res regionspan.LockRangeResult) {
		switch res.Status {
		case regionspan.LockRangeStatusSuccess:
			sri.ts = res.CheckpointTs
			select {
			case s.regionCh <- sri:
				s.regionChSizeGauge.Inc()
			case <-ctx.Done():
			}

		case regionspan.LockRangeStatusStale:
			log.Info("request expired",
				zap.Uint64("regionID", sri.verID.GetID()),
				zap.Stringer("span", sri.span),
				zap.Reflect("retrySpans", res.RetryRanges))
			for _, r := range res.RetryRanges {
				// This call is always blocking, otherwise if scheduling in a new
				// goroutine, it won't block the caller of `schedulerRegionRequest`.
				s.scheduleDivideRegionAndRequest(ctx, r, sri.ts)
			}
		default:
			panic("unreachable")
		}
	}

	res := s.rangeLock.LockRange(sri.span.Start, sri.span.End, sri.verID.GetID(), sri.verID.GetVer())

	if res.Status == regionspan.LockRangeStatusWait {
		res = res.WaitFn()
	}

	handleResult(res)
}

// onRegionFail handles a region's failure, which means, unlock the region's range and send the error to the errCh for
// error handling. This function is non blocking even if error channel is full.
// CAUTION: Note that this should only be called in a context that the region has locked it's range.
func (s *eventFeedSession) onRegionFail(ctx context.Context, errorInfo regionErrorInfo) error {
	log.Debug("region failed", zap.Uint64("regionID", errorInfo.verID.GetID()), zap.Error(errorInfo.err))
	s.rangeLock.UnlockRange(errorInfo.span.Start, errorInfo.span.End, errorInfo.verID.GetID(), errorInfo.verID.GetVer(), errorInfo.ts)
	select {
	case s.errCh <- errorInfo:
		s.errChSizeGauge.Inc()
	default:
		go func() {
			select {
			case s.errCh <- errorInfo:
				s.errChSizeGauge.Inc()
			case <-ctx.Done():
			}
		}()
	}
	return nil
}

// dispatchRequest manages a set of streams and dispatch event feed requests
// to these streams. Streams to each store will be created on need. After
// establishing new stream, a goroutine will be spawned to handle events from
// the stream.
// Regions from `regionCh` will be connected. If any error happens to a
// region, the error will be send to `errCh` and the receiver of `errCh` is
// responsible for handling the error.
func (s *eventFeedSession) dispatchRequest(
	ctx context.Context,
	g *errgroup.Group,
) error {
	// Stores pending regions info for each stream. After sending a new request, the region info wil be put to the map,
	// and it will be loaded by the receiver thread when it receives the first response from that region. We need this
	// to pass the region info to the receiver since the region info cannot be inferred from the response from TiKV.
	storePendingRegions := make(map[string]*syncRegionFeedStateMap)

MainLoop:
	for {
		// Note that when a region is received from the channel, it's range has been already locked.
		var sri singleRegionInfo
		select {
		case <-ctx.Done():
			return ctx.Err()
		case sri = <-s.regionCh:
			s.regionChSizeGauge.Dec()
		}

		log.Debug("dispatching region", zap.Uint64("regionID", sri.verID.GetID()))

		// Loop for retrying in case the stream has disconnected.
		// TODO: Should we break if retries and fails too many times?
		for {
			rpcCtx, err := s.getRPCContextForRegion(ctx, sri.verID)
			if err != nil {
				return errors.Trace(err)
			}
			if rpcCtx == nil {
				// The region info is invalid. Retry the span.
				log.Info("cannot get rpcCtx, retry span",
					zap.Uint64("regionID", sri.verID.GetID()),
					zap.Stringer("span", sri.span))
				err = s.onRegionFail(ctx, regionErrorInfo{
					singleRegionInfo: sri,
					err: &rpcCtxUnavailableErr{
						verID: sri.verID,
					},
				})
				if err != nil {
					return errors.Trace(err)
				}
				continue MainLoop
			}
			sri.rpcCtx = rpcCtx

			requestID := allocID()

			extraOp := kvrpcpb.ExtraOp_Noop
			if s.enableOldValue {
				extraOp = kvrpcpb.ExtraOp_ReadOldValue
			}

			regionID := rpcCtx.Meta.GetId()
			req := &cdcpb.ChangeDataRequest{
				Header: &cdcpb.Header{
					ClusterId:    s.client.clusterID,
					TicdcVersion: version.ReleaseSemver(),
				},
				RegionId:     regionID,
				RequestId:    requestID,
				RegionEpoch:  rpcCtx.Meta.RegionEpoch,
				CheckpointTs: sri.ts,
				StartKey:     sri.span.Start,
				EndKey:       sri.span.End,
				ExtraOp:      extraOp,
			}

			// The receiver thread need to know the span, which is only known in the sender thread. So create the
			// receiver thread for region here so that it can know the span.
			// TODO: Find a better way to handle this.
			// TODO: Make sure there will not be goroutine leak.
			// TODO: Here we use region id to index the regionInfo. However, in case that region merge is enabled, there
			// may be multiple streams to the same regions. Maybe we need to add a requestID field to the protocol for it.

			// Get region info collection of the addr
			pendingRegions, ok := storePendingRegions[rpcCtx.Addr]
			if !ok {
				pendingRegions = newSyncRegionFeedStateMap()
				storePendingRegions[rpcCtx.Addr] = pendingRegions
			}

			state := newRegionFeedState(sri, requestID)
			pendingRegions.insert(requestID, state)

			stream, ok := s.getStream(rpcCtx.Addr)
			// Establish the stream if it has not been connected yet.
			if !ok {
				storeID := rpcCtx.Peer.GetStoreId()
				log.Info("creating new stream to store to send request",
					zap.Uint64("regionID", sri.verID.GetID()),
					zap.Uint64("requestID", requestID),
					zap.Uint64("storeID", storeID),
					zap.String("addr", rpcCtx.Addr))
				stream, err = s.client.newStream(ctx, rpcCtx.Addr, storeID)
				if err != nil {
					// if get stream failed, maybe the store is down permanently, we should try to relocate the active store
					log.Warn("get grpc stream client failed",
						zap.Uint64("regionID", sri.verID.GetID()),
						zap.Uint64("requestID", requestID),
						zap.Uint64("storeID", storeID),
						zap.String("error", err.Error()))
					if cerror.ErrVersionIncompatible.Equal(err) {
						// It often occurs on rolling update. Sleep 20s to reduce logs.
						delay := 20 * time.Second
						failpoint.Inject("kvClientDelayWhenIncompatible", func() {
							delay = 100 * time.Millisecond
						})
						time.Sleep(delay)
					}
					bo := tikv.NewBackoffer(ctx, tikvRequestMaxBackoff)
					s.client.regionCache.OnSendFail(bo, rpcCtx, needReloadRegion(sri.failStoreIDs, rpcCtx), err)
					// Delete the pendingRegion info from `pendingRegions` and retry connecting and sending the request.
					pendingRegions.take(requestID)
					continue
				}
				s.addStream(rpcCtx.Addr, stream)

				limiter := s.client.getRegionLimiter(regionID)
				g.Go(func() error {
					return s.receiveFromStream(ctx, g, rpcCtx.Addr, getStoreID(rpcCtx), stream, pendingRegions, limiter)
				})
			}

			logReq := log.Debug
			if s.isPullerInit.IsInitialized() {
				logReq = log.Info
			}
			logReq("start new request", zap.Reflect("request", req), zap.String("addr", rpcCtx.Addr))

			err = stream.Send(req)

			// If Send error, the receiver should have received error too or will receive error soon. So we doesn't need
			// to do extra work here.
			if err != nil {

				log.Error("send request to stream failed",
					zap.String("addr", rpcCtx.Addr),
					zap.Uint64("storeID", getStoreID(rpcCtx)),
					zap.Uint64("regionID", sri.verID.GetID()),
					zap.Uint64("requestID", requestID),
					zap.Error(err))
				err1 := stream.CloseSend()
				if err1 != nil {
					log.Error("failed to close stream", zap.Error(err1))
				}
				// Delete the stream from the map so that the next time the store is accessed, the stream will be
				// re-established.
				s.deleteStream(rpcCtx.Addr)
				// Delete `pendingRegions` from `storePendingRegions` so that the next time a region of this store is
				// requested, it will create a new one. So if the `receiveFromStream` goroutine tries to stop all
				// pending regions, the new pending regions that are requested after reconnecting won't be stopped
				// incorrectly.
				delete(storePendingRegions, rpcCtx.Addr)

				// Remove the region from pendingRegions. If it's already removed, it should be already retried by
				// `receiveFromStream`, so no need to retry here.
				_, ok := pendingRegions.take(requestID)
				if !ok {
					break
				}

				// Wait for a while and retry sending the request
				time.Sleep(time.Millisecond * time.Duration(rand.Intn(100)))
				// Break if ctx has been canceled.
				select {
				case <-ctx.Done():
					return ctx.Err()
				default:
				}

				continue
			}

			break
		}
	}
}

func needReloadRegion(failStoreIDs map[uint64]struct{}, rpcCtx *tikv.RPCContext) (need bool) {
	failStoreIDs[getStoreID(rpcCtx)] = struct{}{}
	need = len(failStoreIDs) == len(rpcCtx.Meta.GetPeers())
	if need {
		for k := range failStoreIDs {
			delete(failStoreIDs, k)
		}
	}
	return
}

// partialRegionFeed establishes a EventFeed to the region specified by regionInfo.
// It manages lifecycle events of the region in order to maintain the EventFeed
// connection. If any error happens (region split, leader change, etc), the region
// and error info will be sent to `errCh`, and the receiver of `errCh` is
// responsible for handling the error and re-establish the connection to the region.
func (s *eventFeedSession) partialRegionFeed(
	ctx context.Context,
	state *regionFeedState,
	limiter *rate.Limiter,
) error {
	receiver := state.regionEventCh
	defer func() {
		state.markStopped()
		// Workaround to avoid remaining messages in the channel blocks the receiver thread.
		// TODO: Find a better solution.
		timer := time.After(time.Second * 2)
		for {
			select {
			case <-receiver:
			case <-timer:
				return
			}
		}
	}()

	ts := state.sri.ts
	maxTs, err := s.singleEventFeed(ctx, state.sri.verID.GetID(), state.sri.span, state.sri.ts, receiver)
	log.Debug("singleEventFeed quit")

	if err == nil || errors.Cause(err) == context.Canceled {
		return nil
	}

	if maxTs > ts {
		ts = maxTs
	}

	regionID := state.sri.verID.GetID()
	log.Info("EventFeed disconnected",
		zap.Uint64("regionID", regionID),
		zap.Uint64("requestID", state.requestID),
		zap.Stringer("span", state.sri.span),
		zap.Uint64("checkpoint", ts),
		zap.String("error", err.Error()))

	state.sri.ts = ts

	// We need to ensure when the error is handled, `isStopped` must be set. So set it before sending the error.
	state.markStopped()

	now := time.Now()
	delay := limiter.ReserveN(now, 1).Delay()
	if delay != 0 {
		log.Info("EventFeed retry rate limited",
			zap.Duration("delay", delay), zap.Reflect("regionID", regionID))
		t := time.NewTimer(delay)
		defer t.Stop()
		select {
		case <-t.C:
			// We can proceed.
		case <-ctx.Done():
			return ctx.Err()
		}
	}

	return s.onRegionFail(ctx, regionErrorInfo{
		singleRegionInfo: state.sri,
		err:              err,
	})
}

// divideAndSendEventFeedToRegions split up the input span into spans aligned
// to region boundaries. When region merging happens, it's possible that it
// will produce some overlapping spans.
func (s *eventFeedSession) divideAndSendEventFeedToRegions(
	ctx context.Context, span regionspan.ComparableSpan, ts uint64,
) error {
	limit := 20

	nextSpan := span
	captureAddr := util.CaptureAddrFromCtx(ctx)

	for {
		var (
			regions []*tikv.Region
			err     error
		)
		retryErr := retry.Run(50*time.Millisecond, maxRetry,
			func() error {
				select {
				case <-ctx.Done():
					return ctx.Err()
				default:
				}
				scanT0 := time.Now()
				bo := tikv.NewBackoffer(ctx, tikvRequestMaxBackoff)
				regions, err = s.regionCache.BatchLoadRegionsWithKeyRange(bo, nextSpan.Start, nextSpan.End, limit)
				scanRegionsDuration.WithLabelValues(captureAddr).Observe(time.Since(scanT0).Seconds())
				if err != nil {
					return cerror.WrapError(cerror.ErrPDBatchLoadRegions, err)
				}
				metas := make([]*metapb.Region, 0, len(regions))
				for _, region := range regions {
					if region.GetMeta() == nil {
						err = cerror.ErrMetaNotInRegion.GenWithStackByArgs()
						log.Warn("batch load region", zap.Stringer("span", nextSpan), zap.Error(err))
						return err
					}
					metas = append(metas, region.GetMeta())
				}
				if !regionspan.CheckRegionsLeftCover(metas, nextSpan) {
					err = cerror.ErrRegionsNotCoverSpan.GenWithStackByArgs(nextSpan, metas)
					log.Warn("ScanRegions", zap.Stringer("span", nextSpan), zap.Reflect("regions", metas), zap.Error(err))
					return err
				}
				log.Debug("ScanRegions", zap.Stringer("span", nextSpan), zap.Reflect("regions", metas))
				return nil
			})

		if retryErr != nil {
			return retryErr
		}

		for _, tiRegion := range regions {
			region := tiRegion.GetMeta()
			partialSpan, err := regionspan.Intersect(s.totalSpan, regionspan.ComparableSpan{Start: region.StartKey, End: region.EndKey})
			if err != nil {
				return errors.Trace(err)
			}
			log.Debug("get partialSpan", zap.Stringer("span", partialSpan), zap.Uint64("regionID", region.Id))

			nextSpan.Start = region.EndKey

			sri := newSingleRegionInfo(tiRegion.VerID(), partialSpan, ts, nil)
			s.scheduleRegionRequest(ctx, sri)
			log.Debug("partialSpan scheduled", zap.Stringer("span", partialSpan), zap.Uint64("regionID", region.Id))

			// return if no more regions
			if regionspan.EndCompare(nextSpan.Start, span.End) >= 0 {
				return nil
			}
		}
	}
}

// handleError handles error returned by a region. If some new EventFeed connection should be established, the region
// info will be sent to `regionCh`. Note if region channel is full, this function will be blocked.
// CAUTION: Note that this should only be invoked in a context that the region is not locked, otherwise use onRegionFail
// instead.
func (s *eventFeedSession) handleError(ctx context.Context, errInfo regionErrorInfo) error {
	err := errInfo.err
	switch eerr := errors.Cause(err).(type) {
	case *eventError:
		innerErr := eerr.err
		if notLeader := innerErr.GetNotLeader(); notLeader != nil {
			metricFeedNotLeaderCounter.Inc()
			// TODO: Handle the case that notleader.GetLeader() is nil.
			s.regionCache.UpdateLeader(errInfo.verID, notLeader.GetLeader().GetStoreId(), errInfo.rpcCtx.AccessIdx)
		} else if innerErr.GetEpochNotMatch() != nil {
			// TODO: If only confver is updated, we don't need to reload the region from region cache.
			metricFeedEpochNotMatchCounter.Inc()
			s.scheduleDivideRegionAndRequest(ctx, errInfo.span, errInfo.ts)
			return nil
		} else if innerErr.GetRegionNotFound() != nil {
			metricFeedRegionNotFoundCounter.Inc()
			s.scheduleDivideRegionAndRequest(ctx, errInfo.span, errInfo.ts)
			return nil
		} else if duplicatedRequest := innerErr.GetDuplicateRequest(); duplicatedRequest != nil {
			metricFeedDuplicateRequestCounter.Inc()
			log.Panic("tikv reported duplicated request to the same region, which is not expected",
				zap.Uint64("regionID", duplicatedRequest.RegionId))
			return nil
		} else if compatibility := innerErr.GetCompatibility(); compatibility != nil {
			log.Error("tikv reported compatibility error, which is not expected",
				zap.String("rpcCtx", errInfo.rpcCtx.String()),
				zap.Stringer("error", compatibility))
			return cerror.ErrVersionIncompatible.GenWithStackByArgs(compatibility)
		} else {
			metricFeedUnknownErrorCounter.Inc()
			log.Warn("receive empty or unknown error msg", zap.Stringer("error", innerErr))
		}
	case *rpcCtxUnavailableErr:
		metricFeedRPCCtxUnavailable.Inc()
		s.scheduleDivideRegionAndRequest(ctx, errInfo.span, errInfo.ts)
		return nil
	default:
		bo := tikv.NewBackoffer(ctx, tikvRequestMaxBackoff)
		if errInfo.rpcCtx.Meta != nil {
			s.regionCache.OnSendFail(bo, errInfo.rpcCtx, needReloadRegion(errInfo.failStoreIDs, errInfo.rpcCtx), err)
		}
	}

	s.scheduleRegionRequest(ctx, errInfo.singleRegionInfo)
	return nil
}

func (s *eventFeedSession) getRPCContextForRegion(ctx context.Context, id tikv.RegionVerID) (*tikv.RPCContext, error) {
	bo := tikv.NewBackoffer(ctx, tikvRequestMaxBackoff)
	rpcCtx, err := s.regionCache.GetTiKVRPCContext(bo, id, tidbkv.ReplicaReadLeader, 0)
	if err != nil {
		return nil, cerror.WrapError(cerror.ErrGetTiKVRPCContext, err)
	}
	return rpcCtx, nil
}

func (s *eventFeedSession) receiveFromStream(
	ctx context.Context,
	g *errgroup.Group,
	addr string,
	storeID uint64,
	stream cdcpb.ChangeData_EventFeedClient,
	pendingRegions *syncRegionFeedStateMap,
	limiter *rate.Limiter,
) error {
	// Cancel the pending regions if the stream failed. Otherwise it will remain unhandled in the pendingRegions list
	// however not registered in the new reconnected stream.
	defer func() {
		log.Info("stream to store closed", zap.String("addr", addr), zap.Uint64("storeID", storeID))

		remainingRegions := pendingRegions.takeAll()

		for _, state := range remainingRegions {
			err := s.onRegionFail(ctx, regionErrorInfo{
				singleRegionInfo: state.sri,
				err:              cerror.ErrPendingRegionCancel.GenWithStackByArgs(),
			})
			if err != nil {
				// The only possible is that the ctx is cancelled. Simply return.
				return
			}
		}
	}()

	captureAddr := util.CaptureAddrFromCtx(ctx)
	changefeedID := util.ChangefeedIDFromCtx(ctx)
	metricSendEventBatchResolvedSize := batchResolvedEventSize.WithLabelValues(captureAddr, changefeedID)

	// Each region has it's own goroutine to handle its messages. `regionStates` stores states of these regions.
	regionStates := make(map[uint64]*regionFeedState)

	for {
		cevent, err := stream.Recv()

		failpoint.Inject("kvClientStreamRecvError", func() { err = errors.New("injected stream recv error") })
		// TODO: Should we have better way to handle the errors?
		if err == io.EOF {
			for _, state := range regionStates {
				close(state.regionEventCh)
			}
			return nil
		}
		if err != nil {
			if status.Code(errors.Cause(err)) == codes.Canceled {
				log.Debug(
					"receive from stream canceled",
					zap.String("addr", addr),
					zap.Uint64("storeID", storeID),
				)
			} else {
				log.Error(
					"failed to receive from stream",
					zap.String("addr", addr),
					zap.Uint64("storeID", storeID),
					zap.Error(err),
				)
			}

			// Use the same delay mechanism as `stream.Send` error handling, since
			// these two errors often mean upstream store suffers an accident, which
			// needs time to recover, kv client doesn't need to retry frequently.
			// TODO: add a better retry backoff or rate limitter
			time.Sleep(time.Millisecond * time.Duration(rand.Intn(100)))

			// TODO: better to closes the send direction of the stream to notify
			// the other side, but it is not safe to call CloseSend concurrently
			// with SendMsg, in future refactor we should refine the recv loop
			s.deleteStream(addr)

			for _, state := range regionStates {
				select {
				case state.regionEventCh <- nil:
				case <-ctx.Done():
					return ctx.Err()
				}
			}

			// Do no return error but gracefully stop the goroutine here. Then the whole job will not be canceled and
			// connection will be retried.
			return nil
		}

		size := cevent.Size()
		if size > warnRecvMsgSizeThreshold {
			regionCount := 0
			if cevent.ResolvedTs != nil {
				regionCount = len(cevent.ResolvedTs.Regions)
			}
			log.Warn("change data event size too large",
				zap.Int("size", size), zap.Int("event length", len(cevent.Events)),
				zap.Int("resolved region count", regionCount))
		}

		for _, event := range cevent.Events {
			err = s.sendRegionChangeEvent(ctx, g, event, regionStates, pendingRegions, addr, limiter)
			if err != nil {
				return err
			}
		}
		if cevent.ResolvedTs != nil {
			metricSendEventBatchResolvedSize.Observe(float64(len(cevent.ResolvedTs.Regions)))
			err = s.sendResolvedTs(ctx, g, cevent.ResolvedTs, regionStates, pendingRegions, addr)
			if err != nil {
				return err
			}
		}
	}
}

func (s *eventFeedSession) sendRegionChangeEvent(
	ctx context.Context,
	g *errgroup.Group,
	event *cdcpb.Event,
	regionStates map[uint64]*regionFeedState,
	pendingRegions *syncRegionFeedStateMap,
	addr string,
	limiter *rate.Limiter,
) error {
	state, ok := regionStates[event.RegionId]
	// Every region's range is locked before sending requests and unlocked after exiting, and the requestID
	// is allocated while holding the range lock. Therefore the requestID is always incrementing. If a region
	// is receiving messages with different requestID, only the messages with the larges requestID is valid.
	isNewSubscription := !ok
	if ok {
		if state.requestID < event.RequestId {
			log.Debug("region state entry will be replaced because received message of newer requestID",
				zap.Uint64("regionID", event.RegionId),
				zap.Uint64("oldRequestID", state.requestID),
				zap.Uint64("requestID", event.RequestId),
				zap.String("addr", addr))
			isNewSubscription = true
		} else if state.requestID > event.RequestId {
			log.Warn("drop event due to event belongs to a stale request",
				zap.Uint64("regionID", event.RegionId),
				zap.Uint64("requestID", event.RequestId),
				zap.Uint64("currRequestID", state.requestID),
				zap.String("addr", addr))
			return nil
		}
	}

	if isNewSubscription {
		// It's the first response for this region. If the region is newly connected, the region info should
		// have been put in `pendingRegions`. So here we load the region info from `pendingRegions` and start
		// a new goroutine to handle messages from this region.
		// Firstly load the region info.
		state, ok = pendingRegions.take(event.RequestId)
		if !ok {
			log.Error("received an event but neither pending region nor running region was found",
				zap.Uint64("regionID", event.RegionId),
				zap.Uint64("requestID", event.RequestId),
				zap.String("addr", addr))
			return cerror.ErrNoPendingRegion.GenWithStackByArgs(event.RegionId, event.RequestId, addr)
		}

		// Then spawn the goroutine to process messages of this region.
		regionStates[event.RegionId] = state

		g.Go(func() error {
			return s.partialRegionFeed(ctx, state, limiter)
		})
	} else if state.isStopped() {
		log.Warn("drop event due to region feed stopped",
			zap.Uint64("regionID", event.RegionId),
			zap.Uint64("requestID", event.RequestId),
			zap.String("addr", addr))
		return nil
	}

	select {
	case state.regionEventCh <- &regionEvent{
		changeEvent: event,
	}:
	case <-ctx.Done():
		return ctx.Err()
	}
	return nil
}

func (s *eventFeedSession) sendResolvedTs(
	ctx context.Context,
	g *errgroup.Group,
	resolvedTs *cdcpb.ResolvedTs,
	regionStates map[uint64]*regionFeedState,
	pendingRegions *syncRegionFeedStateMap,
	addr string,
) error {
	for _, regionID := range resolvedTs.Regions {
		state, ok := regionStates[regionID]
		if ok {
			if state.isStopped() {
				log.Warn("drop resolved ts due to region feed stopped",
					zap.Uint64("regionID", regionID),
					zap.Uint64("requestID", state.requestID),
					zap.String("addr", addr))
				continue
			}
			select {
			case state.regionEventCh <- &regionEvent{
				resolvedTs: resolvedTs,
			}:
			case <-ctx.Done():
				return ctx.Err()
			}
		}
	}
	return nil
}

// singleEventFeed handles events of a single EventFeed stream.
// Results will be send to eventCh
// EventFeed RPC will not return resolved event directly
// Resolved event is generate while there's not non-match pre-write
// Return the maximum resolved
func (s *eventFeedSession) singleEventFeed(
	ctx context.Context,
	regionID uint64,
	span regionspan.ComparableSpan,
	startTs uint64,
	receiverCh <-chan *regionEvent,
) (uint64, error) {
	captureAddr := util.CaptureAddrFromCtx(ctx)
	changefeedID := util.ChangefeedIDFromCtx(ctx)
	metricEventSize := eventSize.WithLabelValues(captureAddr)
	metricPullEventInitializedCounter := pullEventCounter.WithLabelValues(cdcpb.Event_INITIALIZED.String(), captureAddr, changefeedID)
	metricPullEventCommittedCounter := pullEventCounter.WithLabelValues(cdcpb.Event_COMMITTED.String(), captureAddr, changefeedID)
	metricPullEventCommitCounter := pullEventCounter.WithLabelValues(cdcpb.Event_COMMIT.String(), captureAddr, changefeedID)
	metricPullEventPrewriteCounter := pullEventCounter.WithLabelValues(cdcpb.Event_PREWRITE.String(), captureAddr, changefeedID)
	metricPullEventRollbackCounter := pullEventCounter.WithLabelValues(cdcpb.Event_ROLLBACK.String(), captureAddr, changefeedID)
	metricSendEventResolvedCounter := sendEventCounter.WithLabelValues("native-resolved", captureAddr, changefeedID)
	metricSendEventCommitCounter := sendEventCounter.WithLabelValues("commit", captureAddr, changefeedID)
	metricSendEventCommittedCounter := sendEventCounter.WithLabelValues("committed", captureAddr, changefeedID)

	initialized := false

	matcher := newMatcher()
	advanceCheckTicker := time.NewTicker(time.Second * 5)
	defer advanceCheckTicker.Stop()
	lastReceivedEventTime := time.Now()
	startFeedTime := time.Now()
	lastResolvedTs := startTs
	handleResolvedTs := func(resolvedTs uint64) error {
		if !initialized {
			return nil
		}
		if resolvedTs < lastResolvedTs {
			log.Warn("The resolvedTs is fallen back in kvclient",
				zap.String("Event Type", "RESOLVED"),
				zap.Uint64("resolvedTs", resolvedTs),
				zap.Uint64("lastResolvedTs", lastResolvedTs),
				zap.Uint64("regionID", regionID))
			return nil
		}
		// emit a checkpointTs
		revent := &model.RegionFeedEvent{
			RegionID: regionID,
			Resolved: &model.ResolvedSpan{
				Span:       span,
				ResolvedTs: resolvedTs,
			},
		}
		lastResolvedTs = resolvedTs

		select {
		case s.eventCh <- revent:
			metricSendEventResolvedCounter.Inc()
		case <-ctx.Done():
			return errors.Trace(ctx.Err())
		}
		return nil
	}

	select {
	case s.eventCh <- &model.RegionFeedEvent{
		RegionID: regionID,
		Resolved: &model.ResolvedSpan{
			Span:       span,
			ResolvedTs: startTs,
		},
	}:
	case <-ctx.Done():
		return lastResolvedTs, errors.Trace(ctx.Err())
	}
	for {
		var event *regionEvent
		var ok bool
		select {
		case <-ctx.Done():
			return lastResolvedTs, ctx.Err()
		case <-advanceCheckTicker.C:
			if time.Since(startFeedTime) < 20*time.Second {
				continue
			}
			if !s.isPullerInit.IsInitialized() {
				// Initializing a puller may take a long time, skip resolved lock to save unnecessary overhead.
				continue
			}
			sinceLastEvent := time.Since(lastReceivedEventTime)
			if sinceLastEvent > time.Second*20 {
				log.Warn("region not receiving event from tikv for too long time",
					zap.Uint64("regionID", regionID), zap.Stringer("span", span), zap.Duration("duration", sinceLastEvent))
			}
			version, err := s.kvStorage.(*StorageWithCurVersionCache).GetCachedCurrentVersion()
			if err != nil {
				log.Warn("failed to get current version from PD", zap.Error(err))
				continue
			}
			currentTimeFromPD := oracle.GetTimeFromTS(version.Ver)
			sinceLastResolvedTs := currentTimeFromPD.Sub(oracle.GetTimeFromTS(lastResolvedTs))
			if sinceLastResolvedTs > time.Second*20 && initialized {
				log.Warn("region not receiving resolved event from tikv or resolved ts is not pushing for too long time, try to resolve lock",
					zap.Uint64("regionID", regionID), zap.Stringer("span", span),
					zap.Duration("duration", sinceLastResolvedTs),
					zap.Uint64("resolvedTs", lastResolvedTs))
				maxVersion := oracle.ComposeTS(oracle.GetPhysical(currentTimeFromPD.Add(-10*time.Second)), 0)
				err = s.lockResolver.Resolve(ctx, regionID, maxVersion)
				if err != nil {
					log.Warn("failed to resolve lock", zap.Uint64("regionID", regionID), zap.Error(err))
					continue
				}
			}
			continue
		case event, ok = <-receiverCh:
		}
		if !ok {
			log.Debug("singleEventFeed receiver closed")
			return lastResolvedTs, nil
		}

		if event == nil {
			log.Debug("singleEventFeed closed by error")
			return lastResolvedTs, cerror.ErrEventFeedAborted.GenWithStackByArgs()
		}
		lastReceivedEventTime = time.Now()
		if event.changeEvent != nil {
			metricEventSize.Observe(float64(event.changeEvent.Event.Size()))
			switch x := event.changeEvent.Event.(type) {
			case *cdcpb.Event_Entries_:
				for _, entry := range x.Entries.GetEntries() {
					switch entry.Type {
					case cdcpb.Event_INITIALIZED:
						if time.Since(startFeedTime) > 20*time.Second {
							log.Warn("The time cost of initializing is too mush",
								zap.Duration("timeCost", time.Since(startFeedTime)),
								zap.Uint64("regionID", regionID))
						}
						metricPullEventInitializedCounter.Inc()
						initialized = true
						cachedEvents := matcher.matchCachedRow()
						for _, cachedEvent := range cachedEvents {
							revent, err := assembleRowEvent(regionID, cachedEvent, s.enableOldValue)
							if err != nil {
								return lastResolvedTs, errors.Trace(err)
							}
							select {
							case s.eventCh <- revent:
								metricSendEventCommitCounter.Inc()
							case <-ctx.Done():
								return lastResolvedTs, errors.Trace(ctx.Err())
							}
						}
					case cdcpb.Event_COMMITTED:
						metricPullEventCommittedCounter.Inc()
						revent, err := assembleRowEvent(regionID, entry, s.enableOldValue)
						if err != nil {
							return lastResolvedTs, errors.Trace(err)
						}

						if entry.CommitTs <= lastResolvedTs {
							log.Panic("The CommitTs must be greater than the resolvedTs",
								zap.String("Event Type", "COMMITTED"),
								zap.Uint64("CommitTs", entry.CommitTs),
								zap.Uint64("resolvedTs", lastResolvedTs),
								zap.Uint64("regionID", regionID))
						}
						select {
						case s.eventCh <- revent:
							metricSendEventCommittedCounter.Inc()
						case <-ctx.Done():
							return lastResolvedTs, errors.Trace(ctx.Err())
						}
					case cdcpb.Event_PREWRITE:
						metricPullEventPrewriteCounter.Inc()
						matcher.putPrewriteRow(entry)
					case cdcpb.Event_COMMIT:
						metricPullEventCommitCounter.Inc()
						if entry.CommitTs <= lastResolvedTs {
							log.Panic("The CommitTs must be greater than the resolvedTs",
								zap.String("Event Type", "COMMIT"),
								zap.Uint64("CommitTs", entry.CommitTs),
								zap.Uint64("resolvedTs", lastResolvedTs),
								zap.Uint64("regionID", regionID))
						}
						ok := matcher.matchRow(entry)
						if !ok {
							if !initialized {
								matcher.cacheCommitRow(entry)
								continue
							}
							return lastResolvedTs, cerror.ErrPrewriteNotMatch.GenWithStackByArgs(entry.GetKey(), entry.GetStartTs())
						}

						revent, err := assembleRowEvent(regionID, entry, s.enableOldValue)
						if err != nil {
							return lastResolvedTs, errors.Trace(err)
						}

						select {
						case s.eventCh <- revent:
							metricSendEventCommitCounter.Inc()
						case <-ctx.Done():
							return lastResolvedTs, errors.Trace(ctx.Err())
						}
					case cdcpb.Event_ROLLBACK:
						metricPullEventRollbackCounter.Inc()
						matcher.rollbackRow(entry)
					}
				}
			case *cdcpb.Event_Admin_:
				log.Info("receive admin event", zap.Stringer("event", event.changeEvent))
			case *cdcpb.Event_Error:
				return lastResolvedTs, cerror.WrapError(cerror.ErrEventFeedEventError, &eventError{err: x.Error})
			case *cdcpb.Event_ResolvedTs:
				if err := handleResolvedTs(x.ResolvedTs); err != nil {
					return lastResolvedTs, errors.Trace(err)
				}
			}
		}

		if event.resolvedTs != nil {
			if err := handleResolvedTs(event.resolvedTs.Ts); err != nil {
				return lastResolvedTs, errors.Trace(err)
			}
		}
	}
}

<<<<<<< HEAD
func (s *eventFeedSession) addStream(storeAddr string, stream cdcpb.ChangeData_EventFeedClient) {
	s.streamsLock.Lock()
	defer s.streamsLock.Unlock()
	s.streams[storeAddr] = stream
}

func (s *eventFeedSession) deleteStream(storeAddr string) {
	s.streamsLock.Lock()
	defer s.streamsLock.Unlock()
	delete(s.streams, storeAddr)
}

func (s *eventFeedSession) getStream(storeAddr string) (stream cdcpb.ChangeData_EventFeedClient, ok bool) {
	s.streamsLock.RLock()
	defer s.streamsLock.RUnlock()
	stream, ok = s.streams[storeAddr]
	return
}

func assembleCommitEvent(regionID uint64, entry *cdcpb.Event_Row, value *pendingValue) (*model.RegionFeedEvent, error) {
=======
func assembleRowEvent(regionID uint64, entry *cdcpb.Event_Row, enableOldValue bool) (*model.RegionFeedEvent, error) {
>>>>>>> 18f7fff3
	var opType model.OpType
	switch entry.GetOpType() {
	case cdcpb.Event_Row_DELETE:
		opType = model.OpTypeDelete
	case cdcpb.Event_Row_PUT:
		opType = model.OpTypePut
	default:
		return nil, cerror.ErrUnknownKVEventType.GenWithStackByArgs(entry.GetOpType(), entry)
	}

	revent := &model.RegionFeedEvent{
		RegionID: regionID,
		Val: &model.RawKVEntry{
			OpType:   opType,
			Key:      entry.Key,
			Value:    entry.GetValue(),
			StartTs:  entry.StartTs,
			CRTs:     entry.CommitTs,
			RegionID: regionID,
		},
	}

	// when old-value is disabled, it is still possible for the tikv to send a event containing the old value
	// we need avoid a old-value sent to downstream when old-value is disabled
	if enableOldValue {
		revent.Val.OldValue = entry.GetOldValue()
	}
	return revent, nil
}

// eventError wrap cdcpb.Event_Error to implements error interface.
type eventError struct {
	err *cdcpb.Error
}

// Error implement error interface.
func (e *eventError) Error() string {
	return e.err.String()
}

type rpcCtxUnavailableErr struct {
	verID tikv.RegionVerID
}

func (e *rpcCtxUnavailableErr) Error() string {
	return fmt.Sprintf("cannot get rpcCtx for region %v. ver:%v, confver:%v",
		e.verID.GetID(), e.verID.GetVer(), e.verID.GetConfVer())
}

func getStoreID(rpcCtx *tikv.RPCContext) uint64 {
	if rpcCtx != nil && rpcCtx.Peer != nil {
		return rpcCtx.Peer.GetStoreId()
	}
	return 0
}<|MERGE_RESOLUTION|>--- conflicted
+++ resolved
@@ -1464,7 +1464,6 @@
 	}
 }
 
-<<<<<<< HEAD
 func (s *eventFeedSession) addStream(storeAddr string, stream cdcpb.ChangeData_EventFeedClient) {
 	s.streamsLock.Lock()
 	defer s.streamsLock.Unlock()
@@ -1484,10 +1483,7 @@
 	return
 }
 
-func assembleCommitEvent(regionID uint64, entry *cdcpb.Event_Row, value *pendingValue) (*model.RegionFeedEvent, error) {
-=======
 func assembleRowEvent(regionID uint64, entry *cdcpb.Event_Row, enableOldValue bool) (*model.RegionFeedEvent, error) {
->>>>>>> 18f7fff3
 	var opType model.OpType
 	switch entry.GetOpType() {
 	case cdcpb.Event_Row_DELETE:
