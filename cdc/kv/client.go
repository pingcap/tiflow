--- conflicted
+++ resolved
@@ -374,11 +374,9 @@
 	isPullerInit PullerInitialization,
 	eventCh chan<- *model.RegionFeedEvent,
 ) error {
-<<<<<<< HEAD
-	s := newEventFeedSession(c, c.regionCache, c.kvStorage, span, enableOldValue, ts, eventCh)
-=======
-	s := newEventFeedSession(c, c.regionCache, c.kvStorage, span, lockResolver, isPullerInit, enableOldValue, eventCh)
->>>>>>> 0608f395
+	s := newEventFeedSession(c, c.regionCache, c.kvStorage, span,
+		lockResolver, isPullerInit,
+		enableOldValue, ts, eventCh)
 	return s.eventFeed(ctx, ts)
 }
 
