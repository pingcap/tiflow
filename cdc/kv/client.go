--- conflicted
+++ resolved
@@ -728,15 +728,9 @@
 				zap.String("addr", storeAddr))
 
 			g.Go(func() error {
-<<<<<<< HEAD
-				defer s.deleteStream(rpcCtx.Addr)
+				defer s.deleteStream(storeAddr)
 				return s.receiveFromStream(
-					ctx, g, rpcCtx.Addr, getStoreID(rpcCtx), stream.client,
-					pendingRegions, regionCount)
-=======
-				defer s.deleteStream(storeAddr)
-				return s.receiveFromStream(ctx, g, storeAddr, storeID, stream.client, pendingRegions)
->>>>>>> 37527038
+					ctx, g, storeAddr, storeID, stream.client, pendingRegions, regionCount)
 			})
 		}
 
