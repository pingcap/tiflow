// Copyright 2020 PingCAP, Inc.
//
// Licensed under the Apache License, Version 2.0 (the "License");
// you may not use this file except in compliance with the License.
// You may obtain a copy of the License at
//
//     http://www.apache.org/licenses/LICENSE-2.0
//
// Unless required by applicable law or agreed to in writing, software
// distributed under the License is distributed on an "AS IS" BASIS,
// See the License for the specific language governing permissions and
// limitations under the License.

package kv

import (
	"bytes"
	"context"
	"fmt"
	"io"
	"math/rand"
	"strconv"
	"sync"
	"sync/atomic"
	"time"

	"github.com/pingcap/errors"
	"github.com/pingcap/kvproto/pkg/cdcpb"
	"github.com/pingcap/kvproto/pkg/kvrpcpb"
	"github.com/pingcap/kvproto/pkg/metapb"
	"github.com/pingcap/log"
	pd "github.com/pingcap/pd/v4/client"
	"github.com/pingcap/ticdc/cdc/model"
	"github.com/pingcap/ticdc/pkg/regionspan"
	"github.com/pingcap/ticdc/pkg/retry"
	"github.com/pingcap/ticdc/pkg/security"
	"github.com/pingcap/ticdc/pkg/util"
	tidbkv "github.com/pingcap/tidb/kv"
	"github.com/pingcap/tidb/store/tikv"
	"github.com/pingcap/tidb/store/tikv/oracle"
	"github.com/pingcap/tidb/store/tikv/tikvrpc"
	"github.com/prometheus/client_golang/prometheus"
	"go.uber.org/zap"
	"golang.org/x/sync/errgroup"
	"golang.org/x/time/rate"
	"google.golang.org/grpc"
	gbackoff "google.golang.org/grpc/backoff"
	"google.golang.org/grpc/codes"
	"google.golang.org/grpc/keepalive"
	"google.golang.org/grpc/status"
)

const (
	dialTimeout               = 10 * time.Second
	maxRetry                  = 100
	tikvRequestMaxBackoff     = 20000   // Maximum total sleep time(in ms)
	grpcInitialWindowSize     = 1 << 30 // The value for initial window size on a stream
	grpcInitialConnWindowSize = 1 << 30 // The value for initial window size on a connection
	grpcInitialMaxRecvMsgSize = 1 << 30 // The maximum message size the client can receive
	grpcConnCount             = 10
)

type singleRegionInfo struct {
	verID        tikv.RegionVerID
	span         regionspan.ComparableSpan
	ts           uint64
	failStoreIDs map[uint64]struct{}
	rpcCtx       *tikv.RPCContext
}

var (
	metricFeedNotLeaderCounter        = eventFeedErrorCounter.WithLabelValues("NotLeader")
	metricFeedEpochNotMatchCounter    = eventFeedErrorCounter.WithLabelValues("EpochNotMatch")
	metricFeedRegionNotFoundCounter   = eventFeedErrorCounter.WithLabelValues("RegionNotFound")
	metricFeedDuplicateRequestCounter = eventFeedErrorCounter.WithLabelValues("DuplicateRequest")
	metricFeedUnknownErrorCounter     = eventFeedErrorCounter.WithLabelValues("Unknown")
	metricFeedRPCCtxUnavailable       = eventFeedErrorCounter.WithLabelValues("RPCCtxUnavailable")
)

func newSingleRegionInfo(verID tikv.RegionVerID, span regionspan.ComparableSpan, ts uint64, rpcCtx *tikv.RPCContext) singleRegionInfo {
	return singleRegionInfo{
		verID:        verID,
		span:         span,
		ts:           ts,
		failStoreIDs: make(map[uint64]struct{}),
		rpcCtx:       rpcCtx,
	}
}

type regionErrorInfo struct {
	singleRegionInfo
	err error
}

type regionEvent struct {
	changeEvent *cdcpb.Event
	resolvedTs  *cdcpb.ResolvedTs
}

type regionFeedState struct {
	sri           singleRegionInfo
	requestID     uint64
	regionEventCh chan *regionEvent
	stopped       int32
}

func newRegionFeedState(sri singleRegionInfo, requestID uint64) *regionFeedState {
	return &regionFeedState{
		sri:           sri,
		requestID:     requestID,
		regionEventCh: make(chan *regionEvent, 16),
		stopped:       0,
	}
}

func (s *regionFeedState) markStopped() {
	atomic.StoreInt32(&s.stopped, 1)
}

func (s *regionFeedState) isStopped() bool {
	return atomic.LoadInt32(&s.stopped) > 0
}

type syncRegionFeedStateMap struct {
	mu            *sync.Mutex
	regionInfoMap map[uint64]*regionFeedState
}

func newSyncRegionFeedStateMap() *syncRegionFeedStateMap {
	return &syncRegionFeedStateMap{
		mu:            &sync.Mutex{},
		regionInfoMap: make(map[uint64]*regionFeedState),
	}
}

func (m *syncRegionFeedStateMap) insert(requestID uint64, state *regionFeedState) bool {
	m.mu.Lock()
	defer m.mu.Unlock()

	_, ok := m.regionInfoMap[requestID]
	m.regionInfoMap[requestID] = state
	return ok
}

func (m *syncRegionFeedStateMap) take(requestID uint64) (*regionFeedState, bool) {
	m.mu.Lock()
	defer m.mu.Unlock()

	state, ok := m.regionInfoMap[requestID]
	if ok {
		delete(m.regionInfoMap, requestID)
	}
	return state, ok
}

func (m *syncRegionFeedStateMap) takeAll() map[uint64]*regionFeedState {
	m.mu.Lock()
	defer m.mu.Unlock()

	state := m.regionInfoMap
	m.regionInfoMap = make(map[uint64]*regionFeedState)
	return state
}

type connArray struct {
	credential *security.Credential
	target     string
	index      uint32
	v          []*grpc.ClientConn
}

func newConnArray(ctx context.Context, maxSize uint, addr string, credential *security.Credential) (*connArray, error) {
	a := &connArray{
		target:     addr,
		credential: credential,
		index:      0,
		v:          make([]*grpc.ClientConn, maxSize),
	}
	err := a.Init(ctx)
	if err != nil {
		return nil, errors.Trace(err)
	}
	return a, nil
}

func (a *connArray) Init(ctx context.Context) error {
	grpcTLSOption, err := a.credential.ToGRPCDialOption()
	if err != nil {
		return errors.Trace(err)
	}
	for i := range a.v {
		ctx, cancel := context.WithTimeout(ctx, dialTimeout)

		conn, err := grpc.DialContext(
			ctx,
			a.target,
			grpcTLSOption,
			grpc.WithInitialWindowSize(grpcInitialWindowSize),
			grpc.WithInitialConnWindowSize(grpcInitialConnWindowSize),
			grpc.WithDefaultCallOptions(grpc.MaxCallRecvMsgSize(grpcInitialMaxRecvMsgSize)),
			grpc.WithConnectParams(grpc.ConnectParams{
				Backoff: gbackoff.Config{
					BaseDelay:  time.Second,
					Multiplier: 1.1,
					Jitter:     0.1,
					MaxDelay:   3 * time.Second,
				},
				MinConnectTimeout: 3 * time.Second,
			}),
			grpc.WithKeepaliveParams(keepalive.ClientParameters{
				Time:                10 * time.Second,
				Timeout:             3 * time.Second,
				PermitWithoutStream: true,
			}),
			grpc.WithDefaultCallOptions(grpc.MaxCallRecvMsgSize(128*1024*1024)),
		)
		cancel()

		if err != nil {
			a.Close()
			return errors.Trace(err)
		}
		a.v[i] = conn
	}
	return nil
}

func (a *connArray) Get() *grpc.ClientConn {
	next := atomic.AddUint32(&a.index, 1) % uint32(len(a.v))
	return a.v[next]
}

func (a *connArray) Close() {
	for i, c := range a.v {
		if c != nil {
			err := c.Close()
			if err != nil {
				log.Warn("close grpc conn", zap.Error(err))
			}
		}
		a.v[i] = nil
	}
}

type regionEventFeedLimiters struct {
	sync.Mutex
	// TODO replace with a LRU cache.
	limiters map[uint64]*rate.Limiter
}

var defaultRegionEventFeedLimiters *regionEventFeedLimiters = &regionEventFeedLimiters{
	limiters: make(map[uint64]*rate.Limiter),
}

func (rl *regionEventFeedLimiters) getLimiter(regionID uint64) *rate.Limiter {
	var limiter *rate.Limiter
	var ok bool

	rl.Lock()
	limiter, ok = rl.limiters[regionID]
	if !ok {
		// In most cases, region replica count is 3.
		replicaCount := 3
		limiter = rate.NewLimiter(rate.Every(100*time.Millisecond), replicaCount)
		rl.limiters[regionID] = limiter
	}
	rl.Unlock()
	return limiter
}

// CDCClient to get events from TiKV
type CDCClient struct {
	pd         pd.Client
	credential *security.Credential

	clusterID uint64

	mu struct {
		sync.Mutex
		conns map[string]*connArray
	}

	regionCache *tikv.RegionCache
	kvStorage   tikv.Storage

	regionLimiters *regionEventFeedLimiters
}

// NewCDCClient creates a CDCClient instance
func NewCDCClient(ctx context.Context, pd pd.Client, kvStorage tikv.Storage, credential *security.Credential) (c *CDCClient, err error) {
	clusterID := pd.GetClusterID(ctx)
	log.Info("get clusterID", zap.Uint64("id", clusterID))

	c = &CDCClient{
		clusterID:   clusterID,
		pd:          pd,
		credential:  credential,
		kvStorage:   kvStorage,
		regionCache: tikv.NewRegionCache(pd),
		mu: struct {
			sync.Mutex
			conns map[string]*connArray
		}{
			conns: make(map[string]*connArray),
		},
		regionLimiters: defaultRegionEventFeedLimiters,
	}
	return
}

// Close CDCClient
func (c *CDCClient) Close() error {
	c.mu.Lock()
	for _, conn := range c.mu.conns {
		conn.Close()
	}
	c.mu.Unlock()
	c.regionCache.Close()

	return nil
}

func (c *CDCClient) getConn(ctx context.Context, addr string) (*grpc.ClientConn, error) {
	c.mu.Lock()
	defer c.mu.Unlock()

	if conns, ok := c.mu.conns[addr]; ok {
		return conns.Get(), nil
	}
	ca, err := newConnArray(ctx, grpcConnCount, addr, c.credential)
	if err != nil {
		return nil, errors.Trace(err)
	}
	c.mu.conns[addr] = ca
	return ca.Get(), nil
}

func (c *CDCClient) getRegionLimiter(regionID uint64) *rate.Limiter {
	return c.regionLimiters.getLimiter(regionID)
}

func (c *CDCClient) newStream(ctx context.Context, addr string, storeID uint64) (stream cdcpb.ChangeData_EventFeedClient, err error) {
	err = retry.Run(50*time.Millisecond, 3, func() error {
		conn, err := c.getConn(ctx, addr)
		if err != nil {
			log.Info("get connection to store failed, retry later", zap.String("addr", addr), zap.Error(err))
			return errors.Trace(err)
		}
		err = util.CheckStoreVersion(ctx, c.pd, storeID)
		if err != nil {
			log.Error("check tikv version failed", zap.Error(err), zap.Uint64("storeID", storeID))
			return errors.Trace(err)
		}
		client := cdcpb.NewChangeDataClient(conn)
		stream, err = client.EventFeed(ctx)
		if err != nil {
			log.Info("establish stream to store failed, retry later", zap.String("addr", addr), zap.Error(err))
			return errors.Trace(err)
		}
		log.Debug("created stream to store", zap.String("addr", addr))
		return nil
	})
	return
}

// EventFeed divides a EventFeed request on range boundaries and establishes
// a EventFeed to each of the individual region. It streams back result on the
// provided channel.
// The `Start` and `End` field in input span must be memcomparable encoded.
func (c *CDCClient) EventFeed(
	ctx context.Context, span regionspan.ComparableSpan, ts uint64, enableOldValue bool, eventCh chan<- *model.RegionFeedEvent,
) error {
	s := newEventFeedSession(c, c.regionCache, c.kvStorage, span, enableOldValue, eventCh)
	return s.eventFeed(ctx, ts)
}

var currentID uint64 = 0

func allocID() uint64 {
	return atomic.AddUint64(&currentID, 1)
}

type eventFeedSession struct {
	client      *CDCClient
	regionCache *tikv.RegionCache
	kvStorage   tikv.Storage

	// The whole range that is being subscribed.
	totalSpan regionspan.ComparableSpan

	// The channel to send the processed events.
	eventCh chan<- *model.RegionFeedEvent
	// The channel to put the region that will be sent requests.
	regionCh chan singleRegionInfo
	// The channel to notify that an error is happening, so that the error will be handled and the affected region
	// will be re-requested.
	errCh chan regionErrorInfo
	// The channel to schedule scanning and requesting regions in a specified range.
	requestRangeCh chan rangeRequestTask

	rangeLock      *regionspan.RegionRangeLock
	enableOldValue bool

	// To identify metrics of different eventFeedSession
	id                string
	regionChSizeGauge prometheus.Gauge
	errChSizeGauge    prometheus.Gauge
	rangeChSizeGauge  prometheus.Gauge
}

type rangeRequestTask struct {
	span regionspan.ComparableSpan
	ts   uint64
}

func newEventFeedSession(
	client *CDCClient,
	regionCache *tikv.RegionCache,
	kvStorage tikv.Storage,
	totalSpan regionspan.ComparableSpan,
	enableOldValue bool,
	eventCh chan<- *model.RegionFeedEvent,
) *eventFeedSession {
	id := strconv.FormatUint(allocID(), 10)
	return &eventFeedSession{
		client:            client,
		regionCache:       regionCache,
		kvStorage:         kvStorage,
		totalSpan:         totalSpan,
		eventCh:           eventCh,
		regionCh:          make(chan singleRegionInfo, 16),
		errCh:             make(chan regionErrorInfo, 16),
		requestRangeCh:    make(chan rangeRequestTask, 16),
		rangeLock:         regionspan.NewRegionRangeLock(),
		enableOldValue:    enableOldValue,
		id:                strconv.FormatUint(allocID(), 10),
		regionChSizeGauge: clientChannelSize.WithLabelValues(id, "region"),
		errChSizeGauge:    clientChannelSize.WithLabelValues(id, "err"),
		rangeChSizeGauge:  clientChannelSize.WithLabelValues(id, "range"),
	}
}

func (s *eventFeedSession) eventFeed(ctx context.Context, ts uint64) error {
	eventFeedGauge.Inc()
	defer eventFeedGauge.Dec()

	log.Debug("event feed started", zap.Stringer("span", s.totalSpan), zap.Uint64("ts", ts))

	g, ctx := errgroup.WithContext(ctx)

	g.Go(func() error {
		return s.dispatchRequest(ctx, g)
	})

	g.Go(func() error {
		for {
			select {
			case <-ctx.Done():
				return ctx.Err()
			case task := <-s.requestRangeCh:
				s.rangeChSizeGauge.Dec()
				err := s.divideAndSendEventFeedToRegions(ctx, task.span, task.ts)
				if err != nil {
					return errors.Trace(err)
				}
			}
		}
	})

	g.Go(func() error {
		for {
			select {
			case <-ctx.Done():
				return ctx.Err()
			case errInfo := <-s.errCh:
				s.errChSizeGauge.Dec()
				s.handleError(ctx, errInfo, true)
			}
		}
	})

	s.requestRangeCh <- rangeRequestTask{span: s.totalSpan, ts: ts}
	s.rangeChSizeGauge.Inc()

	return g.Wait()
}

// scheduleDivideRegionAndRequest schedules a range to be divided by regions, and these regions will be then scheduled
// to send ChangeData requests.
func (s *eventFeedSession) scheduleDivideRegionAndRequest(ctx context.Context, span regionspan.ComparableSpan, ts uint64, blocking bool) {
	task := rangeRequestTask{span: span, ts: ts}
	if blocking {
		select {
		case s.requestRangeCh <- task:
			s.rangeChSizeGauge.Inc()
		case <-ctx.Done():
		}
	} else {
		// Try to send without blocking. If channel is full, spawn a goroutine to do the blocking sending.
		select {
		case s.requestRangeCh <- task:
			s.rangeChSizeGauge.Inc()
		default:
			go func() {
				select {
				case s.requestRangeCh <- task:
					s.rangeChSizeGauge.Inc()
				case <-ctx.Done():
				}
			}()
		}
	}
}

// scheduleRegionRequest locks the region's range and schedules sending ChangeData request to the region.
func (s *eventFeedSession) scheduleRegionRequest(ctx context.Context, sri singleRegionInfo, blocking bool) {
	handleResult := func(res regionspan.LockRangeResult) {
		switch res.Status {
		case regionspan.LockRangeStatusSuccess:
			if sri.ts > res.CheckpointTs {
				sri.ts = res.CheckpointTs
			}
			select {
			case s.regionCh <- sri:
				s.regionChSizeGauge.Inc()
			case <-ctx.Done():
			}

		case regionspan.LockRangeStatusStale:
			log.Info("request expired",
				zap.Uint64("regionID", sri.verID.GetID()),
				zap.Stringer("span", sri.span),
				zap.Reflect("retrySpans", res.RetryRanges))
			for _, r := range res.RetryRanges {
				// This call can be always blocking because if `blocking` is set to false, this will in a new goroutine,
				// so it won't block the caller of `schedulerRegionRequest`.
				s.scheduleDivideRegionAndRequest(ctx, r, sri.ts, true)
			}
		default:
			panic("unreachable")
		}
	}

	res := s.rangeLock.LockRange(sri.span.Start, sri.span.End, sri.verID.GetID(), sri.verID.GetVer())

	if res.Status == regionspan.LockRangeStatusWait {
		if blocking {
			res = res.WaitFn()
		} else {
			go func() {
				res := res.WaitFn()
				handleResult(res)
			}()
			return
		}
	}

	handleResult(res)
}

// onRegionFail handles a region's failure, which means, unlock the region's range and send the error to the errCh for
// error handling.
// CAUTION: Note that this should only be called in a context that the region has locked it's range.
func (s *eventFeedSession) onRegionFail(ctx context.Context, errorInfo regionErrorInfo, blocking bool) error {
	log.Debug("region failed", zap.Uint64("regionID", errorInfo.verID.GetID()), zap.Error(errorInfo.err))
	s.rangeLock.UnlockRange(errorInfo.span.Start, errorInfo.span.End, errorInfo.verID.GetVer(), errorInfo.ts)
	if blocking {
		select {
		case s.errCh <- errorInfo:
			s.errChSizeGauge.Inc()
		case <-ctx.Done():
			return ctx.Err()
		}
	} else {
		select {
		case s.errCh <- errorInfo:
			s.errChSizeGauge.Inc()
		default:
			go func() {
				select {
				case s.errCh <- errorInfo:
					s.errChSizeGauge.Inc()
				case <-ctx.Done():
				}
			}()
		}
	}
	return nil
}

// dispatchRequest manages a set of streams and dispatch event feed requests
// to these streams. Streams to each store will be created on need. After
// establishing new stream, a goroutine will be spawned to handle events from
// the stream.
// Regions from `regionCh` will be connected. If any error happens to a
// region, the error will be send to `errCh` and the receiver of `errCh` is
// responsible for handling the error.
func (s *eventFeedSession) dispatchRequest(
	ctx context.Context,
	g *errgroup.Group,
) error {
	streams := make(map[string]cdcpb.ChangeData_EventFeedClient)
	// Stores pending regions info for each stream. After sending a new request, the region info wil be put to the map,
	// and it will be loaded by the receiver thread when it receives the first response from that region. We need this
	// to pass the region info to the receiver since the region info cannot be inferred from the response from TiKV.
	storePendingRegions := make(map[string]*syncRegionFeedStateMap)

MainLoop:
	for {
		// Note that when a region is received from the channel, it's range has been already locked.
		var sri singleRegionInfo
		select {
		case <-ctx.Done():
			return ctx.Err()
		case sri = <-s.regionCh:
			s.regionChSizeGauge.Dec()
		}

		log.Debug("dispatching region", zap.Uint64("regionID", sri.verID.GetID()))

		// Loop for retrying in case the stream has disconnected.
		// TODO: Should we break if retries and fails too many times?
		for {
			rpcCtx, err := s.getRPCContextForRegion(ctx, sri.verID)
			if err != nil {
				return errors.Trace(err)
			}
			if rpcCtx == nil {
				// The region info is invalid. Retry the span.
				log.Info("cannot get rpcCtx, retry span",
					zap.Uint64("regionID", sri.verID.GetID()),
					zap.Stringer("span", sri.span))
				err = s.onRegionFail(ctx, regionErrorInfo{
					singleRegionInfo: sri,
					err: &rpcCtxUnavailableErr{
						verID: sri.verID,
					},
				}, false)
				if err != nil {
					return errors.Trace(err)
				}
				continue MainLoop
			}
			sri.rpcCtx = rpcCtx

			requestID := allocID()

			extraOp := kvrpcpb.ExtraOp_Noop
			if s.enableOldValue {
				extraOp = kvrpcpb.ExtraOp_ReadOldValue
			}

			regionID := rpcCtx.Meta.GetId()
			req := &cdcpb.ChangeDataRequest{
				Header: &cdcpb.Header{
					ClusterId: s.client.clusterID,
				},
				RegionId:     regionID,
				RequestId:    requestID,
				RegionEpoch:  rpcCtx.Meta.RegionEpoch,
				CheckpointTs: sri.ts,
				StartKey:     sri.span.Start,
				EndKey:       sri.span.End,
				ExtraOp:      extraOp,
			}

			// The receiver thread need to know the span, which is only known in the sender thread. So create the
			// receiver thread for region here so that it can know the span.
			// TODO: Find a better way to handle this.
			// TODO: Make sure there will not be goroutine leak.
			// TODO: Here we use region id to index the regionInfo. However, in case that region merge is enabled, there
			// may be multiple streams to the same regions. Maybe we need to add a requestID field to the protocol for it.

			// Get region info collection of the addr
			pendingRegions, ok := storePendingRegions[rpcCtx.Addr]
			if !ok {
				pendingRegions = newSyncRegionFeedStateMap()
				storePendingRegions[rpcCtx.Addr] = pendingRegions
			}

			state := newRegionFeedState(sri, requestID)
			pendingRegions.insert(requestID, state)

			stream, ok := streams[rpcCtx.Addr]
			// Establish the stream if it has not been connected yet.
			if !ok {
				storeID := rpcCtx.Peer.GetStoreId()
				log.Info("creating new stream to store to send request",
					zap.Uint64("regionID", sri.verID.GetID()),
					zap.Uint64("requestID", requestID),
					zap.Uint64("storeID", storeID),
					zap.String("addr", rpcCtx.Addr))
				stream, err = s.client.newStream(ctx, rpcCtx.Addr, storeID)
				if err != nil {
					// if get stream failed, maybe the store is down permanently, we should try to relocate the active store
					log.Warn("get grpc stream client failed",
						zap.Uint64("regionID", sri.verID.GetID()),
						zap.Uint64("requestID", requestID),
						zap.Uint64("storeID", storeID),
						zap.String("error", err.Error()))
					if errors.Cause(err) == util.ErrVersionIncompatible {
						// It often occurs on rolling update. Sleep 20s to reduce logs.
						time.Sleep(20 * time.Second)
					}
					bo := tikv.NewBackoffer(ctx, tikvRequestMaxBackoff)
					s.client.regionCache.OnSendFail(bo, rpcCtx, needReloadRegion(sri.failStoreIDs, rpcCtx), err)
					// Delete the pendingRegion info from `pendingRegions` and retry connecting and sending the request.
					pendingRegions.take(requestID)
					continue
				}
				streams[rpcCtx.Addr] = stream

				limiter := s.client.getRegionLimiter(regionID)
				g.Go(func() error {
					return s.receiveFromStream(ctx, g, rpcCtx.Addr, getStoreID(rpcCtx), stream, pendingRegions, limiter)
				})
			}

			log.Info("start new request", zap.Reflect("request", req), zap.String("addr", rpcCtx.Addr))
			err = stream.Send(req)

			// If Send error, the receiver should have received error too or will receive error soon. So we doesn't need
			// to do extra work here.
			if err != nil {

				log.Error("send request to stream failed",
					zap.String("addr", rpcCtx.Addr),
					zap.Uint64("storeID", getStoreID(rpcCtx)),
					zap.Uint64("regionID", sri.verID.GetID()),
					zap.Uint64("requestID", requestID),
					zap.Error(err))
				err1 := stream.CloseSend()
				if err1 != nil {
					log.Error("failed to close stream", zap.Error(err1))
				}
				// Delete the stream from the map so that the next time the store is accessed, the stream will be
				// re-established.
				delete(streams, rpcCtx.Addr)
				// Delete `pendingRegions` from `storePendingRegions` so that the next time a region of this store is
				// requested, it will create a new one. So if the `receiveFromStream` goroutine tries to stop all
				// pending regions, the new pending regions that are requested after reconnecting won't be stopped
				// incorrectly.
				delete(storePendingRegions, rpcCtx.Addr)

				// Remove the region from pendingRegions. If it's already removed, it should be already retried by
				// `receiveFromStream`, so no need to retry here.
				_, ok := pendingRegions.take(requestID)
				if !ok {
					break
				}

				// Wait for a while and retry sending the request
				time.Sleep(time.Millisecond * time.Duration(rand.Intn(100)))
				// Break if ctx has been canceled.
				select {
				case <-ctx.Done():
					return ctx.Err()
				default:
				}

				continue
			}

			break
		}
	}
}

func needReloadRegion(failStoreIDs map[uint64]struct{}, rpcCtx *tikv.RPCContext) (need bool) {
	failStoreIDs[getStoreID(rpcCtx)] = struct{}{}
	need = len(failStoreIDs) == len(rpcCtx.Meta.GetPeers())
	if need {
		for k := range failStoreIDs {
			delete(failStoreIDs, k)
		}
	}
	return
}

// partialRegionFeed establishes a EventFeed to the region specified by regionInfo.
// It manages lifecycle events of the region in order to maintain the EventFeed
// connection. If any error happens (region split, leader change, etc), the region
// and error info will be sent to `errCh`, and the receiver of `errCh` is
// responsible for handling the error and re-establish the connection to the region.
func (s *eventFeedSession) partialRegionFeed(
	ctx context.Context,
	state *regionFeedState,
	limiter *rate.Limiter,
) error {
	receiver := state.regionEventCh
	defer func() {
		state.markStopped()
		// Workaround to avoid remaining messages in the channel blocks the receiver thread.
		// TODO: Find a better solution.
		timer := time.After(time.Second * 2)
		for {
			select {
			case <-receiver:
			case <-timer:
				return
			}
		}
	}()

	ts := state.sri.ts
	maxTs, err := s.singleEventFeed(ctx, state.sri.verID.GetID(), state.sri.span, state.sri.ts, receiver)
	log.Debug("singleEventFeed quit")

	if err == nil || errors.Cause(err) == context.Canceled {
		return nil
	}

	if maxTs > ts {
		ts = maxTs
	}

	regionID := state.sri.verID.GetID()
	log.Info("EventFeed disconnected",
		zap.Reflect("regionID", regionID),
		zap.Stringer("span", state.sri.span),
		zap.Uint64("checkpoint", ts),
		zap.String("error", err.Error()))

	state.sri.ts = ts

	// We need to ensure when the error is handled, `isStopped` must be set. So set it before sending the error.
	state.markStopped()

	now := time.Now()
	delay := limiter.ReserveN(now, 1).Delay()
	if delay != 0 {
		log.Info("EventFeed retry rate limited",
			zap.Duration("delay", delay), zap.Reflect("regionID", regionID))
		t := time.NewTimer(delay)
		defer t.Stop()
		select {
		case <-t.C:
			// We can proceed.
		case <-ctx.Done():
			return ctx.Err()
		}
	}

	return s.onRegionFail(ctx, regionErrorInfo{
		singleRegionInfo: state.sri,
		err:              err,
	}, false)
}

// divideAndSendEventFeedToRegions split up the input span into spans aligned
// to region boundaries. When region merging happens, it's possible that it
// will produce some overlapping spans.
func (s *eventFeedSession) divideAndSendEventFeedToRegions(
	ctx context.Context, span regionspan.ComparableSpan, ts uint64,
) error {
	limit := 20

	nextSpan := span
	captureAddr := util.CaptureAddrFromCtx(ctx)

	for {
		var (
			regions []*tikv.Region
			err     error
		)
		retryErr := retry.Run(50*time.Millisecond, maxRetry,
			func() error {
				select {
				case <-ctx.Done():
					return ctx.Err()
				default:
				}
				scanT0 := time.Now()
				bo := tikv.NewBackoffer(ctx, tikvRequestMaxBackoff)
				regions, err = s.regionCache.BatchLoadRegionsWithKeyRange(bo, nextSpan.Start, nextSpan.End, limit)
				scanRegionsDuration.WithLabelValues(captureAddr).Observe(time.Since(scanT0).Seconds())
				if err != nil {
					return errors.Trace(err)
				}
				metas := make([]*metapb.Region, 0, len(regions))
				for _, region := range regions {
					if region.GetMeta() == nil {
						err = errors.New("meta not exists in region")
						log.Warn("batch load region", zap.Stringer("span", nextSpan), zap.Error(err))
						return err
					}
					metas = append(metas, region.GetMeta())
				}
				if !regionspan.CheckRegionsLeftCover(metas, nextSpan) {
					err = errors.Errorf("regions not completely left cover span, span %v regions: %v", nextSpan, metas)
					log.Warn("ScanRegions", zap.Stringer("span", nextSpan), zap.Reflect("regions", metas), zap.Error(err))
					return err
				}
				log.Debug("ScanRegions", zap.Stringer("span", nextSpan), zap.Reflect("regions", metas))
				return nil
			})

		if retryErr != nil {
			return retryErr
		}

		for _, tiRegion := range regions {
			region := tiRegion.GetMeta()
			partialSpan, err := regionspan.Intersect(s.totalSpan, regionspan.ComparableSpan{Start: region.StartKey, End: region.EndKey})
			if err != nil {
				return errors.Trace(err)
			}
			log.Debug("get partialSpan", zap.Stringer("span", partialSpan), zap.Uint64("regionID", region.Id))

			nextSpan.Start = region.EndKey

			sri := newSingleRegionInfo(tiRegion.VerID(), partialSpan, ts, nil)
			s.scheduleRegionRequest(ctx, sri, true)
			log.Debug("partialSpan scheduled", zap.Stringer("span", partialSpan), zap.Uint64("regionID", region.Id))

			// return if no more regions
			if regionspan.EndCompare(nextSpan.Start, span.End) >= 0 {
				return nil
			}
		}
	}
}

// handleError handles error returned by a region. If some new EventFeed connection should be established, the region
// info will be sent to `regionCh`.
// CAUTION: Note that this should only be invoked in a context that the region is not locked, otherwise use onRegionFail
// instead.
func (s *eventFeedSession) handleError(ctx context.Context, errInfo regionErrorInfo, blocking bool) {
	err := errInfo.err
	switch eerr := errors.Cause(err).(type) {
	case *eventError:
		innerErr := eerr.err
		if notLeader := innerErr.GetNotLeader(); notLeader != nil {
			metricFeedNotLeaderCounter.Inc()
			// TODO: Handle the case that notleader.GetLeader() is nil.
			s.regionCache.UpdateLeader(errInfo.verID, notLeader.GetLeader().GetStoreId(), errInfo.rpcCtx.AccessIdx)
		} else if innerErr.GetEpochNotMatch() != nil {
			// TODO: If only confver is updated, we don't need to reload the region from region cache.
			metricFeedEpochNotMatchCounter.Inc()
			s.scheduleDivideRegionAndRequest(ctx, errInfo.span, errInfo.ts, blocking)
			return
		} else if innerErr.GetRegionNotFound() != nil {
			metricFeedRegionNotFoundCounter.Inc()
			s.scheduleDivideRegionAndRequest(ctx, errInfo.span, errInfo.ts, blocking)
			return
		} else if duplicatedRequest := innerErr.GetDuplicateRequest(); duplicatedRequest != nil {
			metricFeedDuplicateRequestCounter.Inc()
			log.Error("tikv reported duplicated request to the same region, which is not expected",
				zap.Uint64("regionID", duplicatedRequest.RegionId))
			return
		} else {
			metricFeedUnknownErrorCounter.Inc()
			log.Warn("receive empty or unknown error msg", zap.Stringer("error", innerErr))
		}
	case *rpcCtxUnavailableErr:
		metricFeedRPCCtxUnavailable.Inc()
		s.scheduleDivideRegionAndRequest(ctx, errInfo.span, errInfo.ts, blocking)
		return
	default:
		bo := tikv.NewBackoffer(ctx, tikvRequestMaxBackoff)
		if errInfo.rpcCtx.Meta != nil {
			s.regionCache.OnSendFail(bo, errInfo.rpcCtx, needReloadRegion(errInfo.failStoreIDs, errInfo.rpcCtx), err)
		}
	}

	s.scheduleRegionRequest(ctx, errInfo.singleRegionInfo, blocking)
}

func (s *eventFeedSession) getRPCContextForRegion(ctx context.Context, id tikv.RegionVerID) (*tikv.RPCContext, error) {
	bo := tikv.NewBackoffer(ctx, tikvRequestMaxBackoff)
	rpcCtx, err := s.regionCache.GetTiKVRPCContext(bo, id, tidbkv.ReplicaReadLeader, 0)
	if err != nil {
		return nil, errors.Trace(err)
	}
	return rpcCtx, nil
}

func (s *eventFeedSession) receiveFromStream(
	ctx context.Context,
	g *errgroup.Group,
	addr string,
	storeID uint64,
	stream cdcpb.ChangeData_EventFeedClient,
	pendingRegions *syncRegionFeedStateMap,
	limiter *rate.Limiter,
) error {
	// Cancel the pending regions if the stream failed. Otherwise it will remain unhandled in the pendingRegions list
	// however not registered in the new reconnected stream.
	defer func() {
		log.Info("stream to store closed", zap.String("addr", addr), zap.Uint64("storeID", storeID))

		remainingRegions := pendingRegions.takeAll()

		for _, state := range remainingRegions {
			err := s.onRegionFail(ctx, regionErrorInfo{
				singleRegionInfo: state.sri,
				err:              errors.New("pending region cancelled due to stream disconnecting"),
			}, false)
			if err != nil {
				// The only possible is that the ctx is cancelled. Simply return.
				return
			}
		}
	}()

	captureAddr := util.CaptureAddrFromCtx(ctx)
	changefeedID := util.ChangefeedIDFromCtx(ctx)
	metricSendEventBatchResolvedSize := batchResolvedEventSize.WithLabelValues(captureAddr, changefeedID)

	// Each region has it's own goroutine to handle its messages. `regionStates` stores states of these regions.
	regionStates := make(map[uint64]*regionFeedState)

	for {
		cevent, err := stream.Recv()

		// TODO: Should we have better way to handle the errors?
		if err == io.EOF {
			for _, state := range regionStates {
				close(state.regionEventCh)
			}
			return nil
		}
		if err != nil {
			if status.Code(errors.Cause(err)) == codes.Canceled {
				log.Debug(
					"receive from stream canceled",
					zap.String("addr", addr),
					zap.Uint64("storeID", storeID),
				)
			} else {
				log.Error(
					"failed to receive from stream",
					zap.String("addr", addr),
					zap.Uint64("storeID", storeID),
					zap.Error(err),
				)
			}

			for _, state := range regionStates {
				select {
				case state.regionEventCh <- nil:
				case <-ctx.Done():
					return ctx.Err()
				}
			}

			// Do no return error but gracefully stop the goroutine here. Then the whole job will not be canceled and
			// connection will be retried.
			return nil
		}

		for _, event := range cevent.Events {
			err = s.sendRegionChangeEvent(ctx, g, event, regionStates, pendingRegions, addr, limiter)
			if err != nil {
				return err
			}
		}

		if cevent.ResolvedTs != nil {
			metricSendEventBatchResolvedSize.Observe(float64(len(cevent.ResolvedTs.Regions)))
			err = s.sendResolvedTs(ctx, g, cevent.ResolvedTs, regionStates, pendingRegions, addr)
			if err != nil {
				return err
			}
		}
	}
}

func (s *eventFeedSession) sendRegionChangeEvent(
	ctx context.Context,
	g *errgroup.Group,
	event *cdcpb.Event,
	regionStates map[uint64]*regionFeedState,
	pendingRegions *syncRegionFeedStateMap,
	addr string,
	limiter *rate.Limiter,
) error {
	state, ok := regionStates[event.RegionId]
	// Every region's range is locked before sending requests and unlocked after exiting, and the requestID
	// is allocated while holding the range lock. Therefore the requestID is always incrementing. If a region
	// is receiving messages with different requestID, only the messages with the larges requestID is valid.
	isNewSubscription := !ok
	if ok {
		if state.requestID < event.RequestId {
			log.Debug("region state entry will be replaced because received message of newer requestID",
				zap.Uint64("regionID", event.RegionId),
				zap.Uint64("oldRequestID", state.requestID),
				zap.Uint64("requestID", event.RequestId),
				zap.String("addr", addr))
			isNewSubscription = true
		} else if state.requestID > event.RequestId {
			log.Warn("drop event due to event belongs to a stale request",
				zap.Uint64("regionID", event.RegionId),
				zap.Uint64("requestID", event.RequestId),
				zap.Uint64("currRequestID", state.requestID),
				zap.String("addr", addr))
			return nil
		}
	}

	if isNewSubscription {
		// It's the first response for this region. If the region is newly connected, the region info should
		// have been put in `pendingRegions`. So here we load the region info from `pendingRegions` and start
		// a new goroutine to handle messages from this region.
		// Firstly load the region info.
		state, ok = pendingRegions.take(event.RequestId)
		if !ok {
			log.Error("received an event but neither pending region nor running region was found",
				zap.Uint64("regionID", event.RegionId),
				zap.Uint64("requestID", event.RequestId),
				zap.String("addr", addr))
			return errors.Errorf("received event regionID %v, requestID %v from %v but neither pending "+
				"region nor running region was found", event.RegionId, event.RequestId, addr)
		}

		// Then spawn the goroutine to process messages of this region.
		regionStates[event.RegionId] = state

		g.Go(func() error {
			return s.partialRegionFeed(ctx, state, limiter)
		})
	} else if state.isStopped() {
		log.Warn("drop event due to region feed stopped",
			zap.Uint64("regionID", event.RegionId),
			zap.Uint64("requestID", event.RequestId),
			zap.String("addr", addr))
		return nil
	}

	select {
	case state.regionEventCh <- &regionEvent{
		changeEvent: event,
	}:
	case <-ctx.Done():
		return ctx.Err()
	}

	return nil
}

func (s *eventFeedSession) sendResolvedTs(
	ctx context.Context,
	g *errgroup.Group,
	resolvedTs *cdcpb.ResolvedTs,
	regionStates map[uint64]*regionFeedState,
	pendingRegions *syncRegionFeedStateMap,
	addr string,
) error {
	for _, regionID := range resolvedTs.Regions {
		state, ok := regionStates[regionID]
		if ok {
			if state.isStopped() {
				log.Warn("drop resolved ts due to region feed stopped",
					zap.Uint64("regionID", regionID),
					zap.Uint64("requestID", state.requestID),
					zap.String("addr", addr))
				return nil
			}
			select {
			case state.regionEventCh <- &regionEvent{
				resolvedTs: resolvedTs,
			}:
			case <-ctx.Done():
				return ctx.Err()
			}
		}
	}

	return nil
}

// singleEventFeed handles events of a single EventFeed stream.
// Results will be send to eventCh
// EventFeed RPC will not return checkpoint event directly
// Resolved event is generate while there's not non-match pre-write
// Return the maximum checkpoint
func (s *eventFeedSession) singleEventFeed(
	ctx context.Context,
	regionID uint64,
	span regionspan.ComparableSpan,
	startTs uint64,
	receiverCh <-chan *regionEvent,
) (uint64, error) {
	captureAddr := util.CaptureAddrFromCtx(ctx)
	changefeedID := util.ChangefeedIDFromCtx(ctx)
	metricEventSize := eventSize.WithLabelValues(captureAddr)
	metricPullEventInitializedCounter := pullEventCounter.WithLabelValues(cdcpb.Event_INITIALIZED.String(), captureAddr, changefeedID)
	metricPullEventCommittedCounter := pullEventCounter.WithLabelValues(cdcpb.Event_COMMITTED.String(), captureAddr, changefeedID)
	metricPullEventCommitCounter := pullEventCounter.WithLabelValues(cdcpb.Event_COMMIT.String(), captureAddr, changefeedID)
	metricPullEventPrewriteCounter := pullEventCounter.WithLabelValues(cdcpb.Event_PREWRITE.String(), captureAddr, changefeedID)
	metricPullEventRollbackCounter := pullEventCounter.WithLabelValues(cdcpb.Event_ROLLBACK.String(), captureAddr, changefeedID)
	metricSendEventResolvedCounter := sendEventCounter.WithLabelValues("native-resolved", captureAddr, changefeedID)
	metricSendEventCommitCounter := sendEventCounter.WithLabelValues("commit", captureAddr, changefeedID)
	metricSendEventCommittedCounter := sendEventCounter.WithLabelValues("committed", captureAddr, changefeedID)

	initialized := false

	matcher := newMatcher()
	advanceCheckTicker := time.NewTicker(time.Second * 5)
	defer advanceCheckTicker.Stop()
	lastReceivedEventTime := time.Now()
	startFeedTime := time.Now()
	checkpointTs := startTs
	handleResolvedTs := func(resolvedTs uint64) error {
		if !initialized {
			return nil
		}
		if resolvedTs < checkpointTs {
			log.Debug("The resolvedTs is fallen back in kvclient",
				zap.String("Event Type", "RESOLVED"),
				zap.Uint64("resolvedTs", resolvedTs),
				zap.Uint64("lastResolvedTs", checkpointTs),
				zap.Uint64("regionID", regionID))
			return nil
		}
		// emit a checkpointTs
		revent := &model.RegionFeedEvent{
			Resolved: &model.ResolvedSpan{
				Span:       span,
				ResolvedTs: resolvedTs,
			},
		}
		checkpointTs = resolvedTs

		select {
		case s.eventCh <- revent:
			metricSendEventResolvedCounter.Inc()
		case <-ctx.Done():
			return errors.Trace(ctx.Err())
		}
		return nil
	}
	select {
	case s.eventCh <- &model.RegionFeedEvent{
		Resolved: &model.ResolvedSpan{
			Span:       span,
			ResolvedTs: startTs,
		},
	}:
	case <-ctx.Done():
		return checkpointTs, errors.Trace(ctx.Err())
	}
	for {
		var event *regionEvent
		var ok bool
		select {
		case <-ctx.Done():
			return checkpointTs, ctx.Err()
		case <-advanceCheckTicker.C:
			if time.Since(startFeedTime) < 20*time.Second {
				continue
			}
			sinceLastEvent := time.Since(lastReceivedEventTime)
			if sinceLastEvent > time.Second*20 {
				log.Warn("region not receiving event from tikv for too long time",
					zap.Uint64("regionID", regionID), zap.Stringer("span", span), zap.Duration("duration", sinceLastEvent))
			}
			version, err := s.kvStorage.(*StorageWithCurVersionCache).GetCachedCurrentVersion()
			if err != nil {
				log.Warn("failed to get current version from PD", zap.Error(err))
				continue
			}
			currentTimeFromPD := oracle.GetTimeFromTS(version.Ver)
			sinceLastResolvedTs := currentTimeFromPD.Sub(oracle.GetTimeFromTS(checkpointTs))
			if sinceLastResolvedTs > time.Second*20 && initialized {
				log.Warn("region not receiving resolved event from tikv or resolved ts is not pushing for too long time, try to resolve lock",
					zap.Uint64("regionID", regionID), zap.Stringer("span", span),
					zap.Duration("duration", sinceLastResolvedTs),
					zap.Uint64("checkpointTs", checkpointTs))
				maxVersion := oracle.ComposeTS(oracle.GetPhysical(currentTimeFromPD.Add(-10*time.Second)), 0)
				err = s.resolveLock(ctx, regionID, maxVersion)
				if err != nil {
					log.Warn("failed to resolve lock", zap.Uint64("regionID", regionID), zap.Error(err))
					continue
				}
			}
			continue
		case event, ok = <-receiverCh:
		}
		if !ok {
			log.Debug("singleEventFeed receiver closed")
			return checkpointTs, nil
		}

		if event == nil {
			log.Debug("singleEventFeed closed by error")
			return checkpointTs, errors.New("single event feed aborted")
		}
		lastReceivedEventTime = time.Now()

		if event.changeEvent != nil {
			metricEventSize.Observe(float64(event.changeEvent.Event.Size()))
			switch x := event.changeEvent.Event.(type) {
			case *cdcpb.Event_Entries_:
				for _, entry := range x.Entries.GetEntries() {
					switch entry.Type {
					case cdcpb.Event_INITIALIZED:
						if time.Since(startFeedTime) > 20*time.Second {
							log.Warn("The time cost of initializing is too mush",
								zap.Duration("timeCost", time.Since(startFeedTime)),
								zap.Uint64("regionID", regionID))
						}
						metricPullEventInitializedCounter.Inc()
						initialized = true
						for _, cacheEntry := range matcher.cachedCommit {
							value, ok := matcher.matchRow(cacheEntry)
							if !ok {
								// when cdc receives a commit log without a corresponding
								// prewrite log before initialized, a committed log  with
								// the same key and start-ts must have been received.
								log.Info("ignore commit event without prewrite",
									zap.Binary("key", cacheEntry.GetKey()),
									zap.Uint64("ts", cacheEntry.GetStartTs()))
								continue
							}
							revent, err := assembleCommitEvent(cacheEntry, value)
							if err != nil {
								return checkpointTs, errors.Trace(err)
							}
							select {
							case s.eventCh <- revent:
								metricSendEventCommitCounter.Inc()
							case <-ctx.Done():
								return checkpointTs, errors.Trace(ctx.Err())
							}
						}
						matcher.clearCacheCommit()
					case cdcpb.Event_COMMITTED:
						metricPullEventCommittedCounter.Inc()
						var opType model.OpType
						switch entry.GetOpType() {
						case cdcpb.Event_Row_DELETE:
							opType = model.OpTypeDelete
						case cdcpb.Event_Row_PUT:
							opType = model.OpTypePut
						default:
							return checkpointTs, errors.Errorf("unknown tp: %v", entry.GetOpType())
						}

						revent := &model.RegionFeedEvent{
							Val: &model.RawKVEntry{
								OpType:  opType,
								Key:     entry.Key,
								Value:   entry.GetValue(),
								StartTs: entry.StartTs,
								CRTs:    entry.CommitTs,
							},
						}

						if entry.CommitTs <= checkpointTs {
							log.Fatal("The CommitTs must be greater than the resolvedTs",
								zap.String("Event Type", "COMMITTED"),
								zap.Uint64("CommitTs", entry.CommitTs),
								zap.Uint64("resolvedTs", checkpointTs),
								zap.Uint64("regionID", regionID))
						}
						select {
						case s.eventCh <- revent:
							metricSendEventCommittedCounter.Inc()
						case <-ctx.Done():
							return checkpointTs, errors.Trace(ctx.Err())
						}
					case cdcpb.Event_PREWRITE:
						metricPullEventPrewriteCounter.Inc()
						matcher.putPrewriteRow(entry)
					case cdcpb.Event_COMMIT:
						metricPullEventCommitCounter.Inc()
						if entry.CommitTs <= checkpointTs {
							log.Fatal("The CommitTs must be greater than the resolvedTs",
								zap.String("Event Type", "COMMIT"),
								zap.Uint64("CommitTs", entry.CommitTs),
								zap.Uint64("resolvedTs", checkpointTs),
								zap.Uint64("regionID", regionID))
						}
						// emit a value
						value, ok := matcher.matchRow(entry)
						if !ok {
							if !initialized {
								matcher.cacheCommitRow(entry)
								continue
							}
							return checkpointTs,
								errors.Errorf("prewrite not match, key: %b, start-ts: %d",
									entry.GetKey(), entry.GetStartTs())
						}

						revent, err := assembleCommitEvent(entry, value)
						if err != nil {
							return checkpointTs, errors.Trace(err)
						}

						select {
						case s.eventCh <- revent:
							metricSendEventCommitCounter.Inc()
						case <-ctx.Done():
							return checkpointTs, errors.Trace(ctx.Err())
						}
					case cdcpb.Event_ROLLBACK:
						metricPullEventRollbackCounter.Inc()
						matcher.rollbackRow(entry)
					}
<<<<<<< HEAD
				}
			case *cdcpb.Event_Admin_:
				log.Info("receive admin event", zap.Stringer("event", event.changeEvent))
			case *cdcpb.Event_Error:
				return checkpointTs, errors.Trace(&eventError{err: x.Error})
			case *cdcpb.Event_ResolvedTs:
				if err := handleResolvedTs(x.ResolvedTs); err != nil {
					return checkpointTs, err
=======
					matcher.clearCacheCommit()
				case cdcpb.Event_COMMITTED:
					metricPullEventCommittedCounter.Inc()
					var opType model.OpType
					switch entry.GetOpType() {
					case cdcpb.Event_Row_DELETE:
						opType = model.OpTypeDelete
					case cdcpb.Event_Row_PUT:
						opType = model.OpTypePut
					default:
						return checkpointTs, errors.Errorf("unknown tp: %v", entry.GetOpType())
					}

					revent := &model.RegionFeedEvent{
						Val: &model.RawKVEntry{
							OpType:   opType,
							Key:      entry.Key,
							Value:    entry.GetValue(),
							OldValue: entry.GetOldValue(),
							StartTs:  entry.StartTs,
							CRTs:     entry.CommitTs,
						},
					}

					if entry.CommitTs <= checkpointTs {
						log.Fatal("The CommitTs must be greater than the resolvedTs",
							zap.String("Event Type", "COMMITTED"),
							zap.Uint64("CommitTs", entry.CommitTs),
							zap.Uint64("resolvedTs", checkpointTs),
							zap.Uint64("regionID", regionID))
					}
					select {
					case s.eventCh <- revent:
						metricSendEventCommittedCounter.Inc()
					case <-ctx.Done():
						return checkpointTs, errors.Trace(ctx.Err())
					}
				case cdcpb.Event_PREWRITE:
					metricPullEventPrewriteCounter.Inc()
					matcher.putPrewriteRow(entry)
				case cdcpb.Event_COMMIT:
					metricPullEventCommitCounter.Inc()
					if entry.CommitTs <= checkpointTs {
						log.Fatal("The CommitTs must be greater than the resolvedTs",
							zap.String("Event Type", "COMMIT"),
							zap.Uint64("CommitTs", entry.CommitTs),
							zap.Uint64("resolvedTs", checkpointTs),
							zap.Uint64("regionID", regionID))
					}
					// emit a value
					value, ok := matcher.matchRow(entry)
					if !ok {
						if !initialized {
							matcher.cacheCommitRow(entry)
							continue
						}
						return checkpointTs,
							errors.Errorf("prewrite not match, key: %b, start-ts: %d",
								entry.GetKey(), entry.GetStartTs())
					}

					revent, err := assembleCommitEvent(entry, value)
					if err != nil {
						return checkpointTs, errors.Trace(err)
					}

					select {
					case s.eventCh <- revent:
						metricSendEventCommitCounter.Inc()
					case <-ctx.Done():
						return checkpointTs, errors.Trace(ctx.Err())
					}
				case cdcpb.Event_ROLLBACK:
					metricPullEventRollbackCounter.Inc()
					matcher.rollbackRow(entry)
>>>>>>> fa6397b8
				}
			}
		}

		if event.resolvedTs != nil {
			if err := handleResolvedTs(event.resolvedTs.Ts); err != nil {
				return checkpointTs, err
			}
		}

	}
}

const scanLockLimit = 1024

func (s *eventFeedSession) resolveLock(ctx context.Context, regionID uint64, maxVersion uint64) error {
	// TODO test whether this function will kill active transaction
	req := tikvrpc.NewRequest(tikvrpc.CmdScanLock, &kvrpcpb.ScanLockRequest{
		MaxVersion: maxVersion,
		Limit:      scanLockLimit,
	})

	bo := tikv.NewBackoffer(ctx, tikv.GcResolveLockMaxBackoff)
	var loc *tikv.KeyLocation
	var key []byte
	flushRegion := func() error {
		var err error
		loc, err = s.kvStorage.GetRegionCache().LocateRegionByID(bo, regionID)
		if err != nil {
			return err
		}
		key = loc.StartKey
		return nil
	}
	if err := flushRegion(); err != nil {
		return errors.Trace(err)
	}
	for {
		select {
		case <-ctx.Done():
			return ctx.Err()
		default:
		}
		req.ScanLock().StartKey = key
		resp, err := s.kvStorage.SendReq(bo, req, loc.Region, tikv.ReadTimeoutMedium)
		if err != nil {
			return errors.Trace(err)
		}
		regionErr, err := resp.GetRegionError()
		if err != nil {
			return errors.Trace(err)
		}
		if regionErr != nil {
			err = bo.Backoff(tikv.BoRegionMiss, errors.New(regionErr.String()))
			if err != nil {
				return errors.Trace(err)
			}
			if err := flushRegion(); err != nil {
				return errors.Trace(err)
			}
			continue
		}
		if resp.Resp == nil {
			return errors.Trace(tikv.ErrBodyMissing)
		}
		locksResp := resp.Resp.(*kvrpcpb.ScanLockResponse)
		if locksResp.GetError() != nil {
			return errors.Errorf("unexpected scanlock error: %s", locksResp)
		}
		locksInfo := locksResp.GetLocks()
		locks := make([]*tikv.Lock, len(locksInfo))
		for i := range locksInfo {
			locks[i] = tikv.NewLock(locksInfo[i])
		}

		_, _, err1 := s.kvStorage.GetLockResolver().ResolveLocks(bo, 0, locks)
		if err1 != nil {
			return errors.Trace(err1)
		}
		if len(locks) < scanLockLimit {
			key = loc.EndKey
		} else {
			key = locks[len(locks)-1].Key
		}

		if len(key) == 0 || (len(loc.EndKey) != 0 && bytes.Compare(key, loc.EndKey) >= 0) {
			break
		}
		bo = tikv.NewBackoffer(ctx, tikv.GcResolveLockMaxBackoff)
	}
	log.Info("resolve lock successfully", zap.Uint64("regionID", regionID), zap.Uint64("maxVersion", maxVersion))
	return nil
}

func assembleCommitEvent(entry *cdcpb.Event_Row, value *pendingValue) (*model.RegionFeedEvent, error) {
	var opType model.OpType
	switch entry.GetOpType() {
	case cdcpb.Event_Row_DELETE:
		opType = model.OpTypeDelete
	case cdcpb.Event_Row_PUT:
		opType = model.OpTypePut
	default:
		return nil, errors.Errorf("unknow tp: %v", entry.GetOpType())
	}

	revent := &model.RegionFeedEvent{
		Val: &model.RawKVEntry{
			OpType:   opType,
			Key:      entry.Key,
			Value:    value.value,
			OldValue: value.oldValue,
			StartTs:  entry.StartTs,
			CRTs:     entry.CommitTs,
		},
	}
	return revent, nil
}

// eventError wrap cdcpb.Event_Error to implements error interface.
type eventError struct {
	err *cdcpb.Error
}

// Error implement error interface.
func (e *eventError) Error() string {
	return e.err.String()
}

type rpcCtxUnavailableErr struct {
	verID tikv.RegionVerID
}

func (e *rpcCtxUnavailableErr) Error() string {
	return fmt.Sprintf("cannot get rpcCtx for region %v. ver:%v, confver:%v",
		e.verID.GetID(), e.verID.GetVer(), e.verID.GetConfVer())
}

func getStoreID(rpcCtx *tikv.RPCContext) uint64 {
	if rpcCtx != nil && rpcCtx.Peer != nil {
		return rpcCtx.Peer.GetStoreId()
	}
	return 0
}<|MERGE_RESOLUTION|>--- conflicted
+++ resolved
@@ -1342,6 +1342,7 @@
 								OpType:  opType,
 								Key:     entry.Key,
 								Value:   entry.GetValue(),
+								OldValue: entry.GetOldValue(),
 								StartTs: entry.StartTs,
 								CRTs:    entry.CommitTs,
 							},
@@ -1399,7 +1400,6 @@
 						metricPullEventRollbackCounter.Inc()
 						matcher.rollbackRow(entry)
 					}
-<<<<<<< HEAD
 				}
 			case *cdcpb.Event_Admin_:
 				log.Info("receive admin event", zap.Stringer("event", event.changeEvent))
@@ -1408,83 +1408,6 @@
 			case *cdcpb.Event_ResolvedTs:
 				if err := handleResolvedTs(x.ResolvedTs); err != nil {
 					return checkpointTs, err
-=======
-					matcher.clearCacheCommit()
-				case cdcpb.Event_COMMITTED:
-					metricPullEventCommittedCounter.Inc()
-					var opType model.OpType
-					switch entry.GetOpType() {
-					case cdcpb.Event_Row_DELETE:
-						opType = model.OpTypeDelete
-					case cdcpb.Event_Row_PUT:
-						opType = model.OpTypePut
-					default:
-						return checkpointTs, errors.Errorf("unknown tp: %v", entry.GetOpType())
-					}
-
-					revent := &model.RegionFeedEvent{
-						Val: &model.RawKVEntry{
-							OpType:   opType,
-							Key:      entry.Key,
-							Value:    entry.GetValue(),
-							OldValue: entry.GetOldValue(),
-							StartTs:  entry.StartTs,
-							CRTs:     entry.CommitTs,
-						},
-					}
-
-					if entry.CommitTs <= checkpointTs {
-						log.Fatal("The CommitTs must be greater than the resolvedTs",
-							zap.String("Event Type", "COMMITTED"),
-							zap.Uint64("CommitTs", entry.CommitTs),
-							zap.Uint64("resolvedTs", checkpointTs),
-							zap.Uint64("regionID", regionID))
-					}
-					select {
-					case s.eventCh <- revent:
-						metricSendEventCommittedCounter.Inc()
-					case <-ctx.Done():
-						return checkpointTs, errors.Trace(ctx.Err())
-					}
-				case cdcpb.Event_PREWRITE:
-					metricPullEventPrewriteCounter.Inc()
-					matcher.putPrewriteRow(entry)
-				case cdcpb.Event_COMMIT:
-					metricPullEventCommitCounter.Inc()
-					if entry.CommitTs <= checkpointTs {
-						log.Fatal("The CommitTs must be greater than the resolvedTs",
-							zap.String("Event Type", "COMMIT"),
-							zap.Uint64("CommitTs", entry.CommitTs),
-							zap.Uint64("resolvedTs", checkpointTs),
-							zap.Uint64("regionID", regionID))
-					}
-					// emit a value
-					value, ok := matcher.matchRow(entry)
-					if !ok {
-						if !initialized {
-							matcher.cacheCommitRow(entry)
-							continue
-						}
-						return checkpointTs,
-							errors.Errorf("prewrite not match, key: %b, start-ts: %d",
-								entry.GetKey(), entry.GetStartTs())
-					}
-
-					revent, err := assembleCommitEvent(entry, value)
-					if err != nil {
-						return checkpointTs, errors.Trace(err)
-					}
-
-					select {
-					case s.eventCh <- revent:
-						metricSendEventCommitCounter.Inc()
-					case <-ctx.Done():
-						return checkpointTs, errors.Trace(ctx.Err())
-					}
-				case cdcpb.Event_ROLLBACK:
-					metricPullEventRollbackCounter.Inc()
-					matcher.rollbackRow(entry)
->>>>>>> fa6397b8
 				}
 			}
 		}
