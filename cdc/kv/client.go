// Copyright 2020 PingCAP, Inc.
//
// Licensed under the Apache License, Version 2.0 (the "License");
// you may not use this file except in compliance with the License.
// You may obtain a copy of the License at
//
//     http://www.apache.org/licenses/LICENSE-2.0
//
// Unless required by applicable law or agreed to in writing, software
// distributed under the License is distributed on an "AS IS" BASIS,
// See the License for the specific language governing permissions and
// limitations under the License.

package kv

import (
	"context"
	"fmt"
	"io"
	"math/rand"
	"strconv"
	"sync"
	"sync/atomic"
	"time"

	"github.com/pingcap/errors"
	"github.com/pingcap/failpoint"
	"github.com/pingcap/kvproto/pkg/cdcpb"
	"github.com/pingcap/kvproto/pkg/kvrpcpb"
	"github.com/pingcap/kvproto/pkg/metapb"
	"github.com/pingcap/log"
	"github.com/pingcap/tiflow/cdc/kv/regionlock"
	"github.com/pingcap/tiflow/cdc/model"
	"github.com/pingcap/tiflow/cdc/processor/tablepb"
	"github.com/pingcap/tiflow/pkg/chann"
	"github.com/pingcap/tiflow/pkg/config"
	cerror "github.com/pingcap/tiflow/pkg/errors"
	"github.com/pingcap/tiflow/pkg/pdutil"
	"github.com/pingcap/tiflow/pkg/retry"
	"github.com/pingcap/tiflow/pkg/spanz"
	"github.com/pingcap/tiflow/pkg/txnutil"
	"github.com/pingcap/tiflow/pkg/version"
	"github.com/prometheus/client_golang/prometheus"
	tidbkv "github.com/tikv/client-go/v2/kv"
	"github.com/tikv/client-go/v2/tikv"
	pd "github.com/tikv/pd/client"
	"go.uber.org/zap"
	"golang.org/x/sync/errgroup"
	"google.golang.org/grpc/codes"
	"google.golang.org/grpc/status"
)

const (
	dialTimeout           = 10 * time.Second
	tikvRequestMaxBackoff = 20000 // Maximum total sleep time(in ms)

	// TiCDC may open numerous gRPC streams,
	// with 65535 bytes window size, 10K streams takes about 27GB memory.
	//
	// 65535 bytes, the initial window size in http2 spec.
	grpcInitialWindowSize = (1 << 16) - 1
	// 8 MB The value for initial window size on a connection
	grpcInitialConnWindowSize = 1 << 23
	// 256 MB The maximum message size the client can receive
	grpcMaxCallRecvMsgSize = 1 << 28

	// The threshold of warning a message is too large. TiKV split events into 6MB per-message.
	warnRecvMsgSizeThreshold = 12 * 1024 * 1024

	// TiCDC always interacts with region leader, every time something goes wrong,
	// failed region will be reloaded via `BatchLoadRegionsWithKeyRange` API. So we
	// don't need to force reload region anymore.
	regionScheduleReload = false
)

// time interval to force kv client to terminate gRPC stream and reconnect
var reconnectInterval = 60 * time.Minute

type regionStatefulEvent struct {
	changeEvent     *cdcpb.Event
	resolvedTsEvent *resolvedTsEvent
	state           *regionFeedState

	// regionID is used for load balancer, we don't use fields in state to reduce lock usage
	regionID uint64

	// finishedCallbackCh is used to mark events that are sent from a give region
	// worker to this worker(one of the workers in worker pool) are all processed.
	finishedCallbackCh chan struct{}
}

type resolvedTsEvent struct {
	resolvedTs uint64
	regions    []*regionFeedState
}

var (
	metricFeedNotLeaderCounter        = eventFeedErrorCounter.WithLabelValues("NotLeader")
	metricFeedEpochNotMatchCounter    = eventFeedErrorCounter.WithLabelValues("EpochNotMatch")
	metricFeedRegionNotFoundCounter   = eventFeedErrorCounter.WithLabelValues("RegionNotFound")
	metricFeedDuplicateRequestCounter = eventFeedErrorCounter.WithLabelValues("DuplicateRequest")
	metricFeedUnknownErrorCounter     = eventFeedErrorCounter.WithLabelValues("Unknown")
	metricFeedRPCCtxUnavailable       = eventFeedErrorCounter.WithLabelValues("RPCCtxUnavailable")
	metricStoreSendRequestErr         = eventFeedErrorCounter.WithLabelValues("SendRequestToStore")
	metricConnectToStoreErr           = eventFeedErrorCounter.WithLabelValues("ConnectToStore")
)

var (
	// unreachable error, only used in unit test
	errUnreachable = errors.New("kv client unreachable error")
	// internal error, force the gPRC stream terminate and reconnect
	errReconnect = errors.New("internal error, reconnect all regions")
	logPanic     = log.Panic
)

type regionErrorInfo struct {
	singleRegionInfo
	err error
}

func newRegionErrorInfo(info singleRegionInfo, err error) regionErrorInfo {
	return regionErrorInfo{
		singleRegionInfo: info,
		err:              err,
	}
}

// eventFeedStream stores an EventFeed stream and pointer to the underlying gRPC connection
type eventFeedStream struct {
	client cdcpb.ChangeData_EventFeedClient
	conn   *sharedConn
}

// CDCKVClient is an interface to receives kv changed logs from TiKV
type CDCKVClient interface {
	EventFeed(
		ctx context.Context,
		span tablepb.Span,
		ts uint64,
		lockResolver txnutil.LockResolver,
		eventCh chan<- model.RegionFeedEvent,
	) error

	// RegionCount returns the number of captured regions.
	RegionCount() uint64
	// ResolvedTs returns the current ingress resolved ts.
	ResolvedTs() model.Ts
	// CommitTs returns the current ingress commit ts.
	CommitTs() model.Ts
}

// NewCDCKVClient is the constructor of CDC KV client
var NewCDCKVClient = NewCDCClient

// CDCClient to get events from TiKV
type CDCClient struct {
	pd pd.Client

	config    *config.KVClientConfig
	clusterID uint64

	grpcPool GrpcPool

	regionCache *tikv.RegionCache
	pdClock     pdutil.Clock

	changefeed model.ChangeFeedID
	tableID    model.TableID
	tableName  string

	tableStoreStats struct {
		sync.RWMutex
		// map[table_id/store_id] -> *tableStoreStat.
		v map[string]*tableStoreStat
	}

	// filterLoop is used in BDR mode, when it is true, tikv cdc component
	// will filter data that are written by another TiCDC.
	filterLoop bool
}

type tableStoreStat struct {
	regionCount atomic.Uint64
	resolvedTs  atomic.Uint64
	commitTs    atomic.Uint64
}

// NewCDCClient creates a CDCClient instance
func NewCDCClient(
	ctx context.Context,
	pd pd.Client,
	grpcPool GrpcPool,
	regionCache *tikv.RegionCache,
	pdClock pdutil.Clock,
	cfg *config.KVClientConfig,
	changefeed model.ChangeFeedID,
	tableID model.TableID,
	tableName string,
	filterLoop bool,
) CDCKVClient {
	clusterID := pd.GetClusterID(ctx)

	c := &CDCClient{
		clusterID:   clusterID,
		config:      cfg,
		pd:          pd,
		grpcPool:    grpcPool,
		regionCache: regionCache,
		pdClock:     pdClock,

		changefeed: changefeed,
		tableID:    tableID,
		tableName:  tableName,
		filterLoop: filterLoop,
	}
	c.tableStoreStats.v = make(map[string]*tableStoreStat)
	return c
}

func (c *CDCClient) newStream(ctx context.Context, addr string, storeID uint64) (stream *eventFeedStream, newStreamErr error) {
	newStreamErr = retry.Do(ctx, func() (err error) {
		var conn *sharedConn
		defer func() {
			if err != nil && conn != nil {
				c.grpcPool.ReleaseConn(conn, addr)
			}
		}()
		conn, err = c.grpcPool.GetConn(addr)
		if err != nil {
			return errors.Trace(err)
		}
		err = version.CheckStoreVersion(ctx, c.pd, storeID)
		if err != nil {
			return errors.Trace(err)
		}
		client := cdcpb.NewChangeDataClient(conn.ClientConn)
		var streamClient cdcpb.ChangeData_EventFeedClient
		streamClient, err = client.EventFeed(ctx)
		if err != nil {
			return cerror.WrapError(cerror.ErrTiKVEventFeed, err)
		}
		stream = &eventFeedStream{
			client: streamClient,
			conn:   conn,
		}
		log.Debug("created stream to store",
			zap.String("namespace", c.changefeed.Namespace),
			zap.String("changefeed", c.changefeed.ID),
			zap.String("addr", addr))
		return nil
	}, retry.WithBackoffBaseDelay(500),
		retry.WithMaxTries(2),
		retry.WithIsRetryableErr(cerror.IsRetryableError),
	)
	return
}

// EventFeed divides a EventFeed request on range boundaries and establishes
// a EventFeed to each of the individual region. It streams back result on the
// provided channel.
// The `Start` and `End` field in input span must be memcomparable encoded.
func (c *CDCClient) EventFeed(
	ctx context.Context, span tablepb.Span, ts uint64,
	lockResolver txnutil.LockResolver,
	eventCh chan<- model.RegionFeedEvent,
) error {
	s := newEventFeedSession(c, span, lockResolver, ts, eventCh)
	return s.eventFeed(ctx, ts)
}

// RegionCount returns the number of captured regions.
func (c *CDCClient) RegionCount() (totalCount uint64) {
	c.tableStoreStats.RLock()
	defer c.tableStoreStats.RUnlock()
	for _, v := range c.tableStoreStats.v {
		totalCount += v.regionCount.Load()
	}
	return totalCount
}

// ResolvedTs returns the current ingress resolved ts.
func (c *CDCClient) ResolvedTs() model.Ts {
	c.tableStoreStats.RLock()
	defer c.tableStoreStats.RUnlock()
	ingressResolvedTs := uint64(0)
	for _, v := range c.tableStoreStats.v {
		curr := v.resolvedTs.Load()
		if curr > ingressResolvedTs {
			ingressResolvedTs = curr
		}
	}
	return ingressResolvedTs
}

// CommitTs returns the current ingress commit ts.
func (c *CDCClient) CommitTs() model.Ts {
	c.tableStoreStats.RLock()
	defer c.tableStoreStats.RUnlock()
	ingressCommitTs := uint64(0)
	for _, v := range c.tableStoreStats.v {
		curr := v.commitTs.Load()
		if curr > ingressCommitTs {
			ingressCommitTs = curr
		}
	}
	return ingressCommitTs
}

var currentID uint64 = 0

func allocID() uint64 {
	return atomic.AddUint64(&currentID, 1)
}

// used in test only
func currentRequestID() uint64 {
	return atomic.LoadUint64(&currentID)
}

type eventFeedSession struct {
	client     *CDCClient
<<<<<<< HEAD
=======
	startTs    model.Ts
>>>>>>> d8374fb0
	changefeed model.ChangeFeedID
	tableID    model.TableID
	tableName  string

	lockResolver txnutil.LockResolver

	// The whole range that is being subscribed.
	totalSpan tablepb.Span

	// The channel to send the processed events.
	eventCh      chan<- model.RegionFeedEvent
	regionRouter *chann.DrainableChann[singleRegionInfo]
	// The channel to put the region that will be sent requests.
	regionCh *chann.DrainableChann[singleRegionInfo]
	// The channel to notify that an error is happening, so that the error will be handled and the affected region
	// will be re-requested.
	errCh *chann.DrainableChann[regionErrorInfo]
	// The channel to schedule scanning and requesting regions in a specified range.
	requestRangeCh *chann.DrainableChann[rangeRequestTask]

	rangeLock *regionlock.RegionRangeLock

	// To identify metrics of different eventFeedSession
	id                string
	regionChSizeGauge prometheus.Gauge
	errChSizeGauge    prometheus.Gauge
	rangeChSizeGauge  prometheus.Gauge

	streams          map[string]*eventFeedStream
	streamsLock      sync.RWMutex
	streamsCanceller map[string]context.CancelFunc

	// use sync.Pool to store resolved ts event only, because resolved ts event
	// has the same size and generate cycle.
	resolvedTsPool sync.Pool
}

type rangeRequestTask struct {
	span tablepb.Span
	ts   uint64
}

func newEventFeedSession(
	client *CDCClient,
	totalSpan tablepb.Span,
	lockResolver txnutil.LockResolver,
	startTs uint64,
	eventCh chan<- model.RegionFeedEvent,
) *eventFeedSession {
	id := strconv.FormatUint(allocID(), 10)
	rangeLock := regionlock.NewRegionRangeLock(
		totalSpan.StartKey, totalSpan.EndKey, startTs,
		client.changefeed.Namespace+"."+client.changefeed.ID)
	return &eventFeedSession{
		client:     client,
<<<<<<< HEAD
=======
		startTs:    startTs,
>>>>>>> d8374fb0
		changefeed: client.changefeed,
		tableID:    client.tableID,
		tableName:  client.tableName,

		totalSpan:         totalSpan,
		eventCh:           eventCh,
		rangeLock:         rangeLock,
		lockResolver:      lockResolver,
		id:                id,
		regionChSizeGauge: clientChannelSize.WithLabelValues("region"),
		errChSizeGauge:    clientChannelSize.WithLabelValues("err"),
		rangeChSizeGauge:  clientChannelSize.WithLabelValues("range"),
		streams:           make(map[string]*eventFeedStream),
		streamsCanceller:  make(map[string]context.CancelFunc),
		resolvedTsPool: sync.Pool{
			New: func() any {
				return &regionStatefulEvent{
					resolvedTsEvent: &resolvedTsEvent{},
				}
			},
		},
	}
}

func (s *eventFeedSession) eventFeed(ctx context.Context, ts uint64) error {
	s.requestRangeCh = chann.NewAutoDrainChann[rangeRequestTask]()
	s.regionCh = chann.NewAutoDrainChann[singleRegionInfo]()
	s.regionRouter = chann.NewAutoDrainChann[singleRegionInfo]()
	s.errCh = chann.NewAutoDrainChann[regionErrorInfo]()

	eventFeedGauge.Inc()
	defer func() {
		eventFeedGauge.Dec()
		s.regionRouter.CloseAndDrain()
		s.regionCh.CloseAndDrain()
		s.errCh.CloseAndDrain()
		s.requestRangeCh.CloseAndDrain()
	}()

	g, ctx := errgroup.WithContext(ctx)

	g.Go(func() error {
		return s.dispatchRequest(ctx)
	})

	g.Go(func() error {
		return s.requestRegionToStore(ctx, g)
	})

	g.Go(func() error {
		for {
			select {
			case <-ctx.Done():
				return ctx.Err()
			case task := <-s.requestRangeCh.Out():
				s.rangeChSizeGauge.Dec()
				// divideAndSendEventFeedToRegions could be blocked for some time,
				// since it must wait for the region lock available. In order to
				// consume region range request from `requestRangeCh` as soon as
				// possible, we create a new goroutine to handle it.
				// The sequence of region range we process is not matter, the
				// region lock keeps the region access sequence.
				// Besides the count or frequency of range request is limited,
				// we use ephemeral goroutine instead of permanent goroutine.
				g.Go(func() error {
					return s.divideAndSendEventFeedToRegions(ctx, task.span, task.ts)
				})
			}
		}
	})

	g.Go(func() error {
		for {
			select {
			case <-ctx.Done():
				return ctx.Err()
			case errInfo := <-s.errCh.Out():
				s.errChSizeGauge.Dec()
				if err := s.handleError(ctx, errInfo); err != nil {
					return err
				}
				continue
			}
		}
	})

	s.requestRangeCh.In() <- rangeRequestTask{span: s.totalSpan, ts: ts}
	s.rangeChSizeGauge.Inc()

	log.Info("event feed started",
		zap.String("namespace", s.changefeed.Namespace),
		zap.String("changefeed", s.changefeed.ID),
		zap.Int64("tableID", s.tableID),
		zap.String("tableName", s.tableName),
		zap.Uint64("startTs", ts),
		zap.Stringer("span", &s.totalSpan))

	return g.Wait()
}

// scheduleDivideRegionAndRequest schedules a range to be divided by regions,
// and these regions will be then scheduled to send ChangeData requests.
func (s *eventFeedSession) scheduleDivideRegionAndRequest(
	ctx context.Context, span tablepb.Span, ts uint64,
) {
	task := rangeRequestTask{span: span, ts: ts}
	select {
	case s.requestRangeCh.In() <- task:
		s.rangeChSizeGauge.Inc()
	case <-ctx.Done():
	}
}

// scheduleRegionRequest locks the region's range and schedules sending ChangeData request to the region.
// This function is blocking until the region range is locked successfully
func (s *eventFeedSession) scheduleRegionRequest(ctx context.Context, sri singleRegionInfo) {
	handleResult := func(res regionlock.LockRangeResult) {
		switch res.Status {
		case regionlock.LockRangeStatusSuccess:
			sri.resolvedTs = res.CheckpointTs
			select {
			case s.regionCh.In() <- sri:
				s.regionChSizeGauge.Inc()
			case <-ctx.Done():
			}
		case regionlock.LockRangeStatusStale:
			log.Info("request expired",
				zap.String("namespace", s.changefeed.Namespace),
				zap.String("changefeed", s.changefeed.ID),
				zap.Uint64("regionID", sri.verID.GetID()),
				zap.Stringer("span", &sri.span),
				zap.Uint64("resolvedTs", sri.resolvedTs),
				zap.Any("retrySpans", res.RetryRanges))
			for _, r := range res.RetryRanges {
				// This call is always blocking, otherwise if scheduling in a new
				// goroutine, it won't block the caller of `schedulerRegionRequest`.
				s.scheduleDivideRegionAndRequest(ctx, r, sri.resolvedTs)
			}
		case regionlock.LockRangeStatusCancel:
			return
		default:
			panic("unreachable")
		}
	}

	res := s.rangeLock.LockRange(
		ctx, sri.span.StartKey, sri.span.EndKey, sri.verID.GetID(), sri.verID.GetVer())
	failpoint.Inject("kvClientMockRangeLock", func(val failpoint.Value) {
		// short sleep to wait region has split
		time.Sleep(time.Second)
		s.rangeLock.UnlockRange(sri.span.StartKey, sri.span.EndKey,
			sri.verID.GetID(), sri.verID.GetVer(), sri.resolvedTs)
		regionNum := val.(int)
		retryRanges := make([]tablepb.Span, 0, regionNum)
		start := []byte("a")
		end := []byte("b1001")
		for i := 0; i < regionNum; i++ {
			retryRanges = append(retryRanges, spanz.ToSpan(start, end))
			start = end
			end = []byte(fmt.Sprintf("b%d", 1002+i))
		}
		res = regionlock.LockRangeResult{
			Status:      regionlock.LockRangeStatusStale,
			RetryRanges: retryRanges,
		}
	})

	if res.Status == regionlock.LockRangeStatusWait {
		res = res.WaitFn()
	}

	handleResult(res)
}

// onRegionFail handles a region's failure, which means, unlock the region's range and send the error to the errCh for
// error handling. This function is non-blocking even if error channel is full.
// CAUTION: Note that this should only be called in a context that the region has locked its range.
func (s *eventFeedSession) onRegionFail(ctx context.Context, errorInfo regionErrorInfo) {
	s.rangeLock.UnlockRange(errorInfo.span.StartKey, errorInfo.span.EndKey,
		errorInfo.verID.GetID(), errorInfo.verID.GetVer(), errorInfo.resolvedTs)
	s.enqueueError(ctx, errorInfo)
}

// requestRegionToStore gets singleRegionInfo from regionRouter, which is a token
// based limiter, sends request to TiKV.
// If the send request to TiKV returns error, fail the region with sendRequestToStoreErr
// and kv client will redispatch the region.
// If initialize gPRC stream with an error, fail the region with connectToStoreErr
// and kv client will also redispatch the region.
func (s *eventFeedSession) requestRegionToStore(
	ctx context.Context,
	g *errgroup.Group,
) error {
	// Stores pending regions info for each stream. After sending a new request, the region info wil be put to the map,
	// and it will be loaded by the receiver thread when it receives the first response from that region. We need this
	// to pass the region info to the receiver since the region info cannot be inferred from the response from TiKV.
	storePendingRegions := make(map[string]*syncRegionFeedStateMap)

	header := &cdcpb.Header{
		ClusterId:    s.client.clusterID,
		TicdcVersion: version.ReleaseSemver(),
	}
	// Always read old value.
	extraOp := kvrpcpb.ExtraOp_ReadOldValue

	var sri singleRegionInfo
	for {
		select {
		case <-ctx.Done():
			return errors.Trace(ctx.Err())
		case sri = <-s.regionRouter.Out():
		}
		requestID := allocID()

		rpcCtx := sri.rpcCtx
		regionID := rpcCtx.Meta.GetId()
		regionEpoch := rpcCtx.Meta.RegionEpoch
		req := &cdcpb.ChangeDataRequest{
			Header:       header,
			RegionId:     regionID,
			RequestId:    requestID,
			RegionEpoch:  regionEpoch,
			CheckpointTs: sri.resolvedTs,
			StartKey:     sri.span.StartKey,
			EndKey:       sri.span.EndKey,
			ExtraOp:      extraOp,
			FilterLoop:   s.client.filterLoop,
		}

		failpoint.Inject("kvClientPendingRegionDelay", nil)

		// each TiKV store has an independent pendingRegions.
		storeAddr := rpcCtx.Addr
		storeID := rpcCtx.Peer.GetStoreId()
		var (
			stream *eventFeedStream
			err    error
		)
		stream, ok := s.getStream(storeAddr)
		if !ok {
			// when a new stream is established, always create a new pending
			// regions map, the old map will be used in old `receiveFromStream`
			// and won't be deleted until that goroutine exits.
			pendingRegions := newSyncRegionFeedStateMap()
			storePendingRegions[storeAddr] = pendingRegions
			streamCtx, streamCancel := context.WithCancel(ctx)
			_ = streamCancel // to avoid possible context leak warning from govet
			stream, err = s.client.newStream(streamCtx, storeAddr, storeID)
			if err != nil {
				// get stream failed, maybe the store is down permanently, we should try to relocate the active store
				log.Warn("get grpc stream client failed",
					zap.String("namespace", s.changefeed.Namespace),
					zap.String("changefeed", s.changefeed.ID),
					zap.Uint64("regionID", regionID),
					zap.Uint64("requestID", requestID),
					zap.Uint64("storeID", storeID),
					zap.Error(err))
				if cerror.ErrVersionIncompatible.Equal(err) {
					// It often occurs on rolling update. Sleep 20s to reduce logs.
					delay := 20 * time.Second
					failpoint.Inject("kvClientDelayWhenIncompatible", func() {
						delay = 100 * time.Millisecond
					})
					time.Sleep(delay)
				}
				bo := tikv.NewBackoffer(ctx, tikvRequestMaxBackoff)
				s.client.regionCache.OnSendFail(bo, rpcCtx, regionScheduleReload, err)
				errInfo := newRegionErrorInfo(sri, &connectToStoreErr{})
				s.onRegionFail(ctx, errInfo)
				continue
			}
			s.addStream(storeAddr, stream, streamCancel)
			log.Info("creating new stream to store to send request",
				zap.String("namespace", s.changefeed.Namespace),
				zap.String("changefeed", s.changefeed.ID),
				zap.Uint64("regionID", regionID),
				zap.Uint64("requestID", requestID),
				zap.Uint64("storeID", storeID),
				zap.String("addr", storeAddr))

			g.Go(func() error {
				defer s.deleteStream(storeAddr)
				return s.receiveFromStream(ctx, g, storeAddr, storeID, stream.client, pendingRegions)
			})
		}

		pendingRegions, ok := storePendingRegions[storeAddr]
		if !ok {
			// Should never happen
			log.Panic("pending regions is not found for store",
				zap.String("namespace", s.changefeed.Namespace),
				zap.String("changefeed", s.changefeed.ID),
				zap.Int64("tableID", s.tableID),
				zap.String("tableName", s.tableName),
				zap.String("store", storeAddr))
		}

		state := newRegionFeedState(sri, requestID)
		pendingRegions.setByRequestID(requestID, state)

		log.Debug("start new request",
			zap.String("namespace", s.changefeed.Namespace),
			zap.String("changefeed", s.changefeed.ID),
			zap.Int64("tableID", s.tableID),
			zap.String("tableName", s.tableName),
			zap.String("addr", storeAddr),
			zap.Any("request", req))

		err = stream.client.Send(req)

		// If Send error, the receiver should have received error too or will receive error soon. So we don't need
		// to do extra work here.
		if err != nil {
			log.Warn("send request to stream failed",
				zap.String("namespace", s.changefeed.Namespace),
				zap.String("changefeed", s.changefeed.ID),
				zap.Int64("tableID", s.tableID),
				zap.String("tableName", s.tableName),
				zap.String("addr", storeAddr),
				zap.Uint64("storeID", storeID),
				zap.Uint64("regionID", regionID),
				zap.Uint64("requestID", requestID),
				zap.Error(err))
			if err := stream.client.CloseSend(); err != nil {
				log.Warn("failed to close stream",
					zap.String("namespace", s.changefeed.Namespace),
					zap.String("changefeed", s.changefeed.ID),
					zap.Int64("tableID", s.tableID),
					zap.String("tableName", s.tableName),
					zap.String("addr", storeAddr),
					zap.Uint64("storeID", storeID),
					zap.Uint64("regionID", regionID),
					zap.Uint64("requestID", requestID),
					zap.Error(err))
			}
			// Delete the stream from the map so that the next time the store is accessed, the stream will be
			// re-established.
			s.deleteStream(storeAddr)
			// Delete `pendingRegions` from `storePendingRegions` so that the next time a region of this store is
			// requested, it will create a new one. So if the `receiveFromStream` goroutine tries to stop all
			// pending regions, the new pending regions that are requested after reconnecting won't be stopped
			// incorrectly.
			delete(storePendingRegions, storeAddr)

			// Remove the region from pendingRegions. If it's already removed, it should be already retried by
			// `receiveFromStream`, so no need to retry here.
			_, ok := pendingRegions.takeByRequestID(requestID)
			if !ok {
				continue
			}

			errInfo := newRegionErrorInfo(sri, &sendRequestToStoreErr{})
			s.onRegionFail(ctx, errInfo)
		}
	}
}

// dispatchRequest manages a set of streams and dispatch event feed requests
// to these streams. Streams to each store will be created on need. After
// establishing new stream, a goroutine will be spawned to handle events from
// the stream.
// Regions from `regionCh` will be connected. If any error happens to a
// region, the error will be sent to `errCh` and the receiver of `errCh` is
// responsible for handling the error.
func (s *eventFeedSession) dispatchRequest(ctx context.Context) error {
	for {
		// Note that when a region is received from the channel, it's range has been already locked.
		var sri singleRegionInfo
		select {
		case <-ctx.Done():
			return errors.Trace(ctx.Err())
		case sri = <-s.regionCh.Out():
			s.regionChSizeGauge.Dec()
		}

		// Send a resolved ts to event channel first, for two reasons:
		// 1. Since we have locked the region range, and have maintained correct
		//    checkpoint ts for the range, it is safe to report the resolved ts
		//    to puller at this moment.
		// 2. Before the kv client gets region rpcCtx, sends request to TiKV and
		//    receives the first kv event from TiKV, the region could split or
		//    merge in advance, which should cause the change of resolved ts
		//    distribution in puller, so this resolved ts event is needed.
		// After this resolved ts event is sent, we don't need to send one more
		// resolved ts event when the region starts to work.
		resolvedEv := model.RegionFeedEvent{
			Resolved: &model.ResolvedSpans{
				Spans: []model.RegionComparableSpan{
					{
						Span:   sri.span,
						Region: sri.verID.GetID(),
					},
				},
				ResolvedTs: sri.resolvedTs,
			},
		}
		select {
		case s.eventCh <- resolvedEv:
		case <-ctx.Done():
			return errors.Trace(ctx.Err())
		}

		rpcCtx, err := s.getRPCContextForRegion(ctx, sri.verID)
		if err != nil {
			return errors.Trace(err)
		}
		if rpcCtx == nil {
			// The region info is invalid. Retry the span.
			log.Info("get rpc context for region is nil, retry it",
				zap.String("namespace", s.changefeed.Namespace),
				zap.String("changefeed", s.changefeed.ID),
				zap.Int64("tableID", s.tableID),
				zap.String("tableName", s.tableName),
				zap.Uint64("regionID", sri.verID.GetID()),
				zap.Stringer("span", &sri.span),
				zap.Uint64("resolvedTs", sri.resolvedTs))
			errInfo := newRegionErrorInfo(sri, &rpcCtxUnavailableErr{verID: sri.verID})
			s.onRegionFail(ctx, errInfo)
			continue
		}
		sri.rpcCtx = rpcCtx
		s.regionRouter.In() <- sri
	}
}

// divideAndSendEventFeedToRegions split up the input span into spans aligned
// to region boundaries. When region merging happens, it's possible that it
// will produce some overlapping spans.
func (s *eventFeedSession) divideAndSendEventFeedToRegions(
	ctx context.Context, span tablepb.Span, ts uint64,
) error {
	limit := 20
	nextSpan := span

	for {
		var (
			regions []*tikv.Region
			err     error
		)
		retryErr := retry.Do(ctx, func() error {
			bo := tikv.NewBackoffer(ctx, tikvRequestMaxBackoff)
			start := time.Now()
			regions, err = s.client.regionCache.BatchLoadRegionsWithKeyRange(
				bo, nextSpan.StartKey, nextSpan.EndKey, limit)
			scanRegionsDuration.Observe(time.Since(start).Seconds())
			if err != nil {
				return cerror.WrapError(cerror.ErrPDBatchLoadRegions, err)
			}
			metas := make([]*metapb.Region, 0, len(regions))
			for _, region := range regions {
				if region.GetMeta() == nil {
					return cerror.ErrMetaNotInRegion.FastGenByArgs()
				}
				metas = append(metas, region.GetMeta())
			}
			if !regionlock.CheckRegionsLeftCover(metas, nextSpan) {
				return cerror.ErrRegionsNotCoverSpan.FastGenByArgs(nextSpan, metas)
			}
			return nil
		}, retry.WithBackoffMaxDelay(500),
			retry.WithTotalRetryDuratoin(time.Duration(s.client.config.RegionRetryDuration)))
		if retryErr != nil {
			log.Warn("load regions failed",
				zap.String("namespace", s.changefeed.Namespace),
				zap.String("changefeed", s.changefeed.ID),
				zap.Any("span", nextSpan),
				zap.Error(retryErr))
			return retryErr
		}

		for _, tiRegion := range regions {
			region := tiRegion.GetMeta()
			partialSpan, err := spanz.Intersect(
				s.totalSpan, tablepb.Span{StartKey: region.StartKey, EndKey: region.EndKey})
			if err != nil {
				return errors.Trace(err)
			}
			nextSpan.StartKey = region.EndKey
			// the End key return by the PD API will be nil to represent the biggest key,
			partialSpan = spanz.HackSpan(partialSpan)

			sri := newSingleRegionInfo(tiRegion.VerID(), partialSpan, ts, nil)
			s.scheduleRegionRequest(ctx, sri)
			// return if no more regions
			if spanz.EndCompare(nextSpan.StartKey, span.EndKey) >= 0 {
				return nil
			}
		}
	}
}

// enqueueError sends error to the eventFeedSession's error channel in a none blocking way
// TODO: refactor enqueueError to avoid too many goroutines spawned when a lot of regions meet error.
func (s *eventFeedSession) enqueueError(ctx context.Context, errorInfo regionErrorInfo) {
	select {
	case s.errCh.In() <- errorInfo:
		s.errChSizeGauge.Inc()
	case <-ctx.Done():
	}
}

// handleError handles error returned by a region. If some new EventFeed connection should be established, the region
// info will be sent to `regionCh`. Note if region channel is full, this function will be blocked.
// CAUTION: Note that this should only be invoked in a context that the region is not locked, otherwise use onRegionFail
// instead.
func (s *eventFeedSession) handleError(ctx context.Context, errInfo regionErrorInfo) error {
	err := errInfo.err
	switch eerr := errors.Cause(err).(type) {
	case *eventError:
		innerErr := eerr.err
		if notLeader := innerErr.GetNotLeader(); notLeader != nil {
			metricFeedNotLeaderCounter.Inc()
			s.client.regionCache.UpdateLeader(errInfo.verID, notLeader.GetLeader(), errInfo.rpcCtx.AccessIdx)
		} else if innerErr.GetEpochNotMatch() != nil {
			// TODO: If only confver is updated, we don't need to reload the region from region cache.
			metricFeedEpochNotMatchCounter.Inc()
			s.scheduleDivideRegionAndRequest(ctx, errInfo.span, errInfo.resolvedTs)
			return nil
		} else if innerErr.GetRegionNotFound() != nil {
			metricFeedRegionNotFoundCounter.Inc()
			s.scheduleDivideRegionAndRequest(ctx, errInfo.span, errInfo.resolvedTs)
			return nil
		} else if duplicatedRequest := innerErr.GetDuplicateRequest(); duplicatedRequest != nil {
			metricFeedDuplicateRequestCounter.Inc()
			logPanic("tikv reported duplicated request to the same region, which is not expected",
				zap.Uint64("regionID", duplicatedRequest.RegionId))
			return errUnreachable
		} else if compatibility := innerErr.GetCompatibility(); compatibility != nil {
			log.Error("tikv reported compatibility error, which is not expected",
				zap.String("namespace", s.changefeed.Namespace),
				zap.String("changefeed", s.changefeed.ID),
				zap.String("rpcCtx", errInfo.rpcCtx.String()),
				zap.Stringer("error", compatibility))
			return cerror.ErrVersionIncompatible.GenWithStackByArgs(compatibility)
		} else if mismatch := innerErr.GetClusterIdMismatch(); mismatch != nil {
			log.Error("tikv reported the request cluster ID mismatch error, which is not expected",
				zap.String("namespace", s.changefeed.Namespace),
				zap.String("changefeed", s.changefeed.ID),
				zap.Uint64("tikvCurrentClusterID", mismatch.Current),
				zap.Uint64("requestClusterID", mismatch.Request))
			return cerror.ErrClusterIDMismatch.GenWithStackByArgs(mismatch.Current, mismatch.Request)
		} else {
			metricFeedUnknownErrorCounter.Inc()
			log.Warn("receive empty or unknown error msg",
				zap.String("namespace", s.changefeed.Namespace),
				zap.String("changefeed", s.changefeed.ID),
				zap.Stringer("error", innerErr))
		}
	case *rpcCtxUnavailableErr:
		metricFeedRPCCtxUnavailable.Inc()
		s.scheduleDivideRegionAndRequest(ctx, errInfo.span, errInfo.resolvedTs)
		return nil
	case *connectToStoreErr:
		metricConnectToStoreErr.Inc()
	case *sendRequestToStoreErr:
		metricStoreSendRequestErr.Inc()
	default:
		//[TODO] Move all OnSendFail logic here
		// We expect some unknown error to trigger RegionCache recheck its store state and change leader to peer to
		// make some detection(peer may tell us where new leader is)
		// RegionCache.OnSendFail is thread_safe inner.
		bo := tikv.NewBackoffer(ctx, tikvRequestMaxBackoff)
		s.client.regionCache.OnSendFail(bo, errInfo.rpcCtx, regionScheduleReload, err)
	}

	failpoint.Inject("kvClientRegionReentrantErrorDelay", nil)
	s.scheduleRegionRequest(ctx, errInfo.singleRegionInfo)
	return nil
}

func (s *eventFeedSession) getRPCContextForRegion(ctx context.Context, id tikv.RegionVerID) (*tikv.RPCContext, error) {
	// todo: add metrics to track rpc cost
	bo := tikv.NewBackoffer(ctx, tikvRequestMaxBackoff)
	rpcCtx, err := s.client.regionCache.GetTiKVRPCContext(bo, id, tidbkv.ReplicaReadLeader, 0)
	if err != nil {
		return nil, cerror.WrapError(cerror.ErrGetTiKVRPCContext, err)
	}
	return rpcCtx, nil
}

// receiveFromStream receives gRPC messages from a stream continuously and sends
// messages to region worker, if `stream.Recv` meets error, this routine will exit
// silently. As for regions managed by this routine, there are two situations:
//  1. established regions: a `nil` event will be sent to region worker, and region
//     worker call `s.onRegionFail` to re-establish these regions.
//  2. pending regions: call `s.onRegionFail` for each pending region before this
//     routine exits to establish these regions.
func (s *eventFeedSession) receiveFromStream(
	ctx context.Context,
	g *errgroup.Group,
	addr string,
	storeID uint64,
	stream cdcpb.ChangeData_EventFeedClient,
	pendingRegions *syncRegionFeedStateMap,
) error {
	var tsStat *tableStoreStat
	s.client.tableStoreStats.Lock()
	key := fmt.Sprintf("%d_%d", s.totalSpan.TableID, storeID)
	if tsStat = s.client.tableStoreStats.v[key]; tsStat == nil {
		tsStat = new(tableStoreStat)
		s.client.tableStoreStats.v[key] = tsStat
	}
	s.client.tableStoreStats.Unlock()

	// Cancel the pending regions if the stream failed.
	// Otherwise, it will remain unhandled in the pendingRegions list
	// however not registered in the new reconnected stream.
	defer func() {
		log.Info("stream to store closed",
			zap.String("namespace", s.changefeed.Namespace),
			zap.String("changefeed", s.changefeed.ID),
			zap.String("addr", addr), zap.Uint64("storeID", storeID))

		failpoint.Inject("kvClientStreamCloseDelay", nil)

		remainingRegions := pendingRegions.takeAll()
		for _, state := range remainingRegions {
			errInfo := newRegionErrorInfo(state.sri, cerror.ErrPendingRegionCancel.FastGenByArgs())
			s.onRegionFail(ctx, errInfo)
		}
	}()

	metricSendEventBatchResolvedSize := batchResolvedEventSize.
		WithLabelValues(s.changefeed.Namespace, s.changefeed.ID)

	// always create a new region worker, because `receiveFromStream` is ensured
	// to call exactly once from outer code logic
	worker := newRegionWorker(s.changefeed, s, addr)

	defer worker.evictAllRegions()

	g.Go(func() error {
		return worker.run(ctx)
	})

	maxCommitTs := model.Ts(0)
	for {
		cevent, err := stream.Recv()

		failpoint.Inject("kvClientRegionReentrantError", func(op failpoint.Value) {
			if op.(string) == "error" {
				_ = worker.sendEvents(ctx, []*regionStatefulEvent{nil})
			}
		})
		failpoint.Inject("kvClientStreamRecvError", func(msg failpoint.Value) {
			errStr := msg.(string)
			if errStr == io.EOF.Error() {
				err = io.EOF
			} else {
				err = errors.New(errStr)
			}
		})
		if err != nil {
			if status.Code(errors.Cause(err)) == codes.Canceled {
				log.Debug(
					"receive from stream canceled",
					zap.String("namespace", s.changefeed.Namespace),
					zap.String("changefeed", s.changefeed.ID),
					zap.String("addr", addr),
					zap.Uint64("storeID", storeID),
				)
			} else {
				log.Warn(
					"failed to receive from stream",
					zap.String("namespace", s.changefeed.Namespace),
					zap.String("changefeed", s.changefeed.ID),
					zap.String("addr", addr),
					zap.Uint64("storeID", storeID),
					zap.Error(err),
				)
				// Note that pd need at lease 10s+ to tag a kv node as disconnect if kv node down
				// tikv raft need wait (raft-base-tick-interval * raft-election-timeout-ticks) 10s to start a new
				// election
			}

			// Use the same delay mechanism as `stream.Send` error handling, since
			// these two errors often mean upstream store suffers an accident, which
			// needs time to recover, kv client doesn't need to retry frequently.
			// TODO: add a better retry backoff or rate limitter
			time.Sleep(time.Millisecond * time.Duration(rand.Intn(100)))

			// TODO: better to closes the send direction of the stream to notify
			// the other side, but it is not safe to call CloseSend concurrently
			// with SendMsg, in future refactor we should refine the recv loop
			s.deleteStream(addr)

			// send nil regionStatefulEvent to signal worker exit
			err = worker.sendEvents(ctx, []*regionStatefulEvent{nil})
			if err != nil {
				return err
			}

			// Do no return error but gracefully stop the goroutine here. Then the whole job will not be canceled and
			// connection will be retried.
			return nil
		}

		size := cevent.Size()
		if size > warnRecvMsgSizeThreshold {
			regionCount := 0
			if cevent.ResolvedTs != nil {
				regionCount = len(cevent.ResolvedTs.Regions)
			}
			log.Warn("change data event size too large",
				zap.String("namespace", s.changefeed.Namespace),
				zap.String("changefeed", s.changefeed.ID),
				zap.Int("size", size), zap.Int("eventLen", len(cevent.Events)),
				zap.Int("resolvedRegionCount", regionCount))
		}

		if len(cevent.Events) != 0 {
			if entries, ok := cevent.Events[0].Event.(*cdcpb.Event_Entries_); ok {
				commitTs := entries.Entries.Entries[0].CommitTs
				if maxCommitTs < commitTs {
					maxCommitTs = commitTs
				}
			}
		}
		err = s.sendRegionChangeEvents(ctx, cevent.Events, worker, pendingRegions, addr)
		if err != nil {
			return err
		}
		if cevent.ResolvedTs != nil {
			metricSendEventBatchResolvedSize.Observe(float64(len(cevent.ResolvedTs.Regions)))
			err = s.sendResolvedTs(ctx, cevent.ResolvedTs, worker)
			if err != nil {
				return err
			}
			// NOTE(qupeng): what if all regions are removed from the store?
			// TiKV send resolved ts events every second by default.
			// We check and update region count here to save CPU.
			tsStat.regionCount.Store(uint64(worker.statesManager.regionCount()))
			tsStat.resolvedTs.Store(cevent.ResolvedTs.Ts)
			if maxCommitTs == 0 {
				// In case, there is no write for the table,
				// we use resolved ts as maxCommitTs to make the stats meaningful.
				tsStat.commitTs.Store(cevent.ResolvedTs.Ts)
			} else {
				tsStat.commitTs.Store(maxCommitTs)
			}
		}
	}
}

func (s *eventFeedSession) sendRegionChangeEvents(
	ctx context.Context,
	events []*cdcpb.Event,
	worker *regionWorker,
	pendingRegions *syncRegionFeedStateMap,
	addr string,
) error {
	statefulEvents := make([][]*regionStatefulEvent, worker.concurrency)
	for i := 0; i < worker.concurrency; i++ {
		// Allocate a buffer with 2x length than average to reduce reallocate.
		buffLen := len(events) / worker.concurrency * 3 / 2
		statefulEvents[i] = make([]*regionStatefulEvent, 0, buffLen)
	}

	for _, event := range events {
		state, valid := worker.getRegionState(event.RegionId)
		// Every region's range is locked before sending requests and unlocked after exiting, and the requestID
		// is allocated while holding the range lock. Therefore the requestID is always incrementing. If a region
		// is receiving messages with different requestID, only the messages with the larges requestID is valid.
		if valid {
			if state.requestID < event.RequestId {
				log.Debug("region state entry will be replaced because received message of newer requestID",
					zap.String("namespace", s.changefeed.Namespace),
					zap.String("changefeed", s.changefeed.ID),
					zap.Uint64("regionID", event.RegionId),
					zap.Uint64("oldRequestID", state.requestID),
					zap.Uint64("requestID", event.RequestId),
					zap.String("addr", addr))
				valid = false
			} else if state.requestID > event.RequestId {
				log.Warn("drop event due to event belongs to a stale request",
					zap.String("namespace", s.changefeed.Namespace),
					zap.String("changefeed", s.changefeed.ID),
					zap.Uint64("regionID", event.RegionId),
					zap.Uint64("requestID", event.RequestId),
					zap.Uint64("currRequestID", state.requestID),
					zap.String("addr", addr))
				continue
			}
		}

		if !valid {
			// It's the first response for this region. If the region is newly connected, the region info should
			// have been put in `pendingRegions`. So here we load the region info from `pendingRegions` and start
			// a new goroutine to handle messages from this region.
			// Firstly load the region info.
			state, valid = pendingRegions.takeByRequestID(event.RequestId)
			if !valid {
				log.Warn("drop event due to region feed is removed",
					zap.String("namespace", s.changefeed.Namespace),
					zap.String("changefeed", s.changefeed.ID),
					zap.Uint64("regionID", event.RegionId),
					zap.Uint64("requestID", event.RequestId),
					zap.String("addr", addr))
				continue
			}
			state.start()
			worker.setRegionState(event.RegionId, state)
		} else if state.isStopped() {
			log.Warn("drop event due to region feed stopped",
				zap.String("namespace", s.changefeed.Namespace),
				zap.String("changefeed", s.changefeed.ID),
				zap.Uint64("regionID", event.RegionId),
				zap.Uint64("requestID", event.RequestId),
				zap.String("addr", addr))
			continue
		}

		slot := worker.inputCalcSlot(event.RegionId)
		statefulEvents[slot] = append(statefulEvents[slot], &regionStatefulEvent{
			changeEvent: event,
			regionID:    event.RegionId,
			state:       state,
		})
	}
	for _, events := range statefulEvents {
		if len(events) > 0 {
			err := worker.sendEvents(ctx, events)
			if err != nil {
				return err
			}
		}
	}
	return nil
}

func (s *eventFeedSession) sendResolvedTs(
	ctx context.Context,
	resolvedTs *cdcpb.ResolvedTs,
	worker *regionWorker,
) error {
	statefulEvents := make([]*regionStatefulEvent, worker.concurrency)
	// split resolved ts
	for i := 0; i < worker.concurrency; i++ {
		// Allocate a buffer with 1.5x length than average to reduce reallocate.
		buffLen := len(resolvedTs.Regions) / worker.concurrency * 2
		ev := s.resolvedTsPool.Get().(*regionStatefulEvent)
		// must reset fields to prevent dirty data
		ev.resolvedTsEvent.resolvedTs = resolvedTs.Ts
		ev.resolvedTsEvent.regions = make([]*regionFeedState, 0, buffLen)
		ev.finishedCallbackCh = nil
		statefulEvents[i] = ev
	}

	for _, regionID := range resolvedTs.Regions {
		state, ok := worker.getRegionState(regionID)
		if ok {
			slot := worker.inputCalcSlot(regionID)
			statefulEvents[slot].resolvedTsEvent.regions = append(
				statefulEvents[slot].resolvedTsEvent.regions, state,
			)
			// regionID is just an slot index
			statefulEvents[slot].regionID = regionID
		}
	}
	for _, event := range statefulEvents {
		if len(event.resolvedTsEvent.regions) > 0 {
			err := worker.sendEvents(ctx, []*regionStatefulEvent{event})
			if err != nil {
				return err
			}
		}
	}
	return nil
}

func (s *eventFeedSession) addStream(storeAddr string, stream *eventFeedStream, cancel context.CancelFunc) {
	s.streamsLock.Lock()
	defer s.streamsLock.Unlock()
	s.streams[storeAddr] = stream
	s.streamsCanceller[storeAddr] = cancel
}

func (s *eventFeedSession) deleteStream(storeAddr string) {
	s.streamsLock.Lock()
	defer s.streamsLock.Unlock()
	if stream, ok := s.streams[storeAddr]; ok {
		s.client.grpcPool.ReleaseConn(stream.conn, storeAddr)
		delete(s.streams, storeAddr)
	}
	if cancel, ok := s.streamsCanceller[storeAddr]; ok {
		cancel()
		delete(s.streamsCanceller, storeAddr)
	}
}

func (s *eventFeedSession) getStream(storeAddr string) (stream *eventFeedStream, ok bool) {
	s.streamsLock.RLock()
	defer s.streamsLock.RUnlock()
	stream, ok = s.streams[storeAddr]
	return
}

func (s *eventFeedSession) getStreamCancel(storeAddr string) (cancel context.CancelFunc, ok bool) {
	s.streamsLock.RLock()
	defer s.streamsLock.RUnlock()
	cancel, ok = s.streamsCanceller[storeAddr]
	return
}

func assembleRowEvent(regionID uint64, entry *cdcpb.Event_Row) (model.RegionFeedEvent, error) {
	var opType model.OpType
	switch entry.GetOpType() {
	case cdcpb.Event_Row_DELETE:
		opType = model.OpTypeDelete
	case cdcpb.Event_Row_PUT:
		opType = model.OpTypePut
	default:
		return model.RegionFeedEvent{}, cerror.ErrUnknownKVEventType.GenWithStackByArgs(entry.GetOpType(), entry)
	}

	revent := model.RegionFeedEvent{
		RegionID: regionID,
		Val: &model.RawKVEntry{
			OpType:   opType,
			Key:      entry.Key,
			Value:    entry.GetValue(),
			StartTs:  entry.StartTs,
			CRTs:     entry.CommitTs,
			RegionID: regionID,
			OldValue: entry.GetOldValue(),
		},
	}

	return revent, nil
}

// eventError wrap cdcpb.Event_Error to implements error interface.
type eventError struct {
	err *cdcpb.Error
}

// Error implement error interface.
func (e *eventError) Error() string {
	return e.err.String()
}

type rpcCtxUnavailableErr struct {
	verID tikv.RegionVerID
}

func (e *rpcCtxUnavailableErr) Error() string {
	return fmt.Sprintf("cannot get rpcCtx for region %v. ver:%v, confver:%v",
		e.verID.GetID(), e.verID.GetVer(), e.verID.GetConfVer())
}

type connectToStoreErr struct{}

func (e *connectToStoreErr) Error() string { return "connect to store error" }

type sendRequestToStoreErr struct{}

func (e *sendRequestToStoreErr) Error() string { return "send request to store error" }<|MERGE_RESOLUTION|>--- conflicted
+++ resolved
@@ -319,10 +319,7 @@
 
 type eventFeedSession struct {
 	client     *CDCClient
-<<<<<<< HEAD
-=======
 	startTs    model.Ts
->>>>>>> d8374fb0
 	changefeed model.ChangeFeedID
 	tableID    model.TableID
 	tableName  string
@@ -378,10 +375,7 @@
 		client.changefeed.Namespace+"."+client.changefeed.ID)
 	return &eventFeedSession{
 		client:     client,
-<<<<<<< HEAD
-=======
 		startTs:    startTs,
->>>>>>> d8374fb0
 		changefeed: client.changefeed,
 		tableID:    client.tableID,
 		tableName:  client.tableName,
