--- conflicted
+++ resolved
@@ -328,12 +328,8 @@
 	grpcPool GrpcPool,
 	regionCache *tikv.RegionCache,
 	pdClock pdtime.Clock,
-<<<<<<< HEAD
 	changefeed model.ChangeFeedID,
-=======
-	changefeed string,
 	cfg *config.KVClientConfig,
->>>>>>> 3a4781be
 ) (c CDCKVClient) {
 	clusterID := pd.GetClusterID(ctx)
 
