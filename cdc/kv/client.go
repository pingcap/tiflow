--- conflicted
+++ resolved
@@ -660,15 +660,24 @@
 		stream, ok := streams[rpcCtx.Addr]
 		// Establish the stream if it has not been connected yet.
 		if !ok {
+			storeID := rpcCtx.Peer.GetStoreId()
 			log.Info("creating new stream to store to send request",
-				zap.Uint64("regionID", sri.verID.GetID()), zap.Uint64("requestID", requestID), zap.String("addr", rpcCtx.Addr))
-			stream, err = s.client.newStream(ctx, rpcCtx.Addr)
+				zap.Uint64("regionID", sri.verID.GetID()),
+				zap.Uint64("requestID", requestID),
+				zap.Uint64("storeID", storeID),
+				zap.String("addr", rpcCtx.Addr))
+			stream, err = s.client.newStream(ctx, rpcCtx.Addr, storeID)
 			if err != nil {
 				// if get stream failed, maybe the store is down permanently, we should try to relocate the active store
 				log.Warn("get grpc stream client failed",
 					zap.Uint64("regionID", sri.verID.GetID()),
 					zap.Uint64("requestID", requestID),
+					zap.Uint64("storeID", storeID),
 					zap.String("error", err.Error()))
+				if errors.Cause(err) == util.ErrVersionIncompatible {
+					// It often occurs on rolling update. Sleep 20s to reduce logs.
+					time.Sleep(20 * time.Second)
+				}
 				bo := tikv.NewBackoffer(ctx, tikvRequestMaxBackoff)
 				s.client.regionCache.OnSendFail(bo, rpcCtx, needReloadRegion(sri.failStoreIDs, rpcCtx), err)
 				// Delete the pendingRegion info from `pendingRegions` and retry connecting and sending the request.
@@ -712,36 +721,8 @@
 			// `receiveFromStream`, so no need to retry here.
 			_, ok := pendingRegions.take(requestID)
 			if !ok {
-<<<<<<< HEAD
 				break
 			}
-=======
-				storeID := rpcCtx.Peer.GetStoreId()
-				log.Info("creating new stream to store to send request",
-					zap.Uint64("regionID", sri.verID.GetID()),
-					zap.Uint64("requestID", requestID),
-					zap.Uint64("storeID", storeID),
-					zap.String("addr", rpcCtx.Addr))
-				stream, err = s.client.newStream(ctx, rpcCtx.Addr, storeID)
-				if err != nil {
-					// if get stream failed, maybe the store is down permanently, we should try to relocate the active store
-					log.Warn("get grpc stream client failed",
-						zap.Uint64("regionID", sri.verID.GetID()),
-						zap.Uint64("requestID", requestID),
-						zap.Uint64("storeID", storeID),
-						zap.String("error", err.Error()))
-					if errors.Cause(err) == util.ErrVersionIncompatible {
-						// It often occurs on rolling update. Sleep 20s to reduce logs.
-						time.Sleep(20 * time.Second)
-					}
-					bo := tikv.NewBackoffer(ctx, tikvRequestMaxBackoff)
-					s.client.regionCache.OnSendFail(bo, rpcCtx, needReloadRegion(sri.failStoreIDs, rpcCtx), err)
-					// Delete the pendingRegion info from `pendingRegions` and retry connecting and sending the request.
-					pendingRegions.take(requestID)
-					continue
-				}
-				streams[rpcCtx.Addr] = stream
->>>>>>> 39bb3626
 
 			// Wait for a while and retry sending the request
 			time.Sleep(time.Millisecond * time.Duration(rand.Intn(100)))
@@ -1156,13 +1137,8 @@
 	ctx context.Context,
 	regionID uint64,
 	span regionspan.Span,
-<<<<<<< HEAD
-	checkpointTs uint64,
+	startTs uint64,
 	receiverCh <-chan []*cdcpb.Event,
-=======
-	startTs uint64,
-	receiverCh <-chan *cdcpb.Event,
->>>>>>> 39bb3626
 ) (uint64, error) {
 	captureAddr := util.CaptureAddrFromCtx(ctx)
 	changefeedID := util.ChangefeedIDFromCtx(ctx)
@@ -1189,25 +1165,22 @@
 	defer advanceCheckTicker.Stop()
 	lastReceivedEventTime := time.Now()
 	startFeedTime := time.Now()
-<<<<<<< HEAD
 	var lastResolvedTs uint64
 
 	eventProcessTimeValid := false
 	var eventProcessTimer time.Time
 
-=======
 	checkpointTs := startTs
 	select {
-	case s.eventCh <- &model.RegionFeedEvent{
+	case s.eventCh <- []*model.RegionFeedEvent{{
 		Resolved: &model.ResolvedSpan{
 			Span:       span,
 			ResolvedTs: startTs,
 		},
-	}:
+	}}:
 	case <-ctx.Done():
 		return checkpointTs, errors.Trace(ctx.Err())
 	}
->>>>>>> 39bb3626
 	for {
 		if eventProcessTimeValid {
 			metricsProcess.Observe(time.Since(eventProcessTimer).Seconds())
@@ -1238,17 +1211,6 @@
 			sinceLastResolvedTs := currentTimeFromPD.Sub(oracle.GetTimeFromTS(checkpointTs))
 			if sinceLastResolvedTs > time.Second*20 && initialized {
 				log.Warn("region not receiving resolved event from tikv or resolved ts is not pushing for too long time, try to resolve lock",
-<<<<<<< HEAD
-					zap.Uint64("regionID", regionID), zap.Reflect("span", span), zap.Duration("duration", sinceLastResolvedTs), zap.Uint64("lastResolvedTs", lastResolvedTs))
-				// Temporarily removed
-				if false {
-					maxVersion := oracle.ComposeTS(oracle.GetPhysical(currentTimeFromPD.Add(-10*time.Second)), 0)
-					err = s.resolveLock(ctx, regionID, maxVersion)
-					if err != nil {
-						log.Warn("failed to resolve lock", zap.Uint64("regionID", regionID), zap.Error(err))
-						continue
-					}
-=======
 					zap.Uint64("regionID", regionID), zap.Reflect("span", span),
 					zap.Duration("duration", sinceLastResolvedTs),
 					zap.Uint64("checkpointTs", checkpointTs))
@@ -1257,7 +1219,6 @@
 				if err != nil {
 					log.Warn("failed to resolve lock", zap.Uint64("regionID", regionID), zap.Error(err))
 					continue
->>>>>>> 39bb3626
 				}
 			}
 			continue
@@ -1338,20 +1299,16 @@
 								CRTs:    entry.CommitTs,
 							},
 						}
-
-<<<<<<< HEAD
-						if entry.CommitTs <= lastResolvedTs && initialized {
+						if entry.CommitTs <= checkpointTs {
 							log.Fatal("The CommitTs must be greater than the resolvedTs",
 								zap.String("Event Type", "COMMITTED"),
 								zap.Uint64("CommitTs", entry.CommitTs),
-								zap.Uint64("resolvedTs", lastResolvedTs),
+								zap.Uint64("resolvedTs", checkpointTs),
 								zap.Uint64("regionID", regionID))
 						}
-						// timer := time.Now()
 						// select {
 						// case s.eventCh <- revent:
 						metricSendEventCommittedCounter.Inc()
-						// 	metricsSendCommitted.Observe(time.Since(timer).Seconds())
 						// case <-ctx.Done():
 						// 	return checkpointTs, errors.Trace(ctx.Err())
 						// }
@@ -1361,11 +1318,11 @@
 						matcher.putPrewriteRow(entry)
 					case cdcpb.Event_COMMIT:
 						metricPullEventCommitCounter.Inc()
-						if entry.CommitTs <= lastResolvedTs {
+						if entry.CommitTs <= checkpointTs {
 							log.Fatal("The CommitTs must be greater than the resolvedTs",
 								zap.String("Event Type", "COMMIT"),
 								zap.Uint64("CommitTs", entry.CommitTs),
-								zap.Uint64("resolvedTs", lastResolvedTs),
+								zap.Uint64("resolvedTs", checkpointTs),
 								zap.Uint64("regionID", regionID))
 						}
 						// emit a value
@@ -1378,39 +1335,6 @@
 							return checkpointTs,
 								errors.Errorf("prewrite not match, key: %b, start-ts: %d",
 									entry.GetKey(), entry.GetStartTs())
-=======
-					if entry.CommitTs <= checkpointTs {
-						log.Fatal("The CommitTs must be greater than the resolvedTs",
-							zap.String("Event Type", "COMMITTED"),
-							zap.Uint64("CommitTs", entry.CommitTs),
-							zap.Uint64("resolvedTs", checkpointTs),
-							zap.Uint64("regionID", regionID))
-					}
-					select {
-					case s.eventCh <- revent:
-						metricSendEventCommittedCounter.Inc()
-					case <-ctx.Done():
-						return checkpointTs, errors.Trace(ctx.Err())
-					}
-				case cdcpb.Event_PREWRITE:
-					metricPullEventPrewriteCounter.Inc()
-					matcher.putPrewriteRow(entry)
-				case cdcpb.Event_COMMIT:
-					metricPullEventCommitCounter.Inc()
-					if entry.CommitTs <= checkpointTs {
-						log.Fatal("The CommitTs must be greater than the resolvedTs",
-							zap.String("Event Type", "COMMIT"),
-							zap.Uint64("CommitTs", entry.CommitTs),
-							zap.Uint64("resolvedTs", checkpointTs),
-							zap.Uint64("regionID", regionID))
-					}
-					// emit a value
-					value, ok := matcher.matchRow(entry)
-					if !ok {
-						if !initialized {
-							matcher.cacheCommitRow(entry)
-							continue
->>>>>>> 39bb3626
 						}
 
 						revent, err := assembleCommitEvent(entry, value)
@@ -1432,14 +1356,20 @@
 						matcher.rollbackRow(entry)
 					}
 				}
-<<<<<<< HEAD
 			case *cdcpb.Event_Admin_:
 				log.Info("receive admin event", zap.Stringer("event", event))
 			case *cdcpb.Event_Error:
 				return checkpointTs, errors.Trace(&eventError{err: x.Error})
 			case *cdcpb.Event_ResolvedTs:
-				lastResolvedTs = x.ResolvedTs
 				if !initialized {
+					continue
+				}
+				if x.ResolvedTs < checkpointTs {
+					log.Warn("The resolvedTs is fallen back in kvclient",
+						zap.String("Event Type", "RESOLVED"),
+						zap.Uint64("resolvedTs", x.ResolvedTs),
+						zap.Uint64("lastResolvedTs", checkpointTs),
+						zap.Uint64("regionID", regionID))
 					continue
 				}
 				// emit a checkpointTs
@@ -1449,35 +1379,7 @@
 						ResolvedTs: x.ResolvedTs,
 					},
 				}
-
-				updateCheckpointTS(&checkpointTs, x.ResolvedTs)
-=======
-			}
-		case *cdcpb.Event_Admin_:
-			log.Info("receive admin event", zap.Stringer("event", event))
-		case *cdcpb.Event_Error:
-			return checkpointTs, errors.Trace(&eventError{err: x.Error})
-		case *cdcpb.Event_ResolvedTs:
-			if !initialized {
-				continue
-			}
-			if x.ResolvedTs < checkpointTs {
-				log.Warn("The resolvedTs is fallen back in kvclient",
-					zap.String("Event Type", "RESOLVED"),
-					zap.Uint64("resolvedTs", x.ResolvedTs),
-					zap.Uint64("lastResolvedTs", checkpointTs),
-					zap.Uint64("regionID", regionID))
-				continue
-			}
-			// emit a checkpointTs
-			revent := &model.RegionFeedEvent{
-				Resolved: &model.ResolvedSpan{
-					Span:       span,
-					ResolvedTs: x.ResolvedTs,
-				},
-			}
-			checkpointTs = x.ResolvedTs
->>>>>>> 39bb3626
+				checkpointTs = x.ResolvedTs
 
 				// timer := time.Now()
 				// select {
