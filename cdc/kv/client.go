// Copyright 2020 PingCAP, Inc.
//
// Licensed under the Apache License, Version 2.0 (the "License");
// you may not use this file except in compliance with the License.
// You may obtain a copy of the License at
//
//     http://www.apache.org/licenses/LICENSE-2.0
//
// Unless required by applicable law or agreed to in writing, software
// distributed under the License is distributed on an "AS IS" BASIS,
// See the License for the specific language governing permissions and
// limitations under the License.

package kv

import (
	"context"
	"fmt"
	"io"
	"math/rand"
	"strconv"
	"sync"
	"sync/atomic"
	"time"

	"github.com/pingcap/errors"
	"github.com/pingcap/failpoint"
	"github.com/pingcap/kvproto/pkg/cdcpb"
	"github.com/pingcap/kvproto/pkg/kvrpcpb"
	"github.com/pingcap/kvproto/pkg/metapb"
	"github.com/pingcap/log"
	"github.com/pingcap/ticdc/cdc/model"
	cerror "github.com/pingcap/ticdc/pkg/errors"
	"github.com/pingcap/ticdc/pkg/regionspan"
	"github.com/pingcap/ticdc/pkg/retry"
	"github.com/pingcap/ticdc/pkg/security"
	"github.com/pingcap/ticdc/pkg/txnutil"
	"github.com/pingcap/ticdc/pkg/util"
	"github.com/pingcap/ticdc/pkg/version"
	tidbkv "github.com/pingcap/tidb/kv"
	"github.com/pingcap/tidb/store/tikv"
	"github.com/pingcap/tidb/store/tikv/oracle"
	"github.com/prometheus/client_golang/prometheus"
	pd "github.com/tikv/pd/client"
	"go.uber.org/zap"
	"golang.org/x/sync/errgroup"
	"golang.org/x/time/rate"
	"google.golang.org/grpc"
	gbackoff "google.golang.org/grpc/backoff"
	"google.golang.org/grpc/codes"
	"google.golang.org/grpc/keepalive"
	"google.golang.org/grpc/status"
)

const (
	dialTimeout               = 10 * time.Second
	maxRetry                  = 100
	tikvRequestMaxBackoff     = 20000   // Maximum total sleep time(in ms)
	grpcInitialWindowSize     = 1 << 27 // 128 MB The value for initial window size on a stream
	grpcInitialConnWindowSize = 1 << 27 // 128 MB The value for initial window size on a connection
	grpcMaxCallRecvMsgSize    = 1 << 30 // 1024 MB The maximum message size the client can receive
	grpcConnCount             = 10

	// The threshold of warning a message is too large. TiKV split events into 6MB per-message.
	warnRecvMsgSizeThreshold = 12 * 1024 * 1024

	// TiCDC always interacts with region leader, every time something goes wrong,
	// failed region will be reloaded via `BatchLoadRegionsWithKeyRange` API. So we
	// don't need to force reload region any more.
	regionScheduleReload = false
<<<<<<< HEAD
=======

	// defines the scan region limit for each table
	regionScanLimitPerTable = 40

	// time interval to force kv client to terminate gRPC stream and reconnect
	reconnectInterval = 15 * time.Minute
>>>>>>> b6d58ef6
)

// time interval to force kv client to terminate gRPC stream and reconnect
var reconnectInterval = 15 * time.Minute

// hard code switch
// true: use kv client v2, which has a region worker for each stream
// false: use kv client v1, which runs a goroutine for every single region
var enableKVClientV2 = true

type singleRegionInfo struct {
	verID  tikv.RegionVerID
	span   regionspan.ComparableSpan
	ts     uint64
	rpcCtx *tikv.RPCContext
}

var (
	metricFeedNotLeaderCounter        = eventFeedErrorCounter.WithLabelValues("NotLeader")
	metricFeedEpochNotMatchCounter    = eventFeedErrorCounter.WithLabelValues("EpochNotMatch")
	metricFeedRegionNotFoundCounter   = eventFeedErrorCounter.WithLabelValues("RegionNotFound")
	metricFeedDuplicateRequestCounter = eventFeedErrorCounter.WithLabelValues("DuplicateRequest")
	metricFeedUnknownErrorCounter     = eventFeedErrorCounter.WithLabelValues("Unknown")
	metricFeedRPCCtxUnavailable       = eventFeedErrorCounter.WithLabelValues("RPCCtxUnavailable")
	metricStoreSendRequestErr         = eventFeedErrorCounter.WithLabelValues("SendRequestToStore")
	metricConnectToStoreErr           = eventFeedErrorCounter.WithLabelValues("ConnectToStore")
)

var (
	// unreachable error, only used in unit test
	errUnreachable = errors.New("kv client unreachable error")
	// internal error, force the gPRC stream terminate and reconnect
	errReconnect = errors.New("internal error, reconnect all regions")
	logPanic     = log.Panic
)

func newSingleRegionInfo(verID tikv.RegionVerID, span regionspan.ComparableSpan, ts uint64, rpcCtx *tikv.RPCContext) singleRegionInfo {
	return singleRegionInfo{
		verID:  verID,
		span:   span,
		ts:     ts,
		rpcCtx: rpcCtx,
	}
}

// partialClone clones part fields of singleRegionInfo, this is used when error
// happens, kv client needs to recover region request from singleRegionInfo
func (s *singleRegionInfo) partialClone() singleRegionInfo {
	sri := singleRegionInfo{
		verID:  s.verID,
		span:   s.span.Clone(),
		ts:     s.ts,
		rpcCtx: &tikv.RPCContext{},
	}
	if s.rpcCtx != nil {
		sri.rpcCtx.Addr = s.rpcCtx.Addr
	}
	return sri
}

type regionErrorInfo struct {
	singleRegionInfo
	err error
}

type regionEvent struct {
	changeEvent *cdcpb.Event
	resolvedTs  *cdcpb.ResolvedTs
}

type regionFeedState struct {
	sri           singleRegionInfo
	requestID     uint64
	regionEventCh chan *regionEvent
	stopped       int32

	lock           sync.RWMutex
	initialized    bool
	matcher        *matcher
	startFeedTime  time.Time
	lastResolvedTs uint64
}

func newRegionFeedState(sri singleRegionInfo, requestID uint64) *regionFeedState {
	return &regionFeedState{
		sri:           sri,
		requestID:     requestID,
		regionEventCh: make(chan *regionEvent, 16),
		stopped:       0,
	}
}

func (s *regionFeedState) start() {
	s.startFeedTime = time.Now()
	s.lastResolvedTs = s.sri.ts
	s.matcher = newMatcher()
}

func (s *regionFeedState) markStopped() {
	atomic.StoreInt32(&s.stopped, 1)
}

func (s *regionFeedState) isStopped() bool {
	return atomic.LoadInt32(&s.stopped) > 0
}

func (s *regionFeedState) isInitialized() bool {
	s.lock.RLock()
	defer s.lock.RUnlock()
	return s.initialized
}

func (s *regionFeedState) getLastResolvedTs() uint64 {
	s.lock.RLock()
	defer s.lock.RUnlock()
	return s.lastResolvedTs
}

func (s *regionFeedState) getRegionSpan() regionspan.ComparableSpan {
	s.lock.RLock()
	defer s.lock.RUnlock()
	return s.sri.span
}

type syncRegionFeedStateMap struct {
	mu            *sync.Mutex
	regionInfoMap map[uint64]*regionFeedState
}

func newSyncRegionFeedStateMap() *syncRegionFeedStateMap {
	return &syncRegionFeedStateMap{
		mu:            &sync.Mutex{},
		regionInfoMap: make(map[uint64]*regionFeedState),
	}
}

func (m *syncRegionFeedStateMap) insert(requestID uint64, state *regionFeedState) bool {
	m.mu.Lock()
	defer m.mu.Unlock()

	_, ok := m.regionInfoMap[requestID]
	m.regionInfoMap[requestID] = state
	return ok
}

func (m *syncRegionFeedStateMap) take(requestID uint64) (*regionFeedState, bool) {
	m.mu.Lock()
	defer m.mu.Unlock()

	state, ok := m.regionInfoMap[requestID]
	if ok {
		delete(m.regionInfoMap, requestID)
	}
	return state, ok
}

func (m *syncRegionFeedStateMap) takeAll() map[uint64]*regionFeedState {
	m.mu.Lock()
	defer m.mu.Unlock()

	state := m.regionInfoMap
	m.regionInfoMap = make(map[uint64]*regionFeedState)
	return state
}

type connArray struct {
	credential *security.Credential
	target     string
	index      uint32
	v          []*grpc.ClientConn
}

func newConnArray(ctx context.Context, maxSize uint, addr string, credential *security.Credential) (*connArray, error) {
	a := &connArray{
		target:     addr,
		credential: credential,
		index:      0,
		v:          make([]*grpc.ClientConn, maxSize),
	}
	err := a.Init(ctx)
	if err != nil {
		return nil, errors.Trace(err)
	}
	return a, nil
}

func (a *connArray) Init(ctx context.Context) error {
	grpcTLSOption, err := a.credential.ToGRPCDialOption()
	if err != nil {
		return errors.Trace(err)
	}
	for i := range a.v {
		ctx, cancel := context.WithTimeout(ctx, dialTimeout)

		conn, err := grpc.DialContext(
			ctx,
			a.target,
			grpcTLSOption,
			grpc.WithInitialWindowSize(grpcInitialWindowSize),
			grpc.WithInitialConnWindowSize(grpcInitialConnWindowSize),
			grpc.WithDefaultCallOptions(grpc.MaxCallRecvMsgSize(grpcMaxCallRecvMsgSize)),
			grpc.WithConnectParams(grpc.ConnectParams{
				Backoff: gbackoff.Config{
					BaseDelay:  time.Second,
					Multiplier: 1.1,
					Jitter:     0.1,
					MaxDelay:   3 * time.Second,
				},
				MinConnectTimeout: 3 * time.Second,
			}),
			grpc.WithKeepaliveParams(keepalive.ClientParameters{
				Time:                10 * time.Second,
				Timeout:             3 * time.Second,
				PermitWithoutStream: true,
			}),
		)
		cancel()

		if err != nil {
			a.Close()
			return cerror.WrapError(cerror.ErrGRPCDialFailed, err)
		}
		a.v[i] = conn
	}
	return nil
}

func (a *connArray) Get() *grpc.ClientConn {
	next := atomic.AddUint32(&a.index, 1) % uint32(len(a.v))
	return a.v[next]
}

func (a *connArray) Close() {
	for i, c := range a.v {
		if c != nil {
			err := c.Close()
			if err != nil {
				log.Warn("close grpc conn", zap.Error(err))
			}
		}
		a.v[i] = nil
	}
}

type regionEventFeedLimiters struct {
	sync.Mutex
	// TODO replace with a LRU cache.
	limiters map[uint64]*rate.Limiter
}

var defaultRegionEventFeedLimiters *regionEventFeedLimiters = &regionEventFeedLimiters{
	limiters: make(map[uint64]*rate.Limiter),
}

func (rl *regionEventFeedLimiters) getLimiter(regionID uint64) *rate.Limiter {
	var limiter *rate.Limiter
	var ok bool

	rl.Lock()
	limiter, ok = rl.limiters[regionID]
	if !ok {
		// In most cases, region replica count is 3.
		replicaCount := 3
		limiter = rate.NewLimiter(rate.Every(100*time.Millisecond), replicaCount)
		rl.limiters[regionID] = limiter
	}
	rl.Unlock()
	return limiter
}

// CDCKVClient is an interface to receives kv changed logs from TiKV
type CDCKVClient interface {
	EventFeed(
		ctx context.Context,
		span regionspan.ComparableSpan,
		ts uint64,
		enableOldValue bool,
		lockResolver txnutil.LockResolver,
		isPullerInit PullerInitialization,
		eventCh chan<- *model.RegionFeedEvent,
	) error
	Close() error
}

// NewCDCKVClient is the constructor of CDC KV client
var NewCDCKVClient func(
	ctx context.Context,
	pd pd.Client,
	kvStorage tikv.Storage,
	credential *security.Credential,
) CDCKVClient = NewCDCClient

// CDCClient to get events from TiKV
type CDCClient struct {
	pd         pd.Client
	credential *security.Credential

	clusterID uint64

	mu struct {
		sync.Mutex
		conns map[string]*connArray
	}

	regionCache *tikv.RegionCache
	kvStorage   TiKVStorage

	regionLimiters *regionEventFeedLimiters
}

// NewCDCClient creates a CDCClient instance
func NewCDCClient(ctx context.Context, pd pd.Client, kvStorage tikv.Storage, credential *security.Credential) (c CDCKVClient) {
	clusterID := pd.GetClusterID(ctx)

	var store TiKVStorage
	if kvStorage != nil {
		// wrap to TiKVStorage if need.
		if s, ok := kvStorage.(TiKVStorage); ok {
			store = s
		} else {
			store = newStorageWithCurVersionCache(kvStorage, kvStorage.UUID())
		}
	}

	c = &CDCClient{
		clusterID:   clusterID,
		pd:          pd,
		kvStorage:   store,
		credential:  credential,
		regionCache: tikv.NewRegionCache(pd),
		mu: struct {
			sync.Mutex
			conns map[string]*connArray
		}{
			conns: make(map[string]*connArray),
		},
		regionLimiters: defaultRegionEventFeedLimiters,
	}
	return
}

// Close CDCClient
func (c *CDCClient) Close() error {
	c.mu.Lock()
	for _, conn := range c.mu.conns {
		conn.Close()
	}
	c.mu.Unlock()
	c.regionCache.Close()

	return nil
}

func (c *CDCClient) getConn(ctx context.Context, addr string) (*grpc.ClientConn, error) {
	c.mu.Lock()
	defer c.mu.Unlock()

	if conns, ok := c.mu.conns[addr]; ok {
		return conns.Get(), nil
	}
	ca, err := newConnArray(ctx, grpcConnCount, addr, c.credential)
	if err != nil {
		return nil, errors.Trace(err)
	}
	c.mu.conns[addr] = ca
	return ca.Get(), nil
}

func (c *CDCClient) getRegionLimiter(regionID uint64) *rate.Limiter {
	return c.regionLimiters.getLimiter(regionID)
}

func (c *CDCClient) newStream(ctx context.Context, addr string, storeID uint64) (stream cdcpb.ChangeData_EventFeedClient, err error) {
	err = retry.Run(50*time.Millisecond, 3, func() error {
		conn, err := c.getConn(ctx, addr)
		if err != nil {
			log.Info("get connection to store failed, retry later", zap.String("addr", addr), zap.Error(err))
			return errors.Trace(err)
		}
		err = version.CheckStoreVersion(ctx, c.pd, storeID)
		if err != nil {
			// TODO: we don't close gPRC conn here, let it goes into TransientFailure
			// state. If the store recovers, the gPRC conn can be reused. But if
			// store goes away forever, the conn will be leaked, we need a better
			// connection pool.
			log.Error("check tikv version failed", zap.Error(err), zap.Uint64("storeID", storeID))
			return errors.Trace(err)
		}
		client := cdcpb.NewChangeDataClient(conn)
		stream, err = client.EventFeed(ctx)
		if err != nil {
			// TODO: we don't close gPRC conn here, let it goes into TransientFailure
			// state. If the store recovers, the gPRC conn can be reused. But if
			// store goes away forever, the conn will be leaked, we need a better
			// connection pool.
			err = cerror.WrapError(cerror.ErrTiKVEventFeed, err)
			log.Info("establish stream to store failed, retry later", zap.String("addr", addr), zap.Error(err))
			return err
		}
		log.Debug("created stream to store", zap.String("addr", addr))
		return nil
	})
	return
}

// PullerInitialization is a workaround to solved cyclic import.
type PullerInitialization interface {
	IsInitialized() bool
}

// EventFeed divides a EventFeed request on range boundaries and establishes
// a EventFeed to each of the individual region. It streams back result on the
// provided channel.
// The `Start` and `End` field in input span must be memcomparable encoded.
func (c *CDCClient) EventFeed(
	ctx context.Context, span regionspan.ComparableSpan, ts uint64,
	enableOldValue bool,
	lockResolver txnutil.LockResolver,
	isPullerInit PullerInitialization,
	eventCh chan<- *model.RegionFeedEvent,
) error {
	s := newEventFeedSession(ctx, c, c.regionCache, c.kvStorage, span,
		lockResolver, isPullerInit,
		enableOldValue, ts, eventCh)
	return s.eventFeed(ctx, ts)
}

var currentID uint64 = 0

func allocID() uint64 {
	return atomic.AddUint64(&currentID, 1)
}

// used in test only
func currentRequestID() uint64 {
	return atomic.LoadUint64(&currentID)
}

type eventFeedSession struct {
	client      *CDCClient
	regionCache *tikv.RegionCache
	kvStorage   TiKVStorage

	lockResolver txnutil.LockResolver
	isPullerInit PullerInitialization

	// The whole range that is being subscribed.
	totalSpan regionspan.ComparableSpan

	// The channel to send the processed events.
	eventCh chan<- *model.RegionFeedEvent
	// The token based region router, it controls the uninitialzied regions with
	// a given size limit.
	regionRouter LimitRegionRouter
	// The channel to put the region that will be sent requests.
	regionCh chan singleRegionInfo
	// The channel to notify that an error is happening, so that the error will be handled and the affected region
	// will be re-requested.
	errCh chan regionErrorInfo
	// The channel to schedule scanning and requesting regions in a specified range.
	requestRangeCh chan rangeRequestTask

	rangeLock        *regionspan.RegionRangeLock
	enableOldValue   bool
	enableKVClientV2 bool

	// To identify metrics of different eventFeedSession
	id                string
	regionChSizeGauge prometheus.Gauge
	errChSizeGauge    prometheus.Gauge
	rangeChSizeGauge  prometheus.Gauge

	streams          map[string]cdcpb.ChangeData_EventFeedClient
	streamsLock      sync.RWMutex
	streamsCanceller map[string]context.CancelFunc

	workers     map[string]*regionWorker
	workersLock sync.RWMutex
}

type rangeRequestTask struct {
	span regionspan.ComparableSpan
	ts   uint64
}

func newEventFeedSession(
	ctx context.Context,
	client *CDCClient,
	regionCache *tikv.RegionCache,
	kvStorage TiKVStorage,
	totalSpan regionspan.ComparableSpan,
	lockResolver txnutil.LockResolver,
	isPullerInit PullerInitialization,
	enableOldValue bool,
	startTs uint64,
	eventCh chan<- *model.RegionFeedEvent,
) *eventFeedSession {
	id := strconv.FormatUint(allocID(), 10)
	return &eventFeedSession{
		client:            client,
		regionCache:       regionCache,
		kvStorage:         kvStorage,
		totalSpan:         totalSpan,
		eventCh:           eventCh,
		regionRouter:      NewSizedRegionRouter(ctx, regionScanLimitPerTable),
		regionCh:          make(chan singleRegionInfo, 16),
		errCh:             make(chan regionErrorInfo, 16),
		requestRangeCh:    make(chan rangeRequestTask, 16),
		rangeLock:         regionspan.NewRegionRangeLock(totalSpan.Start, totalSpan.End, startTs),
		enableOldValue:    enableOldValue,
		enableKVClientV2:  enableKVClientV2,
		lockResolver:      lockResolver,
		isPullerInit:      isPullerInit,
		id:                id,
		regionChSizeGauge: clientChannelSize.WithLabelValues(id, "region"),
		errChSizeGauge:    clientChannelSize.WithLabelValues(id, "err"),
		rangeChSizeGauge:  clientChannelSize.WithLabelValues(id, "range"),
		streams:           make(map[string]cdcpb.ChangeData_EventFeedClient),
		streamsCanceller:  make(map[string]context.CancelFunc),
		workers:           make(map[string]*regionWorker),
	}
}

func (s *eventFeedSession) eventFeed(ctx context.Context, ts uint64) error {
	eventFeedGauge.Inc()
	defer eventFeedGauge.Dec()

	log.Debug("event feed started", zap.Stringer("span", s.totalSpan), zap.Uint64("ts", ts))

	g, ctx := errgroup.WithContext(ctx)

	g.Go(func() error {
		return s.dispatchRequest(ctx, g)
	})

	g.Go(func() error {
		return s.requestRegionToStore(ctx, g)
	})

	g.Go(func() error {
		for {
			select {
			case <-ctx.Done():
				return ctx.Err()
			case task := <-s.requestRangeCh:
				s.rangeChSizeGauge.Dec()
				// divideAndSendEventFeedToRegions could be block for some time,
				// since it must wait for the region lock available. In order to
				// consume region range request from `requestRangeCh` as soon as
				// possible, we create a new goroutine to handle it.
				// The sequence of region range we process is not matter, the
				// region lock keeps the region access sequence.
				// Besides the count or frequency of range request is limitted,
				// we use ephemeral goroutine instead of permanent gourotine.
				g.Go(func() error {
					return s.divideAndSendEventFeedToRegions(ctx, task.span, task.ts)
				})
			}
		}
	})

	g.Go(func() error {
		for {
			select {
			case <-ctx.Done():
				return ctx.Err()
			case errInfo := <-s.errCh:
				s.errChSizeGauge.Dec()
				err := s.handleError(ctx, errInfo)
				if err != nil {
					return err
				}
			}
		}
	})

	g.Go(func() error {
		return s.regionRouter.Run(ctx)
	})

	s.requestRangeCh <- rangeRequestTask{span: s.totalSpan, ts: ts}
	s.rangeChSizeGauge.Inc()

	return g.Wait()
}

// scheduleDivideRegionAndRequest schedules a range to be divided by regions, and these regions will be then scheduled
// to send ChangeData requests.
func (s *eventFeedSession) scheduleDivideRegionAndRequest(ctx context.Context, span regionspan.ComparableSpan, ts uint64) {
	task := rangeRequestTask{span: span, ts: ts}
	select {
	case s.requestRangeCh <- task:
		s.rangeChSizeGauge.Inc()
	case <-ctx.Done():
	}
}

// scheduleRegionRequest locks the region's range and schedules sending ChangeData request to the region.
// This function is blocking until the region range is locked successfully
func (s *eventFeedSession) scheduleRegionRequest(ctx context.Context, sri singleRegionInfo) {
	handleResult := func(res regionspan.LockRangeResult) {
		switch res.Status {
		case regionspan.LockRangeStatusSuccess:
			sri.ts = res.CheckpointTs
			select {
			case s.regionCh <- sri:
				s.regionChSizeGauge.Inc()
			case <-ctx.Done():
			}
		case regionspan.LockRangeStatusStale:
			log.Info("request expired",
				zap.Uint64("regionID", sri.verID.GetID()),
				zap.Stringer("span", sri.span),
				zap.Reflect("retrySpans", res.RetryRanges))
			for _, r := range res.RetryRanges {
				// This call is always blocking, otherwise if scheduling in a new
				// goroutine, it won't block the caller of `schedulerRegionRequest`.
				s.scheduleDivideRegionAndRequest(ctx, r, sri.ts)
			}
		case regionspan.LockRangeStatusCancel:
			return
		default:
			panic("unreachable")
		}
	}

	res := s.rangeLock.LockRange(ctx, sri.span.Start, sri.span.End, sri.verID.GetID(), sri.verID.GetVer())
	failpoint.Inject("kvClientMockRangeLock", func(val failpoint.Value) {
		// short sleep to wait region has split
		time.Sleep(time.Second)
		s.rangeLock.UnlockRange(sri.span.Start, sri.span.End, sri.verID.GetID(), sri.verID.GetVer(), sri.ts)
		regionNum := val.(int)
		retryRanges := make([]regionspan.ComparableSpan, 0, regionNum)
		start := []byte("a")
		end := []byte("b1001")
		for i := 0; i < regionNum; i++ {
			span := regionspan.Span{Start: start, End: end}
			retryRanges = append(retryRanges, regionspan.ToComparableSpan(span))
			start = end
			end = []byte(fmt.Sprintf("b%d", 1002+i))
		}
		res = regionspan.LockRangeResult{
			Status:      regionspan.LockRangeStatusStale,
			RetryRanges: retryRanges,
		}
	})

	if res.Status == regionspan.LockRangeStatusWait {
		res = res.WaitFn()
	}

	handleResult(res)
}

// onRegionFail handles a region's failure, which means, unlock the region's range and send the error to the errCh for
// error handling. This function is non blocking even if error channel is full.
// CAUTION: Note that this should only be called in a context that the region has locked it's range.
func (s *eventFeedSession) onRegionFail(ctx context.Context, errorInfo regionErrorInfo, revokeToken bool) error {
	log.Debug("region failed", zap.Uint64("regionID", errorInfo.verID.GetID()), zap.Error(errorInfo.err))
	s.rangeLock.UnlockRange(errorInfo.span.Start, errorInfo.span.End, errorInfo.verID.GetID(), errorInfo.verID.GetVer(), errorInfo.ts)
	if revokeToken {
		s.regionRouter.Release(errorInfo.rpcCtx.Addr)
	}
	select {
	case s.errCh <- errorInfo:
		s.errChSizeGauge.Inc()
	default:
		go func() {
			select {
			case s.errCh <- errorInfo:
				s.errChSizeGauge.Inc()
			case <-ctx.Done():
			}
		}()
	}
	return nil
}

// requestRegionToStore gets singleRegionInfo from regionRouter, which is a token
// based limitter, sends request to TiKV.
// If the send request to TiKV returns error, fail the region with sendRequestToStoreErr
// and kv client will redispatch the region.
// If initialize gPRC stream with an error, fail the region with connectToStoreErr
// and kv client will also redispatch the region.
func (s *eventFeedSession) requestRegionToStore(
	ctx context.Context,
	g *errgroup.Group,
) error {
	// Stores pending regions info for each stream. After sending a new request, the region info wil be put to the map,
	// and it will be loaded by the receiver thread when it receives the first response from that region. We need this
	// to pass the region info to the receiver since the region info cannot be inferred from the response from TiKV.
	storePendingRegions := make(map[string]*syncRegionFeedStateMap)

	var sri singleRegionInfo
	for {
		select {
		case <-ctx.Done():
			return errors.Trace(ctx.Err())
		case sri = <-s.regionRouter.Chan():
		}
		requestID := allocID()

		extraOp := kvrpcpb.ExtraOp_Noop
		if s.enableOldValue {
			extraOp = kvrpcpb.ExtraOp_ReadOldValue
		}

		rpcCtx := sri.rpcCtx
		regionID := rpcCtx.Meta.GetId()
		req := &cdcpb.ChangeDataRequest{
			Header: &cdcpb.Header{
				ClusterId:    s.client.clusterID,
				TicdcVersion: version.ReleaseSemver(),
			},
			RegionId:     regionID,
			RequestId:    requestID,
			RegionEpoch:  rpcCtx.Meta.RegionEpoch,
			CheckpointTs: sri.ts,
			StartKey:     sri.span.Start,
			EndKey:       sri.span.End,
			ExtraOp:      extraOp,
		}

		failpoint.Inject("kvClientPendingRegionDelay", nil)

		// each TiKV store has an independent pendingRegions.
		var pendingRegions *syncRegionFeedStateMap

		var err error
		stream, ok := s.getStream(rpcCtx.Addr)
		if ok {
			var ok bool
			pendingRegions, ok = storePendingRegions[rpcCtx.Addr]
			if !ok {
				// Should never happen
				log.Panic("pending regions is not found for store", zap.String("store", rpcCtx.Addr))
			}
		} else {
			// when a new stream is established, always create a new pending
			// regions map, the old map will be used in old `receiveFromStream`
			// and won't be deleted until that goroutine exits.
			pendingRegions = newSyncRegionFeedStateMap()
			storePendingRegions[rpcCtx.Addr] = pendingRegions
			storeID := rpcCtx.Peer.GetStoreId()
			log.Info("creating new stream to store to send request",
				zap.Uint64("regionID", sri.verID.GetID()),
				zap.Uint64("requestID", requestID),
				zap.Uint64("storeID", storeID),
				zap.String("addr", rpcCtx.Addr))
			streamCtx, streamCancel := context.WithCancel(ctx)
			_ = streamCancel // to avoid possible context leak warning from govet
			stream, err = s.client.newStream(streamCtx, rpcCtx.Addr, storeID)
			if err != nil {
				// if get stream failed, maybe the store is down permanently, we should try to relocate the active store
				log.Warn("get grpc stream client failed",
					zap.Uint64("regionID", sri.verID.GetID()),
					zap.Uint64("requestID", requestID),
					zap.Uint64("storeID", storeID),
					zap.String("error", err.Error()))
				if cerror.ErrVersionIncompatible.Equal(err) {
					// It often occurs on rolling update. Sleep 20s to reduce logs.
					delay := 20 * time.Second
					failpoint.Inject("kvClientDelayWhenIncompatible", func() {
						delay = 100 * time.Millisecond
					})
					time.Sleep(delay)
				}
				bo := tikv.NewBackoffer(ctx, tikvRequestMaxBackoff)
				s.client.regionCache.OnSendFail(bo, rpcCtx, regionScheduleReload, err)
				err = s.onRegionFail(ctx, regionErrorInfo{
					singleRegionInfo: sri,
					err:              &connectToStoreErr{},
				}, false /* revokeToken */)
				if err != nil {
					return errors.Trace(err)
				}
				continue
			}
			s.addStream(rpcCtx.Addr, stream, streamCancel)

			limiter := s.client.getRegionLimiter(regionID)
			g.Go(func() error {
				if !s.enableKVClientV2 {
					return s.receiveFromStream(ctx, g, rpcCtx.Addr, getStoreID(rpcCtx), stream, pendingRegions, limiter)
				}
				return s.receiveFromStreamV2(ctx, g, rpcCtx.Addr, getStoreID(rpcCtx), stream, pendingRegions, limiter)
			})
		}

		state := newRegionFeedState(sri, requestID)
		pendingRegions.insert(requestID, state)

		logReq := log.Debug
		if s.isPullerInit.IsInitialized() {
			logReq = log.Info
		}
		logReq("start new request", zap.Reflect("request", req), zap.String("addr", rpcCtx.Addr))

		err = stream.Send(req)

		// If Send error, the receiver should have received error too or will receive error soon. So we doesn't need
		// to do extra work here.
		if err != nil {
			log.Error("send request to stream failed",
				zap.String("addr", rpcCtx.Addr),
				zap.Uint64("storeID", getStoreID(rpcCtx)),
				zap.Uint64("regionID", sri.verID.GetID()),
				zap.Uint64("requestID", requestID),
				zap.Error(err))
			err1 := stream.CloseSend()
			if err1 != nil {
				log.Error("failed to close stream", zap.Error(err1))
			}
			// Delete the stream from the map so that the next time the store is accessed, the stream will be
			// re-established.
			s.deleteStream(rpcCtx.Addr)
			// Delete `pendingRegions` from `storePendingRegions` so that the next time a region of this store is
			// requested, it will create a new one. So if the `receiveFromStream` goroutine tries to stop all
			// pending regions, the new pending regions that are requested after reconnecting won't be stopped
			// incorrectly.
			delete(storePendingRegions, rpcCtx.Addr)

			// Remove the region from pendingRegions. If it's already removed, it should be already retried by
			// `receiveFromStream`, so no need to retry here.
			_, ok := pendingRegions.take(requestID)
			if !ok {
				continue
			}

			// Wait for a while and retry sending the request
			time.Sleep(time.Millisecond * time.Duration(rand.Intn(100)))
			err = s.onRegionFail(ctx, regionErrorInfo{
				singleRegionInfo: sri,
				err:              &sendRequestToStoreErr{},
			}, false /* revokeToken */)
			if err != nil {
				return errors.Trace(err)
			}
		} else {
			s.regionRouter.Acquire(rpcCtx.Addr)
		}
	}
}

// dispatchRequest manages a set of streams and dispatch event feed requests
// to these streams. Streams to each store will be created on need. After
// establishing new stream, a goroutine will be spawned to handle events from
// the stream.
// Regions from `regionCh` will be connected. If any error happens to a
// region, the error will be send to `errCh` and the receiver of `errCh` is
// responsible for handling the error.
func (s *eventFeedSession) dispatchRequest(
	ctx context.Context,
	g *errgroup.Group,
) error {
	for {
		// Note that when a region is received from the channel, it's range has been already locked.
		var sri singleRegionInfo
		select {
		case <-ctx.Done():
			return ctx.Err()
		case sri = <-s.regionCh:
			s.regionChSizeGauge.Dec()
		}

		log.Debug("dispatching region", zap.Uint64("regionID", sri.verID.GetID()))

		rpcCtx, err := s.getRPCContextForRegion(ctx, sri.verID)
		if err != nil {
			return errors.Trace(err)
		}
		if rpcCtx == nil {
			// The region info is invalid. Retry the span.
			log.Info("cannot get rpcCtx, retry span",
				zap.Uint64("regionID", sri.verID.GetID()),
				zap.Stringer("span", sri.span))
			err = s.onRegionFail(ctx, regionErrorInfo{
				singleRegionInfo: sri,
				err: &rpcCtxUnavailableErr{
					verID: sri.verID,
				},
			}, false /* revokeToken */)
			if err != nil {
				return errors.Trace(err)
			}
			continue
		}
		sri.rpcCtx = rpcCtx
		s.regionRouter.AddRegion(sri)
	}
}

// partialRegionFeed establishes a EventFeed to the region specified by regionInfo.
// It manages lifecycle events of the region in order to maintain the EventFeed
// connection. If any error happens (region split, leader change, etc), the region
// and error info will be sent to `errCh`, and the receiver of `errCh` is
// responsible for handling the error and re-establish the connection to the region.
func (s *eventFeedSession) partialRegionFeed(
	ctx context.Context,
	state *regionFeedState,
	limiter *rate.Limiter,
) error {
	receiver := state.regionEventCh
	defer func() {
		state.markStopped()
		// Workaround to avoid remaining messages in the channel blocks the receiver thread.
		// TODO: Find a better solution.
		timer := time.After(time.Second * 2)
		for {
			select {
			case <-receiver:
			case <-timer:
				return
			}
		}
	}()

	ts := state.sri.ts
	maxTs, initialized, err := s.singleEventFeed(ctx, state.sri.verID.GetID(), state.sri.span,
		state.sri.ts, state.sri.rpcCtx.Addr, receiver)
	log.Debug("singleEventFeed quit")

	if err == nil || errors.Cause(err) == context.Canceled {
		return nil
	}

	if errors.Cause(err) == errReconnect {
		cancel, ok := s.getStreamCancel(state.sri.rpcCtx.Addr)
		if ok {
			// cancel the stream to trigger strem.Recv with context cancel error
			// Note use context cancel is the only way to terminate a gRPC stream
			cancel()
			// Failover in stream.Recv has 0-100ms delay, the onRegionFail
			// should be called after stream has been deleted. Add a delay here
			// to avoid too frequent region rebuilt.
			time.Sleep(time.Second)
		}
		// if stream is already deleted, just ignore errReconnect
	}

	failpoint.Inject("kvClientErrUnreachable", func() {
		if err == errUnreachable {
			failpoint.Return(err)
		}
	})

	if maxTs > ts {
		ts = maxTs
	}

	regionID := state.sri.verID.GetID()
	log.Info("EventFeed disconnected",
		zap.Uint64("regionID", regionID),
		zap.Uint64("requestID", state.requestID),
		zap.Stringer("span", state.sri.span),
		zap.Uint64("checkpoint", ts),
		zap.String("error", err.Error()))

	state.sri.ts = ts

	// We need to ensure when the error is handled, `isStopped` must be set. So set it before sending the error.
	state.markStopped()

	failpoint.Inject("kvClientSingleFeedProcessDelay", nil)

	now := time.Now()
	delay := limiter.ReserveN(now, 1).Delay()
	if delay != 0 {
		log.Info("EventFeed retry rate limited",
			zap.Duration("delay", delay), zap.Reflect("regionID", regionID))
		t := time.NewTimer(delay)
		defer t.Stop()
		select {
		case <-t.C:
			// We can proceed.
		case <-ctx.Done():
			return ctx.Err()
		}
	}

	revokeToken := !initialized
	return s.onRegionFail(ctx, regionErrorInfo{
		singleRegionInfo: state.sri,
		err:              err,
	}, revokeToken)
}

// divideAndSendEventFeedToRegions split up the input span into spans aligned
// to region boundaries. When region merging happens, it's possible that it
// will produce some overlapping spans.
func (s *eventFeedSession) divideAndSendEventFeedToRegions(
	ctx context.Context, span regionspan.ComparableSpan, ts uint64,
) error {
	limit := 20

	nextSpan := span
	captureAddr := util.CaptureAddrFromCtx(ctx)

	for {
		var (
			regions []*tikv.Region
			err     error
		)
		retryErr := retry.Run(50*time.Millisecond, maxRetry,
			func() error {
				select {
				case <-ctx.Done():
					return ctx.Err()
				default:
				}
				scanT0 := time.Now()
				bo := tikv.NewBackoffer(ctx, tikvRequestMaxBackoff)
				regions, err = s.regionCache.BatchLoadRegionsWithKeyRange(bo, nextSpan.Start, nextSpan.End, limit)
				scanRegionsDuration.WithLabelValues(captureAddr).Observe(time.Since(scanT0).Seconds())
				if err != nil {
					return cerror.WrapError(cerror.ErrPDBatchLoadRegions, err)
				}
				metas := make([]*metapb.Region, 0, len(regions))
				for _, region := range regions {
					if region.GetMeta() == nil {
						err = cerror.ErrMetaNotInRegion.GenWithStackByArgs()
						log.Warn("batch load region", zap.Stringer("span", nextSpan), zap.Error(err))
						return err
					}
					metas = append(metas, region.GetMeta())
				}
				if !regionspan.CheckRegionsLeftCover(metas, nextSpan) {
					err = cerror.ErrRegionsNotCoverSpan.GenWithStackByArgs(nextSpan, metas)
					log.Warn("ScanRegions", zap.Stringer("span", nextSpan), zap.Reflect("regions", metas), zap.Error(err))
					return err
				}
				log.Debug("ScanRegions", zap.Stringer("span", nextSpan), zap.Reflect("regions", metas))
				return nil
			})

		if retryErr != nil {
			return retryErr
		}

		for _, tiRegion := range regions {
			region := tiRegion.GetMeta()
			partialSpan, err := regionspan.Intersect(s.totalSpan, regionspan.ComparableSpan{Start: region.StartKey, End: region.EndKey})
			if err != nil {
				return errors.Trace(err)
			}
			log.Debug("get partialSpan", zap.Stringer("span", partialSpan), zap.Uint64("regionID", region.Id))

			nextSpan.Start = region.EndKey

			sri := newSingleRegionInfo(tiRegion.VerID(), partialSpan, ts, nil)
			s.scheduleRegionRequest(ctx, sri)
			log.Debug("partialSpan scheduled", zap.Stringer("span", partialSpan), zap.Uint64("regionID", region.Id))

			// return if no more regions
			if regionspan.EndCompare(nextSpan.Start, span.End) >= 0 {
				return nil
			}
		}
	}
}

// handleError handles error returned by a region. If some new EventFeed connection should be established, the region
// info will be sent to `regionCh`. Note if region channel is full, this function will be blocked.
// CAUTION: Note that this should only be invoked in a context that the region is not locked, otherwise use onRegionFail
// instead.
func (s *eventFeedSession) handleError(ctx context.Context, errInfo regionErrorInfo) error {
	err := errInfo.err
	switch eerr := errors.Cause(err).(type) {
	case *eventError:
		innerErr := eerr.err
		if notLeader := innerErr.GetNotLeader(); notLeader != nil {
			metricFeedNotLeaderCounter.Inc()
			// TODO: Handle the case that notleader.GetLeader() is nil.
			s.regionCache.UpdateLeader(errInfo.verID, notLeader.GetLeader().GetStoreId(), errInfo.rpcCtx.AccessIdx)
		} else if innerErr.GetEpochNotMatch() != nil {
			// TODO: If only confver is updated, we don't need to reload the region from region cache.
			metricFeedEpochNotMatchCounter.Inc()
			s.scheduleDivideRegionAndRequest(ctx, errInfo.span, errInfo.ts)
			return nil
		} else if innerErr.GetRegionNotFound() != nil {
			metricFeedRegionNotFoundCounter.Inc()
			s.scheduleDivideRegionAndRequest(ctx, errInfo.span, errInfo.ts)
			return nil
		} else if duplicatedRequest := innerErr.GetDuplicateRequest(); duplicatedRequest != nil {
			metricFeedDuplicateRequestCounter.Inc()
			logPanic("tikv reported duplicated request to the same region, which is not expected",
				zap.Uint64("regionID", duplicatedRequest.RegionId))
			return errUnreachable
		} else if compatibility := innerErr.GetCompatibility(); compatibility != nil {
			log.Error("tikv reported compatibility error, which is not expected",
				zap.String("rpcCtx", errInfo.rpcCtx.String()),
				zap.Stringer("error", compatibility))
			return cerror.ErrVersionIncompatible.GenWithStackByArgs(compatibility)
		} else {
			metricFeedUnknownErrorCounter.Inc()
			log.Warn("receive empty or unknown error msg", zap.Stringer("error", innerErr))
		}
	case *rpcCtxUnavailableErr:
		metricFeedRPCCtxUnavailable.Inc()
		s.scheduleDivideRegionAndRequest(ctx, errInfo.span, errInfo.ts)
		return nil
	case *connectToStoreErr:
		metricConnectToStoreErr.Inc()
	case *sendRequestToStoreErr:
		metricStoreSendRequestErr.Inc()
	default:
		bo := tikv.NewBackoffer(ctx, tikvRequestMaxBackoff)
		if errInfo.rpcCtx.Meta != nil {
			s.regionCache.OnSendFail(bo, errInfo.rpcCtx, regionScheduleReload, err)
		}
	}

	failpoint.Inject("kvClientRegionReentrantErrorDelay", nil)
	s.scheduleRegionRequest(ctx, errInfo.singleRegionInfo)
	return nil
}

func (s *eventFeedSession) getRPCContextForRegion(ctx context.Context, id tikv.RegionVerID) (*tikv.RPCContext, error) {
	bo := tikv.NewBackoffer(ctx, tikvRequestMaxBackoff)
	rpcCtx, err := s.regionCache.GetTiKVRPCContext(bo, id, tidbkv.ReplicaReadLeader, 0)
	if err != nil {
		return nil, cerror.WrapError(cerror.ErrGetTiKVRPCContext, err)
	}
	return rpcCtx, nil
}

func (s *eventFeedSession) receiveFromStream(
	ctx context.Context,
	g *errgroup.Group,
	addr string,
	storeID uint64,
	stream cdcpb.ChangeData_EventFeedClient,
	pendingRegions *syncRegionFeedStateMap,
	limiter *rate.Limiter,
) error {
	// Cancel the pending regions if the stream failed. Otherwise it will remain unhandled in the pendingRegions list
	// however not registered in the new reconnected stream.
	defer func() {
		log.Info("stream to store closed", zap.String("addr", addr), zap.Uint64("storeID", storeID))

		failpoint.Inject("kvClientStreamCloseDelay", nil)

		remainingRegions := pendingRegions.takeAll()

		for _, state := range remainingRegions {
			err := s.onRegionFail(ctx, regionErrorInfo{
				singleRegionInfo: state.sri,
				err:              cerror.ErrPendingRegionCancel.GenWithStackByArgs(),
			}, true /* revokeToken */)
			if err != nil {
				// The only possible is that the ctx is cancelled. Simply return.
				return
			}
		}
	}()

	captureAddr := util.CaptureAddrFromCtx(ctx)
	changefeedID := util.ChangefeedIDFromCtx(ctx)
	metricSendEventBatchResolvedSize := batchResolvedEventSize.WithLabelValues(captureAddr, changefeedID)

	// Each region has it's own goroutine to handle its messages. `regionStates` stores states of these regions.
	regionStates := make(map[uint64]*regionFeedState)

	for {
		cevent, err := stream.Recv()

		failpoint.Inject("kvClientStreamRecvError", func(msg failpoint.Value) {
			errStr := msg.(string)
			if errStr == io.EOF.Error() {
				err = io.EOF
			} else {
				err = errors.New(errStr)
			}
		})
		if err != nil {
			if status.Code(errors.Cause(err)) == codes.Canceled {
				log.Debug(
					"receive from stream canceled",
					zap.String("addr", addr),
					zap.Uint64("storeID", storeID),
				)
			} else {
				log.Error(
					"failed to receive from stream",
					zap.String("addr", addr),
					zap.Uint64("storeID", storeID),
					zap.Error(err),
				)
			}

			// Use the same delay mechanism as `stream.Send` error handling, since
			// these two errors often mean upstream store suffers an accident, which
			// needs time to recover, kv client doesn't need to retry frequently.
			// TODO: add a better retry backoff or rate limitter
			time.Sleep(time.Millisecond * time.Duration(rand.Intn(100)))

			// TODO: better to closes the send direction of the stream to notify
			// the other side, but it is not safe to call CloseSend concurrently
			// with SendMsg, in future refactor we should refine the recv loop
			s.deleteStream(addr)

			for _, state := range regionStates {
				select {
				case state.regionEventCh <- nil:
				case <-ctx.Done():
					return ctx.Err()
				}
			}

			// Do no return error but gracefully stop the goroutine here. Then the whole job will not be canceled and
			// connection will be retried.
			return nil
		}

		size := cevent.Size()
		if size > warnRecvMsgSizeThreshold {
			regionCount := 0
			if cevent.ResolvedTs != nil {
				regionCount = len(cevent.ResolvedTs.Regions)
			}
			log.Warn("change data event size too large",
				zap.Int("size", size), zap.Int("event length", len(cevent.Events)),
				zap.Int("resolved region count", regionCount))
		}

		for _, event := range cevent.Events {
			err = s.sendRegionChangeEvent(ctx, g, event, regionStates, pendingRegions, addr, limiter)
			if err != nil {
				return err
			}
		}
		if cevent.ResolvedTs != nil {
			metricSendEventBatchResolvedSize.Observe(float64(len(cevent.ResolvedTs.Regions)))
			err = s.sendResolvedTs(ctx, g, cevent.ResolvedTs, regionStates, pendingRegions, addr)
			if err != nil {
				return err
			}
		}
	}
}

func (s *eventFeedSession) sendRegionChangeEvent(
	ctx context.Context,
	g *errgroup.Group,
	event *cdcpb.Event,
	regionStates map[uint64]*regionFeedState,
	pendingRegions *syncRegionFeedStateMap,
	addr string,
	limiter *rate.Limiter,
) error {
	state, ok := regionStates[event.RegionId]
	// Every region's range is locked before sending requests and unlocked after exiting, and the requestID
	// is allocated while holding the range lock. Therefore the requestID is always incrementing. If a region
	// is receiving messages with different requestID, only the messages with the larges requestID is valid.
	isNewSubscription := !ok
	if ok {
		if state.requestID < event.RequestId {
			log.Info("region state entry will be replaced because received message of newer requestID",
				zap.Uint64("regionID", event.RegionId),
				zap.Uint64("oldRequestID", state.requestID),
				zap.Uint64("requestID", event.RequestId),
				zap.String("addr", addr))
			isNewSubscription = true
		} else if state.requestID > event.RequestId {
			log.Warn("drop event due to event belongs to a stale request",
				zap.Uint64("regionID", event.RegionId),
				zap.Uint64("requestID", event.RequestId),
				zap.Uint64("currRequestID", state.requestID),
				zap.String("addr", addr))
			return nil
		}
	}

	if isNewSubscription {
		// It's the first response for this region. If the region is newly connected, the region info should
		// have been put in `pendingRegions`. So here we load the region info from `pendingRegions` and start
		// a new goroutine to handle messages from this region.
		// Firstly load the region info.
		state, ok = pendingRegions.take(event.RequestId)
		if !ok {
			log.Error("received an event but neither pending region nor running region was found",
				zap.Uint64("regionID", event.RegionId),
				zap.Uint64("requestID", event.RequestId),
				zap.String("addr", addr))
			return cerror.ErrNoPendingRegion.GenWithStackByArgs(event.RegionId, event.RequestId, addr)
		}

		// Then spawn the goroutine to process messages of this region.
		regionStates[event.RegionId] = state

		g.Go(func() error {
			return s.partialRegionFeed(ctx, state, limiter)
		})
	} else if state.isStopped() {
		log.Warn("drop event due to region feed stopped",
			zap.Uint64("regionID", event.RegionId),
			zap.Uint64("requestID", event.RequestId),
			zap.String("addr", addr))
		return nil
	}

	select {
	case state.regionEventCh <- &regionEvent{
		changeEvent: event,
	}:
	case <-ctx.Done():
		return ctx.Err()
	}
	return nil
}

func (s *eventFeedSession) sendResolvedTs(
	ctx context.Context,
	g *errgroup.Group,
	resolvedTs *cdcpb.ResolvedTs,
	regionStates map[uint64]*regionFeedState,
	pendingRegions *syncRegionFeedStateMap,
	addr string,
) error {
	for _, regionID := range resolvedTs.Regions {
		state, ok := regionStates[regionID]
		if ok {
			if state.isStopped() {
				log.Warn("drop resolved ts due to region feed stopped",
					zap.Uint64("regionID", regionID),
					zap.Uint64("requestID", state.requestID),
					zap.String("addr", addr))
				continue
			}
			select {
			case state.regionEventCh <- &regionEvent{
				resolvedTs: resolvedTs,
			}:
			case <-ctx.Done():
				return ctx.Err()
			}
		}
	}
	return nil
}

// singleEventFeed handles events of a single EventFeed stream.
// Results will be send to eventCh
// EventFeed RPC will not return resolved event directly
// Resolved event is generate while there's not non-match pre-write
// Return the maximum resolved
func (s *eventFeedSession) singleEventFeed(
	ctx context.Context,
	regionID uint64,
	span regionspan.ComparableSpan,
	startTs uint64,
	storeAddr string,
	receiverCh <-chan *regionEvent,
) (lastResolvedTs uint64, initialized bool, err error) {
	captureAddr := util.CaptureAddrFromCtx(ctx)
	changefeedID := util.ChangefeedIDFromCtx(ctx)
	metricEventSize := eventSize.WithLabelValues(captureAddr)
	metricPullEventInitializedCounter := pullEventCounter.WithLabelValues(cdcpb.Event_INITIALIZED.String(), captureAddr, changefeedID)
	metricPullEventCommittedCounter := pullEventCounter.WithLabelValues(cdcpb.Event_COMMITTED.String(), captureAddr, changefeedID)
	metricPullEventCommitCounter := pullEventCounter.WithLabelValues(cdcpb.Event_COMMIT.String(), captureAddr, changefeedID)
	metricPullEventPrewriteCounter := pullEventCounter.WithLabelValues(cdcpb.Event_PREWRITE.String(), captureAddr, changefeedID)
	metricPullEventRollbackCounter := pullEventCounter.WithLabelValues(cdcpb.Event_ROLLBACK.String(), captureAddr, changefeedID)
	metricSendEventResolvedCounter := sendEventCounter.WithLabelValues("native-resolved", captureAddr, changefeedID)
	metricSendEventCommitCounter := sendEventCounter.WithLabelValues("commit", captureAddr, changefeedID)
	metricSendEventCommittedCounter := sendEventCounter.WithLabelValues("committed", captureAddr, changefeedID)

	matcher := newMatcher()
	advanceCheckTicker := time.NewTicker(time.Second * 5)
	defer advanceCheckTicker.Stop()
	lastReceivedEventTime := time.Now()
	startFeedTime := time.Now()
	lastResolvedTs = startTs
	handleResolvedTs := func(resolvedTs uint64) error {
		if !initialized {
			return nil
		}
		if resolvedTs < lastResolvedTs {
			log.Warn("The resolvedTs is fallen back in kvclient",
				zap.String("Event Type", "RESOLVED"),
				zap.Uint64("resolvedTs", resolvedTs),
				zap.Uint64("lastResolvedTs", lastResolvedTs),
				zap.Uint64("regionID", regionID))
			return nil
		}
		// emit a checkpointTs
		revent := &model.RegionFeedEvent{
			RegionID: regionID,
			Resolved: &model.ResolvedSpan{
				Span:       span,
				ResolvedTs: resolvedTs,
			},
		}
		lastResolvedTs = resolvedTs

		select {
		case s.eventCh <- revent:
			metricSendEventResolvedCounter.Inc()
		case <-ctx.Done():
			return errors.Trace(ctx.Err())
		}
		return nil
	}

	select {
	case s.eventCh <- &model.RegionFeedEvent{
		RegionID: regionID,
		Resolved: &model.ResolvedSpan{
			Span:       span,
			ResolvedTs: startTs,
		},
	}:
	case <-ctx.Done():
		err = errors.Trace(ctx.Err())
		return
	}
	resolveLockInterval := 20 * time.Second
	failpoint.Inject("kvClientResolveLockInterval", func(val failpoint.Value) {
		resolveLockInterval = time.Duration(val.(int)) * time.Second
	})

	for {
		var event *regionEvent
		var ok bool
		select {
		case <-ctx.Done():
			err = errors.Trace(err)
			return
		case <-advanceCheckTicker.C:
<<<<<<< HEAD
=======
			failpoint.Inject("kvClientForceReconnect", func() {
				log.Warn("kv client reconnect triggered by failpoint")
				failpoint.Return(lastResolvedTs, initialized, errReconnect)
			})
>>>>>>> b6d58ef6
			if time.Since(startFeedTime) < resolveLockInterval {
				continue
			}
			if !s.isPullerInit.IsInitialized() {
				// Initializing a puller may take a long time, skip resolved lock to save unnecessary overhead.
				continue
			}
			sinceLastEvent := time.Since(lastReceivedEventTime)
			if sinceLastEvent > resolveLockInterval {
				log.Warn("region not receiving event from tikv for too long time",
					zap.Uint64("regionID", regionID), zap.Stringer("span", span), zap.Duration("duration", sinceLastEvent))
			}
			if sinceLastEvent > reconnectInterval {
				log.Warn("kv client reconnect triggered", zap.Duration("duration", sinceLastEvent))
				err = errReconnect
				return
			}
			version, err := s.kvStorage.GetCachedCurrentVersion()
			if err != nil {
				log.Warn("failed to get current version from PD", zap.Error(err))
				continue
			}
			currentTimeFromPD := oracle.GetTimeFromTS(version.Ver)
			sinceLastResolvedTs := currentTimeFromPD.Sub(oracle.GetTimeFromTS(lastResolvedTs))
			if sinceLastResolvedTs > resolveLockInterval && initialized {
				log.Warn("region not receiving resolved event from tikv or resolved ts is not pushing for too long time, try to resolve lock",
					zap.Uint64("regionID", regionID), zap.Stringer("span", span),
					zap.Duration("duration", sinceLastResolvedTs),
					zap.Uint64("resolvedTs", lastResolvedTs))
				maxVersion := oracle.ComposeTS(oracle.GetPhysical(currentTimeFromPD.Add(-10*time.Second)), 0)
				err = s.lockResolver.Resolve(ctx, regionID, maxVersion)
				if err != nil {
					log.Warn("failed to resolve lock", zap.Uint64("regionID", regionID), zap.Error(err))
					continue
				}
			}
			continue
		case event, ok = <-receiverCh:
		}

		if !ok || event == nil {
			log.Debug("singleEventFeed closed by error")
			err = cerror.ErrEventFeedAborted.GenWithStackByArgs()
			return
		}
		var revent *model.RegionFeedEvent
		lastReceivedEventTime = time.Now()
		if event.changeEvent != nil {
			metricEventSize.Observe(float64(event.changeEvent.Event.Size()))
			switch x := event.changeEvent.Event.(type) {
			case *cdcpb.Event_Entries_:
				for _, entry := range x.Entries.GetEntries() {
					// if a region with kv range [a, z)
					// and we only want the get [b, c) from this region,
					// tikv will return all key events in the region although we specified [b, c) int the request.
					// we can make tikv only return the events about the keys in the specified range.
					comparableKey := regionspan.ToComparableKey(entry.GetKey())
					// key for initialized event is nil
					if !regionspan.KeyInSpan(comparableKey, span) && entry.Type != cdcpb.Event_INITIALIZED {
						continue
					}
					switch entry.Type {
					case cdcpb.Event_INITIALIZED:
						if time.Since(startFeedTime) > 20*time.Second {
							log.Warn("The time cost of initializing is too much",
								zap.Duration("timeCost", time.Since(startFeedTime)),
								zap.Uint64("regionID", regionID))
						}
						metricPullEventInitializedCounter.Inc()
						initialized = true
						s.regionRouter.Release(storeAddr)
						cachedEvents := matcher.matchCachedRow()
						for _, cachedEvent := range cachedEvents {
							revent, err = assembleRowEvent(regionID, cachedEvent, s.enableOldValue)
							if err != nil {
								err = errors.Trace(err)
								return
							}
							select {
							case s.eventCh <- revent:
								metricSendEventCommitCounter.Inc()
							case <-ctx.Done():
								err = errors.Trace(err)
								return
							}
						}
					case cdcpb.Event_COMMITTED:
						metricPullEventCommittedCounter.Inc()
						revent, err = assembleRowEvent(regionID, entry, s.enableOldValue)
						if err != nil {
							return
						}

						if entry.CommitTs <= lastResolvedTs {
							logPanic("The CommitTs must be greater than the resolvedTs",
								zap.String("Event Type", "COMMITTED"),
								zap.Uint64("CommitTs", entry.CommitTs),
								zap.Uint64("resolvedTs", lastResolvedTs),
								zap.Uint64("regionID", regionID))
							err = errUnreachable
							return
						}
						select {
						case s.eventCh <- revent:
							metricSendEventCommittedCounter.Inc()
						case <-ctx.Done():
							err = errors.Trace(ctx.Err())
							return
						}
					case cdcpb.Event_PREWRITE:
						metricPullEventPrewriteCounter.Inc()
						matcher.putPrewriteRow(entry)
					case cdcpb.Event_COMMIT:
						metricPullEventCommitCounter.Inc()
						if entry.CommitTs <= lastResolvedTs {
							logPanic("The CommitTs must be greater than the resolvedTs",
								zap.String("Event Type", "COMMIT"),
								zap.Uint64("CommitTs", entry.CommitTs),
								zap.Uint64("resolvedTs", lastResolvedTs),
								zap.Uint64("regionID", regionID))
							err = errUnreachable
							return
						}
						ok := matcher.matchRow(entry)
						if !ok {
							if !initialized {
								matcher.cacheCommitRow(entry)
								continue
							}
							err = cerror.ErrPrewriteNotMatch.GenWithStackByArgs(entry.GetKey(), entry.GetStartTs())
							return
						}

						revent, err = assembleRowEvent(regionID, entry, s.enableOldValue)
						if err != nil {
							return
						}

						select {
						case s.eventCh <- revent:
							metricSendEventCommitCounter.Inc()
						case <-ctx.Done():
							err = errors.Trace(ctx.Err())
							return
						}
					case cdcpb.Event_ROLLBACK:
						metricPullEventRollbackCounter.Inc()
						matcher.rollbackRow(entry)
					}
				}
			case *cdcpb.Event_Admin_:
				log.Info("receive admin event", zap.Stringer("event", event.changeEvent))
			case *cdcpb.Event_Error:
				err = cerror.WrapError(cerror.ErrEventFeedEventError, &eventError{err: x.Error})
				return
			case *cdcpb.Event_ResolvedTs:
				if err = handleResolvedTs(x.ResolvedTs); err != nil {
					return
				}
			}
		}

		if event.resolvedTs != nil {
			if err = handleResolvedTs(event.resolvedTs.Ts); err != nil {
				return
			}
		}
	}
}

func (s *eventFeedSession) addStream(storeAddr string, stream cdcpb.ChangeData_EventFeedClient, cancel context.CancelFunc) {
	s.streamsLock.Lock()
	defer s.streamsLock.Unlock()
	s.streams[storeAddr] = stream
	s.streamsCanceller[storeAddr] = cancel
}

func (s *eventFeedSession) deleteStream(storeAddr string) {
	s.streamsLock.Lock()
	defer s.streamsLock.Unlock()
	delete(s.streams, storeAddr)
	delete(s.streamsCanceller, storeAddr)
}

func (s *eventFeedSession) getStream(storeAddr string) (stream cdcpb.ChangeData_EventFeedClient, ok bool) {
	s.streamsLock.RLock()
	defer s.streamsLock.RUnlock()
	stream, ok = s.streams[storeAddr]
	return
}

func (s *eventFeedSession) getStreamCancel(storeAddr string) (cancel context.CancelFunc, ok bool) {
	s.streamsLock.RLock()
	defer s.streamsLock.RUnlock()
	cancel, ok = s.streamsCanceller[storeAddr]
	return
}

func assembleRowEvent(regionID uint64, entry *cdcpb.Event_Row, enableOldValue bool) (*model.RegionFeedEvent, error) {
	var opType model.OpType
	switch entry.GetOpType() {
	case cdcpb.Event_Row_DELETE:
		opType = model.OpTypeDelete
	case cdcpb.Event_Row_PUT:
		opType = model.OpTypePut
	default:
		return nil, cerror.ErrUnknownKVEventType.GenWithStackByArgs(entry.GetOpType(), entry)
	}

	revent := &model.RegionFeedEvent{
		RegionID: regionID,
		Val: &model.RawKVEntry{
			OpType:   opType,
			Key:      entry.Key,
			Value:    entry.GetValue(),
			StartTs:  entry.StartTs,
			CRTs:     entry.CommitTs,
			RegionID: regionID,
		},
	}

	// when old-value is disabled, it is still possible for the tikv to send a event containing the old value
	// we need avoid a old-value sent to downstream when old-value is disabled
	if enableOldValue {
		revent.Val.OldValue = entry.GetOldValue()
	}
	return revent, nil
}

// eventError wrap cdcpb.Event_Error to implements error interface.
type eventError struct {
	err *cdcpb.Error
}

// Error implement error interface.
func (e *eventError) Error() string {
	return e.err.String()
}

type rpcCtxUnavailableErr struct {
	verID tikv.RegionVerID
}

func (e *rpcCtxUnavailableErr) Error() string {
	return fmt.Sprintf("cannot get rpcCtx for region %v. ver:%v, confver:%v",
		e.verID.GetID(), e.verID.GetVer(), e.verID.GetConfVer())
}

type connectToStoreErr struct{}

func (e *connectToStoreErr) Error() string { return "connect to store error" }

type sendRequestToStoreErr struct{}

func (e *sendRequestToStoreErr) Error() string { return "send request to store error" }

func getStoreID(rpcCtx *tikv.RPCContext) uint64 {
	if rpcCtx != nil && rpcCtx.Peer != nil {
		return rpcCtx.Peer.GetStoreId()
	}
	return 0
}<|MERGE_RESOLUTION|>--- conflicted
+++ resolved
@@ -68,15 +68,9 @@
 	// failed region will be reloaded via `BatchLoadRegionsWithKeyRange` API. So we
 	// don't need to force reload region any more.
 	regionScheduleReload = false
-<<<<<<< HEAD
-=======
 
 	// defines the scan region limit for each table
 	regionScanLimitPerTable = 40
-
-	// time interval to force kv client to terminate gRPC stream and reconnect
-	reconnectInterval = 15 * time.Minute
->>>>>>> b6d58ef6
 )
 
 // time interval to force kv client to terminate gRPC stream and reconnect
@@ -1505,13 +1499,10 @@
 			err = errors.Trace(err)
 			return
 		case <-advanceCheckTicker.C:
-<<<<<<< HEAD
-=======
 			failpoint.Inject("kvClientForceReconnect", func() {
 				log.Warn("kv client reconnect triggered by failpoint")
 				failpoint.Return(lastResolvedTs, initialized, errReconnect)
 			})
->>>>>>> b6d58ef6
 			if time.Since(startFeedTime) < resolveLockInterval {
 				continue
 			}
