// Copyright 2019 PingCAP, Inc.
//
// Licensed under the Apache License, Version 2.0 (the "License");
// you may not use this file except in compliance with the License.
// You may obtain a copy of the License at
//
//     http://www.apache.org/licenses/LICENSE-2.0
//
// Unless required by applicable law or agreed to in writing, software
// distributed under the License is distributed on an "AS IS" BASIS,
// See the License for the specific language governing permissions and
// limitations under the License.

package kv

import (
	"context"
	"io"
	"math/rand"
	"sync"
	"sync/atomic"
	"time"

	"github.com/pingcap/errors"
	"github.com/pingcap/kvproto/pkg/cdcpb"
	"github.com/pingcap/kvproto/pkg/metapb"
	"github.com/pingcap/log"
	pd "github.com/pingcap/pd/v4/client"
	"github.com/pingcap/ticdc/cdc/model"
	"github.com/pingcap/ticdc/pkg/retry"
	"github.com/pingcap/ticdc/pkg/util"
	tidbkv "github.com/pingcap/tidb/kv"
	"github.com/pingcap/tidb/store/tikv"
	"go.uber.org/zap"
	"golang.org/x/sync/errgroup"
	"golang.org/x/time/rate"
	"google.golang.org/grpc"
	gbackoff "google.golang.org/grpc/backoff"
	"google.golang.org/grpc/keepalive"
)

const (
	dialTimeout               = 10 * time.Second
	maxRetry                  = 10
	tikvRequestMaxBackoff     = 20000 // Maximum total sleep time(in ms)
	grpcInitialWindowSize     = 1 << 30
	grpcInitialConnWindowSize = 1 << 30
	grpcConnCount             = 10
)

type singleRegionInfo struct {
	verID        tikv.RegionVerID
	span         util.Span
	ts           uint64
	failStoreIDs map[uint64]struct{}
	rpcCtx       *tikv.RPCContext
}

func newSingleRegionInfo(verID tikv.RegionVerID, span util.Span, ts uint64, rpcCtx *tikv.RPCContext) singleRegionInfo {
	return singleRegionInfo{
		verID:        verID,
		span:         span,
		ts:           ts,
		failStoreIDs: make(map[uint64]struct{}),
		rpcCtx:       rpcCtx,
	}
}

type regionErrorInfo struct {
	singleRegionInfo
	err error
}

type regionFeedState struct {
	sri       singleRegionInfo
	requestID uint64
	eventCh   chan *cdcpb.Event
	stopped   int32
}

func newRegionFeedState(sri singleRegionInfo, requestID uint64) *regionFeedState {
	return &regionFeedState{
		sri:       sri,
		requestID: requestID,
		eventCh:   make(chan *cdcpb.Event, 16),
		stopped:   0,
	}
}

func (s *regionFeedState) markStopped() {
	atomic.StoreInt32(&s.stopped, 1)
}

func (s *regionFeedState) isStopped() bool {
	return atomic.LoadInt32(&s.stopped) > 0
}

type syncRegionFeedStateMap struct {
	mu            *sync.Mutex
	regionInfoMap map[uint64]*regionFeedState
}

func newSyncRegionFeedStateMap() *syncRegionFeedStateMap {
	return &syncRegionFeedStateMap{
		mu:            &sync.Mutex{},
		regionInfoMap: make(map[uint64]*regionFeedState),
	}
}

func (m *syncRegionFeedStateMap) insert(requestID uint64, state *regionFeedState) bool {
	m.mu.Lock()
	defer m.mu.Unlock()

	_, ok := m.regionInfoMap[requestID]
	m.regionInfoMap[requestID] = state
	return ok
}

func (m *syncRegionFeedStateMap) take(requestID uint64) (*regionFeedState, bool) {
	m.mu.Lock()
	defer m.mu.Unlock()

	state, ok := m.regionInfoMap[requestID]
	if ok {
		delete(m.regionInfoMap, requestID)
	}
	return state, ok
}

func (m *syncRegionFeedStateMap) takeAll() map[uint64]*regionFeedState {
	m.mu.Lock()
	defer m.mu.Unlock()

	state := m.regionInfoMap
	m.regionInfoMap = make(map[uint64]*regionFeedState)
	return state
}

type connArray struct {
	target string
	index  uint32
	v      []*grpc.ClientConn
}

func newConnArray(ctx context.Context, maxSize uint, addr string) (*connArray, error) {
	a := &connArray{
		target: addr,
		index:  0,
		v:      make([]*grpc.ClientConn, maxSize),
	}
	err := a.Init(ctx)
	if err != nil {
		return nil, errors.Trace(err)
	}
	return a, nil
}

func (a *connArray) Init(ctx context.Context) error {
	for i := range a.v {
		ctx, cancel := context.WithTimeout(ctx, dialTimeout)

		conn, err := grpc.DialContext(
			ctx,
			a.target,
			grpc.WithInitialWindowSize(grpcInitialWindowSize),
			grpc.WithInitialConnWindowSize(grpcInitialConnWindowSize),
			grpc.WithInsecure(),
			grpc.WithConnectParams(grpc.ConnectParams{
				Backoff: gbackoff.Config{
					BaseDelay:  time.Second,
					Multiplier: 1.1,
					Jitter:     0.1,
					MaxDelay:   3 * time.Second,
				},
				MinConnectTimeout: 3 * time.Second,
			}),
			grpc.WithKeepaliveParams(keepalive.ClientParameters{
				Time:                10 * time.Second,
				Timeout:             3 * time.Second,
				PermitWithoutStream: true,
			}),
			grpc.WithDefaultCallOptions(grpc.MaxCallRecvMsgSize(32*1024*1024)),
		)
		cancel()

		if err != nil {
			a.Close()
			return errors.Trace(err)
		}
		a.v[i] = conn
	}
	return nil
}

func (a *connArray) Get() *grpc.ClientConn {
	next := atomic.AddUint32(&a.index, 1) % uint32(len(a.v))
	return a.v[next]
}

func (a *connArray) Close() {
	for i, c := range a.v {
		if c != nil {
			err := c.Close()
			if err != nil {
				log.Warn("close grpc conn", zap.Error(err))
			}
		}
		a.v[i] = nil
	}
}

// CDCClient to get events from TiKV
type CDCClient struct {
	pd pd.Client

	clusterID uint64

	mu struct {
		sync.Mutex
		conns map[string]*connArray
	}

	regionCache *tikv.RegionCache
}

// NewCDCClient creates a CDCClient instance
func NewCDCClient(pd pd.Client) (c *CDCClient, err error) {
	clusterID := pd.GetClusterID(context.Background())
	log.Info("get clusterID", zap.Uint64("id", clusterID))

	c = &CDCClient{
		clusterID:   clusterID,
		pd:          pd,
		regionCache: tikv.NewRegionCache(pd),
		mu: struct {
			sync.Mutex
			conns map[string]*connArray
		}{
			conns: make(map[string]*connArray),
		},
	}

	return
}

// Close CDCClient
func (c *CDCClient) Close() error {
	c.mu.Lock()
	for _, conn := range c.mu.conns {
		conn.Close()
	}
	c.mu.Unlock()
	c.regionCache.Close()

	return nil
}

func (c *CDCClient) getConn(ctx context.Context, addr string) (*grpc.ClientConn, error) {
	c.mu.Lock()
	defer c.mu.Unlock()

	if conns, ok := c.mu.conns[addr]; ok {
		return conns.Get(), nil
	}
	ca, err := newConnArray(ctx, grpcConnCount, addr)
	if err != nil {
		return nil, errors.Trace(err)
	}
	c.mu.conns[addr] = ca
	return ca.Get(), nil
}

func (c *CDCClient) newStream(ctx context.Context, addr string) (stream cdcpb.ChangeData_EventFeedClient, err error) {
	conn, err := c.getConn(ctx, addr)
	if err != nil {
		return nil, errors.Trace(err)
	}
	client := cdcpb.NewChangeDataClient(conn)
	stream, err = client.EventFeed(ctx)
	log.Debug("created stream to store", zap.String("addr", addr))
	return
}

// EventFeed divides a EventFeed request on range boundaries and establishes
// a EventFeed to each of the individual region. It streams back result on the
// provided channel.
// The `Start` and `End` field in input span must be memcomparable encoded.
func (c *CDCClient) EventFeed(
	ctx context.Context, span util.Span, ts uint64, eventCh chan<- *model.RegionFeedEvent,
) error {
	s := newEventFeedSession(c, c.regionCache, span, eventCh)
	return s.eventFeed(ctx, ts)
}

var currentRequestID uint64 = 0

func allocRequestID() uint64 {
	return atomic.AddUint64(&currentRequestID, 1)
}

type eventFeedSession struct {
	client      *CDCClient
	regionCache *tikv.RegionCache

	// The whole range that is being subscribed.
	totalSpan util.Span
	// The channel to send the processed events.
	eventCh chan<- *model.RegionFeedEvent
	// The channel to put the region that will be sent requests.
	regionCh chan singleRegionInfo
	// The channel to notify that an error is happening, so that the error will be handled and the affected region
	// will be re-requested.
	errCh chan regionErrorInfo
	// The channel to schedule scanning and requesting regions in a specified range.
	requestRangeCh chan rangeRequestTask

	rangeLock *util.RegionRangeLock
}

type rangeRequestTask struct {
	span util.Span
	ts   uint64
}

func newEventFeedSession(
	client *CDCClient,
	regionCache *tikv.RegionCache,
	totalSpan util.Span,
	eventCh chan<- *model.RegionFeedEvent,
) *eventFeedSession {
	return &eventFeedSession{
		client:         client,
		regionCache:    regionCache,
		totalSpan:      totalSpan,
		eventCh:        eventCh,
		regionCh:       make(chan singleRegionInfo, 16),
		errCh:          make(chan regionErrorInfo, 16),
		requestRangeCh: make(chan rangeRequestTask, 16),
		rangeLock:      util.NewRegionRangeLock(),
	}
}

func (s *eventFeedSession) eventFeed(ctx context.Context, ts uint64) error {
	eventFeedGauge.Inc()
	defer eventFeedGauge.Dec()

	log.Debug("event feed started", zap.Reflect("span", s.totalSpan), zap.Uint64("ts", ts))

	g, ctx := errgroup.WithContext(ctx)

	g.Go(func() error {
		return s.dispatchRequest(ctx, g)
	})

	g.Go(func() error {
		for {
			select {
			case <-ctx.Done():
				return ctx.Err()
			case task := <-s.requestRangeCh:
				err := s.divideAndSendEventFeedToRegions(ctx, task.span, task.ts)
				if err != nil {
					return errors.Trace(err)
				}
			}
		}
	})

	g.Go(func() error {
		for {
			select {
			case <-ctx.Done():
				return ctx.Err()
			case errInfo := <-s.errCh:
				err := s.handleError(ctx, errInfo)
				if err != nil {
					return errors.Trace(err)
				}
			}
		}
	})

	s.requestRangeCh <- rangeRequestTask{span: s.totalSpan, ts: ts}

	return g.Wait()
}

func (s *eventFeedSession) nonBlockingDivideAndRequest(ctx context.Context, span util.Span, ts uint64) {
	task := rangeRequestTask{span: span, ts: ts}
	// Try to send without blocking. If channel is full, spawn a goroutine to do the blocking sending.
	select {
	case s.requestRangeCh <- task:
	default:
		go func() {
			select {
			case s.requestRangeCh <- task:
			case <-ctx.Done():
			}
		}()
	}
}

func (s *eventFeedSession) scheduleRegionRequest(ctx context.Context, sri singleRegionInfo, blocking bool) {
	handleResult := func(res util.LockRangeResult) {
		switch res.Status {
		case util.LockRangeResultSuccess:
			if sri.ts > res.CheckpointTs {
				sri.ts = res.CheckpointTs
			}
			select {
			case s.regionCh <- sri:
			case <-ctx.Done():
			}

		case util.LockRangeResultStale:
			for _, r := range res.RetryRanges {
				s.nonBlockingDivideAndRequest(ctx, r, sri.ts)
			}
		default:
			panic("unreachable")
		}
	}

	res := s.rangeLock.LockRange(sri.span.Start, sri.span.End, sri.verID.GetVer())

	if res.Status == util.LockRangeResultWait {
		if blocking {
			res = res.WaitFn()
		} else {
			go func() {
				res := res.WaitFn()
				handleResult(res)
			}()
			return
		}
	}

	handleResult(res)
}

func (s *eventFeedSession) onRegionFail(ctx context.Context, errorInfo regionErrorInfo) error {
	log.Debug("region failed", zap.Reflect("errInfo", errorInfo))
	s.rangeLock.UnlockRange(errorInfo.span.Start, errorInfo.span.End, errorInfo.verID.GetVer(), errorInfo.ts)
	select {
	case s.errCh <- errorInfo:
	case <-ctx.Done():
		return ctx.Err()
	}

	return nil
}

// dispatchRequest manages a set of streams and dispatch event feed requests
// to these streams. Streams to each store will be created on need. After
// establishing new stream, a goroutine will be spawned to handle events from
// the stream.
// Regions from `regionCh` will be connected. If any error happens to a
// region, the error will be send to `errCh` and the receiver of `errCh` is
// responsible for handling the error.
func (s *eventFeedSession) dispatchRequest(
	ctx context.Context,
	g *errgroup.Group,
) error {
	streams := make(map[string]cdcpb.ChangeData_EventFeedClient)
	// Stores pending regions info for each stream. After sending a new request, the region info wil be put to the map,
	// and it will be loaded by the receiver thread when it receives the first response from that region. We need this
	// to pass the region info to the receiver since the region info cannot be inferred from the response from TiKV.
	storePendingRegions := make(map[string]*syncRegionFeedStateMap)

MainLoop:
	for {
		var sri singleRegionInfo
		select {
		case <-ctx.Done():
			return ctx.Err()
		case sri = <-s.regionCh:
		}

		log.Debug("dispatching region", zap.Uint64("regionID", sri.verID.GetID()))

		// Loop for retrying in case the stream has disconnected.
		// TODO: Should we break if retries and fails too many times?
		for {
			rpcCtx, err := s.getRPCContextForRegion(ctx, sri.verID)
			if err != nil {
				return errors.Trace(err)
			}
			if rpcCtx == nil {
				// The region info is invalid. Retry the span.
				log.Info("cannot get rpcCtx, retry span",
					zap.Uint64("regionID", sri.verID.GetID()),
					zap.Reflect("span", sri.span))
				s.nonBlockingDivideAndRequest(ctx, sri.span, sri.ts)
				continue MainLoop
			}
			sri.rpcCtx = rpcCtx

			requestID := allocRequestID()

			req := &cdcpb.ChangeDataRequest{
				Header: &cdcpb.Header{
					ClusterId: s.client.clusterID,
				},
				RegionId:     rpcCtx.Meta.GetId(),
				RequestId:    requestID,
				RegionEpoch:  rpcCtx.Meta.RegionEpoch,
				CheckpointTs: sri.ts,
				StartKey:     sri.span.Start,
				EndKey:       sri.span.End,
			}

			// The receiver thread need to know the span, which is only known in the sender thread. So create the
			// receiver thread for region here so that it can know the span.
			// TODO: Find a better way to handle this.
			// TODO: Make sure there will not be goroutine leak.
			// TODO: Here we use region id to index the regionInfo. However, in case that region merge is enabled, there
			// may be multiple streams to the same regions. Maybe we need to add a requestID field to the protocol for it.

			// Get region info collection of the addr
			pendingRegions, ok := storePendingRegions[rpcCtx.Addr]
			if !ok {
				pendingRegions = newSyncRegionFeedStateMap()
				storePendingRegions[rpcCtx.Addr] = pendingRegions
			}

			state := newRegionFeedState(sri, requestID)
			hasOld := pendingRegions.insert(requestID, state)
			if hasOld {
				log.Error("region is already pending for the first response while trying to send another request."+
					"region merge may have happened which is not supported yet",
					zap.Uint64("regionID", sri.verID.GetID()), zap.Uint64("requestID", requestID))
			}

			stream, ok := streams[rpcCtx.Addr]
			// Establish the stream if it has not been connected yet.
			if !ok {
				stream, err = s.client.newStream(ctx, rpcCtx.Addr)
				if err != nil {
					return errors.Trace(err)
				}
				streams[rpcCtx.Addr] = stream

				g.Go(func() error {
					return s.receiveFromStream(ctx, g, rpcCtx.Addr, rpcCtx.GetStoreID(), stream, pendingRegions)
				})
			}

			log.Info("start new request", zap.Reflect("request", req), zap.String("addr", rpcCtx.Addr))
			err = stream.Send(req)

			// If Send error, the receiver should have received error too or will receive error soon. So we doesn't need
			// to do extra work here.
			if err != nil {

				log.Error("send request to stream failed",
					zap.String("addr", rpcCtx.Addr),
					zap.Uint64("storeID", rpcCtx.GetStoreID()),
					zap.Uint64("requestID", requestID),
					zap.Error(err))
				err1 := stream.CloseSend()
				if err1 != nil {
					log.Error("failed to close stream", zap.Error(err1))
				}
				// Delete the stream from the map so that the next time the store is accessed, the stream will be
				// re-established.
				delete(streams, rpcCtx.Addr)

				// Remove the region from pendingRegions. If it's already removed, it should be already retried by
				// `receiveFromStream`, so no need to retry here.
				_, ok := pendingRegions.take(requestID)
				if !ok {
					break
				}

				// Wait for a while and retry sending the request
				time.Sleep(time.Millisecond * time.Duration(rand.Intn(100)))
				// Break if ctx has been canceled.
				select {
				case <-ctx.Done():
					return ctx.Err()
				default:
				}

				continue
			}

			break
		}
	}
}

func needReloadRegion(failStoreIDs map[uint64]struct{}, rpcCtx *tikv.RPCContext) (need bool) {
	failStoreIDs[rpcCtx.GetStoreID()] = struct{}{}
	need = len(failStoreIDs) == len(rpcCtx.Meta.GetPeers())
	if need {
		for k := range failStoreIDs {
			delete(failStoreIDs, k)
		}
	}
	return
}

// partialRegionFeed establishes a EventFeed to the region specified by regionInfo.
// It manages lifecycle events of the region in order to maintain the EventFeed
// connection. If any error happens (region split, leader change, etc), the region
// and error info will be sent to `errCh`, and the receiver of `errCh` is
// responsible for handling the error and re-establish the connection to the region.
func (s *eventFeedSession) partialRegionFeed(
	ctx context.Context,
	state *regionFeedState,
) error {
	receiver := state.eventCh
	defer func() {
		state.markStopped()
		// Workaround to avoid remaining messages in the channel blocks the receiver thread.
		// TODO: Find a better solution.
		go func() {
			timer := time.After(time.Second * 2)
			for {
				select {
				case <-receiver:
				case <-timer:
					return
				}
			}
		}()
	}()

	ts := state.sri.ts
	rl := rate.NewLimiter(0.1, 5)

	if !rl.Allow() {
		return errors.New("partialRegionFeed exceeds rate limit")
	}

	maxTs, err := s.singleEventFeed(ctx, state.sri.span, state.sri.ts, receiver)
	log.Debug("singleEventFeed quit")

	if err == nil || errors.Cause(err) == context.Canceled {
		return nil
	}

	if maxTs > ts {
		ts = maxTs
	}

	log.Info("EventFeed disconnected",
		zap.Reflect("regionID", state.sri.verID.GetID()),
		zap.Reflect("span", state.sri.span),
		zap.Uint64("checkpoint", ts),
		zap.Error(err))

	state.sri.ts = ts

	// We need to ensure when the error is handled, `isStopped` must be set. So set it before sending the error.
	state.markStopped()
	return s.onRegionFail(ctx, regionErrorInfo{
		singleRegionInfo: state.sri,
		err:              err,
	})
}

// divideAndSendEventFeedToRegions split up the input span into spans aligned
// to region boundaries. When region merging happens, it's possible that it
// will produce some overlapping spans.
func (s *eventFeedSession) divideAndSendEventFeedToRegions(
	ctx context.Context, span util.Span, ts uint64,
) error {
	limit := 20

	nextSpan := span
	captureID := util.CaptureIDFromCtx(ctx)

	for {
		var (
			regions []*tikv.Region
			err     error
		)
<<<<<<< HEAD
		retryErr := retry.Run(func() error {
			scanT0 := time.Now()
			bo := tikv.NewBackoffer(ctx, tikvRequestMaxBackoff)
			regions, err = s.regionCache.BatchLoadRegionsWithKeyRange(bo, nextSpan.Start, nextSpan.End, limit)
			scanRegionsDuration.WithLabelValues(captureID).Observe(time.Since(scanT0).Seconds())
			if err != nil {
				return errors.Trace(err)
			}
			metas := make([]*metapb.Region, 0, len(regions))
			for _, region := range regions {
				if region.GetMeta() == nil {
					err = errors.New("meta not exists in region")
					log.Warn("batch load region", zap.Reflect("span", nextSpan), zap.Reflect("regions", regions), zap.Error(err))
=======
		retryErr := retry.Run(500*time.Millisecond, maxRetry,
			func() error {
				scanT0 := time.Now()
				bo := tikv.NewBackoffer(ctx, tikvRequestMaxBackoff)
				regions, err = c.regionCache.BatchLoadRegionsWithKeyRange(bo, nextSpan.Start, nextSpan.End, limit)
				scanRegionsDuration.WithLabelValues(captureID).Observe(time.Since(scanT0).Seconds())
				if err != nil {
					return errors.Trace(err)
				}
				metas := make([]*metapb.Region, 0, len(regions))
				for _, region := range regions {
					if region.GetMeta() == nil {
						err = errors.New("meta not exists in region")
						log.Warn("batch load region", zap.Reflect("span", nextSpan), zap.Reflect("regions", regions), zap.Error(err))
						return err
					}
					metas = append(metas, region.GetMeta())
				}
				if !util.CheckRegionsLeftCover(metas, nextSpan) {
					err = errors.New("regions not completely left cover span")
					log.Warn("ScanRegions", zap.Reflect("span", nextSpan), zap.Reflect("regions", regions), zap.Error(err))
>>>>>>> 4678b59e
					return err
				}
				log.Debug("ScanRegions", zap.Reflect("span", nextSpan), zap.Reflect("regions", regions))
				return nil
			})

		if retryErr != nil {
			return retryErr
		}

		for _, tiRegion := range regions {
			region := tiRegion.GetMeta()
			partialSpan, err := util.Intersect(span, util.Span{Start: region.StartKey, End: region.EndKey})
			if err != nil {
				return errors.Trace(err)
			}
			log.Debug("get partialSpan", zap.Reflect("span", partialSpan))

			nextSpan.Start = region.EndKey

			sri := newSingleRegionInfo(tiRegion.VerID(), partialSpan, ts, nil)
			s.scheduleRegionRequest(ctx, sri, true)

			// return if no more regions
			if util.EndCompare(nextSpan.Start, span.End) >= 0 {
				return nil
			}
		}
	}
}

// handleError handles error returned by a region. If some new EventFeed connection should be established, the region
// info will be sent to `regionCh`.
func (s *eventFeedSession) handleError(ctx context.Context, errInfo regionErrorInfo) error {
	err := errInfo.err
	switch eerr := errors.Cause(err).(type) {
	case *eventError:
		innerErr := eerr.err
		if notLeader := innerErr.GetNotLeader(); notLeader != nil {
			eventFeedErrorCounter.WithLabelValues("NotLeader").Inc()
			// TODO: Handle the case that notleader.GetLeader() is nil.
			s.regionCache.UpdateLeader(errInfo.verID, notLeader.GetLeader().GetStoreId(), errInfo.rpcCtx.PeerIdx)
		} else if innerErr.GetEpochNotMatch() != nil {
			// TODO: If only confver is updated, we don't need to reload the region from region cache.
			eventFeedErrorCounter.WithLabelValues("EpochNotMatch").Inc()
			s.nonBlockingDivideAndRequest(ctx, errInfo.span, errInfo.ts)
			return nil
		} else if innerErr.GetRegionNotFound() != nil {
			eventFeedErrorCounter.WithLabelValues("RegionNotFound").Inc()
			s.nonBlockingDivideAndRequest(ctx, errInfo.span, errInfo.ts)
			return nil
		} else if duplicatedRequest := innerErr.GetDuplicateRequest(); duplicatedRequest != nil {
			eventFeedErrorCounter.WithLabelValues("DuplicateRequest").Inc()
			log.Error("tikv reported duplicated request to the same region. region merge should happened which is not supported",
				zap.Uint64("regionID", duplicatedRequest.RegionId))
			return nil
		} else {
			eventFeedErrorCounter.WithLabelValues("Unknown").Inc()
			log.Warn("receive empty or unknown error msg", zap.Stringer("error", innerErr))
		}
	default:
		bo := tikv.NewBackoffer(ctx, tikvRequestMaxBackoff)
		if errInfo.rpcCtx.Meta != nil {
			s.regionCache.OnSendFail(bo, errInfo.rpcCtx, needReloadRegion(errInfo.failStoreIDs, errInfo.rpcCtx), err)
		}
	}

	s.scheduleRegionRequest(ctx, errInfo.singleRegionInfo, true)

	return nil
}

func (s *eventFeedSession) getRPCContextForRegion(ctx context.Context, id tikv.RegionVerID) (*tikv.RPCContext, error) {
	bo := tikv.NewBackoffer(ctx, tikvRequestMaxBackoff)
	rpcCtx, err := s.regionCache.GetTiKVRPCContext(bo, id, tidbkv.ReplicaReadLeader, 0)
	if err != nil {
		return nil, errors.Trace(err)
	}
	return rpcCtx, nil
}

func (s *eventFeedSession) receiveFromStream(
	ctx context.Context,
	g *errgroup.Group,
	addr string,
	storeID uint64,
	stream cdcpb.ChangeData_EventFeedClient,
	pendingRegions *syncRegionFeedStateMap,
) error {
	// Cancel the pending regions if the stream failed. Otherwise it will remain unhandled in the pendingRegions list
	// however not registered in the new reconnected stream.
	defer func() {
		log.Info("stream to store closed", zap.String("addr", addr), zap.Uint64("storeID", storeID))

		remainingRegions := pendingRegions.takeAll()

		for _, state := range remainingRegions {
			err := s.onRegionFail(ctx, regionErrorInfo{
				singleRegionInfo: state.sri,
				err:              errors.New("pending region cancelled due to stream disconnecting"),
			})
			if err != nil {
				// The only possible is that the ctx is cancelled. Simply return.
				return
			}
		}
	}()

	// Each region has it's own goroutine to handle its messages. `regionStates` stores states of these regions.
	regionStates := make(map[uint64]*regionFeedState)

	for {
		cevent, err := stream.Recv()

		// TODO: Should we have better way to handle the errors?
		if err == io.EOF {
			for _, state := range regionStates {
				close(state.eventCh)
			}
			return nil
		}
		if err != nil {
			log.Error(
				"failed to receive from stream",
				zap.String("addr", addr),
				zap.Uint64("storeID", storeID),
				zap.Error(err))

			for _, state := range regionStates {
				select {
				case state.eventCh <- nil:
				case <-ctx.Done():
					return ctx.Err()
				}
			}

			// Do no return error but gracefully stop the goroutine here. Then the whole job will not be canceled and
			// connection will be retried.
			return nil
		}

		for _, event := range cevent.Events {
			state, ok := regionStates[event.RegionId]
			// Every region's range is locked before sending requests and unlocked after exiting, and the requestID
			// is allocated while holding the range lock. Therefore the requestID is always incrementing. If a region
			// is receiving messages with different requestID, only the messages with the larges requestID is valid.
			isNewSubscription := !ok
			if ok {
				if state.requestID < event.RequestId {
					log.Debug("region state entry will be replaced because received message of newer requestID",
						zap.Uint64("regionID", event.RegionId),
						zap.Uint64("oldRequestID", state.requestID),
						zap.Uint64("requestID", event.RequestId),
						zap.String("addr", addr))
					isNewSubscription = true
				} else if state.requestID > event.RequestId {
					log.Warn("drop event due to event belongs to a stale request",
						zap.Uint64("regionID", event.RegionId),
						zap.Uint64("requestID", event.RequestId),
						zap.Uint64("currRequestID", state.requestID),
						zap.String("addr", addr))
					continue
				}
			}

			if isNewSubscription {
				// It's the first response for this region. If the region is newly connected, the region info should
				// have been put in `pendingRegions`. So here we load the region info from `pendingRegions` and start
				// a new goroutine to handle messages from this region.
				// Firstly load the region info.
				state, ok = pendingRegions.take(event.RequestId)
				if !ok {
					log.Error("received an event but neither pending region nor running region was found",
						zap.Uint64("regionID", event.RegionId),
						zap.Uint64("requestID", event.RequestId),
						zap.String("addr", addr))
					return errors.Errorf("received event regionID %v, requestID %v from %v but neither pending"+
						"region nor running region was found", event.RegionId, event.RequestId, addr)
				}

				// Then spawn the goroutine to process messages of this region.
				regionStates[event.RegionId] = state

				g.Go(func() error {
					return s.partialRegionFeed(ctx, state)
				})
			} else if state.isStopped() {
				log.Warn("drop event due to region feed stopped",
					zap.Uint64("regionID", event.RegionId),
					zap.Uint64("requestID", event.RequestId),
					zap.String("addr", addr))
				continue
			}

			select {
			case state.eventCh <- event:
			case <-ctx.Done():
				return ctx.Err()
			}
		}
	}
}

// singleEventFeed handles events of a single EventFeed stream.
// Results will be send to eventCh
// EventFeed RPC will not return checkpoint event directly
// Resolved event is generate while there's not non-match pre-write
// Return the maximum checkpoint
func (s *eventFeedSession) singleEventFeed(
	ctx context.Context,
	span util.Span,
	checkpointTs uint64,
	receiverCh <-chan *cdcpb.Event,
) (uint64, error) {
	captureID := util.CaptureIDFromCtx(ctx)
	changefeedID := util.ChangefeedIDFromCtx(ctx)

	var initialized uint32

	matcher := newMatcher()

	maxItemFn := func(item sortItem) {
		if atomic.LoadUint32(&initialized) == 0 {
			return
		}

		// emit a checkpointTs
		revent := &model.RegionFeedEvent{
			Resolved: &model.ResolvedSpan{
				Span:       span,
				ResolvedTs: item.commit,
			},
		}
		updateCheckpointTS(&checkpointTs, item.commit)
		select {
		case s.eventCh <- revent:
			sendEventCounter.WithLabelValues("sorter resolved", captureID, changefeedID).Inc()
		case <-ctx.Done():
		}
	}

	// TODO: drop this if we totally depends on the ResolvedTs event from
	// tikv to emit the ResolvedSpan.
	sorter := newSorter(maxItemFn)
	defer sorter.close()

	for {

		var event *cdcpb.Event
		var ok bool
		select {
		case <-ctx.Done():
			return atomic.LoadUint64(&checkpointTs), ctx.Err()
		case event, ok = <-receiverCh:
		}

		if !ok {
			log.Debug("singleEventFeed receiver closed")
			return atomic.LoadUint64(&checkpointTs), nil
		}

		if event == nil {
			log.Debug("singleEventFeed closed by error")
			return atomic.LoadUint64(&checkpointTs), errors.New("single event feed aborted")
		}

		eventSize.WithLabelValues(captureID).Observe(float64(event.Event.Size()))
		switch x := event.Event.(type) {
		case *cdcpb.Event_Entries_:
			for _, entry := range x.Entries.GetEntries() {
				pullEventCounter.WithLabelValues(entry.Type.String(), captureID, changefeedID).Inc()
				switch entry.Type {
				case cdcpb.Event_INITIALIZED:
					atomic.StoreUint32(&initialized, 1)
				case cdcpb.Event_COMMITTED:
					var opType model.OpType
					switch entry.GetOpType() {
					case cdcpb.Event_Row_DELETE:
						opType = model.OpTypeDelete
					case cdcpb.Event_Row_PUT:
						opType = model.OpTypePut
					default:
						return atomic.LoadUint64(&checkpointTs), errors.Errorf("unknown tp: %v", entry.GetOpType())
					}

					revent := &model.RegionFeedEvent{
						Val: &model.RawKVEntry{
							OpType: opType,
							Key:    entry.Key,
							Value:  entry.GetValue(),
							Ts:     entry.CommitTs,
						},
					}
					select {
					case s.eventCh <- revent:
						sendEventCounter.WithLabelValues("committed", captureID, changefeedID).Inc()
					case <-ctx.Done():
						return atomic.LoadUint64(&checkpointTs), errors.Trace(ctx.Err())
					}
				case cdcpb.Event_PREWRITE:
					matcher.putPrewriteRow(entry)
					sorter.pushTsItem(sortItem{
						start: entry.GetStartTs(),
						tp:    cdcpb.Event_PREWRITE,
					})
				case cdcpb.Event_COMMIT:
					// emit a value
					value, err := matcher.matchRow(entry)
					if err != nil {
						// FIXME: need a better event match mechanism
						log.Warn("match entry error", zap.Error(err), zap.Stringer("entry", entry))
					}

					var opType model.OpType
					switch entry.GetOpType() {
					case cdcpb.Event_Row_DELETE:
						opType = model.OpTypeDelete
					case cdcpb.Event_Row_PUT:
						opType = model.OpTypePut
					default:
						return atomic.LoadUint64(&checkpointTs), errors.Errorf("unknow tp: %v", entry.GetOpType())
					}

					revent := &model.RegionFeedEvent{
						Val: &model.RawKVEntry{
							OpType: opType,
							Key:    entry.Key,
							Value:  value,
							Ts:     entry.CommitTs,
						},
					}

					select {
					case s.eventCh <- revent:
						sendEventCounter.WithLabelValues("commit", captureID, changefeedID).Inc()
					case <-ctx.Done():
						return atomic.LoadUint64(&checkpointTs), errors.Trace(ctx.Err())
					}
					sorter.pushTsItem(sortItem{
						start:  entry.GetStartTs(),
						commit: entry.GetCommitTs(),
						tp:     cdcpb.Event_COMMIT,
					})
				case cdcpb.Event_ROLLBACK:
					matcher.rollbackRow(entry)
					sorter.pushTsItem(sortItem{
						start:  entry.GetStartTs(),
						commit: entry.GetCommitTs(),
						tp:     cdcpb.Event_ROLLBACK,
					})
				}
			}
		case *cdcpb.Event_Admin_:
			log.Info("receive admin event", zap.Stringer("event", event))
		case *cdcpb.Event_Error:
			return atomic.LoadUint64(&checkpointTs), errors.Trace(&eventError{err: x.Error})
		case *cdcpb.Event_ResolvedTs:
			if atomic.LoadUint32(&initialized) == 0 {
				continue
			}
			// emit a checkpointTs
			revent := &model.RegionFeedEvent{
				Resolved: &model.ResolvedSpan{
					Span:       span,
					ResolvedTs: x.ResolvedTs,
				},
			}

			updateCheckpointTS(&checkpointTs, x.ResolvedTs)
			select {
			case s.eventCh <- revent:
				sendEventCounter.WithLabelValues("native resolved", captureID, changefeedID).Inc()
			case <-ctx.Done():
				return atomic.LoadUint64(&checkpointTs), errors.Trace(ctx.Err())
			}
		}

	}
}

func updateCheckpointTS(checkpointTs *uint64, newValue uint64) {
	for {
		oldValue := atomic.LoadUint64(checkpointTs)
		if oldValue >= newValue || atomic.CompareAndSwapUint64(checkpointTs, oldValue, newValue) {
			return
		}
	}
}

// eventError wrap cdcpb.Event_Error to implements error interface.
type eventError struct {
	err *cdcpb.Error
}

// Error implement error interface.
func (e *eventError) Error() string {
	return e.err.String()
}<|MERGE_RESOLUTION|>--- conflicted
+++ resolved
@@ -676,26 +676,11 @@
 			regions []*tikv.Region
 			err     error
 		)
-<<<<<<< HEAD
-		retryErr := retry.Run(func() error {
-			scanT0 := time.Now()
-			bo := tikv.NewBackoffer(ctx, tikvRequestMaxBackoff)
-			regions, err = s.regionCache.BatchLoadRegionsWithKeyRange(bo, nextSpan.Start, nextSpan.End, limit)
-			scanRegionsDuration.WithLabelValues(captureID).Observe(time.Since(scanT0).Seconds())
-			if err != nil {
-				return errors.Trace(err)
-			}
-			metas := make([]*metapb.Region, 0, len(regions))
-			for _, region := range regions {
-				if region.GetMeta() == nil {
-					err = errors.New("meta not exists in region")
-					log.Warn("batch load region", zap.Reflect("span", nextSpan), zap.Reflect("regions", regions), zap.Error(err))
-=======
 		retryErr := retry.Run(500*time.Millisecond, maxRetry,
 			func() error {
 				scanT0 := time.Now()
 				bo := tikv.NewBackoffer(ctx, tikvRequestMaxBackoff)
-				regions, err = c.regionCache.BatchLoadRegionsWithKeyRange(bo, nextSpan.Start, nextSpan.End, limit)
+				regions, err = s.regionCache.BatchLoadRegionsWithKeyRange(bo, nextSpan.Start, nextSpan.End, limit)
 				scanRegionsDuration.WithLabelValues(captureID).Observe(time.Since(scanT0).Seconds())
 				if err != nil {
 					return errors.Trace(err)
@@ -712,7 +697,6 @@
 				if !util.CheckRegionsLeftCover(metas, nextSpan) {
 					err = errors.New("regions not completely left cover span")
 					log.Warn("ScanRegions", zap.Reflect("span", nextSpan), zap.Reflect("regions", regions), zap.Error(err))
->>>>>>> 4678b59e
 					return err
 				}
 				log.Debug("ScanRegions", zap.Reflect("span", nextSpan), zap.Reflect("regions", regions))
