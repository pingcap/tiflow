// Copyright 2020 PingCAP, Inc.
//
// Licensed under the Apache License, Version 2.0 (the "License");
// you may not use this file except in compliance with the License.
// You may obtain a copy of the License at
//
//     http://www.apache.org/licenses/LICENSE-2.0
//
// Unless required by applicable law or agreed to in writing, software
// distributed under the License is distributed on an "AS IS" BASIS,
// See the License for the specific language governing permissions and
// limitations under the License.

package kv

import (
	"context"
	"fmt"
	"io"
	"math/rand"
	"strconv"
	"sync"
	"sync/atomic"
	"time"

	"github.com/pingcap/errors"
	"github.com/pingcap/failpoint"
	"github.com/pingcap/kvproto/pkg/cdcpb"
	"github.com/pingcap/kvproto/pkg/kvrpcpb"
	"github.com/pingcap/kvproto/pkg/metapb"
	"github.com/pingcap/log"
	"github.com/pingcap/ticdc/cdc/model"
	"github.com/pingcap/ticdc/pkg/config"
	cerror "github.com/pingcap/ticdc/pkg/errors"
	"github.com/pingcap/ticdc/pkg/regionspan"
	"github.com/pingcap/ticdc/pkg/retry"
	"github.com/pingcap/ticdc/pkg/txnutil"
	"github.com/pingcap/ticdc/pkg/util"
	"github.com/pingcap/ticdc/pkg/version"
	tidbkv "github.com/pingcap/tidb/kv"
	"github.com/pingcap/tidb/store/tikv"
	"github.com/pingcap/tidb/store/tikv/oracle"
	"github.com/prometheus/client_golang/prometheus"
	pd "github.com/tikv/pd/client"
	"go.uber.org/zap"
	"golang.org/x/sync/errgroup"
	"golang.org/x/time/rate"
	"google.golang.org/grpc/codes"
	"google.golang.org/grpc/status"
)

const (
	dialTimeout           = 10 * time.Second
	tikvRequestMaxBackoff = 20000 // Maximum total sleep time(in ms)
	// TODO find optimal values and test extensively before releasing
	// The old values cause the gRPC stream to stall for some unknown reason.
	grpcInitialWindowSize     = 1 << 26 // 64 MB The value for initial window size on a stream
	grpcInitialConnWindowSize = 1 << 27 // 128 MB The value for initial window size on a connection
	grpcMaxCallRecvMsgSize    = 1 << 28 // 256 MB The maximum message size the client can receive

	// The threshold of warning a message is too large. TiKV split events into 6MB per-message.
	warnRecvMsgSizeThreshold = 12 * 1024 * 1024

	// TiCDC always interacts with region leader, every time something goes wrong,
	// failed region will be reloaded via `BatchLoadRegionsWithKeyRange` API. So we
	// don't need to force reload region any more.
	regionScheduleReload = false

	// defaultRegionChanSize is the default channel size for region channel, including
	// range request, region request and region error.
	// Note the producer of region error channel, and the consumer of range request
	// channel work in an asynchronous way, the larger channel can decrease the
	// frequency of creating new goroutine.
	defaultRegionChanSize = 128
)

// time interval to force kv client to terminate gRPC stream and reconnect
var reconnectInterval = 60 * time.Minute

// hard code switch
// true: use kv client v2, which has a region worker for each stream
// false: use kv client v1, which runs a goroutine for every single region
var enableKVClientV2 = false

type singleRegionInfo struct {
	verID  tikv.RegionVerID
	span   regionspan.ComparableSpan
	ts     uint64
	rpcCtx *tikv.RPCContext
}

var (
	metricFeedNotLeaderCounter        = eventFeedErrorCounter.WithLabelValues("NotLeader")
	metricFeedEpochNotMatchCounter    = eventFeedErrorCounter.WithLabelValues("EpochNotMatch")
	metricFeedRegionNotFoundCounter   = eventFeedErrorCounter.WithLabelValues("RegionNotFound")
	metricFeedDuplicateRequestCounter = eventFeedErrorCounter.WithLabelValues("DuplicateRequest")
	metricFeedUnknownErrorCounter     = eventFeedErrorCounter.WithLabelValues("Unknown")
	metricFeedRPCCtxUnavailable       = eventFeedErrorCounter.WithLabelValues("RPCCtxUnavailable")
	metricStoreSendRequestErr         = eventFeedErrorCounter.WithLabelValues("SendRequestToStore")
	metricConnectToStoreErr           = eventFeedErrorCounter.WithLabelValues("ConnectToStore")
)

var (
	// unreachable error, only used in unit test
	errUnreachable = errors.New("kv client unreachable error")
	// internal error, force the gPRC stream terminate and reconnect
	errReconnect = errors.New("internal error, reconnect all regions")
	logPanic     = log.Panic
)

func newSingleRegionInfo(verID tikv.RegionVerID, span regionspan.ComparableSpan, ts uint64, rpcCtx *tikv.RPCContext) singleRegionInfo {
	return singleRegionInfo{
		verID:  verID,
		span:   span,
		ts:     ts,
		rpcCtx: rpcCtx,
	}
}

// partialClone clones part fields of singleRegionInfo, this is used when error
// happens, kv client needs to recover region request from singleRegionInfo
func (s *singleRegionInfo) partialClone() singleRegionInfo {
	sri := singleRegionInfo{
		verID:  s.verID,
		span:   s.span.Clone(),
		ts:     s.ts,
		rpcCtx: &tikv.RPCContext{},
	}
	if s.rpcCtx != nil {
		sri.rpcCtx.Addr = s.rpcCtx.Addr
	}
	return sri
}

type regionErrorInfo struct {
	singleRegionInfo
	err error
}

type regionEvent struct {
	changeEvent *cdcpb.Event
	resolvedTs  *cdcpb.ResolvedTs
}

// A special event that indicates singleEventFeed is closed.
var emptyRegionEvent = regionEvent{}

type regionFeedState struct {
	sri           singleRegionInfo
	requestID     uint64
	regionEventCh chan regionEvent
	stopped       int32

	lock           sync.RWMutex
	initialized    bool
	matcher        *matcher
	startFeedTime  time.Time
	lastResolvedTs uint64
}

func newRegionFeedState(sri singleRegionInfo, requestID uint64) *regionFeedState {
	return &regionFeedState{
		sri:           sri,
		requestID:     requestID,
		regionEventCh: make(chan regionEvent, 16),
		stopped:       0,
	}
}

func (s *regionFeedState) start() {
	s.startFeedTime = time.Now()
	s.lastResolvedTs = s.sri.ts
	s.matcher = newMatcher()
}

func (s *regionFeedState) markStopped() {
	atomic.StoreInt32(&s.stopped, 1)
}

func (s *regionFeedState) isStopped() bool {
	return atomic.LoadInt32(&s.stopped) > 0
}

func (s *regionFeedState) getLastResolvedTs() uint64 {
	s.lock.RLock()
	defer s.lock.RUnlock()
	return s.lastResolvedTs
}

func (s *regionFeedState) getRegionSpan() regionspan.ComparableSpan {
	s.lock.RLock()
	defer s.lock.RUnlock()
	return s.sri.span
}

type syncRegionFeedStateMap struct {
	mu            *sync.Mutex
	regionInfoMap map[uint64]*regionFeedState
}

func newSyncRegionFeedStateMap() *syncRegionFeedStateMap {
	return &syncRegionFeedStateMap{
		mu:            &sync.Mutex{},
		regionInfoMap: make(map[uint64]*regionFeedState),
	}
}

func (m *syncRegionFeedStateMap) insert(requestID uint64, state *regionFeedState) bool {
	m.mu.Lock()
	defer m.mu.Unlock()

	_, ok := m.regionInfoMap[requestID]
	m.regionInfoMap[requestID] = state
	return ok
}

func (m *syncRegionFeedStateMap) take(requestID uint64) (*regionFeedState, bool) {
	m.mu.Lock()
	defer m.mu.Unlock()

	state, ok := m.regionInfoMap[requestID]
	if ok {
		delete(m.regionInfoMap, requestID)
	}
	return state, ok
}

func (m *syncRegionFeedStateMap) takeAll() map[uint64]*regionFeedState {
	m.mu.Lock()
	defer m.mu.Unlock()

	state := m.regionInfoMap
	m.regionInfoMap = make(map[uint64]*regionFeedState)
	return state
}

type regionEventFeedLimiters struct {
	sync.Mutex
	// TODO replace with a LRU cache.
	limiters map[uint64]*rate.Limiter
}

var defaultRegionEventFeedLimiters *regionEventFeedLimiters = &regionEventFeedLimiters{
	limiters: make(map[uint64]*rate.Limiter),
}

func (rl *regionEventFeedLimiters) getLimiter(regionID uint64) *rate.Limiter {
	var limiter *rate.Limiter
	var ok bool

	rl.Lock()
	limiter, ok = rl.limiters[regionID]
	if !ok {
		// In most cases, region replica count is 3.
		replicaCount := 3
		limiter = rate.NewLimiter(rate.Every(100*time.Millisecond), replicaCount)
		rl.limiters[regionID] = limiter
	}
	rl.Unlock()
	return limiter
}

// eventFeedStream stores an EventFeed stream and pointer to the underlying gRPC connection
type eventFeedStream struct {
	client cdcpb.ChangeData_EventFeedClient
	conn   *sharedConn
}

// CDCKVClient is an interface to receives kv changed logs from TiKV
type CDCKVClient interface {
	EventFeed(
		ctx context.Context,
		span regionspan.ComparableSpan,
		ts uint64,
		enableOldValue bool,
		lockResolver txnutil.LockResolver,
		isPullerInit PullerInitialization,
		eventCh chan<- model.RegionFeedEvent,
	) error
	Close() error
}

// NewCDCKVClient is the constructor of CDC KV client
var NewCDCKVClient func(
	ctx context.Context,
	pd pd.Client,
	kvStorage tikv.Storage,
	grpcPool GrpcPool,
) CDCKVClient = NewCDCClient

// CDCClient to get events from TiKV
type CDCClient struct {
	pd pd.Client

	clusterID uint64

	grpcPool GrpcPool

	regionCache *tikv.RegionCache
	kvStorage   tikv.Storage

	regionLimiters *regionEventFeedLimiters
}

// NewCDCClient creates a CDCClient instance
func NewCDCClient(ctx context.Context, pd pd.Client, kvStorage tikv.Storage, grpcPool GrpcPool) (c CDCKVClient) {
	clusterID := pd.GetClusterID(ctx)

	c = &CDCClient{
		clusterID:      clusterID,
		pd:             pd,
		kvStorage:      kvStorage,
		grpcPool:       grpcPool,
		regionCache:    tikv.NewRegionCache(pd),
		regionLimiters: defaultRegionEventFeedLimiters,
	}
	return
}

// Close CDCClient
func (c *CDCClient) Close() error {
	c.regionCache.Close()

	return nil
}

func (c *CDCClient) getRegionLimiter(regionID uint64) *rate.Limiter {
	return c.regionLimiters.getLimiter(regionID)
}

func (c *CDCClient) newStream(ctx context.Context, addr string, storeID uint64) (stream *eventFeedStream, newStreamErr error) {
	newStreamErr = retry.Do(ctx, func() (err error) {
		var conn *sharedConn
		defer func() {
			if err != nil && conn != nil {
				c.grpcPool.ReleaseConn(conn, addr)
			}
		}()
		conn, err = c.grpcPool.GetConn(addr)
		if err != nil {
			log.Info("get connection to store failed, retry later", zap.String("addr", addr), zap.Error(err))
			return
		}
		err = version.CheckStoreVersion(ctx, c.pd, storeID)
		if err != nil {
			// TODO: we don't close gPRC conn here, let it goes into TransientFailure
			// state. If the store recovers, the gPRC conn can be reused. But if
			// store goes away forever, the conn will be leaked, we need a better
			// connection pool.
			log.Error("check tikv version failed", zap.Error(err), zap.Uint64("storeID", storeID))
			return
		}
		client := cdcpb.NewChangeDataClient(conn.ClientConn)
		var streamClient cdcpb.ChangeData_EventFeedClient
		streamClient, err = client.EventFeed(ctx)
		if err != nil {
			// TODO: we don't close gPRC conn here, let it goes into TransientFailure
			// state. If the store recovers, the gPRC conn can be reused. But if
			// store goes away forever, the conn will be leaked, we need a better
			// connection pool.
			err = cerror.WrapError(cerror.ErrTiKVEventFeed, err)
			log.Info("establish stream to store failed, retry later", zap.String("addr", addr), zap.Error(err))
			return
		}
		stream = &eventFeedStream{
			client: streamClient,
			conn:   conn,
		}
		log.Debug("created stream to store", zap.String("addr", addr))
		return nil
	}, retry.WithBackoffBaseDelay(500), retry.WithMaxTries(8), retry.WithIsRetryableErr(cerror.IsRetryableError))
	return
}

// PullerInitialization is a workaround to solved cyclic import.
type PullerInitialization interface {
	IsInitialized() bool
}

// EventFeed divides a EventFeed request on range boundaries and establishes
// a EventFeed to each of the individual region. It streams back result on the
// provided channel.
// The `Start` and `End` field in input span must be memcomparable encoded.
func (c *CDCClient) EventFeed(
	ctx context.Context, span regionspan.ComparableSpan, ts uint64,
	enableOldValue bool,
	lockResolver txnutil.LockResolver,
	isPullerInit PullerInitialization,
	eventCh chan<- model.RegionFeedEvent,
) error {
	s := newEventFeedSession(ctx, c, c.regionCache, c.kvStorage, span,
		lockResolver, isPullerInit,
		enableOldValue, ts, eventCh)
	return s.eventFeed(ctx, ts)
}

var currentID uint64 = 0

func allocID() uint64 {
	return atomic.AddUint64(&currentID, 1)
}

// used in test only
func currentRequestID() uint64 {
	return atomic.LoadUint64(&currentID)
}

type eventFeedSession struct {
	client      *CDCClient
	regionCache *tikv.RegionCache
	kvStorage   tikv.Storage

	lockResolver txnutil.LockResolver
	isPullerInit PullerInitialization

	// The whole range that is being subscribed.
	totalSpan regionspan.ComparableSpan

	// The channel to send the processed events.
	eventCh chan<- model.RegionFeedEvent
	// The token based region router, it controls the uninitialized regions with
	// a given size limit.
	regionRouter LimitRegionRouter
	// The channel to put the region that will be sent requests.
	regionCh chan singleRegionInfo
	// The channel to notify that an error is happening, so that the error will be handled and the affected region
	// will be re-requested.
	errCh chan regionErrorInfo
	// The channel to schedule scanning and requesting regions in a specified range.
	requestRangeCh chan rangeRequestTask

	rangeLock        *regionspan.RegionRangeLock
	enableOldValue   bool
	enableKVClientV2 bool

	// To identify metrics of different eventFeedSession
	id                string
	regionChSizeGauge prometheus.Gauge
	errChSizeGauge    prometheus.Gauge
	rangeChSizeGauge  prometheus.Gauge

	streams          map[string]*eventFeedStream
	streamsLock      sync.RWMutex
	streamsCanceller map[string]context.CancelFunc
}

type rangeRequestTask struct {
	span regionspan.ComparableSpan
	ts   uint64
}

func newEventFeedSession(
	ctx context.Context,
	client *CDCClient,
	regionCache *tikv.RegionCache,
	kvStorage tikv.Storage,
	totalSpan regionspan.ComparableSpan,
	lockResolver txnutil.LockResolver,
	isPullerInit PullerInitialization,
	enableOldValue bool,
	startTs uint64,
	eventCh chan<- model.RegionFeedEvent,
) *eventFeedSession {
	id := strconv.FormatUint(allocID(), 10)
	kvClientCfg := config.GetGlobalServerConfig().KVClient
	return &eventFeedSession{
		client:            client,
		regionCache:       regionCache,
		kvStorage:         kvStorage,
		totalSpan:         totalSpan,
		eventCh:           eventCh,
		regionRouter:      NewSizedRegionRouter(ctx, kvClientCfg.RegionScanLimit),
		regionCh:          make(chan singleRegionInfo, defaultRegionChanSize),
		errCh:             make(chan regionErrorInfo, defaultRegionChanSize),
		requestRangeCh:    make(chan rangeRequestTask, defaultRegionChanSize),
		rangeLock:         regionspan.NewRegionRangeLock(totalSpan.Start, totalSpan.End, startTs),
		enableOldValue:    enableOldValue,
		enableKVClientV2:  enableKVClientV2,
		lockResolver:      lockResolver,
		isPullerInit:      isPullerInit,
		id:                id,
<<<<<<< HEAD
		regionChSizeGauge: clientChannelSize.WithLabelValues("region"),
		errChSizeGauge:    clientChannelSize.WithLabelValues("err"),
		rangeChSizeGauge:  clientChannelSize.WithLabelValues("range"),
		streams:           make(map[string]cdcpb.ChangeData_EventFeedClient),
=======
		regionChSizeGauge: clientChannelSize.WithLabelValues(id, "region"),
		errChSizeGauge:    clientChannelSize.WithLabelValues(id, "err"),
		rangeChSizeGauge:  clientChannelSize.WithLabelValues(id, "range"),
		streams:           make(map[string]*eventFeedStream),
>>>>>>> a70d7792
		streamsCanceller:  make(map[string]context.CancelFunc),
	}
}

func (s *eventFeedSession) eventFeed(ctx context.Context, ts uint64) error {
	eventFeedGauge.Inc()
	defer eventFeedGauge.Dec()

	log.Debug("event feed started", zap.Stringer("span", s.totalSpan), zap.Uint64("ts", ts))

	g, ctx := errgroup.WithContext(ctx)

	g.Go(func() error {
		return s.dispatchRequest(ctx)
	})

	g.Go(func() error {
		return s.requestRegionToStore(ctx, g)
	})

	g.Go(func() error {
		for {
			select {
			case <-ctx.Done():
				return ctx.Err()
			case task := <-s.requestRangeCh:
				s.rangeChSizeGauge.Dec()
				// divideAndSendEventFeedToRegions could be block for some time,
				// since it must wait for the region lock available. In order to
				// consume region range request from `requestRangeCh` as soon as
				// possible, we create a new goroutine to handle it.
				// The sequence of region range we process is not matter, the
				// region lock keeps the region access sequence.
				// Besides the count or frequency of range request is limited,
				// we use ephemeral goroutine instead of permanent goroutine.
				g.Go(func() error {
					return s.divideAndSendEventFeedToRegions(ctx, task.span, task.ts)
				})
			}
		}
	})

	g.Go(func() error {
		for {
			select {
			case <-ctx.Done():
				return ctx.Err()
			case errInfo := <-s.errCh:
				s.errChSizeGauge.Dec()
				err := s.handleError(ctx, errInfo)
				if err != nil {
					return err
				}
			}
		}
	})

	g.Go(func() error {
		return s.regionRouter.Run(ctx)
	})

	s.requestRangeCh <- rangeRequestTask{span: s.totalSpan, ts: ts}
	s.rangeChSizeGauge.Inc()

	return g.Wait()
}

// scheduleDivideRegionAndRequest schedules a range to be divided by regions, and these regions will be then scheduled
// to send ChangeData requests.
func (s *eventFeedSession) scheduleDivideRegionAndRequest(ctx context.Context, span regionspan.ComparableSpan, ts uint64) {
	task := rangeRequestTask{span: span, ts: ts}
	select {
	case s.requestRangeCh <- task:
		s.rangeChSizeGauge.Inc()
	case <-ctx.Done():
	}
}

// scheduleRegionRequest locks the region's range and schedules sending ChangeData request to the region.
// This function is blocking until the region range is locked successfully
func (s *eventFeedSession) scheduleRegionRequest(ctx context.Context, sri singleRegionInfo) {
	handleResult := func(res regionspan.LockRangeResult) {
		switch res.Status {
		case regionspan.LockRangeStatusSuccess:
			sri.ts = res.CheckpointTs
			select {
			case s.regionCh <- sri:
				s.regionChSizeGauge.Inc()
			case <-ctx.Done():
			}
		case regionspan.LockRangeStatusStale:
			log.Info("request expired",
				zap.Uint64("regionID", sri.verID.GetID()),
				zap.Stringer("span", sri.span),
				zap.Reflect("retrySpans", res.RetryRanges))
			for _, r := range res.RetryRanges {
				// This call is always blocking, otherwise if scheduling in a new
				// goroutine, it won't block the caller of `schedulerRegionRequest`.
				s.scheduleDivideRegionAndRequest(ctx, r, sri.ts)
			}
		case regionspan.LockRangeStatusCancel:
			return
		default:
			panic("unreachable")
		}
	}

	res := s.rangeLock.LockRange(ctx, sri.span.Start, sri.span.End, sri.verID.GetID(), sri.verID.GetVer())
	failpoint.Inject("kvClientMockRangeLock", func(val failpoint.Value) {
		// short sleep to wait region has split
		time.Sleep(time.Second)
		s.rangeLock.UnlockRange(sri.span.Start, sri.span.End, sri.verID.GetID(), sri.verID.GetVer(), sri.ts)
		regionNum := val.(int)
		retryRanges := make([]regionspan.ComparableSpan, 0, regionNum)
		start := []byte("a")
		end := []byte("b1001")
		for i := 0; i < regionNum; i++ {
			span := regionspan.Span{Start: start, End: end}
			retryRanges = append(retryRanges, regionspan.ToComparableSpan(span))
			start = end
			end = []byte(fmt.Sprintf("b%d", 1002+i))
		}
		res = regionspan.LockRangeResult{
			Status:      regionspan.LockRangeStatusStale,
			RetryRanges: retryRanges,
		}
	})

	if res.Status == regionspan.LockRangeStatusWait {
		res = res.WaitFn()
	}

	handleResult(res)
}

// onRegionFail handles a region's failure, which means, unlock the region's range and send the error to the errCh for
// error handling. This function is non blocking even if error channel is full.
// CAUTION: Note that this should only be called in a context that the region has locked it's range.
func (s *eventFeedSession) onRegionFail(ctx context.Context, errorInfo regionErrorInfo, revokeToken bool) error {
	log.Debug("region failed", zap.Uint64("regionID", errorInfo.verID.GetID()), zap.Error(errorInfo.err))
	s.rangeLock.UnlockRange(errorInfo.span.Start, errorInfo.span.End, errorInfo.verID.GetID(), errorInfo.verID.GetVer(), errorInfo.ts)
	if revokeToken {
		s.regionRouter.Release(errorInfo.rpcCtx.Addr)
	}
	select {
	case s.errCh <- errorInfo:
		s.errChSizeGauge.Inc()
	default:
		go func() {
			select {
			case s.errCh <- errorInfo:
				s.errChSizeGauge.Inc()
			case <-ctx.Done():
			}
		}()
	}
	return nil
}

// requestRegionToStore gets singleRegionInfo from regionRouter, which is a token
// based limiter, sends request to TiKV.
// If the send request to TiKV returns error, fail the region with sendRequestToStoreErr
// and kv client will redispatch the region.
// If initialize gPRC stream with an error, fail the region with connectToStoreErr
// and kv client will also redispatch the region.
func (s *eventFeedSession) requestRegionToStore(
	ctx context.Context,
	g *errgroup.Group,
) error {
	// Stores pending regions info for each stream. After sending a new request, the region info wil be put to the map,
	// and it will be loaded by the receiver thread when it receives the first response from that region. We need this
	// to pass the region info to the receiver since the region info cannot be inferred from the response from TiKV.
	storePendingRegions := make(map[string]*syncRegionFeedStateMap)

	var sri singleRegionInfo
	for {
		select {
		case <-ctx.Done():
			return errors.Trace(ctx.Err())
		case sri = <-s.regionRouter.Chan():
		}
		requestID := allocID()

		extraOp := kvrpcpb.ExtraOp_Noop
		if s.enableOldValue {
			extraOp = kvrpcpb.ExtraOp_ReadOldValue
		}

		rpcCtx := sri.rpcCtx
		regionID := rpcCtx.Meta.GetId()
		req := &cdcpb.ChangeDataRequest{
			Header: &cdcpb.Header{
				ClusterId:    s.client.clusterID,
				TicdcVersion: version.ReleaseSemver(),
			},
			RegionId:     regionID,
			RequestId:    requestID,
			RegionEpoch:  rpcCtx.Meta.RegionEpoch,
			CheckpointTs: sri.ts,
			StartKey:     sri.span.Start,
			EndKey:       sri.span.End,
			ExtraOp:      extraOp,
		}

		failpoint.Inject("kvClientPendingRegionDelay", nil)

		// each TiKV store has an independent pendingRegions.
		var pendingRegions *syncRegionFeedStateMap

		var err error
		stream, ok := s.getStream(rpcCtx.Addr)
		if ok {
			var ok bool
			pendingRegions, ok = storePendingRegions[rpcCtx.Addr]
			if !ok {
				// Should never happen
				log.Panic("pending regions is not found for store", zap.String("store", rpcCtx.Addr))
			}
		} else {
			// when a new stream is established, always create a new pending
			// regions map, the old map will be used in old `receiveFromStream`
			// and won't be deleted until that goroutine exits.
			pendingRegions = newSyncRegionFeedStateMap()
			storePendingRegions[rpcCtx.Addr] = pendingRegions
			storeID := rpcCtx.Peer.GetStoreId()
			log.Info("creating new stream to store to send request",
				zap.Uint64("regionID", sri.verID.GetID()),
				zap.Uint64("requestID", requestID),
				zap.Uint64("storeID", storeID),
				zap.String("addr", rpcCtx.Addr))
			streamCtx, streamCancel := context.WithCancel(ctx)
			_ = streamCancel // to avoid possible context leak warning from govet
			stream, err = s.client.newStream(streamCtx, rpcCtx.Addr, storeID)
			if err != nil {
				// if get stream failed, maybe the store is down permanently, we should try to relocate the active store
				log.Warn("get grpc stream client failed",
					zap.Uint64("regionID", sri.verID.GetID()),
					zap.Uint64("requestID", requestID),
					zap.Uint64("storeID", storeID),
					zap.String("error", err.Error()))
				if cerror.ErrVersionIncompatible.Equal(err) {
					// It often occurs on rolling update. Sleep 20s to reduce logs.
					delay := 20 * time.Second
					failpoint.Inject("kvClientDelayWhenIncompatible", func() {
						delay = 100 * time.Millisecond
					})
					time.Sleep(delay)
				}
				bo := tikv.NewBackoffer(ctx, tikvRequestMaxBackoff)
				s.client.regionCache.OnSendFail(bo, rpcCtx, regionScheduleReload, err)
				err = s.onRegionFail(ctx, regionErrorInfo{
					singleRegionInfo: sri,
					err:              &connectToStoreErr{},
				}, false /* revokeToken */)
				if err != nil {
					return errors.Trace(err)
				}
				continue
			}
			s.addStream(rpcCtx.Addr, stream, streamCancel)

			limiter := s.client.getRegionLimiter(regionID)
			g.Go(func() error {
				defer s.deleteStream(rpcCtx.Addr)
				if !s.enableKVClientV2 {
					return s.receiveFromStream(ctx, g, rpcCtx.Addr, getStoreID(rpcCtx), stream.client, pendingRegions, limiter)
				}
				return s.receiveFromStreamV2(ctx, g, rpcCtx.Addr, getStoreID(rpcCtx), stream.client, pendingRegions, limiter)
			})
		}

		state := newRegionFeedState(sri, requestID)
		pendingRegions.insert(requestID, state)

		logReq := log.Debug
		if s.isPullerInit.IsInitialized() {
			logReq = log.Info
		}
		logReq("start new request", zap.Reflect("request", req), zap.String("addr", rpcCtx.Addr))

		err = stream.client.Send(req)

		// If Send error, the receiver should have received error too or will receive error soon. So we doesn't need
		// to do extra work here.
		if err != nil {
			log.Warn("send request to stream failed",
				zap.String("addr", rpcCtx.Addr),
				zap.Uint64("storeID", getStoreID(rpcCtx)),
				zap.Uint64("regionID", sri.verID.GetID()),
				zap.Uint64("requestID", requestID),
				zap.Error(err))
			err1 := stream.client.CloseSend()
			if err1 != nil {
				log.Warn("failed to close stream", zap.Error(err1))
			}
			// Delete the stream from the map so that the next time the store is accessed, the stream will be
			// re-established.
			s.deleteStream(rpcCtx.Addr)
			// Delete `pendingRegions` from `storePendingRegions` so that the next time a region of this store is
			// requested, it will create a new one. So if the `receiveFromStream` goroutine tries to stop all
			// pending regions, the new pending regions that are requested after reconnecting won't be stopped
			// incorrectly.
			delete(storePendingRegions, rpcCtx.Addr)

			// Remove the region from pendingRegions. If it's already removed, it should be already retried by
			// `receiveFromStream`, so no need to retry here.
			_, ok := pendingRegions.take(requestID)
			if !ok {
				// since this pending region has been removed, the token has been
				// released in advance, re-add one token here.
				s.regionRouter.Acquire(rpcCtx.Addr)
				continue
			}

			// Wait for a while and retry sending the request
			time.Sleep(time.Millisecond * time.Duration(rand.Intn(100)))
			err = s.onRegionFail(ctx, regionErrorInfo{
				singleRegionInfo: sri,
				err:              &sendRequestToStoreErr{},
			}, false /* revokeToken */)
			if err != nil {
				return errors.Trace(err)
			}
		} else {
			s.regionRouter.Acquire(rpcCtx.Addr)
		}
	}
}

// dispatchRequest manages a set of streams and dispatch event feed requests
// to these streams. Streams to each store will be created on need. After
// establishing new stream, a goroutine will be spawned to handle events from
// the stream.
// Regions from `regionCh` will be connected. If any error happens to a
// region, the error will be send to `errCh` and the receiver of `errCh` is
// responsible for handling the error.
func (s *eventFeedSession) dispatchRequest(
	ctx context.Context,
) error {
	for {
		// Note that when a region is received from the channel, it's range has been already locked.
		var sri singleRegionInfo
		select {
		case <-ctx.Done():
			return ctx.Err()
		case sri = <-s.regionCh:
			s.regionChSizeGauge.Dec()
		}

		log.Debug("dispatching region", zap.Uint64("regionID", sri.verID.GetID()))

		// Send a resolved ts to event channel first, for two reasons:
		// 1. Since we have locked the region range, and have maintained correct
		//    checkpoint ts for the range, it is safe to report the resolved ts
		//    to puller at this moment.
		// 2. Before the kv client gets region rpcCtx, sends request to TiKV and
		//    receives the first kv event from TiKV, the region could split or
		//    merge in advance, which should cause the change of resolved ts
		//    distribution in puller, so this resolved ts event is needed.
		// After this resolved ts event is sent, we don't need to send one more
		// resolved ts event when the region starts to work.
		resolvedEv := model.RegionFeedEvent{
			RegionID: sri.verID.GetID(),
			Resolved: &model.ResolvedSpan{
				Span:       sri.span,
				ResolvedTs: sri.ts,
			},
		}
		select {
		case s.eventCh <- resolvedEv:
		case <-ctx.Done():
			return errors.Trace(ctx.Err())
		}

		rpcCtx, err := s.getRPCContextForRegion(ctx, sri.verID)
		if err != nil {
			return errors.Trace(err)
		}
		if rpcCtx == nil {
			// The region info is invalid. Retry the span.
			log.Info("cannot get rpcCtx, retry span",
				zap.Uint64("regionID", sri.verID.GetID()),
				zap.Stringer("span", sri.span))
			err = s.onRegionFail(ctx, regionErrorInfo{
				singleRegionInfo: sri,
				err: &rpcCtxUnavailableErr{
					verID: sri.verID,
				},
			}, false /* revokeToken */)
			if err != nil {
				return errors.Trace(err)
			}
			continue
		}
		sri.rpcCtx = rpcCtx
		s.regionRouter.AddRegion(sri)
	}
}

// partialRegionFeed establishes a EventFeed to the region specified by regionInfo.
// It manages lifecycle events of the region in order to maintain the EventFeed
// connection. If any error happens (region split, leader change, etc), the region
// and error info will be sent to `errCh`, and the receiver of `errCh` is
// responsible for handling the error and re-establish the connection to the region.
func (s *eventFeedSession) partialRegionFeed(
	ctx context.Context,
	state *regionFeedState,
	limiter *rate.Limiter,
) error {
	receiver := state.regionEventCh
	defer func() {
		state.markStopped()
		// Workaround to avoid remaining messages in the channel blocks the receiver thread.
		// TODO: Find a better solution.
		timer := time.After(time.Second * 2)
		for {
			select {
			case <-receiver:
			case <-timer:
				return
			}
		}
	}()

	ts := state.sri.ts
	maxTs, initialized, err := s.singleEventFeed(ctx, state.sri.verID.GetID(), state.sri.span,
		state.sri.ts, state.sri.rpcCtx.Addr, receiver)
	log.Debug("singleEventFeed quit")

	if err == nil || errors.Cause(err) == context.Canceled {
		return nil
	}

	if errors.Cause(err) == errReconnect {
		cancel, ok := s.getStreamCancel(state.sri.rpcCtx.Addr)
		if ok {
			// cancel the stream to trigger strem.Recv with context cancel error
			// Note use context cancel is the only way to terminate a gRPC stream
			cancel()
			// Failover in stream.Recv has 0-100ms delay, the onRegionFail
			// should be called after stream has been deleted. Add a delay here
			// to avoid too frequent region rebuilt.
			time.Sleep(time.Second)
		}
		// if stream is already deleted, just ignore errReconnect
	}

	failpoint.Inject("kvClientErrUnreachable", func() {
		if err == errUnreachable {
			failpoint.Return(err)
		}
	})

	if maxTs > ts {
		ts = maxTs
	}

	regionID := state.sri.verID.GetID()
	log.Info("EventFeed disconnected",
		zap.Uint64("regionID", regionID),
		zap.Uint64("requestID", state.requestID),
		zap.Stringer("span", state.sri.span),
		zap.Uint64("checkpoint", ts),
		zap.String("error", err.Error()))

	state.sri.ts = ts

	// We need to ensure when the error is handled, `isStopped` must be set. So set it before sending the error.
	state.markStopped()

	failpoint.Inject("kvClientSingleFeedProcessDelay", nil)

	now := time.Now()
	delay := limiter.ReserveN(now, 1).Delay()
	if delay != 0 {
		log.Info("EventFeed retry rate limited",
			zap.Duration("delay", delay), zap.Reflect("regionID", regionID))
		t := time.NewTimer(delay)
		defer t.Stop()
		select {
		case <-t.C:
			// We can proceed.
		case <-ctx.Done():
			return ctx.Err()
		}
	}

	revokeToken := !initialized
	return s.onRegionFail(ctx, regionErrorInfo{
		singleRegionInfo: state.sri,
		err:              err,
	}, revokeToken)
}

// divideAndSendEventFeedToRegions split up the input span into spans aligned
// to region boundaries. When region merging happens, it's possible that it
// will produce some overlapping spans.
func (s *eventFeedSession) divideAndSendEventFeedToRegions(
	ctx context.Context, span regionspan.ComparableSpan, ts uint64,
) error {
	limit := 20

	nextSpan := span
	captureAddr := util.CaptureAddrFromCtx(ctx)

	for {
		var (
			regions []*tikv.Region
			err     error
		)
		retryErr := retry.Do(ctx, func() error {
			scanT0 := time.Now()
			bo := tikv.NewBackoffer(ctx, tikvRequestMaxBackoff)
			regions, err = s.regionCache.BatchLoadRegionsWithKeyRange(bo, nextSpan.Start, nextSpan.End, limit)
			scanRegionsDuration.WithLabelValues(captureAddr).Observe(time.Since(scanT0).Seconds())
			if err != nil {
				return cerror.WrapError(cerror.ErrPDBatchLoadRegions, err)
			}
			metas := make([]*metapb.Region, 0, len(regions))
			for _, region := range regions {
				if region.GetMeta() == nil {
					err = cerror.ErrMetaNotInRegion.GenWithStackByArgs()
					log.Warn("batch load region", zap.Stringer("span", nextSpan), zap.Error(err))
					return err
				}
				metas = append(metas, region.GetMeta())
			}
			if !regionspan.CheckRegionsLeftCover(metas, nextSpan) {
				err = cerror.ErrRegionsNotCoverSpan.GenWithStackByArgs(nextSpan, metas)
				log.Warn("ScanRegions", zap.Stringer("span", nextSpan), zap.Reflect("regions", metas), zap.Error(err))
				return err
			}
			log.Debug("ScanRegions", zap.Stringer("span", nextSpan), zap.Reflect("regions", metas))
			return nil
		}, retry.WithBackoffMaxDelay(50), retry.WithMaxTries(100), retry.WithIsRetryableErr(cerror.IsRetryableError))
		if retryErr != nil {
			return retryErr
		}

		for _, tiRegion := range regions {
			region := tiRegion.GetMeta()
			partialSpan, err := regionspan.Intersect(s.totalSpan, regionspan.ComparableSpan{Start: region.StartKey, End: region.EndKey})
			if err != nil {
				return errors.Trace(err)
			}
			log.Debug("get partialSpan", zap.Stringer("span", partialSpan), zap.Uint64("regionID", region.Id))

			nextSpan.Start = region.EndKey

			sri := newSingleRegionInfo(tiRegion.VerID(), partialSpan, ts, nil)
			s.scheduleRegionRequest(ctx, sri)
			log.Debug("partialSpan scheduled", zap.Stringer("span", partialSpan), zap.Uint64("regionID", region.Id))

			// return if no more regions
			if regionspan.EndCompare(nextSpan.Start, span.End) >= 0 {
				return nil
			}
		}
	}
}

// handleError handles error returned by a region. If some new EventFeed connection should be established, the region
// info will be sent to `regionCh`. Note if region channel is full, this function will be blocked.
// CAUTION: Note that this should only be invoked in a context that the region is not locked, otherwise use onRegionFail
// instead.
func (s *eventFeedSession) handleError(ctx context.Context, errInfo regionErrorInfo) error {
	err := errInfo.err
	switch eerr := errors.Cause(err).(type) {
	case *eventError:
		innerErr := eerr.err
		if notLeader := innerErr.GetNotLeader(); notLeader != nil {
			metricFeedNotLeaderCounter.Inc()
			// TODO: Handle the case that notleader.GetLeader() is nil.
			s.regionCache.UpdateLeader(errInfo.verID, notLeader.GetLeader().GetStoreId(), errInfo.rpcCtx.AccessIdx)
		} else if innerErr.GetEpochNotMatch() != nil {
			// TODO: If only confver is updated, we don't need to reload the region from region cache.
			metricFeedEpochNotMatchCounter.Inc()
			s.scheduleDivideRegionAndRequest(ctx, errInfo.span, errInfo.ts)
			return nil
		} else if innerErr.GetRegionNotFound() != nil {
			metricFeedRegionNotFoundCounter.Inc()
			s.scheduleDivideRegionAndRequest(ctx, errInfo.span, errInfo.ts)
			return nil
		} else if duplicatedRequest := innerErr.GetDuplicateRequest(); duplicatedRequest != nil {
			metricFeedDuplicateRequestCounter.Inc()
			logPanic("tikv reported duplicated request to the same region, which is not expected",
				zap.Uint64("regionID", duplicatedRequest.RegionId))
			return errUnreachable
		} else if compatibility := innerErr.GetCompatibility(); compatibility != nil {
			log.Error("tikv reported compatibility error, which is not expected",
				zap.Uint64("storeID", errInfo.rpcCtx.GetStoreID()),
				zap.Stringer("error", compatibility))
			return cerror.ErrVersionIncompatible.GenWithStackByArgs(compatibility)
		} else {
			metricFeedUnknownErrorCounter.Inc()
			log.Warn("receive empty or unknown error msg", zap.Stringer("error", innerErr))
		}
	case *rpcCtxUnavailableErr:
		metricFeedRPCCtxUnavailable.Inc()
		s.scheduleDivideRegionAndRequest(ctx, errInfo.span, errInfo.ts)
		return nil
	case *connectToStoreErr:
		metricConnectToStoreErr.Inc()
	case *sendRequestToStoreErr:
		metricStoreSendRequestErr.Inc()
	default:
		bo := tikv.NewBackoffer(ctx, tikvRequestMaxBackoff)
		if errInfo.rpcCtx.Meta != nil {
			s.regionCache.OnSendFail(bo, errInfo.rpcCtx, regionScheduleReload, err)
		}
	}

	failpoint.Inject("kvClientRegionReentrantErrorDelay", nil)
	s.scheduleRegionRequest(ctx, errInfo.singleRegionInfo)
	return nil
}

func (s *eventFeedSession) getRPCContextForRegion(ctx context.Context, id tikv.RegionVerID) (*tikv.RPCContext, error) {
	bo := tikv.NewBackoffer(ctx, tikvRequestMaxBackoff)
	rpcCtx, err := s.regionCache.GetTiKVRPCContext(bo, id, tidbkv.ReplicaReadLeader, 0)
	if err != nil {
		return nil, cerror.WrapError(cerror.ErrGetTiKVRPCContext, err)
	}
	return rpcCtx, nil
}

func (s *eventFeedSession) receiveFromStream(
	ctx context.Context,
	g *errgroup.Group,
	addr string,
	storeID uint64,
	stream cdcpb.ChangeData_EventFeedClient,
	pendingRegions *syncRegionFeedStateMap,
	limiter *rate.Limiter,
) error {
	// Cancel the pending regions if the stream failed. Otherwise it will remain unhandled in the pendingRegions list
	// however not registered in the new reconnected stream.
	defer func() {
		log.Info("stream to store closed", zap.String("addr", addr), zap.Uint64("storeID", storeID))

		failpoint.Inject("kvClientStreamCloseDelay", nil)

		remainingRegions := pendingRegions.takeAll()

		for _, state := range remainingRegions {
			err := s.onRegionFail(ctx, regionErrorInfo{
				singleRegionInfo: state.sri,
				err:              cerror.ErrPendingRegionCancel.GenWithStackByArgs(),
			}, true /* revokeToken */)
			if err != nil {
				// The only possible is that the ctx is cancelled. Simply return.
				return
			}
		}
	}()

	captureAddr := util.CaptureAddrFromCtx(ctx)
	changefeedID := util.ChangefeedIDFromCtx(ctx)
	metricSendEventBatchResolvedSize := batchResolvedEventSize.WithLabelValues(captureAddr, changefeedID)

	// Each region has it's own goroutine to handle its messages. `regionStates` stores states of these regions.
	regionStates := make(map[uint64]*regionFeedState)

	for {
		cevent, err := stream.Recv()

		failpoint.Inject("kvClientStreamRecvError", func(msg failpoint.Value) {
			errStr := msg.(string)
			if errStr == io.EOF.Error() {
				err = io.EOF
			} else {
				err = errors.New(errStr)
			}
		})
		if err != nil {
			if status.Code(errors.Cause(err)) == codes.Canceled {
				log.Debug(
					"receive from stream canceled",
					zap.String("addr", addr),
					zap.Uint64("storeID", storeID),
				)
			} else {
				log.Warn(
					"failed to receive from stream",
					zap.String("addr", addr),
					zap.Uint64("storeID", storeID),
					zap.Error(err),
				)
			}

			// Use the same delay mechanism as `stream.Send` error handling, since
			// these two errors often mean upstream store suffers an accident, which
			// needs time to recover, kv client doesn't need to retry frequently.
			// TODO: add a better retry backoff or rate limiter
			time.Sleep(time.Millisecond * time.Duration(rand.Intn(100)))

			// TODO: better to closes the send direction of the stream to notify
			// the other side, but it is not safe to call CloseSend concurrently
			// with SendMsg, in future refactor we should refine the recv loop
			s.deleteStream(addr)

			for _, state := range regionStates {
				select {
				case state.regionEventCh <- emptyRegionEvent:
				case <-ctx.Done():
					return ctx.Err()
				}
			}

			// Do no return error but gracefully stop the goroutine here. Then the whole job will not be canceled and
			// connection will be retried.
			return nil
		}

		size := cevent.Size()
		if size > warnRecvMsgSizeThreshold {
			regionCount := 0
			if cevent.ResolvedTs != nil {
				regionCount = len(cevent.ResolvedTs.Regions)
			}
			log.Warn("change data event size too large",
				zap.Int("size", size), zap.Int("event length", len(cevent.Events)),
				zap.Int("resolved region count", regionCount))
		}

		for _, event := range cevent.Events {
			err = s.sendRegionChangeEvent(ctx, g, event, regionStates, pendingRegions, addr, limiter)
			if err != nil {
				return err
			}
		}
		if cevent.ResolvedTs != nil {
			metricSendEventBatchResolvedSize.Observe(float64(len(cevent.ResolvedTs.Regions)))
			err = s.sendResolvedTs(ctx, cevent.ResolvedTs, regionStates, addr)
			if err != nil {
				return err
			}
		}
	}
}

func (s *eventFeedSession) sendRegionChangeEvent(
	ctx context.Context,
	g *errgroup.Group,
	event *cdcpb.Event,
	regionStates map[uint64]*regionFeedState,
	pendingRegions *syncRegionFeedStateMap,
	addr string,
	limiter *rate.Limiter,
) error {
	state, ok := regionStates[event.RegionId]
	// Every region's range is locked before sending requests and unlocked after exiting, and the requestID
	// is allocated while holding the range lock. Therefore the requestID is always incrementing. If a region
	// is receiving messages with different requestID, only the messages with the larges requestID is valid.
	isNewSubscription := !ok
	if ok {
		if state.requestID < event.RequestId {
			log.Info("region state entry will be replaced because received message of newer requestID",
				zap.Uint64("regionID", event.RegionId),
				zap.Uint64("oldRequestID", state.requestID),
				zap.Uint64("requestID", event.RequestId),
				zap.String("addr", addr))
			isNewSubscription = true
		} else if state.requestID > event.RequestId {
			log.Warn("drop event due to event belongs to a stale request",
				zap.Uint64("regionID", event.RegionId),
				zap.Uint64("requestID", event.RequestId),
				zap.Uint64("currRequestID", state.requestID),
				zap.String("addr", addr))
			return nil
		}
	}

	if isNewSubscription {
		// It's the first response for this region. If the region is newly connected, the region info should
		// have been put in `pendingRegions`. So here we load the region info from `pendingRegions` and start
		// a new goroutine to handle messages from this region.
		// Firstly load the region info.
		state, ok = pendingRegions.take(event.RequestId)
		if !ok {
			log.Error("received an event but neither pending region nor running region was found",
				zap.Uint64("regionID", event.RegionId),
				zap.Uint64("requestID", event.RequestId),
				zap.String("addr", addr))
			return cerror.ErrNoPendingRegion.GenWithStackByArgs(event.RegionId, event.RequestId, addr)
		}

		// Then spawn the goroutine to process messages of this region.
		regionStates[event.RegionId] = state

		g.Go(func() error {
			return s.partialRegionFeed(ctx, state, limiter)
		})
	} else if state.isStopped() {
		log.Warn("drop event due to region feed stopped",
			zap.Uint64("regionID", event.RegionId),
			zap.Uint64("requestID", event.RequestId),
			zap.String("addr", addr))
		return nil
	}

	select {
	case state.regionEventCh <- regionEvent{
		changeEvent: event,
	}:
	case <-ctx.Done():
		return ctx.Err()
	}
	return nil
}

func (s *eventFeedSession) sendResolvedTs(
	ctx context.Context,
	resolvedTs *cdcpb.ResolvedTs,
	regionStates map[uint64]*regionFeedState,
	addr string,
) error {
	for _, regionID := range resolvedTs.Regions {
		state, ok := regionStates[regionID]
		if ok {
			if state.isStopped() {
				log.Debug("drop resolved ts due to region feed stopped",
					zap.Uint64("regionID", regionID),
					zap.Uint64("requestID", state.requestID),
					zap.String("addr", addr))
				continue
			}
			select {
			case state.regionEventCh <- regionEvent{
				resolvedTs: resolvedTs,
			}:
			case <-ctx.Done():
				return ctx.Err()
			}
		}
	}
	return nil
}

// singleEventFeed handles events of a single EventFeed stream.
// Results will be send to eventCh
// EventFeed RPC will not return resolved event directly
// Resolved event is generate while there's not non-match pre-write
// Return the maximum resolved
func (s *eventFeedSession) singleEventFeed(
	ctx context.Context,
	regionID uint64,
	span regionspan.ComparableSpan,
	startTs uint64,
	storeAddr string,
	receiverCh <-chan regionEvent,
) (lastResolvedTs uint64, initialized bool, err error) {
	captureAddr := util.CaptureAddrFromCtx(ctx)
	changefeedID := util.ChangefeedIDFromCtx(ctx)
	metricEventSize := eventSize.WithLabelValues(captureAddr)
	metricPullEventInitializedCounter := pullEventCounter.WithLabelValues(cdcpb.Event_INITIALIZED.String(), captureAddr, changefeedID)
	metricPullEventCommittedCounter := pullEventCounter.WithLabelValues(cdcpb.Event_COMMITTED.String(), captureAddr, changefeedID)
	metricPullEventCommitCounter := pullEventCounter.WithLabelValues(cdcpb.Event_COMMIT.String(), captureAddr, changefeedID)
	metricPullEventPrewriteCounter := pullEventCounter.WithLabelValues(cdcpb.Event_PREWRITE.String(), captureAddr, changefeedID)
	metricPullEventRollbackCounter := pullEventCounter.WithLabelValues(cdcpb.Event_ROLLBACK.String(), captureAddr, changefeedID)
	metricSendEventResolvedCounter := sendEventCounter.WithLabelValues("native-resolved", captureAddr, changefeedID)
	metricSendEventCommitCounter := sendEventCounter.WithLabelValues("commit", captureAddr, changefeedID)
	metricSendEventCommittedCounter := sendEventCounter.WithLabelValues("committed", captureAddr, changefeedID)

	matcher := newMatcher()
	advanceCheckTicker := time.NewTicker(time.Second * 5)
	defer advanceCheckTicker.Stop()
	lastReceivedEventTime := time.Now()
	startFeedTime := time.Now()
	lastResolvedTs = startTs
	handleResolvedTs := func(resolvedTs uint64) error {
		if !initialized {
			return nil
		}
		if resolvedTs < lastResolvedTs {
			log.Warn("The resolvedTs is fallen back in kvclient",
				zap.String("Event Type", "RESOLVED"),
				zap.Uint64("resolvedTs", resolvedTs),
				zap.Uint64("lastResolvedTs", lastResolvedTs),
				zap.Uint64("regionID", regionID))
			return nil
		}
		// emit a checkpointTs
		revent := model.RegionFeedEvent{
			RegionID: regionID,
			Resolved: &model.ResolvedSpan{
				Span:       span,
				ResolvedTs: resolvedTs,
			},
		}
		lastResolvedTs = resolvedTs

		select {
		case s.eventCh <- revent:
			metricSendEventResolvedCounter.Inc()
		case <-ctx.Done():
			return errors.Trace(ctx.Err())
		}
		return nil
	}

	resolveLockInterval := 20 * time.Second
	failpoint.Inject("kvClientResolveLockInterval", func(val failpoint.Value) {
		resolveLockInterval = time.Duration(val.(int)) * time.Second
	})

	for {
		var event regionEvent
		var ok bool
		select {
		case <-ctx.Done():
			err = errors.Trace(ctx.Err())
			return
		case <-advanceCheckTicker.C:
			if time.Since(startFeedTime) < resolveLockInterval {
				continue
			}
			if !s.isPullerInit.IsInitialized() {
				// Initializing a puller may take a long time, skip resolved lock to save unnecessary overhead.
				continue
			}
			sinceLastEvent := time.Since(lastReceivedEventTime)
			if sinceLastEvent > resolveLockInterval {
				log.Warn("region not receiving event from tikv for too long time",
					zap.Uint64("regionID", regionID), zap.Stringer("span", span), zap.Duration("duration", sinceLastEvent))
			}
			if sinceLastEvent > reconnectInterval && initialized {
				log.Warn("kv client reconnect triggered", zap.Duration("duration", sinceLastEvent))
				err = errReconnect
				return
			}
			version, err := s.kvStorage.(*StorageWithCurVersionCache).GetCachedCurrentVersion()
			if err != nil {
				log.Warn("failed to get current version from PD", zap.Error(err))
				continue
			}
			currentTimeFromPD := oracle.GetTimeFromTS(version.Ver)
			sinceLastResolvedTs := currentTimeFromPD.Sub(oracle.GetTimeFromTS(lastResolvedTs))
			if sinceLastResolvedTs > resolveLockInterval && initialized {
				log.Warn("region not receiving resolved event from tikv or resolved ts is not pushing for too long time, try to resolve lock",
					zap.Uint64("regionID", regionID), zap.Stringer("span", span),
					zap.Duration("duration", sinceLastResolvedTs),
					zap.Duration("lastEvent", sinceLastEvent),
					zap.Uint64("resolvedTs", lastResolvedTs))
				maxVersion := oracle.ComposeTS(oracle.GetPhysical(currentTimeFromPD.Add(-10*time.Second)), 0)
				err = s.lockResolver.Resolve(ctx, regionID, maxVersion)
				if err != nil {
					log.Warn("failed to resolve lock", zap.Uint64("regionID", regionID), zap.Error(err))
					continue
				}
			}
			continue
		case event, ok = <-receiverCh:
		}

		if !ok || event == emptyRegionEvent {
			log.Debug("singleEventFeed closed by error")
			err = cerror.ErrEventFeedAborted.GenWithStackByArgs()
			return
		}
		var revent model.RegionFeedEvent
		lastReceivedEventTime = time.Now()
		if event.changeEvent != nil {
			metricEventSize.Observe(float64(event.changeEvent.Event.Size()))
			switch x := event.changeEvent.Event.(type) {
			case *cdcpb.Event_Entries_:
				for _, entry := range x.Entries.GetEntries() {
					// if a region with kv range [a, z)
					// and we only want the get [b, c) from this region,
					// tikv will return all key events in the region although we specified [b, c) int the request.
					// we can make tikv only return the events about the keys in the specified range.
					comparableKey := regionspan.ToComparableKey(entry.GetKey())
					// key for initialized event is nil
					if !regionspan.KeyInSpan(comparableKey, span) && entry.Type != cdcpb.Event_INITIALIZED {
						continue
					}
					switch entry.Type {
					case cdcpb.Event_INITIALIZED:
						if time.Since(startFeedTime) > 20*time.Second {
							log.Warn("The time cost of initializing is too much",
								zap.Duration("timeCost", time.Since(startFeedTime)),
								zap.Uint64("regionID", regionID))
						}
						metricPullEventInitializedCounter.Inc()
						initialized = true
						s.regionRouter.Release(storeAddr)
						cachedEvents := matcher.matchCachedRow()
						for _, cachedEvent := range cachedEvents {
							revent, err = assembleRowEvent(regionID, cachedEvent, s.enableOldValue)
							if err != nil {
								return
							}
							select {
							case s.eventCh <- revent:
								metricSendEventCommitCounter.Inc()
							case <-ctx.Done():
								err = errors.Trace(ctx.Err())
								return
							}
						}
					case cdcpb.Event_COMMITTED:
						metricPullEventCommittedCounter.Inc()
						revent, err = assembleRowEvent(regionID, entry, s.enableOldValue)
						if err != nil {
							return
						}

						if entry.CommitTs <= lastResolvedTs {
							logPanic("The CommitTs must be greater than the resolvedTs",
								zap.String("Event Type", "COMMITTED"),
								zap.Uint64("CommitTs", entry.CommitTs),
								zap.Uint64("resolvedTs", lastResolvedTs),
								zap.Uint64("regionID", regionID))
							err = errUnreachable
							return
						}
						select {
						case s.eventCh <- revent:
							metricSendEventCommittedCounter.Inc()
						case <-ctx.Done():
							err = errors.Trace(ctx.Err())
							return
						}
					case cdcpb.Event_PREWRITE:
						metricPullEventPrewriteCounter.Inc()
						matcher.putPrewriteRow(entry)
					case cdcpb.Event_COMMIT:
						metricPullEventCommitCounter.Inc()
						if entry.CommitTs <= lastResolvedTs {
							logPanic("The CommitTs must be greater than the resolvedTs",
								zap.String("Event Type", "COMMIT"),
								zap.Uint64("CommitTs", entry.CommitTs),
								zap.Uint64("resolvedTs", lastResolvedTs),
								zap.Uint64("regionID", regionID))
							err = errUnreachable
							return
						}
						ok := matcher.matchRow(entry)
						if !ok {
							if !initialized {
								matcher.cacheCommitRow(entry)
								continue
							}
							err = cerror.ErrPrewriteNotMatch.GenWithStackByArgs(entry.GetKey(), entry.GetStartTs())
							return
						}

						revent, err = assembleRowEvent(regionID, entry, s.enableOldValue)
						if err != nil {
							return
						}

						select {
						case s.eventCh <- revent:
							metricSendEventCommitCounter.Inc()
						case <-ctx.Done():
							err = errors.Trace(ctx.Err())
							return
						}
					case cdcpb.Event_ROLLBACK:
						metricPullEventRollbackCounter.Inc()
						matcher.rollbackRow(entry)
					}
				}
			case *cdcpb.Event_Admin_:
				log.Info("receive admin event", zap.Stringer("event", event.changeEvent))
			case *cdcpb.Event_Error:
				err = cerror.WrapError(cerror.ErrEventFeedEventError, &eventError{err: x.Error})
				return
			case *cdcpb.Event_ResolvedTs:
				if err = handleResolvedTs(x.ResolvedTs); err != nil {
					return
				}
			}
		}

		if event.resolvedTs != nil {
			if err = handleResolvedTs(event.resolvedTs.Ts); err != nil {
				return
			}
		}
	}
}

func (s *eventFeedSession) addStream(storeAddr string, stream *eventFeedStream, cancel context.CancelFunc) {
	s.streamsLock.Lock()
	defer s.streamsLock.Unlock()
	s.streams[storeAddr] = stream
	s.streamsCanceller[storeAddr] = cancel
}

func (s *eventFeedSession) deleteStream(storeAddr string) {
	s.streamsLock.Lock()
	defer s.streamsLock.Unlock()
	if stream, ok := s.streams[storeAddr]; ok {
		s.client.grpcPool.ReleaseConn(stream.conn, storeAddr)
		delete(s.streams, storeAddr)
	}
	if cancel, ok := s.streamsCanceller[storeAddr]; ok {
		cancel()
		delete(s.streamsCanceller, storeAddr)
	}
}

func (s *eventFeedSession) getStream(storeAddr string) (stream *eventFeedStream, ok bool) {
	s.streamsLock.RLock()
	defer s.streamsLock.RUnlock()
	stream, ok = s.streams[storeAddr]
	return
}

func (s *eventFeedSession) getStreamCancel(storeAddr string) (cancel context.CancelFunc, ok bool) {
	s.streamsLock.RLock()
	defer s.streamsLock.RUnlock()
	cancel, ok = s.streamsCanceller[storeAddr]
	return
}

func assembleRowEvent(regionID uint64, entry *cdcpb.Event_Row, enableOldValue bool) (model.RegionFeedEvent, error) {
	var opType model.OpType
	switch entry.GetOpType() {
	case cdcpb.Event_Row_DELETE:
		opType = model.OpTypeDelete
	case cdcpb.Event_Row_PUT:
		opType = model.OpTypePut
	default:
		return model.RegionFeedEvent{}, cerror.ErrUnknownKVEventType.GenWithStackByArgs(entry.GetOpType(), entry)
	}

	revent := model.RegionFeedEvent{
		RegionID: regionID,
		Val: &model.RawKVEntry{
			OpType:   opType,
			Key:      entry.Key,
			Value:    entry.GetValue(),
			StartTs:  entry.StartTs,
			CRTs:     entry.CommitTs,
			RegionID: regionID,
		},
	}

	// when old-value is disabled, it is still possible for the tikv to send a event containing the old value
	// we need avoid a old-value sent to downstream when old-value is disabled
	if enableOldValue {
		revent.Val.OldValue = entry.GetOldValue()
	}
	return revent, nil
}

// eventError wrap cdcpb.Event_Error to implements error interface.
type eventError struct {
	err *cdcpb.Error
}

// Error implement error interface.
func (e *eventError) Error() string {
	return e.err.String()
}

type rpcCtxUnavailableErr struct {
	verID tikv.RegionVerID
}

func (e *rpcCtxUnavailableErr) Error() string {
	return fmt.Sprintf("cannot get rpcCtx for region %v. ver:%v, confver:%v",
		e.verID.GetID(), e.verID.GetVer(), e.verID.GetConfVer())
}

type connectToStoreErr struct{}

func (e *connectToStoreErr) Error() string { return "connect to store error" }

type sendRequestToStoreErr struct{}

func (e *sendRequestToStoreErr) Error() string { return "send request to store error" }

func getStoreID(rpcCtx *tikv.RPCContext) uint64 {
	if rpcCtx != nil && rpcCtx.Peer != nil {
		return rpcCtx.Peer.GetStoreId()
	}
	return 0
}<|MERGE_RESOLUTION|>--- conflicted
+++ resolved
@@ -479,17 +479,10 @@
 		lockResolver:      lockResolver,
 		isPullerInit:      isPullerInit,
 		id:                id,
-<<<<<<< HEAD
-		regionChSizeGauge: clientChannelSize.WithLabelValues("region"),
-		errChSizeGauge:    clientChannelSize.WithLabelValues("err"),
-		rangeChSizeGauge:  clientChannelSize.WithLabelValues("range"),
-		streams:           make(map[string]cdcpb.ChangeData_EventFeedClient),
-=======
 		regionChSizeGauge: clientChannelSize.WithLabelValues(id, "region"),
 		errChSizeGauge:    clientChannelSize.WithLabelValues(id, "err"),
 		rangeChSizeGauge:  clientChannelSize.WithLabelValues(id, "range"),
 		streams:           make(map[string]*eventFeedStream),
->>>>>>> a70d7792
 		streamsCanceller:  make(map[string]context.CancelFunc),
 	}
 }
