// Copyright 2019 PingCAP, Inc.
//
// Licensed under the Apache License, Version 2.0 (the "License");
// you may not use this file except in compliance with the License.
// You may obtain a copy of the License at
//
//     http://www.apache.org/licenses/LICENSE-2.0
//
// Unless required by applicable law or agreed to in writing, software
// distributed under the License is distributed on an "AS IS" BASIS,
// See the License for the specific language governing permissions and
// limitations under the License.

package kv

import (
	"context"
	"io"
	"sync"
	"sync/atomic"
	"time"

	"github.com/cenkalti/backoff"
	"github.com/pingcap/errors"
	"github.com/pingcap/kvproto/pkg/cdcpb"
	"github.com/pingcap/kvproto/pkg/metapb"
	"github.com/pingcap/log"
	pd "github.com/pingcap/pd/client"
	"github.com/pingcap/ticdc/cdc/model"
	"github.com/pingcap/ticdc/pkg/retry"
	"github.com/pingcap/ticdc/pkg/util"
	"go.uber.org/zap"
	"golang.org/x/sync/errgroup"
	"google.golang.org/grpc"
	"google.golang.org/grpc/codes"
	"google.golang.org/grpc/keepalive"
	"google.golang.org/grpc/status"
)

const (
	dialTimeout = 10 * time.Second
	maxRetry    = 10
)

type singleRegionInfo struct {
	meta *metapb.Region
	span util.Span
	ts   uint64
}

// CDCClient to get events from TiKV
type CDCClient struct {
	pd pd.Client

	clusterID uint64

	mu struct {
		sync.Mutex
		conns map[string]*grpc.ClientConn
	}

	storeMu struct {
		sync.Mutex
		stores map[uint64]*metapb.Store
	}
}

// NewCDCClient creates a CDCClient instance
func NewCDCClient(pd pd.Client) (c *CDCClient, err error) {
	clusterID := pd.GetClusterID(context.Background())
	log.Info("get clusterID", zap.Uint64("id", clusterID))

	c = &CDCClient{
		clusterID: clusterID,
		pd:        pd,
		mu: struct {
			sync.Mutex
			conns map[string]*grpc.ClientConn
		}{
			conns: make(map[string]*grpc.ClientConn),
		},
		storeMu: struct {
			sync.Mutex
			stores map[uint64]*metapb.Store
		}{
			stores: make(map[uint64]*metapb.Store),
		},
	}

	return
}

// Close CDCClient
func (c *CDCClient) Close() error {
	c.mu.Lock()
	for _, conn := range c.mu.conns {
		conn.Close()
	}
	c.mu.Unlock()

	return nil
}

func (c *CDCClient) getConn(
	ctx context.Context, addr string,
) (conn *grpc.ClientConn, err error) {
	c.mu.Lock()
	defer c.mu.Unlock()

	if conn, ok := c.mu.conns[addr]; ok {
		return conn, nil
	}

	ctx, cancel := context.WithTimeout(ctx, dialTimeout)

	conn, err = grpc.DialContext(
		ctx,
		addr,
		grpc.WithInsecure(),
		grpc.WithBackoffMaxDelay(time.Second),
		grpc.WithKeepaliveParams(keepalive.ClientParameters{
			Time:                10 * time.Second,
			Timeout:             3 * time.Second,
			PermitWithoutStream: true,
		}),
	)
	cancel()

	if err != nil {
		return nil, errors.Annotatef(err, "dial %s fail", addr)
	}

	c.mu.conns[addr] = conn

	return
}

func (c *CDCClient) getConnByMeta(
	ctx context.Context, meta *metapb.Region,
) (conn *grpc.ClientConn, err error) {
	if len(meta.Peers) == 0 {
		return nil, errors.New("no peer")
	}

	// the first is leader in Peers?
	peer := meta.Peers[0]

	store, err := c.getStore(ctx, peer.GetStoreId())
	if err != nil {
		return nil, err
	}

	return c.getConn(ctx, store.Address)
}

func (c *CDCClient) getStore(
	ctx context.Context, id uint64,
) (store *metapb.Store, err error) {
	c.storeMu.Lock()
	defer c.storeMu.Unlock()

	if store, ok := c.storeMu.stores[id]; ok {
		return store, nil
	}

	store, err = c.pd.GetStore(ctx, id)
	if err != nil {
		return nil, errors.Annotatef(err, "get store %d failed", id)
	}

	c.storeMu.stores[id] = store

	return
}

// EventFeed divides a EventFeed request on range boundaries and establishes
// a EventFeed to each of the individual region. It streams back result on the
// provided channel.
// The `Start` and `End` field in input span must be memcomparable encoded.
func (c *CDCClient) EventFeed(
	ctx context.Context, span util.Span, ts uint64, eventCh chan<- *model.RegionFeedEvent,
) error {
	eventFeedGauge.Inc()
	defer eventFeedGauge.Dec()

	g, ctx := errgroup.WithContext(ctx)

	regionCh := make(chan singleRegionInfo, 16)
	g.Go(func() error {
		for {
			select {
			case sri := <-regionCh:
				g.Go(func() error {
					return c.partialRegionFeed(ctx, &sri, regionCh, eventCh)
				})
			case <-ctx.Done():
				return ctx.Err()
			}
		}
	})

	g.Go(func() error {
		return c.divideAndSendEventFeedToRegions(ctx, span, ts, regionCh)
	})

	return g.Wait()
}

// partialRegionFeed establishes a EventFeed to the region specified by regionInfo.
// It manages lifecycle events of the region in order to maintain the EventFeed
// connection, this may involve retry this region EventFeed or subdividing the region
// further in the event of a split.
func (c *CDCClient) partialRegionFeed(
	ctx context.Context,
	regionInfo *singleRegionInfo,
	regionCh chan<- singleRegionInfo,
	eventCh chan<- *model.RegionFeedEvent,
) error {
	ts := regionInfo.ts

	berr := retry.Run(func() error {
		var err error

		if regionInfo.meta == nil {
			regionInfo.meta, _, err = c.pd.GetRegion(ctx, regionInfo.span.Start)
		}

		if err != nil {
			log.Warn("get meta failed", zap.Error(err))
			return errors.Trace(err)
		}

		maxTs, err := c.singleEventFeed(ctx, regionInfo.span, regionInfo.ts, regionInfo.meta, eventCh)
		log.Debug("singleEventFeed quit")

		if maxTs > ts {
			ts = maxTs
		}

		if err != nil {
			log.Info("EventFeed disconnected",
				zap.Reflect("span", regionInfo.span),
				zap.Uint64("checkpoint", ts),
				zap.Error(err))

			switch eerr := errors.Cause(err).(type) {
			case *eventError:
				if eerr.GetNotLeader() != nil {
					eventFeedErrorCounter.WithLabelValues("NotLeader").Inc()
					regionInfo.meta = nil
					return errors.Trace(err)
				} else if eerr.GetEpochNotMatch() != nil {
					eventFeedErrorCounter.WithLabelValues("EpochNotMatch").Inc()
					return c.divideAndSendEventFeedToRegions(ctx, regionInfo.span, ts, regionCh)
				} else if eerr.GetRegionNotFound() != nil {
					eventFeedErrorCounter.WithLabelValues("RegionNotFound").Inc()
					regionInfo.meta = nil
					return errors.Trace(err)
				} else {
					eventFeedErrorCounter.WithLabelValues("Unknown").Inc()
					log.Warn("receive empty or unknown error msg", zap.Stringer("error", eerr))
					return errors.Annotate(err, "receive empty or unknow error msg")
				}
			default:
				if status.Code(err) == codes.Unavailable {
					regionInfo.meta = nil
					return errors.Trace(err)
				}

				return backoff.Permanent(err)

			}
		}

		return nil
	}, maxRetry)

	if errors.Cause(berr) == context.Canceled {
		return nil
	}
	return errors.Trace(berr)
}

// divideAndSendEventFeedToRegions split up the input span
// into non-overlapping spans aligned to region boundaries.
func (c *CDCClient) divideAndSendEventFeedToRegions(
	ctx context.Context, span util.Span, ts uint64, regionCh chan<- singleRegionInfo,
) error {
	limit := 20

	nextSpan := span
	captureID := util.CaptureIDFromCtx(ctx)

	for {
		var (
			regions []*metapb.Region
			err     error
		)
		retryErr := retry.Run(func() error {
			scanT0 := time.Now()
			regions, _, err = c.pd.ScanRegions(ctx, nextSpan.Start, nextSpan.End, limit)
			scanRegionsDuration.WithLabelValues(captureID).Observe(time.Since(scanT0).Seconds())
			if err != nil {
				return errors.Trace(err)
			}
			if !util.CheckRegionsLeftCover(regions, nextSpan) {
				err = errors.New("regions not completely left cover span")
				log.Warn("ScanRegions", zap.Reflect("span", nextSpan), zap.Reflect("regions", regions), zap.Error(err))
				return err
			}
			log.Debug("ScanRegions", zap.Reflect("span", nextSpan), zap.Reflect("regions", regions))
			return nil
		}, maxRetry)

		if retryErr != nil {
			return retryErr
		}

		for _, region := range regions {
			partialSpan, err := util.Intersect(nextSpan, util.Span{Start: region.StartKey, End: region.EndKey})
			if err != nil {
				return errors.Trace(err)
			}
			log.Debug("get partialSpan", zap.Reflect("span", partialSpan))

			nextSpan.Start = region.EndKey

			select {
			case regionCh <- singleRegionInfo{
				meta: region,
				span: partialSpan,
				ts:   ts,
			}:
			case <-ctx.Done():
				return ctx.Err()
			}

			// return if no more regions
			if util.EndCompare(nextSpan.Start, span.End) >= 0 {
				return nil
			}
		}
	}

}

// singleEventFeed makes a EventFeed RPC call.
// Results will be send to eventCh
// EventFeed RPC will not return checkpoint event directly
// Checkpoint event is generate while there's not non-match pre-write
// Return the maximum checkpoint
func (c *CDCClient) singleEventFeed(
	ctx context.Context,
	span util.Span,
	ts uint64,
	meta *metapb.Region,
	eventCh chan<- *model.RegionFeedEvent,
) (checkpointTs uint64, err error) {
	req := &cdcpb.ChangeDataRequest{
		Header: &cdcpb.Header{
			ClusterId: c.clusterID,
		},
		RegionId:     meta.GetId(),
		RegionEpoch:  meta.RegionEpoch,
		CheckpointTs: ts,
		StartKey:     span.Start,
		EndKey:       span.End,
	}

	var initialized uint32

	conn, err := c.getConnByMeta(ctx, meta)
	if err != nil {
		return req.CheckpointTs, err
	}

	client := cdcpb.NewChangeDataClient(conn)
	matcher := newMatcher()

	log.Debug("start new request", zap.Reflect("request", req))
	stream, err := client.EventFeed(ctx, req)

	if err != nil {
		log.Error("RPC error", zap.Error(err))
		return req.CheckpointTs, errors.Trace(err)
	}

	maxItemFn := func(item sortItem) {
		if atomic.LoadUint32(&initialized) == 0 {
			return
		}

		// emit a checkpoint
		revent := &model.RegionFeedEvent{
			Checkpoint: &model.RegionFeedCheckpoint{
				Span:       span,
				ResolvedTs: item.commit,
			},
		}
		updateCheckpointTS(&req.CheckpointTs, item.commit)
		select {
		case eventCh <- revent:
		case <-ctx.Done():
		}
	}

	// TODO: drop this if we totally depends on the ResolvedTs event from
	// tikv to emit the RegionFeedCheckpoint.
	sorter := newSorter(maxItemFn)
	defer sorter.close()

	for {
		cevent, err := stream.Recv()
		if err == io.EOF {
			return atomic.LoadUint64(&req.CheckpointTs), nil
		}

		if err != nil {
			return atomic.LoadUint64(&req.CheckpointTs), errors.Trace(err)
		}

		// log.Debug("recv ChangeDataEvent", zap.Stringer("event", cevent))
		captureID := util.CaptureIDFromCtx(ctx)

		for _, event := range cevent.Events {
			eventSize.WithLabelValues(captureID).Observe(float64(event.Event.Size()))
			switch x := event.Event.(type) {
			case *cdcpb.Event_Entries_:
				for _, row := range x.Entries.GetEntries() {
					switch row.Type {
					case cdcpb.Event_INITIALIZED:
						atomic.StoreUint32(&initialized, 1)
					case cdcpb.Event_COMMITTED:
						var opType model.OpType
						switch row.GetOpType() {
						case cdcpb.Event_Row_DELETE:
							opType = model.OpTypeDelete
						case cdcpb.Event_Row_PUT:
							opType = model.OpTypePut
						default:
							return atomic.LoadUint64(&req.CheckpointTs), errors.Errorf("unknow tp: %v", row.GetOpType())
						}

						revent := &model.RegionFeedEvent{
							Val: &model.RegionFeedValue{
								OpType: opType,
								Key:    row.Key,
								Value:  row.GetValue(),
								Ts:     row.CommitTs,
							},
						}
						select {
						case eventCh <- revent:
						case <-ctx.Done():
							return atomic.LoadUint64(&req.CheckpointTs), errors.Trace(ctx.Err())
						}
					case cdcpb.Event_PREWRITE:
						matcher.putPrewriteRow(row)
						sorter.pushTsItem(sortItem{
							start: row.GetStartTs(),
							tp:    cdcpb.Event_PREWRITE,
						})
					case cdcpb.Event_COMMIT:
						// emit a value
						value, err := matcher.matchRow(row)
						if err != nil {
<<<<<<< HEAD
							// FIXME: need a better event match mechanism
=======
>>>>>>> 33776ed1
							log.Warn("match row error", zap.Error(err), zap.Stringer("row", row))
						}

						var opType model.OpType
						switch row.GetOpType() {
						case cdcpb.Event_Row_DELETE:
							opType = model.OpTypeDelete
						case cdcpb.Event_Row_PUT:
							opType = model.OpTypePut
						default:
							return atomic.LoadUint64(&req.CheckpointTs), errors.Errorf("unknow tp: %v", row.GetOpType())
						}

						revent := &model.RegionFeedEvent{
							Val: &model.RegionFeedValue{
								OpType: opType,
								Key:    row.Key,
								Value:  value,
								Ts:     row.CommitTs,
							},
						}

						select {
						case eventCh <- revent:
						case <-ctx.Done():
							return atomic.LoadUint64(&req.CheckpointTs), errors.Trace(ctx.Err())
						}
						sorter.pushTsItem(sortItem{
							start:  row.GetStartTs(),
							commit: row.GetCommitTs(),
							tp:     cdcpb.Event_COMMIT,
						})
					case cdcpb.Event_ROLLBACK:
						matcher.rollbackRow(row)
						sorter.pushTsItem(sortItem{
							start:  row.GetStartTs(),
							commit: row.GetCommitTs(),
							tp:     cdcpb.Event_ROLLBACK,
						})
					}
				}
			case *cdcpb.Event_Admin_:
				log.Info("receive admin event", zap.Stringer("event", event))
			case *cdcpb.Event_Error_:
				return atomic.LoadUint64(&req.CheckpointTs), errors.Trace(&eventError{Event_Error: x.Error})
			case *cdcpb.Event_ResolvedTs:
				if atomic.LoadUint32(&initialized) == 1 {
					// emit a checkpoint
					revent := &model.RegionFeedEvent{
						Checkpoint: &model.RegionFeedCheckpoint{
							Span:       span,
							ResolvedTs: x.ResolvedTs,
						},
					}

					updateCheckpointTS(&req.CheckpointTs, x.ResolvedTs)
					select {
					case eventCh <- revent:
					case <-ctx.Done():
						return atomic.LoadUint64(&req.CheckpointTs), errors.Trace(ctx.Err())
					}

				}
			}
		}
	}
}

func updateCheckpointTS(checkpointTs *uint64, newValue uint64) {
	for {
		oldValue := atomic.LoadUint64(checkpointTs)
		if oldValue >= newValue || atomic.CompareAndSwapUint64(checkpointTs, oldValue, newValue) {
			return
		}
	}
}

// eventError wrap cdcpb.Event_Error to implements error interface.
type eventError struct {
	*cdcpb.Event_Error
}

// Error implement error interface.
func (e *eventError) Error() string {
	return e.Event_Error.String()
}<|MERGE_RESOLUTION|>--- conflicted
+++ resolved
@@ -464,10 +464,7 @@
 						// emit a value
 						value, err := matcher.matchRow(row)
 						if err != nil {
-<<<<<<< HEAD
 							// FIXME: need a better event match mechanism
-=======
->>>>>>> 33776ed1
 							log.Warn("match row error", zap.Error(err), zap.Stringer("row", row))
 						}
 
