--- conflicted
+++ resolved
@@ -256,18 +256,6 @@
 }
 
 // NewCDCClient creates a CDCClient instance
-<<<<<<< HEAD
-func NewCDCClient(pd pd.Client, kvStorage tikv.Storage, enableOldValue bool) (c *CDCClient, err error) {
-	clusterID := pd.GetClusterID(context.Background())
-	log.Info("get clusterID", zap.Uint64("id", clusterID))
-
-	c = &CDCClient{
-		clusterID:      clusterID,
-		pd:             pd,
-		kvStorage:      kvStorage,
-		enableOldValue: enableOldValue,
-		regionCache:    tikv.NewRegionCache(pd),
-=======
 func NewCDCClient(ctx context.Context, pd pd.Client, kvStorage tikv.Storage, credential *security.Credential) (c *CDCClient, err error) {
 	clusterID := pd.GetClusterID(ctx)
 	log.Info("get clusterID", zap.Uint64("id", clusterID))
@@ -278,7 +266,6 @@
 		credential:  credential,
 		kvStorage:   kvStorage,
 		regionCache: tikv.NewRegionCache(pd),
->>>>>>> 3483a02f
 		mu: struct {
 			sync.Mutex
 			conns map[string]*connArray
@@ -299,6 +286,11 @@
 	c.regionCache.Close()
 
 	return nil
+}
+
+// EnableOldValue enables to request old value
+func (c *CDCClient) EnableOldValue() {
+	c.enableOldValue = true
 }
 
 func (c *CDCClient) getConn(ctx context.Context, addr string) (*grpc.ClientConn, error) {
