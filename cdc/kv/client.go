// Copyright 2020 PingCAP, Inc.
//
// Licensed under the Apache License, Version 2.0 (the "License");
// you may not use this file except in compliance with the License.
// You may obtain a copy of the License at
//
//     http://www.apache.org/licenses/LICENSE-2.0
//
// Unless required by applicable law or agreed to in writing, software
// distributed under the License is distributed on an "AS IS" BASIS,
// See the License for the specific language governing permissions and
// limitations under the License.

package kv

import (
	"context"
	"fmt"
	"io"
	"math/rand"
	"strconv"
	"sync"
	"sync/atomic"
	"time"

	"github.com/pingcap/errors"
	"github.com/pingcap/kvproto/pkg/cdcpb"
	"github.com/pingcap/kvproto/pkg/kvrpcpb"
	"github.com/pingcap/kvproto/pkg/metapb"
	"github.com/pingcap/log"
	pd "github.com/pingcap/pd/v4/client"
	"github.com/pingcap/ticdc/cdc/model"
	cerror "github.com/pingcap/ticdc/pkg/errors"
	"github.com/pingcap/ticdc/pkg/regionspan"
	"github.com/pingcap/ticdc/pkg/retry"
	"github.com/pingcap/ticdc/pkg/security"
	"github.com/pingcap/ticdc/pkg/txnutil"
	"github.com/pingcap/ticdc/pkg/util"
	tidbkv "github.com/pingcap/tidb/kv"
	"github.com/pingcap/tidb/store/tikv"
	"github.com/pingcap/tidb/store/tikv/oracle"
	"github.com/prometheus/client_golang/prometheus"
	"go.uber.org/zap"
	"golang.org/x/sync/errgroup"
	"golang.org/x/time/rate"
	"google.golang.org/grpc"
	gbackoff "google.golang.org/grpc/backoff"
	"google.golang.org/grpc/codes"
	"google.golang.org/grpc/keepalive"
	"google.golang.org/grpc/status"
)

const (
	dialTimeout               = 10 * time.Second
	maxRetry                  = 100
	tikvRequestMaxBackoff     = 20000   // Maximum total sleep time(in ms)
	grpcInitialWindowSize     = 1 << 30 // The value for initial window size on a stream
	grpcInitialConnWindowSize = 1 << 30 // The value for initial window size on a connection
	grpcInitialMaxRecvMsgSize = 1 << 30 // The maximum message size the client can receive
	grpcConnCount             = 10
)

type singleRegionInfo struct {
	verID        tikv.RegionVerID
	span         regionspan.ComparableSpan
	ts           uint64
	failStoreIDs map[uint64]struct{}
	rpcCtx       *tikv.RPCContext
}

var (
	metricFeedNotLeaderCounter        = eventFeedErrorCounter.WithLabelValues("NotLeader")
	metricFeedEpochNotMatchCounter    = eventFeedErrorCounter.WithLabelValues("EpochNotMatch")
	metricFeedRegionNotFoundCounter   = eventFeedErrorCounter.WithLabelValues("RegionNotFound")
	metricFeedDuplicateRequestCounter = eventFeedErrorCounter.WithLabelValues("DuplicateRequest")
	metricFeedUnknownErrorCounter     = eventFeedErrorCounter.WithLabelValues("Unknown")
	metricFeedRPCCtxUnavailable       = eventFeedErrorCounter.WithLabelValues("RPCCtxUnavailable")
)

func newSingleRegionInfo(verID tikv.RegionVerID, span regionspan.ComparableSpan, ts uint64, rpcCtx *tikv.RPCContext) singleRegionInfo {
	return singleRegionInfo{
		verID:        verID,
		span:         span,
		ts:           ts,
		failStoreIDs: make(map[uint64]struct{}),
		rpcCtx:       rpcCtx,
	}
}

type regionErrorInfo struct {
	singleRegionInfo
	err error
}

type regionFeedState struct {
	sri           singleRegionInfo
	requestID     uint64
	regionEventCh chan *cdcpb.Event
	stopped       int32
}

func newRegionFeedState(sri singleRegionInfo, requestID uint64) *regionFeedState {
	return &regionFeedState{
		sri:           sri,
		requestID:     requestID,
		regionEventCh: make(chan *cdcpb.Event, 16),
		stopped:       0,
	}
}

func (s *regionFeedState) markStopped() {
	atomic.StoreInt32(&s.stopped, 1)
}

func (s *regionFeedState) isStopped() bool {
	return atomic.LoadInt32(&s.stopped) > 0
}

type syncRegionFeedStateMap struct {
	mu            *sync.Mutex
	regionInfoMap map[uint64]*regionFeedState
}

func newSyncRegionFeedStateMap() *syncRegionFeedStateMap {
	return &syncRegionFeedStateMap{
		mu:            &sync.Mutex{},
		regionInfoMap: make(map[uint64]*regionFeedState),
	}
}

func (m *syncRegionFeedStateMap) insert(requestID uint64, state *regionFeedState) bool {
	m.mu.Lock()
	defer m.mu.Unlock()

	_, ok := m.regionInfoMap[requestID]
	m.regionInfoMap[requestID] = state
	return ok
}

func (m *syncRegionFeedStateMap) take(requestID uint64) (*regionFeedState, bool) {
	m.mu.Lock()
	defer m.mu.Unlock()

	state, ok := m.regionInfoMap[requestID]
	if ok {
		delete(m.regionInfoMap, requestID)
	}
	return state, ok
}

func (m *syncRegionFeedStateMap) takeAll() map[uint64]*regionFeedState {
	m.mu.Lock()
	defer m.mu.Unlock()

	state := m.regionInfoMap
	m.regionInfoMap = make(map[uint64]*regionFeedState)
	return state
}

type connArray struct {
	credential *security.Credential
	target     string
	index      uint32
	v          []*grpc.ClientConn
}

func newConnArray(ctx context.Context, maxSize uint, addr string, credential *security.Credential) (*connArray, error) {
	a := &connArray{
		target:     addr,
		credential: credential,
		index:      0,
		v:          make([]*grpc.ClientConn, maxSize),
	}
	err := a.Init(ctx)
	if err != nil {
		return nil, errors.Trace(err)
	}
	return a, nil
}

func (a *connArray) Init(ctx context.Context) error {
	grpcTLSOption, err := a.credential.ToGRPCDialOption()
	if err != nil {
		return errors.Trace(err)
	}
	for i := range a.v {
		ctx, cancel := context.WithTimeout(ctx, dialTimeout)

		conn, err := grpc.DialContext(
			ctx,
			a.target,
			grpcTLSOption,
			grpc.WithInitialWindowSize(grpcInitialWindowSize),
			grpc.WithInitialConnWindowSize(grpcInitialConnWindowSize),
			grpc.WithDefaultCallOptions(grpc.MaxCallRecvMsgSize(grpcInitialMaxRecvMsgSize)),
			grpc.WithConnectParams(grpc.ConnectParams{
				Backoff: gbackoff.Config{
					BaseDelay:  time.Second,
					Multiplier: 1.1,
					Jitter:     0.1,
					MaxDelay:   3 * time.Second,
				},
				MinConnectTimeout: 3 * time.Second,
			}),
			grpc.WithKeepaliveParams(keepalive.ClientParameters{
				Time:                10 * time.Second,
				Timeout:             3 * time.Second,
				PermitWithoutStream: true,
			}),
			grpc.WithDefaultCallOptions(grpc.MaxCallRecvMsgSize(128*1024*1024)),
		)
		cancel()

		if err != nil {
			a.Close()
			return errors.Trace(err)
		}
		a.v[i] = conn
	}
	return nil
}

func (a *connArray) Get() *grpc.ClientConn {
	next := atomic.AddUint32(&a.index, 1) % uint32(len(a.v))
	return a.v[next]
}

func (a *connArray) Close() {
	for i, c := range a.v {
		if c != nil {
			err := c.Close()
			if err != nil {
				log.Warn("close grpc conn", zap.Error(err))
			}
		}
		a.v[i] = nil
	}
}

type regionEventFeedLimiters struct {
	sync.Mutex
	// TODO replace with a LRU cache.
	limiters map[uint64]*rate.Limiter
}

var defaultRegionEventFeedLimiters *regionEventFeedLimiters = &regionEventFeedLimiters{
	limiters: make(map[uint64]*rate.Limiter),
}

func (rl *regionEventFeedLimiters) getLimiter(regionID uint64) *rate.Limiter {
	var limiter *rate.Limiter
	var ok bool

	rl.Lock()
	limiter, ok = rl.limiters[regionID]
	if !ok {
		// In most cases, region replica count is 3.
		replicaCount := 3
		limiter = rate.NewLimiter(rate.Every(100*time.Millisecond), replicaCount)
		rl.limiters[regionID] = limiter
	}
	rl.Unlock()
	return limiter
}

// CDCClient to get events from TiKV
type CDCClient struct {
	pd         pd.Client
	credential *security.Credential

	clusterID uint64

	mu struct {
		sync.Mutex
		conns map[string]*connArray
	}

	regionCache *tikv.RegionCache
	kvStorage   tikv.Storage

	regionLimiters *regionEventFeedLimiters
}

// NewCDCClient creates a CDCClient instance
func NewCDCClient(ctx context.Context, pd pd.Client, kvStorage tikv.Storage, credential *security.Credential) (c *CDCClient, err error) {
	clusterID := pd.GetClusterID(ctx)
	log.Info("get clusterID", zap.Uint64("id", clusterID))

	c = &CDCClient{
		clusterID:   clusterID,
		pd:          pd,
		credential:  credential,
		kvStorage:   kvStorage,
		regionCache: tikv.NewRegionCache(pd),
		mu: struct {
			sync.Mutex
			conns map[string]*connArray
		}{
			conns: make(map[string]*connArray),
		},
		regionLimiters: defaultRegionEventFeedLimiters,
	}
	return
}

// Close CDCClient
func (c *CDCClient) Close() error {
	c.mu.Lock()
	for _, conn := range c.mu.conns {
		conn.Close()
	}
	c.mu.Unlock()
	c.regionCache.Close()

	return nil
}

func (c *CDCClient) getConn(ctx context.Context, addr string) (*grpc.ClientConn, error) {
	c.mu.Lock()
	defer c.mu.Unlock()

	if conns, ok := c.mu.conns[addr]; ok {
		return conns.Get(), nil
	}
	ca, err := newConnArray(ctx, grpcConnCount, addr, c.credential)
	if err != nil {
		return nil, errors.Trace(err)
	}
	c.mu.conns[addr] = ca
	return ca.Get(), nil
}

func (c *CDCClient) getRegionLimiter(regionID uint64) *rate.Limiter {
	return c.regionLimiters.getLimiter(regionID)
}

func (c *CDCClient) newStream(ctx context.Context, addr string, storeID uint64) (stream cdcpb.ChangeData_EventFeedClient, err error) {
	err = retry.Run(50*time.Millisecond, 3, func() error {
		conn, err := c.getConn(ctx, addr)
		if err != nil {
			log.Info("get connection to store failed, retry later", zap.String("addr", addr), zap.Error(err))
			return errors.Trace(err)
		}
		err = util.CheckStoreVersion(ctx, c.pd, storeID)
		if err != nil {
			log.Error("check tikv version failed", zap.Error(err), zap.Uint64("storeID", storeID))
			return errors.Trace(err)
		}
		client := cdcpb.NewChangeDataClient(conn)
		stream, err = client.EventFeed(ctx)
		if err != nil {
			log.Info("establish stream to store failed, retry later", zap.String("addr", addr), zap.Error(err))
			return errors.Trace(err)
		}
		log.Debug("created stream to store", zap.String("addr", addr))
		return nil
	})
	return
}

// PullerInitialization is a workaround to solved cyclic import.
type PullerInitialization interface {
	IsInitialized() bool
}

// EventFeed divides a EventFeed request on range boundaries and establishes
// a EventFeed to each of the individual region. It streams back result on the
// provided channel.
// The `Start` and `End` field in input span must be memcomparable encoded.
func (c *CDCClient) EventFeed(
	ctx context.Context, span regionspan.ComparableSpan, ts uint64,
	enableOldValue bool,
	lockResolver txnutil.LockResolver,
	isPullerInit PullerInitialization,
	eventCh chan<- *model.RegionFeedEvent,
) error {
	s := newEventFeedSession(c, c.regionCache, c.kvStorage, span, lockResolver, isPullerInit, enableOldValue, eventCh)
	return s.eventFeed(ctx, ts)
}

var currentID uint64 = 0

func allocID() uint64 {
	return atomic.AddUint64(&currentID, 1)
}

type eventFeedSession struct {
	client      *CDCClient
	regionCache *tikv.RegionCache
	kvStorage   tikv.Storage

	lockResolver txnutil.LockResolver
	isPullerInit PullerInitialization

	// The whole range that is being subscribed.
	totalSpan regionspan.ComparableSpan

	// The channel to send the processed events.
	eventCh chan<- *model.RegionFeedEvent
	// The channel to put the region that will be sent requests.
	regionCh chan singleRegionInfo
	// The channel to notify that an error is happening, so that the error will be handled and the affected region
	// will be re-requested.
	errCh chan regionErrorInfo
	// The channel to schedule scanning and requesting regions in a specified range.
	requestRangeCh chan rangeRequestTask

	rangeLock      *regionspan.RegionRangeLock
	enableOldValue bool

	// To identify metrics of different eventFeedSession
	id                string
	regionChSizeGauge prometheus.Gauge
	errChSizeGauge    prometheus.Gauge
	rangeChSizeGauge  prometheus.Gauge
}

type rangeRequestTask struct {
	span regionspan.ComparableSpan
	ts   uint64
}

func newEventFeedSession(
	client *CDCClient,
	regionCache *tikv.RegionCache,
	kvStorage tikv.Storage,
	totalSpan regionspan.ComparableSpan,
	lockResolver txnutil.LockResolver,
	isPullerInit PullerInitialization,
	enableOldValue bool,
	eventCh chan<- *model.RegionFeedEvent,
) *eventFeedSession {
	id := strconv.FormatUint(allocID(), 10)
	return &eventFeedSession{
		client:            client,
		regionCache:       regionCache,
		kvStorage:         kvStorage,
		totalSpan:         totalSpan,
		eventCh:           eventCh,
		regionCh:          make(chan singleRegionInfo, 16),
		errCh:             make(chan regionErrorInfo, 16),
		requestRangeCh:    make(chan rangeRequestTask, 16),
		rangeLock:         regionspan.NewRegionRangeLock(),
		enableOldValue:    enableOldValue,
		lockResolver:      lockResolver,
		isPullerInit:      isPullerInit,
		id:                strconv.FormatUint(allocID(), 10),
		regionChSizeGauge: clientChannelSize.WithLabelValues(id, "region"),
		errChSizeGauge:    clientChannelSize.WithLabelValues(id, "err"),
		rangeChSizeGauge:  clientChannelSize.WithLabelValues(id, "range"),
	}
}

func (s *eventFeedSession) eventFeed(ctx context.Context, ts uint64) error {
	eventFeedGauge.Inc()
	defer eventFeedGauge.Dec()

	log.Debug("event feed started", zap.Stringer("span", s.totalSpan), zap.Uint64("ts", ts))

	g, ctx := errgroup.WithContext(ctx)

	g.Go(func() error {
		return s.dispatchRequest(ctx, g)
	})

	g.Go(func() error {
		for {
			select {
			case <-ctx.Done():
				return ctx.Err()
			case task := <-s.requestRangeCh:
				s.rangeChSizeGauge.Dec()
				err := s.divideAndSendEventFeedToRegions(ctx, task.span, task.ts)
				if err != nil {
					return errors.Trace(err)
				}
			}
		}
	})

	g.Go(func() error {
		for {
			select {
			case <-ctx.Done():
				return ctx.Err()
			case errInfo := <-s.errCh:
				s.errChSizeGauge.Dec()
				s.handleError(ctx, errInfo, true)
			}
		}
	})

	s.requestRangeCh <- rangeRequestTask{span: s.totalSpan, ts: ts}
	s.rangeChSizeGauge.Inc()

	return g.Wait()
}

// scheduleDivideRegionAndRequest schedules a range to be divided by regions, and these regions will be then scheduled
// to send ChangeData requests.
func (s *eventFeedSession) scheduleDivideRegionAndRequest(ctx context.Context, span regionspan.ComparableSpan, ts uint64, blocking bool) {
	task := rangeRequestTask{span: span, ts: ts}
	if blocking {
		select {
		case s.requestRangeCh <- task:
			s.rangeChSizeGauge.Inc()
		case <-ctx.Done():
		}
	} else {
		// Try to send without blocking. If channel is full, spawn a goroutine to do the blocking sending.
		select {
		case s.requestRangeCh <- task:
			s.rangeChSizeGauge.Inc()
		default:
			go func() {
				select {
				case s.requestRangeCh <- task:
					s.rangeChSizeGauge.Inc()
				case <-ctx.Done():
				}
			}()
		}
	}
}

// scheduleRegionRequest locks the region's range and schedules sending ChangeData request to the region.
func (s *eventFeedSession) scheduleRegionRequest(ctx context.Context, sri singleRegionInfo, blocking bool) {
	handleResult := func(res regionspan.LockRangeResult) {
		switch res.Status {
		case regionspan.LockRangeStatusSuccess:
			if sri.ts > res.CheckpointTs {
				sri.ts = res.CheckpointTs
			}
			select {
			case s.regionCh <- sri:
				s.regionChSizeGauge.Inc()
			case <-ctx.Done():
			}

		case regionspan.LockRangeStatusStale:
			log.Info("request expired",
				zap.Uint64("regionID", sri.verID.GetID()),
				zap.Stringer("span", sri.span),
				zap.Reflect("retrySpans", res.RetryRanges))
			for _, r := range res.RetryRanges {
				// This call can be always blocking because if `blocking` is set to false, this will in a new goroutine,
				// so it won't block the caller of `schedulerRegionRequest`.
				s.scheduleDivideRegionAndRequest(ctx, r, sri.ts, true)
			}
		default:
			panic("unreachable")
		}
	}

	res := s.rangeLock.LockRange(sri.span.Start, sri.span.End, sri.verID.GetID(), sri.verID.GetVer())

	if res.Status == regionspan.LockRangeStatusWait {
		if blocking {
			res = res.WaitFn()
		} else {
			go func() {
				res := res.WaitFn()
				handleResult(res)
			}()
			return
		}
	}

	handleResult(res)
}

// onRegionFail handles a region's failure, which means, unlock the region's range and send the error to the errCh for
// error handling.
// CAUTION: Note that this should only be called in a context that the region has locked it's range.
func (s *eventFeedSession) onRegionFail(ctx context.Context, errorInfo regionErrorInfo, blocking bool) error {
	log.Debug("region failed", zap.Uint64("regionID", errorInfo.verID.GetID()), zap.Error(errorInfo.err))
	s.rangeLock.UnlockRange(errorInfo.span.Start, errorInfo.span.End, errorInfo.verID.GetVer(), errorInfo.ts)
	if blocking {
		select {
		case s.errCh <- errorInfo:
			s.errChSizeGauge.Inc()
		case <-ctx.Done():
			return ctx.Err()
		}
	} else {
		select {
		case s.errCh <- errorInfo:
			s.errChSizeGauge.Inc()
		default:
			go func() {
				select {
				case s.errCh <- errorInfo:
					s.errChSizeGauge.Inc()
				case <-ctx.Done():
				}
			}()
		}
	}
	return nil
}

// dispatchRequest manages a set of streams and dispatch event feed requests
// to these streams. Streams to each store will be created on need. After
// establishing new stream, a goroutine will be spawned to handle events from
// the stream.
// Regions from `regionCh` will be connected. If any error happens to a
// region, the error will be send to `errCh` and the receiver of `errCh` is
// responsible for handling the error.
func (s *eventFeedSession) dispatchRequest(
	ctx context.Context,
	g *errgroup.Group,
) error {
	streams := make(map[string]cdcpb.ChangeData_EventFeedClient)
	// Stores pending regions info for each stream. After sending a new request, the region info wil be put to the map,
	// and it will be loaded by the receiver thread when it receives the first response from that region. We need this
	// to pass the region info to the receiver since the region info cannot be inferred from the response from TiKV.
	storePendingRegions := make(map[string]*syncRegionFeedStateMap)

MainLoop:
	for {
		// Note that when a region is received from the channel, it's range has been already locked.
		var sri singleRegionInfo
		select {
		case <-ctx.Done():
			return ctx.Err()
		case sri = <-s.regionCh:
			s.regionChSizeGauge.Dec()
		}

		log.Debug("dispatching region", zap.Uint64("regionID", sri.verID.GetID()))

		// Loop for retrying in case the stream has disconnected.
		// TODO: Should we break if retries and fails too many times?
		for {
			rpcCtx, err := s.getRPCContextForRegion(ctx, sri.verID)
			if err != nil {
				return errors.Trace(err)
			}
			if rpcCtx == nil {
				// The region info is invalid. Retry the span.
				log.Info("cannot get rpcCtx, retry span",
					zap.Uint64("regionID", sri.verID.GetID()),
					zap.Stringer("span", sri.span))
				err = s.onRegionFail(ctx, regionErrorInfo{
					singleRegionInfo: sri,
					err: &rpcCtxUnavailableErr{
						verID: sri.verID,
					},
				}, false)
				if err != nil {
					return errors.Trace(err)
				}
				continue MainLoop
			}
			sri.rpcCtx = rpcCtx

			requestID := allocID()

			extraOp := kvrpcpb.ExtraOp_Noop
			if s.enableOldValue {
				extraOp = kvrpcpb.ExtraOp_ReadOldValue
			}

			regionID := rpcCtx.Meta.GetId()
			req := &cdcpb.ChangeDataRequest{
				Header: &cdcpb.Header{
					ClusterId: s.client.clusterID,
				},
				RegionId:     regionID,
				RequestId:    requestID,
				RegionEpoch:  rpcCtx.Meta.RegionEpoch,
				CheckpointTs: sri.ts,
				StartKey:     sri.span.Start,
				EndKey:       sri.span.End,
				ExtraOp:      extraOp,
			}

			// The receiver thread need to know the span, which is only known in the sender thread. So create the
			// receiver thread for region here so that it can know the span.
			// TODO: Find a better way to handle this.
			// TODO: Make sure there will not be goroutine leak.
			// TODO: Here we use region id to index the regionInfo. However, in case that region merge is enabled, there
			// may be multiple streams to the same regions. Maybe we need to add a requestID field to the protocol for it.

			// Get region info collection of the addr
			pendingRegions, ok := storePendingRegions[rpcCtx.Addr]
			if !ok {
				pendingRegions = newSyncRegionFeedStateMap()
				storePendingRegions[rpcCtx.Addr] = pendingRegions
			}

			state := newRegionFeedState(sri, requestID)
			pendingRegions.insert(requestID, state)

			stream, ok := streams[rpcCtx.Addr]
			// Establish the stream if it has not been connected yet.
			if !ok {
				storeID := rpcCtx.Peer.GetStoreId()
				log.Info("creating new stream to store to send request",
					zap.Uint64("regionID", sri.verID.GetID()),
					zap.Uint64("requestID", requestID),
					zap.Uint64("storeID", storeID),
					zap.String("addr", rpcCtx.Addr))
				stream, err = s.client.newStream(ctx, rpcCtx.Addr, storeID)
				if err != nil {
					// if get stream failed, maybe the store is down permanently, we should try to relocate the active store
					log.Warn("get grpc stream client failed",
						zap.Uint64("regionID", sri.verID.GetID()),
						zap.Uint64("requestID", requestID),
						zap.Uint64("storeID", storeID),
						zap.String("error", err.Error()))
					if cerror.ErrVersionIncompatible.Equal(err) {
						// It often occurs on rolling update. Sleep 20s to reduce logs.
						time.Sleep(20 * time.Second)
					}
					bo := tikv.NewBackoffer(ctx, tikvRequestMaxBackoff)
					s.client.regionCache.OnSendFail(bo, rpcCtx, needReloadRegion(sri.failStoreIDs, rpcCtx), err)
					// Delete the pendingRegion info from `pendingRegions` and retry connecting and sending the request.
					pendingRegions.take(requestID)
					continue
				}
				streams[rpcCtx.Addr] = stream

				limiter := s.client.getRegionLimiter(regionID)
				g.Go(func() error {
					return s.receiveFromStream(ctx, g, rpcCtx.Addr, getStoreID(rpcCtx), stream, pendingRegions, limiter)
				})
			}

			logReq := log.Debug
			if s.isPullerInit.IsInitialized() {
				logReq = log.Info
			}
			logReq("start new request", zap.Reflect("request", req), zap.String("addr", rpcCtx.Addr))

			err = stream.Send(req)

			// If Send error, the receiver should have received error too or will receive error soon. So we doesn't need
			// to do extra work here.
			if err != nil {

				log.Error("send request to stream failed",
					zap.String("addr", rpcCtx.Addr),
					zap.Uint64("storeID", getStoreID(rpcCtx)),
					zap.Uint64("regionID", sri.verID.GetID()),
					zap.Uint64("requestID", requestID),
					zap.Error(err))
				err1 := stream.CloseSend()
				if err1 != nil {
					log.Error("failed to close stream", zap.Error(err1))
				}
				// Delete the stream from the map so that the next time the store is accessed, the stream will be
				// re-established.
				delete(streams, rpcCtx.Addr)
				// Delete `pendingRegions` from `storePendingRegions` so that the next time a region of this store is
				// requested, it will create a new one. So if the `receiveFromStream` goroutine tries to stop all
				// pending regions, the new pending regions that are requested after reconnecting won't be stopped
				// incorrectly.
				delete(storePendingRegions, rpcCtx.Addr)

				// Remove the region from pendingRegions. If it's already removed, it should be already retried by
				// `receiveFromStream`, so no need to retry here.
				_, ok := pendingRegions.take(requestID)
				if !ok {
					break
				}

				// Wait for a while and retry sending the request
				time.Sleep(time.Millisecond * time.Duration(rand.Intn(100)))
				// Break if ctx has been canceled.
				select {
				case <-ctx.Done():
					return ctx.Err()
				default:
				}

				continue
			}

			break
		}
	}
}

func needReloadRegion(failStoreIDs map[uint64]struct{}, rpcCtx *tikv.RPCContext) (need bool) {
	failStoreIDs[getStoreID(rpcCtx)] = struct{}{}
	need = len(failStoreIDs) == len(rpcCtx.Meta.GetPeers())
	if need {
		for k := range failStoreIDs {
			delete(failStoreIDs, k)
		}
	}
	return
}

// partialRegionFeed establishes a EventFeed to the region specified by regionInfo.
// It manages lifecycle events of the region in order to maintain the EventFeed
// connection. If any error happens (region split, leader change, etc), the region
// and error info will be sent to `errCh`, and the receiver of `errCh` is
// responsible for handling the error and re-establish the connection to the region.
func (s *eventFeedSession) partialRegionFeed(
	ctx context.Context,
	state *regionFeedState,
	limiter *rate.Limiter,
) error {
	receiver := state.regionEventCh
	defer func() {
		state.markStopped()
		// Workaround to avoid remaining messages in the channel blocks the receiver thread.
		// TODO: Find a better solution.
		timer := time.After(time.Second * 2)
		for {
			select {
			case <-receiver:
			case <-timer:
				return
			}
		}
	}()

	ts := state.sri.ts
	maxTs, err := s.singleEventFeed(ctx, state.sri.verID.GetID(), state.sri.span, state.sri.ts, receiver)
	log.Debug("singleEventFeed quit")

	if err == nil || errors.Cause(err) == context.Canceled {
		return nil
	}

	if maxTs > ts {
		ts = maxTs
	}

	regionID := state.sri.verID.GetID()
	log.Info("EventFeed disconnected",
		zap.Reflect("regionID", regionID),
		zap.Stringer("span", state.sri.span),
		zap.Uint64("checkpoint", ts),
		zap.String("error", err.Error()))

	state.sri.ts = ts

	// We need to ensure when the error is handled, `isStopped` must be set. So set it before sending the error.
	state.markStopped()

	now := time.Now()
	delay := limiter.ReserveN(now, 1).Delay()
	if delay != 0 {
		log.Info("EventFeed retry rate limited",
			zap.Duration("delay", delay), zap.Reflect("regionID", regionID))
		t := time.NewTimer(delay)
		defer t.Stop()
		select {
		case <-t.C:
			// We can proceed.
		case <-ctx.Done():
			return ctx.Err()
		}
	}

	return s.onRegionFail(ctx, regionErrorInfo{
		singleRegionInfo: state.sri,
		err:              err,
	}, false)
}

// divideAndSendEventFeedToRegions split up the input span into spans aligned
// to region boundaries. When region merging happens, it's possible that it
// will produce some overlapping spans.
func (s *eventFeedSession) divideAndSendEventFeedToRegions(
	ctx context.Context, span regionspan.ComparableSpan, ts uint64,
) error {
	limit := 20

	nextSpan := span
	captureAddr := util.CaptureAddrFromCtx(ctx)

	for {
		var (
			regions []*tikv.Region
			err     error
		)
		retryErr := retry.Run(50*time.Millisecond, maxRetry,
			func() error {
				select {
				case <-ctx.Done():
					return ctx.Err()
				default:
				}
				scanT0 := time.Now()
				bo := tikv.NewBackoffer(ctx, tikvRequestMaxBackoff)
				regions, err = s.regionCache.BatchLoadRegionsWithKeyRange(bo, nextSpan.Start, nextSpan.End, limit)
				scanRegionsDuration.WithLabelValues(captureAddr).Observe(time.Since(scanT0).Seconds())
				if err != nil {
					return errors.Trace(err)
				}
				metas := make([]*metapb.Region, 0, len(regions))
				for _, region := range regions {
					if region.GetMeta() == nil {
						err = errors.New("meta not exists in region")
						log.Warn("batch load region", zap.Stringer("span", nextSpan), zap.Error(err))
						return err
					}
					metas = append(metas, region.GetMeta())
				}
				if !regionspan.CheckRegionsLeftCover(metas, nextSpan) {
					err = errors.Errorf("regions not completely left cover span, span %v regions: %v", nextSpan, metas)
					log.Warn("ScanRegions", zap.Stringer("span", nextSpan), zap.Reflect("regions", metas), zap.Error(err))
					return err
				}
				log.Debug("ScanRegions", zap.Stringer("span", nextSpan), zap.Reflect("regions", metas))
				return nil
			})

		if retryErr != nil {
			return retryErr
		}

		for _, tiRegion := range regions {
			region := tiRegion.GetMeta()
			partialSpan, err := regionspan.Intersect(s.totalSpan, regionspan.ComparableSpan{Start: region.StartKey, End: region.EndKey})
			if err != nil {
				return errors.Trace(err)
			}
			log.Debug("get partialSpan", zap.Stringer("span", partialSpan), zap.Uint64("regionID", region.Id))

			nextSpan.Start = region.EndKey

			sri := newSingleRegionInfo(tiRegion.VerID(), partialSpan, ts, nil)
			s.scheduleRegionRequest(ctx, sri, true)
			log.Debug("partialSpan scheduled", zap.Stringer("span", partialSpan), zap.Uint64("regionID", region.Id))

			// return if no more regions
			if regionspan.EndCompare(nextSpan.Start, span.End) >= 0 {
				return nil
			}
		}
	}
}

// handleError handles error returned by a region. If some new EventFeed connection should be established, the region
// info will be sent to `regionCh`.
// CAUTION: Note that this should only be invoked in a context that the region is not locked, otherwise use onRegionFail
// instead.
func (s *eventFeedSession) handleError(ctx context.Context, errInfo regionErrorInfo, blocking bool) {
	err := errInfo.err
	switch eerr := errors.Cause(err).(type) {
	case *eventError:
		innerErr := eerr.err
		if notLeader := innerErr.GetNotLeader(); notLeader != nil {
			metricFeedNotLeaderCounter.Inc()
			// TODO: Handle the case that notleader.GetLeader() is nil.
			s.regionCache.UpdateLeader(errInfo.verID, notLeader.GetLeader().GetStoreId(), errInfo.rpcCtx.AccessIdx)
		} else if innerErr.GetEpochNotMatch() != nil {
			// TODO: If only confver is updated, we don't need to reload the region from region cache.
			metricFeedEpochNotMatchCounter.Inc()
			s.scheduleDivideRegionAndRequest(ctx, errInfo.span, errInfo.ts, blocking)
			return
		} else if innerErr.GetRegionNotFound() != nil {
			metricFeedRegionNotFoundCounter.Inc()
			s.scheduleDivideRegionAndRequest(ctx, errInfo.span, errInfo.ts, blocking)
			return
		} else if duplicatedRequest := innerErr.GetDuplicateRequest(); duplicatedRequest != nil {
			metricFeedDuplicateRequestCounter.Inc()
			log.Error("tikv reported duplicated request to the same region, which is not expected",
				zap.Uint64("regionID", duplicatedRequest.RegionId))
			return
		} else {
			metricFeedUnknownErrorCounter.Inc()
			log.Warn("receive empty or unknown error msg", zap.Stringer("error", innerErr))
		}
	case *rpcCtxUnavailableErr:
		metricFeedRPCCtxUnavailable.Inc()
		s.scheduleDivideRegionAndRequest(ctx, errInfo.span, errInfo.ts, blocking)
		return
	default:
		bo := tikv.NewBackoffer(ctx, tikvRequestMaxBackoff)
		if errInfo.rpcCtx.Meta != nil {
			s.regionCache.OnSendFail(bo, errInfo.rpcCtx, needReloadRegion(errInfo.failStoreIDs, errInfo.rpcCtx), err)
		}
	}

	s.scheduleRegionRequest(ctx, errInfo.singleRegionInfo, blocking)
}

func (s *eventFeedSession) getRPCContextForRegion(ctx context.Context, id tikv.RegionVerID) (*tikv.RPCContext, error) {
	bo := tikv.NewBackoffer(ctx, tikvRequestMaxBackoff)
	rpcCtx, err := s.regionCache.GetTiKVRPCContext(bo, id, tidbkv.ReplicaReadLeader, 0)
	if err != nil {
		return nil, errors.Trace(err)
	}
	return rpcCtx, nil
}

func (s *eventFeedSession) receiveFromStream(
	ctx context.Context,
	g *errgroup.Group,
	addr string,
	storeID uint64,
	stream cdcpb.ChangeData_EventFeedClient,
	pendingRegions *syncRegionFeedStateMap,
	limiter *rate.Limiter,
) error {
	// Cancel the pending regions if the stream failed. Otherwise it will remain unhandled in the pendingRegions list
	// however not registered in the new reconnected stream.
	defer func() {
		log.Info("stream to store closed", zap.String("addr", addr), zap.Uint64("storeID", storeID))

		remainingRegions := pendingRegions.takeAll()

		for _, state := range remainingRegions {
			err := s.onRegionFail(ctx, regionErrorInfo{
				singleRegionInfo: state.sri,
				err:              errors.New("pending region cancelled due to stream disconnecting"),
			}, false)
			if err != nil {
				// The only possible is that the ctx is cancelled. Simply return.
				return
			}
		}
	}()

	// Each region has it's own goroutine to handle its messages. `regionStates` stores states of these regions.
	regionStates := make(map[uint64]*regionFeedState)

	for {
		cevent, err := stream.Recv()

		// TODO: Should we have better way to handle the errors?
		if err == io.EOF {
			for _, state := range regionStates {
				close(state.regionEventCh)
			}
			return nil
		}
		if err != nil {
			if status.Code(errors.Cause(err)) == codes.Canceled {
				log.Debug(
					"receive from stream canceled",
					zap.String("addr", addr),
					zap.Uint64("storeID", storeID),
				)
			} else {
				log.Error(
					"failed to receive from stream",
					zap.String("addr", addr),
					zap.Uint64("storeID", storeID),
					zap.Error(err),
				)
			}

			for _, state := range regionStates {
				select {
				case state.regionEventCh <- nil:
				case <-ctx.Done():
					return ctx.Err()
				}
			}

			// Do no return error but gracefully stop the goroutine here. Then the whole job will not be canceled and
			// connection will be retried.
			return nil
		}

		for _, event := range cevent.Events {
			state, ok := regionStates[event.RegionId]
			// Every region's range is locked before sending requests and unlocked after exiting, and the requestID
			// is allocated while holding the range lock. Therefore the requestID is always incrementing. If a region
			// is receiving messages with different requestID, only the messages with the larges requestID is valid.
			isNewSubscription := !ok
			if ok {
				if state.requestID < event.RequestId {
					log.Debug("region state entry will be replaced because received message of newer requestID",
						zap.Uint64("regionID", event.RegionId),
						zap.Uint64("oldRequestID", state.requestID),
						zap.Uint64("requestID", event.RequestId),
						zap.String("addr", addr))
					isNewSubscription = true
				} else if state.requestID > event.RequestId {
					log.Warn("drop event due to event belongs to a stale request",
						zap.Uint64("regionID", event.RegionId),
						zap.Uint64("requestID", event.RequestId),
						zap.Uint64("currRequestID", state.requestID),
						zap.String("addr", addr))
					continue
				}
			}

			if isNewSubscription {
				// It's the first response for this region. If the region is newly connected, the region info should
				// have been put in `pendingRegions`. So here we load the region info from `pendingRegions` and start
				// a new goroutine to handle messages from this region.
				// Firstly load the region info.
				state, ok = pendingRegions.take(event.RequestId)
				if !ok {
					log.Error("received an event but neither pending region nor running region was found",
						zap.Uint64("regionID", event.RegionId),
						zap.Uint64("requestID", event.RequestId),
						zap.String("addr", addr))
					return errors.Errorf("received event regionID %v, requestID %v from %v but neither pending "+
						"region nor running region was found", event.RegionId, event.RequestId, addr)
				}

				// Then spawn the goroutine to process messages of this region.
				regionStates[event.RegionId] = state

				g.Go(func() error {
					return s.partialRegionFeed(ctx, state, limiter)
				})
			} else if state.isStopped() {
				log.Warn("drop event due to region feed stopped",
					zap.Uint64("regionID", event.RegionId),
					zap.Uint64("requestID", event.RequestId),
					zap.String("addr", addr))
				continue
			}

			select {
			case state.regionEventCh <- event:
			case <-ctx.Done():
				return ctx.Err()
			}
		}
	}
}

// singleEventFeed handles events of a single EventFeed stream.
// Results will be send to eventCh
// EventFeed RPC will not return resolved event directly
// Resolved event is generate while there's not non-match pre-write
// Return the maximum resolved
func (s *eventFeedSession) singleEventFeed(
	ctx context.Context,
	regionID uint64,
	span regionspan.ComparableSpan,
	startTs uint64,
	receiverCh <-chan *cdcpb.Event,
) (uint64, error) {
	captureAddr := util.CaptureAddrFromCtx(ctx)
	changefeedID := util.ChangefeedIDFromCtx(ctx)
	metricEventSize := eventSize.WithLabelValues(captureAddr)
	metricPullEventInitializedCounter := pullEventCounter.WithLabelValues(cdcpb.Event_INITIALIZED.String(), captureAddr, changefeedID)
	metricPullEventCommittedCounter := pullEventCounter.WithLabelValues(cdcpb.Event_COMMITTED.String(), captureAddr, changefeedID)
	metricPullEventCommitCounter := pullEventCounter.WithLabelValues(cdcpb.Event_COMMIT.String(), captureAddr, changefeedID)
	metricPullEventPrewriteCounter := pullEventCounter.WithLabelValues(cdcpb.Event_PREWRITE.String(), captureAddr, changefeedID)
	metricPullEventRollbackCounter := pullEventCounter.WithLabelValues(cdcpb.Event_ROLLBACK.String(), captureAddr, changefeedID)
	metricSendEventResolvedCounter := sendEventCounter.WithLabelValues("native resolved", captureAddr, changefeedID)
	metricSendEventCommitCounter := sendEventCounter.WithLabelValues("commit", captureAddr, changefeedID)
	metricSendEventCommittedCounter := sendEventCounter.WithLabelValues("committed", captureAddr, changefeedID)

	initialized := false

	matcher := newMatcher()
	advanceCheckTicker := time.NewTicker(time.Second * 5)
	defer advanceCheckTicker.Stop()
	lastReceivedEventTime := time.Now()
	startFeedTime := time.Now()
	lastResolvedTs := startTs
	select {
	case s.eventCh <- &model.RegionFeedEvent{
		RegionID: regionID,
		Resolved: &model.ResolvedSpan{
			Span:       span,
			ResolvedTs: startTs,
		},
	}:
	case <-ctx.Done():
		return lastResolvedTs, errors.Trace(ctx.Err())
	}
	for {
		var event *cdcpb.Event
		var ok bool
		select {
		case <-ctx.Done():
			return lastResolvedTs, ctx.Err()
		case <-advanceCheckTicker.C:
			if time.Since(startFeedTime) < 20*time.Second {
				continue
			}
			if !s.isPullerInit.IsInitialized() {
				// Initializing a puller may take a long time, skip resolved lock to save unnecessary overhead.
				continue
			}
			sinceLastEvent := time.Since(lastReceivedEventTime)
			if sinceLastEvent > time.Second*20 {
				log.Warn("region not receiving event from tikv for too long time",
					zap.Uint64("regionID", regionID), zap.Stringer("span", span), zap.Duration("duration", sinceLastEvent))
			}
			version, err := s.kvStorage.(*StorageWithCurVersionCache).GetCachedCurrentVersion()
			if err != nil {
				log.Warn("failed to get current version from PD", zap.Error(err))
				continue
			}
			currentTimeFromPD := oracle.GetTimeFromTS(version.Ver)
			sinceLastResolvedTs := currentTimeFromPD.Sub(oracle.GetTimeFromTS(lastResolvedTs))
			if sinceLastResolvedTs > time.Second*20 && initialized {
				log.Warn("region not receiving resolved event from tikv or resolved ts is not pushing for too long time, try to resolve lock",
					zap.Uint64("regionID", regionID), zap.Stringer("span", span),
					zap.Duration("duration", sinceLastResolvedTs),
					zap.Uint64("resolvedTs", lastResolvedTs))
				maxVersion := oracle.ComposeTS(oracle.GetPhysical(currentTimeFromPD.Add(-10*time.Second)), 0)
				err = s.lockResolver.Resolve(ctx, regionID, maxVersion)
				if err != nil {
					log.Warn("failed to resolve lock", zap.Uint64("regionID", regionID), zap.Error(err))
					continue
				}
			}
			continue
		case event, ok = <-receiverCh:
		}
		if !ok {
			log.Debug("singleEventFeed receiver closed")
			return lastResolvedTs, nil
		}

		if event == nil {
			log.Debug("singleEventFeed closed by error")
			return lastResolvedTs, errors.New("single event feed aborted")
		}
		lastReceivedEventTime = time.Now()

		metricEventSize.Observe(float64(event.Event.Size()))
		switch x := event.Event.(type) {
		case *cdcpb.Event_Entries_:
			for _, entry := range x.Entries.GetEntries() {
				switch entry.Type {
				case cdcpb.Event_INITIALIZED:
					if time.Since(startFeedTime) > 20*time.Second {
						log.Warn("The time cost of initializing is too mush",
							zap.Duration("timeCost", time.Since(startFeedTime)),
							zap.Uint64("regionID", regionID))
					}
					metricPullEventInitializedCounter.Inc()
					initialized = true
					for _, cacheEntry := range matcher.cachedCommit {
						value, ok := matcher.matchRow(cacheEntry)
						if !ok {
							// when cdc receives a commit log without a corresponding
							// prewrite log before initialized, a committed log  with
							// the same key and start-ts must have been received.
							log.Info("ignore commit event without prewrite",
								zap.Binary("key", cacheEntry.GetKey()),
								zap.Uint64("ts", cacheEntry.GetStartTs()))
							continue
						}

						revent, err := assembleCommitEvent(regionID, cacheEntry, value)
						if err != nil {
							return lastResolvedTs, errors.Trace(err)
						}
						select {
						case s.eventCh <- revent:
							metricSendEventCommitCounter.Inc()
						case <-ctx.Done():
							return lastResolvedTs, errors.Trace(ctx.Err())
						}
					}
					matcher.clearCacheCommit()
				case cdcpb.Event_COMMITTED:
					metricPullEventCommittedCounter.Inc()
					var opType model.OpType
					switch entry.GetOpType() {
					case cdcpb.Event_Row_DELETE:
						opType = model.OpTypeDelete
					case cdcpb.Event_Row_PUT:
						opType = model.OpTypePut
					default:
<<<<<<< HEAD
						return lastResolvedTs, errors.Errorf("unknown tp: %v", entry.GetOpType())
=======
						return checkpointTs, errors.Errorf("unknown tp: %v, entry: %v", entry.GetOpType(), entry)
>>>>>>> 89a0c0a0
					}

					revent := &model.RegionFeedEvent{
						RegionID: regionID,
						Val: &model.RawKVEntry{
							OpType:   opType,
							Key:      entry.Key,
							Value:    entry.GetValue(),
							OldValue: entry.GetOldValue(),
							StartTs:  entry.StartTs,
							CRTs:     entry.CommitTs,
							RegionID: regionID,
						},
					}

					if entry.CommitTs <= lastResolvedTs {
						log.Fatal("The CommitTs must be greater than the resolvedTs",
							zap.String("Event Type", "COMMITTED"),
							zap.Uint64("CommitTs", entry.CommitTs),
							zap.Uint64("resolvedTs", lastResolvedTs),
							zap.Uint64("regionID", regionID))
					}
					select {
					case s.eventCh <- revent:
						metricSendEventCommittedCounter.Inc()
					case <-ctx.Done():
						return lastResolvedTs, errors.Trace(ctx.Err())
					}
				case cdcpb.Event_PREWRITE:
					metricPullEventPrewriteCounter.Inc()
					matcher.putPrewriteRow(entry)
				case cdcpb.Event_COMMIT:
					metricPullEventCommitCounter.Inc()
					if entry.CommitTs <= lastResolvedTs {
						log.Fatal("The CommitTs must be greater than the resolvedTs",
							zap.String("Event Type", "COMMIT"),
							zap.Uint64("CommitTs", entry.CommitTs),
							zap.Uint64("resolvedTs", lastResolvedTs),
							zap.Uint64("regionID", regionID))
					}
					// emit a value
					value, ok := matcher.matchRow(entry)
					if !ok {
						if !initialized {
							matcher.cacheCommitRow(entry)
							continue
						}
						return lastResolvedTs,
							errors.Errorf("prewrite not match, key: %b, start-ts: %d",
								entry.GetKey(), entry.GetStartTs())
					}

					revent, err := assembleCommitEvent(regionID, entry, value)
					if err != nil {
						return lastResolvedTs, errors.Trace(err)
					}

					select {
					case s.eventCh <- revent:
						metricSendEventCommitCounter.Inc()
					case <-ctx.Done():
						return lastResolvedTs, errors.Trace(ctx.Err())
					}
				case cdcpb.Event_ROLLBACK:
					metricPullEventRollbackCounter.Inc()
					matcher.rollbackRow(entry)
				}
			}
		case *cdcpb.Event_Admin_:
			log.Info("receive admin event", zap.Stringer("event", event))
		case *cdcpb.Event_Error:
			return lastResolvedTs, errors.Trace(&eventError{err: x.Error})
		case *cdcpb.Event_ResolvedTs:
			if !initialized {
				continue
			}
			if x.ResolvedTs < lastResolvedTs {
				log.Warn("The resolvedTs is fallen back in kvclient",
					zap.String("Event Type", "RESOLVED"),
					zap.Uint64("resolvedTs", x.ResolvedTs),
					zap.Uint64("lastResolvedTs", lastResolvedTs),
					zap.Uint64("regionID", regionID))
				continue
			}
			// emit a checkpointTs
			revent := &model.RegionFeedEvent{
				RegionID: regionID,
				Resolved: &model.ResolvedSpan{
					Span:       span,
					ResolvedTs: x.ResolvedTs,
				},
			}
			lastResolvedTs = x.ResolvedTs

			select {
			case s.eventCh <- revent:
				metricSendEventResolvedCounter.Inc()
			case <-ctx.Done():
				return lastResolvedTs, errors.Trace(ctx.Err())
			}
		}

	}
}

func assembleCommitEvent(regionID uint64, entry *cdcpb.Event_Row, value *pendingValue) (*model.RegionFeedEvent, error) {
	var opType model.OpType
	switch entry.GetOpType() {
	case cdcpb.Event_Row_DELETE:
		opType = model.OpTypeDelete
	case cdcpb.Event_Row_PUT:
		opType = model.OpTypePut
	default:
<<<<<<< HEAD
		return nil, errors.Errorf("unknow tp: %v, %v", entry.GetOpType(), entry)
=======
		return nil, errors.Errorf("unknown tp: %v, entry: %v", entry.GetOpType(), entry)
>>>>>>> 89a0c0a0
	}

	revent := &model.RegionFeedEvent{
		RegionID: regionID,
		Val: &model.RawKVEntry{
			OpType:   opType,
			Key:      entry.Key,
			Value:    value.value,
			OldValue: value.oldValue,
			StartTs:  entry.StartTs,
			CRTs:     entry.CommitTs,
			RegionID: regionID,
		},
	}
	return revent, nil
}

// eventError wrap cdcpb.Event_Error to implements error interface.
type eventError struct {
	err *cdcpb.Error
}

// Error implement error interface.
func (e *eventError) Error() string {
	return e.err.String()
}

type rpcCtxUnavailableErr struct {
	verID tikv.RegionVerID
}

func (e *rpcCtxUnavailableErr) Error() string {
	return fmt.Sprintf("cannot get rpcCtx for region %v. ver:%v, confver:%v",
		e.verID.GetID(), e.verID.GetVer(), e.verID.GetConfVer())
}

func getStoreID(rpcCtx *tikv.RPCContext) uint64 {
	if rpcCtx != nil && rpcCtx.Peer != nil {
		return rpcCtx.Peer.GetStoreId()
	}
	return 0
}<|MERGE_RESOLUTION|>--- conflicted
+++ resolved
@@ -1264,11 +1264,7 @@
 					case cdcpb.Event_Row_PUT:
 						opType = model.OpTypePut
 					default:
-<<<<<<< HEAD
-						return lastResolvedTs, errors.Errorf("unknown tp: %v", entry.GetOpType())
-=======
-						return checkpointTs, errors.Errorf("unknown tp: %v, entry: %v", entry.GetOpType(), entry)
->>>>>>> 89a0c0a0
+						return lastResolvedTs, errors.Errorf("unknown tp: %v, entry: %v", entry.GetOpType(), entry)
 					}
 
 					revent := &model.RegionFeedEvent{
@@ -1382,11 +1378,7 @@
 	case cdcpb.Event_Row_PUT:
 		opType = model.OpTypePut
 	default:
-<<<<<<< HEAD
 		return nil, errors.Errorf("unknow tp: %v, %v", entry.GetOpType(), entry)
-=======
-		return nil, errors.Errorf("unknown tp: %v, entry: %v", entry.GetOpType(), entry)
->>>>>>> 89a0c0a0
 	}
 
 	revent := &model.RegionFeedEvent{
