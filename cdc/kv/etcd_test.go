// Copyright 2019 PingCAP, Inc.
//
// Licensed under the Apache License, Version 2.0 (the "License");
// you may not use this file except in compliance with the License.
// You may obtain a copy of the License at
//
//     http://www.apache.org/licenses/LICENSE-2.0
//
// Unless required by applicable law or agreed to in writing, software
// distributed under the License is distributed on an "AS IS" BASIS,
// See the License for the specific language governing permissions and
// limitations under the License.

package kv

import (
	"context"
	"net/url"
	"time"

	"github.com/coreos/etcd/clientv3"
	"github.com/coreos/etcd/embed"
	"github.com/pingcap/check"
	"github.com/pingcap/errors"
	"github.com/pingcap/ticdc/cdc/model"
	"github.com/pingcap/ticdc/pkg/etcd"
	"github.com/pingcap/ticdc/pkg/util"
	"golang.org/x/sync/errgroup"
)

type etcdSuite struct {
	e         *embed.Etcd
	clientURL *url.URL
	client    *clientv3.Client
	ctx       context.Context
	cancel    context.CancelFunc
	errg      *errgroup.Group
}

var _ = check.Suite(&etcdSuite{})

func (s *etcdSuite) SetUpTest(c *check.C) {
	dir := c.MkDir()
	var err error
	s.clientURL, s.e, err = etcd.SetupEmbedEtcd(dir)
	c.Assert(err, check.IsNil)
	s.client, err = clientv3.New(clientv3.Config{
		Endpoints:   []string{s.clientURL.String()},
		DialTimeout: 3 * time.Second,
	})
	c.Assert(err, check.IsNil)
	s.ctx, s.cancel = context.WithCancel(context.Background())
	s.errg = util.HandleErrWithErrGroup(s.ctx, s.e.Err(), func(e error) { c.Log(e) })
}

func (s *etcdSuite) TearDownTest(c *check.C) {
	s.e.Close()
	s.cancel()
	err := s.errg.Wait()
	if err != nil {
		c.Errorf("Error group error: %s", err)
	}
}

func (s *etcdSuite) TestGetChangeFeeds(c *check.C) {
	testCases := []struct {
		ids     []string
		details []string
	}{
		{ids: nil, details: nil},
		{ids: []string{"id"}, details: []string{"detail"}},
		{ids: []string{"id", "id1", "id2"}, details: []string{"detail", "detail1", "detail2"}},
	}
	for _, tc := range testCases {
		for i := 0; i < len(tc.ids); i++ {
			_, err := s.client.Put(context.Background(), GetEtcdKeyChangeFeedConfig(tc.ids[i]), tc.details[i])
			c.Assert(err, check.IsNil)
		}
		_, result, err := GetChangeFeeds(context.Background(), s.client)
		c.Assert(err, check.IsNil)
		c.Assert(len(result), check.Equals, len(tc.ids))
		for i := 0; i < len(tc.ids); i++ {
			rawKv, ok := result[tc.ids[i]]
			c.Assert(ok, check.IsTrue)
			c.Assert(string(rawKv.Value), check.Equals, tc.details[i])
		}
	}
	_, result, err := GetChangeFeeds(context.Background(), s.client)
	c.Assert(err, check.IsNil)
	c.Assert(len(result), check.Equals, 3)

	err = ClearAllCDCInfo(context.Background(), s.client)
	c.Assert(err, check.IsNil)

	_, result, err = GetChangeFeeds(context.Background(), s.client)
	c.Assert(err, check.IsNil)
	c.Assert(len(result), check.Equals, 0)
}

func (s *etcdSuite) TestGetPutTaskStatus(c *check.C) {
	ctx := context.Background()
	info := &model.TaskStatus{
		CheckPointTs: 100,
		ResolvedTs:   200,
		TableInfos: []*model.ProcessTableInfo{
			{ID: 1, StartTs: 100},
		},
	}

	feedID := "feedid"
	captureID := "captureid"

	err := PutTaskStatus(ctx, s.client, feedID, captureID, info)
	c.Assert(err, check.IsNil)

	_, getInfo, err := GetTaskStatus(ctx, s.client, feedID, captureID)
	c.Assert(err, check.IsNil)
	c.Assert(getInfo, check.DeepEquals, info)

	err = ClearAllCDCInfo(context.Background(), s.client)
	c.Assert(err, check.IsNil)
	_, _, err = GetTaskStatus(ctx, s.client, feedID, captureID)
	c.Assert(errors.Cause(err), check.Equals, model.ErrTaskStatusNotExists)
}

func (s *etcdSuite) TestDeleteTaskStatus(c *check.C) {
	ctx := context.Background()
	info := &model.TaskStatus{
		CheckPointTs: 100,
		ResolvedTs:   200,
		TableInfos: []*model.ProcessTableInfo{
			{ID: 1, StartTs: 100},
		},
	}
	feedID := "feedid"
	captureID := "captureid"

	err := PutTaskStatus(ctx, s.client, feedID, captureID, info)
	c.Assert(err, check.IsNil)

	err = DeleteTaskStatus(ctx, s.client, feedID, captureID)
	c.Assert(err, check.IsNil)
<<<<<<< HEAD
	_, _, err = GetTaskStatus(ctx, s.client, feedID, captureID)
	c.Assert(errors.Cause(err), check.Equals, model.ErrTaskStatusNotExists)
=======
	_, _, err = GetSubChangeFeedInfo(ctx, s.client, feedID, captureID)
	c.Assert(errors.Cause(err), check.Equals, model.ErrSubChangeFeedInfoNotExists)
}

func (s *etcdSuite) TestOpChangeFeedDetail(c *check.C) {
	ctx := context.Background()
	detail := &model.ChangeFeedDetail{
		SinkURI: "root@tcp(127.0.0.1:3306)/mysql",
	}
	cfID := "test-op-cf"

	err := SaveChangeFeedDetail(ctx, s.client, detail, cfID)
	c.Assert(err, check.IsNil)

	d, err := GetChangeFeedDetail(ctx, s.client, cfID)
	c.Assert(err, check.IsNil)
	c.Assert(d.SinkURI, check.Equals, detail.SinkURI)

	err = DeleteChangeFeedDetail(ctx, s.client, cfID)
	c.Assert(err, check.IsNil)

	_, err = GetChangeFeedDetail(ctx, s.client, cfID)
	c.Assert(errors.Cause(err), check.Equals, model.ErrChangeFeedNotExists)
>>>>>>> 95841c66
}<|MERGE_RESOLUTION|>--- conflicted
+++ resolved
@@ -140,12 +140,8 @@
 
 	err = DeleteTaskStatus(ctx, s.client, feedID, captureID)
 	c.Assert(err, check.IsNil)
-<<<<<<< HEAD
 	_, _, err = GetTaskStatus(ctx, s.client, feedID, captureID)
 	c.Assert(errors.Cause(err), check.Equals, model.ErrTaskStatusNotExists)
-=======
-	_, _, err = GetSubChangeFeedInfo(ctx, s.client, feedID, captureID)
-	c.Assert(errors.Cause(err), check.Equals, model.ErrSubChangeFeedInfoNotExists)
 }
 
 func (s *etcdSuite) TestOpChangeFeedDetail(c *check.C) {
@@ -167,5 +163,4 @@
 
 	_, err = GetChangeFeedDetail(ctx, s.client, cfID)
 	c.Assert(errors.Cause(err), check.Equals, model.ErrChangeFeedNotExists)
->>>>>>> 95841c66
 }