--- conflicted
+++ resolved
@@ -3286,22 +3286,13 @@
 	}
 	cancel()
 }
-<<<<<<< HEAD
-<<<<<<< HEAD
-=======
-=======
->>>>>>> ebf54dd6
 
 // TestPrewriteNotMatchError tests TiKV sends a commit event without a matching
 // prewrite(which is a bug, ref: https://github.com/tikv/tikv/issues/11055,
 // TiCDC catches this error and resets the gRPC stream. TiCDC must not send a
 // new request before closing gRPC stream since currently there is no mechanism
 // to release an existing region connection.
-<<<<<<< HEAD
-func (s *clientSuite) TestPrewriteNotMatchError(c *check.C) {
-=======
 func (s *etcdSuite) TestPrewriteNotMatchError(c *check.C) {
->>>>>>> ebf54dd6
 	defer testleak.AfterTest(c)()
 	defer s.TearDownTest(c)
 
@@ -3334,13 +3325,9 @@
 		}
 	}
 
-<<<<<<< HEAD
-	rpcClient, cluster, pdClient, err := testutils.NewMockTiKV("", mockcopr.NewCoprRPCHandler())
-=======
 	cluster := mocktikv.NewCluster()
 	mvccStore := mocktikv.MustNewMVCCStore()
 	rpcClient, pdClient, err := mocktikv.NewTiKVAndPDClient(cluster, mvccStore, "")
->>>>>>> ebf54dd6
 	c.Assert(err, check.IsNil)
 	pdClient = &mockPDClient{Client: pdClient, versionGen: defaultVersionGen}
 	tiStore, err := tikv.NewTestTiKVStore(rpcClient, pdClient, nil, nil, 0)
@@ -3355,16 +3342,8 @@
 	cluster.Bootstrap(regionID3, []uint64{1}, []uint64{4}, 4)
 	cluster.SplitRaw(regionID3, regionID4, []byte("b"), []uint64{5}, 5)
 
-<<<<<<< HEAD
-	isPullInit := &mockPullerInit{}
-	lockResolver := txnutil.NewLockerResolver(kvStorage)
-	grpcPool := NewGrpcPoolImpl(ctx, &security.Credential{})
-	defer grpcPool.Close()
-	cdcClient := NewCDCClient(ctx, pdClient, kvStorage, grpcPool)
-=======
 	lockResolver, isPullInit, grpcPool, cdcClient := createCDCKVClient(ctx, pdClient, kvStorage)
 	defer grpcPool.Close()
->>>>>>> ebf54dd6
 	eventCh := make(chan model.RegionFeedEvent, 10)
 	baseAllocatedID := currentRequestID()
 
@@ -3441,7 +3420,6 @@
 	// allocated id is increased by 2 from baseAllocatedID+2.
 	waitRequestID(c, baseAllocatedID+4)
 	cancel()
-<<<<<<< HEAD
 }
 
 func createFakeEventFeedSession(ctx context.Context) *eventFeedSession {
@@ -3457,7 +3435,7 @@
 		nil /*eventCh*/)
 }
 
-func (s *clientSuite) TestCheckRateLimit(c *check.C) {
+func (s *etcdSuite) TestCheckRateLimit(c *check.C) {
 	defer testleak.AfterTest(c)()
 	defer s.TearDownTest(c)
 
@@ -3484,7 +3462,7 @@
 	c.Assert(allowed, check.IsTrue)
 }
 
-func (s *clientSuite) TestHandleRateLimit(c *check.C) {
+func (s *etcdSuite) TestHandleRateLimit(c *check.C) {
 	defer testleak.AfterTest(c)()
 	defer s.TearDownTest(c)
 
@@ -3507,8 +3485,4 @@
 	session.handleRateLimit(ctx)
 	c.Assert(session.rateLimitQueue, check.HasLen, 0)
 	c.Assert(cap(session.rateLimitQueue), check.Equals, 128)
-}
->>>>>>> 36422c0a9 (kv/client: use region based rate limiter and decouple it from event handler (#3118))
-=======
-}
->>>>>>> ebf54dd6
+}