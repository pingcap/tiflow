// Copyright 2020 PingCAP, Inc.
//
// Licensed under the Apache License, Version 2.0 (the "License");
// you may not use this file except in compliance with the License.
// You may obtain a copy of the License at
//
//     http://www.apache.org/licenses/LICENSE-2.0
//
// Unless required by applicable law or agreed to in writing, software
// distributed under the License is distributed on an "AS IS" BASIS,
// See the License for the specific language governing permissions and
// limitations under the License.

package kv

import (
	"context"
	"fmt"
	"net"
	"sync"
	"sync/atomic"
	"testing"
	"time"

	"github.com/golang/protobuf/proto"
	"github.com/pingcap/check"
	"github.com/pingcap/errors"
	"github.com/pingcap/failpoint"
	"github.com/pingcap/kvproto/pkg/cdcpb"
	"github.com/pingcap/kvproto/pkg/errorpb"
	"github.com/pingcap/kvproto/pkg/metapb"
	"github.com/pingcap/log"
	"github.com/pingcap/ticdc/cdc/model"
	"github.com/pingcap/ticdc/pkg/config"
	cerror "github.com/pingcap/ticdc/pkg/errors"
	"github.com/pingcap/ticdc/pkg/regionspan"
	"github.com/pingcap/ticdc/pkg/retry"
	"github.com/pingcap/ticdc/pkg/security"
	"github.com/pingcap/ticdc/pkg/txnutil"
	"github.com/pingcap/ticdc/pkg/util"
	"github.com/pingcap/ticdc/pkg/util/testleak"
	"github.com/pingcap/tidb/kv"
	"github.com/pingcap/tidb/store/mockstore/mocktikv"
	"github.com/pingcap/tidb/store/tikv"
	"github.com/pingcap/tidb/store/tikv/oracle"
	"go.uber.org/zap"
	"google.golang.org/grpc"
)

func Test(t *testing.T) {
	conf := config.GetDefaultServerConfig()
	config.StoreGlobalServerConfig(conf)
	InitWorkerPool()
	go func() {
		RunWorkerPool(context.Background()) //nolint:errcheck
	}()
	check.TestingT(t)
}

type clientSuite struct{}

var _ = check.Suite(&clientSuite{})

func (s *clientSuite) TestNewClose(c *check.C) {
	defer testleak.AfterTest(c)()
	store := mocktikv.MustNewMVCCStore()
	defer store.Close() //nolint:errcheck
	cluster := mocktikv.NewCluster(store)
	pdCli := mocktikv.NewPDClient(cluster)
	defer pdCli.Close() //nolint:errcheck

	grpcPool := NewGrpcPoolImpl(context.Background(), &security.Credential{})
	defer grpcPool.Close()
	cli := NewCDCClient(context.Background(), pdCli, nil, grpcPool)
	err := cli.Close()
	c.Assert(err, check.IsNil)
}

func (s *clientSuite) TestAssembleRowEvent(c *check.C) {
	defer testleak.AfterTest(c)()
	testCases := []struct {
		regionID       uint64
		entry          *cdcpb.Event_Row
		enableOldValue bool
		expected       model.RegionFeedEvent
		err            string
	}{{
		regionID: 1,
		entry: &cdcpb.Event_Row{
			StartTs:  1,
			CommitTs: 2,
			Key:      []byte("k1"),
			Value:    []byte("v1"),
			OpType:   cdcpb.Event_Row_PUT,
		},
		enableOldValue: false,
		expected: model.RegionFeedEvent{
			RegionID: 1,
			Val: &model.RawKVEntry{
				OpType:   model.OpTypePut,
				StartTs:  1,
				CRTs:     2,
				Key:      []byte("k1"),
				Value:    []byte("v1"),
				RegionID: 1,
			},
		},
	}, {
		regionID: 2,
		entry: &cdcpb.Event_Row{
			StartTs:  1,
			CommitTs: 2,
			Key:      []byte("k2"),
			Value:    []byte("v2"),
			OpType:   cdcpb.Event_Row_DELETE,
		},
		enableOldValue: false,
		expected: model.RegionFeedEvent{
			RegionID: 2,
			Val: &model.RawKVEntry{
				OpType:   model.OpTypeDelete,
				StartTs:  1,
				CRTs:     2,
				Key:      []byte("k2"),
				Value:    []byte("v2"),
				RegionID: 2,
			},
		},
	}, {
		regionID: 3,
		entry: &cdcpb.Event_Row{
			StartTs:  1,
			CommitTs: 2,
			Key:      []byte("k2"),
			Value:    []byte("v2"),
			OldValue: []byte("ov2"),
			OpType:   cdcpb.Event_Row_PUT,
		},
		enableOldValue: false,
		expected: model.RegionFeedEvent{
			RegionID: 3,
			Val: &model.RawKVEntry{
				OpType:   model.OpTypePut,
				StartTs:  1,
				CRTs:     2,
				Key:      []byte("k2"),
				Value:    []byte("v2"),
				RegionID: 3,
			},
		},
	}, {
		regionID: 4,
		entry: &cdcpb.Event_Row{
			StartTs:  1,
			CommitTs: 2,
			Key:      []byte("k3"),
			Value:    []byte("v3"),
			OldValue: []byte("ov3"),
			OpType:   cdcpb.Event_Row_PUT,
		},
		enableOldValue: true,
		expected: model.RegionFeedEvent{
			RegionID: 4,
			Val: &model.RawKVEntry{
				OpType:   model.OpTypePut,
				StartTs:  1,
				CRTs:     2,
				Key:      []byte("k3"),
				Value:    []byte("v3"),
				OldValue: []byte("ov3"),
				RegionID: 4,
			},
		},
	}, {
		regionID: 2,
		entry: &cdcpb.Event_Row{
			StartTs:  1,
			CommitTs: 2,
			Key:      []byte("k2"),
			Value:    []byte("v2"),
			OpType:   cdcpb.Event_Row_UNKNOWN,
		},
		enableOldValue: false,
		err:            "[CDC:ErrUnknownKVEventType]unknown kv optype: UNKNOWN, entry: start_ts:1 commit_ts:2 key:\"k2\" value:\"v2\" ",
	}}

	for _, tc := range testCases {
		event, err := assembleRowEvent(tc.regionID, tc.entry, tc.enableOldValue)
		c.Assert(event, check.DeepEquals, tc.expected)
		if err != nil {
			c.Assert(err.Error(), check.Equals, tc.err)
		}
	}
}

type mockChangeDataService struct {
	c           *check.C
	ch          chan *cdcpb.ChangeDataEvent
	recvLoop    func(server cdcpb.ChangeData_EventFeedServer)
	exitNotify  sync.Map
	eventFeedID uint64
}

func newMockChangeDataService(c *check.C, ch chan *cdcpb.ChangeDataEvent) *mockChangeDataService {
	s := &mockChangeDataService{
		c:  c,
		ch: ch,
	}
	return s
}

type notifyCh struct {
	notify   chan struct{}
	callback chan struct{}
}

func (s *mockChangeDataService) registerExitNotify(id uint64, ch *notifyCh) {
	s.exitNotify.Store(id, ch)
}

func (s *mockChangeDataService) notifyExit(id uint64) chan struct{} {
	if ch, ok := s.exitNotify.Load(id); ok {
		nch := ch.(*notifyCh)
		nch.notify <- struct{}{}
		return nch.callback
	}
	return nil
}

func (s *mockChangeDataService) EventFeed(server cdcpb.ChangeData_EventFeedServer) error {
	if s.recvLoop != nil {
		go func() {
			s.recvLoop(server)
		}()
	}
	notify := &notifyCh{
		notify:   make(chan struct{}),
		callback: make(chan struct{}, 1), // callback is not always retrieved
	}
	s.registerExitNotify(atomic.LoadUint64(&s.eventFeedID), notify)
	atomic.AddUint64(&s.eventFeedID, 1)
loop:
	for {
		select {
		case e := <-s.ch:
			if e == nil {
				break loop
			}
			_ = server.Send(e)
		case <-notify.notify:
			break loop
		}
	}
	notify.callback <- struct{}{}
	return nil
}

func newMockService(
	ctx context.Context,
	c *check.C,
	srv cdcpb.ChangeDataServer,
	wg *sync.WaitGroup,
) (grpcServer *grpc.Server, addr string) {
	return newMockServiceSpecificAddr(ctx, c, srv, "127.0.0.1:0", wg)
}

func newMockServiceSpecificAddr(
	ctx context.Context,
	c *check.C,
	srv cdcpb.ChangeDataServer,
	listenAddr string,
	wg *sync.WaitGroup,
) (grpcServer *grpc.Server, addr string) {
	lc := &net.ListenConfig{}
	lis, err := lc.Listen(ctx, "tcp", listenAddr)
	c.Assert(err, check.IsNil)
	addr = lis.Addr().String()
	grpcServer = grpc.NewServer()
	cdcpb.RegisterChangeDataServer(grpcServer, srv)
	wg.Add(1)
	go func() {
		defer wg.Done()
		err := grpcServer.Serve(lis)
		c.Assert(err, check.IsNil)
	}()
	return
}

// waitRequestID waits request ID larger than the given allocated ID
func waitRequestID(c *check.C, allocatedID uint64) {
	err := retry.Do(context.Background(), func() error {
		if currentRequestID() > allocatedID {
			return nil
		}
		return errors.Errorf("request id %d is not larger than %d", currentRequestID(), allocatedID)
	}, retry.WithBackoffBaseDelay(10), retry.WithMaxTries(20))

	c.Assert(err, check.IsNil)
}

// Use etcdSuite to workaround the race. See comments of `TestConnArray`.
func (s *etcdSuite) TestConnectOfflineTiKV(c *check.C) {
	defer testleak.AfterTest(c)()
	defer s.TearDownTest(c)
	ctx, cancel := context.WithCancel(context.Background())
	defer cancel()
	wg := &sync.WaitGroup{}
	ch2 := make(chan *cdcpb.ChangeDataEvent, 10)
	srv := newMockChangeDataService(c, ch2)
	server2, addr := newMockService(ctx, c, srv, wg)
	defer func() {
		close(ch2)
		server2.Stop()
		wg.Wait()
	}()

	rpcClient, cluster, pdClient, err := mocktikv.NewTiKVAndPDClient("")
	c.Assert(err, check.IsNil)
	pdClient = &mockPDClient{Client: pdClient, versionGen: defaultVersionGen}
	tiStore, err := tikv.NewTestTiKVStore(rpcClient, pdClient, nil, nil, 0)
	c.Assert(err, check.IsNil)
	kvStorage := newStorageWithCurVersionCache(tiStore, addr)
	defer kvStorage.Close() //nolint:errcheck

	invalidStore := "localhost:1"
	cluster.AddStore(1, invalidStore)
	cluster.AddStore(2, addr)
	cluster.Bootstrap(3, []uint64{1, 2}, []uint64{4, 5}, 4)

	baseAllocatedID := currentRequestID()
	lockresolver := txnutil.NewLockerResolver(kvStorage)
	isPullInit := &mockPullerInit{}
	grpcPool := NewGrpcPoolImpl(ctx, &security.Credential{})
	defer grpcPool.Close()
	cdcClient := NewCDCClient(context.Background(), pdClient, kvStorage, grpcPool)
	defer cdcClient.Close() //nolint:errcheck
	eventCh := make(chan model.RegionFeedEvent, 10)
	wg.Add(1)
	go func() {
		defer wg.Done()
		err := cdcClient.EventFeed(ctx, regionspan.ComparableSpan{Start: []byte("a"), End: []byte("b")}, 1, false, lockresolver, isPullInit, eventCh)
		c.Assert(errors.Cause(err), check.Equals, context.Canceled)
	}()

	// new session, request to store 1, request to store 2
	waitRequestID(c, baseAllocatedID+2)

	makeEvent := func(ts uint64) *cdcpb.ChangeDataEvent {
		return &cdcpb.ChangeDataEvent{
			Events: []*cdcpb.Event{
				{
					RegionId:  3,
					RequestId: currentRequestID(),
					Event: &cdcpb.Event_ResolvedTs{
						ResolvedTs: ts,
					},
				},
			},
		}
	}

	checkEvent := func(event model.RegionFeedEvent, ts uint64) {
		c.Assert(event.Resolved.ResolvedTs, check.Equals, ts)
	}

	initialized := mockInitializedEvent(3 /* regionID */, currentRequestID())
	ch2 <- initialized

	cluster.ChangeLeader(3, 5)

	ts, err := kvStorage.CurrentTimestamp(oracle.GlobalTxnScope)
	ver := kv.NewVersion(ts)
	c.Assert(err, check.IsNil)
	ch2 <- makeEvent(ver.Ver)
	var event model.RegionFeedEvent
	// consume the first resolved ts event, which is sent before region starts
	<-eventCh
	select {
	case event = <-eventCh:
	case <-time.After(time.Second):
		c.Fatalf("reconnection not succeed in 1 second")
	}
	checkEvent(event, 1)

	select {
	case event = <-eventCh:
	case <-time.After(time.Second):
		c.Fatalf("reconnection not succeed in 1 second")
	}
	checkEvent(event, ver.Ver)

	// check gRPC connection active counter is updated correctly
	bucket, ok := grpcPool.bucketConns[invalidStore]
	c.Assert(ok, check.IsTrue)
	empty := bucket.recycle()
	c.Assert(empty, check.IsTrue)

	cancel()
}

func (s *etcdSuite) TestRecvLargeMessageSize(c *check.C) {
	defer testleak.AfterTest(c)()
	defer s.TearDownTest(c)
	ctx, cancel := context.WithCancel(context.Background())
	wg := &sync.WaitGroup{}
	ch2 := make(chan *cdcpb.ChangeDataEvent, 10)
	srv := newMockChangeDataService(c, ch2)
	server2, addr := newMockService(ctx, c, srv, wg)
	defer func() {
		close(ch2)
		server2.Stop()
		wg.Wait()
	}()
	// Cancel first, and then close the server.
	defer cancel()

	rpcClient, cluster, pdClient, err := mocktikv.NewTiKVAndPDClient("")
	c.Assert(err, check.IsNil)
	pdClient = &mockPDClient{Client: pdClient, versionGen: defaultVersionGen}
	defer pdClient.Close() //nolint:errcheck
	tiStore, err := tikv.NewTestTiKVStore(rpcClient, pdClient, nil, nil, 0)
	c.Assert(err, check.IsNil)
	kvStorage := newStorageWithCurVersionCache(tiStore, addr)
	defer kvStorage.Close() //nolint:errcheck

	cluster.AddStore(2, addr)
	cluster.Bootstrap(3, []uint64{2}, []uint64{4}, 4)

	baseAllocatedID := currentRequestID()
	lockresolver := txnutil.NewLockerResolver(kvStorage)
	isPullInit := &mockPullerInit{}
	grpcPool := NewGrpcPoolImpl(ctx, &security.Credential{})
	defer grpcPool.Close()
	cdcClient := NewCDCClient(ctx, pdClient, kvStorage, grpcPool)
	eventCh := make(chan model.RegionFeedEvent, 10)
	wg.Add(1)
	go func() {
		defer wg.Done()
		err := cdcClient.EventFeed(ctx, regionspan.ComparableSpan{Start: []byte("a"), End: []byte("b")}, 1, false, lockresolver, isPullInit, eventCh)
		c.Assert(errors.Cause(err), check.Equals, context.Canceled)
		cdcClient.Close() //nolint:errcheck
	}()

	// new session, new request
	waitRequestID(c, baseAllocatedID+1)

	initialized := mockInitializedEvent(3 /* regionID */, currentRequestID())
	ch2 <- initialized

	var event model.RegionFeedEvent
	select {
	case event = <-eventCh:
	case <-time.After(time.Second):
		c.Fatalf("recving message takes too long")
	}
	c.Assert(event, check.NotNil)

	largeValSize := 128*1024*1024 + 1 // 128MB + 1
	largeMsg := &cdcpb.ChangeDataEvent{Events: []*cdcpb.Event{
		{
			RegionId:  3,
			RequestId: currentRequestID(),
			Event: &cdcpb.Event_Entries_{
				Entries: &cdcpb.Event_Entries{
					Entries: []*cdcpb.Event_Row{{
						Type:     cdcpb.Event_COMMITTED,
						OpType:   cdcpb.Event_Row_PUT,
						Key:      []byte("a"),
						Value:    make([]byte, largeValSize),
						CommitTs: 2, // ResolvedTs = 1
					}},
				},
			},
		},
	}}
	ch2 <- largeMsg
	select {
	case event = <-eventCh:
	case <-time.After(30 * time.Second): // Send 128MB object may costs lots of time.
		c.Fatalf("recving message takes too long")
	}
	c.Assert(len(event.Val.Value), check.Equals, largeValSize)
	cancel()
}

func (s *etcdSuite) TestHandleError(c *check.C) {
	defer testleak.AfterTest(c)()
	defer s.TearDownTest(c)
	ctx, cancel := context.WithCancel(context.Background())
	wg := &sync.WaitGroup{}

	ch1 := make(chan *cdcpb.ChangeDataEvent, 10)
	srv1 := newMockChangeDataService(c, ch1)
	server1, addr1 := newMockService(ctx, c, srv1, wg)

	ch2 := make(chan *cdcpb.ChangeDataEvent, 10)
	srv2 := newMockChangeDataService(c, ch2)
	server2, addr2 := newMockService(ctx, c, srv2, wg)

	defer func() {
		close(ch1)
		server1.Stop()
		close(ch2)
		server2.Stop()
		wg.Wait()
	}()

	rpcClient, cluster, pdClient, err := mocktikv.NewTiKVAndPDClient("")
	c.Assert(err, check.IsNil)
	pdClient = &mockPDClient{Client: pdClient, versionGen: defaultVersionGen}
	tiStore, err := tikv.NewTestTiKVStore(rpcClient, pdClient, nil, nil, 0)
	c.Assert(err, check.IsNil)
	kvStorage := newStorageWithCurVersionCache(tiStore, addr1)
	defer kvStorage.Close() //nolint:errcheck

	region3 := uint64(3)
	region4 := uint64(4)
	region5 := uint64(5)
	cluster.AddStore(1, addr1)
	cluster.AddStore(2, addr2)
	cluster.Bootstrap(region3, []uint64{1, 2}, []uint64{4, 5}, 4)
	// split two regions with leader on different TiKV nodes to avoid region
	// worker exits because of empty maintained region
	cluster.SplitRaw(region3, region4, []byte("b"), []uint64{6, 7}, 6)
	cluster.SplitRaw(region4, region5, []byte("c"), []uint64{8, 9}, 9)

	baseAllocatedID := currentRequestID()
	lockresolver := txnutil.NewLockerResolver(kvStorage)
	isPullInit := &mockPullerInit{}
	grpcPool := NewGrpcPoolImpl(ctx, &security.Credential{})
	defer grpcPool.Close()
	cdcClient := NewCDCClient(ctx, pdClient, kvStorage, grpcPool)
	eventCh := make(chan model.RegionFeedEvent, 10)
	wg.Add(1)
	go func() {
		defer wg.Done()
		err := cdcClient.EventFeed(ctx, regionspan.ComparableSpan{Start: []byte("a"), End: []byte("d")}, 100, false, lockresolver, isPullInit, eventCh)
		c.Assert(errors.Cause(err), check.Equals, context.Canceled)
		cdcClient.Close() //nolint:errcheck
	}()

	// wait request id allocated with: new session, new request
	waitRequestID(c, baseAllocatedID+1)

	var event model.RegionFeedEvent
	notLeader := &cdcpb.ChangeDataEvent{Events: []*cdcpb.Event{
		{
			RegionId:  3,
			RequestId: currentRequestID(),
			Event: &cdcpb.Event_Error{
				Error: &cdcpb.Error{
					NotLeader: &errorpb.NotLeader{
						RegionId: 3,
						Leader: &metapb.Peer{
							StoreId: 2,
						},
					},
				},
			},
		},
	}}
	ch1 <- notLeader
	cluster.ChangeLeader(3, 5)

	// wait request id allocated with:
	// new session, no leader request, epoch not match request
	waitRequestID(c, baseAllocatedID+2)
	epochNotMatch := &cdcpb.ChangeDataEvent{Events: []*cdcpb.Event{
		{
			RegionId:  3,
			RequestId: currentRequestID(),
			Event: &cdcpb.Event_Error{
				Error: &cdcpb.Error{
					EpochNotMatch: &errorpb.EpochNotMatch{},
				},
			},
		},
	}}
	ch2 <- epochNotMatch

	waitRequestID(c, baseAllocatedID+3)
	regionNotFound := &cdcpb.ChangeDataEvent{Events: []*cdcpb.Event{
		{
			RegionId:  3,
			RequestId: currentRequestID(),
			Event: &cdcpb.Event_Error{
				Error: &cdcpb.Error{
					RegionNotFound: &errorpb.RegionNotFound{},
				},
			},
		},
	}}
	ch2 <- regionNotFound

	waitRequestID(c, baseAllocatedID+4)
	unknownErr := &cdcpb.ChangeDataEvent{Events: []*cdcpb.Event{
		{
			RegionId:  3,
			RequestId: currentRequestID(),
			Event: &cdcpb.Event_Error{
				Error: &cdcpb.Error{},
			},
		},
	}}
	ch2 <- unknownErr

	// `singleEventFeed` always emits a resolved event with ResolvedTs == StartTs
	// when it starts.
consumePreResolvedTs:
	for {
		select {
		case event = <-eventCh:
			c.Assert(event.Resolved, check.NotNil)
			c.Assert(event.Resolved.ResolvedTs, check.Equals, uint64(100))
		case <-time.After(time.Second):
			break consumePreResolvedTs
		}
	}

	// wait request id allocated with:
	// new session, no leader request, epoch not match request,
	// region not found request, unknown error request, normal request
	waitRequestID(c, baseAllocatedID+5)
	initialized := mockInitializedEvent(3 /* regionID */, currentRequestID())
	ch2 <- initialized

	makeEvent := func(ts uint64) *cdcpb.ChangeDataEvent {
		return &cdcpb.ChangeDataEvent{
			Events: []*cdcpb.Event{
				{
					RegionId:  3,
					RequestId: currentRequestID(),
					Event: &cdcpb.Event_ResolvedTs{
						ResolvedTs: ts,
					},
				},
			},
		}
	}
	// fallback resolved ts event from TiKV
	ch2 <- makeEvent(90)
	// normal resolved ts evnet
	ch2 <- makeEvent(120)
	select {
	case event = <-eventCh:
	case <-time.After(3 * time.Second):
		c.Fatalf("reconnection not succeed in 3 seconds")
	}
	c.Assert(event.Resolved, check.NotNil)
	c.Assert(event.Resolved.ResolvedTs, check.Equals, uint64(120))

	cancel()
}

// TestCompatibilityWithSameConn tests kv client returns an error when TiKV returns
// the Compatibility error. This error only happens when the same connection to
// TiKV have different versions.
func (s *etcdSuite) TestCompatibilityWithSameConn(c *check.C) {
	defer testleak.AfterTest(c)()
	defer s.TearDownTest(c)
	ctx, cancel := context.WithCancel(context.Background())
	wg := &sync.WaitGroup{}

	ch1 := make(chan *cdcpb.ChangeDataEvent, 10)
	srv1 := newMockChangeDataService(c, ch1)
	server1, addr1 := newMockService(ctx, c, srv1, wg)
	defer func() {
		close(ch1)
		server1.Stop()
		wg.Wait()
	}()

	rpcClient, cluster, pdClient, err := mocktikv.NewTiKVAndPDClient("")
	c.Assert(err, check.IsNil)
	pdClient = &mockPDClient{Client: pdClient, versionGen: defaultVersionGen}
	tiStore, err := tikv.NewTestTiKVStore(rpcClient, pdClient, nil, nil, 0)
	c.Assert(err, check.IsNil)
	kvStorage := newStorageWithCurVersionCache(tiStore, addr1)
	defer kvStorage.Close() //nolint:errcheck

	cluster.AddStore(1, addr1)
	cluster.Bootstrap(3, []uint64{1}, []uint64{4}, 4)

	baseAllocatedID := currentRequestID()
	lockresolver := txnutil.NewLockerResolver(kvStorage)
	isPullInit := &mockPullerInit{}
	grpcPool := NewGrpcPoolImpl(ctx, &security.Credential{})
	defer grpcPool.Close()
	cdcClient := NewCDCClient(ctx, pdClient, kvStorage, grpcPool)
	eventCh := make(chan model.RegionFeedEvent, 10)
	var wg2 sync.WaitGroup
	wg2.Add(1)
	go func() {
		defer wg2.Done()
		err := cdcClient.EventFeed(ctx, regionspan.ComparableSpan{Start: []byte("a"), End: []byte("b")}, 100, false, lockresolver, isPullInit, eventCh)
		c.Assert(cerror.ErrVersionIncompatible.Equal(err), check.IsTrue)
		cdcClient.Close() //nolint:errcheck
	}()

	// wait request id allocated with: new session, new request
	waitRequestID(c, baseAllocatedID+1)
	incompatibility := &cdcpb.ChangeDataEvent{Events: []*cdcpb.Event{
		{
			RegionId:  3,
			RequestId: currentRequestID(),
			Event: &cdcpb.Event_Error{
				Error: &cdcpb.Error{
					Compatibility: &cdcpb.Compatibility{
						RequiredVersion: "v4.0.7",
					},
				},
			},
		},
	}}
	ch1 <- incompatibility
	wg2.Wait()
	cancel()
}

func (s *etcdSuite) testHandleFeedEvent(c *check.C) {
	defer s.TearDownTest(c)
	ctx, cancel := context.WithCancel(context.Background())
	wg := &sync.WaitGroup{}

	ch1 := make(chan *cdcpb.ChangeDataEvent, 10)
	srv1 := newMockChangeDataService(c, ch1)
	server1, addr1 := newMockService(ctx, c, srv1, wg)

	defer func() {
		close(ch1)
		server1.Stop()
		wg.Wait()
	}()

	rpcClient, cluster, pdClient, err := mocktikv.NewTiKVAndPDClient("")
	c.Assert(err, check.IsNil)
	pdClient = &mockPDClient{Client: pdClient, versionGen: defaultVersionGen}
	tiStore, err := tikv.NewTestTiKVStore(rpcClient, pdClient, nil, nil, 0)
	c.Assert(err, check.IsNil)
	kvStorage := newStorageWithCurVersionCache(tiStore, addr1)
	defer kvStorage.Close() //nolint:errcheck

	cluster.AddStore(1, addr1)
	cluster.Bootstrap(3, []uint64{1}, []uint64{4}, 4)

	baseAllocatedID := currentRequestID()
	lockresolver := txnutil.NewLockerResolver(kvStorage)
	isPullInit := &mockPullerInit{}
	grpcPool := NewGrpcPoolImpl(ctx, &security.Credential{})
	defer grpcPool.Close()
	cdcClient := NewCDCClient(ctx, pdClient, kvStorage, grpcPool)
	eventCh := make(chan model.RegionFeedEvent, 10)
	wg.Add(1)
	go func() {
		defer wg.Done()
		err := cdcClient.EventFeed(ctx, regionspan.ComparableSpan{Start: []byte("a"), End: []byte("b")}, 100, false, lockresolver, isPullInit, eventCh)
		c.Assert(errors.Cause(err), check.Equals, context.Canceled)
		cdcClient.Close() //nolint:errcheck
	}()

	// wait request id allocated with: new session, new request
	waitRequestID(c, baseAllocatedID+1)

	eventsBeforeInit := &cdcpb.ChangeDataEvent{Events: []*cdcpb.Event{
		// before initialized, prewrite and commit could be in any sequence,
		// simulate commit comes before prewrite
		{
			RegionId:  3,
			RequestId: currentRequestID(),
			Event: &cdcpb.Event_Entries_{
				Entries: &cdcpb.Event_Entries{
					Entries: []*cdcpb.Event_Row{{
						Type:     cdcpb.Event_COMMIT,
						OpType:   cdcpb.Event_Row_PUT,
						Key:      []byte("aaa"),
						StartTs:  112,
						CommitTs: 122,
					}},
				},
			},
		},
		{
			RegionId:  3,
			RequestId: currentRequestID(),
			Event: &cdcpb.Event_Entries_{
				Entries: &cdcpb.Event_Entries{
					Entries: []*cdcpb.Event_Row{{
						Type:    cdcpb.Event_PREWRITE,
						OpType:  cdcpb.Event_Row_PUT,
						Key:     []byte("aaa"),
						Value:   []byte("commit-prewrite-sequence-before-init"),
						StartTs: 112,
					}},
				},
			},
		},

		// prewrite and commit in the normal sequence
		{
			RegionId:  3,
			RequestId: currentRequestID(),
			Event: &cdcpb.Event_Entries_{
				Entries: &cdcpb.Event_Entries{
					Entries: []*cdcpb.Event_Row{{
						Type:    cdcpb.Event_PREWRITE,
						OpType:  cdcpb.Event_Row_PUT,
						Key:     []byte("aaa"),
						Value:   []byte("prewrite-commit-sequence-before-init"),
						StartTs: 110, // ResolvedTs = 100
					}},
				},
			},
		},
		{
			RegionId:  3,
			RequestId: currentRequestID(),
			Event: &cdcpb.Event_Entries_{
				Entries: &cdcpb.Event_Entries{
					Entries: []*cdcpb.Event_Row{{
						Type:     cdcpb.Event_COMMIT,
						OpType:   cdcpb.Event_Row_PUT,
						Key:      []byte("aaa"),
						StartTs:  110, // ResolvedTs = 100
						CommitTs: 120,
					}},
				},
			},
		},

		// commit event before initializtion without prewrite matched will be ignored
		{
			RegionId:  3,
			RequestId: currentRequestID(),
			Event: &cdcpb.Event_Entries_{
				Entries: &cdcpb.Event_Entries{
					Entries: []*cdcpb.Event_Row{{
						Type:     cdcpb.Event_COMMIT,
						OpType:   cdcpb.Event_Row_PUT,
						Key:      []byte("aa"),
						StartTs:  105,
						CommitTs: 115,
					}},
				},
			},
		},
		{
			RegionId:  3,
			RequestId: currentRequestID(),
			Event: &cdcpb.Event_Entries_{
				Entries: &cdcpb.Event_Entries{
					Entries: []*cdcpb.Event_Row{{
						Type:     cdcpb.Event_COMMITTED,
						OpType:   cdcpb.Event_Row_PUT,
						Key:      []byte("aaaa"),
						Value:    []byte("committed put event before init"),
						StartTs:  105,
						CommitTs: 115,
					}},
				},
			},
		},
		{
			RegionId:  3,
			RequestId: currentRequestID(),
			Event: &cdcpb.Event_Entries_{
				Entries: &cdcpb.Event_Entries{
					Entries: []*cdcpb.Event_Row{{
						Type:     cdcpb.Event_COMMITTED,
						OpType:   cdcpb.Event_Row_DELETE,
						Key:      []byte("aaaa"),
						Value:    []byte("committed delete event before init"),
						StartTs:  108,
						CommitTs: 118,
					}},
				},
			},
		},
	}}
	initialized := mockInitializedEvent(3 /*regionID */, currentRequestID())
	eventsAfterInit := &cdcpb.ChangeDataEvent{Events: []*cdcpb.Event{
		{
			RegionId:  3,
			RequestId: currentRequestID(),
			Event: &cdcpb.Event_Entries_{
				Entries: &cdcpb.Event_Entries{
					Entries: []*cdcpb.Event_Row{{
						Type:    cdcpb.Event_PREWRITE,
						OpType:  cdcpb.Event_Row_PUT,
						Key:     []byte("a-rollback-event"),
						StartTs: 128,
					}},
				},
			},
		},
		{
			RegionId:  3,
			RequestId: currentRequestID(),
			Event: &cdcpb.Event_Entries_{
				Entries: &cdcpb.Event_Entries{
					Entries: []*cdcpb.Event_Row{{
						Type:     cdcpb.Event_ROLLBACK,
						OpType:   cdcpb.Event_Row_PUT,
						Key:      []byte("a-rollback-event"),
						StartTs:  128,
						CommitTs: 129,
					}},
				},
			},
		},
		{
			RegionId:  3,
			RequestId: currentRequestID(),
			Event: &cdcpb.Event_Entries_{
				Entries: &cdcpb.Event_Entries{
					Entries: []*cdcpb.Event_Row{{
						Type:    cdcpb.Event_PREWRITE,
						OpType:  cdcpb.Event_Row_DELETE,
						Key:     []byte("a-delete-event"),
						StartTs: 130,
					}},
				},
			},
		},
		{
			RegionId:  3,
			RequestId: currentRequestID(),
			Event: &cdcpb.Event_Entries_{
				Entries: &cdcpb.Event_Entries{
					Entries: []*cdcpb.Event_Row{{
						Type:     cdcpb.Event_COMMIT,
						OpType:   cdcpb.Event_Row_DELETE,
						Key:      []byte("a-delete-event"),
						StartTs:  130,
						CommitTs: 140,
					}},
				},
			},
		},
		{
			RegionId:  3,
			RequestId: currentRequestID(),
			Event: &cdcpb.Event_Entries_{
				Entries: &cdcpb.Event_Entries{
					Entries: []*cdcpb.Event_Row{{
						Type:    cdcpb.Event_PREWRITE,
						OpType:  cdcpb.Event_Row_PUT,
						Key:     []byte("a-normal-put"),
						Value:   []byte("normal put event"),
						StartTs: 135,
					}},
				},
			},
		},
		// simulate TiKV sends txn heartbeat, which is a prewrite event with empty value
		{
			RegionId:  3,
			RequestId: currentRequestID(),
			Event: &cdcpb.Event_Entries_{
				Entries: &cdcpb.Event_Entries{
					Entries: []*cdcpb.Event_Row{{
						Type:    cdcpb.Event_PREWRITE,
						OpType:  cdcpb.Event_Row_PUT,
						Key:     []byte("a-normal-put"),
						StartTs: 135,
					}},
				},
			},
		},
		{
			RegionId:  3,
			RequestId: currentRequestID(),
			Event: &cdcpb.Event_Entries_{
				Entries: &cdcpb.Event_Entries{
					Entries: []*cdcpb.Event_Row{{
						Type:     cdcpb.Event_COMMIT,
						OpType:   cdcpb.Event_Row_PUT,
						Key:      []byte("a-normal-put"),
						StartTs:  135,
						CommitTs: 145,
					}},
				},
			},
		},
	}}
	eventResolved := &cdcpb.ChangeDataEvent{Events: []*cdcpb.Event{
		{
			RegionId:  3,
			RequestId: currentRequestID(),
			Event:     &cdcpb.Event_ResolvedTs{ResolvedTs: 135},
		},
	}}
	// batch resolved ts
	eventResolvedBatch := &cdcpb.ChangeDataEvent{
		ResolvedTs: &cdcpb.ResolvedTs{
			Regions: []uint64{3},
			Ts:      145,
		},
	}
	multiSize := 100
	regions := make([]uint64, multiSize)
	for i := range regions {
		regions[i] = 3
	}
	multipleResolved := &cdcpb.ChangeDataEvent{
		ResolvedTs: &cdcpb.ResolvedTs{
			Regions: regions,
			Ts:      160,
		},
	}

	expected := []model.RegionFeedEvent{
		{
			Resolved: &model.ResolvedSpan{
				Span:       regionspan.ComparableSpan{Start: []byte("a"), End: []byte("b")},
				ResolvedTs: 100,
			},
			RegionID: 3,
		},
		{
			Val: &model.RawKVEntry{
				OpType:   model.OpTypePut,
				Key:      []byte("aaa"),
				Value:    []byte("prewrite-commit-sequence-before-init"),
				StartTs:  110,
				CRTs:     120,
				RegionID: 3,
			},
			RegionID: 3,
		},
		{
			Val: &model.RawKVEntry{
				OpType:   model.OpTypePut,
				Key:      []byte("aaaa"),
				Value:    []byte("committed put event before init"),
				StartTs:  105,
				CRTs:     115,
				RegionID: 3,
			},
			RegionID: 3,
		},
		{
			Val: &model.RawKVEntry{
				OpType:   model.OpTypeDelete,
				Key:      []byte("aaaa"),
				Value:    []byte("committed delete event before init"),
				StartTs:  108,
				CRTs:     118,
				RegionID: 3,
			},
			RegionID: 3,
		},
		{
			Val: &model.RawKVEntry{
				OpType:   model.OpTypePut,
				Key:      []byte("aaa"),
				Value:    []byte("commit-prewrite-sequence-before-init"),
				StartTs:  112,
				CRTs:     122,
				RegionID: 3,
			},
			RegionID: 3,
		},
		{
			Val: &model.RawKVEntry{
				OpType:   model.OpTypeDelete,
				Key:      []byte("a-delete-event"),
				StartTs:  130,
				CRTs:     140,
				RegionID: 3,
			},
			RegionID: 3,
		},
		{
			Val: &model.RawKVEntry{
				OpType:   model.OpTypePut,
				Key:      []byte("a-normal-put"),
				Value:    []byte("normal put event"),
				StartTs:  135,
				CRTs:     145,
				RegionID: 3,
			},
			RegionID: 3,
		},
		{
			Resolved: &model.ResolvedSpan{
				Span:       regionspan.ComparableSpan{Start: []byte("a"), End: []byte("b")},
				ResolvedTs: 135,
			},
			RegionID: 3,
		},
		{
			Resolved: &model.ResolvedSpan{
				Span:       regionspan.ComparableSpan{Start: []byte("a"), End: []byte("b")},
				ResolvedTs: 145,
			},
			RegionID: 3,
		},
	}
	multipleExpected := model.RegionFeedEvent{
		Resolved: &model.ResolvedSpan{
			Span:       regionspan.ComparableSpan{Start: []byte("a"), End: []byte("b")},
			ResolvedTs: 160,
		},
		RegionID: 3,
	}

	ch1 <- eventsBeforeInit
	ch1 <- initialized
	ch1 <- eventsAfterInit
	ch1 <- eventResolved
	ch1 <- eventResolvedBatch

	for _, expectedEv := range expected {
		select {
		case event := <-eventCh:
			c.Assert(event, check.DeepEquals, expectedEv)
		case <-time.After(time.Second):
			c.Errorf("expected event %v not received", expectedEv)
		}
	}

	ch1 <- multipleResolved
	for i := 0; i < multiSize; i++ {
		select {
		case event := <-eventCh:
			c.Assert(event, check.DeepEquals, multipleExpected)
		case <-time.After(time.Second):
			c.Errorf("expected event %v not received", multipleExpected)
		}
	}

	cancel()
}

func (s *etcdSuite) TestHandleFeedEvent(c *check.C) {
	defer testleak.AfterTest(c)()
	s.testHandleFeedEvent(c)
}

func (s *etcdSuite) TestHandleFeedEventWithWorkerPool(c *check.C) {
	defer testleak.AfterTest(c)()
	hwm := regionWorkerHighWatermark
	lwm := regionWorkerLowWatermark
	regionWorkerHighWatermark = 8
	regionWorkerLowWatermark = 2
	defer func() {
		regionWorkerHighWatermark = hwm
		regionWorkerLowWatermark = lwm
	}()
	s.testHandleFeedEvent(c)
}

// TestStreamSendWithError mainly tests the scenario that the `Send` call of a gPRC
// stream of kv client meets error, and kv client can clean up the broken stream,
// establish a new one and recover the normal event feed processing.
func (s *etcdSuite) TestStreamSendWithError(c *check.C) {
	defer testleak.AfterTest(c)()
	defer s.TearDownTest(c)
	ctx, cancel := context.WithCancel(context.Background())
	wg := &sync.WaitGroup{}
	defer wg.Wait()
	defer cancel()

	server1Stopped := make(chan struct{})
	ch1 := make(chan *cdcpb.ChangeDataEvent, 10)
	srv1 := newMockChangeDataService(c, ch1)
	server1, addr1 := newMockService(ctx, c, srv1, wg)
	srv1.recvLoop = func(server cdcpb.ChangeData_EventFeedServer) {
		defer func() {
			close(ch1)
			server1.Stop()
			server1Stopped <- struct{}{}
		}()
		// Only receives the first request to simulate a following kv client
		// stream.Send error.
		_, err := server.Recv()
		if err != nil {
			log.Error("mock server error", zap.Error(err))
		}
	}

	rpcClient, cluster, pdClient, err := mocktikv.NewTiKVAndPDClient("")
	c.Assert(err, check.IsNil)
	pdClient = &mockPDClient{Client: pdClient, versionGen: defaultVersionGen}
	tiStore, err := tikv.NewTestTiKVStore(rpcClient, pdClient, nil, nil, 0)
	c.Assert(err, check.IsNil)
	kvStorage := newStorageWithCurVersionCache(tiStore, addr1)
	defer kvStorage.Close() //nolint:errcheck

	regionID3 := uint64(3)
	regionID4 := uint64(4)
	cluster.AddStore(1, addr1)
	cluster.Bootstrap(regionID3, []uint64{1}, []uint64{4}, 4)
	cluster.SplitRaw(regionID3, regionID4, []byte("b"), []uint64{5}, 5)

	lockerResolver := txnutil.NewLockerResolver(kvStorage)
	isPullInit := &mockPullerInit{}
	grpcPool := NewGrpcPoolImpl(ctx, &security.Credential{})
	defer grpcPool.Close()
	cdcClient := NewCDCClient(ctx, pdClient, kvStorage, grpcPool)
	eventCh := make(chan model.RegionFeedEvent, 10)
	wg.Add(1)
	go func() {
		defer wg.Done()
		err := cdcClient.EventFeed(ctx, regionspan.ComparableSpan{Start: []byte("a"), End: []byte("c")}, 100, false, lockerResolver, isPullInit, eventCh)
		c.Assert(errors.Cause(err), check.Equals, context.Canceled)
		cdcClient.Close() //nolint:errcheck
	}()

	var requestIds sync.Map
	<-server1Stopped
	ch2 := make(chan *cdcpb.ChangeDataEvent, 10)
	srv2 := newMockChangeDataService(c, ch2)
	srv2.recvLoop = func(server cdcpb.ChangeData_EventFeedServer) {
		for {
			req, err := server.Recv()
			if err != nil {
				log.Error("mock server error", zap.Error(err))
				return
			}
			requestIds.Store(req.RegionId, req.RequestId)
		}
	}
	// Reuse the same listen address as server 1
	server2, _ := newMockServiceSpecificAddr(ctx, c, srv2, addr1, wg)
	defer func() {
		close(ch2)
		server2.Stop()
	}()

	// The expected request ids are agnostic because the kv client could retry
	// for more than one time, so we wait until the newly started server receives
	// requests for both two regions.
	err = retry.Do(context.Background(), func() error {
		_, ok1 := requestIds.Load(regionID3)
		_, ok2 := requestIds.Load(regionID4)
		if ok1 && ok2 {
			return nil
		}
		return errors.New("waiting for kv client requests received by server")
	}, retry.WithBackoffBaseDelay(200), retry.WithBackoffMaxDelay(60*1000), retry.WithMaxTries(10))

	c.Assert(err, check.IsNil)
	reqID1, _ := requestIds.Load(regionID3)
	reqID2, _ := requestIds.Load(regionID4)
	initialized1 := mockInitializedEvent(regionID3, reqID1.(uint64))
	initialized2 := mockInitializedEvent(regionID4, reqID2.(uint64))
	ch2 <- initialized1
	ch2 <- initialized2

	// the event sequence is undeterministic
	initRegions := make(map[uint64]struct{})
	for i := 0; i < 2; i++ {
		select {
		case event := <-eventCh:
			c.Assert(event.Resolved, check.NotNil)
			initRegions[event.RegionID] = struct{}{}
		case <-time.After(time.Second):
			c.Errorf("expected events are not receive, received: %v", initRegions)
		}
	}
	expectedInitRegions := map[uint64]struct{}{regionID3: {}, regionID4: {}}
	c.Assert(initRegions, check.DeepEquals, expectedInitRegions)

	cancel()
}

func (s *etcdSuite) testStreamRecvWithError(c *check.C, failpointStr string) {
	defer s.TearDownTest(c)
	ctx, cancel := context.WithCancel(context.Background())
	wg := &sync.WaitGroup{}

	ch1 := make(chan *cdcpb.ChangeDataEvent, 10)
	srv1 := newMockChangeDataService(c, ch1)
	server1, addr1 := newMockService(ctx, c, srv1, wg)

	defer func() {
		close(ch1)
		server1.Stop()
		wg.Wait()
	}()

	rpcClient, cluster, pdClient, err := mocktikv.NewTiKVAndPDClient("")
	c.Assert(err, check.IsNil)
	pdClient = &mockPDClient{Client: pdClient, versionGen: defaultVersionGen}
	tiStore, err := tikv.NewTestTiKVStore(rpcClient, pdClient, nil, nil, 0)
	c.Assert(err, check.IsNil)
	kvStorage := newStorageWithCurVersionCache(tiStore, addr1)
	defer kvStorage.Close() //nolint:errcheck

	regionID := uint64(3)
	cluster.AddStore(1, addr1)
	cluster.Bootstrap(regionID, []uint64{1}, []uint64{4}, 4)

	err = failpoint.Enable("github.com/pingcap/ticdc/cdc/kv/kvClientStreamRecvError", failpointStr)
	c.Assert(err, check.IsNil)
	defer func() {
		_ = failpoint.Disable("github.com/pingcap/ticdc/cdc/kv/kvClientStreamRecvError")
	}()
	baseAllocatedID := currentRequestID()
	lockresolver := txnutil.NewLockerResolver(kvStorage)
	isPullInit := &mockPullerInit{}
	grpcPool := NewGrpcPoolImpl(ctx, &security.Credential{})
	defer grpcPool.Close()
	cdcClient := NewCDCClient(ctx, pdClient, kvStorage, grpcPool)
	eventCh := make(chan model.RegionFeedEvent, 40)
	wg.Add(1)
	go func() {
		defer wg.Done()
		err := cdcClient.EventFeed(ctx, regionspan.ComparableSpan{Start: []byte("a"), End: []byte("b")}, 100, false, lockresolver, isPullInit, eventCh)
		c.Assert(errors.Cause(err), check.Equals, context.Canceled)
		cdcClient.Close() //nolint:errcheck
	}()

	// wait request id allocated with: new session, new request
	waitRequestID(c, baseAllocatedID+1)
	initialized1 := mockInitializedEvent(regionID, currentRequestID())
	ch1 <- initialized1
	err = retry.Do(context.Background(), func() error {
		if len(ch1) == 0 {
			return nil
		}
		return errors.New("message is not sent")
	}, retry.WithBackoffBaseDelay(200), retry.WithBackoffMaxDelay(60*1000), retry.WithMaxTries(10))

	c.Assert(err, check.IsNil)

	// another stream will be established, so we notify and wait the first
	// EventFeed loop exits.
	callback := srv1.notifyExit(0)
	select {
	case <-callback:
	case <-time.After(time.Second * 3):
		c.Error("event feed loop can't exit")
	}

	// wait request id allocated with: new session, new request*2
	waitRequestID(c, baseAllocatedID+2)
	initialized2 := mockInitializedEvent(regionID, currentRequestID())
	ch1 <- initialized2

	resolved := &cdcpb.ChangeDataEvent{Events: []*cdcpb.Event{
		{
			RegionId:  regionID,
			RequestId: currentRequestID(),
			Event:     &cdcpb.Event_ResolvedTs{ResolvedTs: 120},
		},
	}}
	ch1 <- resolved
	ch1 <- resolved

	expected := []model.RegionFeedEvent{
		{
			Resolved: &model.ResolvedSpan{
				Span:       regionspan.ComparableSpan{Start: []byte("a"), End: []byte("b")},
				ResolvedTs: 120,
			},
			RegionID: regionID,
		},
		{
			Resolved: &model.ResolvedSpan{
				Span:       regionspan.ComparableSpan{Start: []byte("a"), End: []byte("b")},
				ResolvedTs: 120,
			},
			RegionID: regionID,
		},
	}

	events := make([]model.RegionFeedEvent, 0, 2)
eventLoop:
	for {
		select {
		case ev := <-eventCh:
			if ev.Resolved.ResolvedTs != uint64(100) {
				events = append(events, ev)
			}
		case <-time.After(time.Second):
			break eventLoop
		}
	}
	c.Assert(events, check.DeepEquals, expected)
	cancel()
}

// TestStreamRecvWithErrorAndResolvedGoBack mainly tests the scenario that the `Recv` call of a gPRC
// stream in kv client meets error, and kv client reconnection with tikv with the current tso
func (s *etcdSuite) TestStreamRecvWithErrorAndResolvedGoBack(c *check.C) {
	defer testleak.AfterTest(c)()
	defer s.TearDownTest(c)
	if !util.FailpointBuild {
		c.Skip("skip when this is not a failpoint build")
	}
	ctx, cancel := context.WithCancel(context.Background())
	wg := &sync.WaitGroup{}

	var requestID uint64
	ch1 := make(chan *cdcpb.ChangeDataEvent, 10)
	srv1 := newMockChangeDataService(c, ch1)
	srv1.recvLoop = func(server cdcpb.ChangeData_EventFeedServer) {
		for {
			req, err := server.Recv()
			if err != nil {
				log.Error("mock server error", zap.Error(err))
				return
			}
			atomic.StoreUint64(&requestID, req.RequestId)
		}
	}
	server1, addr1 := newMockService(ctx, c, srv1, wg)

	defer func() {
		close(ch1)
		server1.Stop()
		wg.Wait()
	}()

	rpcClient, cluster, pdClient, err := mocktikv.NewTiKVAndPDClient("")
	c.Assert(err, check.IsNil)
	pdClient = &mockPDClient{Client: pdClient, versionGen: defaultVersionGen}
	tiStore, err := tikv.NewTestTiKVStore(rpcClient, pdClient, nil, nil, 0)
	c.Assert(err, check.IsNil)
	kvStorage := newStorageWithCurVersionCache(tiStore, addr1)
	defer kvStorage.Close() //nolint:errcheck

	regionID := uint64(3)
	cluster.AddStore(1, addr1)
	cluster.Bootstrap(regionID, []uint64{1}, []uint64{4}, 4)

	baseAllocatedID := currentRequestID()
	lockresolver := txnutil.NewLockerResolver(kvStorage)
	isPullInit := &mockPullerInit{}
	grpcPool := NewGrpcPoolImpl(ctx, &security.Credential{})
	defer grpcPool.Close()
	cdcClient := NewCDCClient(ctx, pdClient, kvStorage, grpcPool)
	eventCh := make(chan model.RegionFeedEvent, 10)
	wg.Add(1)
	go func() {
		defer wg.Done()
		defer close(eventCh)
		err := cdcClient.EventFeed(ctx, regionspan.ComparableSpan{Start: []byte("a"), End: []byte("b")}, 100, false, lockresolver, isPullInit, eventCh)
		c.Assert(errors.Cause(err), check.Equals, context.Canceled)
		cdcClient.Close() //nolint:errcheck
	}()

	// wait request id allocated with: new session, new request
	waitRequestID(c, baseAllocatedID+1)
	err = retry.Do(context.Background(), func() error {
		if atomic.LoadUint64(&requestID) == currentRequestID() {
			return nil
		}
		return errors.Errorf("request is not received, requestID: %d, expected: %d",
			atomic.LoadUint64(&requestID), currentRequestID())
	}, retry.WithBackoffBaseDelay(50), retry.WithMaxTries(10))

	c.Assert(err, check.IsNil)
	initialized1 := mockInitializedEvent(regionID, currentRequestID())
	ch1 <- initialized1
	err = retry.Do(context.Background(), func() error {
		if len(ch1) == 0 {
			return nil
		}
		return errors.New("message is not sent")
	}, retry.WithBackoffBaseDelay(200), retry.WithBackoffMaxDelay(60*1000), retry.WithMaxTries(10))

	c.Assert(err, check.IsNil)

	resolved := &cdcpb.ChangeDataEvent{Events: []*cdcpb.Event{
		{
			RegionId:  regionID,
			RequestId: currentRequestID(),
			Event:     &cdcpb.Event_ResolvedTs{ResolvedTs: 120},
		},
	}}
	ch1 <- resolved
	err = retry.Do(context.Background(), func() error {
		if len(ch1) == 0 {
			return nil
		}
		return errors.New("message is not sent")
	}, retry.WithBackoffBaseDelay(200), retry.WithBackoffMaxDelay(60*1000), retry.WithMaxTries(10))

	c.Assert(err, check.IsNil)
	err = failpoint.Enable("github.com/pingcap/ticdc/cdc/kv/kvClientStreamRecvError", "1*return(\"\")")
	c.Assert(err, check.IsNil)
	defer func() {
		_ = failpoint.Disable("github.com/pingcap/ticdc/cdc/kv/kvClientStreamRecvError")
	}()
	ch1 <- resolved

	// another stream will be established, so we notify and wait the first
	// EventFeed loop exits.
	callback := srv1.notifyExit(0)
	select {
	case <-callback:
	case <-time.After(time.Second * 3):
		c.Error("event feed loop can't exit")
	}

	// wait request id allocated with: new session, new request*2
	waitRequestID(c, baseAllocatedID+2)
	err = retry.Do(context.Background(), func() error {
		if atomic.LoadUint64(&requestID) == currentRequestID() {
			return nil
		}
		return errors.Errorf("request is not received, requestID: %d, expected: %d",
			atomic.LoadUint64(&requestID), currentRequestID())
	}, retry.WithBackoffBaseDelay(50), retry.WithMaxTries(10))

	c.Assert(err, check.IsNil)
	initialized2 := mockInitializedEvent(regionID, currentRequestID())
	ch1 <- initialized2
	err = retry.Do(context.Background(), func() error {
		if len(ch1) == 0 {
			return nil
		}
		return errors.New("message is not sent")
	}, retry.WithBackoffBaseDelay(200), retry.WithBackoffMaxDelay(60*1000), retry.WithMaxTries(10))

	c.Assert(err, check.IsNil)

	resolved = &cdcpb.ChangeDataEvent{Events: []*cdcpb.Event{
		{
			RegionId:  regionID,
			RequestId: currentRequestID(),
			Event:     &cdcpb.Event_ResolvedTs{ResolvedTs: 130},
		},
	}}
	ch1 <- resolved

	received := make([]model.RegionFeedEvent, 0, 4)
	defer cancel()
ReceiveLoop:
	for {
		select {
		case event, ok := <-eventCh:
			if !ok {
				break ReceiveLoop
			}
			received = append(received, event)
			if event.Resolved.ResolvedTs == 130 {
				break ReceiveLoop
			}
		case <-time.After(time.Second):
			c.Errorf("event received timeout")
		}
	}
	var lastResolvedTs uint64
	for _, e := range received {
		if lastResolvedTs > e.Resolved.ResolvedTs {
			c.Errorf("the resolvedTs is back off %#v", resolved)
		}
	}
}

// TestStreamRecvWithErrorNormal mainly tests the scenario that the `Recv` call
// of a gPRC stream in kv client meets a **logical related** error, and kv client
// logs the error and re-establish new request.
func (s *etcdSuite) TestStreamRecvWithErrorNormal(c *check.C) {
	defer testleak.AfterTest(c)()
	s.testStreamRecvWithError(c, "1*return(\"injected stream recv error\")")
}

// TestStreamRecvWithErrorIOEOF mainly tests the scenario that the `Recv` call
// of a gPRC stream in kv client meets error io.EOF, and kv client logs the error
// and re-establish new request
func (s *etcdSuite) TestStreamRecvWithErrorIOEOF(c *check.C) {
	defer testleak.AfterTest(c)()

	s.testStreamRecvWithError(c, "1*return(\"EOF\")")
	s.testStreamRecvWithError(c, "1*return(\"EOF\")")
}

// TestIncompatibleTiKV tests TiCDC new request to TiKV meets `ErrVersionIncompatible`
// error (in fact this error is raised before EventFeed API is really called),
// TiCDC will wait 20s and then retry. This is a common scenario when rolling
// upgrade a cluster and the new version is not compatible with the old version
// (upgrade TiCDC before TiKV, since upgrade TiKV often takes much longer).
func (s *etcdSuite) TestIncompatibleTiKV(c *check.C) {
	defer testleak.AfterTest(c)()
	defer s.TearDownTest(c)
	ctx, cancel := context.WithCancel(context.Background())
	wg := &sync.WaitGroup{}

	// the minimum valid TiKV version is "4.0.0-rc.1"
	incompatibilityVers := []string{"v2.1.10", "v3.0.10", "v3.1.0", "v4.0.0-rc"}
	var genLock sync.Mutex
	nextVer := -1
	call := int32(0)
	// 20 here not too much, since check version itself has 3 time retry, and
	// region cache could also call get store API, which will trigger version
	// generator too.
	versionGenCallBoundary := int32(20)
	gen := func() string {
		genLock.Lock()
		defer genLock.Unlock()
		atomic.AddInt32(&call, 1)
		if atomic.LoadInt32(&call) < versionGenCallBoundary {
			nextVer = (nextVer + 1) % len(incompatibilityVers)
			return incompatibilityVers[nextVer]
		}
		return defaultVersionGen()
	}

	var requestIds sync.Map
	ch1 := make(chan *cdcpb.ChangeDataEvent, 10)
	srv1 := newMockChangeDataService(c, ch1)
	srv1.recvLoop = func(server cdcpb.ChangeData_EventFeedServer) {
		for {
			req, err := server.Recv()
			if err != nil {
				log.Error("mock server error", zap.Error(err))
				return
			}
			requestIds.Store(req.RegionId, req.RequestId)
		}
	}
	server1, addr1 := newMockService(ctx, c, srv1, wg)

	defer func() {
		close(ch1)
		server1.Stop()
		wg.Wait()
	}()

	rpcClient, cluster, pdClient, err := mocktikv.NewTiKVAndPDClient("")
	c.Assert(err, check.IsNil)
	pdClient = &mockPDClient{Client: pdClient, versionGen: gen}
	tiStore, err := tikv.NewTestTiKVStore(rpcClient, pdClient, nil, nil, 0)
	c.Assert(err, check.IsNil)
	kvStorage := newStorageWithCurVersionCache(tiStore, addr1)
	defer kvStorage.Close() //nolint:errcheck

	regionID := uint64(3)
	cluster.AddStore(1, addr1)
	cluster.Bootstrap(regionID, []uint64{1}, []uint64{4}, 4)

	err = failpoint.Enable("github.com/pingcap/ticdc/cdc/kv/kvClientDelayWhenIncompatible", "return(true)")
	c.Assert(err, check.IsNil)
	defer func() {
		_ = failpoint.Disable("github.com/pingcap/ticdc/cdc/kv/kvClientDelayWhenIncompatible")
	}()
	lockresolver := txnutil.NewLockerResolver(kvStorage)
	isPullInit := &mockPullerInit{}
	grpcPool := NewGrpcPoolImpl(ctx, &security.Credential{})
	defer grpcPool.Close()
	cdcClient := NewCDCClient(ctx, pdClient, kvStorage, grpcPool)
	eventCh := make(chan model.RegionFeedEvent, 10)
	wg.Add(1)
	go func() {
		defer wg.Done()
		err := cdcClient.EventFeed(ctx, regionspan.ComparableSpan{Start: []byte("a"), End: []byte("b")}, 100, false, lockresolver, isPullInit, eventCh)
		c.Assert(errors.Cause(err), check.Equals, context.Canceled)
		cdcClient.Close() //nolint:errcheck
	}()

	err = retry.Do(context.Background(), func() error {
		if atomic.LoadInt32(&call) >= versionGenCallBoundary {
			return nil
		}
		return errors.Errorf("version generator is not updated in time, call time %d", atomic.LoadInt32(&call))
	}, retry.WithBackoffBaseDelay(500), retry.WithBackoffMaxDelay(60*1000), retry.WithMaxTries(20))

	c.Assert(err, check.IsNil)
	err = retry.Do(context.Background(), func() error {
		_, ok := requestIds.Load(regionID)
		if ok {
			return nil
		}
		return errors.New("waiting for kv client requests received by server")
	}, retry.WithBackoffBaseDelay(200), retry.WithBackoffMaxDelay(60*1000), retry.WithMaxTries(10))

	c.Assert(err, check.IsNil)
	reqID, _ := requestIds.Load(regionID)
	initialized := mockInitializedEvent(regionID, reqID.(uint64))
	ch1 <- initialized
	select {
	case event := <-eventCh:
		c.Assert(event.Resolved, check.NotNil)
		c.Assert(event.RegionID, check.Equals, regionID)
	case <-time.After(time.Second):
		c.Errorf("expected events are not receive")
	}

	cancel()
}

// TestPendingRegionError tests kv client should return an error when receiving
// a new subscription (the first event of specific region) but the corresponding
// region is not found in pending regions.
func (s *etcdSuite) TestNoPendingRegionError(c *check.C) {
	defer testleak.AfterTest(c)()
	defer s.TearDownTest(c)
	ctx, cancel := context.WithCancel(context.Background())
	wg := &sync.WaitGroup{}

	ch1 := make(chan *cdcpb.ChangeDataEvent, 10)
	srv1 := newMockChangeDataService(c, ch1)
	server1, addr1 := newMockService(ctx, c, srv1, wg)
	defer func() {
		close(ch1)
		server1.Stop()
		wg.Wait()
	}()

	rpcClient, cluster, pdClient, err := mocktikv.NewTiKVAndPDClient("")
	c.Assert(err, check.IsNil)
	pdClient = &mockPDClient{Client: pdClient, versionGen: defaultVersionGen}
	tiStore, err := tikv.NewTestTiKVStore(rpcClient, pdClient, nil, nil, 0)
	c.Assert(err, check.IsNil)
	kvStorage := newStorageWithCurVersionCache(tiStore, addr1)
	defer kvStorage.Close() //nolint:errcheck

	cluster.AddStore(1, addr1)
	cluster.Bootstrap(3, []uint64{1}, []uint64{4}, 4)

	baseAllocatedID := currentRequestID()
	lockresolver := txnutil.NewLockerResolver(kvStorage)
	isPullInit := &mockPullerInit{}
	grpcPool := NewGrpcPoolImpl(ctx, &security.Credential{})
	defer grpcPool.Close()
	cdcClient := NewCDCClient(ctx, pdClient, kvStorage, grpcPool)
	eventCh := make(chan model.RegionFeedEvent, 10)

	wg.Add(1)
	go func() {
		defer wg.Done()
		err := cdcClient.EventFeed(ctx, regionspan.ComparableSpan{Start: []byte("a"), End: []byte("b")}, 100, false, lockresolver, isPullInit, eventCh)
		c.Assert(errors.Cause(err), check.Equals, context.Canceled)
		cdcClient.Close() //nolint:errcheck
	}()

	// wait request id allocated with: new session, new request
	waitRequestID(c, baseAllocatedID+1)
	noPendingRegionEvent := &cdcpb.ChangeDataEvent{Events: []*cdcpb.Event{
		{
			RegionId:  3,
			RequestId: currentRequestID() + 1, // an invalid request id
			Event:     &cdcpb.Event_ResolvedTs{ResolvedTs: 100},
		},
	}}
	ch1 <- noPendingRegionEvent

	initialized := mockInitializedEvent(3, currentRequestID())
	ch1 <- initialized
	ev := <-eventCh
	c.Assert(ev.Resolved, check.NotNil)
	c.Assert(ev.Resolved.ResolvedTs, check.Equals, uint64(100))

	resolved := &cdcpb.ChangeDataEvent{Events: []*cdcpb.Event{
		{
			RegionId:  3,
			RequestId: currentRequestID(),
			Event:     &cdcpb.Event_ResolvedTs{ResolvedTs: 200},
		},
	}}
	ch1 <- resolved
	ev = <-eventCh
	c.Assert(ev.Resolved, check.NotNil)
	c.Assert(ev.Resolved.ResolvedTs, check.Equals, uint64(200))

	cancel()
}

// TestDropStaleRequest tests kv client should drop an event if its request id is outdated.
func (s *etcdSuite) TestDropStaleRequest(c *check.C) {
	defer testleak.AfterTest(c)()
	defer s.TearDownTest(c)
	ctx, cancel := context.WithCancel(context.Background())
	wg := &sync.WaitGroup{}

	ch1 := make(chan *cdcpb.ChangeDataEvent, 10)
	srv1 := newMockChangeDataService(c, ch1)
	server1, addr1 := newMockService(ctx, c, srv1, wg)

	defer func() {
		close(ch1)
		server1.Stop()
		wg.Wait()
	}()

	rpcClient, cluster, pdClient, err := mocktikv.NewTiKVAndPDClient("")
	c.Assert(err, check.IsNil)
	pdClient = &mockPDClient{Client: pdClient, versionGen: defaultVersionGen}
	tiStore, err := tikv.NewTestTiKVStore(rpcClient, pdClient, nil, nil, 0)
	c.Assert(err, check.IsNil)
	kvStorage := newStorageWithCurVersionCache(tiStore, addr1)
	defer kvStorage.Close() //nolint:errcheck

	regionID := uint64(3)
	cluster.AddStore(1, addr1)
	cluster.Bootstrap(regionID, []uint64{1}, []uint64{4}, 4)

	baseAllocatedID := currentRequestID()
	lockresolver := txnutil.NewLockerResolver(kvStorage)
	isPullInit := &mockPullerInit{}
	grpcPool := NewGrpcPoolImpl(ctx, &security.Credential{})
	defer grpcPool.Close()
	cdcClient := NewCDCClient(ctx, pdClient, kvStorage, grpcPool)
	eventCh := make(chan model.RegionFeedEvent, 10)
	wg.Add(1)
	go func() {
		defer wg.Done()
		err := cdcClient.EventFeed(ctx, regionspan.ComparableSpan{Start: []byte("a"), End: []byte("b")}, 100, false, lockresolver, isPullInit, eventCh)
		c.Assert(errors.Cause(err), check.Equals, context.Canceled)
		cdcClient.Close() //nolint:errcheck
	}()

	// wait request id allocated with: new session, new request
	waitRequestID(c, baseAllocatedID+1)

	initialized := mockInitializedEvent(regionID, currentRequestID())
	eventsAfterInit := &cdcpb.ChangeDataEvent{Events: []*cdcpb.Event{
		{
			RegionId:  regionID,
			RequestId: currentRequestID(),
			Event:     &cdcpb.Event_ResolvedTs{ResolvedTs: 120},
		},
		// This event will be dropped
		{
			RegionId:  regionID,
			RequestId: currentRequestID() - 1,
			Event:     &cdcpb.Event_ResolvedTs{ResolvedTs: 125},
		},
		{
			RegionId:  regionID,
			RequestId: currentRequestID(),
			Event:     &cdcpb.Event_ResolvedTs{ResolvedTs: 130},
		},
	}}
	expected := []model.RegionFeedEvent{
		{
			Resolved: &model.ResolvedSpan{
				Span:       regionspan.ComparableSpan{Start: []byte("a"), End: []byte("b")},
				ResolvedTs: 100,
			},
			RegionID: regionID,
		},
		{
			Resolved: &model.ResolvedSpan{
				Span:       regionspan.ComparableSpan{Start: []byte("a"), End: []byte("b")},
				ResolvedTs: 120,
			},
			RegionID: regionID,
		},
		{
			Resolved: &model.ResolvedSpan{
				Span:       regionspan.ComparableSpan{Start: []byte("a"), End: []byte("b")},
				ResolvedTs: 130,
			},
			RegionID: regionID,
		},
	}

	ch1 <- initialized
	ch1 <- eventsAfterInit

	for _, expectedEv := range expected {
		select {
		case event := <-eventCh:
			c.Assert(event, check.DeepEquals, expectedEv)
		case <-time.After(time.Second):
			c.Errorf("expected event %v not received", expectedEv)
		}
	}
	cancel()
}

// TestResolveLock tests the resolve lock logic in kv client
func (s *etcdSuite) TestResolveLock(c *check.C) {
	defer testleak.AfterTest(c)()
	defer s.TearDownTest(c)
	ctx, cancel := context.WithCancel(context.Background())
	wg := &sync.WaitGroup{}

	ch1 := make(chan *cdcpb.ChangeDataEvent, 10)
	srv1 := newMockChangeDataService(c, ch1)
	server1, addr1 := newMockService(ctx, c, srv1, wg)

	defer func() {
		close(ch1)
		server1.Stop()
		wg.Wait()
	}()

	rpcClient, cluster, pdClient, err := mocktikv.NewTiKVAndPDClient("")
	c.Assert(err, check.IsNil)
	pdClient = &mockPDClient{Client: pdClient, versionGen: defaultVersionGen}
	tiStore, err := tikv.NewTestTiKVStore(rpcClient, pdClient, nil, nil, 0)
	c.Assert(err, check.IsNil)
	kvStorage := newStorageWithCurVersionCache(tiStore, addr1)
	defer kvStorage.Close() //nolint:errcheck

	regionID := uint64(3)
	cluster.AddStore(1, addr1)
	cluster.Bootstrap(regionID, []uint64{1}, []uint64{4}, 4)

	err = failpoint.Enable("github.com/pingcap/ticdc/cdc/kv/kvClientResolveLockInterval", "return(3)")
	c.Assert(err, check.IsNil)
	defer func() {
		_ = failpoint.Disable("github.com/pingcap/ticdc/cdc/kv/kvClientResolveLockInterval")
	}()
	baseAllocatedID := currentRequestID()
	lockresolver := txnutil.NewLockerResolver(kvStorage)
	isPullInit := &mockPullerInit{}
	grpcPool := NewGrpcPoolImpl(ctx, &security.Credential{})
	defer grpcPool.Close()
	cdcClient := NewCDCClient(ctx, pdClient, kvStorage, grpcPool)
	eventCh := make(chan model.RegionFeedEvent, 10)
	wg.Add(1)
	go func() {
		defer wg.Done()
		err := cdcClient.EventFeed(ctx, regionspan.ComparableSpan{Start: []byte("a"), End: []byte("b")}, 100, false, lockresolver, isPullInit, eventCh)
		c.Assert(errors.Cause(err), check.Equals, context.Canceled)
		cdcClient.Close() //nolint:errcheck
	}()

	// wait request id allocated with: new session, new request
	waitRequestID(c, baseAllocatedID+1)
	initialized := mockInitializedEvent(regionID, currentRequestID())
	ch1 <- initialized
	physical, logical, err := pdClient.GetTS(ctx)
	c.Assert(err, check.IsNil)
	tso := oracle.ComposeTS(physical, logical)
	resolved := &cdcpb.ChangeDataEvent{Events: []*cdcpb.Event{
		{
			RegionId:  regionID,
			RequestId: currentRequestID(),
			Event:     &cdcpb.Event_ResolvedTs{ResolvedTs: tso},
		},
	}}
	expected := []model.RegionFeedEvent{
		{
			Resolved: &model.ResolvedSpan{
				Span:       regionspan.ComparableSpan{Start: []byte("a"), End: []byte("b")},
				ResolvedTs: 100,
			},
			RegionID: regionID,
		},
		{
			Resolved: &model.ResolvedSpan{
				Span:       regionspan.ComparableSpan{Start: []byte("a"), End: []byte("b")},
				ResolvedTs: tso,
			},
			RegionID: regionID,
		},
	}
	ch1 <- resolved
	for _, expectedEv := range expected {
		select {
		case event := <-eventCh:
			c.Assert(event, check.DeepEquals, expectedEv)
		case <-time.After(time.Second):
			c.Errorf("expected event %v not received", expectedEv)
		}
	}

	// sleep 10s to simulate no resolved event longer than ResolveLockInterval
	// resolve lock check ticker is 5s.
	time.Sleep(10 * time.Second)

	cancel()
}

func (s *etcdSuite) testEventCommitTsFallback(c *check.C, events []*cdcpb.ChangeDataEvent) {
	defer s.TearDownTest(c)
	ctx, cancel := context.WithCancel(context.Background())
	wg := &sync.WaitGroup{}

	ch1 := make(chan *cdcpb.ChangeDataEvent, 10)
	srv1 := newMockChangeDataService(c, ch1)
	server1, addr1 := newMockService(ctx, c, srv1, wg)

	defer func() {
		close(ch1)
		server1.Stop()
		wg.Wait()
	}()

	rpcClient, cluster, pdClient, err := mocktikv.NewTiKVAndPDClient("")
	c.Assert(err, check.IsNil)
	pdClient = &mockPDClient{Client: pdClient, versionGen: defaultVersionGen}
	tiStore, err := tikv.NewTestTiKVStore(rpcClient, pdClient, nil, nil, 0)
	c.Assert(err, check.IsNil)
	kvStorage := newStorageWithCurVersionCache(tiStore, addr1)
	defer kvStorage.Close() //nolint:errcheck

	regionID := uint64(3)
	cluster.AddStore(1, addr1)
	cluster.Bootstrap(regionID, []uint64{1}, []uint64{4}, 4)

	logPanic = log.Error
	defer func() {
		logPanic = log.Panic
	}()

	err = failpoint.Enable("github.com/pingcap/ticdc/cdc/kv/kvClientErrUnreachable", "return(true)")
	c.Assert(err, check.IsNil)
	defer func() {
		_ = failpoint.Disable("github.com/pingcap/ticdc/cdc/kv/kvClientErrUnreachable")
	}()
	baseAllocatedID := currentRequestID()
	lockresolver := txnutil.NewLockerResolver(kvStorage)
	isPullInit := &mockPullerInit{}
	grpcPool := NewGrpcPoolImpl(ctx, &security.Credential{})
	defer grpcPool.Close()
	cdcClient := NewCDCClient(ctx, pdClient, kvStorage, grpcPool)
	eventCh := make(chan model.RegionFeedEvent, 10)
	var clientWg sync.WaitGroup
	clientWg.Add(1)
	go func() {
		defer clientWg.Done()
		err := cdcClient.EventFeed(ctx, regionspan.ComparableSpan{Start: []byte("a"), End: []byte("b")}, 100, false, lockresolver, isPullInit, eventCh)
		c.Assert(err, check.Equals, errUnreachable)
		cdcClient.Close() //nolint:errcheck
	}()

	// wait request id allocated with: new session, new request
	waitRequestID(c, baseAllocatedID+1)
	for _, event := range events {
		for _, ev := range event.Events {
			ev.RequestId = currentRequestID()
		}
		ch1 <- event
	}
	clientWg.Wait()

	cancel()
}

// TestCommittedFallback tests kv client should panic when receiving a fallback committed event
func (s *etcdSuite) TestCommittedFallback(c *check.C) {
	defer testleak.AfterTest(c)()
	events := []*cdcpb.ChangeDataEvent{
		{Events: []*cdcpb.Event{
			{
				RegionId:  3,
				RequestId: currentRequestID(),
				Event: &cdcpb.Event_Entries_{
					Entries: &cdcpb.Event_Entries{
						Entries: []*cdcpb.Event_Row{{
							Type:     cdcpb.Event_COMMITTED,
							OpType:   cdcpb.Event_Row_PUT,
							Key:      []byte("a"),
							Value:    []byte("committed with commit ts before resolved ts"),
							StartTs:  92,
							CommitTs: 98,
						}},
					},
				},
			},
		}},
	}
	s.testEventCommitTsFallback(c, events)
}

// TestCommitFallback tests kv client should panic when receiving a fallback commit event
func (s *etcdSuite) TestCommitFallback(c *check.C) {
	defer testleak.AfterTest(c)()
	events := []*cdcpb.ChangeDataEvent{
		mockInitializedEvent(3, currentRequestID()),
		{Events: []*cdcpb.Event{
			{
				RegionId:  3,
				RequestId: currentRequestID(),
				Event: &cdcpb.Event_Entries_{
					Entries: &cdcpb.Event_Entries{
						Entries: []*cdcpb.Event_Row{{
							Type:     cdcpb.Event_COMMIT,
							OpType:   cdcpb.Event_Row_PUT,
							Key:      []byte("a-commit-event-ts-fallback"),
							StartTs:  92,
							CommitTs: 98,
						}},
					},
				},
			},
		}},
	}
	s.testEventCommitTsFallback(c, events)
}

// TestDeuplicateRequest tests kv client should panic when meeting a duplicate error
func (s *etcdSuite) TestDuplicateRequest(c *check.C) {
	defer testleak.AfterTest(c)()
	events := []*cdcpb.ChangeDataEvent{
		{Events: []*cdcpb.Event{
			{
				RegionId:  3,
				RequestId: currentRequestID(),
				Event: &cdcpb.Event_Error{
					Error: &cdcpb.Error{
						DuplicateRequest: &cdcpb.DuplicateRequest{RegionId: 3},
					},
				},
			},
		}},
	}
	s.testEventCommitTsFallback(c, events)
}

// testEventAfterFeedStop tests kv client can drop events sent after region feed is stopped
// TODO: testEventAfterFeedStop is not stable, re-enable it after it is stable
// nolint:unused
func (s *etcdSuite) testEventAfterFeedStop(c *check.C) {
	defer testleak.AfterTest(c)()
	defer s.TearDownTest(c)
	ctx, cancel := context.WithCancel(context.Background())
	wg := &sync.WaitGroup{}

	server1Stopped := make(chan struct{})
	ch1 := make(chan *cdcpb.ChangeDataEvent, 10)
	srv1 := newMockChangeDataService(c, ch1)
	server1, addr1 := newMockService(ctx, c, srv1, wg)
	srv1.recvLoop = func(server cdcpb.ChangeData_EventFeedServer) {
		defer func() {
			close(ch1)
			server1.Stop()
			server1Stopped <- struct{}{}
		}()
		for {
			_, err := server.Recv()
			if err != nil {
				log.Error("mock server error", zap.Error(err))
				break
			}
		}
	}

	rpcClient, cluster, pdClient, err := mocktikv.NewTiKVAndPDClient("")
	c.Assert(err, check.IsNil)
	pdClient = &mockPDClient{Client: pdClient, versionGen: defaultVersionGen}
	tiStore, err := tikv.NewTestTiKVStore(rpcClient, pdClient, nil, nil, 0)
	c.Assert(err, check.IsNil)
	kvStorage := newStorageWithCurVersionCache(tiStore, addr1)
	defer kvStorage.Close() //nolint:errcheck

	regionID := uint64(3)
	cluster.AddStore(1, addr1)
	cluster.Bootstrap(regionID, []uint64{1}, []uint64{4}, 4)

	// add 2s delay to simulate event feed processor has been marked stopped, but
	// before event feed processor is reconstruct, some duplicated events are
	// sent to event feed processor.
	err = failpoint.Enable("github.com/pingcap/ticdc/cdc/kv/kvClientSingleFeedProcessDelay", "1*sleep(2000)")
	c.Assert(err, check.IsNil)
	defer func() {
		_ = failpoint.Disable("github.com/pingcap/ticdc/cdc/kv/kvClientSingleFeedProcessDelay")
	}()
	baseAllocatedID := currentRequestID()
	lockresolver := txnutil.NewLockerResolver(kvStorage)
	isPullInit := &mockPullerInit{}
	grpcPool := NewGrpcPoolImpl(ctx, &security.Credential{})
	defer grpcPool.Close()
	cdcClient := NewCDCClient(ctx, pdClient, kvStorage, grpcPool)
	eventCh := make(chan model.RegionFeedEvent, 10)
	wg.Add(1)
	go func() {
		defer wg.Done()
		err := cdcClient.EventFeed(ctx, regionspan.ComparableSpan{Start: []byte("a"), End: []byte("b")}, 100, false, lockresolver, isPullInit, eventCh)
		c.Assert(errors.Cause(err), check.Equals, context.Canceled)
		cdcClient.Close() //nolint:errcheck
	}()

	// wait request id allocated with: new session, new request
	waitRequestID(c, baseAllocatedID+1)
	// an error event will mark the corresponding region feed as stopped
	epochNotMatch := &cdcpb.ChangeDataEvent{Events: []*cdcpb.Event{
		{
			RegionId:  3,
			RequestId: currentRequestID(),
			Event: &cdcpb.Event_Error{
				Error: &cdcpb.Error{
					EpochNotMatch: &errorpb.EpochNotMatch{},
				},
			},
		},
	}}
	ch1 <- epochNotMatch

	// sleep to ensure event feed processor has been marked as stopped
	time.Sleep(1 * time.Second)
	committed := &cdcpb.ChangeDataEvent{Events: []*cdcpb.Event{
		{
			RegionId:  3,
			RequestId: currentRequestID(),
			Event: &cdcpb.Event_Entries_{
				Entries: &cdcpb.Event_Entries{
					Entries: []*cdcpb.Event_Row{{
						Type:     cdcpb.Event_COMMITTED,
						OpType:   cdcpb.Event_Row_PUT,
						Key:      []byte("a"),
						Value:    []byte("committed put event before init"),
						StartTs:  105,
						CommitTs: 115,
					}},
				},
			},
		},
	}}
	initialized := mockInitializedEvent(regionID, currentRequestID())
	resolved := &cdcpb.ChangeDataEvent{
		ResolvedTs: &cdcpb.ResolvedTs{
			Regions: []uint64{3},
			Ts:      120,
		},
	}
	// clone to avoid data race, these are exactly the same events
	committedClone := proto.Clone(committed).(*cdcpb.ChangeDataEvent)
	initializedClone := proto.Clone(initialized).(*cdcpb.ChangeDataEvent)
	resolvedClone := proto.Clone(resolved).(*cdcpb.ChangeDataEvent)
	ch1 <- committed
	ch1 <- initialized
	ch1 <- resolved

	<-server1Stopped

	var requestID uint64
	ch2 := make(chan *cdcpb.ChangeDataEvent, 10)
	srv2 := newMockChangeDataService(c, ch2)
	// Reuse the same listen addresss as server 1 to simulate TiKV handles the
	// gRPC stream terminate and reconnect.
	server2, _ := newMockServiceSpecificAddr(ctx, c, srv2, addr1, wg)
	srv2.recvLoop = func(server cdcpb.ChangeData_EventFeedServer) {
		for {
			req, err := server.Recv()
			if err != nil {
				log.Error("mock server error", zap.Error(err))
				return
			}
			atomic.StoreUint64(&requestID, req.RequestId)
		}
	}
	defer func() {
		close(ch2)
		server2.Stop()
		wg.Wait()
	}()

	err = retry.Run(time.Millisecond*500, 10, func() error {
		if atomic.LoadUint64(&requestID) > 0 {
			return nil
		}
		return errors.New("waiting for kv client requests received by server")
	})
	log.Info("retry check request id", zap.Error(err))
	c.Assert(err, check.IsNil)

	// wait request id allocated with: new session, 2 * new request
	committedClone.Events[0].RequestId = currentRequestID()
	initializedClone.Events[0].RequestId = currentRequestID()
	ch2 <- committedClone
	ch2 <- initializedClone
	ch2 <- resolvedClone

	expected := []model.RegionFeedEvent{
		{
			Resolved: &model.ResolvedSpan{
				Span:       regionspan.ComparableSpan{Start: []byte("a"), End: []byte("b")},
				ResolvedTs: 100,
			},
			RegionID: regionID,
		},
		{
			Resolved: &model.ResolvedSpan{
				Span:       regionspan.ComparableSpan{Start: []byte("a"), End: []byte("b")},
				ResolvedTs: 100,
			},
			RegionID: regionID,
		},
		{
			Val: &model.RawKVEntry{
				OpType:   model.OpTypePut,
				Key:      []byte("a"),
				Value:    []byte("committed put event before init"),
				StartTs:  105,
				CRTs:     115,
				RegionID: 3,
			},
			RegionID: 3,
		},
		{
			Resolved: &model.ResolvedSpan{
				Span:       regionspan.ComparableSpan{Start: []byte("a"), End: []byte("b")},
				ResolvedTs: 120,
			},
			RegionID: regionID,
		},
	}
	for _, expectedEv := range expected {
		select {
		case event := <-eventCh:
			c.Assert(event, check.DeepEquals, expectedEv)
		case <-time.After(time.Second):
			c.Errorf("expected event %v not received", expectedEv)
		}
	}
	cancel()
}

func (s *etcdSuite) TestOutOfRegionRangeEvent(c *check.C) {
	defer testleak.AfterTest(c)()
	defer s.TearDownTest(c)
	ctx, cancel := context.WithCancel(context.Background())
	wg := &sync.WaitGroup{}

	ch1 := make(chan *cdcpb.ChangeDataEvent, 10)
	srv1 := newMockChangeDataService(c, ch1)
	server1, addr1 := newMockService(ctx, c, srv1, wg)

	defer func() {
		close(ch1)
		server1.Stop()
		wg.Wait()
	}()

	rpcClient, cluster, pdClient, err := mocktikv.NewTiKVAndPDClient("")
	c.Assert(err, check.IsNil)
	pdClient = &mockPDClient{Client: pdClient, versionGen: defaultVersionGen}
	tiStore, err := tikv.NewTestTiKVStore(rpcClient, pdClient, nil, nil, 0)
	c.Assert(err, check.IsNil)
	kvStorage := newStorageWithCurVersionCache(tiStore, addr1)
	defer kvStorage.Close() //nolint:errcheck

	cluster.AddStore(1, addr1)
	cluster.Bootstrap(3, []uint64{1}, []uint64{4}, 4)

	baseAllocatedID := currentRequestID()
	lockresolver := txnutil.NewLockerResolver(kvStorage)
	isPullInit := &mockPullerInit{}
	grpcPool := NewGrpcPoolImpl(ctx, &security.Credential{})
	defer grpcPool.Close()
	cdcClient := NewCDCClient(ctx, pdClient, kvStorage, grpcPool)
	eventCh := make(chan model.RegionFeedEvent, 10)
	wg.Add(1)
	go func() {
		defer wg.Done()
		err := cdcClient.EventFeed(ctx, regionspan.ComparableSpan{Start: []byte("a"), End: []byte("b")}, 100, false, lockresolver, isPullInit, eventCh)
		c.Assert(errors.Cause(err), check.Equals, context.Canceled)
		cdcClient.Close() //nolint:errcheck
	}()

	// wait request id allocated with: new session, new request
	waitRequestID(c, baseAllocatedID+1)

	eventsBeforeInit := &cdcpb.ChangeDataEvent{Events: []*cdcpb.Event{
		// will be filtered out
		{
			RegionId:  3,
			RequestId: currentRequestID(),
			Event: &cdcpb.Event_Entries_{
				Entries: &cdcpb.Event_Entries{
					Entries: []*cdcpb.Event_Row{{
						Type:     cdcpb.Event_COMMITTED,
						OpType:   cdcpb.Event_Row_PUT,
						Key:      []byte("ccc"),
						Value:    []byte("key out of region range"),
						StartTs:  105,
						CommitTs: 115,
					}},
				},
			},
		},
		{
			RegionId:  3,
			RequestId: currentRequestID(),
			Event: &cdcpb.Event_Entries_{
				Entries: &cdcpb.Event_Entries{
					Entries: []*cdcpb.Event_Row{{
						Type:     cdcpb.Event_COMMITTED,
						OpType:   cdcpb.Event_Row_PUT,
						Key:      []byte("aaaa"),
						Value:    []byte("committed put event before init"),
						StartTs:  105,
						CommitTs: 115,
					}},
				},
			},
		},
	}}
	initialized := mockInitializedEvent(3 /*regionID */, currentRequestID())
	eventsAfterInit := &cdcpb.ChangeDataEvent{Events: []*cdcpb.Event{
		// will be filtered out
		{
			RegionId:  3,
			RequestId: currentRequestID(),
			Event: &cdcpb.Event_Entries_{
				Entries: &cdcpb.Event_Entries{
					Entries: []*cdcpb.Event_Row{{
						Type:    cdcpb.Event_PREWRITE,
						OpType:  cdcpb.Event_Row_PUT,
						Key:     []byte("cccd"),
						Value:   []byte("key out of region range"),
						StartTs: 135,
					}},
				},
			},
		},
		// will be filtered out
		{
			RegionId:  3,
			RequestId: currentRequestID(),
			Event: &cdcpb.Event_Entries_{
				Entries: &cdcpb.Event_Entries{
					Entries: []*cdcpb.Event_Row{{
						Type:     cdcpb.Event_COMMIT,
						OpType:   cdcpb.Event_Row_PUT,
						Key:      []byte("cccd"),
						StartTs:  135,
						CommitTs: 145,
					}},
				},
			},
		},
		{
			RegionId:  3,
			RequestId: currentRequestID(),
			Event: &cdcpb.Event_Entries_{
				Entries: &cdcpb.Event_Entries{
					Entries: []*cdcpb.Event_Row{{
						Type:    cdcpb.Event_PREWRITE,
						OpType:  cdcpb.Event_Row_PUT,
						Key:     []byte("a-normal-put"),
						Value:   []byte("normal put event"),
						StartTs: 135,
					}},
				},
			},
		},
		{
			RegionId:  3,
			RequestId: currentRequestID(),
			Event: &cdcpb.Event_Entries_{
				Entries: &cdcpb.Event_Entries{
					Entries: []*cdcpb.Event_Row{{
						Type:     cdcpb.Event_COMMIT,
						OpType:   cdcpb.Event_Row_PUT,
						Key:      []byte("a-normal-put"),
						StartTs:  135,
						CommitTs: 145,
					}},
				},
			},
		},
	}}
	// batch resolved ts
	eventResolvedBatch := &cdcpb.ChangeDataEvent{
		ResolvedTs: &cdcpb.ResolvedTs{
			Regions: []uint64{3},
			Ts:      145,
		},
	}

	expected := []model.RegionFeedEvent{
		{
			Resolved: &model.ResolvedSpan{
				Span:       regionspan.ComparableSpan{Start: []byte("a"), End: []byte("b")},
				ResolvedTs: 100,
			},
			RegionID: 3,
		},
		{
			Val: &model.RawKVEntry{
				OpType:   model.OpTypePut,
				Key:      []byte("aaaa"),
				Value:    []byte("committed put event before init"),
				StartTs:  105,
				CRTs:     115,
				RegionID: 3,
			},
			RegionID: 3,
		},
		{
			Val: &model.RawKVEntry{
				OpType:   model.OpTypePut,
				Key:      []byte("a-normal-put"),
				Value:    []byte("normal put event"),
				StartTs:  135,
				CRTs:     145,
				RegionID: 3,
			},
			RegionID: 3,
		},
		{
			Resolved: &model.ResolvedSpan{
				Span:       regionspan.ComparableSpan{Start: []byte("a"), End: []byte("b")},
				ResolvedTs: 145,
			},
			RegionID: 3,
		},
	}

	ch1 <- eventsBeforeInit
	ch1 <- initialized
	ch1 <- eventsAfterInit
	ch1 <- eventResolvedBatch

	for _, expectedEv := range expected {
		select {
		case event := <-eventCh:
			c.Assert(event, check.DeepEquals, expectedEv)
		case <-time.After(time.Second):
			c.Errorf("expected event %v not received", expectedEv)
		}
	}

	cancel()
}

func (s *clientSuite) TestSingleRegionInfoClone(c *check.C) {
	defer testleak.AfterTest(c)()
	sri := newSingleRegionInfo(
		tikv.RegionVerID{},
		regionspan.ComparableSpan{Start: []byte("a"), End: []byte("c")},
		1000, &tikv.RPCContext{})
	sri2 := sri.partialClone()
	sri2.ts = 2000
	sri2.span.End[0] = 'b'
	c.Assert(sri.ts, check.Equals, uint64(1000))
	c.Assert(sri.span.String(), check.Equals, "[61, 63)")
	c.Assert(sri2.ts, check.Equals, uint64(2000))
	c.Assert(sri2.span.String(), check.Equals, "[61, 62)")
	c.Assert(sri2.rpcCtx, check.DeepEquals, &tikv.RPCContext{})
}

// TestResolveLockNoCandidate tests the resolved ts manager can work normally
// when no region exceeds reslove lock interval, that is what candidate means.
func (s *etcdSuite) TestResolveLockNoCandidate(c *check.C) {
	defer testleak.AfterTest(c)()
	defer s.TearDownTest(c)
	ctx, cancel := context.WithCancel(context.Background())
	wg := &sync.WaitGroup{}

	ch1 := make(chan *cdcpb.ChangeDataEvent, 10)
	srv1 := newMockChangeDataService(c, ch1)
	server1, addr1 := newMockService(ctx, c, srv1, wg)

	defer func() {
		close(ch1)
		server1.Stop()
		wg.Wait()
	}()

	rpcClient, cluster, pdClient, err := mocktikv.NewTiKVAndPDClient("")
	c.Assert(err, check.IsNil)
	pdClient = &mockPDClient{Client: pdClient, versionGen: defaultVersionGen}
	tiStore, err := tikv.NewTestTiKVStore(rpcClient, pdClient, nil, nil, 0)
	c.Assert(err, check.IsNil)
	kvStorage := newStorageWithCurVersionCache(tiStore, addr1)
	defer kvStorage.Close() //nolint:errcheck

	regionID := uint64(3)
	storeID := uint64(1)
	peerID := uint64(4)
	cluster.AddStore(storeID, addr1)
	cluster.Bootstrap(regionID, []uint64{storeID}, []uint64{peerID}, peerID)

	baseAllocatedID := currentRequestID()
	lockresolver := txnutil.NewLockerResolver(kvStorage)
	isPullInit := &mockPullerInit{}
	grpcPool := NewGrpcPoolImpl(ctx, &security.Credential{})
	defer grpcPool.Close()
	cdcClient := NewCDCClient(ctx, pdClient, kvStorage, grpcPool)
	eventCh := make(chan model.RegionFeedEvent, 10)
	wg.Add(1)
	go func() {
		defer wg.Done()
		err := cdcClient.EventFeed(ctx, regionspan.ComparableSpan{Start: []byte("a"), End: []byte("b")}, 100, false, lockresolver, isPullInit, eventCh)
		c.Assert(errors.Cause(err), check.Equals, context.Canceled)
		cdcClient.Close() //nolint:errcheck
	}()

	// wait request id allocated with: new session, new request
	waitRequestID(c, baseAllocatedID+1)
	initialized := mockInitializedEvent(regionID, currentRequestID())
	ch1 <- initialized

	var wg2 sync.WaitGroup
	wg2.Add(1)
	go func() {
		defer wg2.Done()
		for i := 0; i < 6; i++ {
			physical, logical, err := pdClient.GetTS(ctx)
			c.Assert(err, check.IsNil)
			tso := oracle.ComposeTS(physical, logical)
			resolved := &cdcpb.ChangeDataEvent{Events: []*cdcpb.Event{
				{
					RegionId:  regionID,
					RequestId: currentRequestID(),
					Event:     &cdcpb.Event_ResolvedTs{ResolvedTs: tso},
				},
			}}
			ch1 <- resolved
			select {
			case event := <-eventCh:
				c.Assert(event.Resolved, check.NotNil)
			case <-time.After(time.Second):
				c.Error("resovled event not received")
			}
			// will sleep 6s totally, to ensure resolve lock fired once
			time.Sleep(time.Second)
		}
	}()

	wg2.Wait()
	cancel()
}

// TestFailRegionReentrant tests one region could be failover multiple times,
// kv client must avoid duplicated `onRegionFail` call for the same region.
// In this test
// 1. An `unknownErr` is sent to kv client first to trigger `handleSingleRegionError` in region worker.
// 2. We delay the kv client to re-create a new region request by 500ms via failpoint.
// 3. Before new region request is fired, simulate kv client `stream.Recv` returns an error, the stream
//    handler will signal region worker to exit, which will evict all active region states then.
func (s *etcdSuite) TestFailRegionReentrant(c *check.C) {
	defer testleak.AfterTest(c)()
	defer s.TearDownTest(c)
	ctx, cancel := context.WithCancel(context.Background())
	wg := &sync.WaitGroup{}

	ch1 := make(chan *cdcpb.ChangeDataEvent, 10)
	srv1 := newMockChangeDataService(c, ch1)
	server1, addr1 := newMockService(ctx, c, srv1, wg)

	defer func() {
		close(ch1)
		server1.Stop()
		wg.Wait()
	}()

	rpcClient, cluster, pdClient, err := mocktikv.NewTiKVAndPDClient("")
	c.Assert(err, check.IsNil)
	pdClient = &mockPDClient{Client: pdClient, versionGen: defaultVersionGen}
	tiStore, err := tikv.NewTestTiKVStore(rpcClient, pdClient, nil, nil, 0)
	c.Assert(err, check.IsNil)
	kvStorage := newStorageWithCurVersionCache(tiStore, addr1)
	defer kvStorage.Close() //nolint:errcheck

	regionID := uint64(3)
	cluster.AddStore(1, addr1)
	cluster.Bootstrap(regionID, []uint64{1}, []uint64{4}, 4)

	err = failpoint.Enable("github.com/pingcap/ticdc/cdc/kv/kvClientRegionReentrantError", "1*return(\"ok\")->1*return(\"error\")")
	c.Assert(err, check.IsNil)
	err = failpoint.Enable("github.com/pingcap/ticdc/cdc/kv/kvClientRegionReentrantErrorDelay", "sleep(500)")
	c.Assert(err, check.IsNil)
	defer func() {
		_ = failpoint.Disable("github.com/pingcap/ticdc/cdc/kv/kvClientRegionReentrantError")
		_ = failpoint.Disable("github.com/pingcap/ticdc/cdc/kv/kvClientRegionReentrantErrorDelay")
	}()
	baseAllocatedID := currentRequestID()
	lockresolver := txnutil.NewLockerResolver(kvStorage.(tikv.Storage))
	isPullInit := &mockPullerInit{}
	grpcPool := NewGrpcPoolImpl(ctx, &security.Credential{})
	defer grpcPool.Close()
	cdcClient := NewCDCClient(ctx, pdClient, kvStorage.(tikv.Storage), grpcPool)
	eventCh := make(chan model.RegionFeedEvent, 10)
	wg.Add(1)
	go func() {
		defer wg.Done()
		err := cdcClient.EventFeed(ctx, regionspan.ComparableSpan{Start: []byte("a"), End: []byte("b")}, 100, false, lockresolver, isPullInit, eventCh)
		c.Assert(errors.Cause(err), check.Equals, context.Canceled)
		cdcClient.Close() //nolint:errcheck
	}()

	// wait request id allocated with: new session, new request
	waitRequestID(c, baseAllocatedID+1)
	unknownErr := &cdcpb.ChangeDataEvent{Events: []*cdcpb.Event{
		{
			RegionId:  3,
			RequestId: currentRequestID(),
			Event: &cdcpb.Event_Error{
				Error: &cdcpb.Error{},
			},
		},
	}}
	ch1 <- unknownErr
	// use a fake event to trigger one more stream.Recv
	initialized := mockInitializedEvent(regionID, currentRequestID())
	ch1 <- initialized
	// since re-establish new region request is delayed by `kvClientRegionReentrantErrorDelay`
	// there will be reentrant region failover, the kv client should not panic.
	time.Sleep(time.Second)
	cancel()
}

// TestClientV1UnlockRangeReentrant tests clientV1 can handle region reconnection
// with unstable TiKV store correctly. The test workflow is as follows:
// 1. kv client establishes two regions request, naming region-1, region-2, they
//    belong to the same TiKV store.
// 2. The region-1 is firstly established, yet region-2 has some delay after its
//    region state is inserted into `pendingRegions`
// 3. At this time the TiKV store crashes and `stream.Recv` returns error. In the
//    defer function of `receiveFromStream`, all pending regions will be cleaned
//    up, which means the region lock will be unlocked once for these regions.
// 4. In step-2, the region-2 continues to run, it can't get store stream which
//    has been deleted in step-3, so it will create new stream but fails because
//    of unstable TiKV store, at this point, the kv client should handle with the
//    pending region correctly.
func (s *etcdSuite) TestClientV1UnlockRangeReentrant(c *check.C) {
	defer testleak.AfterTest(c)()
	defer s.TearDownTest(c)

	ctx, cancel := context.WithCancel(context.Background())
	wg := &sync.WaitGroup{}

	ch1 := make(chan *cdcpb.ChangeDataEvent, 10)
	srv1 := newMockChangeDataService(c, ch1)
	server1, addr1 := newMockService(ctx, c, srv1, wg)

	rpcClient, cluster, pdClient, err := mocktikv.NewTiKVAndPDClient("")
	c.Assert(err, check.IsNil)
	pdClient = &mockPDClient{Client: pdClient, versionGen: defaultVersionGen}
	tiStore, err := tikv.NewTestTiKVStore(rpcClient, pdClient, nil, nil, 0)
	c.Assert(err, check.IsNil)
	kvStorage := newStorageWithCurVersionCache(tiStore, addr1)
	defer kvStorage.Close() //nolint:errcheck

	regionID3 := uint64(3)
	regionID4 := uint64(4)
	cluster.AddStore(1, addr1)
	cluster.Bootstrap(regionID3, []uint64{1}, []uint64{4}, 4)
	cluster.SplitRaw(regionID3, regionID4, []byte("b"), []uint64{5}, 5)

	err = failpoint.Enable("github.com/pingcap/ticdc/cdc/kv/kvClientStreamRecvError", "1*return(\"injected stream recv error\")")
	c.Assert(err, check.IsNil)
	err = failpoint.Enable("github.com/pingcap/ticdc/cdc/kv/kvClientPendingRegionDelay", "1*sleep(0)->1*sleep(2000)")
	c.Assert(err, check.IsNil)
	defer func() {
		_ = failpoint.Disable("github.com/pingcap/ticdc/cdc/kv/kvClientStreamRecvError")
		_ = failpoint.Disable("github.com/pingcap/ticdc/cdc/kv/kvClientPendingRegionDelay")
	}()
	lockresolver := txnutil.NewLockerResolver(kvStorage)
	isPullInit := &mockPullerInit{}
	grpcPool := NewGrpcPoolImpl(ctx, &security.Credential{})
	defer grpcPool.Close()
	cdcClient := NewCDCClient(ctx, pdClient, kvStorage, grpcPool)
	eventCh := make(chan model.RegionFeedEvent, 10)
	wg.Add(1)
	go func() {
		defer wg.Done()
		err := cdcClient.EventFeed(ctx, regionspan.ComparableSpan{Start: []byte("a"), End: []byte("c")}, 100, false, lockresolver, isPullInit, eventCh)
		c.Assert(errors.Cause(err), check.Equals, context.Canceled)
		cdcClient.Close() //nolint:errcheck
	}()

	// wait the second region is scheduled
	time.Sleep(time.Millisecond * 500)
	close(ch1)
	server1.Stop()
	// wait the kvClientPendingRegionDelay ends, and the second region is processed
	time.Sleep(time.Second * 2)
	cancel()
	wg.Wait()
}

// TestClientErrNoPendingRegion has the similar procedure with TestClientV1UnlockRangeReentrant
// The difference is the delay injected point for region 2
func (s *etcdSuite) TestClientV1ErrNoPendingRegion(c *check.C) {
	defer testleak.AfterTest(c)()
	s.testClientErrNoPendingRegion(c)
}

func (s *etcdSuite) testClientErrNoPendingRegion(c *check.C) {
	defer s.TearDownTest(c)

	ctx, cancel := context.WithCancel(context.Background())
	wg := &sync.WaitGroup{}

	ch1 := make(chan *cdcpb.ChangeDataEvent, 10)
	srv1 := newMockChangeDataService(c, ch1)
	server1, addr1 := newMockService(ctx, c, srv1, wg)

	rpcClient, cluster, pdClient, err := mocktikv.NewTiKVAndPDClient("")
	c.Assert(err, check.IsNil)
	pdClient = &mockPDClient{Client: pdClient, versionGen: defaultVersionGen}
	tiStore, err := tikv.NewTestTiKVStore(rpcClient, pdClient, nil, nil, 0)
	c.Assert(err, check.IsNil)
	kvStorage := newStorageWithCurVersionCache(tiStore, addr1)
	defer kvStorage.Close() //nolint:errcheck

	regionID3 := uint64(3)
	regionID4 := uint64(4)
	cluster.AddStore(1, addr1)
	cluster.Bootstrap(regionID3, []uint64{1}, []uint64{4}, 4)
	cluster.SplitRaw(regionID3, regionID4, []byte("b"), []uint64{5}, 5)

	err = failpoint.Enable("github.com/pingcap/ticdc/cdc/kv/kvClientStreamRecvError", "1*return(\"injected stream recv error\")")
	c.Assert(err, check.IsNil)
	err = failpoint.Enable("github.com/pingcap/ticdc/cdc/kv/kvClientPendingRegionDelay", "1*sleep(0)->2*sleep(1000)")
	c.Assert(err, check.IsNil)
	err = failpoint.Enable("github.com/pingcap/ticdc/cdc/kv/kvClientStreamCloseDelay", "sleep(2000)")
	c.Assert(err, check.IsNil)
	defer func() {
		_ = failpoint.Disable("github.com/pingcap/ticdc/cdc/kv/kvClientStreamRecvError")
		_ = failpoint.Disable("github.com/pingcap/ticdc/cdc/kv/kvClientPendingRegionDelay")
		_ = failpoint.Disable("github.com/pingcap/ticdc/cdc/kv/kvClientStreamCloseDelay")
	}()
	lockresolver := txnutil.NewLockerResolver(kvStorage)
	isPullInit := &mockPullerInit{}
	grpcPool := NewGrpcPoolImpl(ctx, &security.Credential{})
	defer grpcPool.Close()
	cdcClient := NewCDCClient(ctx, pdClient, kvStorage, grpcPool)
	eventCh := make(chan model.RegionFeedEvent, 10)
	wg.Add(1)
	go func() {
		defer wg.Done()
		err := cdcClient.EventFeed(ctx, regionspan.ComparableSpan{Start: []byte("a"), End: []byte("c")}, 100, false, lockresolver, isPullInit, eventCh)
		c.Assert(errors.Cause(err), check.Equals, context.Canceled)
		cdcClient.Close() //nolint:errcheck
	}()

	baseAllocatedID := currentRequestID()
	// wait the second region is scheduled
	time.Sleep(time.Millisecond * 500)
	waitRequestID(c, baseAllocatedID+1)
	initialized := mockInitializedEvent(regionID3, currentRequestID())
	ch1 <- initialized
	waitRequestID(c, baseAllocatedID+2)
	initialized = mockInitializedEvent(regionID4, currentRequestID())
	ch1 <- initialized
	// wait the kvClientPendingRegionDelay ends, and the second region is processed
	time.Sleep(time.Second * 2)
	cancel()
	close(ch1)
	server1.Stop()
	wg.Wait()
}

// TestKVClientForceReconnect force reconnect gRPC stream can work
func (s *etcdSuite) TestKVClientForceReconnect(c *check.C) {
	defer testleak.AfterTest(c)()
	defer s.TearDownTest(c)

	// test kv client v1
	s.testKVClientForceReconnect(c)

	// enableKVClientV2 = true
	// s.testKVClientForceReconnect(c)
}

func (s *etcdSuite) testKVClientForceReconnect(c *check.C) {
	ctx, cancel := context.WithCancel(context.Background())
	wg := &sync.WaitGroup{}

	server1Stopped := make(chan struct{})
	ch1 := make(chan *cdcpb.ChangeDataEvent, 10)
	srv1 := newMockChangeDataService(c, ch1)
	server1, addr1 := newMockService(ctx, c, srv1, wg)
	srv1.recvLoop = func(server cdcpb.ChangeData_EventFeedServer) {
		defer func() {
			close(ch1)
			server1.Stop()
			server1Stopped <- struct{}{}
		}()
		for {
			_, err := server.Recv()
			if err != nil {
				log.Error("mock server error", zap.Error(err))
				break
			}
		}
	}

	rpcClient, cluster, pdClient, err := mocktikv.NewTiKVAndPDClient("")
	c.Assert(err, check.IsNil)
	pdClient = &mockPDClient{Client: pdClient, versionGen: defaultVersionGen}
	tiStore, err := tikv.NewTestTiKVStore(rpcClient, pdClient, nil, nil, 0)
	c.Assert(err, check.IsNil)
	kvStorage := newStorageWithCurVersionCache(tiStore, addr1)
	defer kvStorage.Close() //nolint:errcheck

	regionID3 := uint64(3)
	cluster.AddStore(1, addr1)
	cluster.Bootstrap(regionID3, []uint64{1}, []uint64{4}, 4)

	err = failpoint.Enable("github.com/pingcap/ticdc/cdc/kv/kvClientResolveLockInterval", "return(1)")
	c.Assert(err, check.IsNil)
	originalReconnectInterval := reconnectInterval
	reconnectInterval = 3 * time.Second
	defer func() {
		_ = failpoint.Disable("github.com/pingcap/ticdc/cdc/kv/kvClientResolveLockInterval")
		reconnectInterval = originalReconnectInterval
	}()

	lockresolver := txnutil.NewLockerResolver(kvStorage)
	isPullInit := &mockPullerInit{}
	grpcPool := NewGrpcPoolImpl(ctx, &security.Credential{})
	defer grpcPool.Close()
	cdcClient := NewCDCClient(ctx, pdClient, kvStorage, grpcPool)
	eventCh := make(chan model.RegionFeedEvent, 10)
	wg.Add(1)
	go func() {
		defer wg.Done()
		err := cdcClient.EventFeed(ctx, regionspan.ComparableSpan{Start: []byte("a"), End: []byte("c")}, 100, false, lockresolver, isPullInit, eventCh)
		c.Assert(errors.Cause(err), check.Equals, context.Canceled)
		cdcClient.Close() //nolint:errcheck
	}()

	baseAllocatedID := currentRequestID()
	waitRequestID(c, baseAllocatedID+1)
	initialized := mockInitializedEvent(regionID3, currentRequestID())
	ch1 <- initialized

	<-server1Stopped

	var requestIds sync.Map
	ch2 := make(chan *cdcpb.ChangeDataEvent, 10)
	srv2 := newMockChangeDataService(c, ch2)
	srv2.recvLoop = func(server cdcpb.ChangeData_EventFeedServer) {
		for {
			req, err := server.Recv()
			if err != nil {
				log.Error("mock server error", zap.Error(err))
				return
			}
			requestIds.Store(req.RegionId, req.RequestId)
		}
	}
	// Reuse the same listen addresss as server 1 to simulate TiKV handles the
	// gRPC stream terminate and reconnect.
	server2, _ := newMockServiceSpecificAddr(ctx, c, srv2, addr1, wg)
	defer func() {
		close(ch2)
		server2.Stop()
		wg.Wait()
	}()

	// The second TiKV could start up slowly, which causes the kv client retries
	// to TiKV for more than one time, so we can't determine the correct requestID
	// here, we must use the real request ID received by TiKV server
	err = retry.Do(context.Background(), func() error {
		_, ok := requestIds.Load(regionID3)
		if ok {
			return nil
		}
		return errors.New("waiting for kv client requests received by server")
	}, retry.WithBackoffBaseDelay(300), retry.WithBackoffMaxDelay(60*1000), retry.WithMaxTries(10))

	c.Assert(err, check.IsNil)
	requestID, _ := requestIds.Load(regionID3)

	initialized = mockInitializedEvent(regionID3, requestID.(uint64))
	ch2 <- initialized

	resolved := &cdcpb.ChangeDataEvent{Events: []*cdcpb.Event{
		{
			RegionId:  regionID3,
			RequestId: requestID.(uint64),
			Event:     &cdcpb.Event_ResolvedTs{ResolvedTs: 135},
		},
	}}
	ch2 <- resolved

	expected := model.RegionFeedEvent{
		Resolved: &model.ResolvedSpan{
			Span:       regionspan.ComparableSpan{Start: []byte("a"), End: []byte("c")},
			ResolvedTs: 135,
		},
		RegionID: regionID3,
	}

eventLoop:
	for {
		select {
		case ev := <-eventCh:
			if ev.Resolved != nil && ev.Resolved.ResolvedTs == uint64(100) {
				continue
			}
			c.Assert(ev, check.DeepEquals, expected)
			break eventLoop
		case <-time.After(time.Second):
			c.Errorf("expected event %v not received", expected)
		}
	}

	cancel()
}

// TestConcurrentProcessRangeRequest when region range request channel is full,
// the kv client can process it correctly without deadlock. This is more likely
// to happen when region split and merge frequently and large stale requests exist.
func (s *etcdSuite) TestConcurrentProcessRangeRequest(c *check.C) {
	defer testleak.AfterTest(c)()
	defer s.TearDownTest(c)
	ctx, cancel := context.WithCancel(context.Background())
	wg := &sync.WaitGroup{}

	requestIDs := new(sync.Map)
	ch1 := make(chan *cdcpb.ChangeDataEvent, 10)
	srv1 := newMockChangeDataService(c, ch1)
	srv1.recvLoop = func(server cdcpb.ChangeData_EventFeedServer) {
		for {
			req, err := server.Recv()
			if err != nil {
				return
			}
			requestIDs.Store(req.RegionId, req.RequestId)
		}
	}
	server1, addr1 := newMockService(ctx, c, srv1, wg)

	defer func() {
		close(ch1)
		server1.Stop()
		wg.Wait()
	}()

	rpcClient, cluster, pdClient, err := mocktikv.NewTiKVAndPDClient("")
	c.Assert(err, check.IsNil)
	pdClient = &mockPDClient{Client: pdClient, versionGen: defaultVersionGen}
	tiStore, err := tikv.NewTestTiKVStore(rpcClient, pdClient, nil, nil, 0)
	c.Assert(err, check.IsNil)
	kvStorage := newStorageWithCurVersionCache(tiStore, addr1)
	defer kvStorage.Close() //nolint:errcheck

	storeID := uint64(1)
	regionID := uint64(1000)
	peerID := regionID + 1
	cluster.AddStore(storeID, addr1)
	cluster.Bootstrap(regionID, []uint64{storeID}, []uint64{peerID}, peerID)

	err = failpoint.Enable("github.com/pingcap/ticdc/cdc/kv/kvClientMockRangeLock", "1*return(20)")
	c.Assert(err, check.IsNil)
	defer func() {
		_ = failpoint.Disable("github.com/pingcap/ticdc/cdc/kv/kvClientMockRangeLock")
	}()
	lockresolver := txnutil.NewLockerResolver(kvStorage)
	isPullInit := &mockPullerInit{}
	grpcPool := NewGrpcPoolImpl(ctx, &security.Credential{})
	defer grpcPool.Close()
	cdcClient := NewCDCClient(ctx, pdClient, kvStorage, grpcPool)
	eventCh := make(chan model.RegionFeedEvent, 100)
	wg.Add(1)
	go func() {
		defer wg.Done()
		err := cdcClient.EventFeed(ctx, regionspan.ComparableSpan{Start: []byte("a"), End: []byte("z")}, 100, false, lockresolver, isPullInit, eventCh)
		c.Assert(errors.Cause(err), check.Equals, context.Canceled)
		cdcClient.Close() //nolint:errcheck
	}()

	// the kv client is blocked by failpoint injection, and after region has split
	// into more sub regions, the kv client will continue to handle and will find
	// stale region requests (which is also caused by failpoint injection).
	regionNum := 20
	for i := 1; i < regionNum; i++ {
		regionID := uint64(i + 1000)
		peerID := regionID + 1
		// split regions to [min, b1001), [b1001, b1002), ... [bN, max)
		cluster.SplitRaw(regionID-1, regionID, []byte(fmt.Sprintf("b%d", regionID)), []uint64{peerID}, peerID)
	}

	// wait for all regions requested from cdc kv client
	err = retry.Do(context.Background(), func() error {
		count := 0
		requestIDs.Range(func(_, _ interface{}) bool {
			count++
			return true
		})
		if count == regionNum {
			return nil
		}
		return errors.Errorf("region number %d is not as expected %d", count, regionNum)
	}, retry.WithBackoffBaseDelay(200), retry.WithBackoffMaxDelay(60*1000), retry.WithMaxTries(20))

	c.Assert(err, check.IsNil)

	// send initialized event and a resolved ts event to each region
	requestIDs.Range(func(key, value interface{}) bool {
		regionID := key.(uint64)
		requestID := value.(uint64)
		initialized := mockInitializedEvent(regionID, requestID)
		ch1 <- initialized
		resolved := &cdcpb.ChangeDataEvent{Events: []*cdcpb.Event{
			{
				RegionId:  regionID,
				RequestId: requestID,
				Event:     &cdcpb.Event_ResolvedTs{ResolvedTs: 120},
			},
		}}
		ch1 <- resolved
		return true
	})

	resolvedCount := 0
checkEvent:
	for {
		select {
		case <-eventCh:
			resolvedCount++
			log.Info("receive resolved count", zap.Int("count", resolvedCount))
			if resolvedCount == regionNum*2 {
				break checkEvent
			}
		case <-time.After(time.Second):
			c.Errorf("no more events received")
		}
	}

	cancel()
}

// TestEvTimeUpdate creates a new event feed, send N committed events every 100ms,
// use failpoint to set reconnect interval to 1s, the last event time of region
// should be updated correctly and no reconnect is triggered
func (s *etcdSuite) TestEvTimeUpdate(c *check.C) {
	defer testleak.AfterTest(c)()

	defer s.TearDownTest(c)
	ctx, cancel := context.WithCancel(context.Background())
	wg := &sync.WaitGroup{}

	ch1 := make(chan *cdcpb.ChangeDataEvent, 10)
	srv1 := newMockChangeDataService(c, ch1)
	server1, addr1 := newMockService(ctx, c, srv1, wg)

	defer func() {
		close(ch1)
		server1.Stop()
		wg.Wait()
	}()

	rpcClient, cluster, pdClient, err := mocktikv.NewTiKVAndPDClient("")
	c.Assert(err, check.IsNil)
	pdClient = &mockPDClient{Client: pdClient, versionGen: defaultVersionGen}
	tiStore, err := tikv.NewTestTiKVStore(rpcClient, pdClient, nil, nil, 0)
	c.Assert(err, check.IsNil)
	kvStorage := newStorageWithCurVersionCache(tiStore, addr1)
	defer kvStorage.Close() //nolint:errcheck

	cluster.AddStore(1, addr1)
	cluster.Bootstrap(3, []uint64{1}, []uint64{4}, 4)

	originalReconnectInterval := reconnectInterval
	reconnectInterval = 1500 * time.Millisecond
	err = failpoint.Enable("github.com/pingcap/ticdc/cdc/kv/kvClientCheckUnInitRegionInterval", "return(2)")
	c.Assert(err, check.IsNil)
	defer func() {
		_ = failpoint.Disable("github.com/pingcap/ticdc/cdc/kv/kvClientCheckUnInitRegionInterval")
		reconnectInterval = originalReconnectInterval
	}()

	baseAllocatedID := currentRequestID()
	lockresolver := txnutil.NewLockerResolver(kvStorage)
	isPullInit := &mockPullerInit{}
	grpcPool := NewGrpcPoolImpl(ctx, &security.Credential{})
	defer grpcPool.Close()
	cdcClient := NewCDCClient(ctx, pdClient, kvStorage, grpcPool)
	eventCh := make(chan model.RegionFeedEvent, 10)
	wg.Add(1)
	go func() {
		defer wg.Done()
		err := cdcClient.EventFeed(ctx, regionspan.ComparableSpan{Start: []byte("a"), End: []byte("b")}, 100, false, lockresolver, isPullInit, eventCh)
		c.Assert(errors.Cause(err), check.Equals, context.Canceled)
		cdcClient.Close() //nolint:errcheck
	}()

	// wait request id allocated with: new session, new request
	waitRequestID(c, baseAllocatedID+1)

	eventCount := 20
	for i := 0; i < eventCount; i++ {
		events := &cdcpb.ChangeDataEvent{Events: []*cdcpb.Event{
			{
				RegionId:  3,
				RequestId: currentRequestID(),
				Event: &cdcpb.Event_Entries_{
					Entries: &cdcpb.Event_Entries{
						Entries: []*cdcpb.Event_Row{{
							Type:     cdcpb.Event_COMMITTED,
							OpType:   cdcpb.Event_Row_PUT,
							Key:      []byte("aaaa"),
							Value:    []byte("committed put event before init"),
							StartTs:  105,
							CommitTs: 115,
						}},
					},
				},
			},
		}}
		ch1 <- events
		time.Sleep(time.Millisecond * 100)
	}

	expected := []model.RegionFeedEvent{
		{
			Resolved: &model.ResolvedSpan{
				Span:       regionspan.ComparableSpan{Start: []byte("a"), End: []byte("b")},
				ResolvedTs: 100,
			},
			RegionID: 3,
		},
		{
			Val: &model.RawKVEntry{
				OpType:   model.OpTypePut,
				Key:      []byte("aaaa"),
				Value:    []byte("committed put event before init"),
				StartTs:  105,
				CRTs:     115,
				RegionID: 3,
			},
			RegionID: 3,
		},
	}

	for i := 0; i < eventCount+1; i++ {
		select {
		case event := <-eventCh:
			if i == 0 {
				c.Assert(event, check.DeepEquals, expected[0])
			} else {
				c.Assert(event, check.DeepEquals, expected[1])
			}
		case <-time.After(time.Second):
			c.Errorf("expected event not received, %d received", i)
		}
	}

	cancel()
}

// TestRegionWorkerExitWhenIsIdle tests region worker can exit, and cancel gRPC
// stream automatically when it is idle.
func (s *etcdSuite) TestRegionWorkerExitWhenIsIdle(c *check.C) {
	defer testleak.AfterTest(c)()
	defer s.TearDownTest(c)

	ctx, cancel := context.WithCancel(context.Background())
	wg := &sync.WaitGroup{}

	server1Stopped := make(chan struct{})
	ch1 := make(chan *cdcpb.ChangeDataEvent, 10)
	srv1 := newMockChangeDataService(c, ch1)
	server1, addr1 := newMockService(ctx, c, srv1, wg)
	srv1.recvLoop = func(server cdcpb.ChangeData_EventFeedServer) {
		defer func() {
			close(ch1)
			server1.Stop()
			server1Stopped <- struct{}{}
		}()
		for {
			_, err := server.Recv()
			if err != nil {
				log.Error("mock server error", zap.Error(err))
				break
			}
		}
	}

	rpcClient, cluster, pdClient, err := mocktikv.NewTiKVAndPDClient("")
	c.Assert(err, check.IsNil)
	pdClient = &mockPDClient{Client: pdClient, versionGen: defaultVersionGen}
	tiStore, err := tikv.NewTestTiKVStore(rpcClient, pdClient, nil, nil, 0)
	c.Assert(err, check.IsNil)
	kvStorage := newStorageWithCurVersionCache(tiStore, addr1)
	defer kvStorage.Close() //nolint:errcheck

	regionID := uint64(3)
	cluster.AddStore(1, addr1)
	cluster.Bootstrap(regionID, []uint64{1}, []uint64{4}, 4)

	baseAllocatedID := currentRequestID()
	lockresolver := txnutil.NewLockerResolver(kvStorage)
	isPullInit := &mockPullerInit{}
	grpcPool := NewGrpcPoolImpl(ctx, &security.Credential{})
	defer grpcPool.Close()
	cdcClient := NewCDCClient(ctx, pdClient, kvStorage, grpcPool)
	eventCh := make(chan model.RegionFeedEvent, 10)
	wg.Add(1)
	go func() {
		defer wg.Done()
		err := cdcClient.EventFeed(ctx, regionspan.ComparableSpan{Start: []byte("a"), End: []byte("b")}, 100, false, lockresolver, isPullInit, eventCh)
		c.Assert(errors.Cause(err), check.Equals, context.Canceled)
		cdcClient.Close() //nolint:errcheck
	}()

	// wait request id allocated with: new session, new request
	waitRequestID(c, baseAllocatedID+1)
	// an error event will mark the corresponding region feed as stopped
	epochNotMatch := &cdcpb.ChangeDataEvent{Events: []*cdcpb.Event{
		{
			RegionId:  3,
			RequestId: currentRequestID(),
			Event: &cdcpb.Event_Error{
				Error: &cdcpb.Error{
					EpochNotMatch: &errorpb.EpochNotMatch{},
				},
			},
		},
	}}
	ch1 <- epochNotMatch

	select {
	case <-server1Stopped:
	case <-time.After(time.Second):
		c.Error("stream is not terminated by cdc kv client")
	}
	cancel()
}
<<<<<<< HEAD
<<<<<<< HEAD
=======
=======
>>>>>>> 6dcd9c09

// TestPrewriteNotMatchError tests TiKV sends a commit event without a matching
// prewrite(which is a bug, ref: https://github.com/tikv/tikv/issues/11055,
// TiCDC catches this error and resets the gRPC stream. TiCDC must not send a
// new request before closing gRPC stream since currently there is no mechanism
// to release an existing region connection.
<<<<<<< HEAD
func (s *clientSuite) TestPrewriteNotMatchError(c *check.C) {
=======
func (s *etcdSuite) TestPrewriteNotMatchError(c *check.C) {
>>>>>>> 6dcd9c09
	defer testleak.AfterTest(c)()
	defer s.TearDownTest(c)

	ctx, cancel := context.WithCancel(context.Background())
	wg := &sync.WaitGroup{}

	var requestIds sync.Map
	var server1Stopped int32 = 0
	server1StoppedCh := make(chan struct{})
	ch1 := make(chan *cdcpb.ChangeDataEvent, 10)
	srv1 := newMockChangeDataService(c, ch1)
	server1, addr1 := newMockService(ctx, c, srv1, wg)
	srv1.recvLoop = func(server cdcpb.ChangeData_EventFeedServer) {
		if atomic.LoadInt32(&server1Stopped) == int32(1) {
			return
		}
		defer func() {
			atomic.StoreInt32(&server1Stopped, 1)
			close(ch1)
			server1.Stop()
			server1StoppedCh <- struct{}{}
		}()
		for {
			req, err := server.Recv()
			if err != nil {
				log.Error("mock server error", zap.Error(err))
				return
			}
			requestIds.Store(req.RegionId, req.RequestId)
		}
	}

<<<<<<< HEAD
	rpcClient, cluster, pdClient, err := testutils.NewMockTiKV("", mockcopr.NewCoprRPCHandler())
=======
	rpcClient, cluster, pdClient, err := mocktikv.NewTiKVAndPDClient("")
>>>>>>> 6dcd9c09
	c.Assert(err, check.IsNil)
	pdClient = &mockPDClient{Client: pdClient, versionGen: defaultVersionGen}
	tiStore, err := tikv.NewTestTiKVStore(rpcClient, pdClient, nil, nil, 0)
	c.Assert(err, check.IsNil)
	kvStorage := newStorageWithCurVersionCache(tiStore, addr1)
	defer kvStorage.Close() //nolint:errcheck

	// create two regions to avoid the stream is canceled by no region remained
	regionID3 := uint64(3)
	regionID4 := uint64(4)
	cluster.AddStore(1, addr1)
	cluster.Bootstrap(regionID3, []uint64{1}, []uint64{4}, 4)
	cluster.SplitRaw(regionID3, regionID4, []byte("b"), []uint64{5}, 5)

	isPullInit := &mockPullerInit{}
	lockResolver := txnutil.NewLockerResolver(kvStorage)
	grpcPool := NewGrpcPoolImpl(ctx, &security.Credential{})
	defer grpcPool.Close()
	cdcClient := NewCDCClient(ctx, pdClient, kvStorage, grpcPool)
	eventCh := make(chan model.RegionFeedEvent, 10)
	baseAllocatedID := currentRequestID()

	wg.Add(1)
	go func() {
		defer wg.Done()
		err = cdcClient.EventFeed(ctx, regionspan.ComparableSpan{Start: []byte("a"), End: []byte("c")}, 100, false, lockResolver, isPullInit, eventCh)
		c.Assert(errors.Cause(err), check.Equals, context.Canceled)
		cdcClient.Close() //nolint:errcheck
	}()

	// The expected request ids are agnostic because the kv client could retry
	// for more than one time, so we wait until the newly started server receives
	// requests for both two regions.
	err = retry.Do(context.Background(), func() error {
		_, ok1 := requestIds.Load(regionID3)
		_, ok2 := requestIds.Load(regionID4)
		if ok1 && ok2 {
			return nil
		}
		return errors.New("waiting for kv client requests received by server")
	}, retry.WithBackoffBaseDelay(200), retry.WithBackoffMaxDelay(60*1000), retry.WithMaxTries(10))

	c.Assert(err, check.IsNil)
	reqID1, _ := requestIds.Load(regionID3)
	reqID2, _ := requestIds.Load(regionID4)
	initialized1 := mockInitializedEvent(regionID3, reqID1.(uint64))
	initialized2 := mockInitializedEvent(regionID4, reqID2.(uint64))
	ch1 <- initialized1
	ch1 <- initialized2

	prewriteNotMatchEvent := &cdcpb.ChangeDataEvent{Events: []*cdcpb.Event{
		{
			RegionId:  regionID3,
			RequestId: reqID1.(uint64),
			Event: &cdcpb.Event_Entries_{
				Entries: &cdcpb.Event_Entries{
					Entries: []*cdcpb.Event_Row{{
						Type:     cdcpb.Event_COMMIT,
						OpType:   cdcpb.Event_Row_PUT,
						Key:      []byte("aaaa"),
						Value:    []byte("commit event before prewrite"),
						StartTs:  105,
						CommitTs: 115,
					}},
				},
			},
		},
	}}
	ch1 <- prewriteNotMatchEvent

	<-server1StoppedCh
	ch2 := make(chan *cdcpb.ChangeDataEvent, 10)
	srv2 := newMockChangeDataService(c, ch2)
	srv2.recvLoop = func(server cdcpb.ChangeData_EventFeedServer) {
		for {
			req, err := server.Recv()
			if err != nil {
				log.Error("mock server error", zap.Error(err))
				return
			}
			requestIds.Store(req.RegionId, req.RequestId)
		}
	}
	// Reuse the same listen address as server 1
	server2, _ := newMockServiceSpecificAddr(ctx, c, srv2, addr1, wg)
	defer func() {
		close(ch2)
		server2.Stop()
		wg.Wait()
	}()

	// After the gRPC stream is canceled, two more reqeusts will be sent, so the
	// allocated id is increased by 2 from baseAllocatedID+2.
	waitRequestID(c, baseAllocatedID+4)
	cancel()
<<<<<<< HEAD
}

func createFakeEventFeedSession(ctx context.Context) *eventFeedSession {
	return newEventFeedSession(ctx,
		&CDCClient{regionLimiters: defaultRegionEventFeedLimiters},
		nil, /*regionCache*/
		nil, /*kvStorage*/
		regionspan.ComparableSpan{Start: []byte("a"), End: []byte("b")},
		nil,   /*lockResolver*/
		nil,   /*isPullerInit*/
		false, /*enableOldValue*/
		100,   /*startTs*/
		nil /*eventCh*/)
}

func (s *clientSuite) TestCheckRateLimit(c *check.C) {
	defer testleak.AfterTest(c)()
	defer s.TearDownTest(c)

	ctx, cancel := context.WithCancel(context.Background())
	defer cancel()

	session := createFakeEventFeedSession(ctx)
	// to avoid execution too slow and enter dead loop
	maxTrigger := 1000
	trigger := 0
	burst := 3
	for trigger = 0; trigger < maxTrigger; trigger++ {
		allowed := session.checkRateLimit(1)
		if !allowed {
			break
		}
	}
	if trigger == maxTrigger {
		c.Error("get rate limiter too slow")
	}
	c.Assert(trigger, check.GreaterEqual, burst)
	time.Sleep(100 * time.Millisecond)
	allowed := session.checkRateLimit(1)
	c.Assert(allowed, check.IsTrue)
}

func (s *clientSuite) TestHandleRateLimit(c *check.C) {
	defer testleak.AfterTest(c)()
	defer s.TearDownTest(c)

	ctx, cancel := context.WithCancel(context.Background())
	defer cancel()

	session := createFakeEventFeedSession(ctx)

	// empty rate limit item, do nothing
	session.handleRateLimit(ctx)
	c.Assert(session.rateLimitQueue, check.HasLen, 0)
	c.Assert(cap(session.rateLimitQueue), check.Equals, defaultRegionRateLimitQueueSize)

	for i := 0; i < defaultRegionRateLimitQueueSize+1; i++ {
		session.rateLimitQueue = append(session.rateLimitQueue, regionErrorInfo{})
	}
	session.handleRateLimit(ctx)
	c.Assert(session.rateLimitQueue, check.HasLen, 1)
	c.Assert(cap(session.rateLimitQueue), check.Equals, 1)
	session.handleRateLimit(ctx)
	c.Assert(session.rateLimitQueue, check.HasLen, 0)
	c.Assert(cap(session.rateLimitQueue), check.Equals, 128)
}
>>>>>>> 36422c0a9 (kv/client: use region based rate limiter and decouple it from event handler (#3118))
=======
}
>>>>>>> 6dcd9c09
<|MERGE_RESOLUTION|>--- conflicted
+++ resolved
@@ -3297,22 +3297,13 @@
 	}
 	cancel()
 }
-<<<<<<< HEAD
-<<<<<<< HEAD
-=======
-=======
->>>>>>> 6dcd9c09
 
 // TestPrewriteNotMatchError tests TiKV sends a commit event without a matching
 // prewrite(which is a bug, ref: https://github.com/tikv/tikv/issues/11055,
 // TiCDC catches this error and resets the gRPC stream. TiCDC must not send a
 // new request before closing gRPC stream since currently there is no mechanism
 // to release an existing region connection.
-<<<<<<< HEAD
-func (s *clientSuite) TestPrewriteNotMatchError(c *check.C) {
-=======
 func (s *etcdSuite) TestPrewriteNotMatchError(c *check.C) {
->>>>>>> 6dcd9c09
 	defer testleak.AfterTest(c)()
 	defer s.TearDownTest(c)
 
@@ -3345,11 +3336,7 @@
 		}
 	}
 
-<<<<<<< HEAD
-	rpcClient, cluster, pdClient, err := testutils.NewMockTiKV("", mockcopr.NewCoprRPCHandler())
-=======
 	rpcClient, cluster, pdClient, err := mocktikv.NewTiKVAndPDClient("")
->>>>>>> 6dcd9c09
 	c.Assert(err, check.IsNil)
 	pdClient = &mockPDClient{Client: pdClient, versionGen: defaultVersionGen}
 	tiStore, err := tikv.NewTestTiKVStore(rpcClient, pdClient, nil, nil, 0)
@@ -3445,7 +3432,6 @@
 	// allocated id is increased by 2 from baseAllocatedID+2.
 	waitRequestID(c, baseAllocatedID+4)
 	cancel()
-<<<<<<< HEAD
 }
 
 func createFakeEventFeedSession(ctx context.Context) *eventFeedSession {
@@ -3461,7 +3447,7 @@
 		nil /*eventCh*/)
 }
 
-func (s *clientSuite) TestCheckRateLimit(c *check.C) {
+func (s *etcdSuite) TestCheckRateLimit(c *check.C) {
 	defer testleak.AfterTest(c)()
 	defer s.TearDownTest(c)
 
@@ -3488,7 +3474,7 @@
 	c.Assert(allowed, check.IsTrue)
 }
 
-func (s *clientSuite) TestHandleRateLimit(c *check.C) {
+func (s *etcdSuite) TestHandleRateLimit(c *check.C) {
 	defer testleak.AfterTest(c)()
 	defer s.TearDownTest(c)
 
@@ -3511,8 +3497,4 @@
 	session.handleRateLimit(ctx)
 	c.Assert(session.rateLimitQueue, check.HasLen, 0)
 	c.Assert(cap(session.rateLimitQueue), check.Equals, 128)
-}
->>>>>>> 36422c0a9 (kv/client: use region based rate limiter and decouple it from event handler (#3118))
-=======
-}
->>>>>>> 6dcd9c09
+}