--- conflicted
+++ resolved
@@ -48,11 +48,7 @@
 	cluster := mocktikv.NewCluster(mvccStore)
 	pdCli := mocktikv.NewPDClient(cluster)
 
-<<<<<<< HEAD
-	cli, err := NewCDCClient(pdCli, nil, false)
-=======
 	cli, err := NewCDCClient(context.Background(), pdCli, nil, &security.Credential{})
->>>>>>> 3483a02f
 	c.Assert(err, check.IsNil)
 
 	err = cli.Close()
@@ -148,11 +144,7 @@
 	cluster.AddStore(2, "localhost:23376")
 	cluster.Bootstrap(3, []uint64{1, 2}, []uint64{4, 5}, 4)
 
-<<<<<<< HEAD
-	cdcClient, err := NewCDCClient(pdClient, kvStorage.(tikv.Storage), false)
-=======
 	cdcClient, err := NewCDCClient(context.Background(), pdClient, kvStorage.(tikv.Storage), &security.Credential{})
->>>>>>> 3483a02f
 	c.Assert(err, check.IsNil)
 	ctx, cancel := context.WithCancel(context.Background())
 	defer cancel()
@@ -215,11 +207,7 @@
 	cluster.AddStore(1, "localhost:23375")
 	cluster.Bootstrap(2, []uint64{1}, []uint64{3}, 3)
 
-<<<<<<< HEAD
-	cdcClient, err := NewCDCClient(pdClient, kvStorage.(tikv.Storage), false)
-=======
 	cdcClient, err := NewCDCClient(context.Background(), pdClient, kvStorage.(tikv.Storage), &security.Credential{})
->>>>>>> 3483a02f
 	c.Assert(err, check.IsNil)
 	ctx, cancel := context.WithTimeout(context.Background(), 3*time.Second)
 	defer cancel()
