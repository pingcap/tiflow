--- conflicted
+++ resolved
@@ -2464,41 +2464,95 @@
 	wg.Wait()
 }
 
-<<<<<<< HEAD
+// TestClientErrNoPendingRegion has the similar procedure with TestClientV1UnlockRangeReentrant
+// The difference is the delay injected point for region 2
+func (s *etcdSuite) TestClientErrNoPendingRegion(c *check.C) {
+	defer testleak.AfterTest(c)()
+	clientv2 := enableKVClientV2
+	enableKVClientV2 = false
+	defer func() {
+		enableKVClientV2 = clientv2
+	}()
+	// test for client v1
+	s.testClientErrNoPendingRegion(c)
+
+	enableKVClientV2 = true
+	// test for client v2
+	s.testClientErrNoPendingRegion(c)
+}
+
+func (s *etcdSuite) testClientErrNoPendingRegion(c *check.C) {
+	defer s.TearDownTest(c)
+
+	ctx, cancel := context.WithCancel(context.Background())
+	wg := &sync.WaitGroup{}
+
+	ch1 := make(chan *cdcpb.ChangeDataEvent, 10)
+	srv1 := newMockChangeDataService(c, ch1)
+	server1, addr1 := newMockService(ctx, c, srv1, wg)
+
+	rpcClient, cluster, pdClient, err := mocktikv.NewTiKVAndPDClient("")
+	c.Assert(err, check.IsNil)
+	pdClient = &mockPDClient{Client: pdClient, versionGen: defaultVersionGen}
+	tiStore, err := tikv.NewTestTiKVStore(rpcClient, pdClient, nil, nil, 0)
+	c.Assert(err, check.IsNil)
+	kvStorage := newStorageWithCurVersionCache(tiStore, addr1)
+	defer kvStorage.Close() //nolint:errcheck
+
+	regionID3 := uint64(3)
+	regionID4 := uint64(4)
+	cluster.AddStore(1, addr1)
+	cluster.Bootstrap(regionID3, []uint64{1}, []uint64{4}, 4)
+	cluster.SplitRaw(regionID3, regionID4, []byte("b"), []uint64{5}, 5)
+
+	err = failpoint.Enable("github.com/pingcap/ticdc/cdc/kv/kvClientStreamRecvError", "1*return(\"injected error\")")
+	c.Assert(err, check.IsNil)
+	err = failpoint.Enable("github.com/pingcap/ticdc/cdc/kv/kvClientPendingRegionDelay", "1*sleep(0)->2*sleep(1000)")
+	c.Assert(err, check.IsNil)
+	err = failpoint.Enable("github.com/pingcap/ticdc/cdc/kv/kvClientStreamCloseDelay", "sleep(2000)")
+	c.Assert(err, check.IsNil)
+	defer func() {
+		_ = failpoint.Disable("github.com/pingcap/ticdc/cdc/kv/kvClientStreamRecvError")
+		_ = failpoint.Disable("github.com/pingcap/ticdc/cdc/kv/kvClientPendingRegionDelay")
+		_ = failpoint.Disable("github.com/pingcap/ticdc/cdc/kv/kvClientStreamCloseDelay")
+	}()
+	lockresolver := txnutil.NewLockerResolver(kvStorage)
+	isPullInit := &mockPullerInit{}
+	cdcClient := NewCDCClient(ctx, pdClient, kvStorage, &security.Credential{})
+	eventCh := make(chan *model.RegionFeedEvent, 10)
+	wg.Add(1)
+	go func() {
+		err := cdcClient.EventFeed(ctx, regionspan.ComparableSpan{Start: []byte("a"), End: []byte("c")}, 100, false, lockresolver, isPullInit, eventCh)
+		c.Assert(errors.Cause(err), check.Equals, context.Canceled)
+		cdcClient.Close() //nolint:errcheck
+		wg.Done()
+	}()
+
+	baseAllocatedID := currentRequestID()
+	// wait the second region is scheduled
+	time.Sleep(time.Millisecond * 500)
+	waitRequestID(c, baseAllocatedID+1)
+	initialized := mockInitializedEvent(regionID3, currentRequestID())
+	ch1 <- initialized
+	waitRequestID(c, baseAllocatedID+2)
+	initialized = mockInitializedEvent(regionID4, currentRequestID())
+	ch1 <- initialized
+	// wait the kvClientPendingRegionDelay ends, and the second region is processed
+	time.Sleep(time.Second * 2)
+	cancel()
+	close(ch1)
+	server1.Stop()
+	wg.Wait()
+}
+
 // TestKVClientForceReconnect force reconnect gRPC stream can work
 func (s *etcdSuite) TestKVClientForceReconnect(c *check.C) {
 	defer testleak.AfterTest(c)()
 	defer s.TearDownTest(c)
 
-=======
-// TestClientErrNoPendingRegion has the similar procedure with TestClientV1UnlockRangeReentrant
-// The difference is the delay injected point for region 2
-func (s *etcdSuite) TestClientErrNoPendingRegion(c *check.C) {
-	defer testleak.AfterTest(c)()
->>>>>>> 178caced
-	clientv2 := enableKVClientV2
-	enableKVClientV2 = false
-	defer func() {
-		enableKVClientV2 = clientv2
-	}()
-<<<<<<< HEAD
-=======
-	// test for client v1
-	s.testClientErrNoPendingRegion(c)
-
-	enableKVClientV2 = true
-	// test for client v2
-	s.testClientErrNoPendingRegion(c)
-}
-
-func (s *etcdSuite) testClientErrNoPendingRegion(c *check.C) {
-	defer s.TearDownTest(c)
->>>>>>> 178caced
-
 	ctx, cancel := context.WithCancel(context.Background())
 	wg := &sync.WaitGroup{}
 
-<<<<<<< HEAD
 	server1Stopped := make(chan struct{})
 	ch1 := make(chan *cdcpb.ChangeDataEvent, 10)
 	srv1 := newMockChangeDataService(c, ch1)
@@ -2517,11 +2571,6 @@
 			}
 		}
 	}
-=======
-	ch1 := make(chan *cdcpb.ChangeDataEvent, 10)
-	srv1 := newMockChangeDataService(c, ch1)
-	server1, addr1 := newMockService(ctx, c, srv1, wg)
->>>>>>> 178caced
 
 	rpcClient, cluster, pdClient, err := mocktikv.NewTiKVAndPDClient("")
 	c.Assert(err, check.IsNil)
@@ -2532,7 +2581,6 @@
 	defer kvStorage.Close() //nolint:errcheck
 
 	regionID3 := uint64(3)
-<<<<<<< HEAD
 	cluster.AddStore(1, addr1)
 	cluster.Bootstrap(regionID3, []uint64{1}, []uint64{4}, 4)
 
@@ -2540,23 +2588,6 @@
 	c.Assert(err, check.IsNil)
 	defer func() {
 		_ = failpoint.Disable("github.com/pingcap/ticdc/cdc/kv/kvClientForceReconnect")
-=======
-	regionID4 := uint64(4)
-	cluster.AddStore(1, addr1)
-	cluster.Bootstrap(regionID3, []uint64{1}, []uint64{4}, 4)
-	cluster.SplitRaw(regionID3, regionID4, []byte("b"), []uint64{5}, 5)
-
-	err = failpoint.Enable("github.com/pingcap/ticdc/cdc/kv/kvClientStreamRecvError", "1*return(\"injected error\")")
-	c.Assert(err, check.IsNil)
-	err = failpoint.Enable("github.com/pingcap/ticdc/cdc/kv/kvClientPendingRegionDelay", "1*sleep(0)->2*sleep(1000)")
-	c.Assert(err, check.IsNil)
-	err = failpoint.Enable("github.com/pingcap/ticdc/cdc/kv/kvClientStreamCloseDelay", "sleep(2000)")
-	c.Assert(err, check.IsNil)
-	defer func() {
-		_ = failpoint.Disable("github.com/pingcap/ticdc/cdc/kv/kvClientStreamRecvError")
-		_ = failpoint.Disable("github.com/pingcap/ticdc/cdc/kv/kvClientPendingRegionDelay")
-		_ = failpoint.Disable("github.com/pingcap/ticdc/cdc/kv/kvClientStreamCloseDelay")
->>>>>>> 178caced
 	}()
 	lockresolver := txnutil.NewLockerResolver(kvStorage)
 	isPullInit := &mockPullerInit{}
@@ -2571,7 +2602,6 @@
 	}()
 
 	baseAllocatedID := currentRequestID()
-<<<<<<< HEAD
 	waitRequestID(c, baseAllocatedID+1)
 	initialized := mockInitializedEvent(regionID3, currentRequestID())
 	ch1 <- initialized
@@ -2635,20 +2665,4 @@
 	}
 
 	cancel()
-=======
-	// wait the second region is scheduled
-	time.Sleep(time.Millisecond * 500)
-	waitRequestID(c, baseAllocatedID+1)
-	initialized := mockInitializedEvent(regionID3, currentRequestID())
-	ch1 <- initialized
-	waitRequestID(c, baseAllocatedID+2)
-	initialized = mockInitializedEvent(regionID4, currentRequestID())
-	ch1 <- initialized
-	// wait the kvClientPendingRegionDelay ends, and the second region is processed
-	time.Sleep(time.Second * 2)
-	cancel()
-	close(ch1)
-	server1.Stop()
-	wg.Wait()
->>>>>>> 178caced
 }