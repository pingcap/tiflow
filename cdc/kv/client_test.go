// Copyright 2020 PingCAP, Inc.
//
// Licensed under the Apache License, Version 2.0 (the "License");
// you may not use this file except in compliance with the License.
// You may obtain a copy of the License at
//
//     http://www.apache.org/licenses/LICENSE-2.0
//
// Unless required by applicable law or agreed to in writing, software
// distributed under the License is distributed on an "AS IS" BASIS,
// See the License for the specific language governing permissions and
// limitations under the License.

package kv

import (
	"context"
	"net"
	"sync"
	"sync/atomic"
	"testing"
	"time"

	"github.com/pingcap/check"
	"github.com/pingcap/errors"
	"github.com/pingcap/failpoint"
	"github.com/pingcap/kvproto/pkg/cdcpb"
	"github.com/pingcap/kvproto/pkg/errorpb"
	"github.com/pingcap/kvproto/pkg/metapb"
	"github.com/pingcap/log"
	"github.com/pingcap/ticdc/cdc/model"
	cerror "github.com/pingcap/ticdc/pkg/errors"
	"github.com/pingcap/ticdc/pkg/regionspan"
	"github.com/pingcap/ticdc/pkg/retry"
	"github.com/pingcap/ticdc/pkg/security"
	"github.com/pingcap/ticdc/pkg/txnutil"
	"github.com/pingcap/ticdc/pkg/util/testleak"
	"github.com/pingcap/ticdc/pkg/version"
	"github.com/pingcap/tidb/store/mockstore/mocktikv"
	"github.com/pingcap/tidb/store/tikv"
	"github.com/pingcap/tidb/store/tikv/oracle"
	pd "github.com/tikv/pd/client"
	"go.uber.org/zap"
	"google.golang.org/grpc"
)

func Test(t *testing.T) { check.TestingT(t) }

type clientSuite struct {
}

var _ = check.Suite(&clientSuite{})

func (s *clientSuite) TestNewClose(c *check.C) {
	defer testleak.AfterTest(c)()
	store := mocktikv.MustNewMVCCStore()
	defer store.Close() //nolint:errcheck
	cluster := mocktikv.NewCluster(store)
	pdCli := mocktikv.NewPDClient(cluster)
	defer pdCli.Close() //nolint:errcheck

	cli := NewCDCClient(context.Background(), pdCli, nil, &security.Credential{})
	err := cli.Close()
	c.Assert(err, check.IsNil)
}

func (s *clientSuite) TestAssembleRowEvent(c *check.C) {
	defer testleak.AfterTest(c)()
	testCases := []struct {
		regionID       uint64
		entry          *cdcpb.Event_Row
		enableOldValue bool
		expected       *model.RegionFeedEvent
		err            string
	}{{
		regionID: 1,
		entry: &cdcpb.Event_Row{
			StartTs:  1,
			CommitTs: 2,
			Key:      []byte("k1"),
			Value:    []byte("v1"),
			OpType:   cdcpb.Event_Row_PUT,
		},
		enableOldValue: false,
		expected: &model.RegionFeedEvent{
			RegionID: 1,
			Val: &model.RawKVEntry{
				OpType:   model.OpTypePut,
				StartTs:  1,
				CRTs:     2,
				Key:      []byte("k1"),
				Value:    []byte("v1"),
				RegionID: 1,
			},
		},
	}, {
		regionID: 2,
		entry: &cdcpb.Event_Row{
			StartTs:  1,
			CommitTs: 2,
			Key:      []byte("k2"),
			Value:    []byte("v2"),
			OpType:   cdcpb.Event_Row_DELETE,
		},
		enableOldValue: false,
		expected: &model.RegionFeedEvent{
			RegionID: 2,
			Val: &model.RawKVEntry{
				OpType:   model.OpTypeDelete,
				StartTs:  1,
				CRTs:     2,
				Key:      []byte("k2"),
				Value:    []byte("v2"),
				RegionID: 2,
			},
		},
	}, {
		regionID: 3,
		entry: &cdcpb.Event_Row{
			StartTs:  1,
			CommitTs: 2,
			Key:      []byte("k2"),
			Value:    []byte("v2"),
			OldValue: []byte("ov2"),
			OpType:   cdcpb.Event_Row_PUT,
		},
		enableOldValue: false,
		expected: &model.RegionFeedEvent{
			RegionID: 3,
			Val: &model.RawKVEntry{
				OpType:   model.OpTypePut,
				StartTs:  1,
				CRTs:     2,
				Key:      []byte("k2"),
				Value:    []byte("v2"),
				RegionID: 3,
			},
		},
	}, {
		regionID: 4,
		entry: &cdcpb.Event_Row{
			StartTs:  1,
			CommitTs: 2,
			Key:      []byte("k3"),
			Value:    []byte("v3"),
			OldValue: []byte("ov3"),
			OpType:   cdcpb.Event_Row_PUT,
		},
		enableOldValue: true,
		expected: &model.RegionFeedEvent{
			RegionID: 4,
			Val: &model.RawKVEntry{
				OpType:   model.OpTypePut,
				StartTs:  1,
				CRTs:     2,
				Key:      []byte("k3"),
				Value:    []byte("v3"),
				OldValue: []byte("ov3"),
				RegionID: 4,
			},
		},
	}, {
		regionID: 2,
		entry: &cdcpb.Event_Row{
			StartTs:  1,
			CommitTs: 2,
			Key:      []byte("k2"),
			Value:    []byte("v2"),
			OpType:   cdcpb.Event_Row_UNKNOWN,
		},
		enableOldValue: false,
		err:            "[CDC:ErrUnknownKVEventType]unknown kv event type: UNKNOWN, entry: start_ts:1 commit_ts:2 key:\"k2\" value:\"v2\" ",
	}}

	for _, tc := range testCases {
		event, err := assembleRowEvent(tc.regionID, tc.entry, tc.enableOldValue)
		c.Assert(event, check.DeepEquals, tc.expected)
		if err != nil {
			c.Assert(err.Error(), check.Equals, tc.err)
		}
	}
}

func mockInitializedEvent(regionID, requestID uint64) *cdcpb.ChangeDataEvent {
	initialized := &cdcpb.ChangeDataEvent{
		Events: []*cdcpb.Event{
			{
				RegionId:  regionID,
				RequestId: requestID,
				Event: &cdcpb.Event_Entries_{
					Entries: &cdcpb.Event_Entries{
						Entries: []*cdcpb.Event_Row{
							{
								Type: cdcpb.Event_INITIALIZED,
							},
						},
					},
				},
			},
		},
	}
	return initialized
}

type mockChangeDataService struct {
	c        *check.C
	ch       chan *cdcpb.ChangeDataEvent
	recvLoop func(server cdcpb.ChangeData_EventFeedServer)
}

func newMockChangeDataService(c *check.C, ch chan *cdcpb.ChangeDataEvent) *mockChangeDataService {
	s := &mockChangeDataService{
		c:  c,
		ch: ch,
	}
	return s
}

func (s *mockChangeDataService) EventFeed(server cdcpb.ChangeData_EventFeedServer) error {
	if s.recvLoop != nil {
		go func() {
			s.recvLoop(server)
		}()
	}
	for e := range s.ch {
		err := server.Send(e)
		s.c.Assert(err, check.IsNil)
	}
	return nil
}

func newMockService(
	ctx context.Context,
	c *check.C,
	srv cdcpb.ChangeDataServer,
	wg *sync.WaitGroup,
) (grpcServer *grpc.Server, addr string) {
	return newMockServiceSpecificAddr(ctx, c, srv, "127.0.0.1:0", wg)
}

func newMockServiceSpecificAddr(
	ctx context.Context,
	c *check.C,
	srv cdcpb.ChangeDataServer,
	listenAddr string,
	wg *sync.WaitGroup,
) (grpcServer *grpc.Server, addr string) {
	lc := &net.ListenConfig{}
	lis, err := lc.Listen(ctx, "tcp", listenAddr)
	c.Assert(err, check.IsNil)
	addr = lis.Addr().String()
	grpcServer = grpc.NewServer()
	cdcpb.RegisterChangeDataServer(grpcServer, srv)
	wg.Add(1)
	go func() {
		err := grpcServer.Serve(lis)
		c.Assert(err, check.IsNil)
		wg.Done()
	}()
	return
}

type mockPDClient struct {
	pd.Client
	versionGen func() string
}

var _ pd.Client = &mockPDClient{}

func (m *mockPDClient) GetStore(ctx context.Context, storeID uint64) (*metapb.Store, error) {
	s, err := m.Client.GetStore(ctx, storeID)
	if err != nil {
		return nil, err
	}
	s.Version = m.versionGen()
	return s, nil
}

var defaultVersionGen = func() string {
	return version.MinTiKVVersion.String()
}

// waitRequestID waits request ID larger than the given allocated ID
func waitRequestID(c *check.C, allocatedID uint64) {
	err := retry.Run(time.Millisecond*20, 10, func() error {
		if currentRequestID() > allocatedID {
			return nil
		}
		return errors.Errorf("request id %d is not larger than %d", currentRequestID(), allocatedID)
	})
	c.Assert(err, check.IsNil)
}

// Use etcdSuite to workaround the race. See comments of `TestConnArray`.
func (s *etcdSuite) TestConnectOfflineTiKV(c *check.C) {
	defer testleak.AfterTest(c)()
	defer s.TearDownTest(c)
	ctx, cancel := context.WithCancel(context.Background())
	defer cancel()
	wg := &sync.WaitGroup{}
	ch2 := make(chan *cdcpb.ChangeDataEvent, 10)
	srv := newMockChangeDataService(c, ch2)
	server2, addr := newMockService(ctx, c, srv, wg)
	defer func() {
		close(ch2)
		server2.Stop()
		wg.Wait()
	}()

	rpcClient, cluster, pdClient, err := mocktikv.NewTiKVAndPDClient("")
	c.Assert(err, check.IsNil)
	pdClient = &mockPDClient{Client: pdClient, versionGen: defaultVersionGen}
	kvStorage, err := tikv.NewTestTiKVStore(rpcClient, pdClient, nil, nil, 0)
	c.Assert(err, check.IsNil)
	defer kvStorage.Close() //nolint:errcheck

	cluster.AddStore(1, "localhost:1")
	cluster.AddStore(2, addr)
	cluster.Bootstrap(3, []uint64{1, 2}, []uint64{4, 5}, 4)

	baseAllocatedID := currentRequestID()
	lockresolver := txnutil.NewLockerResolver(kvStorage.(tikv.Storage))
	isPullInit := &mockPullerInit{}
	cdcClient := NewCDCClient(context.Background(), pdClient, kvStorage.(tikv.Storage), &security.Credential{})
	defer cdcClient.Close() //nolint:errcheck
	eventCh := make(chan *model.RegionFeedEvent, 10)
	wg.Add(1)
	go func() {
		err := cdcClient.EventFeed(ctx, regionspan.ComparableSpan{Start: []byte("a"), End: []byte("b")}, 1, false, lockresolver, isPullInit, eventCh)
		c.Assert(errors.Cause(err), check.Equals, context.Canceled)
		wg.Done()
	}()

	// new session, request to store 1, request to store 2
	waitRequestID(c, baseAllocatedID+2)

	makeEvent := func(ts uint64) *cdcpb.ChangeDataEvent {
		return &cdcpb.ChangeDataEvent{
			Events: []*cdcpb.Event{
				{
					RegionId:  3,
					RequestId: currentRequestID(),
					Event: &cdcpb.Event_ResolvedTs{
						ResolvedTs: ts,
					},
				},
			},
		}
	}

	checkEvent := func(event *model.RegionFeedEvent, ts uint64) {
		c.Assert(event.Resolved.ResolvedTs, check.Equals, ts)
	}

	initialized := mockInitializedEvent(3 /* regionID */, currentRequestID())
	ch2 <- initialized

	cluster.ChangeLeader(3, 5)

	ts, err := kvStorage.CurrentVersion()
	c.Assert(err, check.IsNil)
	ch2 <- makeEvent(ts.Ver)
	var event *model.RegionFeedEvent
	select {
	case event = <-eventCh:
	case <-time.After(time.Second):
		c.Fatalf("reconnection not succeed in 1 second")
	}
	checkEvent(event, 1)

	select {
	case event = <-eventCh:
	case <-time.After(time.Second):
		c.Fatalf("reconnection not succeed in 1 second")
	}
	checkEvent(event, ts.Ver)
	cancel()
}

func (s *etcdSuite) TestRecvLargeMessageSize(c *check.C) {
	defer testleak.AfterTest(c)()
	defer s.TearDownTest(c)
	ctx, cancel := context.WithCancel(context.Background())
	wg := &sync.WaitGroup{}
	ch2 := make(chan *cdcpb.ChangeDataEvent, 10)
	srv := newMockChangeDataService(c, ch2)
	server2, addr := newMockService(ctx, c, srv, wg)
	defer func() {
		close(ch2)
		server2.Stop()
		wg.Wait()
	}()
	// Cancel first, and then close the server.
	defer cancel()

	rpcClient, cluster, pdClient, err := mocktikv.NewTiKVAndPDClient("")
	c.Assert(err, check.IsNil)
	pdClient = &mockPDClient{Client: pdClient, versionGen: defaultVersionGen}
	defer pdClient.Close() //nolint:errcheck
	kvStorage, err := tikv.NewTestTiKVStore(rpcClient, pdClient, nil, nil, 0)
	c.Assert(err, check.IsNil)
	defer kvStorage.Close() //nolint:errcheck

	cluster.AddStore(2, addr)
	cluster.Bootstrap(3, []uint64{2}, []uint64{4}, 4)

	baseAllocatedID := currentRequestID()
	lockresolver := txnutil.NewLockerResolver(kvStorage.(tikv.Storage))
	isPullInit := &mockPullerInit{}
	cdcClient := NewCDCClient(ctx, pdClient, kvStorage.(tikv.Storage), &security.Credential{})
	eventCh := make(chan *model.RegionFeedEvent, 10)
	wg.Add(1)
	go func() {
		err := cdcClient.EventFeed(ctx, regionspan.ComparableSpan{Start: []byte("a"), End: []byte("b")}, 1, false, lockresolver, isPullInit, eventCh)
		c.Assert(errors.Cause(err), check.Equals, context.Canceled)
		cdcClient.Close() //nolint:errcheck
		wg.Done()
	}()

	// new session, new request
	waitRequestID(c, baseAllocatedID+1)

	initialized := mockInitializedEvent(3 /* regionID */, currentRequestID())
	ch2 <- initialized

	var event *model.RegionFeedEvent
	select {
	case event = <-eventCh:
	case <-time.After(time.Second):
		c.Fatalf("recving message takes too long")
	}
	c.Assert(event, check.NotNil)

	largeValSize := 128*1024*1024 + 1 // 128MB + 1
	largeMsg := &cdcpb.ChangeDataEvent{Events: []*cdcpb.Event{
		{
			RegionId:  3,
			RequestId: currentRequestID(),
			Event: &cdcpb.Event_Entries_{
				Entries: &cdcpb.Event_Entries{
					Entries: []*cdcpb.Event_Row{{
						Type:     cdcpb.Event_COMMITTED,
						OpType:   cdcpb.Event_Row_PUT,
						Key:      []byte("a"),
						Value:    make([]byte, largeValSize),
						CommitTs: 2, // ResolvedTs = 1
					}},
				},
			},
		},
	}}
	ch2 <- largeMsg
	select {
	case event = <-eventCh:
	case <-time.After(30 * time.Second): // Send 128MB object may costs lots of time.
		c.Fatalf("recving message takes too long")
	}
	c.Assert(len(event.Val.Value), check.Equals, largeValSize)
	cancel()
}

func (s *etcdSuite) TestHandleError(c *check.C) {
	defer testleak.AfterTest(c)()
	defer s.TearDownTest(c)
	ctx, cancel := context.WithCancel(context.Background())
	wg := &sync.WaitGroup{}

	ch1 := make(chan *cdcpb.ChangeDataEvent, 10)
	srv1 := newMockChangeDataService(c, ch1)
	server1, addr1 := newMockService(ctx, c, srv1, wg)

	ch2 := make(chan *cdcpb.ChangeDataEvent, 10)
	srv2 := newMockChangeDataService(c, ch2)
	server2, addr2 := newMockService(ctx, c, srv2, wg)

	defer func() {
		close(ch1)
		server1.Stop()
		close(ch2)
		server2.Stop()
		wg.Wait()
	}()

	rpcClient, cluster, pdClient, err := mocktikv.NewTiKVAndPDClient("")
	c.Assert(err, check.IsNil)
	pdClient = &mockPDClient{Client: pdClient, versionGen: defaultVersionGen}
	kvStorage, err := tikv.NewTestTiKVStore(rpcClient, pdClient, nil, nil, 0)
	c.Assert(err, check.IsNil)
	defer kvStorage.Close() //nolint:errcheck

	cluster.AddStore(1, addr1)
	cluster.AddStore(2, addr2)
	cluster.Bootstrap(3, []uint64{1, 2}, []uint64{4, 5}, 4)

	baseAllocatedID := currentRequestID()
	lockresolver := txnutil.NewLockerResolver(kvStorage.(tikv.Storage))
	isPullInit := &mockPullerInit{}
	cdcClient := NewCDCClient(ctx, pdClient, kvStorage.(tikv.Storage), &security.Credential{})
	eventCh := make(chan *model.RegionFeedEvent, 10)
	wg.Add(1)
	go func() {
		err := cdcClient.EventFeed(ctx, regionspan.ComparableSpan{Start: []byte("a"), End: []byte("b")}, 100, false, lockresolver, isPullInit, eventCh)
		c.Assert(errors.Cause(err), check.Equals, context.Canceled)
		cdcClient.Close() //nolint:errcheck
		wg.Done()
	}()

	// wait request id allocated with: new session, new request
	waitRequestID(c, baseAllocatedID+1)

	var event *model.RegionFeedEvent
	notLeader := &cdcpb.ChangeDataEvent{Events: []*cdcpb.Event{
		{
			RegionId:  3,
			RequestId: currentRequestID(),
			Event: &cdcpb.Event_Error{
				Error: &cdcpb.Error{
					NotLeader: &errorpb.NotLeader{
						RegionId: 3,
						Leader: &metapb.Peer{
							StoreId: 2,
						},
					},
				},
			},
		},
	}}
	ch1 <- notLeader
	cluster.ChangeLeader(3, 5)

	// wait request id allocated with:
	// new session, no leader request, epoch not match request
	waitRequestID(c, baseAllocatedID+2)
	epochNotMatch := &cdcpb.ChangeDataEvent{Events: []*cdcpb.Event{
		{
			RegionId:  3,
			RequestId: currentRequestID(),
			Event: &cdcpb.Event_Error{
				Error: &cdcpb.Error{
					EpochNotMatch: &errorpb.EpochNotMatch{},
				},
			},
		},
	}}
	ch2 <- epochNotMatch

	waitRequestID(c, baseAllocatedID+3)
	regionNotFound := &cdcpb.ChangeDataEvent{Events: []*cdcpb.Event{
		{
			RegionId:  3,
			RequestId: currentRequestID(),
			Event: &cdcpb.Event_Error{
				Error: &cdcpb.Error{
					RegionNotFound: &errorpb.RegionNotFound{},
				},
			},
		},
	}}
	ch2 <- regionNotFound

	waitRequestID(c, baseAllocatedID+4)
	unknownErr := &cdcpb.ChangeDataEvent{Events: []*cdcpb.Event{
		{
			RegionId:  3,
			RequestId: currentRequestID(),
			Event: &cdcpb.Event_Error{
				Error: &cdcpb.Error{},
			},
		},
	}}
	ch2 <- unknownErr

	// `singleEventFeed` always emits a resolved event with ResolvedTs == StartTs
	// when it starts.
consumePreResolvedTs:
	for {
		select {
		case event = <-eventCh:
			c.Assert(event.Resolved, check.NotNil)
			c.Assert(event.Resolved.ResolvedTs, check.Equals, uint64(100))
		case <-time.After(time.Second):
			break consumePreResolvedTs
		}
	}

	// wait request id allocated with:
	// new session, no leader request, epoch not match request,
	// region not found request, unknown error request, normal request
	waitRequestID(c, baseAllocatedID+5)
	initialized := mockInitializedEvent(3 /* regionID */, currentRequestID())
	ch2 <- initialized
	select {
	case event = <-eventCh:
	case <-time.After(time.Second):
		c.Fatalf("recving message takes too long")
	}
	c.Assert(event, check.NotNil)

	makeEvent := func(ts uint64) *cdcpb.ChangeDataEvent {
		return &cdcpb.ChangeDataEvent{
			Events: []*cdcpb.Event{
				{
					RegionId:  3,
					RequestId: currentRequestID(),
					Event: &cdcpb.Event_ResolvedTs{
						ResolvedTs: ts,
					},
				},
			},
		}
	}
	// fallback resolved ts event from TiKV
	ch2 <- makeEvent(90)
	// normal resolved ts evnet
	ch2 <- makeEvent(120)
	select {
	case event = <-eventCh:
	case <-time.After(time.Second):
		c.Fatalf("reconnection not succeed in 1 second")
	}
	c.Assert(event.Resolved, check.NotNil)
	c.Assert(event.Resolved.ResolvedTs, check.Equals, uint64(120))

	cancel()
}

// TestCompatibilityWithSameConn tests kv client returns an error when TiKV returns
// the Compatibility error. This error only happens when the same connection to
// TiKV have different versions.
func (s *etcdSuite) TestCompatibilityWithSameConn(c *check.C) {
	defer testleak.AfterTest(c)()
	defer s.TearDownTest(c)
	ctx, cancel := context.WithCancel(context.Background())
	wg := &sync.WaitGroup{}

	ch1 := make(chan *cdcpb.ChangeDataEvent, 10)
	srv1 := newMockChangeDataService(c, ch1)
	server1, addr1 := newMockService(ctx, c, srv1, wg)
	defer func() {
		close(ch1)
		server1.Stop()
		wg.Wait()
	}()

	rpcClient, cluster, pdClient, err := mocktikv.NewTiKVAndPDClient("")
	c.Assert(err, check.IsNil)
	pdClient = &mockPDClient{Client: pdClient, versionGen: defaultVersionGen}
	kvStorage, err := tikv.NewTestTiKVStore(rpcClient, pdClient, nil, nil, 0)
	c.Assert(err, check.IsNil)
	defer kvStorage.Close() //nolint:errcheck

	cluster.AddStore(1, addr1)
	cluster.Bootstrap(3, []uint64{1}, []uint64{4}, 4)

	baseAllocatedID := currentRequestID()
	lockresolver := txnutil.NewLockerResolver(kvStorage.(tikv.Storage))
	isPullInit := &mockPullerInit{}
	cdcClient := NewCDCClient(ctx, pdClient, kvStorage.(tikv.Storage), &security.Credential{})
	eventCh := make(chan *model.RegionFeedEvent, 10)
	var wg2 sync.WaitGroup
	wg2.Add(1)
	go func() {
		err := cdcClient.EventFeed(ctx, regionspan.ComparableSpan{Start: []byte("a"), End: []byte("b")}, 100, false, lockresolver, isPullInit, eventCh)
		c.Assert(cerror.ErrVersionIncompatible.Equal(err), check.IsTrue)
		cdcClient.Close() //nolint:errcheck
		wg2.Done()
	}()

	// wait request id allocated with: new session, new request
	waitRequestID(c, baseAllocatedID+1)
	incompatibility := &cdcpb.ChangeDataEvent{Events: []*cdcpb.Event{
		{
			RegionId:  3,
			RequestId: currentRequestID(),
			Event: &cdcpb.Event_Error{
				Error: &cdcpb.Error{
					Compatibility: &cdcpb.Compatibility{
						RequiredVersion: "v4.0.7",
					},
				},
			},
		},
	}}
	ch1 <- incompatibility
	wg2.Wait()
	cancel()
}

func (s *etcdSuite) TestHandleFeedEvent(c *check.C) {
	defer testleak.AfterTest(c)()
	defer s.TearDownTest(c)
	ctx, cancel := context.WithCancel(context.Background())
	wg := &sync.WaitGroup{}

	ch1 := make(chan *cdcpb.ChangeDataEvent, 10)
	srv1 := newMockChangeDataService(c, ch1)
	server1, addr1 := newMockService(ctx, c, srv1, wg)

	defer func() {
		close(ch1)
		server1.Stop()
		wg.Wait()
	}()

	rpcClient, cluster, pdClient, err := mocktikv.NewTiKVAndPDClient("")
	c.Assert(err, check.IsNil)
	pdClient = &mockPDClient{Client: pdClient, versionGen: defaultVersionGen}
	kvStorage, err := tikv.NewTestTiKVStore(rpcClient, pdClient, nil, nil, 0)
	c.Assert(err, check.IsNil)
	defer kvStorage.Close() //nolint:errcheck

	cluster.AddStore(1, addr1)
	cluster.Bootstrap(3, []uint64{1}, []uint64{4}, 4)

	baseAllocatedID := currentRequestID()
	lockresolver := txnutil.NewLockerResolver(kvStorage.(tikv.Storage))
	isPullInit := &mockPullerInit{}
	cdcClient := NewCDCClient(ctx, pdClient, kvStorage.(tikv.Storage), &security.Credential{})
	eventCh := make(chan *model.RegionFeedEvent, 10)
	wg.Add(1)
	go func() {
		err := cdcClient.EventFeed(ctx, regionspan.ComparableSpan{Start: []byte("a"), End: []byte("b")}, 100, false, lockresolver, isPullInit, eventCh)
		c.Assert(errors.Cause(err), check.Equals, context.Canceled)
		cdcClient.Close() //nolint:errcheck
		wg.Done()
	}()

	// wait request id allocated with: new session, new request
	waitRequestID(c, baseAllocatedID+1)

	eventsBeforeInit := &cdcpb.ChangeDataEvent{Events: []*cdcpb.Event{
		// before initialized, prewrite and commit could be in any sequence,
		// simulate commit comes before prewrite
		{
			RegionId:  3,
			RequestId: currentRequestID(),
			Event: &cdcpb.Event_Entries_{
				Entries: &cdcpb.Event_Entries{
					Entries: []*cdcpb.Event_Row{{
						Type:     cdcpb.Event_COMMIT,
						OpType:   cdcpb.Event_Row_PUT,
						Key:      []byte("aaa"),
						StartTs:  112,
						CommitTs: 122,
					}},
				},
			},
		},
		{
			RegionId:  3,
			RequestId: currentRequestID(),
			Event: &cdcpb.Event_Entries_{
				Entries: &cdcpb.Event_Entries{
					Entries: []*cdcpb.Event_Row{{
						Type:    cdcpb.Event_PREWRITE,
						OpType:  cdcpb.Event_Row_PUT,
						Key:     []byte("aaa"),
						Value:   []byte("commit-prewrite-sequence-before-init"),
						StartTs: 112,
					}},
				},
			},
		},

		// prewrite and commit in the normal sequence
		{
			RegionId:  3,
			RequestId: currentRequestID(),
			Event: &cdcpb.Event_Entries_{
				Entries: &cdcpb.Event_Entries{
					Entries: []*cdcpb.Event_Row{{
						Type:    cdcpb.Event_PREWRITE,
						OpType:  cdcpb.Event_Row_PUT,
						Key:     []byte("aaa"),
						Value:   []byte("prewrite-commit-sequence-before-init"),
						StartTs: 110, // ResolvedTs = 100
					}},
				},
			},
		},
		{
			RegionId:  3,
			RequestId: currentRequestID(),
			Event: &cdcpb.Event_Entries_{
				Entries: &cdcpb.Event_Entries{
					Entries: []*cdcpb.Event_Row{{
						Type:     cdcpb.Event_COMMIT,
						OpType:   cdcpb.Event_Row_PUT,
						Key:      []byte("aaa"),
						StartTs:  110, // ResolvedTs = 100
						CommitTs: 120,
					}},
				},
			},
		},

		// commit event before initializtion without prewrite matched will be ignored
		{
			RegionId:  3,
			RequestId: currentRequestID(),
			Event: &cdcpb.Event_Entries_{
				Entries: &cdcpb.Event_Entries{
					Entries: []*cdcpb.Event_Row{{
						Type:     cdcpb.Event_COMMIT,
						OpType:   cdcpb.Event_Row_PUT,
						Key:      []byte("aa"),
						StartTs:  105,
						CommitTs: 115,
					}},
				},
			},
		},
		{
			RegionId:  3,
			RequestId: currentRequestID(),
			Event: &cdcpb.Event_Entries_{
				Entries: &cdcpb.Event_Entries{
					Entries: []*cdcpb.Event_Row{{
						Type:     cdcpb.Event_COMMITTED,
						OpType:   cdcpb.Event_Row_PUT,
						Key:      []byte("aaaa"),
						Value:    []byte("committed put event before init"),
						StartTs:  105,
						CommitTs: 115,
					}},
				},
			},
		},
		{
			RegionId:  3,
			RequestId: currentRequestID(),
			Event: &cdcpb.Event_Entries_{
				Entries: &cdcpb.Event_Entries{
					Entries: []*cdcpb.Event_Row{{
						Type:     cdcpb.Event_COMMITTED,
						OpType:   cdcpb.Event_Row_DELETE,
						Key:      []byte("aaaa"),
						Value:    []byte("committed delete event before init"),
						StartTs:  108,
						CommitTs: 118,
					}},
				},
			},
		},
	}}
	initialized := mockInitializedEvent(3 /*regionID */, currentRequestID())
	eventsAfterInit := &cdcpb.ChangeDataEvent{Events: []*cdcpb.Event{
		{
			RegionId:  3,
			RequestId: currentRequestID(),
			Event: &cdcpb.Event_Entries_{
				Entries: &cdcpb.Event_Entries{
					Entries: []*cdcpb.Event_Row{{
						Type:    cdcpb.Event_PREWRITE,
						OpType:  cdcpb.Event_Row_PUT,
						Key:     []byte("a-rollback-event"),
						StartTs: 128,
					}},
				},
			},
		},
		{
			RegionId:  3,
			RequestId: currentRequestID(),
			Event: &cdcpb.Event_Entries_{
				Entries: &cdcpb.Event_Entries{
					Entries: []*cdcpb.Event_Row{{
						Type:     cdcpb.Event_ROLLBACK,
						OpType:   cdcpb.Event_Row_PUT,
						Key:      []byte("a-rollback-event"),
						StartTs:  128,
						CommitTs: 129,
					}},
				},
			},
		},
		{
			RegionId:  3,
			RequestId: currentRequestID(),
			Event: &cdcpb.Event_Entries_{
				Entries: &cdcpb.Event_Entries{
					Entries: []*cdcpb.Event_Row{{
						Type:    cdcpb.Event_PREWRITE,
						OpType:  cdcpb.Event_Row_DELETE,
						Key:     []byte("a-delete-event"),
						StartTs: 130,
					}},
				},
			},
		},
		{
			RegionId:  3,
			RequestId: currentRequestID(),
			Event: &cdcpb.Event_Entries_{
				Entries: &cdcpb.Event_Entries{
					Entries: []*cdcpb.Event_Row{{
						Type:     cdcpb.Event_COMMIT,
						OpType:   cdcpb.Event_Row_DELETE,
						Key:      []byte("a-delete-event"),
						StartTs:  130,
						CommitTs: 140,
					}},
				},
			},
		},
		{
			RegionId:  3,
			RequestId: currentRequestID(),
			Event: &cdcpb.Event_Entries_{
				Entries: &cdcpb.Event_Entries{
					Entries: []*cdcpb.Event_Row{{
						Type:    cdcpb.Event_PREWRITE,
						OpType:  cdcpb.Event_Row_PUT,
						Key:     []byte("a-normal-put"),
						Value:   []byte("normal put event"),
						StartTs: 135,
					}},
				},
			},
		},
		// simulate TiKV sends txn heartbeat, which is a prewrite event with empty value
		{
			RegionId:  3,
			RequestId: currentRequestID(),
			Event: &cdcpb.Event_Entries_{
				Entries: &cdcpb.Event_Entries{
					Entries: []*cdcpb.Event_Row{{
						Type:    cdcpb.Event_PREWRITE,
						OpType:  cdcpb.Event_Row_PUT,
						Key:     []byte("a-normal-put"),
						StartTs: 135,
					}},
				},
			},
		},
		{
			RegionId:  3,
			RequestId: currentRequestID(),
			Event: &cdcpb.Event_Entries_{
				Entries: &cdcpb.Event_Entries{
					Entries: []*cdcpb.Event_Row{{
						Type:     cdcpb.Event_COMMIT,
						OpType:   cdcpb.Event_Row_PUT,
						Key:      []byte("a-normal-put"),
						StartTs:  135,
						CommitTs: 145,
					}},
				},
			},
		},
	}}
	eventResolved := &cdcpb.ChangeDataEvent{Events: []*cdcpb.Event{
		{
			RegionId:  3,
			RequestId: currentRequestID(),
			Event:     &cdcpb.Event_ResolvedTs{ResolvedTs: 135},
		},
	}}
	// batch resolved ts
	eventResolvedBatch := &cdcpb.ChangeDataEvent{
		ResolvedTs: &cdcpb.ResolvedTs{
			Regions: []uint64{3},
			Ts:      145,
		},
	}

	expected := []*model.RegionFeedEvent{
		{
			Resolved: &model.ResolvedSpan{
				Span:       regionspan.ComparableSpan{Start: []byte("a"), End: []byte("b")},
				ResolvedTs: 100,
			},
			RegionID: 3,
		},
		{
			Val: &model.RawKVEntry{
				OpType:   model.OpTypePut,
				Key:      []byte("aaa"),
				Value:    []byte("prewrite-commit-sequence-before-init"),
				StartTs:  110,
				CRTs:     120,
				RegionID: 3,
			},
			RegionID: 3,
		},
		{
			Val: &model.RawKVEntry{
				OpType:   model.OpTypePut,
				Key:      []byte("aaaa"),
				Value:    []byte("committed put event before init"),
				StartTs:  105,
				CRTs:     115,
				RegionID: 3,
			},
			RegionID: 3,
		},
		{
			Val: &model.RawKVEntry{
				OpType:   model.OpTypeDelete,
				Key:      []byte("aaaa"),
				Value:    []byte("committed delete event before init"),
				StartTs:  108,
				CRTs:     118,
				RegionID: 3,
			},
			RegionID: 3,
		},
		{
			Val: &model.RawKVEntry{
				OpType:   model.OpTypePut,
				Key:      []byte("aaa"),
				Value:    []byte("commit-prewrite-sequence-before-init"),
				StartTs:  112,
				CRTs:     122,
				RegionID: 3,
			},
			RegionID: 3,
		},
		{
			Val: &model.RawKVEntry{
				OpType:   model.OpTypeDelete,
				Key:      []byte("a-delete-event"),
				StartTs:  130,
				CRTs:     140,
				RegionID: 3,
			},
			RegionID: 3,
		},
		{
			Val: &model.RawKVEntry{
				OpType:   model.OpTypePut,
				Key:      []byte("a-normal-put"),
				Value:    []byte("normal put event"),
				StartTs:  135,
				CRTs:     145,
				RegionID: 3,
			},
			RegionID: 3,
		},
		{
			Resolved: &model.ResolvedSpan{
				Span:       regionspan.ComparableSpan{Start: []byte("a"), End: []byte("b")},
				ResolvedTs: 135,
			},
			RegionID: 3,
		},
		{
			Resolved: &model.ResolvedSpan{
				Span:       regionspan.ComparableSpan{Start: []byte("a"), End: []byte("b")},
				ResolvedTs: 145,
			},
			RegionID: 3,
		},
	}

	ch1 <- eventsBeforeInit
	ch1 <- initialized
	ch1 <- eventsAfterInit
	ch1 <- eventResolved
	ch1 <- eventResolvedBatch

	for _, expectedEv := range expected {
		select {
		case event := <-eventCh:
			c.Assert(event, check.DeepEquals, expectedEv)
		case <-time.After(time.Second):
			c.Errorf("expected event %v not received", expectedEv)
		}
	}

	cancel()
}

// TestStreamSendWithError mainly tests the scenario that the `Send` call of a gPRC
// stream of kv client meets error, and kv client can clean up the broken stream,
// establish a new one and recover the normal evend feed processing.
func (s *etcdSuite) TestStreamSendWithError(c *check.C) {
	defer testleak.AfterTest(c)()
	defer s.TearDownTest(c)
	ctx, cancel := context.WithCancel(context.Background())
	wg := &sync.WaitGroup{}
	defer wg.Wait()

	server1Stopped := make(chan struct{})
	ch1 := make(chan *cdcpb.ChangeDataEvent, 10)
	srv1 := newMockChangeDataService(c, ch1)
	server1, addr1 := newMockService(ctx, c, srv1, wg)
	srv1.recvLoop = func(server cdcpb.ChangeData_EventFeedServer) {
		defer func() {
			close(ch1)
			server1.Stop()
			server1Stopped <- struct{}{}
		}()
		// Only receives the first request to simulate a following kv client
		// stream.Send error.
		_, err := server.Recv()
		if err != nil {
			log.Error("mock server error", zap.Error(err))
		}
	}

	rpcClient, cluster, pdClient, err := mocktikv.NewTiKVAndPDClient("")
	c.Assert(err, check.IsNil)
	pdClient = &mockPDClient{Client: pdClient, versionGen: defaultVersionGen}
	kvStorage, err := tikv.NewTestTiKVStore(rpcClient, pdClient, nil, nil, 0)
	c.Assert(err, check.IsNil)
	defer kvStorage.Close() //nolint:errcheck

	regionID3 := uint64(3)
	regionID4 := uint64(4)
	cluster.AddStore(1, addr1)
	cluster.Bootstrap(regionID3, []uint64{1}, []uint64{4}, 4)
	cluster.SplitRaw(regionID3, regionID4, []byte("b"), []uint64{5}, 5)

	lockresolver := txnutil.NewLockerResolver(kvStorage.(tikv.Storage))
	isPullInit := &mockPullerInit{}
	cdcClient := NewCDCClient(ctx, pdClient, kvStorage.(tikv.Storage), &security.Credential{})
	eventCh := make(chan *model.RegionFeedEvent, 10)
	wg.Add(1)
	go func() {
		err := cdcClient.EventFeed(ctx, regionspan.ComparableSpan{Start: []byte("a"), End: []byte("c")}, 100, false, lockresolver, isPullInit, eventCh)
		c.Assert(errors.Cause(err), check.Equals, context.Canceled)
		cdcClient.Close() //nolint:errcheck
		wg.Done()
	}()

	var requestIds sync.Map
	<-server1Stopped
	ch2 := make(chan *cdcpb.ChangeDataEvent, 10)
	srv2 := newMockChangeDataService(c, ch2)
	srv2.recvLoop = func(server cdcpb.ChangeData_EventFeedServer) {
		for {
			req, err := server.Recv()
			if err != nil {
				log.Error("mock server error", zap.Error(err))
				return
			}
			requestIds.Store(req.RegionId, req.RequestId)
		}
	}
	// Reuse the same listen addresss as server 1
	server2, _ := newMockServiceSpecificAddr(ctx, c, srv2, addr1, wg)
	defer func() {
		close(ch2)
		server2.Stop()
	}()

	// The expected request ids are agnostic because the kv client could retry
	// for more than one time, so we wait until the newly started server receives
	// requests for both two regions.
	err = retry.Run(time.Millisecond*200, 10, func() error {
		_, ok1 := requestIds.Load(regionID3)
		_, ok2 := requestIds.Load(regionID4)
		if ok1 && ok2 {
			return nil
		}
		return errors.New("waiting for kv client requests received by server")
	})
	c.Assert(err, check.IsNil)
	reqID1, _ := requestIds.Load(regionID3)
	reqID2, _ := requestIds.Load(regionID4)
	initialized1 := mockInitializedEvent(regionID3, reqID1.(uint64))
	initialized2 := mockInitializedEvent(regionID4, reqID2.(uint64))
	ch2 <- initialized1
	ch2 <- initialized2

	// the event sequence is undeterministic
	initRegions := make(map[uint64]struct{})
	for i := 0; i < 2; i++ {
		select {
		case event := <-eventCh:
			c.Assert(event.Resolved, check.NotNil)
			initRegions[event.RegionID] = struct{}{}
		case <-time.After(time.Second):
			c.Errorf("expected events are not receive, received: %v", initRegions)
		}
	}
	expectedInitRegions := map[uint64]struct{}{regionID3: {}, regionID4: {}}
	c.Assert(initRegions, check.DeepEquals, expectedInitRegions)

	cancel()
}

// TestIncompatibleTiKV tests TiCDC new request to TiKV meets `ErrVersionIncompatible`
// error (in fact this error is raised before EventFeed API is really called),
// TiCDC will wait 20s and then retry. This is a common scenario when rolling
// upgrade a cluster and the new version is not compatible with the old version
// (upgrade TiCDC before TiKV, since upgrade TiKV often takes much longer).
func (s *etcdSuite) TestIncompatibleTiKV(c *check.C) {
	defer testleak.AfterTest(c)()
	defer s.TearDownTest(c)
	ctx, cancel := context.WithCancel(context.Background())
	wg := &sync.WaitGroup{}

	// the minimum valid TiKV version is "4.0.0-rc.1"
	incompatibilityVers := []string{"v2.1.10", "v3.0.10", "v3.1.0", "v4.0.0-rc"}
	nextVer := -1
	call := int32(0)
	// 20 here not too much, since check version itself has 3 time retry, and
	// region cache could also call get store API, which will trigger version
	// generator too.
	versionGenCallBoundary := int32(20)
	gen := func() string {
		atomic.AddInt32(&call, 1)
		if atomic.LoadInt32(&call) < versionGenCallBoundary {
			nextVer = (nextVer + 1) % len(incompatibilityVers)
			return incompatibilityVers[nextVer]
		}
		return defaultVersionGen()
	}

	var requestIds sync.Map
	ch1 := make(chan *cdcpb.ChangeDataEvent, 10)
	srv1 := newMockChangeDataService(c, ch1)
	srv1.recvLoop = func(server cdcpb.ChangeData_EventFeedServer) {
		for {
			req, err := server.Recv()
			if err != nil {
				log.Error("mock server error", zap.Error(err))
				return
			}
			requestIds.Store(req.RegionId, req.RequestId)
		}
	}
	server1, addr1 := newMockService(ctx, c, srv1, wg)

	defer func() {
		close(ch1)
		server1.Stop()
		wg.Wait()
	}()

	rpcClient, cluster, pdClient, err := mocktikv.NewTiKVAndPDClient("")
	c.Assert(err, check.IsNil)
	pdClient = &mockPDClient{Client: pdClient, versionGen: gen}
	kvStorage, err := tikv.NewTestTiKVStore(rpcClient, pdClient, nil, nil, 0)
	c.Assert(err, check.IsNil)
	defer kvStorage.Close() //nolint:errcheck

	regionID := uint64(3)
	cluster.AddStore(1, addr1)
	cluster.Bootstrap(regionID, []uint64{1}, []uint64{4}, 4)

	err = failpoint.Enable("github.com/pingcap/ticdc/cdc/kv/kvClientDelayWhenIncompatible", "return(true)")
	c.Assert(err, check.IsNil)
	defer func() {
		_ = failpoint.Disable("github.com/pingcap/ticdc/cdc/kv/kvClientDelayWhenIncompatible")
	}()
	lockresolver := txnutil.NewLockerResolver(kvStorage.(tikv.Storage))
	isPullInit := &mockPullerInit{}
	cdcClient := NewCDCClient(ctx, pdClient, kvStorage.(tikv.Storage), &security.Credential{})
	eventCh := make(chan *model.RegionFeedEvent, 10)
	wg.Add(1)
	go func() {
		err := cdcClient.EventFeed(ctx, regionspan.ComparableSpan{Start: []byte("a"), End: []byte("b")}, 100, false, lockresolver, isPullInit, eventCh)
		c.Assert(errors.Cause(err), check.Equals, context.Canceled)
		cdcClient.Close() //nolint:errcheck
		wg.Done()
	}()

	err = retry.Run(time.Millisecond*500, 20, func() error {
		if atomic.LoadInt32(&call) >= versionGenCallBoundary {
			return nil
		}
		return errors.Errorf("version generator is not updated in time, call time %d", atomic.LoadInt32(&call))
	})
	c.Assert(err, check.IsNil)
	err = retry.Run(time.Millisecond*200, 10, func() error {
		_, ok := requestIds.Load(regionID)
		if ok {
			return nil
		}
		return errors.New("waiting for kv client requests received by server")
	})
	c.Assert(err, check.IsNil)
	reqID, _ := requestIds.Load(regionID)
	initialized := mockInitializedEvent(regionID, reqID.(uint64))
	ch1 <- initialized
	select {
	case event := <-eventCh:
		c.Assert(event.Resolved, check.NotNil)
		c.Assert(event.RegionID, check.Equals, regionID)
	case <-time.After(time.Second):
		c.Errorf("expected events are not receive")
	}

	cancel()
}

// Use etcdSuite for some special reasons, the embed etcd uses zap as the only candidate
// logger and in the logger initializtion it also initializes the grpclog/loggerv2, which
// is not a thread-safe operation and it must be called before any gRPC functions
// ref: https://github.com/grpc/grpc-go/blob/master/grpclog/loggerv2.go#L67-L72
func (s *etcdSuite) TestConnArray(c *check.C) {
	defer testleak.AfterTest(c)()
	defer s.TearDownTest(c)
	addr := "127.0.0.1:2379"
	ca, err := newConnArray(context.TODO(), 2, addr, &security.Credential{})
	c.Assert(err, check.IsNil)

	conn1 := ca.Get()
	conn2 := ca.Get()
	c.Assert(conn1, check.Not(check.Equals), conn2)

	conn3 := ca.Get()
	c.Assert(conn1, check.Equals, conn3)

	ca.Close()
}

// TestPendingRegionError tests kv client should return an error when receiving
// a new subscription (the first event of specific region) but the corresponding
// region is not found in pending regions.
func (s *etcdSuite) TestNoPendingRegionError(c *check.C) {
	defer testleak.AfterTest(c)()
	defer s.TearDownTest(c)
	ctx, cancel := context.WithCancel(context.Background())
	wg := &sync.WaitGroup{}

	ch1 := make(chan *cdcpb.ChangeDataEvent, 10)
	srv1 := newMockChangeDataService(c, ch1)
	server1, addr1 := newMockService(ctx, c, srv1, wg)
	defer func() {
		close(ch1)
		server1.Stop()
		wg.Wait()
	}()

	rpcClient, cluster, pdClient, err := mocktikv.NewTiKVAndPDClient("")
	c.Assert(err, check.IsNil)
	pdClient = &mockPDClient{Client: pdClient, versionGen: defaultVersionGen}
	kvStorage, err := tikv.NewTestTiKVStore(rpcClient, pdClient, nil, nil, 0)
	c.Assert(err, check.IsNil)
	defer kvStorage.Close() //nolint:errcheck

	cluster.AddStore(1, addr1)
	cluster.Bootstrap(3, []uint64{1}, []uint64{4}, 4)

	baseAllocatedID := currentRequestID()
	lockresolver := txnutil.NewLockerResolver(kvStorage.(tikv.Storage))
	isPullInit := &mockPullerInit{}
	cdcClient := NewCDCClient(ctx, pdClient, kvStorage.(tikv.Storage), &security.Credential{})
	eventCh := make(chan *model.RegionFeedEvent, 10)
	var wg2 sync.WaitGroup
	wg2.Add(1)
	go func() {
		err := cdcClient.EventFeed(ctx, regionspan.ComparableSpan{Start: []byte("a"), End: []byte("b")}, 100, false, lockresolver, isPullInit, eventCh)
		c.Assert(cerror.ErrNoPendingRegion.Equal(err), check.IsTrue)
		cdcClient.Close() //nolint:errcheck
		wg2.Done()
	}()

	// wait request id allocated with: new session, new request
	waitRequestID(c, baseAllocatedID+1)
	noPendingRegionEvent := &cdcpb.ChangeDataEvent{Events: []*cdcpb.Event{
		{
			RegionId:  3,
			RequestId: currentRequestID() + 1, // an invalid request id
			Event:     &cdcpb.Event_ResolvedTs{ResolvedTs: 100},
		},
	}}
	ch1 <- noPendingRegionEvent
	wg2.Wait()
	cancel()
}

// TestDropStaleRequest tests kv client should drop an event if its request id is outdated.
func (s *etcdSuite) TestDropStaleRequest(c *check.C) {
	defer testleak.AfterTest(c)()
	defer s.TearDownTest(c)
	ctx, cancel := context.WithCancel(context.Background())
	wg := &sync.WaitGroup{}

	ch1 := make(chan *cdcpb.ChangeDataEvent, 10)
	srv1 := newMockChangeDataService(c, ch1)
	server1, addr1 := newMockService(ctx, c, srv1, wg)

	defer func() {
		close(ch1)
		server1.Stop()
		wg.Wait()
	}()

	rpcClient, cluster, pdClient, err := mocktikv.NewTiKVAndPDClient("")
	c.Assert(err, check.IsNil)
	pdClient = &mockPDClient{Client: pdClient, versionGen: defaultVersionGen}
	kvStorage, err := tikv.NewTestTiKVStore(rpcClient, pdClient, nil, nil, 0)
	c.Assert(err, check.IsNil)
	defer kvStorage.Close() //nolint:errcheck

	regionID := uint64(3)
	cluster.AddStore(1, addr1)
	cluster.Bootstrap(regionID, []uint64{1}, []uint64{4}, 4)

	baseAllocatedID := currentRequestID()
	lockresolver := txnutil.NewLockerResolver(kvStorage.(tikv.Storage))
	isPullInit := &mockPullerInit{}
	cdcClient := NewCDCClient(ctx, pdClient, kvStorage.(tikv.Storage), &security.Credential{})
	eventCh := make(chan *model.RegionFeedEvent, 10)
	wg.Add(1)
	go func() {
		err := cdcClient.EventFeed(ctx, regionspan.ComparableSpan{Start: []byte("a"), End: []byte("b")}, 100, false, lockresolver, isPullInit, eventCh)
		c.Assert(errors.Cause(err), check.Equals, context.Canceled)
		cdcClient.Close() //nolint:errcheck
		wg.Done()
	}()

	// wait request id allocated with: new session, new request
	waitRequestID(c, baseAllocatedID+1)

	initialized := mockInitializedEvent(regionID, currentRequestID())
	eventsAfterInit := &cdcpb.ChangeDataEvent{Events: []*cdcpb.Event{
		{
			RegionId:  regionID,
			RequestId: currentRequestID(),
			Event:     &cdcpb.Event_ResolvedTs{ResolvedTs: 120},
		},
		// This event will be dropped
		{
			RegionId:  regionID,
			RequestId: currentRequestID() - 1,
			Event:     &cdcpb.Event_ResolvedTs{ResolvedTs: 125},
		},
		{
			RegionId:  regionID,
			RequestId: currentRequestID(),
			Event:     &cdcpb.Event_ResolvedTs{ResolvedTs: 130},
		},
	}}
	expected := []*model.RegionFeedEvent{
		{
			Resolved: &model.ResolvedSpan{
				Span:       regionspan.ComparableSpan{Start: []byte("a"), End: []byte("b")},
				ResolvedTs: 100,
			},
			RegionID: regionID,
		},
		{
			Resolved: &model.ResolvedSpan{
				Span:       regionspan.ComparableSpan{Start: []byte("a"), End: []byte("b")},
				ResolvedTs: 120,
			},
			RegionID: regionID,
		},
		{
			Resolved: &model.ResolvedSpan{
				Span:       regionspan.ComparableSpan{Start: []byte("a"), End: []byte("b")},
				ResolvedTs: 130,
			},
			RegionID: regionID,
		},
	}

	ch1 <- initialized
	ch1 <- eventsAfterInit

	for _, expectedEv := range expected {
		select {
		case event := <-eventCh:
			c.Assert(event, check.DeepEquals, expectedEv)
		case <-time.After(time.Second):
			c.Errorf("expected event %v not received", expectedEv)
		}
	}
	cancel()
}

<<<<<<< HEAD
func (s *etcdSuite) testEventCommitTsFallback(c *check.C, events []*cdcpb.ChangeDataEvent) {
=======
// TestResolveLock tests the resolve lock logic in kv client
func (s *etcdSuite) TestResolveLock(c *check.C) {
	defer testleak.AfterTest(c)()
>>>>>>> b0c05cb7
	defer s.TearDownTest(c)
	ctx, cancel := context.WithCancel(context.Background())
	wg := &sync.WaitGroup{}

	ch1 := make(chan *cdcpb.ChangeDataEvent, 10)
	srv1 := newMockChangeDataService(c, ch1)
	server1, addr1 := newMockService(ctx, c, srv1, wg)

	defer func() {
		close(ch1)
		server1.Stop()
		wg.Wait()
	}()

	rpcClient, cluster, pdClient, err := mocktikv.NewTiKVAndPDClient("")
	c.Assert(err, check.IsNil)
	pdClient = &mockPDClient{Client: pdClient, versionGen: defaultVersionGen}
	tiStore, err := tikv.NewTestTiKVStore(rpcClient, pdClient, nil, nil, 0)
	c.Assert(err, check.IsNil)
	kvStorage := newStorageWithCurVersionCache(tiStore, addr1)
	defer kvStorage.Close() //nolint:errcheck

	regionID := uint64(3)
	cluster.AddStore(1, addr1)
	cluster.Bootstrap(regionID, []uint64{1}, []uint64{4}, 4)

<<<<<<< HEAD
	logPanic = log.Error
	defer func() {
		logPanic = log.Panic
	}()

	err = failpoint.Enable("github.com/pingcap/ticdc/cdc/kv/kvClientErrUnreachable", "return(true)")
	c.Assert(err, check.IsNil)
	defer func() {
		_ = failpoint.Disable("github.com/pingcap/ticdc/cdc/kv/kvClientErrUnreachable")
=======
	err = failpoint.Enable("github.com/pingcap/ticdc/cdc/kv/kvClientResolveLockInterval", "return(3)")
	c.Assert(err, check.IsNil)
	defer func() {
		_ = failpoint.Disable("github.com/pingcap/ticdc/cdc/kv/kvClientResolveLockInterval")
>>>>>>> b0c05cb7
	}()
	baseAllocatedID := currentRequestID()
	lockresolver := txnutil.NewLockerResolver(kvStorage.(tikv.Storage))
	isPullInit := &mockPullerInit{}
	cdcClient := NewCDCClient(ctx, pdClient, kvStorage.(tikv.Storage), &security.Credential{})
	eventCh := make(chan *model.RegionFeedEvent, 10)
<<<<<<< HEAD
	var clientWg sync.WaitGroup
	clientWg.Add(1)
	go func() {
		err := cdcClient.EventFeed(ctx, regionspan.ComparableSpan{Start: []byte("a"), End: []byte("b")}, 100, false, lockresolver, isPullInit, eventCh)
		c.Assert(err, check.Equals, errUnreachable)
		cdcClient.Close() //nolint:errcheck
		clientWg.Done()
=======
	wg.Add(1)
	go func() {
		err := cdcClient.EventFeed(ctx, regionspan.ComparableSpan{Start: []byte("a"), End: []byte("b")}, 100, false, lockresolver, isPullInit, eventCh)
		c.Assert(errors.Cause(err), check.Equals, context.Canceled)
		cdcClient.Close() //nolint:errcheck
		wg.Done()
>>>>>>> b0c05cb7
	}()

	// wait request id allocated with: new session, new request
	waitRequestID(c, baseAllocatedID+1)
<<<<<<< HEAD
	for _, event := range events {
		for _, ev := range event.Events {
			ev.RequestId = currentRequestID()
		}
		ch1 <- event
	}
	clientWg.Wait()

	cancel()
}

// TestCommittedFallback tests kv client should panic when receiving a fallback committed event
func (s *etcdSuite) TestCommittedFallback(c *check.C) {
	defer testleak.AfterTest(c)()
	events := []*cdcpb.ChangeDataEvent{
		{Events: []*cdcpb.Event{
			{
				RegionId:  3,
				RequestId: currentRequestID(),
				Event: &cdcpb.Event_Entries_{
					Entries: &cdcpb.Event_Entries{
						Entries: []*cdcpb.Event_Row{{
							Type:     cdcpb.Event_COMMITTED,
							OpType:   cdcpb.Event_Row_PUT,
							Key:      []byte("a"),
							Value:    []byte("committed with commit ts before resolved ts"),
							StartTs:  92,
							CommitTs: 98,
						}},
					},
				},
			},
		}},
	}
	s.testEventCommitTsFallback(c, events)
}

// TestCommitFallback tests kv client should panic when receiving a fallback commit event
func (s *etcdSuite) TestCommitFallback(c *check.C) {
	defer testleak.AfterTest(c)()
	events := []*cdcpb.ChangeDataEvent{
		mockInitializedEvent(3, currentRequestID()),
		{Events: []*cdcpb.Event{
			{
				RegionId:  3,
				RequestId: currentRequestID(),
				Event: &cdcpb.Event_Entries_{
					Entries: &cdcpb.Event_Entries{
						Entries: []*cdcpb.Event_Row{{
							Type:     cdcpb.Event_COMMIT,
							OpType:   cdcpb.Event_Row_PUT,
							Key:      []byte("a-commit-event-ts-fallback"),
							StartTs:  92,
							CommitTs: 98,
						}},
					},
				},
			},
		}},
	}
	s.testEventCommitTsFallback(c, events)
}

// TestDeuplicateRequest tests kv client should panic when meeting a duplicate error
func (s *etcdSuite) TestDuplicateRequest(c *check.C) {
	defer testleak.AfterTest(c)()
	events := []*cdcpb.ChangeDataEvent{
		{Events: []*cdcpb.Event{
			{
				RegionId:  3,
				RequestId: currentRequestID(),
				Event: &cdcpb.Event_Error{
					Error: &cdcpb.Error{
						DuplicateRequest: &cdcpb.DuplicateRequest{RegionId: 3},
					},
				},
			},
		}},
	}
	s.testEventCommitTsFallback(c, events)
=======
	initialized := mockInitializedEvent(regionID, currentRequestID())
	ch1 <- initialized
	physical, logical, err := pdClient.GetTS(ctx)
	c.Assert(err, check.IsNil)
	tso := oracle.ComposeTS(physical, logical)
	resolved := &cdcpb.ChangeDataEvent{Events: []*cdcpb.Event{
		{
			RegionId:  regionID,
			RequestId: currentRequestID(),
			Event:     &cdcpb.Event_ResolvedTs{ResolvedTs: tso},
		},
	}}
	expected := []*model.RegionFeedEvent{
		{
			Resolved: &model.ResolvedSpan{
				Span:       regionspan.ComparableSpan{Start: []byte("a"), End: []byte("b")},
				ResolvedTs: 100,
			},
			RegionID: regionID,
		},
		{
			Resolved: &model.ResolvedSpan{
				Span:       regionspan.ComparableSpan{Start: []byte("a"), End: []byte("b")},
				ResolvedTs: tso,
			},
			RegionID: regionID,
		},
	}
	ch1 <- resolved
	for _, expectedEv := range expected {
		select {
		case event := <-eventCh:
			c.Assert(event, check.DeepEquals, expectedEv)
		case <-time.After(time.Second):
			c.Errorf("expected event %v not received", expectedEv)
		}
	}

	// sleep 10s to simulate no resolved event longer than ResolveLockInterval
	// resolve lock check ticker is 5s.
	time.Sleep(10 * time.Second)

	cancel()
>>>>>>> b0c05cb7
}<|MERGE_RESOLUTION|>--- conflicted
+++ resolved
@@ -1465,13 +1465,9 @@
 	cancel()
 }
 
-<<<<<<< HEAD
-func (s *etcdSuite) testEventCommitTsFallback(c *check.C, events []*cdcpb.ChangeDataEvent) {
-=======
 // TestResolveLock tests the resolve lock logic in kv client
 func (s *etcdSuite) TestResolveLock(c *check.C) {
 	defer testleak.AfterTest(c)()
->>>>>>> b0c05cb7
 	defer s.TearDownTest(c)
 	ctx, cancel := context.WithCancel(context.Background())
 	wg := &sync.WaitGroup{}
@@ -1498,29 +1494,113 @@
 	cluster.AddStore(1, addr1)
 	cluster.Bootstrap(regionID, []uint64{1}, []uint64{4}, 4)
 
-<<<<<<< HEAD
-	logPanic = log.Error
-	defer func() {
-		logPanic = log.Panic
-	}()
-
-	err = failpoint.Enable("github.com/pingcap/ticdc/cdc/kv/kvClientErrUnreachable", "return(true)")
-	c.Assert(err, check.IsNil)
-	defer func() {
-		_ = failpoint.Disable("github.com/pingcap/ticdc/cdc/kv/kvClientErrUnreachable")
-=======
 	err = failpoint.Enable("github.com/pingcap/ticdc/cdc/kv/kvClientResolveLockInterval", "return(3)")
 	c.Assert(err, check.IsNil)
 	defer func() {
 		_ = failpoint.Disable("github.com/pingcap/ticdc/cdc/kv/kvClientResolveLockInterval")
->>>>>>> b0c05cb7
 	}()
 	baseAllocatedID := currentRequestID()
 	lockresolver := txnutil.NewLockerResolver(kvStorage.(tikv.Storage))
 	isPullInit := &mockPullerInit{}
 	cdcClient := NewCDCClient(ctx, pdClient, kvStorage.(tikv.Storage), &security.Credential{})
 	eventCh := make(chan *model.RegionFeedEvent, 10)
-<<<<<<< HEAD
+	wg.Add(1)
+	go func() {
+		err := cdcClient.EventFeed(ctx, regionspan.ComparableSpan{Start: []byte("a"), End: []byte("b")}, 100, false, lockresolver, isPullInit, eventCh)
+		c.Assert(errors.Cause(err), check.Equals, context.Canceled)
+		cdcClient.Close() //nolint:errcheck
+		wg.Done()
+	}()
+
+	// wait request id allocated with: new session, new request
+	waitRequestID(c, baseAllocatedID+1)
+	initialized := mockInitializedEvent(regionID, currentRequestID())
+	ch1 <- initialized
+	physical, logical, err := pdClient.GetTS(ctx)
+	c.Assert(err, check.IsNil)
+	tso := oracle.ComposeTS(physical, logical)
+	resolved := &cdcpb.ChangeDataEvent{Events: []*cdcpb.Event{
+		{
+			RegionId:  regionID,
+			RequestId: currentRequestID(),
+			Event:     &cdcpb.Event_ResolvedTs{ResolvedTs: tso},
+		},
+	}}
+	expected := []*model.RegionFeedEvent{
+		{
+			Resolved: &model.ResolvedSpan{
+				Span:       regionspan.ComparableSpan{Start: []byte("a"), End: []byte("b")},
+				ResolvedTs: 100,
+			},
+			RegionID: regionID,
+		},
+		{
+			Resolved: &model.ResolvedSpan{
+				Span:       regionspan.ComparableSpan{Start: []byte("a"), End: []byte("b")},
+				ResolvedTs: tso,
+			},
+			RegionID: regionID,
+		},
+	}
+	ch1 <- resolved
+	for _, expectedEv := range expected {
+		select {
+		case event := <-eventCh:
+			c.Assert(event, check.DeepEquals, expectedEv)
+		case <-time.After(time.Second):
+			c.Errorf("expected event %v not received", expectedEv)
+		}
+	}
+
+	// sleep 10s to simulate no resolved event longer than ResolveLockInterval
+	// resolve lock check ticker is 5s.
+	time.Sleep(10 * time.Second)
+
+	cancel()
+}
+
+func (s *etcdSuite) testEventCommitTsFallback(c *check.C, events []*cdcpb.ChangeDataEvent) {
+	defer s.TearDownTest(c)
+	ctx, cancel := context.WithCancel(context.Background())
+	wg := &sync.WaitGroup{}
+
+	ch1 := make(chan *cdcpb.ChangeDataEvent, 10)
+	srv1 := newMockChangeDataService(c, ch1)
+	server1, addr1 := newMockService(ctx, c, srv1, wg)
+
+	defer func() {
+		close(ch1)
+		server1.Stop()
+		wg.Wait()
+	}()
+
+	rpcClient, cluster, pdClient, err := mocktikv.NewTiKVAndPDClient("")
+	c.Assert(err, check.IsNil)
+	pdClient = &mockPDClient{Client: pdClient, versionGen: defaultVersionGen}
+	tiStore, err := tikv.NewTestTiKVStore(rpcClient, pdClient, nil, nil, 0)
+	c.Assert(err, check.IsNil)
+	kvStorage := newStorageWithCurVersionCache(tiStore, addr1)
+	defer kvStorage.Close() //nolint:errcheck
+
+	regionID := uint64(3)
+	cluster.AddStore(1, addr1)
+	cluster.Bootstrap(regionID, []uint64{1}, []uint64{4}, 4)
+
+	logPanic = log.Error
+	defer func() {
+		logPanic = log.Panic
+	}()
+
+	err = failpoint.Enable("github.com/pingcap/ticdc/cdc/kv/kvClientErrUnreachable", "return(true)")
+	c.Assert(err, check.IsNil)
+	defer func() {
+		_ = failpoint.Disable("github.com/pingcap/ticdc/cdc/kv/kvClientErrUnreachable")
+	}()
+	baseAllocatedID := currentRequestID()
+	lockresolver := txnutil.NewLockerResolver(kvStorage.(tikv.Storage))
+	isPullInit := &mockPullerInit{}
+	cdcClient := NewCDCClient(ctx, pdClient, kvStorage.(tikv.Storage), &security.Credential{})
+	eventCh := make(chan *model.RegionFeedEvent, 10)
 	var clientWg sync.WaitGroup
 	clientWg.Add(1)
 	go func() {
@@ -1528,19 +1608,10 @@
 		c.Assert(err, check.Equals, errUnreachable)
 		cdcClient.Close() //nolint:errcheck
 		clientWg.Done()
-=======
-	wg.Add(1)
-	go func() {
-		err := cdcClient.EventFeed(ctx, regionspan.ComparableSpan{Start: []byte("a"), End: []byte("b")}, 100, false, lockresolver, isPullInit, eventCh)
-		c.Assert(errors.Cause(err), check.Equals, context.Canceled)
-		cdcClient.Close() //nolint:errcheck
-		wg.Done()
->>>>>>> b0c05cb7
 	}()
 
 	// wait request id allocated with: new session, new request
 	waitRequestID(c, baseAllocatedID+1)
-<<<<<<< HEAD
 	for _, event := range events {
 		for _, ev := range event.Events {
 			ev.RequestId = currentRequestID()
@@ -1621,49 +1692,4 @@
 		}},
 	}
 	s.testEventCommitTsFallback(c, events)
-=======
-	initialized := mockInitializedEvent(regionID, currentRequestID())
-	ch1 <- initialized
-	physical, logical, err := pdClient.GetTS(ctx)
-	c.Assert(err, check.IsNil)
-	tso := oracle.ComposeTS(physical, logical)
-	resolved := &cdcpb.ChangeDataEvent{Events: []*cdcpb.Event{
-		{
-			RegionId:  regionID,
-			RequestId: currentRequestID(),
-			Event:     &cdcpb.Event_ResolvedTs{ResolvedTs: tso},
-		},
-	}}
-	expected := []*model.RegionFeedEvent{
-		{
-			Resolved: &model.ResolvedSpan{
-				Span:       regionspan.ComparableSpan{Start: []byte("a"), End: []byte("b")},
-				ResolvedTs: 100,
-			},
-			RegionID: regionID,
-		},
-		{
-			Resolved: &model.ResolvedSpan{
-				Span:       regionspan.ComparableSpan{Start: []byte("a"), End: []byte("b")},
-				ResolvedTs: tso,
-			},
-			RegionID: regionID,
-		},
-	}
-	ch1 <- resolved
-	for _, expectedEv := range expected {
-		select {
-		case event := <-eventCh:
-			c.Assert(event, check.DeepEquals, expectedEv)
-		case <-time.After(time.Second):
-			c.Errorf("expected event %v not received", expectedEv)
-		}
-	}
-
-	// sleep 10s to simulate no resolved event longer than ResolveLockInterval
-	// resolve lock check ticker is 5s.
-	time.Sleep(10 * time.Second)
-
-	cancel()
->>>>>>> b0c05cb7
 }