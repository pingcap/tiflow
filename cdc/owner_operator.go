// Copyright 2019 PingCAP, Inc.
//
// Licensed under the Apache License, Version 2.0 (the "License");
// you may not use this file except in compliance with the License.
// You may obtain a copy of the License at
//
//     http://www.apache.org/licenses/LICENSE-2.0
//
// Unless required by applicable law or agreed to in writing, software
// distributed under the License is distributed on an "AS IS" BASIS,
// See the License for the specific language governing permissions and
// limitations under the License.

package cdc

import (
	"context"
	"database/sql"
	"sync"
	"time"

	"github.com/pingcap/errors"
	"github.com/pingcap/log"
	pd "github.com/pingcap/pd/client"
	"github.com/pingcap/tidb-cdc/cdc/schema"
	"github.com/pingcap/tidb-cdc/cdc/sink"
	"github.com/pingcap/tidb-cdc/cdc/txn"
	"github.com/pingcap/tidb-cdc/pkg/util"
	"go.uber.org/zap"
	"golang.org/x/sync/errgroup"
)

//TODO: add tests
type ddlHandler struct {
	puller       *Puller
	mounter      *txn.Mounter
	checkpointTS uint64
	resolvedTS   uint64
	ddlJobs      []*txn.DDL

	mu     sync.Mutex
	wg     *errgroup.Group
	cancel func()
}

func NewDDLHandler(pdCli pd.Client) *ddlHandler {
	puller := NewPuller(pdCli, 0, []util.Span{util.GetDDLSpan()})
	ctx, cancel := context.WithCancel(context.Background())
	// TODO this TxnMounter only mount DDL transaction, so it needn't schemaStorage
	schemaStorage, _ := schema.NewStorage(nil, false)
	// TODO get time loc from config
<<<<<<< HEAD
	txnMounter := txn.NewTxnMounter(schemaStorage, time.UTC)
=======
	txnMounter, _ := txn.NewTxnMounter(schemaStorage, time.UTC)
>>>>>>> 91dec0c3
	h := &ddlHandler{
		puller:  puller,
		cancel:  cancel,
		mounter: txnMounter,
	}
	// Set it up so that one failed goroutine cancels all others sharing the same ctx
	errg, ctx := errgroup.WithContext(ctx)

	errg.Go(func() error {
		return puller.Run(ctx)
	})

	errg.Go(func() error {
		err := puller.CollectRawTxns(ctx, h.receiveDDL)
		if err != nil {
			return errors.Annotate(err, "ddl puller")
		}
		return nil
	})
	h.wg = errg
	return h
}

func (h *ddlHandler) receiveDDL(ctx context.Context, rawTxn txn.RawTxn) error {
	h.mu.Lock()
	defer h.mu.Unlock()
	h.resolvedTS = rawTxn.Ts
	if len(rawTxn.Entries) == 0 {
		return nil
	}
	t, err := h.mounter.Mount(rawTxn)
	if err != nil {
		return errors.Trace(err)
	}
	if !t.IsDDL() {
		log.Warn("should not be DML here", zap.Reflect("txn", t))
		return nil
	}
	h.ddlJobs = append(h.ddlJobs, t.DDL)
	return nil
}

func (h *ddlHandler) PullDDL() (uint64, []*txn.DDL, error) {
	h.mu.Lock()
	defer h.mu.Unlock()
	h.checkpointTS = h.resolvedTS
	result := h.ddlJobs
	h.ddlJobs = nil
	return h.resolvedTS, result, nil
}

func (h *ddlHandler) ExecDDL(ctx context.Context, sinkURI string, ddl *txn.DDL) error {
	// TODO cache the sink
	// TODO handle other target database, kile kafka, file
	db, err := sql.Open("mysql", sinkURI)
	if err != nil {
		return errors.Trace(err)
	}
	defer db.Close()
	s := sink.NewMySQLSinkDDLOnly(db)

	err = s.Emit(ctx, txn.Txn{Ts: ddl.Job.BinlogInfo.FinishedTS, DDL: ddl})
	return errors.Trace(err)
}

func (h *ddlHandler) Close() error {
	h.cancel()
	err := h.wg.Wait()
	return err
}<|MERGE_RESOLUTION|>--- conflicted
+++ resolved
@@ -49,11 +49,7 @@
 	// TODO this TxnMounter only mount DDL transaction, so it needn't schemaStorage
 	schemaStorage, _ := schema.NewStorage(nil, false)
 	// TODO get time loc from config
-<<<<<<< HEAD
-	txnMounter := txn.NewTxnMounter(schemaStorage, time.UTC)
-=======
 	txnMounter, _ := txn.NewTxnMounter(schemaStorage, time.UTC)
->>>>>>> 91dec0c3
 	h := &ddlHandler{
 		puller:  puller,
 		cancel:  cancel,
