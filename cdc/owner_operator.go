--- conflicted
+++ resolved
@@ -26,6 +26,7 @@
 	"github.com/pingcap/ticdc/cdc/model"
 	"github.com/pingcap/ticdc/cdc/puller"
 	"github.com/pingcap/ticdc/pkg/regionspan"
+	"github.com/pingcap/ticdc/pkg/security"
 	"github.com/pingcap/ticdc/pkg/util"
 	"golang.org/x/sync/errgroup"
 )
@@ -41,17 +42,10 @@
 	cancel func()
 }
 
-<<<<<<< HEAD
-func newDDLHandler(pdCli pd.Client, security *util.Security, checkpointTS uint64) *ddlHandler {
+func newDDLHandler(pdCli pd.Client, security *security.Security, kvStorage tidbkv.Storage, checkpointTS uint64) *ddlHandler {
 	// The key in DDL kv pair returned from TiKV is already memcompariable encoded,
 	// so we set `needEncode` to false.
-	puller := puller.NewPuller(pdCli, security, checkpointTS, []util.Span{util.GetDDLSpan()}, false, nil)
-=======
-func newDDLHandler(pdCli pd.Client, kvStorage tidbkv.Storage, checkpointTS uint64) *ddlHandler {
-	// The key in DDL kv pair returned from TiKV is already memcompariable encoded,
-	// so we set `needEncode` to false.
-	plr := puller.NewPuller(pdCli, kvStorage, checkpointTS, []regionspan.Span{regionspan.GetDDLSpan(), regionspan.GetAddIndexDDLSpan()}, false, nil)
->>>>>>> e75cd62a
+	plr := puller.NewPuller(pdCli, security, kvStorage, checkpointTS, []regionspan.Span{regionspan.GetDDLSpan(), regionspan.GetAddIndexDDLSpan()}, false, nil)
 	ctx, cancel := context.WithCancel(context.Background())
 	h := &ddlHandler{
 		puller: plr,
