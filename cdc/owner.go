// Copyright 2019 PingCAP, Inc.
//
// Licensed under the Apache License, Version 2.0 (the "License");
// you may not use this file except in compliance with the License.
// You may obtain a copy of the License at
//
//     http://www.apache.org/licenses/LICENSE-2.0
//
// Unless required by applicable law or agreed to in writing, software
// distributed under the License is distributed on an "AS IS" BASIS,
// See the License for the specific language governing permissions and
// limitations under the License.

package cdc

import (
	"context"
	"fmt"
	"io"
	"math"
	"sync"
	"time"

	"github.com/pingcap/errors"
	"github.com/pingcap/log"
	pmodel "github.com/pingcap/parser/model"
	pd "github.com/pingcap/pd/client"
	"github.com/pingcap/ticdc/cdc/kv"
	"github.com/pingcap/ticdc/cdc/model"
	"github.com/pingcap/ticdc/cdc/roles"
	"github.com/pingcap/ticdc/cdc/roles/storage"
	"github.com/pingcap/ticdc/cdc/schema"
	"github.com/pingcap/ticdc/pkg/util"
	"go.etcd.io/etcd/clientv3/concurrency"
	"go.etcd.io/etcd/mvcc"
	"go.uber.org/zap"
	"golang.org/x/time/rate"
)

const (
	markProcessorDownTime      = time.Minute
	captureInfoWatchRetryDelay = time.Millisecond * 500
)

type tableIDMap = map[uint64]struct{}

// OwnerDDLHandler defines the ddl handler for Owner
// which can pull ddl jobs and execute ddl jobs
type OwnerDDLHandler interface {
	// PullDDL pulls the ddl jobs and returns resolvedTs of DDL Puller and job list.
	PullDDL() (resolvedTs uint64, jobs []*model.DDL, err error)

	// ExecDDL executes the ddl job
	ExecDDL(ctx context.Context, sinkURI string, txn model.Txn) error

	// Close cancels the executing of OwnerDDLHandler and releases resource
	Close() error
}

// ChangeFeedRWriter defines the Reader and Writer for changeFeed
type ChangeFeedRWriter interface {
	// Read the changefeed info from storage such as etcd.
	Read(ctx context.Context) (map[model.ChangeFeedID]*model.ChangeFeedInfo, map[model.ChangeFeedID]*model.ChangeFeedStatus, map[model.ChangeFeedID]model.ProcessorsInfos, map[model.ChangeFeedID]map[model.CaptureID]*model.TaskPosition, error)
	// Write the changefeed info to storage such as etcd.
	Write(ctx context.Context, infos map[model.ChangeFeedID]*model.ChangeFeedStatus) error
}

type changeFeed struct {
	id     string
	info   *model.ChangeFeedInfo
	status *model.ChangeFeedStatus

	schema                  *schema.Storage
	ddlState                model.ChangeFeedDDLState
	targetTs                uint64
	taskStatus              model.ProcessorsInfos
	taskPositions           map[string]*model.TaskPosition
	processorLastUpdateTime map[string]time.Time
	filter                  *txnFilter

	client        kv.CDCEtcdClient
	ddlHandler    OwnerDDLHandler
	ddlResolvedTs uint64
	ddlJobHistory []*model.DDL

	schemas       map[uint64]tableIDMap
	tables        map[uint64]schema.TableName
	orphanTables  map[uint64]model.ProcessTableInfo
	toCleanTables map[uint64]struct{}
	infoWriter    *storage.OwnerTaskStatusEtcdWriter
}

// String implements fmt.Stringer interface.
func (c *changeFeed) String() string {
	format := "{\n ID: %s\n info: %+v\n status: %+v\n State: %v\n ProcessorInfos: %+v\n tables: %+v\n orphanTables: %+v\n toCleanTables: %v\n ddlResolvedTs: %d\n ddlJobHistory: %+v\n}\n\n"
	s := fmt.Sprintf(format,
		c.id, c.info, c.status, c.ddlState, c.taskStatus, c.tables,
		c.orphanTables, c.toCleanTables, c.ddlResolvedTs, c.ddlJobHistory)

	if len(c.ddlJobHistory) > 0 {
		job := c.ddlJobHistory[0]
		s += fmt.Sprintf("next to exec job: %s query: %s\n\n", job, job.Job.Query)
	}

	return s
}

func (c *changeFeed) updateProcessorInfos(processInfos model.ProcessorsInfos, position map[string]*model.TaskPosition) {
	for cid, pinfo := range position {
		if _, ok := c.processorLastUpdateTime[cid]; !ok {
			c.processorLastUpdateTime[cid] = time.Now()
			continue
		}

		oldPinfo, ok := c.taskPositions[cid]
		if !ok || oldPinfo.ResolvedTs != pinfo.ResolvedTs || oldPinfo.CheckPointTs != pinfo.CheckPointTs {
			c.processorLastUpdateTime[cid] = time.Now()
		}
	}

	c.taskStatus = processInfos
	c.taskPositions = position
}

func (c *changeFeed) addSchema(schemaID uint64) {
	if _, ok := c.schemas[schemaID]; ok {
		log.Warn("add schema already exists", zap.Uint64("schemaID", schemaID))
		return
	}
	c.schemas[schemaID] = make(map[uint64]struct{})
}

func (c *changeFeed) dropSchema(schemaID uint64) {
	if schema, ok := c.schemas[schemaID]; ok {
		for tid := range schema {
			c.removeTable(schemaID, tid)
		}
	}
	delete(c.schemas, schemaID)
}

func (c *changeFeed) reAddTable(id, startTs uint64) {
	c.orphanTables[id] = model.ProcessTableInfo{
		ID:      id,
		StartTs: startTs,
	}
}

func (c *changeFeed) addTable(sid, tid, startTs uint64, table schema.TableName) {
	if c.filter.ShouldIgnoreTable(table.Schema, table.Table) {
		return
	}

	if _, ok := c.tables[tid]; ok {
		log.Warn("add table already exists", zap.Uint64("tableID", tid), zap.Stringer("table", table))
		return
	}

	if _, ok := c.schemas[sid]; !ok {
		c.schemas[sid] = make(tableIDMap)
	}
	c.schemas[sid][tid] = struct{}{}
	c.tables[tid] = table
	c.orphanTables[tid] = model.ProcessTableInfo{
		ID:      tid,
		StartTs: startTs,
	}
}

func (c *changeFeed) removeTable(sid, tid uint64) {
	if _, ok := c.schemas[sid]; ok {
		delete(c.schemas[sid], tid)
	}
	delete(c.tables, tid)

	if _, ok := c.orphanTables[tid]; ok {
		delete(c.orphanTables, tid)
	} else {
		c.toCleanTables[tid] = struct{}{}
	}
}

func (c *changeFeed) selectCapture(captures map[string]*model.CaptureInfo) string {
	return c.minimumTablesCapture(captures)
}

func (c *changeFeed) minimumTablesCapture(captures map[string]*model.CaptureInfo) string {
	if len(captures) == 0 {
		return ""
	}

	for id := range captures {
		// We have not dispatch any table to this capture yet.
		if _, ok := c.taskStatus[id]; !ok {
			return id
		}
	}

	var minCount int = math.MaxInt64
	var minID string

	for id, pinfo := range c.taskStatus {
		if len(pinfo.TableInfos) < minCount {
			minID = id
			minCount = len(pinfo.TableInfos)
		}
	}

	return minID
}

func (c *changeFeed) tryBalance(ctx context.Context, captures map[string]*model.CaptureInfo) {
	c.cleanTables(ctx)
	c.banlanceOrphanTables(ctx, captures)
}

func (c *changeFeed) restoreTableInfos(infoSnapshot *model.TaskStatus, captureID string) {
	c.taskStatus[captureID].TableInfos = infoSnapshot.TableInfos
}

func (c *changeFeed) cleanTables(ctx context.Context) {
	var cleanIDs []uint64

cleanLoop:
	for id := range c.toCleanTables {
		captureID, taskStatus, ok := findTaskStatusWithTable(c.taskStatus, id)
		if !ok {
			log.Warn("ignore clean table id", zap.Uint64("id", id))
			cleanIDs = append(cleanIDs, id)
			continue
		}

		infoClone := taskStatus.Clone()
		taskStatus.RemoveTable(id)

		newInfo, err := c.infoWriter.Write(ctx, c.id, captureID, taskStatus, true)
		if err == nil {
			c.taskStatus[captureID] = newInfo
		}
		switch errors.Cause(err) {
		case model.ErrFindPLockNotCommit:
			c.restoreTableInfos(infoClone, captureID)
			log.Info("write table info delay, wait plock resolve",
				zap.String("changefeed", c.id),
				zap.String("capture", captureID))
		case nil:
			log.Info("cleanup table success",
				zap.Uint64("table id", id),
				zap.String("capture id", captureID))
			log.Debug("after remove", zap.Stringer("task status", taskStatus))
			cleanIDs = append(cleanIDs, id)
		default:
			c.restoreTableInfos(infoClone, captureID)
			log.Error("fail to put sub changefeed info", zap.Error(err))
			break cleanLoop
		}
	}

	for _, id := range cleanIDs {
		delete(c.toCleanTables, id)
	}
}

func findTaskStatusWithTable(infos model.ProcessorsInfos, tableID uint64) (captureID string, info *model.TaskStatus, ok bool) {
	for id, info := range infos {
		for _, table := range info.TableInfos {
			if table.ID == tableID {
				return id, info, true
			}
		}
	}

	return "", nil, false
}

func (c *changeFeed) banlanceOrphanTables(ctx context.Context, captures map[string]*model.CaptureInfo) {
	if len(captures) == 0 {
		return
	}

	for tableID, orphan := range c.orphanTables {
		captureID := c.selectCapture(captures)
		if len(captureID) == 0 {
			return
		}

		info := c.taskStatus[captureID]
		if info == nil {
			info = new(model.TaskStatus)
		}
		infoClone := info.Clone()
		info.TableInfos = append(info.TableInfos, &model.ProcessTableInfo{
			ID:      tableID,
			StartTs: orphan.StartTs,
		})

		newInfo, err := c.infoWriter.Write(ctx, c.id, captureID, info, false)
		if err == nil {
			c.taskStatus[captureID] = newInfo
		}
		switch errors.Cause(err) {
		case model.ErrFindPLockNotCommit:
			c.restoreTableInfos(infoClone, captureID)
			log.Info("write table info delay, wait plock resolve",
				zap.String("changefeed", c.id),
				zap.String("capture", captureID))
		case nil:
			log.Info("dispatch table success",
				zap.Uint64("table id", tableID),
				zap.Uint64("start ts", orphan.StartTs),
				zap.String("capture", captureID))
			delete(c.orphanTables, tableID)
		default:
			c.restoreTableInfos(infoClone, captureID)
			log.Error("fail to put sub changefeed info", zap.Error(err))
			return
		}
	}
}

func (c *changeFeed) applyJob(job *pmodel.Job) error {
	log.Info("apply job", zap.String("sql", job.Query), zap.Int64("job id", job.ID))

	schamaName, tableName, _, err := c.schema.HandleDDL(job)
	if err != nil {
		return errors.Trace(err)
	}

	schemaID := uint64(job.SchemaID)
	// case table id set may change
	switch job.Type {
	case pmodel.ActionCreateSchema:
		c.addSchema(schemaID)
	case pmodel.ActionDropSchema:
		c.dropSchema(schemaID)
	case pmodel.ActionCreateTable, pmodel.ActionRecoverTable:
		addID := uint64(job.BinlogInfo.TableInfo.ID)
		c.addTable(schemaID, addID, job.BinlogInfo.FinishedTS, schema.TableName{Schema: schamaName, Table: tableName})
	case pmodel.ActionDropTable:
		dropID := uint64(job.TableID)
		c.removeTable(schemaID, dropID)
	case pmodel.ActionRenameTable:
		// no id change just update name
		c.tables[uint64(job.TableID)] = schema.TableName{Schema: schamaName, Table: tableName}
	case pmodel.ActionTruncateTable:
		dropID := uint64(job.TableID)
		c.removeTable(schemaID, dropID)

		addID := uint64(job.BinlogInfo.TableInfo.ID)
		c.addTable(schemaID, addID, job.BinlogInfo.FinishedTS, schema.TableName{Schema: schamaName, Table: tableName})
	default:
	}

	return nil
}

type ownerImpl struct {
	changeFeeds       map[model.ChangeFeedID]*changeFeed
	markDownProcessor []*model.ProcInfoSnap

	cfRWriter ChangeFeedRWriter

	l sync.RWMutex

	pdEndpoints []string
	pdClient    pd.Client
	etcdClient  kv.CDCEtcdClient
	manager     roles.Manager

	captureWatchC      <-chan *CaptureInfoWatchResp
	cancelWatchCapture func()
	captures           map[model.CaptureID]*model.CaptureInfo

	adminJobs     []model.AdminJob
	adminJobsLock sync.Mutex
}

// NewOwner creates a new ownerImpl instance
func NewOwner(pdEndpoints []string, cli kv.CDCEtcdClient, manager roles.Manager) (*ownerImpl, error) {
	ctx, cancel := context.WithCancel(context.Background())
	infos, watchC, err := newCaptureInfoWatch(ctx, cli)
	if err != nil {
		cancel()
		return nil, errors.Trace(err)
	}

	captures := make(map[model.CaptureID]*model.CaptureInfo, len(infos))
	for _, info := range infos {
		captures[info.ID] = info
	}

	pdClient, err := pd.NewClient(pdEndpoints, pd.SecurityOption{})
	if err != nil {
		cancel()
		return nil, errors.Trace(err)
	}

	owner := &ownerImpl{
		pdEndpoints:        pdEndpoints,
		pdClient:           pdClient,
		changeFeeds:        make(map[model.ChangeFeedID]*changeFeed),
		cfRWriter:          storage.NewChangeFeedEtcdRWriter(cli),
		etcdClient:         cli,
		manager:            manager,
		captureWatchC:      watchC,
		captures:           captures,
		cancelWatchCapture: cancel,
	}

	return owner, nil
}

func (o *ownerImpl) addCapture(info *model.CaptureInfo) {
	o.l.Lock()
	o.captures[info.ID] = info
	o.l.Unlock()
}

func (o *ownerImpl) handleMarkdownProcessor(ctx context.Context) {
	var deletedCapture = make(map[string]struct{})
	remainProcs := make([]*model.ProcInfoSnap, 0)
	for _, snap := range o.markDownProcessor {
		changefeed, ok := o.changeFeeds[snap.CfID]
		if !ok {
			log.Error("changefeed not found in owner cache, can't rebalance",
				zap.String("changefeedID", snap.CfID))
			continue
		}
		for _, tbl := range snap.Tables {
			changefeed.reAddTable(tbl.ID, tbl.StartTs)
		}
		err := o.etcdClient.DeleteTaskStatus(ctx, snap.CfID, snap.CaptureID)
		if err != nil {
			log.Warn("failed to delete processor info",
				zap.String("changefeedID", snap.CfID),
				zap.String("captureID", snap.CaptureID),
				zap.Error(err),
			)
			remainProcs = append(remainProcs, snap)
			continue
		}
		err = kv.DeleteTaskPosition(ctx, o.etcdClient, snap.CfID, snap.CaptureID)
		if err != nil {
			log.Warn("failed to delete processor info",
				zap.String("changefeedID", snap.CfID),
				zap.String("captureID", snap.CaptureID),
				zap.Error(err),
			)
			remainProcs = append(remainProcs, snap)
			continue
		}
		deletedCapture[snap.CaptureID] = struct{}{}
	}
	o.markDownProcessor = remainProcs

	for id := range deletedCapture {
		err := o.etcdClient.DeleteCaptureInfo(ctx, id)
		if err != nil {
			log.Warn("failed to delete capture info", zap.Error(err))
		}
	}
}

func (o *ownerImpl) removeCapture(info *model.CaptureInfo) {
	o.l.Lock()
	defer o.l.Unlock()

	delete(o.captures, info.ID)

	for _, feed := range o.changeFeeds {
		pinfo, ok := feed.taskStatus[info.ID]
		if !ok {
			continue
		}
		pos, ok := feed.taskPositions[info.ID]
		if !ok {
			continue
		}

		for _, table := range pinfo.TableInfos {
			feed.orphanTables[table.ID] = model.ProcessTableInfo{
				ID:      table.ID,
				StartTs: pos.CheckPointTs,
			}
		}

<<<<<<< HEAD
		ctx := context.Background()
		if err := kv.DeleteTaskStatus(ctx, o.etcdClient, feed.id, info.ID); err != nil {
			log.Warn("failed to delete task status", zap.Error(err))
=======
		key := kv.GetEtcdKeyTask(feed.id, info.ID)
		if _, err := o.etcdClient.Client.Delete(context.Background(), key); err != nil {
			log.Warn("failed to delete key", zap.Error(err))
>>>>>>> d0eeaa81
		}
		if err := kv.DeleteTaskPosition(ctx, o.etcdClient, feed.id, info.ID); err != nil {
			log.Warn("failed to delete task position", zap.Error(err))
		}

	}
}

func (o *ownerImpl) resetCaptureInfoWatcher(ctx context.Context) error {
	infos, watchC, err := newCaptureInfoWatch(ctx, o.etcdClient)
	if err != nil {
		return errors.Trace(err)
	}
	for _, info := range infos {
		// use addCapture is ok, old info will be covered
		o.addCapture(info)
	}
	o.captureWatchC = watchC
	return nil
}

func (o *ownerImpl) handleWatchCapture() error {
	for resp := range o.captureWatchC {
		if resp.Err != nil {
			return errors.Trace(resp.Err)
		}

		if resp.IsDelete {
			o.removeCapture(resp.Info)
		} else {
			o.addCapture(resp.Info)
		}
	}

	log.Info("handleWatchCapture quit")
	return nil
}

func (o *ownerImpl) newChangeFeed(id model.ChangeFeedID, processorsInfos model.ProcessorsInfos, taskPositions map[string]*model.TaskPosition, info *model.ChangeFeedInfo, checkpointTs uint64) (*changeFeed, error) {
	log.Info("Find new changefeed", zap.Reflect("info", info),
		zap.String("id", id), zap.Uint64("checkpoint ts", checkpointTs))

	schemaStorage, err := createSchemaStore(o.pdEndpoints)
	if err != nil {
		return nil, errors.Annotate(err, "create schema store failed")
	}

	err = schemaStorage.HandlePreviousDDLJobIfNeed(checkpointTs)
	if err != nil {
		return nil, errors.Annotate(err, "handle ddl job failed")
	}

	ddlHandler := newDDLHandler(o.pdClient, checkpointTs)

	existingTables := make(map[uint64]uint64)
	for captureID, taskStatus := range processorsInfos {
		pos := taskPositions[captureID]
		for _, tbl := range taskStatus.TableInfos {
			existingTables[tbl.ID] = pos.CheckPointTs
		}
	}

	filter, err := newTxnFilter(info.GetConfig())
	if err != nil {
		return nil, errors.Trace(err)
	}

	schemas := make(map[uint64]tableIDMap)
	tables := make(map[uint64]schema.TableName)
	orphanTables := make(map[uint64]model.ProcessTableInfo)
	for tid, table := range schemaStorage.CloneTables() {
		if filter.ShouldIgnoreTable(table.Schema, table.Table) {
			continue
		}

		tables[tid] = table
		if ts, ok := existingTables[tid]; ok {
			log.Debug("ignore known table", zap.Uint64("tid", tid), zap.Stringer("table", table), zap.Uint64("ts", ts))
			continue
		}
		schema, ok := schemaStorage.SchemaByTableID(int64(tid))
		if !ok {
			log.Warn("schema not found for table", zap.Uint64("tid", tid))
		} else {
			sid := uint64(schema.ID)
			if _, ok := schemas[sid]; !ok {
				schemas[sid] = make(tableIDMap)
			}
			schemas[sid][tid] = struct{}{}
		}
		orphanTables[tid] = model.ProcessTableInfo{
			ID:      tid,
			StartTs: checkpointTs,
		}
	}

	cf := &changeFeed{
		info:                    info,
		id:                      id,
		client:                  o.etcdClient,
		ddlHandler:              ddlHandler,
		schema:                  schemaStorage,
		schemas:                 schemas,
		tables:                  tables,
		orphanTables:            orphanTables,
		toCleanTables:           make(map[uint64]struct{}),
		processorLastUpdateTime: make(map[string]time.Time),
		status: &model.ChangeFeedStatus{
			ResolvedTs:   0,
			CheckpointTs: checkpointTs,
		},
		ddlState:      model.ChangeFeedSyncDML,
		targetTs:      info.GetTargetTs(),
		taskStatus:    processorsInfos,
		taskPositions: taskPositions,
		infoWriter:    storage.NewOwnerTaskStatusEtcdWriter(o.etcdClient),
		filter:        filter,
	}
	return cf, nil
}

func (o *ownerImpl) loadChangeFeeds(ctx context.Context) error {
	cfInfo, cfStatus, pinfos, positions, err := o.cfRWriter.Read(ctx)
	if err != nil {
		return errors.Trace(err)
	}

	for changeFeedID, procInfos := range pinfos {
		if cf, exist := o.changeFeeds[changeFeedID]; exist {
			taskPos := positions[changeFeedID]
			cf.updateProcessorInfos(procInfos, taskPos)
			for id, info := range cf.taskStatus {
				lastUpdateTime, exist := cf.processorLastUpdateTime[id]
				if !exist {
					lastUpdateTime = time.Now()
					cf.processorLastUpdateTime[id] = lastUpdateTime
				}
				if time.Since(lastUpdateTime) > markProcessorDownTime {
					var checkpointTs uint64
					if pos, exist := taskPos[id]; exist {
						checkpointTs = pos.CheckPointTs
					}
					snap := info.Snapshot(changeFeedID, id, checkpointTs)
					o.markDownProcessor = append(o.markDownProcessor, snap)
					log.Info("markdown processor", zap.String("id", id),
						zap.Reflect("info", info), zap.Time("update time", lastUpdateTime))
				}
			}
			continue
		}

		// we find a new changefeed, init changefeed info here.
		info, ok := cfInfo[changeFeedID]
		if !ok {
			return errors.Annotatef(model.ErrChangeFeedNotExists, "id:%s", changeFeedID)
		}
		status := cfStatus[changeFeedID]

		if status != nil && (status.AdminJobType == model.AdminStop || status.AdminJobType == model.AdminRemove) {
			continue
		}
		checkpointTs := info.GetCheckpointTs(status)

		taskPos := positions[changeFeedID]
		newCf, err := o.newChangeFeed(changeFeedID, procInfos, taskPos, info, checkpointTs)
		if err != nil {
			return errors.Annotatef(err, "create change feed %s", changeFeedID)
		}
		o.changeFeeds[changeFeedID] = newCf
	}

	for _, changefeed := range o.changeFeeds {
		changefeed.tryBalance(ctx, o.captures)
	}

	return nil
}

func (o *ownerImpl) flushChangeFeedInfos(ctx context.Context) error {
	snapshot := make(map[model.ChangeFeedID]*model.ChangeFeedStatus, len(o.changeFeeds))
	for id, changefeed := range o.changeFeeds {
		snapshot[id] = changefeed.status
	}
	return errors.Trace(o.cfRWriter.Write(ctx, snapshot))
}

func (c *changeFeed) pullDDLJob() error {
	ddlResolvedTs, ddlJobs, err := c.ddlHandler.PullDDL()
	if err != nil {
		return errors.Trace(err)
	}
	c.ddlResolvedTs = ddlResolvedTs
	c.ddlJobHistory = append(c.ddlJobHistory, ddlJobs...)
	return nil
}

// calcResolvedTs update every changefeed's resolve ts and checkpoint ts.
func (c *changeFeed) calcResolvedTs() error {
	if c.ddlState != model.ChangeFeedSyncDML {
		return nil
	}

	// ProcessorInfos don't contains the whole set table id now.
	if len(c.orphanTables) > 0 {
		return nil
	}

	minResolvedTs := c.targetTs
	minCheckpointTs := c.targetTs

	if len(c.tables) == 0 {
		minCheckpointTs = c.status.CheckpointTs
	} else {
		// calc the min of all resolvedTs in captures
		for _, position := range c.taskPositions {
			if minResolvedTs > position.ResolvedTs {
				minResolvedTs = position.ResolvedTs
			}

			if minCheckpointTs > position.CheckPointTs {
				minCheckpointTs = position.CheckPointTs
			}
		}
	}

	// if minResolvedTs is greater than ddlResolvedTs,
	// it means that ddlJobHistory in memory is not intact,
	// there are some ddl jobs which finishedTs is smaller than minResolvedTs we don't know.
	// so we need to call `pullDDLJob`, update the ddlJobHistory and ddlResolvedTs.
	if minResolvedTs > c.ddlResolvedTs {
		if err := c.pullDDLJob(); err != nil {
			return errors.Trace(err)
		}

		if minResolvedTs > c.ddlResolvedTs {
			minResolvedTs = c.ddlResolvedTs
		}
	}

	// if minResolvedTs is greater than the finishedTS of ddl job which is not executed,
	// we need to execute this ddl job
	if len(c.ddlJobHistory) > 0 && minResolvedTs > c.ddlJobHistory[0].Job.BinlogInfo.FinishedTS {
		minResolvedTs = c.ddlJobHistory[0].Job.BinlogInfo.FinishedTS
		c.ddlState = model.ChangeFeedWaitToExecDDL
	}

	var tsUpdated bool

	if minResolvedTs > c.status.ResolvedTs {
		c.status.ResolvedTs = minResolvedTs
		tsUpdated = true
	}

	if minCheckpointTs > c.status.CheckpointTs {
		c.status.CheckpointTs = minCheckpointTs
		tsUpdated = true
	}

	if tsUpdated {
		log.Debug("update changefeed", zap.String("id", c.id),
			zap.Uint64("checkpoint ts", minCheckpointTs),
			zap.Uint64("resolved ts", minResolvedTs))
	}
	return nil
}

// calcResolvedTs call calcResolvedTs of every changefeeds
func (o *ownerImpl) calcResolvedTs() error {
	for _, cf := range o.changeFeeds {
		if err := cf.calcResolvedTs(); err != nil {
			return errors.Trace(err)
		}
	}
	return nil
}

// handleDDL call handleDDL of every changefeeds
func (o *ownerImpl) handleDDL(ctx context.Context) error {
	for _, cf := range o.changeFeeds {
		err := cf.handleDDL(ctx, o.captures)
		switch errors.Cause(err) {
		case nil:
			continue
		case model.ErrExecDDLFailed:
			err = o.EnqueueJob(model.AdminJob{
				CfID: cf.id,
				Type: model.AdminStop,
			})
			if err != nil {
				return errors.Trace(err)
			}
		default:
			return errors.Trace(err)
		}
	}
	return nil
}

// handleDDL check if we can change the status to be `ChangeFeedExecDDL` and execute the DDL asynchronously
// if the status is in ChangeFeedWaitToExecDDL.
// After executing the DDL successfully, the status will be changed to be ChangeFeedSyncDML.
func (c *changeFeed) handleDDL(ctx context.Context, captures map[string]*model.CaptureInfo) error {

	if c.ddlState != model.ChangeFeedWaitToExecDDL {
		return nil
	}
	if len(c.ddlJobHistory) == 0 {
		log.Fatal("ddl job history can not be empty in changefeed when should to execute DDL")
	}
	todoDDLJob := c.ddlJobHistory[0]

	// Check if all the checkpointTs of capture are achieving global resolvedTs(which is equal to todoDDLJob.FinishedTS)
	for cid, pInfo := range c.taskPositions {
		if pInfo.CheckPointTs != todoDDLJob.Job.BinlogInfo.FinishedTS {
			log.Debug("wait checkpoint ts", zap.String("cid", cid),
				zap.Uint64("checkpoint ts", pInfo.CheckPointTs),
				zap.Uint64("finish ts", todoDDLJob.Job.BinlogInfo.FinishedTS))
			return nil
		}
	}

	// Execute DDL Job asynchronously
	c.ddlState = model.ChangeFeedExecDDL
	log.Debug("apply job", zap.Stringer("job", todoDDLJob.Job),
		zap.String("query", todoDDLJob.Job.Query),
		zap.Uint64("ts", todoDDLJob.Job.BinlogInfo.FinishedTS))

	err := c.applyJob(todoDDLJob.Job)
	if err != nil {
		return errors.Trace(err)
	}

	c.banlanceOrphanTables(context.Background(), captures)
	ddlTxn := model.Txn{Ts: todoDDLJob.Job.BinlogInfo.FinishedTS, DDL: todoDDLJob}
	if c.filter.ShouldIgnoreTxn(&ddlTxn) {
		log.Info(
			"DDL txn ignored",
			zap.Int64("ID", todoDDLJob.Job.ID),
			zap.String("query", todoDDLJob.Job.Query),
			zap.Uint64("ts", ddlTxn.Ts),
		)
	} else {
		c.filter.FilterTxn(&ddlTxn)
		if ddlTxn.DDL == nil {
			log.Warn(
				"DDL ignored",
				zap.Int64("ID", todoDDLJob.Job.ID),
				zap.String("query", todoDDLJob.Job.Query),
				zap.Uint64("ts", todoDDLJob.Job.BinlogInfo.FinishedTS),
			)
		} else {
			err = c.ddlHandler.ExecDDL(ctx, c.info.SinkURI, ddlTxn)
			// If DDL executing failed, pause the changefeed and print log, rather
			// than return an error and break the running of this owner.
			if err != nil {
				c.ddlState = model.ChangeFeedDDLExecuteFailed
				log.Error("Execute DDL failed",
					zap.String("ChangeFeedID", c.id),
					zap.Error(err),
					zap.Reflect("ddlJob", todoDDLJob))
				return errors.Trace(model.ErrExecDDLFailed)
			}
			log.Info("Execute DDL succeeded",
				zap.String("ChangeFeedID", c.id),
				zap.Reflect("ddlJob", todoDDLJob))
		}
	}
	if c.ddlState != model.ChangeFeedExecDDL {
		log.Fatal("changeFeedState must be ChangeFeedExecDDL when DDL is executed",
			zap.String("ChangeFeedID", c.id),
			zap.String("ChangeFeedDDLState", c.ddlState.String()))
	}
	c.ddlJobHistory = c.ddlJobHistory[1:]
	c.ddlState = model.ChangeFeedSyncDML
	return nil
}

// dispatchJob dispatches job to processors
func (o *ownerImpl) dispatchJob(ctx context.Context, job model.AdminJob) error {
	cf, ok := o.changeFeeds[job.CfID]
	if !ok {
		return errors.Errorf("changefeed %s not found in owner cache", job.CfID)
	}
	for captureID, pinfo := range cf.taskStatus {
		pinfo.TablePLock = nil
		pinfo.TableCLock = nil
		pinfo.AdminJobType = job.Type
		_, err := cf.infoWriter.Write(ctx, cf.id, captureID, pinfo, false)
		if err != nil {
			return errors.Trace(err)
		}
	}
	// record admin job in changefeed status
	cf.status.AdminJobType = job.Type
	infos := map[model.ChangeFeedID]*model.ChangeFeedStatus{job.CfID: cf.status}
	err := o.cfRWriter.Write(ctx, infos)
	if err != nil {
		return errors.Trace(err)
	}
	err = cf.ddlHandler.Close()
	log.Info("stop changefeed ddl handler", zap.String("changefeed id", job.CfID), util.ZapErrorFilter(err, context.Canceled))
	delete(o.changeFeeds, job.CfID)
	return nil
}

func (o *ownerImpl) handleAdminJob(ctx context.Context) error {
	removeIdx := 0
	o.adminJobsLock.Lock()
	defer func() {
		o.adminJobs = o.adminJobs[removeIdx:]
		o.adminJobsLock.Unlock()
	}()
	for i, job := range o.adminJobs {
		log.Info("handle admin job", zap.String("changefeed", job.CfID), zap.Stringer("type", job.Type))
		switch job.Type {
		case model.AdminStop:
			// update ChangeFeedDetail to tell capture ChangeFeedDetail watcher to cleanup
			cf, ok := o.changeFeeds[job.CfID]
			if !ok {
				return errors.Errorf("changefeed %s not found in owner cache", job.CfID)
			}
			cf.info.AdminJobType = model.AdminStop
			err := o.etcdClient.SaveChangeFeedInfo(ctx, cf.info, job.CfID)
			if err != nil {
				return errors.Trace(err)
			}

			err = o.dispatchJob(ctx, job)
			if err != nil {
				return errors.Trace(err)
			}
		case model.AdminRemove:
			err := o.dispatchJob(ctx, job)
			if err != nil {
				return errors.Trace(err)
			}

			// remove changefeed info
			err = o.etcdClient.DeleteChangeFeedInfo(ctx, job.CfID)
			if err != nil {
				return errors.Trace(err)
			}
		case model.AdminResume:
			cfStatus, err := o.etcdClient.GetChangeFeedStatus(ctx, job.CfID)
			if err != nil {
				return errors.Trace(err)
			}
			cfInfo, err := o.etcdClient.GetChangeFeedInfo(ctx, job.CfID)
			if err != nil {
				return errors.Trace(err)
			}

			// set admin job in changefeed status to tell owner resume changefeed
			cfStatus.AdminJobType = model.AdminResume
			err = o.etcdClient.PutChangeFeedStatus(ctx, job.CfID, cfStatus)
			if err != nil {
				return errors.Trace(err)
			}

			// set admin job in changefeed cfInfo to trigger each capture's changefeed list watch event
			cfInfo.AdminJobType = model.AdminResume
			err = o.etcdClient.SaveChangeFeedInfo(ctx, cfInfo, job.CfID)
			if err != nil {
				return errors.Trace(err)
			}
		}
		removeIdx = i + 1
	}
	return nil
}

// TODO avoid this tick style, this means we get `tickTime` latency here.
func (o *ownerImpl) Run(ctx context.Context, tickTime time.Duration) error {
	defer o.cancelWatchCapture()
	handleWatchCaptureC := make(chan error, 1)
	rl := rate.NewLimiter(0.1, 5)
	go func() {
		var err error
		for {
			if !rl.Allow() {
				err = errors.New("capture info watcher exceeds rate limit")
				break
			}
			err = o.handleWatchCapture()
			if errors.Cause(err) != mvcc.ErrCompacted {
				break
			}
			log.Warn("capture info watcher retryable error", zap.Error(err))
			time.Sleep(captureInfoWatchRetryDelay)
			err = o.resetCaptureInfoWatcher(ctx)
			if err != nil {
				break
			}
		}
		if err != nil {
			handleWatchCaptureC <- err
		}
	}()

	for {
		select {
		case <-ctx.Done():
			return ctx.Err()
		case err := <-handleWatchCaptureC:
			return errors.Annotate(err, "handleWatchCapture failed")
		case <-time.After(tickTime):
			if !o.IsOwner(ctx) {
				continue
			}
			err := o.run(ctx)
			// owner may be evicted during running, ignore the context canceled error directly
			if err != nil && errors.Cause(err) != context.Canceled {
				return err
			}
		}
	}
}

func (o *ownerImpl) run(ctx context.Context) error {
	cctx, cancel := context.WithCancel(ctx)
	defer cancel()
	go func() {
		select {
		case <-cctx.Done():
		case <-o.manager.RetireNotify():
			cancel()
		}
	}()

	o.l.Lock()
	defer o.l.Unlock()

	o.handleMarkdownProcessor(cctx)

	err := o.loadChangeFeeds(cctx)
	if err != nil {
		return errors.Trace(err)
	}

	err = o.calcResolvedTs()
	if err != nil {
		return errors.Trace(err)
	}

	err = o.handleDDL(cctx)
	if err != nil {
		return errors.Trace(err)
	}

	err = o.handleAdminJob(cctx)
	if err != nil {
		return errors.Trace(err)
	}

	err = o.flushChangeFeedInfos(cctx)
	if err != nil {
		return errors.Trace(err)
	}
	return nil
}

func (o *ownerImpl) IsOwner(_ context.Context) bool {
	return o.manager.IsOwner()
}

func (o *ownerImpl) EnqueueJob(job model.AdminJob) error {
	if !o.manager.IsOwner() {
		return errors.Trace(concurrency.ErrElectionNotLeader)
	}
	switch job.Type {
	case model.AdminResume:
	case model.AdminStop, model.AdminRemove:
		_, ok := o.changeFeeds[job.CfID]
		if !ok {
			return errors.Errorf("changefeed [%s] not found", job.CfID)
		}
	default:
		return errors.Errorf("invalid admin job type: %d", job.Type)
	}
	o.adminJobsLock.Lock()
	o.adminJobs = append(o.adminJobs, job)
	o.adminJobsLock.Unlock()
	return nil
}

func (o *ownerImpl) writeDebugInfo(w io.Writer) {
	for _, info := range o.changeFeeds {
		// fmt.Fprintf(w, "%+v\n", *info)
		fmt.Fprintf(w, "%s\n", info)
	}
}<|MERGE_RESOLUTION|>--- conflicted
+++ resolved
@@ -105,21 +105,21 @@
 	return s
 }
 
-func (c *changeFeed) updateProcessorInfos(processInfos model.ProcessorsInfos, position map[string]*model.TaskPosition) {
-	for cid, pinfo := range position {
+func (c *changeFeed) updateProcessorInfos(processInfos model.ProcessorsInfos, positions map[string]*model.TaskPosition) {
+	for cid, position := range positions {
 		if _, ok := c.processorLastUpdateTime[cid]; !ok {
 			c.processorLastUpdateTime[cid] = time.Now()
 			continue
 		}
 
-		oldPinfo, ok := c.taskPositions[cid]
-		if !ok || oldPinfo.ResolvedTs != pinfo.ResolvedTs || oldPinfo.CheckPointTs != pinfo.CheckPointTs {
+		oldPosition, ok := c.taskPositions[cid]
+		if !ok || oldPosition.ResolvedTs != position.ResolvedTs || oldPosition.CheckPointTs != position.CheckPointTs {
 			c.processorLastUpdateTime[cid] = time.Now()
 		}
 	}
 
 	c.taskStatus = processInfos
-	c.taskPositions = position
+	c.taskPositions = positions
 }
 
 func (c *changeFeed) addSchema(schemaID uint64) {
@@ -439,9 +439,9 @@
 			remainProcs = append(remainProcs, snap)
 			continue
 		}
-		err = kv.DeleteTaskPosition(ctx, o.etcdClient, snap.CfID, snap.CaptureID)
+		err = o.etcdClient.DeleteTaskPosition(ctx, snap.CfID, snap.CaptureID)
 		if err != nil {
-			log.Warn("failed to delete processor info",
+			log.Warn("failed to delete task position",
 				zap.String("changefeedID", snap.CfID),
 				zap.String("captureID", snap.CaptureID),
 				zap.Error(err),
@@ -484,17 +484,11 @@
 			}
 		}
 
-<<<<<<< HEAD
-		ctx := context.Background()
-		if err := kv.DeleteTaskStatus(ctx, o.etcdClient, feed.id, info.ID); err != nil {
+		ctx := context.TODO()
+		if err := o.etcdClient.DeleteTaskStatus(ctx, feed.id, info.ID); err != nil {
 			log.Warn("failed to delete task status", zap.Error(err))
-=======
-		key := kv.GetEtcdKeyTask(feed.id, info.ID)
-		if _, err := o.etcdClient.Client.Delete(context.Background(), key); err != nil {
-			log.Warn("failed to delete key", zap.Error(err))
->>>>>>> d0eeaa81
-		}
-		if err := kv.DeleteTaskPosition(ctx, o.etcdClient, feed.id, info.ID); err != nil {
+		}
+		if err := o.etcdClient.DeleteTaskPosition(ctx, feed.id, info.ID); err != nil {
 			log.Warn("failed to delete task position", zap.Error(err))
 		}
 
