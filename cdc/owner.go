// Copyright 2020 PingCAP, Inc.
//
// Licensed under the Apache License, Version 2.0 (the "License");
// you may not use this file except in compliance with the License.
// You may obtain a copy of the License at
//
//     http://www.apache.org/licenses/LICENSE-2.0
//
// Unless required by applicable law or agreed to in writing, software
// distributed under the License is distributed on an "AS IS" BASIS,
// See the License for the specific language governing permissions and
// limitations under the License.

package cdc

import (
	"context"
	"fmt"
	"io"
	"math"
	"sync"
	"sync/atomic"
	"time"

	"github.com/pingcap/errors"
	"github.com/pingcap/failpoint"
	"github.com/pingcap/log"
	"github.com/pingcap/ticdc/cdc/entry"
	"github.com/pingcap/ticdc/cdc/kv"
	"github.com/pingcap/ticdc/cdc/model"
	"github.com/pingcap/ticdc/cdc/sink"
	"github.com/pingcap/ticdc/pkg/config"
	cdcContext "github.com/pingcap/ticdc/pkg/context"
	"github.com/pingcap/ticdc/pkg/cyclic/mark"
	cerror "github.com/pingcap/ticdc/pkg/errors"
	"github.com/pingcap/ticdc/pkg/filter"
	"github.com/pingcap/ticdc/pkg/notify"
	"github.com/pingcap/ticdc/pkg/scheduler"
	"github.com/pingcap/ticdc/pkg/security"
	"github.com/pingcap/ticdc/pkg/util"
	"github.com/pingcap/tidb/store/tikv/oracle"
	pd "github.com/tikv/pd/client"
	"go.etcd.io/etcd/clientv3"
	"go.etcd.io/etcd/clientv3/concurrency"
	"go.etcd.io/etcd/mvcc"
	"go.uber.org/zap"
	"golang.org/x/time/rate"
)

type ownership struct {
	lastTickTime time.Time
	tickTime     time.Duration
}

func newOwnership(tickTime time.Duration) ownership {
	minTickTime := 5 * time.Second
	if tickTime > minTickTime {
		log.Panic("ownership counter must be incearsed every 5 seconds")
	}
	return ownership{
		tickTime: minTickTime,
	}
}

func (o *ownership) inc() {
	now := time.Now()
	if now.Sub(o.lastTickTime) > o.tickTime {
		// Keep the value of promtheus expression `rate(counter)` = 1
		// Please also change alert rule in ticdc.rules.yml when change the expression value.
		ownershipCounter.Add(float64(o.tickTime / time.Second))
		o.lastTickTime = now
	}
}

type minGCSafePointCacheEntry struct {
	ts          model.Ts
	lastUpdated time.Time
}

func (o *Owner) getMinGCSafePointCache(ctx context.Context) model.Ts {
	if time.Now().After(o.minGCSafePointCache.lastUpdated.Add(MinGCSafePointCacheUpdateInterval)) {
		physicalTs, logicalTs, err := o.pdClient.GetTS(ctx)
		if err != nil {
			log.Warn("Fail to update minGCSafePointCache.", zap.Error(err))
			return o.minGCSafePointCache.ts
		}
		o.minGCSafePointCache.ts = oracle.ComposeTS(physicalTs-(o.gcTTL*1000), logicalTs)

		// o.pdGCSafePoint pd is the smallest gcSafePoint across all services.
		// If tikv_gc_life_time > gcTTL, means that tikv_gc_safe_point < o.minGCSafePointCache.ts here.
		// It also means that pd.pdGCSafePoint < o.minGCSafePointCache.ts here, we should use its value as the min value.
		// This ensures that when tikv_gc_life_time > gcTTL , cdc will not advance the gcSafePoint.
		if o.pdGCSafePoint < o.minGCSafePointCache.ts {
			o.minGCSafePointCache.ts = o.pdGCSafePoint
		}

		o.minGCSafePointCache.lastUpdated = time.Now()
	}
	return o.minGCSafePointCache.ts
}

// Owner manages the cdc cluster
type Owner struct {
	done        chan struct{}
	session     *concurrency.Session
	changeFeeds map[model.ChangeFeedID]*changeFeed
	// failInitFeeds record changefeeds that meet error during initialization
	failInitFeeds map[model.ChangeFeedID]struct{}
	// stoppedFeeds record changefeeds that meet running error
	stoppedFeeds              map[model.ChangeFeedID]*model.ChangeFeedStatus
	rebalanceTigger           map[model.ChangeFeedID]bool
	rebalanceForAllChangefeed bool
	manualScheduleCommand     map[model.ChangeFeedID][]*model.MoveTableJob
	rebalanceMu               sync.Mutex

	cfRWriter ChangeFeedRWriter

	l sync.RWMutex

	pdEndpoints []string
	credential  *security.Credential
	pdClient    pd.Client
	etcdClient  kv.CDCEtcdClient

	captureLoaded int32
	captures      map[model.CaptureID]*model.CaptureInfo

	adminJobs     []model.AdminJob
	adminJobsLock sync.Mutex

	stepDown func(ctx context.Context) error

	// gcTTL is the ttl of cdc gc safepoint ttl.
	gcTTL int64
	// last update gc safepoint time. zero time means has not updated or cleared
	gcSafepointLastUpdate time.Time
	// stores the ts obtained from PD and is updated every MinGCSafePointCacheUpdateInterval.
	minGCSafePointCache minGCSafePointCacheEntry
	// stores the actual gcSafePoint stored in pd
	pdGCSafePoint model.Ts
	// record last time that flushes all changefeeds' replication status
	lastFlushChangefeeds    time.Time
	flushChangefeedInterval time.Duration
	feedChangeNotifier      *notify.Notifier
}

const (
	// CDCServiceSafePointID is the ID of CDC service in pd.UpdateServiceGCSafePoint.
	CDCServiceSafePointID = "ticdc"
	// GCSafepointUpdateInterval is the minimual interval that CDC can update gc safepoint
	GCSafepointUpdateInterval = 2 * time.Second
	// MinGCSafePointCacheUpdateInterval is the interval that update minGCSafePointCache
	MinGCSafePointCacheUpdateInterval = time.Second * 2
)

// NewOwner creates a new Owner instance
func NewOwner(
	ctx context.Context,
	pdClient pd.Client,
	credential *security.Credential,
	sess *concurrency.Session,
	gcTTL int64,
	flushChangefeedInterval time.Duration,
) (*Owner, error) {
	cli := kv.NewCDCEtcdClient(ctx, sess.Client())
	endpoints := sess.Client().Endpoints()

	failpoint.Inject("ownerFlushIntervalInject", func(val failpoint.Value) {
		flushChangefeedInterval = time.Millisecond * time.Duration(val.(int))
	})

	owner := &Owner{
		done:                    make(chan struct{}),
		session:                 sess,
		pdClient:                pdClient,
		credential:              credential,
		changeFeeds:             make(map[model.ChangeFeedID]*changeFeed),
		failInitFeeds:           make(map[model.ChangeFeedID]struct{}),
		stoppedFeeds:            make(map[model.ChangeFeedID]*model.ChangeFeedStatus),
		captures:                make(map[model.CaptureID]*model.CaptureInfo),
		rebalanceTigger:         make(map[model.ChangeFeedID]bool),
		manualScheduleCommand:   make(map[model.ChangeFeedID][]*model.MoveTableJob),
		pdEndpoints:             endpoints,
		cfRWriter:               cli,
		etcdClient:              cli,
		gcTTL:                   gcTTL,
		flushChangefeedInterval: flushChangefeedInterval,
		feedChangeNotifier:      new(notify.Notifier),
	}

	return owner, nil
}

func (o *Owner) addCapture(_ context.Context, info *model.CaptureInfo) {
	o.l.Lock()
	o.captures[info.ID] = info
	o.l.Unlock()
	o.rebalanceMu.Lock()
	o.rebalanceForAllChangefeed = true
	o.rebalanceMu.Unlock()
}

// When a table is moved from one capture to another, the workflow is as follows
// 1. Owner deletes the table from the original capture (we call it capture-1),
//    and adds an table operation record in the task status
// 2. The processor in capture-1 reads the operation record, and waits the table
//    checkpoint ts reaches the boundary ts in operation, which often equals to
//    the global resovled ts, larger the current checkpoint ts of this table.
// 3. After table checkpoint ts reaches boundary ts, capture-1 marks the table
//    operation as finished.
// 4. Owner reads the finished mark and re-dispatches this table to another capture.
//
// When capture-1 crashes between step-2 and step-3, this function should be
// called to let owner re dispatch the table. Besides owner could also crash at
// the same time, in that case this function should also be called. In addtition,
// this function only handles move table job: 1) the add table job persists both
// table replicaInfo and operation, we can recover enough information from table
// replicaInfo; 2) if a table is deleted from a capture and that capture crashes,
// we just ignore this table.
func (o *Owner) rebuildTableFromOperations(cf *changeFeed, taskStatus *model.TaskStatus, startTs uint64) {
	for tableID, op := range taskStatus.Operation {
		if op.Delete && op.Flag&model.OperFlagMoveTable > 0 {
			cf.orphanTables[tableID] = startTs
			if job, ok := cf.moveTableJobs[tableID]; ok {
				log.Info("remove outdated move table job", zap.Reflect("job", job), zap.Uint64("start-ts", startTs))
				delete(cf.moveTableJobs, tableID)
			}
		}
	}
}

func (o *Owner) removeCapture(ctx context.Context, info *model.CaptureInfo) {
	o.l.Lock()
	defer o.l.Unlock()

	delete(o.captures, info.ID)

	for _, feed := range o.changeFeeds {
		task, ok := feed.taskStatus[info.ID]
		if !ok {
			log.Warn("task status not found", zap.String("capture-id", info.ID), zap.String("changefeed", feed.id))
			continue
		}
		var startTs uint64
		pos, ok := feed.taskPositions[info.ID]
		if ok {
			startTs = pos.CheckPointTs
		} else {
			log.Warn("task position not found, fallback to use changefeed checkpointts",
				zap.String("capture-id", info.ID), zap.String("changefeed", feed.id))
			// maybe the processor hasn't added table yet, fallback to use the
			// global checkpoint ts as the start ts of the table.
			startTs = feed.status.CheckpointTs
		}

		for tableID, replicaInfo := range task.Tables {
			feed.orphanTables[tableID] = startTs
			if startTs < replicaInfo.StartTs {
				log.Warn("table startTs not consistent",
					zap.Uint64("table-start-ts", replicaInfo.StartTs),
					zap.Uint64("checkpoint-ts", startTs),
					zap.Reflect("status", feed.status))
				feed.orphanTables[tableID] = replicaInfo.StartTs
			}
		}

		o.rebuildTableFromOperations(feed, task, startTs)

		if err := o.etcdClient.LeaseGuardDeleteTaskStatus(ctx, feed.id, info.ID, o.session.Lease()); err != nil {
			log.Warn("failed to delete task status",
				zap.String("capture-id", info.ID), zap.String("changefeed", feed.id), zap.Error(err))
		}
		if err := o.etcdClient.LeaseGuardDeleteTaskPosition(ctx, feed.id, info.ID, o.session.Lease()); err != nil {
			log.Warn("failed to delete task position",
				zap.String("capture-id", info.ID), zap.String("changefeed", feed.id), zap.Error(err))
		}
		if err := o.etcdClient.LeaseGuardDeleteTaskWorkload(ctx, feed.id, info.ID, o.session.Lease()); err != nil {
			log.Warn("failed to delete task workload",
				zap.String("capture-id", info.ID), zap.String("changefeed", feed.id), zap.Error(err))
		}
		ownerMaintainTableNumGauge.DeleteLabelValues(feed.id, info.AdvertiseAddr, maintainTableTypeTotal)
		ownerMaintainTableNumGauge.DeleteLabelValues(feed.id, info.AdvertiseAddr, maintainTableTypeWip)
	}
}

func (o *Owner) addOrphanTable(cid model.CaptureID, tableID model.TableID, startTs model.Ts) {
	if cf, ok := o.changeFeeds[cid]; ok {
		cf.orphanTables[tableID] = startTs
	} else {
		log.Warn("changefeed not found", zap.String("changefeed", cid))
	}
}

func (o *Owner) newChangeFeed(
	ctx context.Context,
	id model.ChangeFeedID,
	processorsInfos model.ProcessorsInfos,
	taskPositions map[string]*model.TaskPosition,
	info *model.ChangeFeedInfo,
	checkpointTs uint64) (cf *changeFeed, resultErr error) {
	log.Info("Find new changefeed", zap.Stringer("info", info),
		zap.String("changefeed", id), zap.Uint64("checkpoint ts", checkpointTs))
	if info.Config.CheckGCSafePoint {
		err := util.CheckSafetyOfStartTs(ctx, o.pdClient, id, checkpointTs)
		if err != nil {
			return nil, errors.Trace(err)
		}
	}
	failpoint.Inject("NewChangefeedNoRetryError", func() {
		failpoint.Return(nil, cerror.ErrStartTsBeforeGC.GenWithStackByArgs(checkpointTs-300, checkpointTs))
	})

	failpoint.Inject("NewChangefeedRetryError", func() {
		failpoint.Return(nil, errors.New("failpoint injected retriable error"))
	})

	kvStore := util.KVStorageFromCtx(ctx)
	meta, err := kv.GetSnapshotMeta(kvStore, checkpointTs)
	if err != nil {
		return nil, errors.Trace(err)
	}
	schemaSnap, err := entry.NewSingleSchemaSnapshotFromMeta(meta, checkpointTs, info.Config.ForceReplicate)
	if err != nil {
		return nil, errors.Trace(err)
	}

	filter, err := filter.NewFilter(info.Config)
	if err != nil {
		return nil, errors.Trace(err)
	}

	ddlHandler := newDDLHandler(o.pdClient, o.credential, kvStore, checkpointTs)
	defer func() {
		if resultErr != nil {
			ddlHandler.Close()
		}
	}()

	existingTables := make(map[model.TableID]model.Ts)
	for captureID, taskStatus := range processorsInfos {
		var checkpointTs uint64
		if pos, exist := taskPositions[captureID]; exist {
			checkpointTs = pos.CheckPointTs
		}
		for tableID, replicaInfo := range taskStatus.Tables {
			if replicaInfo.StartTs > checkpointTs {
				checkpointTs = replicaInfo.StartTs
			}
			existingTables[tableID] = checkpointTs
		}
	}

	ctx, cancel := context.WithCancel(ctx)
	cdcCtx := cdcContext.NewContext(ctx, &cdcContext.GlobalVars{})
	defer func() {
		if resultErr != nil {
			cancel()
		}
	}()
	schemas := make(map[model.SchemaID]tableIDMap)
	tables := make(map[model.TableID]model.TableName)
	partitions := make(map[model.TableID][]int64)
	orphanTables := make(map[model.TableID]model.Ts)
	sinkTableInfo := make([]*model.SimpleTableInfo, len(schemaSnap.CloneTables()))
	j := 0
	for tid, table := range schemaSnap.CloneTables() {
		j++
		if filter.ShouldIgnoreTable(table.Schema, table.Table) {
			continue
		}
		if info.Config.Cyclic.IsEnabled() && mark.IsMarkTable(table.Schema, table.Table) {
			// skip the mark table if cyclic is enabled
			continue
		}

		tables[tid] = table
		schema, ok := schemaSnap.SchemaByTableID(tid)
		if !ok {
			log.Warn("schema not found for table", zap.Int64("tid", tid))
		} else {
			sid := schema.ID
			if _, ok := schemas[sid]; !ok {
				schemas[sid] = make(tableIDMap)
			}
			schemas[sid][tid] = struct{}{}
		}
		tblInfo, ok := schemaSnap.TableByID(tid)
		if !ok {
			log.Warn("table not found for table ID", zap.Int64("tid", tid))
			continue
		}
		if !tblInfo.IsEligible(info.Config.ForceReplicate) {
			log.Warn("skip ineligible table", zap.Int64("tid", tid), zap.Stringer("table", table))
			continue
		}
		// `existingTables` are tables dispatched to a processor, however the
		// capture that this processor belongs to could have crashed or exited.
		// So we check this before task dispatching, but after the update of
		// changefeed schema information.
		if ts, ok := existingTables[tid]; ok {
			log.Info("ignore known table", zap.Int64("tid", tid), zap.Stringer("table", table), zap.Uint64("ts", ts))
			continue
		}
		if pi := tblInfo.GetPartitionInfo(); pi != nil {
			delete(partitions, tid)
			for _, partition := range pi.Definitions {
				id := partition.ID
				partitions[tid] = append(partitions[tid], id)
				if ts, ok := existingTables[id]; ok {
					log.Info("ignore known table partition", zap.Int64("tid", tid), zap.Int64("partitionID", id), zap.Stringer("table", table), zap.Uint64("ts", ts))
					continue
				}
				orphanTables[id] = checkpointTs
			}
		} else {
			orphanTables[tid] = checkpointTs
		}

		sinkTableInfo[j-1] = new(model.SimpleTableInfo)
		sinkTableInfo[j-1].TableID = tid
		sinkTableInfo[j-1].ColumnInfo = make([]*model.ColumnInfo, len(tblInfo.Cols()))
		sinkTableInfo[j-1].Schema = table.Schema
		sinkTableInfo[j-1].Table = table.Table

		for i, colInfo := range tblInfo.Cols() {
			sinkTableInfo[j-1].ColumnInfo[i] = new(model.ColumnInfo)
			sinkTableInfo[j-1].ColumnInfo[i].FromTiColumnInfo(colInfo)
		}

	}

	cdcCtx = cdcContext.WithChangefeedVars(cdcCtx, &cdcContext.ChangefeedVars{
		ID:   id,
		Info: info,
	})
	errCh := make(chan error, defaultErrChSize)
	cdcCtx = cdcContext.WithErrorHandler(cdcCtx, func(err error) error {
		errCh <- errors.Trace(err)
		return nil
	})
	asyncSink, err := newAsyncSink(cdcCtx)
	if err != nil {
		return nil, errors.Trace(err)
	}
	defer func() {
<<<<<<< HEAD
		if resultErr != nil && asyncSink != nil {
			asyncSink.Close()
=======
		if resultErr != nil && primarySink != nil {
			// The Close of backend sink here doesn't use context, it is ok to pass
			// a canceled context here.
			primarySink.Close(ctx)
>>>>>>> fb5130eb
		}
	}()

	err = asyncSink.Initialize(cdcCtx, sinkTableInfo)
	if err != nil {
		log.Error("error on running owner", zap.Error(err))
	}

	go func() {
		var err error
		select {
		case <-ctx.Done():
		case err = <-errCh:
			cancel()
		}
		if err != nil && errors.Cause(err) != context.Canceled {
			log.Error("error on running changefeed", zap.Error(err), zap.String("changefeed", id))
		} else {
			log.Info("changefeed exited", zap.String("changfeed", id))
		}
	}()

	var syncpointStore sink.SyncpointStore
	if info.SyncPointEnabled {
		syncpointStore, err = sink.NewSyncpointStore(ctx, id, info.SinkURI)
		if err != nil {
			return nil, errors.Trace(err)
		}
	}

	cf = &changeFeed{
		info:          info,
		id:            id,
		ddlHandler:    ddlHandler,
		schema:        schemaSnap,
		schemas:       schemas,
		tables:        tables,
		partitions:    partitions,
		orphanTables:  orphanTables,
		toCleanTables: make(map[model.TableID]model.Ts),
		status: &model.ChangeFeedStatus{
			ResolvedTs:   0,
			CheckpointTs: checkpointTs,
		},
		appliedCheckpointTs: checkpointTs,
		scheduler:           scheduler.NewScheduler(info.Config.Scheduler.Tp),
		ddlState:            model.ChangeFeedSyncDML,
		ddlExecutedTs:       checkpointTs,
		targetTs:            info.GetTargetTs(),
		ddlTs:               0,
		updateResolvedTs:    true,
		startTimer:          make(chan bool),
		syncpointStore:      syncpointStore,
		syncCancel:          nil,
		taskStatus:          processorsInfos,
		taskPositions:       taskPositions,
		etcdCli:             o.etcdClient,
		leaseID:             o.session.Lease(),
		filter:              filter,
		sink:                asyncSink,
		cyclicEnabled:       info.Config.Cyclic.IsEnabled(),
		lastRebalanceTime:   time.Now(),
		cdcCtx:              cdcCtx,
		cancel:              cancel,
	}
	return cf, nil
}

// This is a compatibility hack between v4.0.0 and v4.0.1
// This function will try to decode the task status, if that throw a unmarshal error,
// it will remove the invalid task status
func (o *Owner) checkAndCleanTasksInfo(ctx context.Context) error {
	_, details, err := o.cfRWriter.GetChangeFeeds(ctx)
	if err != nil {
		return err
	}
	cleaned := false
	for changefeedID := range details {
		_, err := o.cfRWriter.GetAllTaskStatus(ctx, changefeedID)
		if err != nil {
			if cerror.ErrDecodeFailed.NotEqual(err) {
				return errors.Trace(err)
			}
			err := o.cfRWriter.LeaseGuardRemoveAllTaskStatus(ctx, changefeedID, o.session.Lease())
			if err != nil {
				return errors.Trace(err)
			}
			cleaned = true
		}
	}
	if cleaned {
		log.Warn("the task status is outdated, clean them")
	}
	return nil
}

func (o *Owner) loadChangeFeeds(ctx context.Context) error {
	_, details, err := o.cfRWriter.GetChangeFeeds(ctx)
	if err != nil {
		return err
	}
	errorFeeds := make(map[model.ChangeFeedID]*model.RunningError)
	for changeFeedID, cfInfoRawValue := range details {
		taskStatus, err := o.cfRWriter.GetAllTaskStatus(ctx, changeFeedID)
		if err != nil {
			return err
		}
		taskPositions, err := o.cfRWriter.GetAllTaskPositions(ctx, changeFeedID)
		if err != nil {
			return err
		}
		if cf, exist := o.changeFeeds[changeFeedID]; exist {
			cf.updateProcessorInfos(taskStatus, taskPositions)
			for _, pos := range taskPositions {
				// TODO: only record error of one capture,
				// is it necessary to record all captures' error
				if pos.Error != nil {
					errorFeeds[changeFeedID] = pos.Error
					break
				}
			}
			continue
		}

		// we find a new changefeed, init changefeed here.
		cfInfo := &model.ChangeFeedInfo{}
		err = cfInfo.Unmarshal(cfInfoRawValue.Value)
		if err != nil {
			return err
		}
		if cfInfo.State == model.StateFailed {
			if _, ok := o.failInitFeeds[changeFeedID]; ok {
				continue
			}
			log.Warn("changefeed is not in normal state", zap.String("changefeed", changeFeedID))
			o.failInitFeeds[changeFeedID] = struct{}{}
			continue
		}
		if _, ok := o.failInitFeeds[changeFeedID]; ok {
			log.Info("changefeed recovered from failure", zap.String("changefeed", changeFeedID))
			delete(o.failInitFeeds, changeFeedID)
		}
		needSave, canInit := cfInfo.CheckErrorHistory()
		if needSave {
			err := o.etcdClient.LeaseGuardSaveChangeFeedInfo(ctx, cfInfo, changeFeedID, o.session.Lease())
			if err != nil {
				return err
			}
		}
		if !canInit {
			// avoid too many logs here
			if time.Now().Unix()%60 == 0 {
				log.Warn("changefeed fails reach rate limit, try to initialize it later", zap.Int64s("history", cfInfo.ErrorHis))
			}
			continue
		}
		err = cfInfo.VerifyAndFix()
		if err != nil {
			return err
		}

		status, _, err := o.cfRWriter.GetChangeFeedStatus(ctx, changeFeedID)
		if err != nil && cerror.ErrChangeFeedNotExists.NotEqual(err) {
			return err
		}
		if status != nil && status.AdminJobType.IsStopState() {
			if status.AdminJobType == model.AdminStop {
				if _, ok := o.stoppedFeeds[changeFeedID]; !ok {
					o.stoppedFeeds[changeFeedID] = status
				}
			}
			continue
		}

		// remaining task status means some processors are not exited, wait until
		// all these statuses cleaned. If the capture of pending processor loses
		// etcd session, the cleanUpStaleTasks will clean these statuses later.
		allMetadataCleaned := true
		allTaskStatus, err := o.etcdClient.GetAllTaskStatus(ctx, changeFeedID)
		if err != nil {
			return err
		}
		for _, taskStatus := range allTaskStatus {
			if taskStatus.AdminJobType == model.AdminStop || taskStatus.AdminJobType == model.AdminRemove {
				log.Info("stale task status is not deleted, wait metadata cleaned to create new changefeed",
					zap.Reflect("task status", taskStatus), zap.String("changefeed", changeFeedID))
				allMetadataCleaned = false
				break
			}
		}
		if !allMetadataCleaned {
			continue
		}

		checkpointTs := cfInfo.GetCheckpointTs(status)

		newCf, err := o.newChangeFeed(ctx, changeFeedID, taskStatus, taskPositions, cfInfo, checkpointTs)
		if err != nil {
			cfInfo.Error = &model.RunningError{
				Addr:    util.CaptureAddrFromCtx(ctx),
				Code:    "CDC-owner-1001",
				Message: err.Error(),
			}
			cfInfo.ErrorHis = append(cfInfo.ErrorHis, time.Now().UnixNano()/1e6)

			if cerror.ChangefeedFastFailError(err) {
				log.Error("create changefeed with fast fail error, mark changefeed as failed",
					zap.Error(err), zap.String("changefeed", changeFeedID))
				cfInfo.State = model.StateFailed
				err := o.etcdClient.LeaseGuardSaveChangeFeedInfo(ctx, cfInfo, changeFeedID, o.session.Lease())
				if err != nil {
					return err
				}
				continue
			}

			err2 := o.etcdClient.LeaseGuardSaveChangeFeedInfo(ctx, cfInfo, changeFeedID, o.session.Lease())
			if err2 != nil {
				return err2
			}
			// changefeed error has been recorded in etcd, log error here and
			// don't need to return an error.
			log.Warn("create changefeed failed, retry later",
				zap.String("changefeed", changeFeedID), zap.Error(err))
			continue
		}

		if newCf.info.SyncPointEnabled {
			log.Info("syncpoint is on, creating the sync table")
			// create the sync table
			err := newCf.syncpointStore.CreateSynctable(ctx)
			if err != nil {
				return err
			}
			newCf.startSyncPointTicker(ctx, newCf.info.SyncPointInterval)
		} else {
			log.Info("syncpoint is off")
		}

		o.changeFeeds[changeFeedID] = newCf
		delete(o.stoppedFeeds, changeFeedID)
	}
	o.adminJobsLock.Lock()
	for cfID, err := range errorFeeds {
		job := model.AdminJob{
			CfID:  cfID,
			Type:  model.AdminStop,
			Error: err,
		}
		o.adminJobs = append(o.adminJobs, job)
	}
	o.adminJobsLock.Unlock()
	return nil
}

func (o *Owner) balanceTables(ctx context.Context) error {
	rebalanceForAllChangefeed := false
	o.rebalanceMu.Lock()
	if o.rebalanceForAllChangefeed {
		rebalanceForAllChangefeed = true
		o.rebalanceForAllChangefeed = false
	}
	o.rebalanceMu.Unlock()
	for id, changefeed := range o.changeFeeds {
		rebalanceNow := false
		var scheduleCommands []*model.MoveTableJob
		o.rebalanceMu.Lock()
		if r, exist := o.rebalanceTigger[id]; exist {
			rebalanceNow = r
			delete(o.rebalanceTigger, id)
		}
		if rebalanceForAllChangefeed {
			rebalanceNow = true
		}
		if c, exist := o.manualScheduleCommand[id]; exist {
			scheduleCommands = c
			delete(o.manualScheduleCommand, id)
		}
		o.rebalanceMu.Unlock()
		err := changefeed.tryBalance(ctx, o.captures, rebalanceNow, scheduleCommands)
		if err != nil {
			return errors.Trace(err)
		}
	}
	return nil
}

func (o *Owner) flushChangeFeedInfos(ctx context.Context) error {
	// no running or stopped changefeed, clear gc safepoint.
	if len(o.changeFeeds) == 0 && len(o.stoppedFeeds) == 0 {
		if !o.gcSafepointLastUpdate.IsZero() {
			log.Info("clean service safe point", zap.String("service-id", CDCServiceSafePointID))
			_, err := o.pdClient.UpdateServiceGCSafePoint(ctx, CDCServiceSafePointID, 0, 0)
			if err != nil {
				log.Warn("failed to update service safe point", zap.Error(err))
			} else {
				o.gcSafepointLastUpdate = time.Time{}
			}
		}
		return nil
	}

	staleChangeFeeds := make(map[model.ChangeFeedID]*model.ChangeFeedStatus, len(o.changeFeeds))
	gcSafePoint := uint64(math.MaxUint64)

	// get the lower bound of gcSafePoint
	minGCSafePoint := o.getMinGCSafePointCache(ctx)

	if len(o.changeFeeds) > 0 {
		snapshot := make(map[model.ChangeFeedID]*model.ChangeFeedStatus, len(o.changeFeeds))
		for id, changefeed := range o.changeFeeds {
			snapshot[id] = changefeed.status
			if changefeed.status.CheckpointTs < gcSafePoint {
				gcSafePoint = changefeed.status.CheckpointTs
			}
			// 1. If changefeed's appliedCheckpoinTs <= minGCSafePoint, it means this changefeed is stagnant.
			// They are collected into this map, and then handleStaleChangeFeed() is called to deal with these stagnant changefeed.
			// A changefeed will not enter the map twice, because in run(),
			// handleAdminJob() will always be executed before flushChangeFeedInfos(),
			// ensuring that the previous changefeed in staleChangeFeeds has been stopped and removed from o.changeFeeds.
			// 2. We need the `<=` check here is because when a changefeed is stagnant, its checkpointTs will be updated to pd,
			// and it would be the minimum gcSafePoint across all services.
			// So as described above(line 92) minGCSafePoint = gcSafePoint = CheckpointTs would happens.
			// In this case, if we check `<` here , this changefeed will not be put into staleChangeFeeds, and its checkpoints will be updated to pd again and again.
			// This will cause the cdc's gcSafePoint never advance.
			// If we check `<=` here, when we encounter the changefeed again, we will put it into staleChangeFeeds.
			if changefeed.status.CheckpointTs <= minGCSafePoint {
				staleChangeFeeds[id] = changefeed.status
			}

			phyTs := oracle.ExtractPhysical(changefeed.status.CheckpointTs)
			changefeedCheckpointTsGauge.WithLabelValues(id).Set(float64(phyTs))
			// It is more accurate to get tso from PD, but in most cases we have
			// deployed NTP service, a little bias is acceptable here.
			changefeedCheckpointTsLagGauge.WithLabelValues(id).Set(float64(oracle.GetPhysical(time.Now())-phyTs) / 1e3)
		}
		if time.Since(o.lastFlushChangefeeds) > o.flushChangefeedInterval {
			err := o.cfRWriter.LeaseGuardPutAllChangeFeedStatus(ctx, snapshot, o.session.Lease())
			if err != nil {
				return errors.Trace(err)
			}
			for id, changefeedStatus := range snapshot {
				o.changeFeeds[id].appliedCheckpointTs = changefeedStatus.CheckpointTs
			}
			o.lastFlushChangefeeds = time.Now()
		}
	}

	for _, status := range o.stoppedFeeds {
		// If a stopped changefeed's CheckpoinTs <= minGCSafePoint, means this changefeed is stagnant.
		// It should never be resumed. This part of the logic is in newChangeFeed()
		// So here we can skip it.
		if status.CheckpointTs <= minGCSafePoint {
			continue
		}

		if status.CheckpointTs < gcSafePoint {
			gcSafePoint = status.CheckpointTs
		}
	}

	// handle stagnant changefeed collected above
	err := o.handleStaleChangeFeed(ctx, staleChangeFeeds, minGCSafePoint)
	if err != nil {
		log.Warn("failed to handleStaleChangeFeed ", zap.Error(err))
	}

	if time.Since(o.gcSafepointLastUpdate) > GCSafepointUpdateInterval {
		actual, err := o.pdClient.UpdateServiceGCSafePoint(ctx, CDCServiceSafePointID, o.gcTTL, gcSafePoint)
		if err != nil {
			sinceLastUpdate := time.Since(o.gcSafepointLastUpdate)
			log.Warn("failed to update service safe point", zap.Error(err),
				zap.Duration("since-last-update", sinceLastUpdate))
			// We do not throw an error unless updating GC safepoint has been failing for more than gcTTL.
			if sinceLastUpdate >= time.Second*time.Duration(o.gcTTL) {
				return cerror.ErrUpdateServiceSafepointFailed.Wrap(err)
			}
		} else {
			o.pdGCSafePoint = actual
			o.gcSafepointLastUpdate = time.Now()
		}

		failpoint.Inject("InjectActualGCSafePoint", func(val failpoint.Value) {
			actual = uint64(val.(int))
		})

		if actual > gcSafePoint {
			// UpdateServiceGCSafePoint has failed.
			log.Warn("updating an outdated service safe point", zap.Uint64("checkpoint-ts", gcSafePoint), zap.Uint64("actual-safepoint", actual))

			for cfID, cf := range o.changeFeeds {
				if cf.status.CheckpointTs < actual {
					runningError := &model.RunningError{
						Addr:    util.CaptureAddrFromCtx(ctx),
						Code:    "CDC-owner-1001",
						Message: cerror.ErrServiceSafepointLost.GenWithStackByArgs(actual).Error(),
					}

					err := o.EnqueueJob(model.AdminJob{
						CfID:  cfID,
						Type:  model.AdminStop,
						Error: runningError,
					})
					if err != nil {
						return errors.Trace(err)
					}
				}
			}
		}
	}
	return nil
}

// calcResolvedTs call calcResolvedTs of every changefeeds
func (o *Owner) calcResolvedTs(ctx context.Context) error {
	for id, cf := range o.changeFeeds {
		if err := cf.calcResolvedTs(); err != nil {
			log.Error("fail to calculate checkpoint ts, so it will be stopped", zap.String("changefeed", cf.id), zap.Error(err))
			// error may cause by sink.EmitCheckpointTs`, just stop the changefeed at the moment
			// todo: make the method mentioned above more robust.
			var code string
			if rfcCode, ok := cerror.RFCCode(err); ok {
				code = string(rfcCode)
			} else {
				code = string(cerror.ErrOwnerUnknown.RFCCode())
			}

			job := model.AdminJob{
				CfID: id,
				Type: model.AdminStop,
				Error: &model.RunningError{
					Addr:    util.CaptureAddrFromCtx(ctx),
					Code:    code,
					Message: err.Error(),
				},
			}

			if err := o.EnqueueJob(job); err != nil {
				return errors.Trace(err)
			}
		}
	}
	return nil
}

// handleDDL call handleDDL of every changefeeds
func (o *Owner) handleDDL(ctx context.Context) error {
	for _, cf := range o.changeFeeds {
		err := cf.handleDDL()
		if err != nil {
			var code string
			if terror, ok := err.(*errors.Error); ok {
				code = string(terror.RFCCode())
			} else {
				code = string(cerror.ErrExecDDLFailed.RFCCode())
			}
			err = o.EnqueueJob(model.AdminJob{
				CfID: cf.id,
				Type: model.AdminStop,
				Error: &model.RunningError{
					Addr:    util.CaptureAddrFromCtx(ctx),
					Code:    code,
					Message: err.Error(),
				},
			})
			if err != nil {
				return errors.Trace(err)
			}
		}
	}
	return nil
}

// handleSyncPoint call handleSyncPoint of every changefeeds
func (o *Owner) handleSyncPoint(ctx context.Context) error {
	for _, cf := range o.changeFeeds {
		if err := cf.handleSyncPoint(ctx); err != nil {
			return errors.Trace(err)
		}
	}
	return nil
}

// dispatchJob dispatches job to processors
// Note job type in this function contains pause, remove and finish
func (o *Owner) dispatchJob(ctx context.Context, job model.AdminJob) error {
	cf, ok := o.changeFeeds[job.CfID]
	if !ok {
		return cerror.ErrOwnerChangefeedNotFound.GenWithStackByArgs(job.CfID)
	}
	for captureID := range cf.taskStatus {
		newStatus, _, err := cf.etcdCli.LeaseGuardAtomicPutTaskStatus(
			ctx, cf.id, captureID, o.session.Lease(),
			func(modRevision int64, taskStatus *model.TaskStatus) (bool, error) {
				taskStatus.AdminJobType = job.Type
				return true, nil
			},
		)
		if err != nil {
			return errors.Trace(err)
		}
		cf.taskStatus[captureID] = newStatus.Clone()
	}
	// record admin job in changefeed status
	cf.status.AdminJobType = job.Type
	infos := map[model.ChangeFeedID]*model.ChangeFeedStatus{job.CfID: cf.status}
	err := o.cfRWriter.LeaseGuardPutAllChangeFeedStatus(ctx, infos, o.session.Lease())
	if err != nil {
		return errors.Trace(err)
	}
	cf.Close()
	// Only need to process stoppedFeeds with `AdminStop` command here.
	// For `AdminResume`, we remove stopped feed in changefeed initialization phase.
	// For `AdminRemove`, we need to update stoppedFeeds when removing a stopped changefeed.
	if job.Type == model.AdminStop {
		log.Debug("put changefeed into stoppedFeeds queue", zap.String("changefeed", job.CfID))
		o.stoppedFeeds[job.CfID] = cf.status
	}
	for captureID := range cf.taskStatus {
		capture, ok := o.captures[captureID]
		if !ok {
			log.Warn("capture not found", zap.String("capture-id", captureID))
			continue
		}
		ownerMaintainTableNumGauge.DeleteLabelValues(cf.id, capture.AdvertiseAddr, maintainTableTypeTotal)
		ownerMaintainTableNumGauge.DeleteLabelValues(cf.id, capture.AdvertiseAddr, maintainTableTypeWip)
	}
	delete(o.changeFeeds, job.CfID)
	changefeedCheckpointTsGauge.DeleteLabelValues(cf.id)
	changefeedCheckpointTsLagGauge.DeleteLabelValues(cf.id)
	return nil
}

func (o *Owner) collectChangefeedInfo(ctx context.Context, cid model.ChangeFeedID) (
	cf *changeFeed,
	status *model.ChangeFeedStatus,
	feedState model.FeedState,
	err error,
) {
	var ok bool
	cf, ok = o.changeFeeds[cid]
	if ok {
		return cf, cf.status, cf.info.State, nil
	}
	feedState = model.StateNormal

	var cfInfo *model.ChangeFeedInfo
	cfInfo, err = o.etcdClient.GetChangeFeedInfo(ctx, cid)
	if err != nil && cerror.ErrChangeFeedNotExists.NotEqual(err) {
		return
	}

	status, _, err = o.etcdClient.GetChangeFeedStatus(ctx, cid)
	if err != nil {
		if cerror.ErrChangeFeedNotExists.Equal(err) {
			// Only changefeed info exists and error field is not nil means
			// the changefeed has met error, mark it as failed.
			if cfInfo != nil && cfInfo.Error != nil {
				feedState = model.StateFailed
			}
		}
		return
	}
	switch status.AdminJobType {
	case model.AdminNone, model.AdminResume:
		if cfInfo != nil && cfInfo.Error != nil {
			feedState = model.StateFailed
		}
	case model.AdminStop:
		feedState = model.StateStopped
	case model.AdminRemove:
		feedState = model.StateRemoved
	case model.AdminFinish:
		feedState = model.StateFinished
	}
	return
}

func (o *Owner) checkClusterHealth(_ context.Context) error {
	// check whether a changefeed has finished by comparing checkpoint-ts and target-ts
	for _, cf := range o.changeFeeds {
		if cf.status.CheckpointTs == cf.info.GetTargetTs() {
			log.Info("changefeed replication finished", zap.String("changefeed", cf.id), zap.Uint64("checkpointTs", cf.status.CheckpointTs))
			err := o.EnqueueJob(model.AdminJob{
				CfID: cf.id,
				Type: model.AdminFinish,
			})
			if err != nil {
				return err
			}
		}
	}
	for _, cf := range o.changeFeeds {
		for captureID, pinfo := range cf.taskStatus {
			capture, ok := o.captures[captureID]
			if !ok {
				log.Warn("capture not found", zap.String("capture-id", captureID))
				continue
			}
			ownerMaintainTableNumGauge.WithLabelValues(cf.id, capture.AdvertiseAddr, maintainTableTypeTotal).Set(float64(len(pinfo.Tables)))
			ownerMaintainTableNumGauge.WithLabelValues(cf.id, capture.AdvertiseAddr, maintainTableTypeWip).Set(float64(len(pinfo.Operation)))
		}
	}
	// TODO: check processor normal exited
	return nil
}

func (o *Owner) handleAdminJob(ctx context.Context) error {
	removeIdx := 0
	o.adminJobsLock.Lock()
	defer func() {
		o.adminJobs = o.adminJobs[removeIdx:]
		o.adminJobsLock.Unlock()
	}()
	for i, job := range o.adminJobs {
		log.Info("handle admin job", zap.String("changefeed", job.CfID), zap.Stringer("type", job.Type))
		removeIdx = i + 1

		cf, status, feedState, err := o.collectChangefeedInfo(ctx, job.CfID)
		if err != nil {
			if cerror.ErrChangeFeedNotExists.NotEqual(err) {
				return err
			}
			if feedState == model.StateFailed && job.Type == model.AdminRemove {
				// changefeed in failed state, but changefeed status has not
				// been created yet. Try to remove changefeed info only.
				err := o.etcdClient.LeaseGuardDeleteChangeFeedInfo(ctx, job.CfID, o.session.Lease())
				if err != nil {
					return errors.Trace(err)
				}
			} else {
				log.Warn("invalid admin job, changefeed status not found", zap.String("changefeed", job.CfID))
			}
			continue
		}
		switch job.Type {
		case model.AdminStop:
			switch feedState {
			case model.StateStopped:
				log.Info("changefeed has been stopped, pause command will do nothing")
				continue
			case model.StateRemoved:
				log.Info("changefeed has been removed, pause command will do nothing")
				continue
			case model.StateFinished:
				log.Info("changefeed has finished, pause command will do nothing")
				continue
			}
			if cf == nil {
				log.Warn("invalid admin job, changefeed not found", zap.String("changefeed", job.CfID))
				continue
			}

			cf.info.AdminJobType = model.AdminStop
			cf.info.Error = job.Error
			if job.Error != nil {
				cf.info.ErrorHis = append(cf.info.ErrorHis, time.Now().UnixNano()/1e6)
			}

			err := o.etcdClient.LeaseGuardSaveChangeFeedInfo(ctx, cf.info, job.CfID, o.session.Lease())
			if err != nil {
				return errors.Trace(err)
			}
			err = o.dispatchJob(ctx, job)
			if err != nil {
				return errors.Trace(err)
			}
			cf.stopSyncPointTicker()
		case model.AdminRemove, model.AdminFinish:
			if cf != nil {
				cf.stopSyncPointTicker()
				err := o.dispatchJob(ctx, job)
				if err != nil {
					return errors.Trace(err)
				}
			} else {
				switch feedState {
				case model.StateRemoved, model.StateFinished:
					// remove a removed or finished changefeed
					if job.Opts != nil && job.Opts.ForceRemove {
						err := o.etcdClient.LeaseGuardRemoveChangeFeedStatus(ctx, job.CfID, o.session.Lease())
						if err != nil {
							return errors.Trace(err)
						}
					} else {
						log.Info("changefeed has been removed or finished, remove command will do nothing")
					}
					continue
				case model.StateStopped, model.StateFailed:
					// remove a paused or failed changefeed
					status.AdminJobType = model.AdminRemove
					err = o.etcdClient.LeaseGuardPutChangeFeedStatus(ctx, job.CfID, status, o.session.Lease())
					if err != nil {
						return errors.Trace(err)
					}
					delete(o.stoppedFeeds, job.CfID)
				default:
					return cerror.ErrChangefeedAbnormalState.GenWithStackByArgs(feedState, status)
				}
			}
			// remove changefeed info
			err := o.etcdClient.DeleteChangeFeedInfo(ctx, job.CfID)
			if err != nil {
				return errors.Trace(err)
			}
			if job.Opts != nil && job.Opts.ForceRemove {
				// if `ForceRemove` is enabled, remove all information related to this changefeed
				err := o.etcdClient.LeaseGuardRemoveChangeFeedStatus(ctx, job.CfID, o.session.Lease())
				if err != nil {
					return errors.Trace(err)
				}
			} else {
				// set ttl to changefeed status
				err = o.etcdClient.SetChangeFeedStatusTTL(ctx, job.CfID, 24*3600 /*24 hours*/)
				if err != nil {
					return errors.Trace(err)
				}
			}
		case model.AdminResume:
			// resume changefeed must read checkpoint from ChangeFeedStatus
			if cerror.ErrChangeFeedNotExists.Equal(err) {
				log.Warn("invalid admin job, changefeed not found", zap.String("changefeed", job.CfID))
				continue
			}
			if feedState == model.StateRemoved || feedState == model.StateFinished {
				log.Info("changefeed has been removed or finished, cannot be resumed anymore")
				continue
			}
			cfInfo, err := o.etcdClient.GetChangeFeedInfo(ctx, job.CfID)
			if err != nil {
				return errors.Trace(err)
			}

			// set admin job in changefeed status to tell owner resume changefeed
			status.AdminJobType = model.AdminResume
			err = o.etcdClient.LeaseGuardPutChangeFeedStatus(ctx, job.CfID, status, o.session.Lease())
			if err != nil {
				return errors.Trace(err)
			}

			// set admin job in changefeed cfInfo to trigger each capture's changefeed list watch event
			cfInfo.AdminJobType = model.AdminResume
			// clear last running error
			cfInfo.State = model.StateNormal
			cfInfo.Error = nil
			err = o.etcdClient.LeaseGuardSaveChangeFeedInfo(ctx, cfInfo, job.CfID, o.session.Lease())
			if err != nil {
				return errors.Trace(err)
			}
			if config.NewReplicaImpl {
				// remove all positions because the old positions may be include an error
				err = o.etcdClient.RemoveAllTaskPositions(ctx, job.CfID)
				if err != nil {
					return errors.Trace(err)
				}
			}
		}
		// TODO: we need a better admin job workflow. Supposing uses create
		// multiple admin jobs to a specific changefeed at the same time, such
		// as pause -> resume -> pause, should the one job handler waits for
		// the previous job finished? However it is difficult to distinguish
		// whether a job is totally finished in some cases, for example when
		// resuming a changefeed, seems we should mark the job finished if all
		// processors have started. Currently the owner only processes one
		// admin job in each tick loop as a workaround.
		break
	}
	return nil
}

func (o *Owner) throne(ctx context.Context) error {
	// Start a routine to keep watching on the liveness of
	// captures.
	o.startCaptureWatcher(ctx)
	return nil
}

// Close stops a running owner
func (o *Owner) Close(ctx context.Context, stepDown func(ctx context.Context) error) {
	// stepDown is called after exiting the main loop by the owner, it is useful
	// to clean up some resource, like dropping the leader key.
	o.stepDown = stepDown

	// Close and Run should be in separated goroutines
	// A channel is used here to sychronize the steps.

	// Single the Run function to exit
	select {
	case o.done <- struct{}{}:
	case <-ctx.Done():
	}

	// Wait until it exited
	select {
	case <-o.done:
	case <-ctx.Done():
	}
}

// Run the owner
// TODO avoid this tick style, this means we get `tickTime` latency here.
func (o *Owner) Run(ctx context.Context, tickTime time.Duration) error {
	failpoint.Inject("owner-run-with-error", func() {
		failpoint.Return(errors.New("owner run with injected error"))
	})

	ctx, cancel := context.WithCancel(ctx)
	defer cancel()

	go func() {
		if err := o.watchCampaignKey(ctx); err != nil {
			cancel()
		}
	}()

	if err := o.throne(ctx); err != nil {
		return err
	}

	ctx1, cancel1 := context.WithCancel(ctx)
	defer cancel1()
	feedChangeReceiver, err := o.feedChangeNotifier.NewReceiver(tickTime)
	if err != nil {
		return err
	}
	defer feedChangeReceiver.Stop()
	o.watchFeedChange(ctx1)

	ownership := newOwnership(tickTime)
loop:
	for {
		select {
		case <-o.done:
			close(o.done)
			break loop
		case <-ctx.Done():
			// FIXME: cancel the context doesn't ensure all resources are destructed, is it reasonable?
			// Anyway we just break loop here to ensure the following destruction.
			err = ctx.Err()
			break loop
		case <-feedChangeReceiver.C:
			ownership.inc()
		}

		err = o.run(ctx)
		if err != nil {
			switch errors.Cause(err) {
			case context.DeadlineExceeded:
				// context timeout means the o.run doesn't finish in a safe owner
				// lease cycle, it is safe to retry. If the lease is revoked,
				// another run loop will detect it.
				continue loop
			case context.Canceled:
			default:
				log.Error("owner exited with error", zap.Error(err))
			}
			break loop
		}
	}
	for _, cf := range o.changeFeeds {
		cf.Close()
		changefeedCheckpointTsGauge.DeleteLabelValues(cf.id)
		changefeedCheckpointTsLagGauge.DeleteLabelValues(cf.id)
	}
	if o.stepDown != nil {
		if err := o.stepDown(ctx); err != nil {
			return err
		}
	}

	return err
}

// watchCampaignKey watches the aliveness of campaign owner key in etcd
func (o *Owner) watchCampaignKey(ctx context.Context) error {
	key := fmt.Sprintf("%s/%x", kv.CaptureOwnerKey, o.session.Lease())
restart:
	resp, err := o.etcdClient.Client.Get(ctx, key)
	if err != nil {
		return cerror.WrapError(cerror.ErrPDEtcdAPIError, err)
	}
	if resp.Count == 0 {
		return cerror.ErrOwnerCampaignKeyDeleted.GenWithStackByArgs()
	}
	// watch the key change from the next revision relatived to the current
	wch := o.etcdClient.Client.Watch(ctx, key, clientv3.WithRev(resp.Header.Revision+1))
	for resp := range wch {
		err := resp.Err()
		if err != nil {
			if err != mvcc.ErrCompacted {
				log.Error("watch owner campaign key failed, restart the watcher", zap.Error(err))
			}
			goto restart
		}
		for _, ev := range resp.Events {
			if ev.Type == clientv3.EventTypeDelete {
				log.Warn("owner campaign key deleted", zap.String("key", key))
				return cerror.ErrOwnerCampaignKeyDeleted.GenWithStackByArgs()
			}
		}
	}
	return nil
}

func (o *Owner) watchFeedChange(ctx context.Context) {
	go func() {
		for {
			select {
			case <-ctx.Done():
				return
			default:
			}
			cctx, cancel := context.WithCancel(ctx)
			wch := o.etcdClient.Client.Watch(cctx, kv.TaskPositionKeyPrefix, clientv3.WithFilterDelete(), clientv3.WithPrefix())

			for resp := range wch {
				if resp.Err() != nil {
					log.Error("position watcher restarted with error", zap.Error(resp.Err()))
					break
				}

				// TODO: because the main loop has many serial steps, it is hard to do a partial update without change
				// majority logical. For now just to wakeup the main loop ASAP to reduce latency, the efficiency of etcd
				// operations should be resolved in future release.

				o.feedChangeNotifier.Notify()
			}
			cancel()
		}
	}()
}

func (o *Owner) run(ctx context.Context) error {
	// captureLoaded == 0 means capture information is not built, owner can't
	// run normal jobs now.
	if atomic.LoadInt32(&o.captureLoaded) == int32(0) {
		return nil
	}

	o.l.Lock()
	defer o.l.Unlock()

	var err error

	err = o.cleanUpStaleTasks(ctx)
	if err != nil {
		return errors.Trace(err)
	}

	err = o.loadChangeFeeds(ctx)
	if err != nil {
		return errors.Trace(err)
	}

	err = o.balanceTables(ctx)
	if err != nil {
		return errors.Trace(err)
	}

	err = o.handleDDL(ctx)
	if err != nil {
		return errors.Trace(err)
	}

	err = o.handleSyncPoint(ctx)
	if err != nil {
		return errors.Trace(err)
	}

	err = o.handleAdminJob(ctx)
	if err != nil {
		return errors.Trace(err)
	}

	err = o.calcResolvedTs(ctx)
	if err != nil {
		return errors.Trace(err)
	}

	// It is better for flushChangeFeedInfos to follow calcResolvedTs immediately,
	// because operations such as handleDDL and rebalancing rely on proper progress of the checkpoint in Etcd.
	err = o.flushChangeFeedInfos(ctx)
	if err != nil {
		return errors.Trace(err)
	}

	err = o.checkClusterHealth(ctx)
	if err != nil {
		return errors.Trace(err)
	}

	return nil
}

// EnqueueJob adds an admin job
func (o *Owner) EnqueueJob(job model.AdminJob) error {
	switch job.Type {
	case model.AdminResume, model.AdminRemove, model.AdminStop, model.AdminFinish:
	default:
		return cerror.ErrInvalidAdminJobType.GenWithStackByArgs(job.Type)
	}
	o.adminJobsLock.Lock()
	o.adminJobs = append(o.adminJobs, job)
	o.adminJobsLock.Unlock()
	return nil
}

// TriggerRebalance triggers the rebalance in the specified changefeed
func (o *Owner) TriggerRebalance(changefeedID model.ChangeFeedID) {
	o.rebalanceMu.Lock()
	defer o.rebalanceMu.Unlock()
	o.rebalanceTigger[changefeedID] = true
	// TODO(leoppro) throw an error if the changefeed is not exist
}

// ManualSchedule moves the table from a capture to another capture
func (o *Owner) ManualSchedule(changefeedID model.ChangeFeedID, to model.CaptureID, tableID model.TableID) {
	o.rebalanceMu.Lock()
	defer o.rebalanceMu.Unlock()
	o.manualScheduleCommand[changefeedID] = append(o.manualScheduleCommand[changefeedID], &model.MoveTableJob{
		To:      to,
		TableID: tableID,
	})
}

func (o *Owner) writeDebugInfo(w io.Writer) {
	fmt.Fprintf(w, "** active changefeeds **:\n")
	for _, info := range o.changeFeeds {
		fmt.Fprintf(w, "%s\n", info)
	}
	fmt.Fprintf(w, "** stopped changefeeds **:\n")
	for _, feedStatus := range o.stoppedFeeds {
		fmt.Fprintf(w, "%+v\n", *feedStatus)
	}
	fmt.Fprintf(w, "\n** captures **:\n")
	for _, capture := range o.captures {
		fmt.Fprintf(w, "%+v\n", *capture)
	}
}

// cleanUpStaleTasks cleans up the task status which does not associated
// with an active processor. This function is not thread safe.
//
// When a new owner is elected, it does not know the events occurs before, like
// processor deletion. In this case, the new owner should check if the task
// status is stale because of the processor deletion.
func (o *Owner) cleanUpStaleTasks(ctx context.Context) error {
	_, changefeeds, err := o.etcdClient.GetChangeFeeds(ctx)
	if err != nil {
		return errors.Trace(err)
	}
	for changeFeedID := range changefeeds {
		statuses, err := o.etcdClient.GetAllTaskStatus(ctx, changeFeedID)
		if err != nil {
			return errors.Trace(err)
		}
		positions, err := o.etcdClient.GetAllTaskPositions(ctx, changeFeedID)
		if err != nil {
			return errors.Trace(err)
		}
		workloads, err := o.etcdClient.GetAllTaskWorkloads(ctx, changeFeedID)
		if err != nil {
			return errors.Trace(err)
		}
		// in most cases statuses and positions have the same keys, or positions
		// are more than statuses, as we always delete task status first.
		captureIDs := make(map[string]struct{}, len(statuses))
		for captureID := range statuses {
			captureIDs[captureID] = struct{}{}
		}
		for captureID := range positions {
			captureIDs[captureID] = struct{}{}
		}
		for captureID := range workloads {
			captureIDs[captureID] = struct{}{}
		}

		log.Debug("cleanUpStaleTasks",
			zap.Reflect("statuses", statuses),
			zap.Reflect("positions", positions),
			zap.Reflect("workloads", workloads))

		for captureID := range captureIDs {
			if _, ok := o.captures[captureID]; !ok {
				status, ok1 := statuses[captureID]
				if ok1 {
					pos, taskPosFound := positions[captureID]
					if !taskPosFound {
						log.Warn("task position not found, fallback to use original start ts",
							zap.String("capture", captureID),
							zap.String("changefeed", changeFeedID),
							zap.Reflect("task status", status),
						)
					}
					for tableID, replicaInfo := range status.Tables {
						startTs := replicaInfo.StartTs
						if taskPosFound {
							if startTs < pos.CheckPointTs {
								startTs = pos.CheckPointTs
							}
						}
						o.addOrphanTable(changeFeedID, tableID, startTs)
					}
					if cf, ok := o.changeFeeds[changeFeedID]; ok {
						o.rebuildTableFromOperations(cf, status, cf.status.CheckpointTs)
					}
				}

				if err := o.etcdClient.LeaseGuardDeleteTaskStatus(ctx, changeFeedID, captureID, o.session.Lease()); err != nil {
					return errors.Trace(err)
				}
				if err := o.etcdClient.LeaseGuardDeleteTaskPosition(ctx, changeFeedID, captureID, o.session.Lease()); err != nil {
					return errors.Trace(err)
				}
				if err := o.etcdClient.LeaseGuardDeleteTaskWorkload(ctx, changeFeedID, captureID, o.session.Lease()); err != nil {
					return errors.Trace(err)
				}
				log.Info("cleanup stale task", zap.String("capture-id", captureID), zap.String("changefeed", changeFeedID))
			}
		}
	}
	return nil
}

func (o *Owner) watchCapture(ctx context.Context) error {
	ctx = clientv3.WithRequireLeader(ctx)

	failpoint.Inject("sleep-before-watch-capture", nil)

	// When an owner just starts, changefeed information is not updated at once.
	// Supposing a crashed capture should be removed now, the owner will miss deleting
	// task status and task position if changefeed information is not loaded.
	// If the task positions and status decode failed, remove them.
	if err := o.checkAndCleanTasksInfo(ctx); err != nil {
		return errors.Trace(err)
	}
	o.l.Lock()
	if err := o.loadChangeFeeds(ctx); err != nil {
		o.l.Unlock()
		return errors.Trace(err)
	}
	o.l.Unlock()

	rev, captureList, err := o.etcdClient.GetCaptures(ctx)
	if err != nil {
		return errors.Trace(err)
	}
	captures := make(map[model.CaptureID]*model.CaptureInfo)
	for _, c := range captureList {
		captures[c.ID] = c
	}
	// before watching, rebuild events according to
	// the existed captures. This is necessary because
	// the etcd events may be compacted.
	if err := o.rebuildCaptureEvents(ctx, captures); err != nil {
		return errors.Trace(err)
	}

	log.Info("monitoring captures",
		zap.String("key", kv.CaptureInfoKeyPrefix),
		zap.Int64("rev", rev))
	ch := o.etcdClient.Client.Watch(ctx, kv.CaptureInfoKeyPrefix,
		clientv3.WithPrefix(),
		clientv3.WithRev(rev+1),
		clientv3.WithPrevKV())

	for resp := range ch {
		err := resp.Err()
		failpoint.Inject("restart-capture-watch", func() {
			err = mvcc.ErrCompacted
		})
		if err != nil {
			return cerror.WrapError(cerror.ErrOwnerEtcdWatch, resp.Err())
		}
		for _, ev := range resp.Events {
			c := &model.CaptureInfo{}
			switch ev.Type {
			case clientv3.EventTypeDelete:
				if err := c.Unmarshal(ev.PrevKv.Value); err != nil {
					return errors.Trace(err)
				}
				log.Info("delete capture",
					zap.String("capture-id", c.ID),
					zap.String("capture", c.AdvertiseAddr))
				o.removeCapture(ctx, c)
			case clientv3.EventTypePut:
				if !ev.IsCreate() {
					continue
				}
				if err := c.Unmarshal(ev.Kv.Value); err != nil {
					return errors.Trace(err)
				}
				log.Info("add capture",
					zap.String("capture-id", c.ID),
					zap.String("capture", c.AdvertiseAddr))
				o.addCapture(ctx, c)
			}
		}
	}
	return nil
}

func (o *Owner) rebuildCaptureEvents(ctx context.Context, captures map[model.CaptureID]*model.CaptureInfo) error {
	for _, c := range captures {
		o.addCapture(ctx, c)
	}
	for _, c := range o.captures {
		if _, ok := captures[c.ID]; !ok {
			o.removeCapture(ctx, c)
		}
	}
	// captureLoaded is used to check whether the owner can execute cleanup stale tasks job.
	// Because at the very beginning of a new owner, it doesn't have capture information in
	// memory, cleanup stale tasks could have a false positive (where positive means owner
	// should cleanup the stale task of a specific capture). After the first time of capture
	// rebuild, even the etcd compaction and watch capture is rerun, we don't need to check
	// captureLoaded anymore because existing tasks must belong to a capture which is still
	// maintained in owner's memory.
	atomic.StoreInt32(&o.captureLoaded, 1)

	// clean up stale tasks each time before watch capture event starts,
	// for two reasons:
	// 1. when a new owner is elected, it must clean up stale task status and positions.
	// 2. when error happens in owner's capture event watch, the owner just resets
	//    the watch loop, with the following two steps:
	//    1) load all captures from PD, having a revision for data
	//	  2) start a new watch from revision in step1
	//    the step-2 may meet an error such as ErrCompacted, and we will continue
	//    from step-1, however other capture may crash just after step-2 returns
	//    and before step-1 starts, the longer time gap between step-2 to step-1,
	//    missing a crashed capture is more likely to happen.
	o.l.Lock()
	defer o.l.Unlock()
	return errors.Trace(o.cleanUpStaleTasks(ctx))
}

func (o *Owner) startCaptureWatcher(ctx context.Context) {
	log.Info("start to watch captures")
	go func() {
		rl := rate.NewLimiter(0.05, 2)
		for {
			err := rl.Wait(ctx)
			if err != nil {
				if errors.Cause(err) == context.Canceled {
					return
				}
				log.Error("capture watcher wait limit token error", zap.Error(err))
				return
			}
			if err := o.watchCapture(ctx); err != nil {
				// When the watching routine returns, the error must not
				// be nil, it may be caused by a temporary error or a context
				// error(ctx.Err())
				if ctx.Err() != nil {
					if errors.Cause(ctx.Err()) != context.Canceled {
						// The context error indicates the termination of the owner
						log.Error("watch capture failed", zap.Error(ctx.Err()))
					} else {
						log.Info("watch capture exited")
					}
					return
				}
				log.Warn("watch capture returned", zap.Error(err))
				// Otherwise, a temporary error occurred(ErrCompact),
				// restart the watching routine.
			}
		}
	}()
}

// handle the StaleChangeFeed
// By setting the AdminJob type to AdminStop and the Error code to indicate that the changefeed is stagnant.
func (o *Owner) handleStaleChangeFeed(ctx context.Context, staleChangeFeeds map[model.ChangeFeedID]*model.ChangeFeedStatus, minGCSafePoint uint64) error {
	for id, status := range staleChangeFeeds {
		err := cerror.ErrSnapshotLostByGC.GenWithStackByArgs(status.CheckpointTs, minGCSafePoint)
		log.Warn("changefeed checkpoint is lagging too much, so it will be stopped.", zap.String("changefeed", id), zap.Error(err))
		runningError := &model.RunningError{
			Addr:    util.CaptureAddrFromCtx(ctx),
			Code:    string(cerror.ErrSnapshotLostByGC.RFCCode()), // changefeed is stagnant
			Message: err.Error(),
		}

		err = o.EnqueueJob(model.AdminJob{
			CfID:  id,
			Type:  model.AdminStop,
			Error: runningError,
		})
		if err != nil {
			return errors.Trace(err)
		}
		delete(staleChangeFeeds, id)
	}
	return nil
}<|MERGE_RESOLUTION|>--- conflicted
+++ resolved
@@ -443,16 +443,8 @@
 		return nil, errors.Trace(err)
 	}
 	defer func() {
-<<<<<<< HEAD
 		if resultErr != nil && asyncSink != nil {
 			asyncSink.Close()
-=======
-		if resultErr != nil && primarySink != nil {
-			// The Close of backend sink here doesn't use context, it is ok to pass
-			// a canceled context here.
-			primarySink.Close(ctx)
->>>>>>> fb5130eb
-		}
 	}()
 
 	err = asyncSink.Initialize(cdcCtx, sinkTableInfo)
