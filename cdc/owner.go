// Copyright 2019 PingCAP, Inc.
//
// Licensed under the Apache License, Version 2.0 (the "License");
// you may not use this file except in compliance with the License.
// You may obtain a copy of the License at
//
//     http://www.apache.org/licenses/LICENSE-2.0
//
// Unless required by applicable law or agreed to in writing, software
// distributed under the License is distributed on an "AS IS" BASIS,
// See the License for the specific language governing permissions and
// limitations under the License.

package cdc

import (
	"context"
	"fmt"
	"io"
	"math"
	"sync"
	"time"

<<<<<<< HEAD
=======
	"go.etcd.io/etcd/clientv3"
	"go.etcd.io/etcd/mvcc/mvccpb"

>>>>>>> 3f795d53
	"github.com/pingcap/errors"
	"github.com/pingcap/log"
	timodel "github.com/pingcap/parser/model"
	pd "github.com/pingcap/pd/client"
	"github.com/pingcap/ticdc/cdc/entry"
	"github.com/pingcap/ticdc/cdc/kv"
	"github.com/pingcap/ticdc/cdc/model"
	"github.com/pingcap/ticdc/cdc/roles"
	"github.com/pingcap/ticdc/cdc/roles/storage"
	"github.com/pingcap/ticdc/pkg/util"
	"go.etcd.io/etcd/clientv3/concurrency"
	"go.etcd.io/etcd/mvcc"
	"go.etcd.io/etcd/mvcc/mvccpb"
	"go.uber.org/zap"
	"golang.org/x/time/rate"
)

const (
	captureInfoWatchRetryDelay = time.Millisecond * 500
)

type tableIDMap = map[uint64]struct{}

// OwnerDDLHandler defines the ddl handler for Owner
// which can pull ddl jobs and execute ddl jobs
type OwnerDDLHandler interface {
	// PullDDL pulls the ddl jobs and returns resolvedTs of DDL Puller and job list.
	PullDDL() (resolvedTs uint64, jobs []*timodel.Job, err error)

	// ExecDDL executes the ddl job
	ExecDDL(ctx context.Context, sinkURI string, opts map[string]string, ddl *model.DDLEvent) error

	// Close cancels the executing of OwnerDDLHandler and releases resource
	Close() error
}

// ChangeFeedRWriter defines the Reader and Writer for changeFeed
type ChangeFeedRWriter interface {

	// GetChangeFeeds returns kv revision and a map mapping from changefeedID to changefeed detail mvccpb.KeyValue
	GetChangeFeeds(ctx context.Context) (int64, map[string]*mvccpb.KeyValue, error)

	// GetAllTaskStatus queries all task status of a changefeed, and returns a map
	// mapping from captureID to TaskStatus
	GetAllTaskStatus(ctx context.Context, changefeedID string) (model.ProcessorsInfos, error)

	// GetAllTaskPositions queries all task positions of a changefeed, and returns a map
	// mapping from captureID to TaskPositions
	GetAllTaskPositions(ctx context.Context, changefeedID string) (map[string]*model.TaskPosition, error)

	// GetChangeFeedStatus queries the checkpointTs and resovledTs of a given changefeed
	GetChangeFeedStatus(ctx context.Context, id string) (*model.ChangeFeedStatus, error)
	// PutAllChangeFeedStatus the changefeed info to storage such as etcd.
	PutAllChangeFeedStatus(ctx context.Context, infos map[model.ChangeFeedID]*model.ChangeFeedStatus) error
}

type changeFeed struct {
	id     string
	info   *model.ChangeFeedInfo
	status *model.ChangeFeedStatus

<<<<<<< HEAD
	schema                  *entry.Storage
	ddlState                model.ChangeFeedDDLState
	targetTs                uint64
	taskStatus              model.ProcessorsInfos
	taskPositions           map[string]*model.TaskPosition
	processorLastUpdateTime map[string]time.Time
	filter                  *txnFilter
=======
	schema        *schema.Storage
	ddlState      model.ChangeFeedDDLState
	targetTs      uint64
	taskStatus    model.ProcessorsInfos
	taskPositions map[string]*model.TaskPosition
	filter        *txnFilter
>>>>>>> 3f795d53

	ddlHandler    OwnerDDLHandler
	ddlResolvedTs uint64
	ddlJobHistory []*timodel.Job
	ddlExecutedTs uint64

	schemas       map[uint64]tableIDMap
	tables        map[uint64]entry.TableName
	orphanTables  map[uint64]model.ProcessTableInfo
	toCleanTables map[uint64]struct{}
	infoWriter    *storage.OwnerTaskStatusEtcdWriter
}

// String implements fmt.Stringer interface.
func (c *changeFeed) String() string {
	format := "{\n ID: %s\n info: %+v\n status: %+v\n State: %v\n ProcessorInfos: %+v\n tables: %+v\n orphanTables: %+v\n toCleanTables: %v\n ddlResolvedTs: %d\n ddlJobHistory: %+v\n}\n\n"
	s := fmt.Sprintf(format,
		c.id, c.info, c.status, c.ddlState, c.taskStatus, c.tables,
		c.orphanTables, c.toCleanTables, c.ddlResolvedTs, c.ddlJobHistory)

	if len(c.ddlJobHistory) > 0 {
		job := c.ddlJobHistory[0]
		s += fmt.Sprintf("next to exec job: %s query: %s\n\n", job, job.Query)
	}

	return s
}

func (c *changeFeed) updateProcessorInfos(processInfos model.ProcessorsInfos, positions map[string]*model.TaskPosition) {
	c.taskStatus = processInfos
	c.taskPositions = positions
}

func (c *changeFeed) addSchema(schemaID uint64) {
	if _, ok := c.schemas[schemaID]; ok {
		log.Warn("add schema already exists", zap.Uint64("schemaID", schemaID))
		return
	}
	c.schemas[schemaID] = make(map[uint64]struct{})
}

func (c *changeFeed) dropSchema(schemaID uint64) {
	if schema, ok := c.schemas[schemaID]; ok {
		for tid := range schema {
			c.removeTable(schemaID, tid)
		}
	}
	delete(c.schemas, schemaID)
}

func (c *changeFeed) reAddTable(id, startTs uint64) {
	c.orphanTables[id] = model.ProcessTableInfo{
		ID:      id,
		StartTs: startTs,
	}
}

func (c *changeFeed) addTable(sid, tid, startTs uint64, table entry.TableName) {
	if c.filter.ShouldIgnoreTable(table.Schema, table.Table) {
		return
	}

	if _, ok := c.tables[tid]; ok {
		log.Warn("add table already exists", zap.Uint64("tableID", tid), zap.Stringer("table", table))
		return
	}

	if _, ok := c.schemas[sid]; !ok {
		c.schemas[sid] = make(tableIDMap)
	}
	c.schemas[sid][tid] = struct{}{}
	c.tables[tid] = table
	c.orphanTables[tid] = model.ProcessTableInfo{
		ID:      tid,
		StartTs: startTs,
	}
}

func (c *changeFeed) removeTable(sid, tid uint64) {
	if _, ok := c.schemas[sid]; ok {
		delete(c.schemas[sid], tid)
	}
	delete(c.tables, tid)

	if _, ok := c.orphanTables[tid]; ok {
		delete(c.orphanTables, tid)
	} else {
		c.toCleanTables[tid] = struct{}{}
	}
}

func (c *changeFeed) selectCapture(captures map[string]*model.CaptureInfo) string {
	return c.minimumTablesCapture(captures)
}

func (c *changeFeed) minimumTablesCapture(captures map[string]*model.CaptureInfo) string {
	if len(captures) == 0 {
		return ""
	}

	for id := range captures {
		// We have not dispatch any table to this capture yet.
		if _, ok := c.taskStatus[id]; !ok {
			return id
		}
	}

	var minCount int = math.MaxInt64
	var minID string

	for id, pinfo := range c.taskStatus {
		if len(pinfo.TableInfos) < minCount {
			minID = id
			minCount = len(pinfo.TableInfos)
		}
	}

	return minID
}

func (c *changeFeed) tryBalance(ctx context.Context, captures map[string]*model.CaptureInfo) {
	c.cleanTables(ctx)
	c.banlanceOrphanTables(ctx, captures)
}

func (c *changeFeed) restoreTableInfos(infoSnapshot *model.TaskStatus, captureID string) {
	c.taskStatus[captureID].TableInfos = infoSnapshot.TableInfos
}

func (c *changeFeed) cleanTables(ctx context.Context) {
	var cleanIDs []uint64

cleanLoop:
	for id := range c.toCleanTables {
		captureID, taskStatus, ok := findTaskStatusWithTable(c.taskStatus, id)
		if !ok {
			log.Warn("ignore clean table id", zap.Uint64("id", id))
			cleanIDs = append(cleanIDs, id)
			continue
		}

		infoClone := taskStatus.Clone()
		taskStatus.RemoveTable(id)

		newInfo, err := c.infoWriter.Write(ctx, c.id, captureID, taskStatus, true)
		if err == nil {
			c.taskStatus[captureID] = newInfo
		}
		switch errors.Cause(err) {
		case model.ErrFindPLockNotCommit:
			c.restoreTableInfos(infoClone, captureID)
			log.Info("write table info delay, wait plock resolve",
				zap.String("changefeed", c.id),
				zap.String("capture", captureID))
		case nil:
			log.Info("cleanup table success",
				zap.Uint64("table id", id),
				zap.String("capture id", captureID))
			log.Debug("after remove", zap.Stringer("task status", taskStatus))
			cleanIDs = append(cleanIDs, id)
		default:
			c.restoreTableInfos(infoClone, captureID)
			log.Error("fail to put sub changefeed info", zap.Error(err))
			break cleanLoop
		}
	}

	for _, id := range cleanIDs {
		delete(c.toCleanTables, id)
	}
}

func findTaskStatusWithTable(infos model.ProcessorsInfos, tableID uint64) (captureID string, info *model.TaskStatus, ok bool) {
	for id, info := range infos {
		for _, table := range info.TableInfos {
			if table.ID == tableID {
				return id, info, true
			}
		}
	}

	return "", nil, false
}

func (c *changeFeed) banlanceOrphanTables(ctx context.Context, captures map[string]*model.CaptureInfo) {
	if len(captures) == 0 {
		return
	}

	for tableID, orphan := range c.orphanTables {
		captureID := c.selectCapture(captures)
		if len(captureID) == 0 {
			return
		}

		info := c.taskStatus[captureID]
		if info == nil {
			info = new(model.TaskStatus)
		}
		infoClone := info.Clone()
		info.TableInfos = append(info.TableInfos, &model.ProcessTableInfo{
			ID:      tableID,
			StartTs: orphan.StartTs,
		})

		newInfo, err := c.infoWriter.Write(ctx, c.id, captureID, info, false)
		if err == nil {
			c.taskStatus[captureID] = newInfo
		}
		switch errors.Cause(err) {
		case model.ErrFindPLockNotCommit:
			c.restoreTableInfos(infoClone, captureID)
			log.Info("write table info delay, wait plock resolve",
				zap.String("changefeed", c.id),
				zap.String("capture", captureID))
		case nil:
			log.Info("dispatch table success",
				zap.Uint64("table id", tableID),
				zap.Uint64("start ts", orphan.StartTs),
				zap.String("capture", captureID))
			delete(c.orphanTables, tableID)
		default:
			c.restoreTableInfos(infoClone, captureID)
			log.Error("fail to put sub changefeed info", zap.Error(err))
			return
		}
	}
}

func (c *changeFeed) applyJob(job *timodel.Job) error {
	log.Info("apply job", zap.String("sql", job.Query), zap.Stringer("job", job))

	schamaName, tableName, _, err := c.schema.HandleDDL(job)
	if err != nil {
		return errors.Trace(err)
	}

	schemaID := uint64(job.SchemaID)
	// case table id set may change
	switch job.Type {
	case timodel.ActionCreateSchema:
		c.addSchema(schemaID)
	case timodel.ActionDropSchema:
		c.dropSchema(schemaID)
	case timodel.ActionCreateTable, timodel.ActionRecoverTable:
		addID := uint64(job.BinlogInfo.TableInfo.ID)
		c.addTable(schemaID, addID, job.BinlogInfo.FinishedTS, entry.TableName{Schema: schamaName, Table: tableName})
	case timodel.ActionDropTable:
		dropID := uint64(job.TableID)
		c.removeTable(schemaID, dropID)
	case timodel.ActionRenameTable:
		// no id change just update name
		c.tables[uint64(job.TableID)] = entry.TableName{Schema: schamaName, Table: tableName}
	case timodel.ActionTruncateTable:
		dropID := uint64(job.TableID)
		c.removeTable(schemaID, dropID)

		addID := uint64(job.BinlogInfo.TableInfo.ID)
		c.addTable(schemaID, addID, job.BinlogInfo.FinishedTS, entry.TableName{Schema: schamaName, Table: tableName})
	}

	return nil
}

type ownerImpl struct {
	changeFeeds map[model.ChangeFeedID]*changeFeed

	// processorLock protects markDownProcessor and activeProcessors
	processorLock     sync.RWMutex
	markDownProcessor []*model.ProcInfoSnap
	activeProcessors  map[string]*model.ProcessorInfo

	cfRWriter ChangeFeedRWriter

	l sync.RWMutex

	pdEndpoints []string
	pdClient    pd.Client
	etcdClient  kv.CDCEtcdClient
	manager     roles.Manager

	captureWatchC      <-chan *CaptureInfoWatchResp
	cancelWatchCapture func()
	captures           map[model.CaptureID]*model.CaptureInfo

	adminJobs     []model.AdminJob
	adminJobsLock sync.Mutex
}

// NewOwner creates a new ownerImpl instance
func NewOwner(pdEndpoints []string, cli kv.CDCEtcdClient, manager roles.Manager) (*ownerImpl, error) {
	ctx, cancel := context.WithCancel(context.Background())
	infos, watchC, err := newCaptureInfoWatch(ctx, cli)
	if err != nil {
		cancel()
		return nil, errors.Trace(err)
	}

	captures := make(map[model.CaptureID]*model.CaptureInfo, len(infos))
	for _, info := range infos {
		captures[info.ID] = info
	}

	pdClient, err := pd.NewClient(pdEndpoints, pd.SecurityOption{})
	if err != nil {
		cancel()
		return nil, errors.Trace(err)
	}

	owner := &ownerImpl{
		pdEndpoints:        pdEndpoints,
		pdClient:           pdClient,
		changeFeeds:        make(map[model.ChangeFeedID]*changeFeed),
		activeProcessors:   make(map[string]*model.ProcessorInfo),
		cfRWriter:          cli,
		etcdClient:         cli,
		manager:            manager,
		captureWatchC:      watchC,
		captures:           captures,
		cancelWatchCapture: cancel,
	}

	return owner, nil
}

func (o *ownerImpl) addCapture(info *model.CaptureInfo) {
	o.l.Lock()
	o.captures[info.ID] = info
	o.l.Unlock()
}

func (o *ownerImpl) handleMarkdownProcessor(ctx context.Context) {
	o.processorLock.Lock()
	defer o.processorLock.Unlock()
	var deletedCapture = make(map[string]struct{})
	remainProcs := make([]*model.ProcInfoSnap, 0)
	for _, snap := range o.markDownProcessor {
		changefeed, ok := o.changeFeeds[snap.CfID]
		if !ok {
			log.Error("changefeed not found in owner cache, can't rebalance",
				zap.String("changefeedID", snap.CfID))
			continue
		}
		for _, tbl := range snap.Tables {
			log.Debug("readd table", zap.Uint64("tid", tbl.ID),
				zap.Uint64("startts", tbl.StartTs))
			changefeed.reAddTable(tbl.ID, tbl.StartTs)
		}
		log.Debug("delete task status for down processor",
			zap.String("captureid", snap.CaptureID))
		err := o.etcdClient.DeleteTaskStatus(ctx, snap.CfID, snap.CaptureID)
		if err != nil {
			log.Warn("failed to delete processor info",
				zap.String("changefeedID", snap.CfID),
				zap.String("captureID", snap.CaptureID),
				zap.Error(err),
			)
			remainProcs = append(remainProcs, snap)
			continue
		}
		err = o.etcdClient.DeleteTaskPosition(ctx, snap.CfID, snap.CaptureID)
		if err != nil {
			log.Warn("failed to delete task position",
				zap.String("changefeedID", snap.CfID),
				zap.String("captureID", snap.CaptureID),
				zap.Error(err),
			)
			remainProcs = append(remainProcs, snap)
			continue
		}
		deletedCapture[snap.CaptureID] = struct{}{}
	}
	o.markDownProcessor = remainProcs

	for id := range deletedCapture {
		err := o.etcdClient.DeleteCaptureInfo(ctx, id)
		if err != nil {
			log.Warn("failed to delete capture info", zap.Error(err))
		}
	}
}

func (o *ownerImpl) removeCapture(info *model.CaptureInfo) {
	o.l.Lock()
	defer o.l.Unlock()

	delete(o.captures, info.ID)

	for _, feed := range o.changeFeeds {
		pinfo, ok := feed.taskStatus[info.ID]
		if !ok {
			continue
		}
		pos, ok := feed.taskPositions[info.ID]
		if !ok {
			continue
		}

		for _, table := range pinfo.TableInfos {
			feed.orphanTables[table.ID] = model.ProcessTableInfo{
				ID:      table.ID,
				StartTs: pos.CheckPointTs,
			}
		}

		ctx := context.TODO()
		if err := o.etcdClient.DeleteTaskStatus(ctx, feed.id, info.ID); err != nil {
			log.Warn("failed to delete task status", zap.Error(err))
		}
		if err := o.etcdClient.DeleteTaskPosition(ctx, feed.id, info.ID); err != nil {
			log.Warn("failed to delete task position", zap.Error(err))
		}

	}
}

func (o *ownerImpl) resetCaptureInfoWatcher(ctx context.Context) error {
	infos, watchC, err := newCaptureInfoWatch(ctx, o.etcdClient)
	if err != nil {
		return errors.Trace(err)
	}
	for _, info := range infos {
		// use addCapture is ok, old info will be covered
		o.addCapture(info)
	}
	o.captureWatchC = watchC
	return nil
}

func (o *ownerImpl) handleWatchCapture() error {
	for resp := range o.captureWatchC {
		if resp.Err != nil {
			return errors.Trace(resp.Err)
		}

		if resp.IsDelete {
			o.removeCapture(resp.Info)
		} else {
			o.addCapture(resp.Info)
		}
	}

	log.Info("handleWatchCapture quit")
	return nil
}

func (o *ownerImpl) newChangeFeed(
	id model.ChangeFeedID,
	processorsInfos model.ProcessorsInfos,
	taskPositions map[string]*model.TaskPosition,
	info *model.ChangeFeedInfo,
	checkpointTs uint64) (*changeFeed, error) {
	log.Info("Find new changefeed", zap.Reflect("info", info),
		zap.String("id", id), zap.Uint64("checkpoint ts", checkpointTs))

	jobs, err := getHistoryDDLJobs(o.pdEndpoints)
	if err != nil {
		return nil, errors.Trace(err)
	}

	schemaStorage := entry.NewSingleStorage()

	for _, job := range jobs {
		if job.BinlogInfo.FinishedTS > checkpointTs {
			break
		}
		_, _, _, err := schemaStorage.HandleDDL(job)
		if err != nil {
			return nil, errors.Trace(err)
		}
	}

	ddlHandler := newDDLHandler(o.pdClient, checkpointTs, schemaStorage)

	existingTables := make(map[uint64]uint64)
	for captureID, taskStatus := range processorsInfos {
		var checkpointTs uint64
		if pos, exist := taskPositions[captureID]; exist {
			checkpointTs = pos.CheckPointTs
		}
		for _, tbl := range taskStatus.TableInfos {
			if tbl.StartTs > checkpointTs {
				checkpointTs = tbl.StartTs
			}
			existingTables[tbl.ID] = checkpointTs
		}
	}

	filter, err := newTxnFilter(info.GetConfig())
	if err != nil {
		return nil, errors.Trace(err)
	}

	schemas := make(map[uint64]tableIDMap)
	tables := make(map[uint64]entry.TableName)
	orphanTables := make(map[uint64]model.ProcessTableInfo)
	for tid, table := range schemaStorage.CloneTables() {
		if filter.ShouldIgnoreTable(table.Schema, table.Table) {
			continue
		}

		tables[tid] = table
		if ts, ok := existingTables[tid]; ok {
			log.Debug("ignore known table", zap.Uint64("tid", tid), zap.Stringer("table", table), zap.Uint64("ts", ts))
			continue
		}
		schema, ok := schemaStorage.SchemaByTableID(int64(tid))
		if !ok {
			log.Warn("schema not found for table", zap.Uint64("tid", tid))
		} else {
			sid := uint64(schema.ID)
			if _, ok := schemas[sid]; !ok {
				schemas[sid] = make(tableIDMap)
			}
			schemas[sid][tid] = struct{}{}
		}
		orphanTables[tid] = model.ProcessTableInfo{
			ID:      tid,
			StartTs: checkpointTs,
		}
	}

	cf := &changeFeed{
		info:          info,
		id:            id,
		ddlHandler:    ddlHandler,
		schema:        schemaStorage,
		schemas:       schemas,
		tables:        tables,
		orphanTables:  orphanTables,
		toCleanTables: make(map[uint64]struct{}),
		status: &model.ChangeFeedStatus{
			ResolvedTs:   0,
			CheckpointTs: checkpointTs,
		},
		ddlState:      model.ChangeFeedSyncDML,
		ddlJobHistory: jobs,
		ddlExecutedTs: checkpointTs,
		targetTs:      info.GetTargetTs(),
		taskStatus:    processorsInfos,
		taskPositions: taskPositions,
		infoWriter:    storage.NewOwnerTaskStatusEtcdWriter(o.etcdClient),
		filter:        filter,
	}
	return cf, nil
}

func (o *ownerImpl) loadChangeFeeds(ctx context.Context) error {
	_, details, err := o.cfRWriter.GetChangeFeeds(ctx)
	if err != nil {
		return err
	}
	for changeFeedID, cfInfoRawValue := range details {
		taskStatus, err := o.cfRWriter.GetAllTaskStatus(ctx, changeFeedID)
		if err != nil {
			return err
		}
		taskPositions, err := o.cfRWriter.GetAllTaskPositions(ctx, changeFeedID)
		if err != nil {
			return err
		}
		if cf, exist := o.changeFeeds[changeFeedID]; exist {
			cf.updateProcessorInfos(taskStatus, taskPositions)
			continue
		}

		// we find a new changefeed, init changefeed info here.
		status, err := o.cfRWriter.GetChangeFeedStatus(ctx, changeFeedID)
		if err != nil && errors.Cause(err) != model.ErrChangeFeedNotExists {
			return err
		}
		if status != nil && (status.AdminJobType == model.AdminStop || status.AdminJobType == model.AdminRemove) {
			continue
		}

		cfInfo := &model.ChangeFeedInfo{}
		err = cfInfo.Unmarshal(cfInfoRawValue.Value)
		if err != nil {
			return err
		}
		checkpointTs := cfInfo.GetCheckpointTs(status)

		newCf, err := o.newChangeFeed(changeFeedID, taskStatus, taskPositions, cfInfo, checkpointTs)
		if err != nil {
			return errors.Annotatef(err, "create change feed %s", changeFeedID)
		}
		o.changeFeeds[changeFeedID] = newCf
	}

	for _, changefeed := range o.changeFeeds {
		changefeed.tryBalance(ctx, o.captures)
	}

	return nil
}

func (o *ownerImpl) flushChangeFeedInfos(ctx context.Context) error {
	snapshot := make(map[model.ChangeFeedID]*model.ChangeFeedStatus, len(o.changeFeeds))
	for id, changefeed := range o.changeFeeds {
		snapshot[id] = changefeed.status
	}
	return errors.Trace(o.cfRWriter.PutAllChangeFeedStatus(ctx, snapshot))
}

func (c *changeFeed) pullDDLJob() error {
	ddlResolvedTs, ddlJobs, err := c.ddlHandler.PullDDL()
	if err != nil {
		return errors.Trace(err)
	}
	c.ddlResolvedTs = ddlResolvedTs
	c.ddlJobHistory = append(c.ddlJobHistory, ddlJobs...)
	return nil
}

// calcResolvedTs update every changefeed's resolve ts and checkpoint ts.
func (c *changeFeed) calcResolvedTs() error {
	if c.ddlState != model.ChangeFeedSyncDML {
		return nil
	}

	// ProcessorInfos don't contains the whole set table id now.
	if len(c.orphanTables) > 0 {
		return nil
	}

	minResolvedTs := c.targetTs
	minCheckpointTs := c.targetTs

	if len(c.taskPositions) == 0 {
		minCheckpointTs = c.status.CheckpointTs
	} else {
		// calc the min of all resolvedTs in captures
		for _, position := range c.taskPositions {
			if minResolvedTs > position.ResolvedTs {
				minResolvedTs = position.ResolvedTs
			}

			if minCheckpointTs > position.CheckPointTs {
				minCheckpointTs = position.CheckPointTs
			}
		}
	}

	// if minResolvedTs is greater than ddlResolvedTs,
	// it means that ddlJobHistory in memory is not intact,
	// there are some ddl jobs which finishedTs is smaller than minResolvedTs we don't know.
	// so we need to call `pullDDLJob`, update the ddlJobHistory and ddlResolvedTs.
	if minResolvedTs > c.ddlResolvedTs {
		if err := c.pullDDLJob(); err != nil {
			return errors.Trace(err)
		}

		if minResolvedTs > c.ddlResolvedTs {
			minResolvedTs = c.ddlResolvedTs
		}
	}

	// if minResolvedTs is greater than the finishedTS of ddl job which is not executed,
	// we need to execute this ddl job
	for len(c.ddlJobHistory) > 0 && c.ddlJobHistory[0].BinlogInfo.FinishedTS <= c.ddlExecutedTs {
		c.ddlJobHistory = c.ddlJobHistory[1:]
	}
	if len(c.ddlJobHistory) > 0 && minResolvedTs > c.ddlJobHistory[0].BinlogInfo.FinishedTS {
		minResolvedTs = c.ddlJobHistory[0].BinlogInfo.FinishedTS
		c.ddlState = model.ChangeFeedWaitToExecDDL
	}

	var tsUpdated bool

	if minResolvedTs > c.status.ResolvedTs {
		c.status.ResolvedTs = minResolvedTs
		tsUpdated = true
	}

	if minCheckpointTs > c.status.CheckpointTs {
		c.status.CheckpointTs = minCheckpointTs
		tsUpdated = true
	}

	if tsUpdated {
		log.Debug("update changefeed", zap.String("id", c.id),
			zap.Uint64("checkpoint ts", minCheckpointTs),
			zap.Uint64("resolved ts", minResolvedTs))
	}
	return nil
}

// calcResolvedTs call calcResolvedTs of every changefeeds
func (o *ownerImpl) calcResolvedTs() error {
	for _, cf := range o.changeFeeds {
		if err := cf.calcResolvedTs(); err != nil {
			return errors.Trace(err)
		}
	}
	return nil
}

// handleDDL call handleDDL of every changefeeds
func (o *ownerImpl) handleDDL(ctx context.Context) error {
	for _, cf := range o.changeFeeds {
		err := cf.handleDDL(ctx, o.captures)
		switch errors.Cause(err) {
		case nil:
			continue
		case model.ErrExecDDLFailed:
			err = o.EnqueueJob(model.AdminJob{
				CfID: cf.id,
				Type: model.AdminStop,
			})
			if err != nil {
				return errors.Trace(err)
			}
		default:
			return errors.Trace(err)
		}
	}
	return nil
}

// handleDDL check if we can change the status to be `ChangeFeedExecDDL` and execute the DDL asynchronously
// if the status is in ChangeFeedWaitToExecDDL.
// After executing the DDL successfully, the status will be changed to be ChangeFeedSyncDML.
func (c *changeFeed) handleDDL(ctx context.Context, captures map[string]*model.CaptureInfo) error {
	if c.ddlState != model.ChangeFeedWaitToExecDDL {
		return nil
	}
	if len(c.ddlJobHistory) == 0 {
		log.Fatal("ddl job history can not be empty in changefeed when should to execute DDL")
	}
	todoDDLJob := c.ddlJobHistory[0]

	// Check if all the checkpointTs of capture are achieving global resolvedTs(which is equal to todoDDLJob.FinishedTS)
	for cid, pInfo := range c.taskPositions {
		if pInfo.CheckPointTs != todoDDLJob.BinlogInfo.FinishedTS {
			log.Debug("wait checkpoint ts", zap.String("cid", cid),
				zap.Uint64("checkpoint ts", pInfo.CheckPointTs),
				zap.Uint64("finish ts", todoDDLJob.BinlogInfo.FinishedTS))
			return nil
		}
	}

	// Execute DDL Job asynchronously
	c.ddlState = model.ChangeFeedExecDDL
<<<<<<< HEAD
	log.Debug("apply job", zap.Stringer("job", todoDDLJob),
		zap.String("query", todoDDLJob.Query),
		zap.Uint64("ts", todoDDLJob.BinlogInfo.FinishedTS))

	var tableName, schemaName string
	if todoDDLJob.BinlogInfo.TableInfo != nil {
		tableName = todoDDLJob.BinlogInfo.TableInfo.Name.O
	}
	// TODO consider some newly added DDL types such as `ActionCreateSequence`
	if todoDDLJob.Type != timodel.ActionCreateSchema {
		dbInfo, exist := c.schema.SchemaByID(todoDDLJob.SchemaID)
		if !exist {
			return errors.NotFoundf("schema %d not found", todoDDLJob.SchemaID)
		}
		schemaName = dbInfo.Name.O
	} else {
		schemaName = todoDDLJob.BinlogInfo.DBInfo.Name.O
	}
	ddlEvent := &model.DDLEvent{
		Ts:     todoDDLJob.BinlogInfo.FinishedTS,
		Query:  todoDDLJob.Query,
		Schema: schemaName,
		Table:  tableName,
		Type:   todoDDLJob.Type,
	}
=======
	log.Debug("apply job", zap.Stringer("job", todoDDLJob.Job),
		zap.String("schema", todoDDLJob.Job.SchemaName),
		zap.String("query", todoDDLJob.Job.Query),
		zap.Uint64("ts", todoDDLJob.Job.BinlogInfo.FinishedTS))
>>>>>>> 3f795d53

	err := c.applyJob(todoDDLJob)
	if err != nil {
		return errors.Trace(err)
	}

	c.banlanceOrphanTables(ctx, captures)

	if c.filter.ShouldIgnoreDDLEvent(ddlEvent) {
		log.Info(
			"DDL event ignored",
			zap.Int64("ID", todoDDLJob.ID),
			zap.String("query", todoDDLJob.Query),
			zap.Uint64("ts", ddlEvent.Ts),
		)
	} else {
		err = c.ddlHandler.ExecDDL(ctx, c.info.SinkURI, c.info.Opts, ddlEvent)
		// If DDL executing failed, pause the changefeed and print log, rather
		// than return an error and break the running of this owner.
		if err != nil {
			c.ddlState = model.ChangeFeedDDLExecuteFailed
			log.Error("Execute DDL failed",
				zap.String("ChangeFeedID", c.id),
				zap.Error(err),
				zap.Reflect("ddlJob", todoDDLJob))
			return errors.Trace(model.ErrExecDDLFailed)
		}
		log.Info("Execute DDL succeeded",
			zap.String("ChangeFeedID", c.id),
			zap.Reflect("ddlJob", todoDDLJob))
	}
	if c.ddlState != model.ChangeFeedExecDDL {
		log.Fatal("changeFeedState must be ChangeFeedExecDDL when DDL is executed",
			zap.String("ChangeFeedID", c.id),
			zap.String("ChangeFeedDDLState", c.ddlState.String()))
	}
	c.ddlJobHistory = c.ddlJobHistory[1:]
	c.ddlExecutedTs = todoDDLJob.BinlogInfo.FinishedTS
	c.ddlState = model.ChangeFeedSyncDML
	return nil
}

// dispatchJob dispatches job to processors
func (o *ownerImpl) dispatchJob(ctx context.Context, job model.AdminJob) error {
	cf, ok := o.changeFeeds[job.CfID]
	if !ok {
		return errors.Errorf("changefeed %s not found in owner cache", job.CfID)
	}
	for captureID, pinfo := range cf.taskStatus {
		pinfo.TablePLock = nil
		pinfo.TableCLock = nil
		pinfo.AdminJobType = job.Type
		_, err := cf.infoWriter.Write(ctx, cf.id, captureID, pinfo, false)
		if err != nil {
			return errors.Trace(err)
		}
	}
	// record admin job in changefeed status
	cf.status.AdminJobType = job.Type
	infos := map[model.ChangeFeedID]*model.ChangeFeedStatus{job.CfID: cf.status}
	err := o.cfRWriter.PutAllChangeFeedStatus(ctx, infos)
	if err != nil {
		return errors.Trace(err)
	}
	err = cf.ddlHandler.Close()
	log.Info("stop changefeed ddl handler", zap.String("changefeed id", job.CfID), util.ZapErrorFilter(err, context.Canceled))
	delete(o.changeFeeds, job.CfID)
	return nil
}

func (o *ownerImpl) handleAdminJob(ctx context.Context) error {
	removeIdx := 0
	o.adminJobsLock.Lock()
	defer func() {
		o.adminJobs = o.adminJobs[removeIdx:]
		o.adminJobsLock.Unlock()
	}()
	for i, job := range o.adminJobs {
		log.Info("handle admin job", zap.String("changefeed", job.CfID), zap.Stringer("type", job.Type))
		switch job.Type {
		case model.AdminStop:
			// update ChangeFeedDetail to tell capture ChangeFeedDetail watcher to cleanup
			cf, ok := o.changeFeeds[job.CfID]
			if !ok {
				return errors.Errorf("changefeed %s not found in owner cache", job.CfID)
			}
			cf.info.AdminJobType = model.AdminStop
			err := o.etcdClient.SaveChangeFeedInfo(ctx, cf.info, job.CfID)
			if err != nil {
				return errors.Trace(err)
			}

			err = o.dispatchJob(ctx, job)
			if err != nil {
				return errors.Trace(err)
			}
		case model.AdminRemove:
			err := o.dispatchJob(ctx, job)
			if err != nil {
				return errors.Trace(err)
			}

			// remove changefeed info
			err = o.etcdClient.DeleteChangeFeedInfo(ctx, job.CfID)
			if err != nil {
				return errors.Trace(err)
			}
		case model.AdminResume:
			cfStatus, err := o.etcdClient.GetChangeFeedStatus(ctx, job.CfID)
			if err != nil {
				return errors.Trace(err)
			}
			cfInfo, err := o.etcdClient.GetChangeFeedInfo(ctx, job.CfID)
			if err != nil {
				return errors.Trace(err)
			}

			// set admin job in changefeed status to tell owner resume changefeed
			cfStatus.AdminJobType = model.AdminResume
			err = o.etcdClient.PutChangeFeedStatus(ctx, job.CfID, cfStatus)
			if err != nil {
				return errors.Trace(err)
			}

			// set admin job in changefeed cfInfo to trigger each capture's changefeed list watch event
			cfInfo.AdminJobType = model.AdminResume
			err = o.etcdClient.SaveChangeFeedInfo(ctx, cfInfo, job.CfID)
			if err != nil {
				return errors.Trace(err)
			}
		}
		removeIdx = i + 1
	}
	return nil
}

// TODO avoid this tick style, this means we get `tickTime` latency here.
func (o *ownerImpl) Run(ctx context.Context, tickTime time.Duration) error {
	defer o.cancelWatchCapture()
	handleWatchCaptureC := make(chan error, 1)
	rl := rate.NewLimiter(0.1, 5)
	go func() {
		var err error
		for {
			if !rl.Allow() {
				err = errors.New("capture info watcher exceeds rate limit")
				break
			}
			err = o.handleWatchCapture()
			if errors.Cause(err) != mvcc.ErrCompacted {
				break
			}
			log.Warn("capture info watcher retryable error", zap.Error(err))
			time.Sleep(captureInfoWatchRetryDelay)
			err = o.resetCaptureInfoWatcher(ctx)
			if err != nil {
				break
			}
		}
		if err != nil {
			handleWatchCaptureC <- err
		}
	}()

	// ownerChanged
	ownerChanged := true
	for {
		select {
		case <-ctx.Done():
			return ctx.Err()
		case err := <-handleWatchCaptureC:
			return errors.Annotate(err, "handleWatchCapture failed")
		case <-time.After(tickTime):
			if !o.IsOwner(ctx) {
				ownerChanged = true
				continue
			}
			if ownerChanged {
				// Do something initialize when the capture becomes an owner.
				ownerChanged = false
				// Start a routine to keep watching on the liveness of
				// processors.
				o.startProcessorInfoWatcher(ctx)

				// When an owner crashed, its processors crashed too,
				// clean up the tasks for these processors.
				if err := o.cleanUpStaleTasks(ctx); err != nil {
					log.Error("clean up stale tasks failed",
						zap.Error(err))
				}
			}

			err := o.run(ctx)
			// owner may be evicted during running, ignore the context canceled error directly
			if err != nil && errors.Cause(err) != context.Canceled {
				return err
			}
		}
	}
}

func (o *ownerImpl) run(ctx context.Context) error {
	cctx, cancel := context.WithCancel(ctx)
	defer cancel()
	go func() {
		select {
		case <-cctx.Done():
		case <-o.manager.RetireNotify():
			cancel()
		}
	}()

	o.l.Lock()
	defer o.l.Unlock()

	err := o.loadChangeFeeds(cctx)
	if err != nil {
		return errors.Trace(err)
	}

	// Handle the down processors.
	//
	// Since the processor watcher runs asynchronously,
	// it may detected a processor down before
	// loading the the change feeds, in which case the down processor
	// will be ignored when doing rebalance. So we must call this
	// function after calling loadChangeFeeds.
	o.handleMarkdownProcessor(cctx)

	err = o.calcResolvedTs()
	if err != nil {
		return errors.Trace(err)
	}

	err = o.handleDDL(cctx)
	if err != nil {
		return errors.Trace(err)
	}

	err = o.handleAdminJob(cctx)
	if err != nil {
		return errors.Trace(err)
	}

	err = o.flushChangeFeedInfos(cctx)
	if err != nil {
		return errors.Trace(err)
	}
	return nil
}

func (o *ownerImpl) IsOwner(_ context.Context) bool {
	return o.manager.IsOwner()
}

func (o *ownerImpl) EnqueueJob(job model.AdminJob) error {
	if !o.manager.IsOwner() {
		return errors.Trace(concurrency.ErrElectionNotLeader)
	}
	switch job.Type {
	case model.AdminResume:
	case model.AdminStop, model.AdminRemove:
		_, ok := o.changeFeeds[job.CfID]
		if !ok {
			return errors.Errorf("changefeed [%s] not found", job.CfID)
		}
	default:
		return errors.Errorf("invalid admin job type: %d", job.Type)
	}
	o.adminJobsLock.Lock()
	o.adminJobs = append(o.adminJobs, job)
	o.adminJobsLock.Unlock()
	return nil
}

func (o *ownerImpl) writeDebugInfo(w io.Writer) {
	for _, info := range o.changeFeeds {
		// fmt.Fprintf(w, "%+v\n", *info)
		fmt.Fprintf(w, "%s\n", info)
	}
}

func (o *ownerImpl) markProcessorDown(ctx context.Context,
	p *model.ProcessorInfo) error {
	statuses, err := o.cfRWriter.GetAllTaskStatus(ctx, p.ChangeFeedID)
	if err != nil {
		return errors.Trace(err)
	}
	positions, err := o.cfRWriter.GetAllTaskPositions(ctx, p.ChangeFeedID)
	if err != nil {
		return errors.Trace(err)
	}
	// lookup the task position for the processor
	pos, exist := positions[p.CaptureID]
	if !exist {
		log.Warn("unkown processor deletion detected",
			zap.String("processorid", p.ID),
			zap.String("captureid", p.CaptureID))
		return nil
	}
	// lookup the task position for the processor
	status, exist := statuses[p.CaptureID]
	if !exist {
		log.Warn("unkown processor deletion detected",
			zap.String("processorid", p.ID),
			zap.String("capture", p.CaptureID))
		return nil
	}
	snap := status.Snapshot(p.ChangeFeedID,
		p.CaptureID,
		pos.CheckPointTs)
	log.Info("mark processor down",
		zap.String("processorid", p.ID),
		zap.String("captureid", p.CaptureID),
		zap.String("changefeed", p.ChangeFeedID),
		zap.Reflect("tables", snap.Tables))
	o.processorLock.Lock()
	o.markDownProcessor = append(o.markDownProcessor, snap)
	delete(o.activeProcessors, p.ID)
	o.processorLock.Unlock()
	return nil
}

func (o *ownerImpl) markProcessorActive(ctx context.Context,
	p *model.ProcessorInfo) error {
	o.processorLock.Lock()
	o.activeProcessors[p.ID] = p
	o.processorLock.Unlock()
	return nil
}

func (o *ownerImpl) rebuildProcessorEvents(ctx context.Context,
	processors []*model.ProcessorInfo) error {
	current := make(map[string]*model.ProcessorInfo)
	for _, p := range processors {
		current[p.ID] = p
		if _, ok := o.activeProcessors[p.ID]; !ok {
			if err := o.markProcessorActive(ctx, p); err != nil {
				return errors.Trace(err)
			}
		}
	}
	for _, p := range o.activeProcessors {
		if _, ok := current[p.ID]; !ok {
			if err := o.markProcessorDown(ctx, p); err != nil {
				return errors.Trace(err)
			}
		}
	}
	return nil
}

func (o *ownerImpl) watchProcessorInfo(ctx context.Context) error {
	ctx = clientv3.WithRequireLeader(ctx)

	rev, processors, err := o.etcdClient.GetAllProcessors(ctx)
	if err != nil {
		return errors.Trace(err)
	}
	// before watching, rebuild events according to
	// the existed processors. This is necessary because
	// the etcd events may be compacted.
	if err := o.rebuildProcessorEvents(ctx, processors); err != nil {
		return errors.Trace(err)
	}

	log.Info("monitoring processors",
		zap.String("key", kv.ProcessorInfoKeyPrefix),
		zap.Int64("rev", rev))
	ch := o.etcdClient.Client.Watch(ctx, kv.ProcessorInfoKeyPrefix,
		clientv3.WithPrefix(),
		clientv3.WithRev(rev),
		clientv3.WithPrevKV())

	for resp := range ch {
		if resp.Err() != nil {
			return errors.Trace(resp.Err())
		}
		for _, ev := range resp.Events {
			p := &model.ProcessorInfo{}
			switch ev.Type {
			case clientv3.EventTypeDelete:
				if err := p.Unmarshal(ev.PrevKv.Value); err != nil {
					return errors.Trace(err)
				}
				log.Debug("processor deleted",
					zap.String("processorid", p.ID),
					zap.String("captureid", p.CaptureID),
					zap.String("changefeedid", p.ChangeFeedID))
				if err := o.markProcessorDown(ctx, p); err != nil {
					return errors.Trace(err)
				}
			case clientv3.EventTypePut:
				if err := p.Unmarshal(ev.Kv.Value); err != nil {
					return errors.Trace(err)
				}
				log.Debug("processor created",
					zap.String("processorid", p.ID),
					zap.String("captureid", p.CaptureID),
					zap.String("changefeedid", p.ChangeFeedID))
				if err := o.markProcessorActive(ctx, p); err != nil {
					return errors.Trace(err)
				}
			}
		}
	}
	return nil
}
func (o *ownerImpl) startProcessorInfoWatcher(ctx context.Context) {
	// ownerCtx is valid only when the server is an owner, when
	// the owner steps down, the ownerCtx would be canceled.
	ownerCtx, cancel := context.WithCancel(ctx)
	go func() {
		<-o.manager.RetireNotify()
		cancel()
	}()
	log.Info("start to watch processors")
	go func() {
		for {
			if err := o.watchProcessorInfo(ownerCtx); err != nil {
				// When the watching routine returns, the error must not
				// be nil, it may be caused by a temporary error or a context
				// error(ownerCtx.Err())
				if ownerCtx.Err() != nil {
					// The context error indicates the termination of the owner
					log.Error("watch processor failed", zap.Error(ctx.Err()))
					return
				}
				log.Warn("watch processor returned", zap.Error(err))
				// Otherwise, a temporary error occured(ErrCompact),
				// restart the watching routine.
			}
		}
	}()
}

// cleanUpStaleTasks cleans up the task status which does not associated
// with an active processor.
//
// When a new owner is elected, it does not know the events occurs before, like
// processor deletion. In this case, the new owner should check if the task
// status is stale because of the processor deletion.
func (o *ownerImpl) cleanUpStaleTasks(ctx context.Context) error {
	_, changefeeds, err := o.etcdClient.GetChangeFeeds(ctx)
	if err != nil {
		return errors.Trace(err)
	}
	for changeFeedID := range changefeeds {
		_, processors, err := o.etcdClient.GetProcessors(ctx, changeFeedID)
		if err != nil {
			return errors.Trace(err)
		}
		active := make(map[string]*model.ProcessorInfo)
		for _, p := range processors {
			active[p.CaptureID] = p
		}
		statuses, err := o.etcdClient.GetAllTaskStatus(ctx, changeFeedID)
		if err != nil {
			return errors.Trace(err)
		}

		for captureID := range statuses {
			if _, ok := active[captureID]; !ok {
				if err := o.etcdClient.DeleteTaskStatus(ctx, changeFeedID, captureID); err != nil {
					return errors.Trace(err)
				}
				if err := o.etcdClient.DeleteTaskPosition(ctx, changeFeedID, captureID); err != nil {
					return errors.Trace(err)
				}
			}
		}
	}
	return nil
}<|MERGE_RESOLUTION|>--- conflicted
+++ resolved
@@ -21,12 +21,6 @@
 	"sync"
 	"time"
 
-<<<<<<< HEAD
-=======
-	"go.etcd.io/etcd/clientv3"
-	"go.etcd.io/etcd/mvcc/mvccpb"
-
->>>>>>> 3f795d53
 	"github.com/pingcap/errors"
 	"github.com/pingcap/log"
 	timodel "github.com/pingcap/parser/model"
@@ -37,6 +31,7 @@
 	"github.com/pingcap/ticdc/cdc/roles"
 	"github.com/pingcap/ticdc/cdc/roles/storage"
 	"github.com/pingcap/ticdc/pkg/util"
+	"go.etcd.io/etcd/clientv3"
 	"go.etcd.io/etcd/clientv3/concurrency"
 	"go.etcd.io/etcd/mvcc"
 	"go.etcd.io/etcd/mvcc/mvccpb"
@@ -88,22 +83,12 @@
 	info   *model.ChangeFeedInfo
 	status *model.ChangeFeedStatus
 
-<<<<<<< HEAD
-	schema                  *entry.Storage
-	ddlState                model.ChangeFeedDDLState
-	targetTs                uint64
-	taskStatus              model.ProcessorsInfos
-	taskPositions           map[string]*model.TaskPosition
-	processorLastUpdateTime map[string]time.Time
-	filter                  *txnFilter
-=======
-	schema        *schema.Storage
+	schema        *entry.Storage
 	ddlState      model.ChangeFeedDDLState
 	targetTs      uint64
 	taskStatus    model.ProcessorsInfos
 	taskPositions map[string]*model.TaskPosition
 	filter        *txnFilter
->>>>>>> 3f795d53
 
 	ddlHandler    OwnerDDLHandler
 	ddlResolvedTs uint64
@@ -576,7 +561,7 @@
 		}
 	}
 
-	ddlHandler := newDDLHandler(o.pdClient, checkpointTs, schemaStorage)
+	ddlHandler := newDDLHandler(o.pdClient, checkpointTs)
 
 	existingTables := make(map[uint64]uint64)
 	for captureID, taskStatus := range processorsInfos {
@@ -847,8 +832,8 @@
 
 	// Execute DDL Job asynchronously
 	c.ddlState = model.ChangeFeedExecDDL
-<<<<<<< HEAD
 	log.Debug("apply job", zap.Stringer("job", todoDDLJob),
+		zap.String("schema", todoDDLJob.SchemaName),
 		zap.String("query", todoDDLJob.Query),
 		zap.Uint64("ts", todoDDLJob.BinlogInfo.FinishedTS))
 
@@ -873,12 +858,6 @@
 		Table:  tableName,
 		Type:   todoDDLJob.Type,
 	}
-=======
-	log.Debug("apply job", zap.Stringer("job", todoDDLJob.Job),
-		zap.String("schema", todoDDLJob.Job.SchemaName),
-		zap.String("query", todoDDLJob.Job.Query),
-		zap.Uint64("ts", todoDDLJob.Job.BinlogInfo.FinishedTS))
->>>>>>> 3f795d53
 
 	err := c.applyJob(todoDDLJob)
 	if err != nil {
