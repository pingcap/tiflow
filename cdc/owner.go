// Copyright 2020 PingCAP, Inc.
//
// Licensed under the Apache License, Version 2.0 (the "License");
// you may not use this file except in compliance with the License.
// You may obtain a copy of the License at
//
//     http://www.apache.org/licenses/LICENSE-2.0
//
// Unless required by applicable law or agreed to in writing, software
// distributed under the License is distributed on an "AS IS" BASIS,
// See the License for the specific language governing permissions and
// limitations under the License.

package cdc

import (
	"context"
	"fmt"
	"io"
<<<<<<< HEAD
=======
	"math"
	"strings"
>>>>>>> 63b6f264
	"sync"
	"time"

	"github.com/pingcap/errors"
	"github.com/pingcap/log"
	pd "github.com/pingcap/pd/client"
	"github.com/pingcap/ticdc/cdc/entry"
	"github.com/pingcap/ticdc/cdc/kv"
	"github.com/pingcap/ticdc/cdc/model"
	"github.com/pingcap/ticdc/cdc/roles/storage"
	"github.com/pingcap/ticdc/cdc/sink"
	"github.com/pingcap/ticdc/pkg/util"
	"go.etcd.io/etcd/clientv3"
	"go.etcd.io/etcd/clientv3/concurrency"
	"go.uber.org/zap"
)

<<<<<<< HEAD
// Owner manages the cdc cluster
type Owner struct {
	done        chan struct{}
	session     *concurrency.Session
=======
const (
	captureInfoWatchRetryDelay = time.Millisecond * 500
)

type tableIDMap = map[uint64]struct{}

// OwnerDDLHandler defines the ddl handler for Owner
// which can pull ddl jobs and execute ddl jobs
type OwnerDDLHandler interface {
	// PullDDL pulls the ddl jobs and returns resolvedTs of DDL Puller and job list.
	PullDDL() (resolvedTs uint64, jobs []*timodel.Job, err error)

	// Close cancels the executing of OwnerDDLHandler and releases resource
	Close() error
}

// ChangeFeedRWriter defines the Reader and Writer for changeFeed
type ChangeFeedRWriter interface {

	// GetChangeFeeds returns kv revision and a map mapping from changefeedID to changefeed detail mvccpb.KeyValue
	GetChangeFeeds(ctx context.Context) (int64, map[string]*mvccpb.KeyValue, error)

	// GetAllTaskStatus queries all task status of a changefeed, and returns a map
	// mapping from captureID to TaskStatus
	GetAllTaskStatus(ctx context.Context, changefeedID string) (model.ProcessorsInfos, error)

	// GetAllTaskPositions queries all task positions of a changefeed, and returns a map
	// mapping from captureID to TaskPositions
	GetAllTaskPositions(ctx context.Context, changefeedID string) (map[string]*model.TaskPosition, error)

	// GetChangeFeedStatus queries the checkpointTs and resovledTs of a given changefeed
	GetChangeFeedStatus(ctx context.Context, id string) (*model.ChangeFeedStatus, error)
	// PutAllChangeFeedStatus the changefeed info to storage such as etcd.
	PutAllChangeFeedStatus(ctx context.Context, infos map[model.ChangeFeedID]*model.ChangeFeedStatus) error
}

type changeFeed struct {
	id     string
	info   *model.ChangeFeedInfo
	status *model.ChangeFeedStatus

	schema        *entry.Storage
	ddlState      model.ChangeFeedDDLState
	targetTs      uint64
	taskStatus    model.ProcessorsInfos
	taskPositions map[string]*model.TaskPosition
	filter        *util.Filter
	sink          sink.Sink

	ddlHandler    OwnerDDLHandler
	ddlResolvedTs uint64
	ddlJobHistory []*timodel.Job
	ddlExecutedTs uint64

	schemas       map[uint64]tableIDMap
	tables        map[uint64]entry.TableName
	orphanTables  map[uint64]model.ProcessTableInfo
	toCleanTables map[uint64]struct{}
	infoWriter    *storage.OwnerTaskStatusEtcdWriter
}

// String implements fmt.Stringer interface.
func (c *changeFeed) String() string {
	format := "{\n ID: %s\n info: %+v\n status: %+v\n State: %v\n ProcessorInfos: %+v\n tables: %+v\n orphanTables: %+v\n toCleanTables: %v\n ddlResolvedTs: %d\n ddlJobHistory: %+v\n}\n\n"
	s := fmt.Sprintf(format,
		c.id, c.info, c.status, c.ddlState, c.taskStatus, c.tables,
		c.orphanTables, c.toCleanTables, c.ddlResolvedTs, c.ddlJobHistory)

	if len(c.ddlJobHistory) > 0 {
		job := c.ddlJobHistory[0]
		s += fmt.Sprintf("next to exec job: %s query: %s\n\n", job, job.Query)
	}

	return s
}

func (c *changeFeed) updateProcessorInfos(processInfos model.ProcessorsInfos, positions map[string]*model.TaskPosition) {
	c.taskStatus = processInfos
	c.taskPositions = positions
}

func (c *changeFeed) addSchema(schemaID uint64) {
	if _, ok := c.schemas[schemaID]; ok {
		log.Warn("add schema already exists", zap.Uint64("schemaID", schemaID))
		return
	}
	c.schemas[schemaID] = make(map[uint64]struct{})
}

func (c *changeFeed) dropSchema(schemaID uint64) {
	if schema, ok := c.schemas[schemaID]; ok {
		for tid := range schema {
			c.removeTable(schemaID, tid)
		}
	}
	delete(c.schemas, schemaID)
}

func (c *changeFeed) reAddTable(id, startTs uint64) {
	c.orphanTables[id] = model.ProcessTableInfo{
		ID:      id,
		StartTs: startTs,
	}
}

func (c *changeFeed) addTable(sid, tid, startTs uint64, table entry.TableName) {
	if c.filter.ShouldIgnoreTable(table.Schema, table.Table) {
		return
	}

	if _, ok := c.tables[tid]; ok {
		log.Warn("add table already exists", zap.Uint64("tableID", tid), zap.Stringer("table", table))
		return
	}

	if _, ok := c.schemas[sid]; !ok {
		c.schemas[sid] = make(tableIDMap)
	}
	c.schemas[sid][tid] = struct{}{}
	c.tables[tid] = table
	c.orphanTables[tid] = model.ProcessTableInfo{
		ID:      tid,
		StartTs: startTs,
	}
}

func (c *changeFeed) removeTable(sid, tid uint64) {
	if _, ok := c.schemas[sid]; ok {
		delete(c.schemas[sid], tid)
	}
	delete(c.tables, tid)

	if _, ok := c.orphanTables[tid]; ok {
		delete(c.orphanTables, tid)
	} else {
		c.toCleanTables[tid] = struct{}{}
	}
}

func (c *changeFeed) selectCapture(captures map[string]*model.CaptureInfo) string {
	return c.minimumTablesCapture(captures)
}

func (c *changeFeed) minimumTablesCapture(captures map[string]*model.CaptureInfo) string {
	if len(captures) == 0 {
		return ""
	}

	for id := range captures {
		// We have not dispatch any table to this capture yet.
		if _, ok := c.taskStatus[id]; !ok {
			return id
		}
	}

	var minCount int = math.MaxInt64
	var minID string

	for id, pinfo := range c.taskStatus {
		if len(pinfo.TableInfos) < minCount {
			minID = id
			minCount = len(pinfo.TableInfos)
		}
	}

	return minID
}

func (c *changeFeed) tryBalance(ctx context.Context, captures map[string]*model.CaptureInfo) {
	c.cleanTables(ctx)
	c.banlanceOrphanTables(ctx, captures)
}

func (c *changeFeed) restoreTableInfos(infoSnapshot *model.TaskStatus, captureID string) {
	c.taskStatus[captureID].TableInfos = infoSnapshot.TableInfos
}

func (c *changeFeed) cleanTables(ctx context.Context) {
	var cleanIDs []uint64

cleanLoop:
	for id := range c.toCleanTables {
		captureID, taskStatus, ok := findTaskStatusWithTable(c.taskStatus, id)
		if !ok {
			log.Warn("ignore clean table id", zap.Uint64("id", id))
			cleanIDs = append(cleanIDs, id)
			continue
		}

		infoClone := taskStatus.Clone()
		taskStatus.RemoveTable(id)

		newInfo, err := c.infoWriter.Write(ctx, c.id, captureID, taskStatus, true)
		if err == nil {
			c.taskStatus[captureID] = newInfo
		}
		switch errors.Cause(err) {
		case model.ErrFindPLockNotCommit:
			c.restoreTableInfos(infoClone, captureID)
			log.Info("write table info delay, wait plock resolve",
				zap.String("changefeed", c.id),
				zap.String("capture", captureID))
		case nil:
			log.Info("cleanup table success",
				zap.Uint64("table id", id),
				zap.String("capture id", captureID))
			log.Debug("after remove", zap.Stringer("task status", taskStatus))
			cleanIDs = append(cleanIDs, id)
		default:
			c.restoreTableInfos(infoClone, captureID)
			log.Error("fail to put sub changefeed info", zap.Error(err))
			break cleanLoop
		}
	}

	for _, id := range cleanIDs {
		delete(c.toCleanTables, id)
	}
}

func findTaskStatusWithTable(infos model.ProcessorsInfos, tableID uint64) (captureID string, info *model.TaskStatus, ok bool) {
	for id, info := range infos {
		for _, table := range info.TableInfos {
			if table.ID == tableID {
				return id, info, true
			}
		}
	}

	return "", nil, false
}

func (c *changeFeed) banlanceOrphanTables(ctx context.Context, captures map[string]*model.CaptureInfo) {
	if len(captures) == 0 {
		return
	}

	for tableID, orphan := range c.orphanTables {
		captureID := c.selectCapture(captures)
		if len(captureID) == 0 {
			return
		}

		info := c.taskStatus[captureID]
		if info == nil {
			info = new(model.TaskStatus)
		}
		infoClone := info.Clone()
		info.TableInfos = append(info.TableInfos, &model.ProcessTableInfo{
			ID:      tableID,
			StartTs: orphan.StartTs,
		})

		newInfo, err := c.infoWriter.Write(ctx, c.id, captureID, info, false)
		if err == nil {
			c.taskStatus[captureID] = newInfo
		}
		switch errors.Cause(err) {
		case model.ErrFindPLockNotCommit:
			c.restoreTableInfos(infoClone, captureID)
			log.Info("write table info delay, wait plock resolve",
				zap.String("changefeed", c.id),
				zap.String("capture", captureID))
		case nil:
			log.Info("dispatch table success",
				zap.Uint64("table id", tableID),
				zap.Uint64("start ts", orphan.StartTs),
				zap.String("capture", captureID))
			delete(c.orphanTables, tableID)
		default:
			c.restoreTableInfos(infoClone, captureID)
			log.Error("fail to put sub changefeed info", zap.Error(err))
			return
		}
	}
}

func (c *changeFeed) applyJob(job *timodel.Job) (skip bool, err error) {
	log.Info("apply job", zap.String("sql", job.Query), zap.Stringer("job", job))

	schamaName, tableName, _, err := c.schema.HandleDDL(job)
	if err != nil {
		return false, errors.Trace(err)
	}

	schemaID := uint64(job.SchemaID)
	if job.BinlogInfo != nil && job.BinlogInfo.TableInfo != nil && c.schema.IsIneligibleTableID(job.BinlogInfo.TableInfo.ID) {
		tableID := uint64(job.BinlogInfo.TableInfo.ID)
		if _, exist := c.tables[tableID]; exist {
			c.removeTable(schemaID, tableID)
		}
		return true, nil
	}

	// case table id set may change
	switch job.Type {
	case timodel.ActionCreateSchema:
		c.addSchema(schemaID)
	case timodel.ActionDropSchema:
		c.dropSchema(schemaID)
	case timodel.ActionCreateTable, timodel.ActionRecoverTable:
		addID := uint64(job.BinlogInfo.TableInfo.ID)
		c.addTable(schemaID, addID, job.BinlogInfo.FinishedTS, entry.TableName{Schema: schamaName, Table: tableName})
	case timodel.ActionDropTable:
		dropID := uint64(job.TableID)
		c.removeTable(schemaID, dropID)
	case timodel.ActionRenameTable:
		// no id change just update name
		c.tables[uint64(job.TableID)] = entry.TableName{Schema: schamaName, Table: tableName}
	case timodel.ActionTruncateTable:
		dropID := uint64(job.TableID)
		c.removeTable(schemaID, dropID)

		addID := uint64(job.BinlogInfo.TableInfo.ID)
		c.addTable(schemaID, addID, job.BinlogInfo.FinishedTS, entry.TableName{Schema: schamaName, Table: tableName})
	}

	return false, nil
}

type ownerImpl struct {
>>>>>>> 63b6f264
	changeFeeds map[model.ChangeFeedID]*changeFeed

	// processorLock protects markDownProcessor and activeProcessors
	processorLock     sync.RWMutex
	markDownProcessor []*model.ProcInfoSnap
	activeProcessors  map[string]*model.ProcessorInfo

	cfRWriter ChangeFeedRWriter

	l sync.RWMutex

	pdEndpoints []string
	pdClient    pd.Client
	etcdClient  kv.CDCEtcdClient

	captures map[model.CaptureID]*model.CaptureInfo

	adminJobs     []model.AdminJob
	adminJobsLock sync.Mutex

	stepDown func(ctx context.Context) error
}

// NewOwner creates a new Owner instance
func NewOwner(sess *concurrency.Session) (*Owner, error) {
	cli := kv.NewCDCEtcdClient(sess.Client())
	endpoints := sess.Client().Endpoints()
	pdClient, err := pd.NewClient(endpoints, pd.SecurityOption{})
	if err != nil {
		return nil, errors.Trace(err)
	}

	owner := &Owner{
		done:             make(chan struct{}),
		session:          sess,
		pdClient:         pdClient,
		changeFeeds:      make(map[model.ChangeFeedID]*changeFeed),
		activeProcessors: make(map[string]*model.ProcessorInfo),
		captures:         make(map[model.CaptureID]*model.CaptureInfo),
		pdEndpoints:      endpoints,
		cfRWriter:        cli,
		etcdClient:       cli,
	}

	return owner, nil
}

func (o *Owner) addCapture(info *model.CaptureInfo) {
	o.l.Lock()
	o.captures[info.ID] = info
	o.l.Unlock()
}

func (o *Owner) handleMarkdownProcessor(ctx context.Context) {
	o.processorLock.Lock()
	defer o.processorLock.Unlock()
	var deletedCapture = make(map[string]struct{})
	remainProcs := make([]*model.ProcInfoSnap, 0)
	for _, snap := range o.markDownProcessor {
		changefeed, ok := o.changeFeeds[snap.CfID]
		if !ok {
			log.Error("changefeed not found in owner cache, can't rebalance",
				zap.String("changefeedID", snap.CfID))
			continue
		}
		for _, tbl := range snap.Tables {
			log.Debug("readd table", zap.Uint64("tid", tbl.ID),
				zap.Uint64("startts", tbl.StartTs))
			changefeed.reAddTable(tbl.ID, tbl.StartTs)
		}
		log.Debug("delete task status for down processor",
			zap.String("captureid", snap.CaptureID))
		err := o.etcdClient.DeleteTaskStatus(ctx, snap.CfID, snap.CaptureID)
		if err != nil {
			log.Warn("failed to delete processor info",
				zap.String("changefeedID", snap.CfID),
				zap.String("captureID", snap.CaptureID),
				zap.Error(err),
			)
			remainProcs = append(remainProcs, snap)
			continue
		}
		err = o.etcdClient.DeleteTaskPosition(ctx, snap.CfID, snap.CaptureID)
		if err != nil {
			log.Warn("failed to delete task position",
				zap.String("changefeedID", snap.CfID),
				zap.String("captureID", snap.CaptureID),
				zap.Error(err),
			)
			remainProcs = append(remainProcs, snap)
			continue
		}
		deletedCapture[snap.CaptureID] = struct{}{}
	}
	o.markDownProcessor = remainProcs

	for id := range deletedCapture {
		err := o.etcdClient.DeleteCaptureInfo(ctx, id)
		if err != nil {
			log.Warn("failed to delete capture info", zap.Error(err))
		}
		log.Info("delete capture info", zap.String("id", id))
	}
}

func (o *Owner) removeCapture(info *model.CaptureInfo) {
	o.l.Lock()
	defer o.l.Unlock()

	delete(o.captures, info.ID)
}

<<<<<<< HEAD
func (o *Owner) newChangeFeed(
=======
func (o *ownerImpl) resetCaptureInfoWatcher(ctx context.Context) error {
	infos, watchC, err := newCaptureInfoWatch(ctx, o.etcdClient)
	if err != nil {
		return errors.Trace(err)
	}
	for _, info := range infos {
		// use addCapture is ok, old info will be covered
		o.addCapture(info)
	}
	o.captureWatchC = watchC
	return nil
}

func (o *ownerImpl) handleWatchCapture() error {
	for resp := range o.captureWatchC {
		if resp.Err != nil {
			return errors.Trace(resp.Err)
		}

		if resp.IsDelete {
			o.removeCapture(resp.Info)
		} else {
			o.addCapture(resp.Info)
		}
	}

	log.Info("handleWatchCapture quit")
	return nil
}

func (o *ownerImpl) newChangeFeed(
	ctx context.Context,
>>>>>>> 63b6f264
	id model.ChangeFeedID,
	processorsInfos model.ProcessorsInfos,
	taskPositions map[string]*model.TaskPosition,
	info *model.ChangeFeedInfo,
	checkpointTs uint64) (*changeFeed, error) {
	log.Info("Find new changefeed", zap.Reflect("info", info),
		zap.String("id", id), zap.Uint64("checkpoint ts", checkpointTs))

	// TODO here we create another pb client,we should reuse them
	kvStore, err := kv.CreateTiStore(strings.Join(o.pdEndpoints, ","))
	if err != nil {
		return nil, err
	}
	jobs, err := kv.LoadHistoryDDLJobs(kvStore)
	if err != nil {
		return nil, errors.Trace(err)
	}

	schemaStorage := entry.NewSingleStorage()

	for _, job := range jobs {
		if job.BinlogInfo.FinishedTS > checkpointTs {
			break
		}
		_, _, _, err := schemaStorage.HandleDDL(job)
		if err != nil {
			return nil, errors.Trace(err)
		}
	}

	ddlHandler := newDDLHandler(o.pdClient, checkpointTs)

	existingTables := make(map[uint64]uint64)
	for captureID, taskStatus := range processorsInfos {
		var checkpointTs uint64
		if pos, exist := taskPositions[captureID]; exist {
			checkpointTs = pos.CheckPointTs
		}
		for _, tbl := range taskStatus.TableInfos {
			if tbl.StartTs > checkpointTs {
				checkpointTs = tbl.StartTs
			}
			existingTables[tbl.ID] = checkpointTs
		}
	}

	filter, err := util.NewFilter(info.GetConfig())
	if err != nil {
		return nil, errors.Trace(err)
	}

	schemas := make(map[uint64]tableIDMap)
	tables := make(map[uint64]entry.TableName)
	orphanTables := make(map[uint64]model.ProcessTableInfo)
	for tid, table := range schemaStorage.CloneTables() {
		if filter.ShouldIgnoreTable(table.Schema, table.Table) {
			continue
		}

		tables[tid] = table
		if ts, ok := existingTables[tid]; ok {
			log.Debug("ignore known table", zap.Uint64("tid", tid), zap.Stringer("table", table), zap.Uint64("ts", ts))
			continue
		}
		schema, ok := schemaStorage.SchemaByTableID(int64(tid))
		if !ok {
			log.Warn("schema not found for table", zap.Uint64("tid", tid))
		} else {
			sid := uint64(schema.ID)
			if _, ok := schemas[sid]; !ok {
				schemas[sid] = make(tableIDMap)
			}
			schemas[sid][tid] = struct{}{}
		}
		orphanTables[tid] = model.ProcessTableInfo{
			ID:      tid,
			StartTs: checkpointTs,
		}
	}

	sink, err := sink.NewSink(ctx, info.SinkURI, filter, info.Opts)
	if err != nil {
		return nil, errors.Trace(err)
	}
	go func() {
		ctx := util.SetOwnerInCtx(context.TODO())
		if err := sink.Run(ctx); err != nil && errors.Cause(err) != context.Canceled {
			log.Error("failed to close sink", zap.Error(err))
		}
	}()

	cf := &changeFeed{
		info:          info,
		id:            id,
		ddlHandler:    ddlHandler,
		schema:        schemaStorage,
		schemas:       schemas,
		tables:        tables,
		orphanTables:  orphanTables,
		toCleanTables: make(map[uint64]struct{}),
		status: &model.ChangeFeedStatus{
			ResolvedTs:   0,
			CheckpointTs: checkpointTs,
		},
		ddlState:      model.ChangeFeedSyncDML,
		ddlJobHistory: jobs,
		ddlExecutedTs: checkpointTs,
		targetTs:      info.GetTargetTs(),
		taskStatus:    processorsInfos,
		taskPositions: taskPositions,
		infoWriter:    storage.NewOwnerTaskStatusEtcdWriter(o.etcdClient),
		filter:        filter,
		sink:          sink,
	}
	return cf, nil
}

func (o *Owner) loadChangeFeeds(ctx context.Context) error {
	_, details, err := o.cfRWriter.GetChangeFeeds(ctx)
	if err != nil {
		return err
	}
	for changeFeedID, cfInfoRawValue := range details {
		taskStatus, err := o.cfRWriter.GetAllTaskStatus(ctx, changeFeedID)
		if err != nil {
			return err
		}
		taskPositions, err := o.cfRWriter.GetAllTaskPositions(ctx, changeFeedID)
		if err != nil {
			return err
		}
		if cf, exist := o.changeFeeds[changeFeedID]; exist {
			cf.updateProcessorInfos(taskStatus, taskPositions)
			continue
		}

		// we find a new changefeed, init changefeed info here.
		status, err := o.cfRWriter.GetChangeFeedStatus(ctx, changeFeedID)
		if err != nil && errors.Cause(err) != model.ErrChangeFeedNotExists {
			return err
		}
		if status != nil && (status.AdminJobType == model.AdminStop || status.AdminJobType == model.AdminRemove) {
			continue
		}

		cfInfo := &model.ChangeFeedInfo{}
		err = cfInfo.Unmarshal(cfInfoRawValue.Value)
		if err != nil {
			return err
		}
		checkpointTs := cfInfo.GetCheckpointTs(status)

		newCf, err := o.newChangeFeed(ctx, changeFeedID, taskStatus, taskPositions, cfInfo, checkpointTs)
		if err != nil {
			return errors.Annotatef(err, "create change feed %s", changeFeedID)
		}
		o.changeFeeds[changeFeedID] = newCf
	}

	for _, changefeed := range o.changeFeeds {
		changefeed.tryBalance(ctx, o.captures)
	}

	return nil
}

func (o *Owner) flushChangeFeedInfos(ctx context.Context) error {
	snapshot := make(map[model.ChangeFeedID]*model.ChangeFeedStatus, len(o.changeFeeds))
	for id, changefeed := range o.changeFeeds {
		snapshot[id] = changefeed.status
	}
	return errors.Trace(o.cfRWriter.PutAllChangeFeedStatus(ctx, snapshot))
}

// calcResolvedTs call calcResolvedTs of every changefeeds
func (o *Owner) calcResolvedTs(ctx context.Context) error {
	for _, cf := range o.changeFeeds {
		if err := cf.calcResolvedTs(ctx); err != nil {
			return errors.Trace(err)
		}
	}
	return nil
}

// handleDDL call handleDDL of every changefeeds
func (o *Owner) handleDDL(ctx context.Context) error {
	for _, cf := range o.changeFeeds {
		err := cf.handleDDL(ctx, o.captures)
		switch errors.Cause(err) {
		case nil:
			continue
		case model.ErrExecDDLFailed:
			err = o.EnqueueJob(model.AdminJob{
				CfID: cf.id,
				Type: model.AdminStop,
			})
			if err != nil {
				return errors.Trace(err)
			}
		default:
			return errors.Trace(err)
		}
	}
	return nil
}

<<<<<<< HEAD
=======
// handleDDL check if we can change the status to be `ChangeFeedExecDDL` and execute the DDL asynchronously
// if the status is in ChangeFeedWaitToExecDDL.
// After executing the DDL successfully, the status will be changed to be ChangeFeedSyncDML.
func (c *changeFeed) handleDDL(ctx context.Context, captures map[string]*model.CaptureInfo) error {
	if c.ddlState != model.ChangeFeedWaitToExecDDL {
		return nil
	}
	if len(c.ddlJobHistory) == 0 {
		log.Fatal("ddl job history can not be empty in changefeed when should to execute DDL")
	}
	todoDDLJob := c.ddlJobHistory[0]

	// Check if all the checkpointTs of capture are achieving global resolvedTs(which is equal to todoDDLJob.FinishedTS)
	if len(c.taskStatus) > len(c.taskPositions) {
		return nil
	}
	for cid, pInfo := range c.taskPositions {
		if pInfo.CheckPointTs != todoDDLJob.BinlogInfo.FinishedTS {
			log.Debug("wait checkpoint ts", zap.String("cid", cid),
				zap.Uint64("checkpoint ts", pInfo.CheckPointTs),
				zap.Uint64("finish ts", todoDDLJob.BinlogInfo.FinishedTS),
				zap.String("ddl query", todoDDLJob.Query))
			return nil
		}
	}

	err := c.schema.FillSchemaName(todoDDLJob)
	if err != nil {
		return errors.Trace(err)
	}
	ddlEvent := new(model.DDLEvent)
	ddlEvent.FromJob(todoDDLJob)

	// Execute DDL Job asynchronously
	c.ddlState = model.ChangeFeedExecDDL
	log.Debug("apply job", zap.Stringer("job", todoDDLJob),
		zap.String("schema", todoDDLJob.SchemaName),
		zap.String("query", todoDDLJob.Query),
		zap.Uint64("ts", todoDDLJob.BinlogInfo.FinishedTS))

	// TODO consider some newly added DDL types such as `ActionCreateSequence`
	skip, err := c.applyJob(todoDDLJob)
	if err != nil {
		return errors.Trace(err)
	}
	if skip {
		c.ddlJobHistory = c.ddlJobHistory[1:]
		c.ddlExecutedTs = todoDDLJob.BinlogInfo.FinishedTS
		c.ddlState = model.ChangeFeedSyncDML
		return nil
	}

	c.banlanceOrphanTables(ctx, captures)

	err = c.sink.EmitDDLEvent(ctx, ddlEvent)
	// If DDL executing failed, pause the changefeed and print log, rather
	// than return an error and break the running of this owner.
	if err != nil {
		c.ddlState = model.ChangeFeedDDLExecuteFailed
		log.Error("Execute DDL failed",
			zap.String("ChangeFeedID", c.id),
			zap.Error(err),
			zap.Reflect("ddlJob", todoDDLJob))
		return errors.Trace(model.ErrExecDDLFailed)
	}
	log.Info("Execute DDL succeeded",
		zap.String("ChangeFeedID", c.id),
		zap.Reflect("ddlJob", todoDDLJob))

	if c.ddlState != model.ChangeFeedExecDDL {
		log.Fatal("changeFeedState must be ChangeFeedExecDDL when DDL is executed",
			zap.String("ChangeFeedID", c.id),
			zap.String("ChangeFeedDDLState", c.ddlState.String()))
	}
	c.ddlJobHistory = c.ddlJobHistory[1:]
	c.ddlExecutedTs = todoDDLJob.BinlogInfo.FinishedTS
	c.ddlState = model.ChangeFeedSyncDML
	return nil
}

>>>>>>> 63b6f264
// dispatchJob dispatches job to processors
func (o *Owner) dispatchJob(ctx context.Context, job model.AdminJob) error {
	cf, ok := o.changeFeeds[job.CfID]
	if !ok {
		return errors.Errorf("changefeed %s not found in owner cache", job.CfID)
	}
	for captureID, pinfo := range cf.taskStatus {
		pinfo.TablePLock = nil
		pinfo.TableCLock = nil
		pinfo.AdminJobType = job.Type
		_, err := cf.infoWriter.Write(ctx, cf.id, captureID, pinfo, false)
		if err != nil {
			return errors.Trace(err)
		}
	}
	// record admin job in changefeed status
	cf.status.AdminJobType = job.Type
	infos := map[model.ChangeFeedID]*model.ChangeFeedStatus{job.CfID: cf.status}
	err := o.cfRWriter.PutAllChangeFeedStatus(ctx, infos)
	if err != nil {
		return errors.Trace(err)
	}
	err = cf.ddlHandler.Close()
	log.Info("stop changefeed ddl handler", zap.String("changefeed id", job.CfID), util.ZapErrorFilter(err, context.Canceled))
	err = cf.sink.Close()
	log.Info("stop changefeed sink", zap.String("changefeed id", job.CfID), util.ZapErrorFilter(err, context.Canceled))
	delete(o.changeFeeds, job.CfID)
	return nil
}

func (o *Owner) handleAdminJob(ctx context.Context) error {
	removeIdx := 0
	o.adminJobsLock.Lock()
	defer func() {
		o.adminJobs = o.adminJobs[removeIdx:]
		o.adminJobsLock.Unlock()
	}()
	for i, job := range o.adminJobs {
		log.Info("handle admin job", zap.String("changefeed", job.CfID), zap.Stringer("type", job.Type))
		switch job.Type {
		case model.AdminStop:
			// update ChangeFeedDetail to tell capture ChangeFeedDetail watcher to cleanup
			cf, ok := o.changeFeeds[job.CfID]
			if !ok {
				return errors.Errorf("changefeed %s not found in owner cache", job.CfID)
			}
			cf.info.AdminJobType = model.AdminStop
			err := o.etcdClient.SaveChangeFeedInfo(ctx, cf.info, job.CfID)
			if err != nil {
				return errors.Trace(err)
			}

			err = o.dispatchJob(ctx, job)
			if err != nil {
				return errors.Trace(err)
			}
		case model.AdminRemove:
			err := o.dispatchJob(ctx, job)
			if err != nil {
				return errors.Trace(err)
			}

			// remove changefeed info
			err = o.etcdClient.DeleteChangeFeedInfo(ctx, job.CfID)
			if err != nil {
				return errors.Trace(err)
			}
		case model.AdminResume:
			cfStatus, err := o.etcdClient.GetChangeFeedStatus(ctx, job.CfID)
			if err != nil {
				return errors.Trace(err)
			}
			cfInfo, err := o.etcdClient.GetChangeFeedInfo(ctx, job.CfID)
			if err != nil {
				return errors.Trace(err)
			}

			// set admin job in changefeed status to tell owner resume changefeed
			cfStatus.AdminJobType = model.AdminResume
			err = o.etcdClient.PutChangeFeedStatus(ctx, job.CfID, cfStatus)
			if err != nil {
				return errors.Trace(err)
			}

			// set admin job in changefeed cfInfo to trigger each capture's changefeed list watch event
			cfInfo.AdminJobType = model.AdminResume
			err = o.etcdClient.SaveChangeFeedInfo(ctx, cfInfo, job.CfID)
			if err != nil {
				return errors.Trace(err)
			}
		}
		removeIdx = i + 1
	}
	return nil
}

func (o *Owner) throne(ctx context.Context) error {
	// When an owner crashed, its processors crashed too,
	// clean up the tasks for these processors.
	if err := o.cleanUpStaleTasks(ctx); err != nil {
		log.Error("clean up stale tasks failed",
			zap.Error(err))
		return err
	}

	// Start a routine to keep watching on the liveness of
	// captures.
	o.startCaptureWatcher(ctx)
	// Start a routine to keep watching on the liveness of
	// processors.
	o.startProcessorInfoWatcher(ctx)
	return nil
}

// Close stops a running owner
func (o *Owner) Close(ctx context.Context, stepDown func(ctx context.Context) error) {
	// stepDown is called after exiting the main loop by the owner, it is useful
	// to clean up some resource, like dropping the leader key.
	o.stepDown = stepDown

	// Close and Run should be in separated goroutines
	// A channel is used here to sychronize the steps.

	// Single the Run function to exit
	select {
	case o.done <- struct{}{}:
	case <-ctx.Done():
	}

	// Wait until it exited
	select {
	case <-o.done:
	case <-ctx.Done():
	}
}

// Run the owner
// TODO avoid this tick style, this means we get `tickTime` latency here.
func (o *Owner) Run(ctx context.Context, tickTime time.Duration) error {
	ctx, cancel := context.WithCancel(ctx)
	defer cancel()

	if err := o.throne(ctx); err != nil {
		return err
	}
loop:
	for {
		select {
		case <-o.done:
			close(o.done)
			break loop
		case <-ctx.Done():
			return ctx.Err()
		case <-time.After(tickTime):
<<<<<<< HEAD
=======
			if !o.IsOwner(ctx) {
				ownerChanged = true
				continue
			}
			ctx := util.SetOwnerInCtx(ctx)
			if ownerChanged {
				// Do something initialize when the capture becomes an owner.
				ownerChanged = false

				// When an owner crashed, its processors crashed too,
				// clean up the tasks for these processors.
				if err := o.cleanUpStaleTasks(ctx); err != nil {
					log.Error("clean up stale tasks failed",
						zap.Error(err))
				}

				// Start a routine to keep watching on the liveness of
				// processors.
				o.startProcessorInfoWatcher(ctx)
			}

>>>>>>> 63b6f264
			err := o.run(ctx)
			// owner may be evicted during running, ignore the context canceled error directly
			if err != nil && errors.Cause(err) != context.Canceled {
				return err
			}
		}
	}
	if o.stepDown != nil {
		if err := o.stepDown(ctx); err != nil {
			return err
		}
	}

	return nil
}

func (o *Owner) run(ctx context.Context) error {
	o.l.Lock()
	defer o.l.Unlock()

	err := o.loadChangeFeeds(ctx)
	if err != nil {
		return errors.Trace(err)
	}

	// Handle the down processors.
	//
	// Since the processor watcher runs asynchronously,
	// it may detected a processor down before
	// loading the the change feeds, in which case the down processor
	// will be ignored when doing rebalance. So we must call this
	// function after calling loadChangeFeeds.
	o.handleMarkdownProcessor(ctx)

	err = o.calcResolvedTs(ctx)
	if err != nil {
		return errors.Trace(err)
	}

	err = o.handleDDL(ctx)
	if err != nil {
		return errors.Trace(err)
	}

	err = o.handleAdminJob(ctx)
	if err != nil {
		return errors.Trace(err)
	}

	err = o.flushChangeFeedInfos(ctx)
	if err != nil {
		return errors.Trace(err)
	}
	return nil
}

// EnqueueJob adds an admin job
func (o *Owner) EnqueueJob(job model.AdminJob) error {
	switch job.Type {
	case model.AdminResume:
	case model.AdminStop, model.AdminRemove:
		_, ok := o.changeFeeds[job.CfID]
		if !ok {
			return errors.Errorf("changefeed [%s] not found", job.CfID)
		}
	default:
		return errors.Errorf("invalid admin job type: %d", job.Type)
	}
	o.adminJobsLock.Lock()
	o.adminJobs = append(o.adminJobs, job)
	o.adminJobsLock.Unlock()
	return nil
}

func (o *Owner) writeDebugInfo(w io.Writer) {
	for _, info := range o.changeFeeds {
		// fmt.Fprintf(w, "%+v\n", *info)
		fmt.Fprintf(w, "%s\n", info)
	}
}

func (o *Owner) markProcessorDown(ctx context.Context,
	p *model.ProcessorInfo) error {
	statuses, err := o.cfRWriter.GetAllTaskStatus(ctx, p.ChangeFeedID)
	if err != nil {
		return errors.Trace(err)
	}
	positions, err := o.cfRWriter.GetAllTaskPositions(ctx, p.ChangeFeedID)
	if err != nil {
		return errors.Trace(err)
	}
	// lookup the task position for the processor
	pos, exist := positions[p.CaptureID]
	if !exist {
		return nil
	}
	// lookup the task position for the processor
	status, exist := statuses[p.CaptureID]
	if !exist {
		return nil
	}
	snap := status.Snapshot(p.ChangeFeedID,
		p.CaptureID,
		pos.CheckPointTs)
	log.Info("mark processor down",
		zap.String("processorid", p.ID),
		zap.String("captureid", p.CaptureID),
		zap.String("changefeed", p.ChangeFeedID),
		zap.Reflect("tables", snap.Tables))
	o.processorLock.Lock()
	o.markDownProcessor = append(o.markDownProcessor, snap)
	delete(o.activeProcessors, p.ID)
	o.processorLock.Unlock()
	return nil
}

func (o *Owner) markProcessorActive(ctx context.Context,
	p *model.ProcessorInfo) error {
	o.processorLock.Lock()
	o.activeProcessors[p.ID] = p
	o.processorLock.Unlock()
	return nil
}

func (o *Owner) rebuildProcessorEvents(ctx context.Context,
	processors []*model.ProcessorInfo) error {
	current := make(map[string]*model.ProcessorInfo)
	for _, p := range processors {
		current[p.ID] = p
		if _, ok := o.activeProcessors[p.ID]; !ok {
			if err := o.markProcessorActive(ctx, p); err != nil {
				return errors.Trace(err)
			}
		}
	}
	for _, p := range o.activeProcessors {
		if _, ok := current[p.ID]; !ok {
			if err := o.markProcessorDown(ctx, p); err != nil {
				return errors.Trace(err)
			}
		}
	}
	return nil
}

func (o *Owner) watchProcessorInfo(ctx context.Context) error {
	ctx = clientv3.WithRequireLeader(ctx)

	rev, processors, err := o.etcdClient.GetAllProcessors(ctx)
	if err != nil {
		return errors.Trace(err)
	}
	// before watching, rebuild events according to
	// the existed processors. This is necessary because
	// the etcd events may be compacted.
	if err := o.rebuildProcessorEvents(ctx, processors); err != nil {
		return errors.Trace(err)
	}

	log.Info("monitoring processors",
		zap.String("key", kv.ProcessorInfoKeyPrefix),
		zap.Int64("rev", rev))
	ch := o.etcdClient.Client.Watch(ctx, kv.ProcessorInfoKeyPrefix,
		clientv3.WithPrefix(),
		clientv3.WithRev(rev+1),
		clientv3.WithPrevKV())

	for resp := range ch {
		if resp.Err() != nil {
			return errors.Trace(resp.Err())
		}
		for _, ev := range resp.Events {
			p := &model.ProcessorInfo{}
			switch ev.Type {
			case clientv3.EventTypeDelete:
				if err := p.Unmarshal(ev.PrevKv.Value); err != nil {
					return errors.Trace(err)
				}
				log.Debug("processor deleted",
					zap.String("processorid", p.ID),
					zap.String("captureid", p.CaptureID),
					zap.String("changefeedid", p.ChangeFeedID))
				if err := o.markProcessorDown(ctx, p); err != nil {
					return errors.Trace(err)
				}
			case clientv3.EventTypePut:
				if err := p.Unmarshal(ev.Kv.Value); err != nil {
					return errors.Trace(err)
				}
				log.Debug("processor created",
					zap.String("processorid", p.ID),
					zap.String("captureid", p.CaptureID),
					zap.String("changefeedid", p.ChangeFeedID))
				if err := o.markProcessorActive(ctx, p); err != nil {
					return errors.Trace(err)
				}
			}
		}
	}
	return nil
}
<<<<<<< HEAD
func (o *Owner) startProcessorInfoWatcher(ctx context.Context) {
=======
func (o *ownerImpl) startProcessorInfoWatcher(ctx context.Context) {
	// ownerCtx is valid only when the server is an owner, when
	// the owner steps down, the ownerCtx would be canceled.
	ownerCtx, cancel := context.WithCancel(ctx)
	go func() {
		<-o.manager.RetireNotify()
		log.Info("received retire owner notification")
		cancel()
	}()
>>>>>>> 63b6f264
	log.Info("start to watch processors")
	go func() {
		for {
			if err := o.watchProcessorInfo(ctx); err != nil {
				// When the watching routine returns, the error must not
				// be nil, it may be caused by a temporary error or a context
<<<<<<< HEAD
				// error(ctx.Err())
				if ctx.Err() != nil {
					if ctx.Err() != context.Canceled {
						// The context error indicates the termination of the owner
						log.Error("watch processor failed", zap.Error(ctx.Err()))
					} else {
						log.Info("watch processor exited")
=======
				// error(ownerCtx.Err())
				err2 := ownerCtx.Err()
				if err2 != nil {
					// The context error indicates the termination of the owner
					if errors.Cause(err2) != context.Canceled {
						log.Error("watch processor failed", zap.Error(err2))
>>>>>>> 63b6f264
					}
					return
				}
				log.Warn("watch processor returned", zap.Error(err))
				// Otherwise, a temporary error occured(ErrCompact),
				// restart the watching routine.
			}
		}
	}()
}

// cleanUpStaleTasks cleans up the task status which does not associated
// with an active processor.
//
// When a new owner is elected, it does not know the events occurs before, like
// processor deletion. In this case, the new owner should check if the task
// status is stale because of the processor deletion.
func (o *Owner) cleanUpStaleTasks(ctx context.Context) error {
	_, changefeeds, err := o.etcdClient.GetChangeFeeds(ctx)
	if err != nil {
		return errors.Trace(err)
	}
	for changeFeedID := range changefeeds {
		statuses, err := o.etcdClient.GetAllTaskStatus(ctx, changeFeedID)
		if err != nil {
			return errors.Trace(err)
		}

		active := make(map[string]*model.ProcessorInfo)
		for captureID := range statuses {
			_, processors, err := o.etcdClient.GetProcessors(ctx, captureID)
			if err != nil {
				return errors.Trace(err)
			}
			for _, p := range processors {
				active[p.CaptureID] = p
			}
			if _, ok := active[captureID]; !ok {
				if err := o.etcdClient.DeleteTaskStatus(ctx, changeFeedID, captureID); err != nil {
					return errors.Trace(err)
				}
				if err := o.etcdClient.DeleteTaskPosition(ctx, changeFeedID, captureID); err != nil {
					return errors.Trace(err)
				}
				log.Debug("cleanup stale task", zap.String("captureid", captureID), zap.String("changefeedid", changeFeedID))
			}
		}
	}
	return nil
}

func (o *Owner) watchCapture(ctx context.Context) error {
	ctx = clientv3.WithRequireLeader(ctx)

	rev, captures, err := o.etcdClient.GetCaptures(ctx)
	if err != nil {
		return errors.Trace(err)
	}
	// before watching, rebuild events according to
	// the existed captures. This is necessary because
	// the etcd events may be compacted.
	if err := o.rebuildCaptureEvents(ctx, captures); err != nil {
		return errors.Trace(err)
	}

	log.Info("monitoring captures",
		zap.String("key", kv.CaptureInfoKeyPrefix),
		zap.Int64("rev", rev))
	ch := o.etcdClient.Client.Watch(ctx, kv.CaptureInfoKeyPrefix,
		clientv3.WithPrefix(),
		clientv3.WithRev(rev+1),
		clientv3.WithPrevKV())

	for resp := range ch {
		if resp.Err() != nil {
			return errors.Trace(resp.Err())
		}
		for _, ev := range resp.Events {
			c := &model.CaptureInfo{}
			switch ev.Type {
			case clientv3.EventTypeDelete:
				if err := c.Unmarshal(ev.PrevKv.Value); err != nil {
					return errors.Trace(err)
				}
				log.Debug("capture deleted",
					zap.String("captureid", c.ID))
				o.removeCapture(c)
			case clientv3.EventTypePut:
				if !ev.IsCreate() {
					continue
				}
				if err := c.Unmarshal(ev.Kv.Value); err != nil {
					return errors.Trace(err)
				}
				log.Debug("capture added",
					zap.String("captureid", c.ID))
				o.addCapture(c)
			}
		}
	}
	return nil
}

func (o *Owner) rebuildCaptureEvents(ctx context.Context, captures []*model.CaptureInfo) error {
	current := make(map[string]*model.CaptureInfo)
	for _, c := range captures {
		current[c.ID] = c
		o.addCapture(c)
	}
	for _, c := range o.captures {
		if _, ok := current[c.ID]; !ok {
			o.removeCapture(c)
		}
	}
	return nil
}

func (o *Owner) startCaptureWatcher(ctx context.Context) {
	log.Info("start to watch captures")
	go func() {
		for {
			if err := o.watchCapture(ctx); err != nil {
				// When the watching routine returns, the error must not
				// be nil, it may be caused by a temporary error or a context
				// error(ctx.Err())
				if ctx.Err() != nil {
					if ctx.Err() != context.Canceled {
						// The context error indicates the termination of the owner
						log.Error("watch capture failed", zap.Error(ctx.Err()))
					} else {
						log.Info("watch capture exited")
					}
					return
				}
				log.Warn("watch capture returned", zap.Error(err))
				// Otherwise, a temporary error occured(ErrCompact),
				// restart the watching routine.
			}
		}
	}()
}<|MERGE_RESOLUTION|>--- conflicted
+++ resolved
@@ -17,11 +17,7 @@
 	"context"
 	"fmt"
 	"io"
-<<<<<<< HEAD
-=======
-	"math"
 	"strings"
->>>>>>> 63b6f264
 	"sync"
 	"time"
 
@@ -39,334 +35,10 @@
 	"go.uber.org/zap"
 )
 
-<<<<<<< HEAD
 // Owner manages the cdc cluster
 type Owner struct {
 	done        chan struct{}
 	session     *concurrency.Session
-=======
-const (
-	captureInfoWatchRetryDelay = time.Millisecond * 500
-)
-
-type tableIDMap = map[uint64]struct{}
-
-// OwnerDDLHandler defines the ddl handler for Owner
-// which can pull ddl jobs and execute ddl jobs
-type OwnerDDLHandler interface {
-	// PullDDL pulls the ddl jobs and returns resolvedTs of DDL Puller and job list.
-	PullDDL() (resolvedTs uint64, jobs []*timodel.Job, err error)
-
-	// Close cancels the executing of OwnerDDLHandler and releases resource
-	Close() error
-}
-
-// ChangeFeedRWriter defines the Reader and Writer for changeFeed
-type ChangeFeedRWriter interface {
-
-	// GetChangeFeeds returns kv revision and a map mapping from changefeedID to changefeed detail mvccpb.KeyValue
-	GetChangeFeeds(ctx context.Context) (int64, map[string]*mvccpb.KeyValue, error)
-
-	// GetAllTaskStatus queries all task status of a changefeed, and returns a map
-	// mapping from captureID to TaskStatus
-	GetAllTaskStatus(ctx context.Context, changefeedID string) (model.ProcessorsInfos, error)
-
-	// GetAllTaskPositions queries all task positions of a changefeed, and returns a map
-	// mapping from captureID to TaskPositions
-	GetAllTaskPositions(ctx context.Context, changefeedID string) (map[string]*model.TaskPosition, error)
-
-	// GetChangeFeedStatus queries the checkpointTs and resovledTs of a given changefeed
-	GetChangeFeedStatus(ctx context.Context, id string) (*model.ChangeFeedStatus, error)
-	// PutAllChangeFeedStatus the changefeed info to storage such as etcd.
-	PutAllChangeFeedStatus(ctx context.Context, infos map[model.ChangeFeedID]*model.ChangeFeedStatus) error
-}
-
-type changeFeed struct {
-	id     string
-	info   *model.ChangeFeedInfo
-	status *model.ChangeFeedStatus
-
-	schema        *entry.Storage
-	ddlState      model.ChangeFeedDDLState
-	targetTs      uint64
-	taskStatus    model.ProcessorsInfos
-	taskPositions map[string]*model.TaskPosition
-	filter        *util.Filter
-	sink          sink.Sink
-
-	ddlHandler    OwnerDDLHandler
-	ddlResolvedTs uint64
-	ddlJobHistory []*timodel.Job
-	ddlExecutedTs uint64
-
-	schemas       map[uint64]tableIDMap
-	tables        map[uint64]entry.TableName
-	orphanTables  map[uint64]model.ProcessTableInfo
-	toCleanTables map[uint64]struct{}
-	infoWriter    *storage.OwnerTaskStatusEtcdWriter
-}
-
-// String implements fmt.Stringer interface.
-func (c *changeFeed) String() string {
-	format := "{\n ID: %s\n info: %+v\n status: %+v\n State: %v\n ProcessorInfos: %+v\n tables: %+v\n orphanTables: %+v\n toCleanTables: %v\n ddlResolvedTs: %d\n ddlJobHistory: %+v\n}\n\n"
-	s := fmt.Sprintf(format,
-		c.id, c.info, c.status, c.ddlState, c.taskStatus, c.tables,
-		c.orphanTables, c.toCleanTables, c.ddlResolvedTs, c.ddlJobHistory)
-
-	if len(c.ddlJobHistory) > 0 {
-		job := c.ddlJobHistory[0]
-		s += fmt.Sprintf("next to exec job: %s query: %s\n\n", job, job.Query)
-	}
-
-	return s
-}
-
-func (c *changeFeed) updateProcessorInfos(processInfos model.ProcessorsInfos, positions map[string]*model.TaskPosition) {
-	c.taskStatus = processInfos
-	c.taskPositions = positions
-}
-
-func (c *changeFeed) addSchema(schemaID uint64) {
-	if _, ok := c.schemas[schemaID]; ok {
-		log.Warn("add schema already exists", zap.Uint64("schemaID", schemaID))
-		return
-	}
-	c.schemas[schemaID] = make(map[uint64]struct{})
-}
-
-func (c *changeFeed) dropSchema(schemaID uint64) {
-	if schema, ok := c.schemas[schemaID]; ok {
-		for tid := range schema {
-			c.removeTable(schemaID, tid)
-		}
-	}
-	delete(c.schemas, schemaID)
-}
-
-func (c *changeFeed) reAddTable(id, startTs uint64) {
-	c.orphanTables[id] = model.ProcessTableInfo{
-		ID:      id,
-		StartTs: startTs,
-	}
-}
-
-func (c *changeFeed) addTable(sid, tid, startTs uint64, table entry.TableName) {
-	if c.filter.ShouldIgnoreTable(table.Schema, table.Table) {
-		return
-	}
-
-	if _, ok := c.tables[tid]; ok {
-		log.Warn("add table already exists", zap.Uint64("tableID", tid), zap.Stringer("table", table))
-		return
-	}
-
-	if _, ok := c.schemas[sid]; !ok {
-		c.schemas[sid] = make(tableIDMap)
-	}
-	c.schemas[sid][tid] = struct{}{}
-	c.tables[tid] = table
-	c.orphanTables[tid] = model.ProcessTableInfo{
-		ID:      tid,
-		StartTs: startTs,
-	}
-}
-
-func (c *changeFeed) removeTable(sid, tid uint64) {
-	if _, ok := c.schemas[sid]; ok {
-		delete(c.schemas[sid], tid)
-	}
-	delete(c.tables, tid)
-
-	if _, ok := c.orphanTables[tid]; ok {
-		delete(c.orphanTables, tid)
-	} else {
-		c.toCleanTables[tid] = struct{}{}
-	}
-}
-
-func (c *changeFeed) selectCapture(captures map[string]*model.CaptureInfo) string {
-	return c.minimumTablesCapture(captures)
-}
-
-func (c *changeFeed) minimumTablesCapture(captures map[string]*model.CaptureInfo) string {
-	if len(captures) == 0 {
-		return ""
-	}
-
-	for id := range captures {
-		// We have not dispatch any table to this capture yet.
-		if _, ok := c.taskStatus[id]; !ok {
-			return id
-		}
-	}
-
-	var minCount int = math.MaxInt64
-	var minID string
-
-	for id, pinfo := range c.taskStatus {
-		if len(pinfo.TableInfos) < minCount {
-			minID = id
-			minCount = len(pinfo.TableInfos)
-		}
-	}
-
-	return minID
-}
-
-func (c *changeFeed) tryBalance(ctx context.Context, captures map[string]*model.CaptureInfo) {
-	c.cleanTables(ctx)
-	c.banlanceOrphanTables(ctx, captures)
-}
-
-func (c *changeFeed) restoreTableInfos(infoSnapshot *model.TaskStatus, captureID string) {
-	c.taskStatus[captureID].TableInfos = infoSnapshot.TableInfos
-}
-
-func (c *changeFeed) cleanTables(ctx context.Context) {
-	var cleanIDs []uint64
-
-cleanLoop:
-	for id := range c.toCleanTables {
-		captureID, taskStatus, ok := findTaskStatusWithTable(c.taskStatus, id)
-		if !ok {
-			log.Warn("ignore clean table id", zap.Uint64("id", id))
-			cleanIDs = append(cleanIDs, id)
-			continue
-		}
-
-		infoClone := taskStatus.Clone()
-		taskStatus.RemoveTable(id)
-
-		newInfo, err := c.infoWriter.Write(ctx, c.id, captureID, taskStatus, true)
-		if err == nil {
-			c.taskStatus[captureID] = newInfo
-		}
-		switch errors.Cause(err) {
-		case model.ErrFindPLockNotCommit:
-			c.restoreTableInfos(infoClone, captureID)
-			log.Info("write table info delay, wait plock resolve",
-				zap.String("changefeed", c.id),
-				zap.String("capture", captureID))
-		case nil:
-			log.Info("cleanup table success",
-				zap.Uint64("table id", id),
-				zap.String("capture id", captureID))
-			log.Debug("after remove", zap.Stringer("task status", taskStatus))
-			cleanIDs = append(cleanIDs, id)
-		default:
-			c.restoreTableInfos(infoClone, captureID)
-			log.Error("fail to put sub changefeed info", zap.Error(err))
-			break cleanLoop
-		}
-	}
-
-	for _, id := range cleanIDs {
-		delete(c.toCleanTables, id)
-	}
-}
-
-func findTaskStatusWithTable(infos model.ProcessorsInfos, tableID uint64) (captureID string, info *model.TaskStatus, ok bool) {
-	for id, info := range infos {
-		for _, table := range info.TableInfos {
-			if table.ID == tableID {
-				return id, info, true
-			}
-		}
-	}
-
-	return "", nil, false
-}
-
-func (c *changeFeed) banlanceOrphanTables(ctx context.Context, captures map[string]*model.CaptureInfo) {
-	if len(captures) == 0 {
-		return
-	}
-
-	for tableID, orphan := range c.orphanTables {
-		captureID := c.selectCapture(captures)
-		if len(captureID) == 0 {
-			return
-		}
-
-		info := c.taskStatus[captureID]
-		if info == nil {
-			info = new(model.TaskStatus)
-		}
-		infoClone := info.Clone()
-		info.TableInfos = append(info.TableInfos, &model.ProcessTableInfo{
-			ID:      tableID,
-			StartTs: orphan.StartTs,
-		})
-
-		newInfo, err := c.infoWriter.Write(ctx, c.id, captureID, info, false)
-		if err == nil {
-			c.taskStatus[captureID] = newInfo
-		}
-		switch errors.Cause(err) {
-		case model.ErrFindPLockNotCommit:
-			c.restoreTableInfos(infoClone, captureID)
-			log.Info("write table info delay, wait plock resolve",
-				zap.String("changefeed", c.id),
-				zap.String("capture", captureID))
-		case nil:
-			log.Info("dispatch table success",
-				zap.Uint64("table id", tableID),
-				zap.Uint64("start ts", orphan.StartTs),
-				zap.String("capture", captureID))
-			delete(c.orphanTables, tableID)
-		default:
-			c.restoreTableInfos(infoClone, captureID)
-			log.Error("fail to put sub changefeed info", zap.Error(err))
-			return
-		}
-	}
-}
-
-func (c *changeFeed) applyJob(job *timodel.Job) (skip bool, err error) {
-	log.Info("apply job", zap.String("sql", job.Query), zap.Stringer("job", job))
-
-	schamaName, tableName, _, err := c.schema.HandleDDL(job)
-	if err != nil {
-		return false, errors.Trace(err)
-	}
-
-	schemaID := uint64(job.SchemaID)
-	if job.BinlogInfo != nil && job.BinlogInfo.TableInfo != nil && c.schema.IsIneligibleTableID(job.BinlogInfo.TableInfo.ID) {
-		tableID := uint64(job.BinlogInfo.TableInfo.ID)
-		if _, exist := c.tables[tableID]; exist {
-			c.removeTable(schemaID, tableID)
-		}
-		return true, nil
-	}
-
-	// case table id set may change
-	switch job.Type {
-	case timodel.ActionCreateSchema:
-		c.addSchema(schemaID)
-	case timodel.ActionDropSchema:
-		c.dropSchema(schemaID)
-	case timodel.ActionCreateTable, timodel.ActionRecoverTable:
-		addID := uint64(job.BinlogInfo.TableInfo.ID)
-		c.addTable(schemaID, addID, job.BinlogInfo.FinishedTS, entry.TableName{Schema: schamaName, Table: tableName})
-	case timodel.ActionDropTable:
-		dropID := uint64(job.TableID)
-		c.removeTable(schemaID, dropID)
-	case timodel.ActionRenameTable:
-		// no id change just update name
-		c.tables[uint64(job.TableID)] = entry.TableName{Schema: schamaName, Table: tableName}
-	case timodel.ActionTruncateTable:
-		dropID := uint64(job.TableID)
-		c.removeTable(schemaID, dropID)
-
-		addID := uint64(job.BinlogInfo.TableInfo.ID)
-		c.addTable(schemaID, addID, job.BinlogInfo.FinishedTS, entry.TableName{Schema: schamaName, Table: tableName})
-	}
-
-	return false, nil
-}
-
-type ownerImpl struct {
->>>>>>> 63b6f264
 	changeFeeds map[model.ChangeFeedID]*changeFeed
 
 	// processorLock protects markDownProcessor and activeProcessors
@@ -479,42 +151,8 @@
 	delete(o.captures, info.ID)
 }
 
-<<<<<<< HEAD
 func (o *Owner) newChangeFeed(
-=======
-func (o *ownerImpl) resetCaptureInfoWatcher(ctx context.Context) error {
-	infos, watchC, err := newCaptureInfoWatch(ctx, o.etcdClient)
-	if err != nil {
-		return errors.Trace(err)
-	}
-	for _, info := range infos {
-		// use addCapture is ok, old info will be covered
-		o.addCapture(info)
-	}
-	o.captureWatchC = watchC
-	return nil
-}
-
-func (o *ownerImpl) handleWatchCapture() error {
-	for resp := range o.captureWatchC {
-		if resp.Err != nil {
-			return errors.Trace(resp.Err)
-		}
-
-		if resp.IsDelete {
-			o.removeCapture(resp.Info)
-		} else {
-			o.addCapture(resp.Info)
-		}
-	}
-
-	log.Info("handleWatchCapture quit")
-	return nil
-}
-
-func (o *ownerImpl) newChangeFeed(
 	ctx context.Context,
->>>>>>> 63b6f264
 	id model.ChangeFeedID,
 	processorsInfos model.ProcessorsInfos,
 	taskPositions map[string]*model.TaskPosition,
@@ -721,89 +359,6 @@
 	return nil
 }
 
-<<<<<<< HEAD
-=======
-// handleDDL check if we can change the status to be `ChangeFeedExecDDL` and execute the DDL asynchronously
-// if the status is in ChangeFeedWaitToExecDDL.
-// After executing the DDL successfully, the status will be changed to be ChangeFeedSyncDML.
-func (c *changeFeed) handleDDL(ctx context.Context, captures map[string]*model.CaptureInfo) error {
-	if c.ddlState != model.ChangeFeedWaitToExecDDL {
-		return nil
-	}
-	if len(c.ddlJobHistory) == 0 {
-		log.Fatal("ddl job history can not be empty in changefeed when should to execute DDL")
-	}
-	todoDDLJob := c.ddlJobHistory[0]
-
-	// Check if all the checkpointTs of capture are achieving global resolvedTs(which is equal to todoDDLJob.FinishedTS)
-	if len(c.taskStatus) > len(c.taskPositions) {
-		return nil
-	}
-	for cid, pInfo := range c.taskPositions {
-		if pInfo.CheckPointTs != todoDDLJob.BinlogInfo.FinishedTS {
-			log.Debug("wait checkpoint ts", zap.String("cid", cid),
-				zap.Uint64("checkpoint ts", pInfo.CheckPointTs),
-				zap.Uint64("finish ts", todoDDLJob.BinlogInfo.FinishedTS),
-				zap.String("ddl query", todoDDLJob.Query))
-			return nil
-		}
-	}
-
-	err := c.schema.FillSchemaName(todoDDLJob)
-	if err != nil {
-		return errors.Trace(err)
-	}
-	ddlEvent := new(model.DDLEvent)
-	ddlEvent.FromJob(todoDDLJob)
-
-	// Execute DDL Job asynchronously
-	c.ddlState = model.ChangeFeedExecDDL
-	log.Debug("apply job", zap.Stringer("job", todoDDLJob),
-		zap.String("schema", todoDDLJob.SchemaName),
-		zap.String("query", todoDDLJob.Query),
-		zap.Uint64("ts", todoDDLJob.BinlogInfo.FinishedTS))
-
-	// TODO consider some newly added DDL types such as `ActionCreateSequence`
-	skip, err := c.applyJob(todoDDLJob)
-	if err != nil {
-		return errors.Trace(err)
-	}
-	if skip {
-		c.ddlJobHistory = c.ddlJobHistory[1:]
-		c.ddlExecutedTs = todoDDLJob.BinlogInfo.FinishedTS
-		c.ddlState = model.ChangeFeedSyncDML
-		return nil
-	}
-
-	c.banlanceOrphanTables(ctx, captures)
-
-	err = c.sink.EmitDDLEvent(ctx, ddlEvent)
-	// If DDL executing failed, pause the changefeed and print log, rather
-	// than return an error and break the running of this owner.
-	if err != nil {
-		c.ddlState = model.ChangeFeedDDLExecuteFailed
-		log.Error("Execute DDL failed",
-			zap.String("ChangeFeedID", c.id),
-			zap.Error(err),
-			zap.Reflect("ddlJob", todoDDLJob))
-		return errors.Trace(model.ErrExecDDLFailed)
-	}
-	log.Info("Execute DDL succeeded",
-		zap.String("ChangeFeedID", c.id),
-		zap.Reflect("ddlJob", todoDDLJob))
-
-	if c.ddlState != model.ChangeFeedExecDDL {
-		log.Fatal("changeFeedState must be ChangeFeedExecDDL when DDL is executed",
-			zap.String("ChangeFeedID", c.id),
-			zap.String("ChangeFeedDDLState", c.ddlState.String()))
-	}
-	c.ddlJobHistory = c.ddlJobHistory[1:]
-	c.ddlExecutedTs = todoDDLJob.BinlogInfo.FinishedTS
-	c.ddlState = model.ChangeFeedSyncDML
-	return nil
-}
-
->>>>>>> 63b6f264
 // dispatchJob dispatches job to processors
 func (o *Owner) dispatchJob(ctx context.Context, job model.AdminJob) error {
 	cf, ok := o.changeFeeds[job.CfID]
@@ -958,30 +513,6 @@
 		case <-ctx.Done():
 			return ctx.Err()
 		case <-time.After(tickTime):
-<<<<<<< HEAD
-=======
-			if !o.IsOwner(ctx) {
-				ownerChanged = true
-				continue
-			}
-			ctx := util.SetOwnerInCtx(ctx)
-			if ownerChanged {
-				// Do something initialize when the capture becomes an owner.
-				ownerChanged = false
-
-				// When an owner crashed, its processors crashed too,
-				// clean up the tasks for these processors.
-				if err := o.cleanUpStaleTasks(ctx); err != nil {
-					log.Error("clean up stale tasks failed",
-						zap.Error(err))
-				}
-
-				// Start a routine to keep watching on the liveness of
-				// processors.
-				o.startProcessorInfoWatcher(ctx)
-			}
-
->>>>>>> 63b6f264
 			err := o.run(ctx)
 			// owner may be evicted during running, ignore the context canceled error directly
 			if err != nil && errors.Cause(err) != context.Canceled {
@@ -1183,41 +714,20 @@
 	}
 	return nil
 }
-<<<<<<< HEAD
 func (o *Owner) startProcessorInfoWatcher(ctx context.Context) {
-=======
-func (o *ownerImpl) startProcessorInfoWatcher(ctx context.Context) {
-	// ownerCtx is valid only when the server is an owner, when
-	// the owner steps down, the ownerCtx would be canceled.
-	ownerCtx, cancel := context.WithCancel(ctx)
-	go func() {
-		<-o.manager.RetireNotify()
-		log.Info("received retire owner notification")
-		cancel()
-	}()
->>>>>>> 63b6f264
 	log.Info("start to watch processors")
 	go func() {
 		for {
 			if err := o.watchProcessorInfo(ctx); err != nil {
 				// When the watching routine returns, the error must not
 				// be nil, it may be caused by a temporary error or a context
-<<<<<<< HEAD
 				// error(ctx.Err())
 				if ctx.Err() != nil {
-					if ctx.Err() != context.Canceled {
+					if errors.Cause(ctx.Err()) != context.Canceled {
 						// The context error indicates the termination of the owner
 						log.Error("watch processor failed", zap.Error(ctx.Err()))
 					} else {
 						log.Info("watch processor exited")
-=======
-				// error(ownerCtx.Err())
-				err2 := ownerCtx.Err()
-				if err2 != nil {
-					// The context error indicates the termination of the owner
-					if errors.Cause(err2) != context.Canceled {
-						log.Error("watch processor failed", zap.Error(err2))
->>>>>>> 63b6f264
 					}
 					return
 				}
