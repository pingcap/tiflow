--- conflicted
+++ resolved
@@ -17,10 +17,7 @@
 	"context"
 	"fmt"
 	"io"
-<<<<<<< HEAD
-=======
 	"strings"
->>>>>>> 71ea84da
 	"sync"
 	"time"
 
@@ -70,7 +67,6 @@
 	}
 
 	owner := &Owner{
-<<<<<<< HEAD
 		done:        make(chan struct{}),
 		session:     sess,
 		pdClient:    pdClient,
@@ -79,17 +75,6 @@
 		pdEndpoints: endpoints,
 		cfRWriter:   cli,
 		etcdClient:  cli,
-=======
-		done:             make(chan struct{}),
-		session:          sess,
-		pdClient:         pdClient,
-		changeFeeds:      make(map[model.ChangeFeedID]*changeFeed),
-		activeProcessors: make(map[string]*model.ProcessorInfo),
-		captures:         make(map[model.CaptureID]*model.CaptureInfo),
-		pdEndpoints:      endpoints,
-		cfRWriter:        cli,
-		etcdClient:       cli,
->>>>>>> 71ea84da
 	}
 
 	return owner, nil
@@ -101,7 +86,6 @@
 	o.l.Unlock()
 }
 
-<<<<<<< HEAD
 func (o *Owner) removeCapture(info *model.CaptureInfo) {
 	o.l.Lock()
 	defer o.l.Unlock()
@@ -110,15 +94,6 @@
 
 	for _, feed := range o.changeFeeds {
 		task, ok := feed.taskStatus[info.ID]
-=======
-func (o *Owner) handleMarkdownProcessor(ctx context.Context) {
-	o.processorLock.Lock()
-	defer o.processorLock.Unlock()
-	var deletedCapture = make(map[string]struct{})
-	remainProcs := make([]*model.ProcInfoSnap, 0)
-	for _, snap := range o.markDownProcessor {
-		changefeed, ok := o.changeFeeds[snap.CfID]
->>>>>>> 71ea84da
 		if !ok {
 			continue
 		}
@@ -134,7 +109,6 @@
 			}
 		}
 
-<<<<<<< HEAD
 		ctx := context.TODO()
 		if err := o.etcdClient.DeleteTaskStatus(ctx, feed.id, info.ID); err != nil {
 			log.Warn("failed to delete task status", zap.Error(err))
@@ -147,17 +121,7 @@
 }
 
 func (o *Owner) newChangeFeed(
-=======
-func (o *Owner) removeCapture(info *model.CaptureInfo) {
-	o.l.Lock()
-	defer o.l.Unlock()
-
-	delete(o.captures, info.ID)
-}
-
-func (o *Owner) newChangeFeed(
 	ctx context.Context,
->>>>>>> 71ea84da
 	id model.ChangeFeedID,
 	processorsInfos model.ProcessorsInfos,
 	taskPositions map[string]*model.TaskPosition,
@@ -472,12 +436,6 @@
 	// Start a routine to keep watching on the liveness of
 	// captures.
 	o.startCaptureWatcher(ctx)
-<<<<<<< HEAD
-=======
-	// Start a routine to keep watching on the liveness of
-	// processors.
-	o.startProcessorInfoWatcher(ctx)
->>>>>>> 71ea84da
 	return nil
 }
 
@@ -533,17 +491,10 @@
 			return err
 		}
 	}
-<<<<<<< HEAD
-
-	return nil
-}
-
-=======
-
-	return nil
-}
-
->>>>>>> 71ea84da
+
+	return nil
+}
+
 func (o *Owner) run(ctx context.Context) error {
 	o.l.Lock()
 	defer o.l.Unlock()
@@ -553,18 +504,6 @@
 		return errors.Trace(err)
 	}
 
-<<<<<<< HEAD
-=======
-	// Handle the down processors.
-	//
-	// Since the processor watcher runs asynchronously,
-	// it may detected a processor down before
-	// loading the the change feeds, in which case the down processor
-	// will be ignored when doing rebalance. So we must call this
-	// function after calling loadChangeFeeds.
-	o.handleMarkdownProcessor(ctx)
-
->>>>>>> 71ea84da
 	err = o.calcResolvedTs(ctx)
 	if err != nil {
 		return errors.Trace(err)
@@ -612,7 +551,6 @@
 	}
 }
 
-<<<<<<< HEAD
 // cleanUpStaleTasks cleans up the task status which does not associated
 // with an active processor.
 //
@@ -621,11 +559,6 @@
 // status is stale because of the processor deletion.
 func (o *Owner) cleanUpStaleTasks(ctx context.Context) error {
 	_, changefeeds, err := o.etcdClient.GetChangeFeeds(ctx)
-=======
-func (o *Owner) markProcessorDown(ctx context.Context,
-	p *model.ProcessorInfo) error {
-	statuses, err := o.cfRWriter.GetAllTaskStatus(ctx, p.ChangeFeedID)
->>>>>>> 71ea84da
 	if err != nil {
 		return errors.Trace(err)
 	}
@@ -634,55 +567,9 @@
 	if err != nil {
 		return errors.Trace(err)
 	}
-<<<<<<< HEAD
 
 	for _, c := range captures {
 		active[c.ID] = struct{}{}
-=======
-	// lookup the task position for the processor
-	pos, exist := positions[p.CaptureID]
-	if !exist {
-		return nil
-	}
-	// lookup the task position for the processor
-	status, exist := statuses[p.CaptureID]
-	if !exist {
-		return nil
-	}
-	snap := status.Snapshot(p.ChangeFeedID,
-		p.CaptureID,
-		pos.CheckPointTs)
-	log.Info("mark processor down",
-		zap.String("processorid", p.ID),
-		zap.String("captureid", p.CaptureID),
-		zap.String("changefeed", p.ChangeFeedID),
-		zap.Reflect("tables", snap.Tables))
-	o.processorLock.Lock()
-	o.markDownProcessor = append(o.markDownProcessor, snap)
-	delete(o.activeProcessors, p.ID)
-	o.processorLock.Unlock()
-	return nil
-}
-
-func (o *Owner) markProcessorActive(ctx context.Context,
-	p *model.ProcessorInfo) error {
-	o.processorLock.Lock()
-	o.activeProcessors[p.ID] = p
-	o.processorLock.Unlock()
-	return nil
-}
-
-func (o *Owner) rebuildProcessorEvents(ctx context.Context,
-	processors []*model.ProcessorInfo) error {
-	current := make(map[string]*model.ProcessorInfo)
-	for _, p := range processors {
-		current[p.ID] = p
-		if _, ok := o.activeProcessors[p.ID]; !ok {
-			if err := o.markProcessorActive(ctx, p); err != nil {
-				return errors.Trace(err)
-			}
-		}
->>>>>>> 71ea84da
 	}
 	for changeFeedID := range changefeeds {
 		statuses, err := o.etcdClient.GetAllTaskStatus(ctx, changeFeedID)
@@ -705,11 +592,7 @@
 	return nil
 }
 
-<<<<<<< HEAD
 func (o *Owner) watchCapture(ctx context.Context) error {
-=======
-func (o *Owner) watchProcessorInfo(ctx context.Context) error {
->>>>>>> 71ea84da
 	ctx = clientv3.WithRequireLeader(ctx)
 
 	rev, captures, err := o.etcdClient.GetCaptures(ctx)
@@ -760,155 +643,6 @@
 	}
 	return nil
 }
-<<<<<<< HEAD
-
-func (o *Owner) rebuildCaptureEvents(ctx context.Context, captures []*model.CaptureInfo) error {
-	current := make(map[string]*model.CaptureInfo)
-	for _, c := range captures {
-		current[c.ID] = c
-		o.addCapture(c)
-	}
-	for _, c := range o.captures {
-		if _, ok := current[c.ID]; !ok {
-			o.removeCapture(c)
-		}
-	}
-	return nil
-}
-
-func (o *Owner) startCaptureWatcher(ctx context.Context) {
-	log.Info("start to watch captures")
-	go func() {
-		for {
-			if err := o.watchCapture(ctx); err != nil {
-=======
-func (o *Owner) startProcessorInfoWatcher(ctx context.Context) {
-	log.Info("start to watch processors")
-	go func() {
-		for {
-			if err := o.watchProcessorInfo(ctx); err != nil {
->>>>>>> 71ea84da
-				// When the watching routine returns, the error must not
-				// be nil, it may be caused by a temporary error or a context
-				// error(ctx.Err())
-				if ctx.Err() != nil {
-<<<<<<< HEAD
-					if ctx.Err() != context.Canceled {
-						// The context error indicates the termination of the owner
-						log.Error("watch capture failed", zap.Error(ctx.Err()))
-					} else {
-						log.Info("watch capture exited")
-=======
-					if errors.Cause(ctx.Err()) != context.Canceled {
-						// The context error indicates the termination of the owner
-						log.Error("watch processor failed", zap.Error(ctx.Err()))
-					} else {
-						log.Info("watch processor exited")
->>>>>>> 71ea84da
-					}
-					return
-				}
-				log.Warn("watch capture returned", zap.Error(err))
-				// Otherwise, a temporary error occured(ErrCompact),
-				// restart the watching routine.
-			}
-		}
-	}()
-<<<<<<< HEAD
-=======
-}
-
-// cleanUpStaleTasks cleans up the task status which does not associated
-// with an active processor.
-//
-// When a new owner is elected, it does not know the events occurs before, like
-// processor deletion. In this case, the new owner should check if the task
-// status is stale because of the processor deletion.
-func (o *Owner) cleanUpStaleTasks(ctx context.Context) error {
-	_, changefeeds, err := o.etcdClient.GetChangeFeeds(ctx)
-	if err != nil {
-		return errors.Trace(err)
-	}
-	for changeFeedID := range changefeeds {
-		statuses, err := o.etcdClient.GetAllTaskStatus(ctx, changeFeedID)
-		if err != nil {
-			return errors.Trace(err)
-		}
-
-		active := make(map[string]*model.ProcessorInfo)
-		for captureID := range statuses {
-			_, processors, err := o.etcdClient.GetProcessors(ctx, captureID)
-			if err != nil {
-				return errors.Trace(err)
-			}
-			for _, p := range processors {
-				active[p.CaptureID] = p
-			}
-			if _, ok := active[captureID]; !ok {
-				if err := o.etcdClient.DeleteTaskStatus(ctx, changeFeedID, captureID); err != nil {
-					return errors.Trace(err)
-				}
-				if err := o.etcdClient.DeleteTaskPosition(ctx, changeFeedID, captureID); err != nil {
-					return errors.Trace(err)
-				}
-				log.Debug("cleanup stale task", zap.String("captureid", captureID), zap.String("changefeedid", changeFeedID))
-			}
-		}
-	}
-	return nil
-}
-
-func (o *Owner) watchCapture(ctx context.Context) error {
-	ctx = clientv3.WithRequireLeader(ctx)
-
-	rev, captures, err := o.etcdClient.GetCaptures(ctx)
-	if err != nil {
-		return errors.Trace(err)
-	}
-	// before watching, rebuild events according to
-	// the existed captures. This is necessary because
-	// the etcd events may be compacted.
-	if err := o.rebuildCaptureEvents(ctx, captures); err != nil {
-		return errors.Trace(err)
-	}
-
-	log.Info("monitoring captures",
-		zap.String("key", kv.CaptureInfoKeyPrefix),
-		zap.Int64("rev", rev))
-	ch := o.etcdClient.Client.Watch(ctx, kv.CaptureInfoKeyPrefix,
-		clientv3.WithPrefix(),
-		clientv3.WithRev(rev+1),
-		clientv3.WithPrevKV())
-
-	for resp := range ch {
-		if resp.Err() != nil {
-			return errors.Trace(resp.Err())
-		}
-		for _, ev := range resp.Events {
-			c := &model.CaptureInfo{}
-			switch ev.Type {
-			case clientv3.EventTypeDelete:
-				if err := c.Unmarshal(ev.PrevKv.Value); err != nil {
-					return errors.Trace(err)
-				}
-				log.Debug("capture deleted",
-					zap.String("captureid", c.ID))
-				o.removeCapture(c)
-			case clientv3.EventTypePut:
-				if !ev.IsCreate() {
-					continue
-				}
-				if err := c.Unmarshal(ev.Kv.Value); err != nil {
-					return errors.Trace(err)
-				}
-				log.Debug("capture added",
-					zap.String("captureid", c.ID))
-				o.addCapture(c)
-			}
-		}
-	}
-	return nil
-}
 
 func (o *Owner) rebuildCaptureEvents(ctx context.Context, captures []*model.CaptureInfo) error {
 	current := make(map[string]*model.CaptureInfo)
@@ -933,11 +667,11 @@
 				// be nil, it may be caused by a temporary error or a context
 				// error(ctx.Err())
 				if ctx.Err() != nil {
-					if ctx.Err() != context.Canceled {
+					if errors.Cause(ctx.Err()) != context.Canceled {
 						// The context error indicates the termination of the owner
-						log.Error("watch capture failed", zap.Error(ctx.Err()))
+						log.Error("watch processor failed", zap.Error(ctx.Err()))
 					} else {
-						log.Info("watch capture exited")
+						log.Info("watch processor exited")
 					}
 					return
 				}
@@ -947,5 +681,4 @@
 			}
 		}
 	}()
->>>>>>> 71ea84da
 }