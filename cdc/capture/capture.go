--- conflicted
+++ resolved
@@ -62,8 +62,8 @@
 	StatusProvider() owner.StatusProvider
 	WriteDebugInfo(ctx context.Context, w io.Writer)
 
-	GetUpstreamManager() *upstream.Manager
-	GetEtcdClient() *etcd.CDCEtcdClient
+	GetUpstreamManager() (*upstream.Manager, error)
+	GetEtcdClient() etcd.CDCEtcdClientForAPI
 
 	IsReady() bool
 }
@@ -76,11 +76,10 @@
 	liveness         model.Liveness
 	config           *config.ServerConfig
 
-	pdEndpoints       []string
-	ownerMu           sync.Mutex
-	owner             owner.Owner
-	upstreamManagerMu sync.RWMutex
-	upstreamManager   *upstream.Manager
+	pdEndpoints     []string
+	ownerMu         sync.Mutex
+	owner           owner.Owner
+	upstreamManager *upstream.Manager
 
 	// session keeps alive between the capture and etcd
 	session  *concurrency.Session
@@ -156,22 +155,15 @@
 	return res
 }
 
-<<<<<<< HEAD
 // GetUpstreamManager is a Getter of capture's upstream manager
-func (c *Capture) GetUpstreamManager() (*upstream.Manager, error) {
-	c.upstreamManagerMu.RLock()
-	defer c.upstreamManagerMu.RUnlock()
+func (c *captureImpl) GetUpstreamManager() (*upstream.Manager, error) {
 	if c.upstreamManager == nil {
 		return nil, cerror.ErrUpstreamManagerNotReady
 	}
 	return c.upstreamManager, nil
-=======
-func (c *captureImpl) GetUpstreamManager() *upstream.Manager {
-	return c.upstreamManager
->>>>>>> 1f8d40c1
-}
-
-func (c *captureImpl) GetEtcdClient() *etcd.CDCEtcdClient {
+}
+
+func (c *captureImpl) GetEtcdClient() etcd.CDCEtcdClientForAPI {
 	return c.EtcdClient
 }
 
@@ -193,8 +185,6 @@
 		Version:       version.ReleaseVersion,
 	}
 
-	c.upstreamManagerMu.Lock()
-
 	if c.upstreamManager != nil {
 		c.upstreamManager.Close()
 	}
@@ -213,8 +203,6 @@
 	}
 	c.session = sess
 	c.election = concurrency.NewElection(sess, etcd.CaptureOwnerKey(c.EtcdClient.ClusterID))
-
-	c.upstreamManagerMu.Unlock()
 
 	if c.tableActorSystem != nil {
 		c.tableActorSystem.Stop()
@@ -452,10 +440,8 @@
 			zap.String("captureID", c.info.ID),
 			zap.Int64("ownerRev", ownerRev))
 
-		c.upstreamManagerMu.RLock()
 		owner := c.newOwner(c.upstreamManager)
 		c.setOwner(owner)
-		c.upstreamManagerMu.RUnlock()
 
 		globalState := orchestrator.NewGlobalState(c.EtcdClient.ClusterID)
 
