--- conflicted
+++ resolved
@@ -32,7 +32,6 @@
 	"github.com/pingcap/tiflow/cdc/processor"
 	"github.com/pingcap/tiflow/cdc/processor/sourcemanager/sorter/factory"
 	"github.com/pingcap/tiflow/pkg/config"
-	cdcContext "github.com/pingcap/tiflow/pkg/context"
 	cerror "github.com/pingcap/tiflow/pkg/errors"
 	"github.com/pingcap/tiflow/pkg/etcd"
 	"github.com/pingcap/tiflow/pkg/migrate"
@@ -40,6 +39,7 @@
 	"github.com/pingcap/tiflow/pkg/p2p"
 	"github.com/pingcap/tiflow/pkg/upstream"
 	"github.com/pingcap/tiflow/pkg/util"
+	"github.com/pingcap/tiflow/pkg/vars"
 	"github.com/pingcap/tiflow/pkg/version"
 	pd "github.com/tikv/pd/client"
 	"go.etcd.io/etcd/client/v3/concurrency"
@@ -122,10 +122,10 @@
 		upstreamManager *upstream.Manager,
 		liveness *model.Liveness,
 		cfg *config.SchedulerConfig,
-		globalVars *cdcContext.GlobalVars,
+		globalVars *vars.GlobalVars,
 	) processor.Manager
 	newOwner func(upstreamManager *upstream.Manager, cfg *config.SchedulerConfig,
-		globalVars *cdcContext.GlobalVars) owner.Owner
+		globalVars *vars.GlobalVars) owner.Owner
 	newController func(upstreamManager *upstream.Manager, captureInfo *model.CaptureInfo, client etcd.CDCEtcdClient) controller.Controller
 }
 
@@ -214,7 +214,7 @@
 }
 
 // reset the capture before run it.
-func (c *captureImpl) reset(ctx context.Context, globalVars *cdcContext.GlobalVars) error {
+func (c *captureImpl) reset(ctx context.Context, globalVars *vars.GlobalVars) error {
 	lease, err := c.EtcdClient.GetEtcdClient().Grant(ctx, int64(c.config.CaptureSessionTTL))
 	if err != nil {
 		return errors.Trace(err)
@@ -332,7 +332,7 @@
 }
 
 func (c *captureImpl) run(stdCtx context.Context) error {
-	globalVars := &cdcContext.GlobalVars{
+	globalVars := &vars.GlobalVars{
 		CaptureInfo:       c.info,
 		EtcdClient:        c.EtcdClient,
 		MessageServer:     c.MessageServer,
@@ -431,7 +431,7 @@
 	return model.CaptureInfo{}, cerror.ErrCaptureNotInitialized.GenWithStackByArgs()
 }
 
-func (c *captureImpl) campaignOwner(ctx context.Context, globalVars *cdcContext.GlobalVars) error {
+func (c *captureImpl) campaignOwner(ctx context.Context, globalVars *vars.GlobalVars) error {
 	// In most failure cases, we don't return error directly, just run another
 	// campaign loop. We treat campaign loop as a special background routine.
 	ownerFlushInterval := time.Duration(c.config.OwnerFlushInterval)
@@ -528,18 +528,13 @@
 		})
 
 		g, ctx := errgroup.WithContext(ctx)
-<<<<<<< HEAD
-		ownerCtx, cancelOwner := context.WithCancel(ctx)
-=======
-		ownerCtx := cdcContext.NewContext(ctx, newGlobalVars)
->>>>>>> 0f6a9d15
 		g.Go(func() error {
-			return c.runEtcdWorker(ownerCtx, owner.(orchestrator.Reactor),
+			return c.runEtcdWorker(ctx, owner.(orchestrator.Reactor),
 				orchestrator.NewGlobalState(c.EtcdClient.GetClusterID(), c.config.CaptureSessionTTL),
 				ownerFlushInterval, util.RoleOwner.String())
 		})
 		g.Go(func() error {
-			er := c.runEtcdWorker(ownerCtx, controller.(orchestrator.Reactor),
+			er := c.runEtcdWorker(ctx, controller.(orchestrator.Reactor),
 				globalState,
 				// todo: do not use owner flush interval
 				ownerFlushInterval, util.RoleController.String())
