// Copyright 2021 PingCAP, Inc.
//
// Licensed under the Apache License, Version 2.0 (the "License");
// you may not use this file except in compliance with the License.
// You may obtain a copy of the License at
//
//     http://www.apache.org/licenses/LICENSE-2.0
//
// Unless required by applicable law or agreed to in writing, software
// distributed under the License is distributed on an "AS IS" BASIS,
// See the License for the specific language governing permissions and
// limitations under the License.

package capture

import (
	"context"
	"fmt"
	"io"
	"sync"
	"time"

	"github.com/google/uuid"
	"github.com/pingcap/errors"
	"github.com/pingcap/failpoint"
	"github.com/pingcap/log"
	"github.com/pingcap/tiflow/pkg/util"
	"go.etcd.io/etcd/client/v3/concurrency"
	"go.etcd.io/etcd/server/v3/mvcc"
	"go.uber.org/zap"
	"golang.org/x/time/rate"

	"github.com/pingcap/tiflow/cdc/model"
	"github.com/pingcap/tiflow/cdc/owner"
	"github.com/pingcap/tiflow/cdc/processor"
	"github.com/pingcap/tiflow/cdc/processor/pipeline/system"
	ssystem "github.com/pingcap/tiflow/cdc/sorter/leveldb/system"
	"github.com/pingcap/tiflow/pkg/config"
	cdcContext "github.com/pingcap/tiflow/pkg/context"
	cerror "github.com/pingcap/tiflow/pkg/errors"
	"github.com/pingcap/tiflow/pkg/etcd"
	"github.com/pingcap/tiflow/pkg/orchestrator"
	"github.com/pingcap/tiflow/pkg/p2p"
	"github.com/pingcap/tiflow/pkg/upstream"
	"github.com/pingcap/tiflow/pkg/version"
)

// Capture represents a Capture server, it monitors the changefeed information in etcd and schedules Task on it.
type Capture struct {
	// captureMu is used to protect the capture info and processorManager.
	captureMu        sync.Mutex
	info             *model.CaptureInfo
	processorManager *processor.Manager

	pdEnpoints      []string
	UpstreamManager *upstream.Manager
	ownerMu         sync.Mutex
	owner           owner.Owner

	// session keeps alive between the capture and etcd
	session  *concurrency.Session
	election *concurrency.Election

	EtcdClient       *etcd.CDCEtcdClient
	sorterSystem     *ssystem.System
	tableActorSystem *system.System

	// MessageServer is the receiver of the messages from the other nodes.
	// It should be recreated each time the capture is restarted.
	MessageServer *p2p.MessageServer

	// MessageRouter manages the clients to send messages to all peers.
	MessageRouter p2p.MessageRouter

	// grpcService is a wrapper that can hold a MessageServer.
	// The instance should last for the whole life of the server,
	// regardless of server restarting.
	// This design is to solve the problem that grpc-go cannot gracefully
	// unregister a service.
	grpcService *p2p.ServerWrapper

	cancel context.CancelFunc

	newProcessorManager func(upstreamManager *upstream.Manager) *processor.Manager
	newOwner            func(upstreamManager *upstream.Manager) owner.Owner
}

// NewCapture returns a new Capture instance
func NewCapture(pdEnpoints []string, etcdClient *etcd.CDCEtcdClient, grpcService *p2p.ServerWrapper) *Capture {
	return &Capture{
		EtcdClient:          etcdClient,
		grpcService:         grpcService,
		cancel:              func() {},
		pdEnpoints:          pdEnpoints,
		newProcessorManager: processor.NewManager,
		newOwner:            owner.NewOwner,
	}
}

// NewCapture4Test returns a new Capture instance for test.
func NewCapture4Test(o owner.Owner) *Capture {
	res := &Capture{
		info: &model.CaptureInfo{ID: "capture-for-test", AdvertiseAddr: "127.0.0.1", Version: "test"},
	}
	res.owner = o
	return res
}

func (c *Capture) reset(ctx context.Context) error {
	conf := config.GetGlobalServerConfig()
	sess, err := concurrency.NewSession(c.EtcdClient.Client.Unwrap(),
		concurrency.WithTTL(conf.CaptureSessionTTL))
	if err != nil {
		return errors.Annotate(
			cerror.WrapError(cerror.ErrNewCaptureFailed, err),
			"create capture session")
	}

	c.captureMu.Lock()
	defer c.captureMu.Unlock()
	c.info = &model.CaptureInfo{
		ID:            uuid.New().String(),
		AdvertiseAddr: conf.AdvertiseAddr,
		Version:       version.ReleaseVersion,
	}

	if c.UpstreamManager != nil {
		c.UpstreamManager.Close()
	}
	c.UpstreamManager = upstream.NewManager(ctx, c.EtcdClient.GetGCServiceID())
	err = c.UpstreamManager.Add(upstream.DefaultUpstreamID, c.pdEnpoints, conf.Security)
	if err != nil {
		return errors.Annotate(
			cerror.WrapError(cerror.ErrNewCaptureFailed, err),
			"add default upstream failed")
	}

	c.processorManager = c.newProcessorManager(c.UpstreamManager)
	if c.session != nil {
		// It can't be handled even after it fails, so we ignore it.
		_ = c.session.Close()
	}
	c.session = sess
	c.election = concurrency.NewElection(sess, etcd.CaptureOwnerKey(c.EtcdClient.ClusterID))

	if c.tableActorSystem != nil {
		c.tableActorSystem.Stop()
	}
	if conf.Debug.EnableTableActor {
		c.tableActorSystem = system.NewSystem()
		err = c.tableActorSystem.Start(ctx)
		if err != nil {
			return errors.Annotate(
				cerror.WrapError(cerror.ErrNewCaptureFailed, err),
				"create table actor system")
		}
	}
	if conf.Debug.EnableDBSorter {
		if c.sorterSystem != nil {
			err := c.sorterSystem.Stop()
			if err != nil {
				log.Warn("stop sorter system failed", zap.Error(err))
			}
		}
		// Sorter dir has been set and checked when server starts.
		// See https://github.com/pingcap/tiflow/blob/9dad09/cdc/server.go#L275
		sortDir := config.GetGlobalServerConfig().Sorter.SortDir
		memPercentage := float64(config.GetGlobalServerConfig().Sorter.MaxMemoryPercentage) / 100
		c.sorterSystem = ssystem.NewSystem(sortDir, memPercentage, conf.Debug.DB)
		err = c.sorterSystem.Start(ctx)
		if err != nil {
			return errors.Annotate(
				cerror.WrapError(cerror.ErrNewCaptureFailed, err),
				"create sorter system")
		}
	}

	c.grpcService.Reset(nil)

	if c.MessageRouter != nil {
		c.MessageRouter.Close()
		c.MessageRouter.Wait()
		c.MessageRouter = nil
	}
	messageServerConfig := conf.Debug.Messages.ToMessageServerConfig()
	c.MessageServer = p2p.NewMessageServer(c.info.ID, messageServerConfig)
	c.grpcService.Reset(c.MessageServer)

	messageClientConfig := conf.Debug.Messages.ToMessageClientConfig()

	// Puts the advertise-addr of the local node to the client config.
	// This is for metrics purpose only, so that the receiver knows which
	// node the connections are from.
	advertiseAddr := conf.AdvertiseAddr
	messageClientConfig.AdvertisedAddr = advertiseAddr

	c.MessageRouter = p2p.NewMessageRouter(c.info.ID, conf.Security, messageClientConfig)

	log.Info("init capture",
		zap.String("captureID", c.info.ID),
		zap.String("captureAddr", c.info.AdvertiseAddr))
	return nil
}

// Run runs the capture
func (c *Capture) Run(ctx context.Context) error {
	defer log.Info("the capture routine has exited")
	// Limit the frequency of reset capture to avoid frequent recreating of resources
	rl := rate.NewLimiter(0.05, 2)
	for {
		select {
		case <-ctx.Done():
			return nil
		default:
		}
		ctx, cancel := context.WithCancel(ctx)
		c.cancel = cancel
		err := rl.Wait(ctx)
		if err != nil {
			if errors.Cause(err) == context.Canceled {
				return nil
			}
			return errors.Trace(err)
		}
		err = c.reset(ctx)
		if err != nil {
			return errors.Trace(err)
		}
		err = c.run(ctx)
		// if capture suicided, reset the capture and run again.
		// if the canceled error throw, there are two possible scenarios:
		//   1. the internal context canceled, it means some error happened in the internal, and the routine is exited, we should restart the capture
		//   2. the parent context canceled, it means that the caller of the capture hope the capture to exit, and this loop will return in the above `select` block
		// TODO: make sure the internal cancel should return the real error instead of context.Canceled
		if cerror.ErrCaptureSuicide.Equal(err) || context.Canceled == errors.Cause(err) {
			log.Info("capture recovered", zap.String("captureID", c.info.ID))
			continue
		}
		return errors.Trace(err)
	}
}

func (c *Capture) run(stdCtx context.Context) error {
	ctx := cdcContext.NewContext(stdCtx, &cdcContext.GlobalVars{
		CaptureInfo:      c.info,
		EtcdClient:       c.EtcdClient,
		TableActorSystem: c.tableActorSystem,
		SorterSystem:     c.sorterSystem,
		MessageServer:    c.MessageServer,
		MessageRouter:    c.MessageRouter,
	})
	err := c.register(ctx)
	if err != nil {
		return errors.Trace(err)
	}
	defer func() {
		timeoutCtx, cancel := context.WithTimeout(context.Background(), 5*time.Second)
		if err := ctx.GlobalVars().EtcdClient.DeleteCaptureInfo(timeoutCtx, c.info.ID); err != nil {
			log.Warn("failed to delete capture info when capture exited", zap.Error(err))
		}
		cancel()
	}()
	wg := new(sync.WaitGroup)
	var ownerErr, processorErr, messageServerErr error
	wg.Add(1)
	go func() {
		defer wg.Done()
		defer c.AsyncClose()
		// when the campaignOwner returns an error, it means that the owner throws an unrecoverable serious errors
		// (recoverable errors are intercepted in the owner tick)
		// so we should also stop the owner and let capture restart or exit
		ownerErr = c.campaignOwner(ctx)
		log.Info("the owner routine has exited", zap.Error(ownerErr))
	}()
	wg.Add(1)
	go func() {
		defer wg.Done()
		defer c.AsyncClose()
		conf := config.GetGlobalServerConfig()
		processorFlushInterval := time.Duration(conf.ProcessorFlushInterval)

		globalState := orchestrator.NewGlobalState(c.EtcdClient.ClusterID)

		globalState.SetOnCaptureAdded(func(captureID model.CaptureID, addr string) {
			c.MessageRouter.AddPeer(captureID, addr)
		})
		globalState.SetOnCaptureRemoved(func(captureID model.CaptureID) {
			c.MessageRouter.RemovePeer(captureID)
		})

		// when the etcd worker of processor returns an error, it means that the processor throws an unrecoverable serious errors
		// (recoverable errors are intercepted in the processor tick)
		// so we should also stop the processor and let capture restart or exit
		processorErr = c.runEtcdWorker(ctx, c.processorManager, globalState, processorFlushInterval, util.RoleProcessor.String())
		log.Info("the processor routine has exited", zap.Error(processorErr))
	}()
	wg.Add(1)
	go func() {
		defer wg.Done()
		defer c.AsyncClose()
		defer c.grpcService.Reset(nil)
		messageServerErr = c.MessageServer.Run(ctx)
	}()
	wg.Wait()
	if ownerErr != nil {
		return errors.Annotate(ownerErr, "owner exited with error")
	}
	if processorErr != nil {
		return errors.Annotate(processorErr, "processor exited with error")
	}
	if messageServerErr != nil {
		return errors.Annotate(messageServerErr, "message server exited with error")
	}
	return nil
}

// Info gets the capture info
func (c *Capture) Info() model.CaptureInfo {
	c.captureMu.Lock()
	defer c.captureMu.Unlock()
	return *c.info
}

func (c *Capture) campaignOwner(ctx cdcContext.Context) error {
	// In most failure cases, we don't return error directly, just run another
	// campaign loop. We treat campaign loop as a special background routine.
	conf := config.GetGlobalServerConfig()
	ownerFlushInterval := time.Duration(conf.OwnerFlushInterval)
	failpoint.Inject("ownerFlushIntervalInject", func(val failpoint.Value) {
		ownerFlushInterval = time.Millisecond * time.Duration(val.(int))
	})
	// Limit the frequency of elections to avoid putting too much pressure on the etcd server
	rl := rate.NewLimiter(0.05, 2)
	for {
		select {
		case <-ctx.Done():
			return nil
		default:
		}
		err := rl.Wait(ctx)
		if err != nil {
			if errors.Cause(err) == context.Canceled {
				return nil
			}
			return errors.Trace(err)
		}
		// Campaign to be an owner, it blocks until it becomes the owner
		if err := c.campaign(ctx); err != nil {
			switch errors.Cause(err) {
			case context.Canceled:
				return nil
			case mvcc.ErrCompacted:
				// the revision we requested is compacted, just retry
				continue
			}
			log.Warn("campaign owner failed", zap.Error(err))
			// if campaign owner failed, restart capture
			return cerror.ErrCaptureSuicide.GenWithStackByArgs()
		}

		ownerRev, err := c.EtcdClient.GetOwnerRevision(ctx, c.info.ID)
		if err != nil {
			if errors.Cause(err) == context.Canceled {
				return nil
			}
			return errors.Trace(err)
		}

		// We do a copy of the globalVars here to avoid
		// accidental modifications and potential race conditions.
		globalVars := *ctx.GlobalVars()
		newGlobalVars := &globalVars
		newGlobalVars.OwnerRevision = ownerRev
		ownerCtx := cdcContext.NewContext(ctx, newGlobalVars)

		log.Info("campaign owner successfully",
			zap.String("captureID", c.info.ID),
			zap.Int64("ownerRev", ownerRev))

		owner := c.newOwner(c.UpstreamManager)
		c.setOwner(owner)

		globalState := orchestrator.NewGlobalState(c.EtcdClient.ClusterID)

		globalState.SetOnCaptureAdded(func(captureID model.CaptureID, addr string) {
			c.MessageRouter.AddPeer(captureID, addr)
		})
		globalState.SetOnCaptureRemoved(func(captureID model.CaptureID) {
			c.MessageRouter.RemovePeer(captureID)
		})

		err = c.runEtcdWorker(ownerCtx, owner,
			orchestrator.NewGlobalState(c.EtcdClient.ClusterID),
			ownerFlushInterval, util.RoleOwner.String())
		c.setOwner(nil)
		log.Info("run owner exited", zap.Error(err))
		// if owner exits, resign the owner key
		if resignErr := c.resign(ctx); resignErr != nil {
			// if resigning owner failed, return error to let capture exits
			return errors.Annotatef(resignErr, "resign owner failed, capture: %s", c.info.ID)
		}
		if err != nil {
			// for errors, return error and let capture exits or restart
			return errors.Trace(err)
		}
		// if owner exits normally, continue the campaign loop and try to election owner again
	}
}

func (c *Capture) runEtcdWorker(
	ctx cdcContext.Context,
	reactor orchestrator.Reactor,
	reactorState orchestrator.ReactorState,
	timerInterval time.Duration,
	role string,
) error {
<<<<<<< HEAD
	etcdWorker, err := orchestrator.NewEtcdWorker(ctx.GlobalVars().EtcdClient,
=======
	etcdWorker, err := orchestrator.NewEtcdWorker(ctx.GlobalVars().EtcdClient.Client,
>>>>>>> a6edd2b7
		etcd.BaseKey(c.EtcdClient.ClusterID), reactor, reactorState)
	if err != nil {
		return errors.Trace(err)
	}
	if err := etcdWorker.Run(ctx, c.session, timerInterval, role); err != nil {
		// We check ttl of lease instead of check `session.Done`, because
		// `session.Done` is only notified when etcd client establish a
		// new keepalive request, there could be a time window as long as
		// 1/3 of session ttl that `session.Done` can't be triggered even
		// the lease is already revoked.
		switch {
		case cerror.ErrEtcdSessionDone.Equal(err),
			cerror.ErrLeaseExpired.Equal(err):
			log.Warn("session is disconnected", zap.Error(err))
			return cerror.ErrCaptureSuicide.GenWithStackByArgs()
		}
		lease, inErr := ctx.GlobalVars().EtcdClient.Client.TimeToLive(ctx, c.session.Lease())
		if inErr != nil {
			return cerror.WrapError(cerror.ErrPDEtcdAPIError, inErr)
		}
		if lease.TTL == int64(-1) {
			log.Warn("session is disconnected", zap.Error(err))
			return cerror.ErrCaptureSuicide.GenWithStackByArgs()
		}
		return errors.Trace(err)
	}
	return nil
}

func (c *Capture) setOwner(owner owner.Owner) {
	c.ownerMu.Lock()
	defer c.ownerMu.Unlock()
	c.owner = owner
}

// GetOwner returns owner if it is the owner.
func (c *Capture) GetOwner() (owner.Owner, error) {
	c.ownerMu.Lock()
	defer c.ownerMu.Unlock()
	if c.owner == nil {
		return nil, cerror.ErrNotOwner.GenWithStackByArgs()
	}
	return c.owner, nil
}

// campaign to be an owner.
func (c *Capture) campaign(ctx cdcContext.Context) error {
	failpoint.Inject("capture-campaign-compacted-error", func() {
		failpoint.Return(errors.Trace(mvcc.ErrCompacted))
	})
	return cerror.WrapError(cerror.ErrCaptureCampaignOwner, c.election.Campaign(ctx, c.info.ID))
}

// resign lets an owner start a new election.
func (c *Capture) resign(ctx cdcContext.Context) error {
	failpoint.Inject("capture-resign-failed", func() {
		failpoint.Return(errors.New("capture resign failed"))
	})
	return cerror.WrapError(cerror.ErrCaptureResignOwner, c.election.Resign(ctx))
}

// register registers the capture information in etcd
func (c *Capture) register(ctx cdcContext.Context) error {
	err := ctx.GlobalVars().EtcdClient.PutCaptureInfo(ctx, c.info, c.session.Lease())
	if err != nil {
		return cerror.WrapError(cerror.ErrCaptureRegister, err)
	}
	return nil
}

// AsyncClose closes the capture by unregistering it from etcd
// Note: this function should be reentrant
func (c *Capture) AsyncClose() {
	defer c.cancel()
	// Safety: Here we mainly want to stop the owner
	// and ignore it if the owner does not exist or is not set.
	o, _ := c.GetOwner()
	if o != nil {
		o.AsyncStop()
		log.Info("owner closed")
	}

	c.captureMu.Lock()
	defer c.captureMu.Unlock()
	if c.processorManager != nil {
		c.processorManager.AsyncClose()
	}
	log.Info("processor manager closed")

	if c.tableActorSystem != nil {
		c.tableActorSystem.Stop()
		c.tableActorSystem = nil
	}
	log.Info("table actor system closed")

	if c.sorterSystem != nil {
		err := c.sorterSystem.Stop()
		if err != nil {
			log.Warn("stop sorter system failed", zap.Error(err))
		}
		c.sorterSystem = nil
	}
	log.Info("sorter actor system closed")

	c.grpcService.Reset(nil)
	if c.MessageRouter != nil {
		c.MessageRouter.Close()
		c.MessageRouter.Wait()
		c.MessageRouter = nil
	}
	log.Info("message router closed")
}

// WriteDebugInfo writes the debug info into writer.
func (c *Capture) WriteDebugInfo(ctx context.Context, w io.Writer) {
	wait := func(done <-chan error) {
		var err error
		select {
		case <-ctx.Done():
			err = ctx.Err()
		case err = <-done:
		}
		if err != nil {
			log.Warn("write debug info failed", zap.Error(err))
		}
	}
	// Safety: Because we are mainly outputting information about the owner here,
	// if the owner does not exist or is not set, the information will not be output.
	o, _ := c.GetOwner()
	if o != nil {
		doneOwner := make(chan error, 1)
		fmt.Fprintf(w, "\n\n*** owner info ***:\n\n")
		o.WriteDebugInfo(w, doneOwner)
		// wait the debug info printed
		wait(doneOwner)
	}

	doneM := make(chan error, 1)
	c.captureMu.Lock()
	if c.processorManager != nil {
		fmt.Fprintf(w, "\n\n*** processors info ***:\n\n")
		c.processorManager.WriteDebugInfo(ctx, w, doneM)
	}
	// NOTICE: we must release the lock before wait the debug info process down.
	// Otherwise, the capture initialization and request response will compete
	// for captureMu resulting in a deadlock.
	c.captureMu.Unlock()
	// wait the debug info printed
	wait(doneM)
}

// IsOwner returns whether the capture is an owner
func (c *Capture) IsOwner() bool {
	c.ownerMu.Lock()
	defer c.ownerMu.Unlock()
	return c.owner != nil
}

// GetOwnerCaptureInfo return the owner capture info of current TiCDC cluster
func (c *Capture) GetOwnerCaptureInfo(ctx context.Context) (*model.CaptureInfo, error) {
	_, captureInfos, err := c.EtcdClient.GetCaptures(ctx)
	if err != nil {
		return nil, err
	}

	ownerID, err := c.EtcdClient.GetOwnerID(ctx,
		etcd.CaptureOwnerKey(c.EtcdClient.ClusterID))
	if err != nil {
		return nil, err
	}

	for _, captureInfo := range captureInfos {
		if captureInfo.ID == ownerID {
			return captureInfo, nil
		}
	}
	return nil, cerror.ErrOwnerNotFound.FastGenByArgs()
}

// StatusProvider returns owner's StatusProvider.
func (c *Capture) StatusProvider() owner.StatusProvider {
	c.ownerMu.Lock()
	defer c.ownerMu.Unlock()
	if c.owner == nil {
		return nil
	}
	return owner.NewStatusProvider(c.owner)
}<|MERGE_RESOLUTION|>--- conflicted
+++ resolved
@@ -414,11 +414,7 @@
 	timerInterval time.Duration,
 	role string,
 ) error {
-<<<<<<< HEAD
 	etcdWorker, err := orchestrator.NewEtcdWorker(ctx.GlobalVars().EtcdClient,
-=======
-	etcdWorker, err := orchestrator.NewEtcdWorker(ctx.GlobalVars().EtcdClient.Client,
->>>>>>> a6edd2b7
 		etcd.BaseKey(c.EtcdClient.ClusterID), reactor, reactorState)
 	if err != nil {
 		return errors.Trace(err)
