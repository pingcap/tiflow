// Copyright 2021 PingCAP, Inc.
//
// Licensed under the Apache License, Version 2.0 (the "License");
// you may not use this file except in compliance with the License.
// You may obtain a copy of the License at
//
//     http://www.apache.org/licenses/LICENSE-2.0
//
// Unless required by applicable law or agreed to in writing, software
// distributed under the License is distributed on an "AS IS" BASIS,
// See the License for the specific language governing permissions and
// limitations under the License.

package capture

import (
	"context"
	"fmt"
	"io"
	"os"
	"strings"
	"sync"
	"time"

	"github.com/google/uuid"
	"github.com/pingcap/errors"
	"github.com/pingcap/failpoint"
	"github.com/pingcap/log"
	"github.com/pingcap/tiflow/cdc/controller"
	"github.com/pingcap/tiflow/cdc/model"
	"github.com/pingcap/tiflow/cdc/owner"
	"github.com/pingcap/tiflow/cdc/processor"
	"github.com/pingcap/tiflow/cdc/processor/sourcemanager/sorter/factory"
	"github.com/pingcap/tiflow/cdc/vars"
	"github.com/pingcap/tiflow/pkg/config"
	cerror "github.com/pingcap/tiflow/pkg/errors"
	"github.com/pingcap/tiflow/pkg/etcd"
	"github.com/pingcap/tiflow/pkg/migrate"
	"github.com/pingcap/tiflow/pkg/orchestrator"
	"github.com/pingcap/tiflow/pkg/p2p"
	"github.com/pingcap/tiflow/pkg/upstream"
	"github.com/pingcap/tiflow/pkg/util"
	"github.com/pingcap/tiflow/pkg/version"
	"github.com/pingcap/tiflow/pkg/workerpool"
	pd "github.com/tikv/pd/client"
	"go.etcd.io/etcd/client/v3/concurrency"
	"go.etcd.io/etcd/server/v3/mvcc"
	"go.uber.org/zap"
	"golang.org/x/sync/errgroup"
	"golang.org/x/time/rate"
)

const (
	cleanMetaDuration = 10 * time.Second
	// changefeedAsyncInitWorkerCount is the size of the worker pool for changefeed initialization processing.
	changefeedAsyncInitWorkerCount = 8
)

// Capture represents a Capture server, it monitors the changefeed
// information in etcd and schedules Task on it.
type Capture interface {
	Run(ctx context.Context) error
	Close()
	Drain() <-chan struct{}
	Liveness() model.Liveness

	GetOwner() (owner.Owner, error)
	GetController() (controller.Controller, error)
	GetControllerCaptureInfo(ctx context.Context) (*model.CaptureInfo, error)
	IsController() bool

	Info() (model.CaptureInfo, error)
	StatusProvider() owner.StatusProvider
	WriteDebugInfo(ctx context.Context, w io.Writer)

	GetUpstreamManager() (*upstream.Manager, error)
	GetEtcdClient() etcd.CDCEtcdClient
	// IsReady returns if the cdc server is ready
	// currently only check if ettcd data migration is done
	IsReady() bool
	GetUpstreamInfo(context.Context, model.UpstreamID, string) (*model.UpstreamInfo, error)
}

type captureImpl struct {
	// captureMu is used to protect the capture info and processorManager.
	captureMu        sync.Mutex
	info             *model.CaptureInfo
	processorManager processor.Manager
	liveness         model.Liveness
	config           *config.ServerConfig

	pdClient        pd.Client
	pdEndpoints     []string
	ownerMu         sync.Mutex
	owner           owner.Owner
	controller      controller.Controller
	upstreamManager *upstream.Manager

	// session keeps alive between the capture and etcd
	session  *concurrency.Session
	election election

	EtcdClient etcd.CDCEtcdClient

	sortEngineFactory *factory.SortEngineFactory

	// MessageServer is the receiver of the messages from the other nodes.
	// It should be recreated each time the capture is restarted.
	MessageServer *p2p.MessageServer

	// MessageRouter manages the clients to send messages to all peers.
	MessageRouter p2p.MessageRouter

	// grpcService is a wrapper that can hold a MessageServer.
	// The instance should last for the whole life of the server,
	// regardless of server restarting.
	// This design is to solve the problem that grpc-go cannot gracefully
	// unregister a service.
	grpcService *p2p.ServerWrapper

	cancel context.CancelFunc

	migrator migrate.Migrator

	newProcessorManager func(
		captureInfo *model.CaptureInfo,
		upstreamManager *upstream.Manager,
		liveness *model.Liveness,
		cfg *config.SchedulerConfig,
		globalVars *vars.GlobalVars,
	) processor.Manager
	newOwner func(upstreamManager *upstream.Manager, cfg *config.SchedulerConfig,
		globalVars *vars.GlobalVars) owner.Owner
	newController func(upstreamManager *upstream.Manager, captureInfo *model.CaptureInfo, client etcd.CDCEtcdClient) controller.Controller
}

func (c *captureImpl) GetUpstreamInfo(ctx context.Context, id model.UpstreamID, namespace string) (*model.UpstreamInfo, error) {
	return c.GetEtcdClient().GetUpstreamInfo(ctx, id, namespace)
}

// NewCapture returns a new Capture instance
func NewCapture(pdEndpoints []string,
	etcdClient etcd.CDCEtcdClient,
	grpcService *p2p.ServerWrapper,
	sortEngineMangerFactory *factory.SortEngineFactory,
	pdClient pd.Client,
) Capture {
	conf := config.GetGlobalServerConfig()
	return &captureImpl{
		config:              config.GetGlobalServerConfig(),
		liveness:            model.LivenessCaptureAlive,
		EtcdClient:          etcdClient,
		grpcService:         grpcService,
		cancel:              func() {},
		pdEndpoints:         pdEndpoints,
		newProcessorManager: processor.NewManager,
		newOwner:            owner.NewOwner,
		newController:       controller.NewController,
		info:                &model.CaptureInfo{},
		sortEngineFactory:   sortEngineMangerFactory,
		migrator:            migrate.NewMigrator(etcdClient, pdEndpoints, conf),
		pdClient:            pdClient,
	}
}

// NewCapture4Test returns a new Capture instance for test.
func NewCapture4Test(o owner.Owner) *captureImpl {
	res := &captureImpl{
		info: &model.CaptureInfo{
			ID:            "capture-for-test",
			AdvertiseAddr: "127.0.0.1",
			Version:       "test",
		},
		migrator: &migrate.NoOpMigrator{},
		config:   config.GetGlobalServerConfig(),
	}
	res.owner = o
	return res
}

// NewCaptureWithController4Test returns a new Capture instance for test.
func NewCaptureWithController4Test(o owner.Owner,
	manager controller.Controller,
) *captureImpl {
	res := &captureImpl{
		info: &model.CaptureInfo{
			ID:            "capture-for-test",
			AdvertiseAddr: "127.0.0.1",
			Version:       "test",
		},
		migrator: &migrate.NoOpMigrator{},
		config:   config.GetGlobalServerConfig(),
	}
	res.controller = manager
	res.owner = o
	return res
}

// NewCaptureWithManager4Test returns a new Capture instance for test.
func NewCaptureWithManager4Test(o owner.Owner, m *upstream.Manager) *captureImpl {
	res := &captureImpl{
		upstreamManager: m,
		migrator:        &migrate.NoOpMigrator{},
	}
	res.owner = o
	return res
}

// GetUpstreamManager is a Getter of capture's upstream manager
func (c *captureImpl) GetUpstreamManager() (*upstream.Manager, error) {
	if c.upstreamManager == nil {
		return nil, cerror.ErrUpstreamManagerNotReady
	}
	return c.upstreamManager, nil
}

func (c *captureImpl) GetEtcdClient() etcd.CDCEtcdClient {
	return c.EtcdClient
}

// reset the capture before run it.
func (c *captureImpl) reset(ctx context.Context) (*vars.GlobalVars, error) {
	lease, err := c.EtcdClient.GetEtcdClient().Grant(ctx, int64(c.config.CaptureSessionTTL))
	if err != nil {
		return nil, errors.Trace(err)
	}
	sess, err := concurrency.NewSession(
		c.EtcdClient.GetEtcdClient().Unwrap(), concurrency.WithLease(lease.ID))
	if err != nil {
		return nil, errors.Trace(err)
	}
	log.Info("reset session successfully", zap.Any("session", sess))

	c.captureMu.Lock()
	defer c.captureMu.Unlock()
	deployPath, err := os.Executable()
	if err != nil {
		deployPath = ""
	}
	c.info = &model.CaptureInfo{
		ID:             uuid.New().String(),
		AdvertiseAddr:  c.config.AdvertiseAddr,
		Version:        version.ReleaseVersion,
		GitHash:        version.GitHash,
		DeployPath:     deployPath,
		StartTimestamp: time.Now().Unix(),
	}

	if c.upstreamManager != nil {
		c.upstreamManager.Close()
	}
	c.upstreamManager = upstream.NewManager(ctx, upstream.CaptureTopologyCfg{
		CaptureInfo: c.info,
		GCServiceID: c.EtcdClient.GetGCServiceID(),
		SessionTTL:  int64(c.config.CaptureSessionTTL),
	})
	_, err = c.upstreamManager.AddDefaultUpstream(c.pdEndpoints, c.config.Security, c.pdClient, c.EtcdClient.GetEtcdClient())
	if err != nil {
		return nil, errors.Trace(err)
	}
	if c.session != nil {
		// It can't be handled even after it fails, so we ignore it.
		_ = c.session.Close()
	}
	c.session = sess
	c.election = newElection(sess, etcd.CaptureOwnerKey(c.EtcdClient.GetClusterID()))

	c.grpcService.Reset(nil)

	if c.MessageRouter != nil {
		c.MessageRouter.Close()
		c.MessageRouter = nil
	}
	messageServerConfig := c.config.Debug.Messages.ToMessageServerConfig()
	c.MessageServer = p2p.NewMessageServer(c.info.ID, messageServerConfig)
	c.grpcService.Reset(c.MessageServer)

	messageClientConfig := c.config.Debug.Messages.ToMessageClientConfig()

	// Puts the advertise-addr of the local node to the client config.
	// This is for metrics purpose only, so that the receiver knows which
	// node the connections are from.
	advertiseAddr := c.config.AdvertiseAddr
	messageClientConfig.AdvertisedAddr = advertiseAddr

	c.MessageRouter = p2p.NewMessageRouterWithLocalClient(c.info.ID, c.config.Security, messageClientConfig)
	globalVars := &vars.GlobalVars{
		CaptureInfo:       c.info,
		EtcdClient:        c.EtcdClient,
		MessageServer:     c.MessageServer,
		MessageRouter:     c.MessageRouter,
		SortEngineFactory: c.sortEngineFactory,
	}
	c.processorManager = c.newProcessorManager(
		c.info, c.upstreamManager, &c.liveness, c.config.Debug.Scheduler, globalVars)

	log.Info("capture initialized", zap.Any("capture", c.info))
	return globalVars, nil
}

// Run runs the capture
func (c *captureImpl) Run(ctx context.Context) error {
	defer log.Info("the capture routine has exited")
	// Limit the frequency of reset capture to avoid frequent recreating of resources
	rl := rate.NewLimiter(0.05, 2)
	for {
		select {
		case <-ctx.Done():
			return nil
		default:
		}
		ctx, cancel := context.WithCancel(ctx)
		c.cancel = cancel
		err := rl.Wait(ctx)
		if err != nil {
			if errors.Cause(err) == context.Canceled {
				return nil
			}
			return errors.Trace(err)
		}
		err = c.run(ctx)
		// if capture suicided, reset the capture and run again.
		// if the canceled error throw, there are two possible scenarios:
		//   1. the internal context canceled, it means some error happened in
		//      the internal, and the routine is exited, we should restart
		//      the capture.
		//   2. the parent context canceled, it means that the caller of
		//      the capture hope the capture to exit, and this loop will return
		//      in the above `select` block.
		// if there are some **internal** context deadline exceeded (IO/network
		// timeout), reset the capture and run again.
		//
		// TODO: make sure the internal cancel should return the real error
		//       instead of context.Canceled.
		if cerror.ErrCaptureSuicide.Equal(err) ||
			context.Canceled == errors.Cause(err) ||
			context.DeadlineExceeded == errors.Cause(err) {
			log.Info("capture recovered", zap.String("captureID", c.info.ID))
			continue
		}
		return errors.Trace(err)
	}
}

func (c *captureImpl) run(stdCtx context.Context) error {
	globalVars, err := c.reset(stdCtx)
	if err != nil {
		log.Error("reset capture failed", zap.Error(err))
		return errors.Trace(err)
	}

	err = c.register(stdCtx)
	if err != nil {
		return errors.Trace(err)
	}
	defer func() {
		timeoutCtx, cancel := context.WithTimeout(context.Background(), cleanMetaDuration)
		if err := c.EtcdClient.DeleteCaptureInfo(timeoutCtx, c.info.ID); err != nil {
			log.Warn("failed to delete capture info when capture exited",
				zap.String("captureID", c.info.ID),
				zap.Error(err))
		}
		cancel()
	}()

	defer func() {
		c.Close()
		c.grpcService.Reset(nil)
	}()

	g, stdCtx := errgroup.WithContext(stdCtx)
	stdCtx, cancel := context.WithCancel(stdCtx)
	pool := workerpool.NewDefaultAsyncPool(changefeedAsyncInitWorkerCount)

<<<<<<< HEAD
	ctx := cdcContext.NewContext(stdCtx, &cdcContext.GlobalVars{
		CaptureInfo:          c.info,
		EtcdClient:           c.EtcdClient,
		MessageServer:        c.MessageServer,
		MessageRouter:        c.MessageRouter,
		SortEngineFactory:    c.sortEngineFactory,
		ChangefeedThreadPool: pool,
	})
=======
>>>>>>> 1987b9c9
	g.Go(func() error {
		// when the campaignOwner returns an error, it means that the owner throws
		// an unrecoverable serious errors (recoverable errors are intercepted in the owner tick)
		// so we should restart the capture.
		err := c.campaignOwner(stdCtx, globalVars)
		if err != nil || c.liveness.Load() != model.LivenessCaptureStopping {
			log.Warn("campaign owner routine exited, restart the capture",
				zap.String("captureID", c.info.ID), zap.Error(err))
			// Throw ErrCaptureSuicide to restart capture.
			return cerror.ErrCaptureSuicide.FastGenByArgs()
		}
		return nil
	})

	g.Go(func() error {
		// Processor manager should be closed as soon as possible to prevent double write issue.
		defer func() {
			if cancel != nil {
				// Propagate the cancel signal to the owner and other goroutines.
				cancel()
			}
			if c.processorManager != nil {
				c.processorManager.Close()
			}
			log.Info("processor manager closed", zap.String("captureID", c.info.ID))
		}()
		processorFlushInterval := time.Duration(c.config.ProcessorFlushInterval)

		globalState := orchestrator.NewGlobalState(c.EtcdClient.GetClusterID(), c.config.CaptureSessionTTL)

		globalState.SetOnCaptureAdded(func(captureID model.CaptureID, addr string) {
			c.MessageRouter.AddPeer(captureID, addr)
		})
		globalState.SetOnCaptureRemoved(func(captureID model.CaptureID) {
			c.MessageRouter.RemovePeer(captureID)
		})

		// when the etcd worker of processor returns an error, it means that the processor throws an unrecoverable serious errors
		// (recoverable errors are intercepted in the processor tick)
		// so we should also stop the processor and let capture restart or exit
		err := c.runEtcdWorker(stdCtx, c.processorManager, globalState, processorFlushInterval, util.RoleProcessor.String())
		log.Info("processor routine exited",
			zap.String("captureID", c.info.ID), zap.Error(err))
		return err
	})

	g.Go(func() error {
		return c.MessageServer.Run(stdCtx, c.MessageRouter.GetLocalChannel())
	})

	poolCtx, cancelPool := context.WithCancel(ctx)
	defer func() {
		cancelPool()
		log.Info("workerpool exited", zap.Error(err))
	}()
	g.Go(func() error {
		return pool.Run(poolCtx)
	})
	return errors.Trace(g.Wait())
}

// Info gets the capture info
func (c *captureImpl) Info() (model.CaptureInfo, error) {
	c.captureMu.Lock()
	defer c.captureMu.Unlock()
	// when c.reset has not been called yet, c.info is nil.
	if c.info != nil {
		return *c.info, nil
	}
	return model.CaptureInfo{}, cerror.ErrCaptureNotInitialized.GenWithStackByArgs()
}

func (c *captureImpl) campaignOwner(ctx context.Context, globalVars *vars.GlobalVars) error {
	// In most failure cases, we don't return error directly, just run another
	// campaign loop. We treat campaign loop as a special background routine.
	ownerFlushInterval := time.Duration(c.config.OwnerFlushInterval)
	failpoint.Inject("ownerFlushIntervalInject", func(val failpoint.Value) {
		ownerFlushInterval = time.Millisecond * time.Duration(val.(int))
	})
	// Limit the frequency of elections to avoid putting too much pressure on the etcd server
	rl := rate.NewLimiter(rate.Every(time.Second), 1 /* burst */)
	for {
		select {
		case <-ctx.Done():
			return nil
		default:
		}
		err := rl.Wait(ctx)
		if err != nil {
			if errors.Cause(err) == context.Canceled {
				return nil
			}
			return errors.Trace(err)
		}
		// Before campaign check liveness
		if c.liveness.Load() == model.LivenessCaptureStopping {
			log.Info("do not campaign owner, liveness is stopping",
				zap.String("captureID", c.info.ID))
			return nil
		}
		// Campaign to be the owner, it blocks until it been elected.
		if err := c.campaign(ctx); err != nil {
			rootErr := errors.Cause(err)
			if rootErr == context.Canceled {
				return nil
			} else if rootErr == mvcc.ErrCompacted || isErrCompacted(rootErr) {
				log.Warn("campaign owner failed due to etcd revision "+
					"has been compacted, retry later", zap.Error(err))
				continue
			}
			log.Warn("campaign owner failed",
				zap.String("captureID", c.info.ID), zap.Error(err))
			return cerror.ErrCaptureSuicide.GenWithStackByArgs()
		}
		// After campaign check liveness again.
		// It is possible it becomes the owner right after receiving SIGTERM.
		if c.liveness.Load() == model.LivenessCaptureStopping {
			// If the capture is stopping, resign actively.
			log.Info("resign owner actively, liveness is stopping")
			if resignErr := c.resign(ctx); resignErr != nil {
				log.Warn("resign owner actively failed",
					zap.String("captureID", c.info.ID), zap.Error(resignErr))
				return errors.Trace(err)
			}
			return nil
		}

		ownerRev, err := c.EtcdClient.GetOwnerRevision(ctx, c.info.ID)
		if err != nil {
			if errors.Cause(err) == context.Canceled {
				return nil
			}
			return errors.Trace(err)
		}

		// We do a copy of the globalVars here to avoid
		// accidental modifications and potential race conditions.
		globalVars := *globalVars
		newGlobalVars := &globalVars
		newGlobalVars.OwnerRevision = ownerRev

		log.Info("campaign owner successfully",
			zap.String("captureID", c.info.ID),
			zap.Int64("ownerRev", ownerRev))

		controller := c.newController(c.upstreamManager, c.info, c.EtcdClient)
		owner := c.newOwner(c.upstreamManager, c.config.Debug.Scheduler, newGlobalVars)
		c.setOwner(owner)
		c.setController(controller)

		globalState := orchestrator.NewGlobalState(c.EtcdClient.GetClusterID(), c.config.CaptureSessionTTL)

		globalState.SetOnCaptureAdded(func(captureID model.CaptureID, addr string) {
			c.MessageRouter.AddPeer(captureID, addr)
		})
		globalState.SetOnCaptureRemoved(func(captureID model.CaptureID) {
			c.MessageRouter.RemovePeer(captureID)
			// If an owner is killed by "kill -19", other CDC nodes will remove that capture,
			// but the peer in the message server will not be removed, so the message server still sends
			// ack message to that peer, until the write buffer is full. So we need to deregister the peer
			// when the capture is removed.
			if err := c.MessageServer.ScheduleDeregisterPeerTask(ctx, captureID); err != nil {
				log.Warn("deregister peer failed",
					zap.String("captureID", captureID),
					zap.Error(err))
			}
		})

		g, ctx := errgroup.WithContext(ctx)
		g.Go(func() error {
			return c.runEtcdWorker(ctx, owner.(orchestrator.Reactor),
				orchestrator.NewGlobalState(c.EtcdClient.GetClusterID(), c.config.CaptureSessionTTL),
				ownerFlushInterval, util.RoleOwner.String())
		})
		g.Go(func() error {
			er := c.runEtcdWorker(ctx, controller.(orchestrator.Reactor),
				globalState,
				// todo: do not use owner flush interval
				ownerFlushInterval, util.RoleController.String())
			// controller has exited, stop owner.
			c.owner.AsyncStop()
			return er
		})
		err = g.Wait()
		c.owner.AsyncStop()
		c.controller.AsyncStop()
		c.setController(nil)
		c.setOwner(nil)

		if !cerror.ErrNotOwner.Equal(err) {
			// if owner exits, resign the owner key,
			// use a new context to prevent the context from being cancelled.
			resignCtx, cancel := context.WithTimeout(context.Background(), 5*time.Second)
			if resignErr := c.resign(resignCtx); resignErr != nil {
				if errors.Cause(resignErr) != context.DeadlineExceeded {
					log.Info("owner resign failed", zap.String("captureID", c.info.ID),
						zap.Error(resignErr), zap.Int64("ownerRev", ownerRev))
					cancel()
					return errors.Trace(resignErr)
				}

				log.Warn("owner resign timeout", zap.String("captureID", c.info.ID),
					zap.Error(resignErr), zap.Int64("ownerRev", ownerRev))
			}
			cancel()
		}

		log.Info("owner resigned successfully",
			zap.String("captureID", c.info.ID), zap.Int64("ownerRev", ownerRev))
		if err != nil {
			log.Warn("run owner exited with error",
				zap.String("captureID", c.info.ID), zap.Int64("ownerRev", ownerRev),
				zap.Error(err))
			// for errors, return error and let capture exits or restart
			return errors.Trace(err)
		}
		// if owner exits normally, continue the campaign loop and try to election owner again
		log.Info("run owner exited normally",
			zap.String("captureID", c.info.ID), zap.Int64("ownerRev", ownerRev))
	}
}

func (c *captureImpl) runEtcdWorker(
	ctx context.Context,
	reactor orchestrator.Reactor,
	reactorState *orchestrator.GlobalReactorState,
	timerInterval time.Duration,
	role string,
) error {
	reactorState.Role = role
	etcdWorker, err := orchestrator.NewEtcdWorker(c.EtcdClient,
		etcd.BaseKey(c.EtcdClient.GetClusterID()), reactor, reactorState, c.migrator)
	if err != nil {
		return errors.Trace(err)
	}
	if err := etcdWorker.Run(ctx, c.session, timerInterval, role); err != nil {
		// We check ttl of lease instead of check `session.Done`, because
		// `session.Done` is only notified when etcd client establish a
		// new keepalive request, there could be a time window as long as
		// 1/3 of session ttl that `session.Done` can't be triggered even
		// the lease is already revoked.
		switch {
		case cerror.ErrEtcdSessionDone.Equal(err),
			cerror.ErrLeaseExpired.Equal(err):
			log.Warn("session is disconnected", zap.Error(err))
			return cerror.ErrCaptureSuicide.GenWithStackByArgs()
		}
		lease, inErr := c.EtcdClient.GetEtcdClient().TimeToLive(ctx, c.session.Lease())
		if inErr != nil {
			return cerror.WrapError(cerror.ErrPDEtcdAPIError, inErr)
		}
		if lease.TTL == int64(-1) {
			log.Warn("session is disconnected", zap.Error(err))
			return cerror.ErrCaptureSuicide.GenWithStackByArgs()
		}
		return errors.Trace(err)
	}
	return nil
}

func (c *captureImpl) setOwner(owner owner.Owner) {
	c.ownerMu.Lock()
	defer c.ownerMu.Unlock()
	c.owner = owner
}

func (c *captureImpl) setController(controller controller.Controller) {
	c.ownerMu.Lock()
	defer c.ownerMu.Unlock()
	c.controller = controller
}

// GetOwner returns owner if it is the owner.
func (c *captureImpl) GetOwner() (owner.Owner, error) {
	c.ownerMu.Lock()
	defer c.ownerMu.Unlock()
	if c.owner == nil {
		return nil, cerror.ErrNotOwner.GenWithStackByArgs()
	}
	return c.owner, nil
}

// GetController returns `controller.Controller` if not nil
func (c *captureImpl) GetController() (controller.Controller, error) {
	c.ownerMu.Lock()
	defer c.ownerMu.Unlock()
	if c.owner == nil {
		return nil, cerror.ErrNotOwner.GenWithStackByArgs()
	}
	return c.controller, nil
}

// campaign to be an owner.
func (c *captureImpl) campaign(ctx context.Context) error {
	// TODO: `Campaign` will get stuck when send SIGSTOP to pd leader.
	// For `Campaign`, when send SIGSTOP to pd leader, cdc maybe call `cancel`
	// (cause by `processor routine` exit). And inside `Campaign`, the routine
	// return from `waitDeletes`(https://github.com/etcd-io/etcd/blob/main/client/v3/concurrency/election.go#L93),
	// then call `Resign`(note: use `client.Ctx`) to etcd server. But the etcd server
	// (the client connects to) has entered the STOP state, which means that
	// the server cannot process the request, but will still maintain the GRPC
	// connection. So `routine` will block 'Resign'.
	return cerror.WrapError(cerror.ErrCaptureCampaignOwner, c.election.campaign(ctx, c.info.ID))
}

// resign lets an owner start a new election.
func (c *captureImpl) resign(ctx context.Context) error {
	failpoint.Inject("capture-resign-failed", func() {
		failpoint.Return(errors.New("capture resign failed"))
	})
	if c.election == nil {
		return nil
	}
	return cerror.WrapError(cerror.ErrCaptureResignOwner, c.election.resign(ctx))
}

// register the capture by put the capture's information in etcd
func (c *captureImpl) register(ctx context.Context) error {
	err := c.EtcdClient.PutCaptureInfo(ctx, c.info, c.session.Lease())
	if err != nil {
		return cerror.WrapError(cerror.ErrCaptureRegister, err)
	}
	return nil
}

// Close closes the capture by deregister it from etcd,
// it also closes the owner and processorManager
// Note: this function should be reentrant
func (c *captureImpl) Close() {
	defer c.cancel()
	// Safety: Here we mainly want to stop the owner
	// and ignore it if the owner does not exist or is not set.
	o, _ := c.GetOwner()
	if o != nil {
		o.AsyncStop()
		log.Info("owner closed", zap.String("captureID", c.info.ID))
	}

	c.captureMu.Lock()
	defer c.captureMu.Unlock()

	c.grpcService.Reset(nil)
	if c.MessageRouter != nil {
		c.MessageRouter.Close()
		c.MessageRouter = nil
	}
	log.Info("message router closed", zap.String("captureID", c.info.ID))
}

// Drain removes tables in the current TiCDC instance.
func (c *captureImpl) Drain() <-chan struct{} {
	done := make(chan struct{})
	go func() {
		// Set liveness stopping first, no matter is the owner or not.
		// this is triggered by user manually stop the TiCDC instance by sent signals.
		// It may cost a few seconds before cdc server fully stop, set it to `stopping` to prevent
		// the capture become the leader or tables dispatched to it.
		c.liveness.Store(model.LivenessCaptureStopping)

		// if the instance is the owner, resign the ownership
		if o, _ := c.GetOwner(); o != nil {
			o.AsyncStop()
		}
		close(done)
	}()
	return done
}

// Liveness returns liveness of the capture.
func (c *captureImpl) Liveness() model.Liveness {
	return c.liveness.Load()
}

// WriteDebugInfo writes the debug info into writer.
func (c *captureImpl) WriteDebugInfo(ctx context.Context, w io.Writer) {
	wait := func(done <-chan error) {
		var err error
		select {
		case <-ctx.Done():
			err = ctx.Err()
		case err = <-done:
		}
		if err != nil {
			log.Warn("write debug info failed", zap.Error(err))
		}
	}
	// Safety: Because we are mainly outputting information about the owner here,
	// if the owner does not exist or is not set, the information will not be output.
	o, _ := c.GetOwner()
	if o != nil {
		doneOwner := make(chan error, 1)
		fmt.Fprintf(w, "\n\n*** owner info ***:\n\n")
		o.WriteDebugInfo(w, doneOwner)
		// wait the debug info printed
		wait(doneOwner)
	}

	doneM := make(chan error, 1)
	c.captureMu.Lock()
	if c.processorManager != nil {
		fmt.Fprintf(w, "\n\n*** processors info ***:\n\n")
		c.processorManager.WriteDebugInfo(ctx, w, doneM)
	}
	// NOTICE: we must release the lock before wait the debug info process down.
	// Otherwise, the capture initialization and request response will compete
	// for captureMu resulting in a deadlock.
	c.captureMu.Unlock()
	// wait the debug info printed
	wait(doneM)
}

// IsController returns whether the capture is a controller
func (c *captureImpl) IsController() bool {
	c.ownerMu.Lock()
	defer c.ownerMu.Unlock()
	return c.controller != nil
}

// GetControllerCaptureInfo return the controller capture info of current TiCDC cluster
func (c *captureImpl) GetControllerCaptureInfo(ctx context.Context) (*model.CaptureInfo, error) {
	_, captureInfos, err := c.EtcdClient.GetCaptures(ctx)
	if err != nil {
		return nil, err
	}

	ownerID, err := c.EtcdClient.GetOwnerID(ctx)
	if err != nil {
		return nil, err
	}

	for _, captureInfo := range captureInfos {
		if captureInfo.ID == ownerID {
			return captureInfo, nil
		}
	}
	return nil, cerror.ErrOwnerNotFound.FastGenByArgs()
}

// StatusProvider returns owner's StatusProvider.
func (c *captureImpl) StatusProvider() owner.StatusProvider {
	c.ownerMu.Lock()
	defer c.ownerMu.Unlock()
	if c.owner == nil {
		return nil
	}
	return owner.NewStatusProvider(c.owner)
}

func (c *captureImpl) IsReady() bool {
	return c.migrator.IsMigrateDone()
}

func isErrCompacted(err error) bool {
	return strings.Contains(err.Error(), "required revision has been compacted")
}<|MERGE_RESOLUTION|>--- conflicted
+++ resolved
@@ -104,6 +104,9 @@
 
 	sortEngineFactory *factory.SortEngineFactory
 
+	// ChangefeedThreadPool is the thread pool for changefeed initialization
+	ChangefeedThreadPool workerpool.AsyncPool
+
 	// MessageServer is the receiver of the messages from the other nodes.
 	// It should be recreated each time the capture is restarted.
 	MessageServer *p2p.MessageServer
@@ -284,12 +287,14 @@
 	messageClientConfig.AdvertisedAddr = advertiseAddr
 
 	c.MessageRouter = p2p.NewMessageRouterWithLocalClient(c.info.ID, c.config.Security, messageClientConfig)
+	c.ChangefeedThreadPool = workerpool.NewDefaultAsyncPool(changefeedAsyncInitWorkerCount)
 	globalVars := &vars.GlobalVars{
-		CaptureInfo:       c.info,
-		EtcdClient:        c.EtcdClient,
-		MessageServer:     c.MessageServer,
-		MessageRouter:     c.MessageRouter,
-		SortEngineFactory: c.sortEngineFactory,
+		CaptureInfo:          c.info,
+		EtcdClient:           c.EtcdClient,
+		MessageServer:        c.MessageServer,
+		MessageRouter:        c.MessageRouter,
+		SortEngineFactory:    c.sortEngineFactory,
+		ChangefeedThreadPool: c.ChangefeedThreadPool,
 	}
 	c.processorManager = c.newProcessorManager(
 		c.info, c.upstreamManager, &c.liveness, c.config.Debug.Scheduler, globalVars)
@@ -370,19 +375,7 @@
 
 	g, stdCtx := errgroup.WithContext(stdCtx)
 	stdCtx, cancel := context.WithCancel(stdCtx)
-	pool := workerpool.NewDefaultAsyncPool(changefeedAsyncInitWorkerCount)
-
-<<<<<<< HEAD
-	ctx := cdcContext.NewContext(stdCtx, &cdcContext.GlobalVars{
-		CaptureInfo:          c.info,
-		EtcdClient:           c.EtcdClient,
-		MessageServer:        c.MessageServer,
-		MessageRouter:        c.MessageRouter,
-		SortEngineFactory:    c.sortEngineFactory,
-		ChangefeedThreadPool: pool,
-	})
-=======
->>>>>>> 1987b9c9
+
 	g.Go(func() error {
 		// when the campaignOwner returns an error, it means that the owner throws
 		// an unrecoverable serious errors (recoverable errors are intercepted in the owner tick)
@@ -433,13 +426,13 @@
 		return c.MessageServer.Run(stdCtx, c.MessageRouter.GetLocalChannel())
 	})
 
-	poolCtx, cancelPool := context.WithCancel(ctx)
+	poolCtx, cancelPool := context.WithCancel(stdCtx)
 	defer func() {
 		cancelPool()
 		log.Info("workerpool exited", zap.Error(err))
 	}()
 	g.Go(func() error {
-		return pool.Run(poolCtx)
+		return c.ChangefeedThreadPool.Run(poolCtx)
 	})
 	return errors.Trace(g.Wait())
 }
