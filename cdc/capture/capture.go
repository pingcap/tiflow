// Copyright 2021 PingCAP, Inc.
//
// Licensed under the Apache License, Version 2.0 (the "License");
// you may not use this file except in compliance with the License.
// You may obtain a copy of the License at
//
//     http://www.apache.org/licenses/LICENSE-2.0
//
// Unless required by applicable law or agreed to in writing, software
// distributed under the License is distributed on an "AS IS" BASIS,
// See the License for the specific language governing permissions and
// limitations under the License.

package capture

import (
	"context"
	"fmt"
	"io"
	"sync"
	"time"

	"github.com/google/uuid"
	"github.com/pingcap/errors"
	"github.com/pingcap/failpoint"
	"github.com/pingcap/log"
	"github.com/pingcap/tiflow/cdc/model"
	"github.com/pingcap/tiflow/cdc/owner"
	"github.com/pingcap/tiflow/cdc/processor"
	"github.com/pingcap/tiflow/cdc/processor/pipeline/system"
	ssystem "github.com/pingcap/tiflow/cdc/sorter/db/system"
	"github.com/pingcap/tiflow/pkg/config"
	cdcContext "github.com/pingcap/tiflow/pkg/context"
	cerror "github.com/pingcap/tiflow/pkg/errors"
	"github.com/pingcap/tiflow/pkg/etcd"
	"github.com/pingcap/tiflow/pkg/migrate"
	"github.com/pingcap/tiflow/pkg/orchestrator"
	"github.com/pingcap/tiflow/pkg/p2p"
	"github.com/pingcap/tiflow/pkg/upstream"
	"github.com/pingcap/tiflow/pkg/util"
	putil "github.com/pingcap/tiflow/pkg/util"
	"github.com/pingcap/tiflow/pkg/version"
	"go.etcd.io/etcd/client/v3/concurrency"
	"go.etcd.io/etcd/server/v3/mvcc"
	"go.uber.org/zap"
	"golang.org/x/sync/errgroup"
	"golang.org/x/time/rate"
)

const cleanMetaDuration = 10 * time.Second

// Capture represents a Capture server, it monitors the changefeed
// information in etcd and schedules Task on it.
type Capture interface {
	Run(ctx context.Context) error
	AsyncClose()
	Drain() <-chan struct{}
	Liveness() model.Liveness

	GetOwner() (owner.Owner, error)
	GetOwnerCaptureInfo(ctx context.Context) (*model.CaptureInfo, error)
	IsOwner() bool

	Info() (model.CaptureInfo, error)
	StatusProvider() owner.StatusProvider
	WriteDebugInfo(ctx context.Context, w io.Writer)

	GetUpstreamManager() (*upstream.Manager, error)
	GetEtcdClient() etcd.CDCEtcdClient
	// IsReady returns if the cdc server is ready
	// currently only check if ettcd data migration is done
	IsReady() bool
}

type captureImpl struct {
	// captureMu is used to protect the capture info and processorManager.
	captureMu        sync.Mutex
	info             *model.CaptureInfo
	processorManager processor.Manager
	liveness         model.Liveness
	config           *config.ServerConfig

	pdEndpoints     []string
	ownerMu         sync.Mutex
	owner           owner.Owner
	upstreamManager *upstream.Manager

	// session keeps alive between the capture and etcd
	session  *concurrency.Session
	election election

	EtcdClient       etcd.CDCEtcdClient
	sorterSystem     *ssystem.System
	tableActorSystem *system.System

	// MessageServer is the receiver of the messages from the other nodes.
	// It should be recreated each time the capture is restarted.
	MessageServer *p2p.MessageServer

	// MessageRouter manages the clients to send messages to all peers.
	MessageRouter p2p.MessageRouter

	// grpcService is a wrapper that can hold a MessageServer.
	// The instance should last for the whole life of the server,
	// regardless of server restarting.
	// This design is to solve the problem that grpc-go cannot gracefully
	// unregister a service.
	grpcService *p2p.ServerWrapper

	cancel context.CancelFunc

	migrator migrate.Migrator

	newProcessorManager func(
		captureInfo *model.CaptureInfo,
		upstreamManager *upstream.Manager,
		liveness *model.Liveness,
	) processor.Manager
	newOwner func(upstreamManager *upstream.Manager) owner.Owner
}

// NewCapture returns a new Capture instance
func NewCapture(pdEndpoints []string,
	etcdClient etcd.CDCEtcdClient,
	grpcService *p2p.ServerWrapper,
	sorterSystem *ssystem.System,
	tableActorSystem *system.System,
) Capture {
	conf := config.GetGlobalServerConfig()
	return &captureImpl{
		config:              config.GetGlobalServerConfig(),
		liveness:            model.LivenessCaptureAlive,
		EtcdClient:          etcdClient,
		grpcService:         grpcService,
		cancel:              func() {},
		pdEndpoints:         pdEndpoints,
		sorterSystem:        sorterSystem,
		tableActorSystem:    tableActorSystem,
		newProcessorManager: processor.NewManager,
		newOwner:            owner.NewOwner,
		info:                &model.CaptureInfo{},

		migrator: migrate.NewMigrator(etcdClient, pdEndpoints, conf),
	}
}

// NewCapture4Test returns a new Capture instance for test.
func NewCapture4Test(o owner.Owner) *captureImpl {
	res := &captureImpl{
		info: &model.CaptureInfo{
			ID:            "capture-for-test",
			AdvertiseAddr: "127.0.0.1",
			Version:       "test",
		},
		migrator: &migrate.NoOpMigrator{},
		config:   config.GetGlobalServerConfig(),
	}
	res.owner = o
	return res
}

// NewCaptureWithManager4Test returns a new Capture instance for test.
func NewCaptureWithManager4Test(o owner.Owner, m *upstream.Manager) *captureImpl {
	res := &captureImpl{
		upstreamManager: m,
		migrator:        &migrate.NoOpMigrator{},
	}
	res.owner = o
	return res
}

// GetUpstreamManager is a Getter of capture's upstream manager
func (c *captureImpl) GetUpstreamManager() (*upstream.Manager, error) {
	if c.upstreamManager == nil {
		return nil, cerror.ErrUpstreamManagerNotReady
	}
	return c.upstreamManager, nil
}

func (c *captureImpl) GetEtcdClient() etcd.CDCEtcdClient {
	return c.EtcdClient
}

// reset the capture before run it.
func (c *captureImpl) reset(ctx context.Context) error {
	sess, err := concurrency.NewSession(
		c.EtcdClient.GetEtcdClient().Unwrap(),
		concurrency.WithTTL(c.config.CaptureSessionTTL))
	if err != nil {
		return cerror.WrapError(cerror.ErrNewCaptureFailed, err)
	}

	c.captureMu.Lock()
	defer c.captureMu.Unlock()
	c.info = &model.CaptureInfo{
		ID:            uuid.New().String(),
		AdvertiseAddr: c.config.AdvertiseAddr,
		Version:       version.ReleaseVersion,
	}

	if c.upstreamManager != nil {
		c.upstreamManager.Close()
	}
	c.upstreamManager = upstream.NewManager(ctx, c.EtcdClient.GetGCServiceID())
	_, err = c.upstreamManager.AddDefaultUpstream(c.pdEndpoints, c.config.Security)
	if err != nil {
		return cerror.WrapError(cerror.ErrNewCaptureFailed, err)
	}

	c.processorManager = c.newProcessorManager(c.info, c.upstreamManager, &c.liveness)
	if c.session != nil {
		// It can't be handled even after it fails, so we ignore it.
		_ = c.session.Close()
	}
	c.session = sess
	c.election = newElection(sess, etcd.CaptureOwnerKey(c.EtcdClient.GetClusterID()))

	c.grpcService.Reset(nil)

	if c.MessageRouter != nil {
		c.MessageRouter.Close()
		c.MessageRouter.Wait()
		c.MessageRouter = nil
	}
	messageServerConfig := c.config.Debug.Messages.ToMessageServerConfig()
	c.MessageServer = p2p.NewMessageServer(c.info.ID, messageServerConfig)
	c.grpcService.Reset(c.MessageServer)

	messageClientConfig := c.config.Debug.Messages.ToMessageClientConfig()

	// Puts the advertise-addr of the local node to the client config.
	// This is for metrics purpose only, so that the receiver knows which
	// node the connections are from.
	advertiseAddr := c.config.AdvertiseAddr
	messageClientConfig.AdvertisedAddr = advertiseAddr

	c.MessageRouter = p2p.NewMessageRouter(c.info.ID, c.config.Security, messageClientConfig)

	log.Info("capture initialized", zap.Any("capture", c.info))
	return nil
}

// Run runs the capture
func (c *captureImpl) Run(ctx context.Context) error {
	defer log.Info("the capture routine has exited")
	// Limit the frequency of reset capture to avoid frequent recreating of resources
	rl := rate.NewLimiter(0.05, 2)
	for {
		select {
		case <-ctx.Done():
			return nil
		default:
		}
		ctx, cancel := context.WithCancel(ctx)
		c.cancel = cancel
		err := rl.Wait(ctx)
		if err != nil {
			if errors.Cause(err) == context.Canceled {
				return nil
			}
			return errors.Trace(err)
		}
		err = c.reset(ctx)
		if err != nil {
			log.Error("reset capture failed", zap.Error(err))
			return errors.Trace(err)
		}
		err = c.run(ctx)
		// if capture suicided, reset the capture and run again.
		// if the canceled error throw, there are two possible scenarios:
		//   1. the internal context canceled, it means some error happened in the internal, and the routine is exited, we should restart the capture
		//   2. the parent context canceled, it means that the caller of the capture hope the capture to exit, and this loop will return in the above `select` block
		// TODO: make sure the internal cancel should return the real error instead of context.Canceled
		if cerror.ErrCaptureSuicide.Equal(err) || context.Canceled == errors.Cause(err) {
			log.Info("capture recovered", zap.String("captureID", c.info.ID))
			continue
		}
		return errors.Trace(err)
	}
}

func (c *captureImpl) run(stdCtx context.Context) error {
	err := c.register(stdCtx)
	if err != nil {
		return errors.Trace(err)
	}
	defer func() {
		timeoutCtx, cancel := context.WithTimeout(context.Background(), cleanMetaDuration)
		if err := c.EtcdClient.DeleteCaptureInfo(timeoutCtx, c.info.ID); err != nil {
			log.Warn("failed to delete capture info when capture exited",
				zap.String("captureID", c.info.ID),
				zap.Error(err))
		}
		cancel()
	}()

	defer func() {
		c.AsyncClose()
		c.grpcService.Reset(nil)
	}()

	g, stdCtx := errgroup.WithContext(stdCtx)
	ctx := cdcContext.NewContext(stdCtx, &cdcContext.GlobalVars{
		CaptureInfo:      c.info,
		EtcdClient:       c.EtcdClient,
		TableActorSystem: c.tableActorSystem,
		SorterSystem:     c.sorterSystem,
		MessageServer:    c.MessageServer,
		MessageRouter:    c.MessageRouter,
	})

	g.Go(func() error {
		// when the campaignOwner returns an error, it means that the owner throws
		// an unrecoverable serious errors (recoverable errors are intercepted in the owner tick)
		// so we should also stop the owner and let capture restart or exit
		err := c.campaignOwner(ctx)
		log.Info("owner routine exited",
			zap.String("captureID", c.info.ID), zap.Error(err))
		return err
	})

	g.Go(func() error {
		processorFlushInterval := time.Duration(c.config.ProcessorFlushInterval)

		globalState := orchestrator.NewGlobalState(c.EtcdClient.GetClusterID())

		globalState.SetOnCaptureAdded(func(captureID model.CaptureID, addr string) {
			c.MessageRouter.AddPeer(captureID, addr)
		})
		globalState.SetOnCaptureRemoved(func(captureID model.CaptureID) {
			c.MessageRouter.RemovePeer(captureID)
		})

		// when the etcd worker of processor returns an error, it means that the processor throws an unrecoverable serious errors
		// (recoverable errors are intercepted in the processor tick)
		// so we should also stop the processor and let capture restart or exit
		err := c.runEtcdWorker(ctx, c.processorManager, globalState, processorFlushInterval, util.RoleProcessor)
		log.Info("processor routine exited",
			zap.String("captureID", c.info.ID), zap.Error(err))
		return err
	})

	g.Go(func() error {
		return c.MessageServer.Run(ctx)
	})

	return errors.Trace(g.Wait())
}

// Info gets the capture info
func (c *captureImpl) Info() (model.CaptureInfo, error) {
	c.captureMu.Lock()
	defer c.captureMu.Unlock()
	// when c.reset has not been called yet, c.info is nil.
	if c.info != nil {
		return *c.info, nil
	}
	return model.CaptureInfo{}, cerror.ErrCaptureNotInitialized.GenWithStackByArgs()
}

func (c *captureImpl) campaignOwner(ctx cdcContext.Context) error {
	// In most failure cases, we don't return error directly, just run another
	// campaign loop. We treat campaign loop as a special background routine.
	ownerFlushInterval := time.Duration(c.config.OwnerFlushInterval)
	failpoint.Inject("ownerFlushIntervalInject", func(val failpoint.Value) {
		ownerFlushInterval = time.Millisecond * time.Duration(val.(int))
	})
	// Limit the frequency of elections to avoid putting too much pressure on the etcd server
	rl := rate.NewLimiter(rate.Every(time.Second), 1 /* burst */)
	for {
		select {
		case <-ctx.Done():
			return nil
		default:
		}
		err := rl.Wait(ctx)
		if err != nil {
			if errors.Cause(err) == context.Canceled {
				return nil
			}
			return errors.Trace(err)
		}
		// Before campaign check liveness
		if c.liveness.Load() == model.LivenessCaptureStopping {
			log.Info("do not campaign owner, liveness is stopping",
				zap.String("captureID", c.info.ID))
			return nil
		}
		// Campaign to be the owner, it blocks until it been elected.
		if err := c.campaign(ctx); err != nil {
			switch errors.Cause(err) {
			case context.Canceled:
				return nil
			case mvcc.ErrCompacted:
				// the revision we requested is compacted, just retry
				continue
			}
			log.Warn("campaign owner failed",
				zap.String("captureID", c.info.ID), zap.Error(err))
			return cerror.ErrCaptureSuicide.GenWithStackByArgs()
		}
		// After campaign check liveness again.
		// It is possible it becomes the owner right after receiving SIGTERM.
		if c.liveness.Load() == model.LivenessCaptureStopping {
			// If the capture is stopping, resign actively.
			log.Info("resign owner actively, liveness is stopping")
			if resignErr := c.resign(ctx); resignErr != nil {
				log.Warn("resign owner actively failed",
					zap.String("captureID", c.info.ID), zap.Error(resignErr))
				return errors.Trace(err)
			}
			return nil
		}

		ownerRev, err := c.EtcdClient.GetOwnerRevision(ctx, c.info.ID)
		if err != nil {
			if errors.Cause(err) == context.Canceled {
				return nil
			}
			return errors.Trace(err)
		}

		// We do a copy of the globalVars here to avoid
		// accidental modifications and potential race conditions.
		globalVars := *ctx.GlobalVars()
		newGlobalVars := &globalVars
		newGlobalVars.OwnerRevision = ownerRev
		ownerCtx := cdcContext.NewContext(ctx, newGlobalVars)

		log.Info("campaign owner successfully",
			zap.String("captureID", c.info.ID),
			zap.Int64("ownerRev", ownerRev))

		owner := c.newOwner(c.upstreamManager)
		c.setOwner(owner)

		globalState := orchestrator.NewGlobalState(c.EtcdClient.GetClusterID())

		globalState.SetOnCaptureAdded(func(captureID model.CaptureID, addr string) {
			c.MessageRouter.AddPeer(captureID, addr)
		})
		globalState.SetOnCaptureRemoved(func(captureID model.CaptureID) {
			c.MessageRouter.RemovePeer(captureID)
		})

		err = c.runEtcdWorker(ownerCtx, owner,
			orchestrator.NewGlobalState(c.EtcdClient.GetClusterID()),
<<<<<<< HEAD
			ownerFlushInterval, util.RoleOwner)
=======
			ownerFlushInterval, util.RoleOwner.String())
		c.owner.AsyncStop()
>>>>>>> 51dc1a7a
		c.setOwner(nil)

		// if owner exits, resign the owner key,
		// use a new context to prevent the context from being cancelled.
		resignCtx, cancel := context.WithTimeout(context.Background(), 5*time.Second)
		if resignErr := c.resign(resignCtx); resignErr != nil {
			if errors.Cause(resignErr) != context.DeadlineExceeded {
				log.Info("owner resign failed", zap.String("captureID", c.info.ID),
					zap.Error(resignErr), zap.Int64("ownerRev", ownerRev))
				cancel()
				return errors.Trace(resignErr)
			}

			log.Warn("owner resign timeout", zap.String("captureID", c.info.ID),
				zap.Error(resignErr), zap.Int64("ownerRev", ownerRev))
		}
		cancel()

		log.Info("owner resigned successfully",
			zap.String("captureID", c.info.ID), zap.Int64("ownerRev", ownerRev))
		if err != nil {
			log.Warn("run owner exited with error",
				zap.String("captureID", c.info.ID), zap.Int64("ownerRev", ownerRev),
				zap.Error(err))
			// for errors, return error and let capture exits or restart
			return errors.Trace(err)
		}
		// if owner exits normally, continue the campaign loop and try to election owner again
		log.Info("run owner exited normally",
			zap.String("captureID", c.info.ID), zap.Int64("ownerRev", ownerRev))
	}
}

func (c *captureImpl) runEtcdWorker(
	ctx cdcContext.Context,
	reactor orchestrator.Reactor,
	reactorState orchestrator.ReactorState,
	timerInterval time.Duration,
	role putil.Role,
) error {
	etcdWorker, err := orchestrator.NewEtcdWorker(c.EtcdClient,
		etcd.BaseKey(c.EtcdClient.GetClusterID()), reactor, reactorState, c.migrator, c.info.ID, role)
	if err != nil {
		return errors.Trace(err)
	}
	if err := etcdWorker.Run(ctx, c.session, timerInterval); err != nil {
		// We check ttl of lease instead of check `session.Done`, because
		// `session.Done` is only notified when etcd client establish a
		// new keepalive request, there could be a time window as long as
		// 1/3 of session ttl that `session.Done` can't be triggered even
		// the lease is already revoked.
		switch {
		case cerror.ErrEtcdSessionDone.Equal(err),
			cerror.ErrLeaseExpired.Equal(err):
			log.Warn("session is disconnected", zap.Error(err))
			return cerror.ErrCaptureSuicide.GenWithStackByArgs()
		}
		lease, inErr := c.EtcdClient.GetEtcdClient().TimeToLive(ctx, c.session.Lease())
		if inErr != nil {
			return cerror.WrapError(cerror.ErrPDEtcdAPIError, inErr)
		}
		if lease.TTL == int64(-1) {
			log.Warn("session is disconnected", zap.Error(err))
			return cerror.ErrCaptureSuicide.GenWithStackByArgs()
		}
		return errors.Trace(err)
	}
	return nil
}

func (c *captureImpl) setOwner(owner owner.Owner) {
	c.ownerMu.Lock()
	defer c.ownerMu.Unlock()
	c.owner = owner
}

// GetOwner returns owner if it is the owner.
func (c *captureImpl) GetOwner() (owner.Owner, error) {
	c.ownerMu.Lock()
	defer c.ownerMu.Unlock()
	if c.owner == nil {
		return nil, cerror.ErrNotOwner.GenWithStackByArgs()
	}
	return c.owner, nil
}

// campaign to be an owner.
func (c *captureImpl) campaign(ctx context.Context) error {
	failpoint.Inject("capture-campaign-compacted-error", func() {
		failpoint.Return(errors.Trace(mvcc.ErrCompacted))
	})
	return cerror.WrapError(cerror.ErrCaptureCampaignOwner, c.election.campaign(ctx, c.info.ID))
}

// resign lets an owner start a new election.
func (c *captureImpl) resign(ctx context.Context) error {
	failpoint.Inject("capture-resign-failed", func() {
		failpoint.Return(errors.New("capture resign failed"))
	})
	return cerror.WrapError(cerror.ErrCaptureResignOwner, c.election.resign(ctx))
}

// register the capture by put the capture's information in etcd
func (c *captureImpl) register(ctx context.Context) error {
	err := c.EtcdClient.PutCaptureInfo(ctx, c.info, c.session.Lease())
	if err != nil {
		return cerror.WrapError(cerror.ErrCaptureRegister, err)
	}
	return nil
}

// AsyncClose closes the capture by deregister it from etcd
// Note: this function should be reentrant
func (c *captureImpl) AsyncClose() {
	defer c.cancel()
	// Safety: Here we mainly want to stop the owner
	// and ignore it if the owner does not exist or is not set.
	o, _ := c.GetOwner()
	if o != nil {
		o.AsyncStop()
		log.Info("owner closed", zap.String("captureID", c.info.ID))
	}

	c.captureMu.Lock()
	defer c.captureMu.Unlock()
	if c.processorManager != nil {
		c.processorManager.AsyncClose()
	}
	log.Info("processor manager closed", zap.String("captureID", c.info.ID))

	c.grpcService.Reset(nil)
	if c.MessageRouter != nil {
		c.MessageRouter.Close()
		c.MessageRouter.Wait()
		c.MessageRouter = nil
	}
	log.Info("message router closed", zap.String("captureID", c.info.ID))
}

// Drain removes tables in the current TiCDC instance.
func (c *captureImpl) Drain() <-chan struct{} {
	done := make(chan struct{})
	go func() {
		// Set liveness stopping first, no matter is the owner or not.
		// this is triggered by user manually stop the TiCDC instance by sent signals.
		// It may cost a few seconds before cdc server fully stop, set it to `stopping` to prevent
		// the capture become the leader or tables dispatched to it.
		c.liveness.Store(model.LivenessCaptureStopping)

		// if the instance is the owner, resign the ownership
		if o, _ := c.GetOwner(); o != nil {
			o.AsyncStop()
		}
		close(done)
	}()
	return done
}

// Liveness returns liveness of the capture.
func (c *captureImpl) Liveness() model.Liveness {
	return c.liveness.Load()
}

// WriteDebugInfo writes the debug info into writer.
func (c *captureImpl) WriteDebugInfo(ctx context.Context, w io.Writer) {
	wait := func(done <-chan error) {
		var err error
		select {
		case <-ctx.Done():
			err = ctx.Err()
		case err = <-done:
		}
		if err != nil {
			log.Warn("write debug info failed", zap.Error(err))
		}
	}
	// Safety: Because we are mainly outputting information about the owner here,
	// if the owner does not exist or is not set, the information will not be output.
	o, _ := c.GetOwner()
	if o != nil {
		doneOwner := make(chan error, 1)
		fmt.Fprintf(w, "\n\n*** owner info ***:\n\n")
		o.WriteDebugInfo(w, doneOwner)
		// wait the debug info printed
		wait(doneOwner)
	}

	doneM := make(chan error, 1)
	c.captureMu.Lock()
	if c.processorManager != nil {
		fmt.Fprintf(w, "\n\n*** processors info ***:\n\n")
		c.processorManager.WriteDebugInfo(ctx, w, doneM)
	}
	// NOTICE: we must release the lock before wait the debug info process down.
	// Otherwise, the capture initialization and request response will compete
	// for captureMu resulting in a deadlock.
	c.captureMu.Unlock()
	// wait the debug info printed
	wait(doneM)
}

// IsOwner returns whether the capture is an owner
func (c *captureImpl) IsOwner() bool {
	c.ownerMu.Lock()
	defer c.ownerMu.Unlock()
	return c.owner != nil
}

// GetOwnerCaptureInfo return the owner capture info of current TiCDC cluster
func (c *captureImpl) GetOwnerCaptureInfo(ctx context.Context) (*model.CaptureInfo, error) {
	_, captureInfos, err := c.EtcdClient.GetCaptures(ctx)
	if err != nil {
		return nil, err
	}

	ownerID, err := c.EtcdClient.GetOwnerID(ctx)
	if err != nil {
		return nil, err
	}

	for _, captureInfo := range captureInfos {
		if captureInfo.ID == ownerID {
			return captureInfo, nil
		}
	}
	return nil, cerror.ErrOwnerNotFound.FastGenByArgs()
}

// StatusProvider returns owner's StatusProvider.
func (c *captureImpl) StatusProvider() owner.StatusProvider {
	c.ownerMu.Lock()
	defer c.ownerMu.Unlock()
	if c.owner == nil {
		return nil
	}
	return owner.NewStatusProvider(c.owner)
}

func (c *captureImpl) IsReady() bool {
	return c.migrator.IsMigrateDone()
}<|MERGE_RESOLUTION|>--- conflicted
+++ resolved
@@ -445,12 +445,8 @@
 
 		err = c.runEtcdWorker(ownerCtx, owner,
 			orchestrator.NewGlobalState(c.EtcdClient.GetClusterID()),
-<<<<<<< HEAD
 			ownerFlushInterval, util.RoleOwner)
-=======
-			ownerFlushInterval, util.RoleOwner.String())
 		c.owner.AsyncStop()
->>>>>>> 51dc1a7a
 		c.setOwner(nil)
 
 		// if owner exits, resign the owner key,
