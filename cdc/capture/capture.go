--- conflicted
+++ resolved
@@ -94,11 +94,7 @@
 		EtcdClient:          etcdClient,
 		grpcService:         grpcService,
 		cancel:              func() {},
-<<<<<<< HEAD
 		pdEndpoints:         pdEndpoints,
-=======
-		pdEndpoints:         pdEnpoints,
->>>>>>> e6fef264
 		newProcessorManager: processor.NewManager,
 		newOwner:            owner.NewOwner,
 	}
@@ -432,11 +428,7 @@
 	timerInterval time.Duration,
 	role string,
 ) error {
-<<<<<<< HEAD
 	etcdWorker, err := orchestrator.NewEtcdWorker(ctx.GlobalVars().EtcdClient,
-=======
-	etcdWorker, err := orchestrator.NewEtcdWorker(ctx.GlobalVars().EtcdClient.Client,
->>>>>>> e6fef264
 		etcd.BaseKey(c.EtcdClient.ClusterID), reactor, reactorState)
 	if err != nil {
 		return errors.Trace(err)
