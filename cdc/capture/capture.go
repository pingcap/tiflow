// Copyright 2021 PingCAP, Inc.
//
// Licensed under the Apache License, Version 2.0 (the "License");
// you may not use this file except in compliance with the License.
// You may obtain a copy of the License at
//
//     http://www.apache.org/licenses/LICENSE-2.0
//
// Unless required by applicable law or agreed to in writing, software
// distributed under the License is distributed on an "AS IS" BASIS,
// See the License for the specific language governing permissions and
// limitations under the License.

package capture

import (
	"context"
	"fmt"
	"io"
	"sync"
	"time"

	"github.com/google/uuid"
	"github.com/pingcap/errors"
	"github.com/pingcap/failpoint"
	"github.com/pingcap/log"
	"github.com/pingcap/ticdc/cdc/kv"
	"github.com/pingcap/ticdc/cdc/model"
	"github.com/pingcap/ticdc/cdc/owner"
	"github.com/pingcap/ticdc/cdc/processor"
	"github.com/pingcap/ticdc/cdc/processor/pipeline/system"
	"github.com/pingcap/ticdc/pkg/config"
	cdcContext "github.com/pingcap/ticdc/pkg/context"
	cerror "github.com/pingcap/ticdc/pkg/errors"
	"github.com/pingcap/ticdc/pkg/etcd"
	"github.com/pingcap/ticdc/pkg/orchestrator"
	"github.com/pingcap/ticdc/pkg/pdtime"
	"github.com/pingcap/ticdc/pkg/version"
	tidbkv "github.com/pingcap/tidb/kv"
	pd "github.com/tikv/pd/client"
	"go.etcd.io/etcd/clientv3/concurrency"
	"go.etcd.io/etcd/mvcc"
	"go.uber.org/zap"
	"golang.org/x/time/rate"
)

// Capture represents a Capture server, it monitors the changefeed information in etcd and schedules Task on it.
type Capture struct {
	captureMu sync.Mutex
	info      *model.CaptureInfo

	ownerMu          sync.Mutex
	owner            *owner.Owner
	processorManager *processor.Manager

	// session keeps alive between the capture and etcd
	session  *concurrency.Session
	election *concurrency.Election

	pdClient     pd.Client
	kvStorage    tidbkv.Storage
	etcdClient   *etcd.CDCEtcdClient
	grpcPool     kv.GrpcPool
	TimeAcquirer pdtime.TimeAcquirer

	tableActorSystem *system.System

	cancel context.CancelFunc

	newProcessorManager func() *processor.Manager
	newOwner            func(pd.Client) *owner.Owner
}

// NewCapture returns a new Capture instance
func NewCapture(pdClient pd.Client, kvStorage tidbkv.Storage, etcdClient *etcd.CDCEtcdClient) *Capture {
	return &Capture{
		pdClient:   pdClient,
		kvStorage:  kvStorage,
		etcdClient: etcdClient,
		cancel:     func() {},

		newProcessorManager: processor.NewManager,
		newOwner:            owner.NewOwner,
	}
}

func (c *Capture) reset(ctx context.Context) error {
	c.captureMu.Lock()
	defer c.captureMu.Unlock()
	conf := config.GetGlobalServerConfig()
	c.info = &model.CaptureInfo{
		ID:            uuid.New().String(),
		AdvertiseAddr: conf.AdvertiseAddr,
		Version:       version.ReleaseVersion,
	}
	c.processorManager = c.newProcessorManager()
	if c.session != nil {
		// It can't be handled even after it fails, so we ignore it.
		_ = c.session.Close()
	}
	sess, err := concurrency.NewSession(c.etcdClient.Client.Unwrap(),
		concurrency.WithTTL(conf.CaptureSessionTTL))
	if err != nil {
		return errors.Annotate(cerror.WrapError(cerror.ErrNewCaptureFailed, err), "create capture session")
	}
	c.session = sess
	c.election = concurrency.NewElection(sess, etcd.CaptureOwnerKey)

	if c.TimeAcquirer != nil {
		c.TimeAcquirer.Stop()
	}
	c.TimeAcquirer = pdtime.NewTimeAcquirer(c.pdClient)

	if c.grpcPool != nil {
		c.grpcPool.Close()
	}
	if c.tableActorSystem != nil {
		err := c.tableActorSystem.Stop()
		if err != nil {
			log.Warn("stop table actor system failed", zap.Error(err))
		}
	}
	if conf.Debug.EnableTableActor {
		c.tableActorSystem = system.NewSystem()
		err = c.tableActorSystem.Start(ctx)
		if err != nil {
			return errors.Annotate(cerror.WrapError(cerror.ErrNewCaptureFailed, err), "create capture session")
		}
	}
	c.grpcPool = kv.NewGrpcPoolImpl(ctx, conf.Security)
	log.Info("init capture", zap.String("capture-id", c.info.ID), zap.String("capture-addr", c.info.AdvertiseAddr))
	return nil
}

// Run runs the capture
func (c *Capture) Run(ctx context.Context) error {
	defer log.Info("the capture routine has exited")
	// Limit the frequency of reset capture to avoid frequent recreating of resources
	rl := rate.NewLimiter(0.05, 2)
	for {
		select {
		case <-ctx.Done():
			return nil
		default:
		}
		ctx, cancel := context.WithCancel(ctx)
		c.cancel = cancel
		err := rl.Wait(ctx)
		if err != nil {
			if errors.Cause(err) == context.Canceled {
				return nil
			}
			return errors.Trace(err)
		}
		err = c.reset(ctx)
		if err != nil {
			return errors.Trace(err)
		}
		err = c.run(ctx)
		// if capture suicided, reset the capture and run again.
		// if the canceled error throw, there are two possible scenarios:
		//   1. the internal context canceled, it means some error happened in the internal, and the routine is exited, we should restart the capture
		//   2. the parent context canceled, it means that the caller of the capture hope the capture to exit, and this loop will return in the above `select` block
		// TODO: make sure the internal cancel should return the real error instead of context.Canceled
		if cerror.ErrCaptureSuicide.Equal(err) || context.Canceled == errors.Cause(err) {
			log.Info("capture recovered", zap.String("capture-id", c.info.ID))
			continue
		}
		return errors.Trace(err)
	}
}

func (c *Capture) run(stdCtx context.Context) error {
	ctx := cdcContext.NewContext(stdCtx, &cdcContext.GlobalVars{
<<<<<<< HEAD
		PDClient:     c.pdClient,
		KVStorage:    c.kvStorage,
		CaptureInfo:  c.info,
		EtcdClient:   c.etcdClient,
		GrpcPool:     c.grpcPool,
		TimeAcquirer: c.TimeAcquirer,
=======
		PDClient:         c.pdClient,
		KVStorage:        c.kvStorage,
		CaptureInfo:      c.info,
		EtcdClient:       c.etcdClient,
		GrpcPool:         c.grpcPool,
		TableActorSystem: c.tableActorSystem,
>>>>>>> eb648394
	})
	err := c.register(ctx)
	if err != nil {
		return errors.Trace(err)
	}
	defer func() {
		timeoutCtx, cancel := context.WithTimeout(context.Background(), 5*time.Second)
		if err := ctx.GlobalVars().EtcdClient.DeleteCaptureInfo(timeoutCtx, c.info.ID); err != nil {
			log.Warn("failed to delete capture info when capture exited", zap.Error(err))
		}
		cancel()
	}()
	wg := new(sync.WaitGroup)
	wg.Add(4)
	var ownerErr, processorErr error
	go func() {
		defer wg.Done()
		defer c.AsyncClose()
		// when the campaignOwner returns an error, it means that the owner throws an unrecoverable serious errors
		// (recoverable errors are intercepted in the owner tick)
		// so we should also stop the owner and let capture restart or exit
		ownerErr = c.campaignOwner(ctx)
		log.Info("the owner routine has exited", zap.Error(ownerErr))
	}()
	go func() {
		defer wg.Done()
		defer c.AsyncClose()
		conf := config.GetGlobalServerConfig()
		processorFlushInterval := time.Duration(conf.ProcessorFlushInterval)
		// when the etcd worker of processor returns an error, it means that the processor throws an unrecoverable serious errors
		// (recoverable errors are intercepted in the processor tick)
		// so we should also stop the processor and let capture restart or exit
		processorErr = c.runEtcdWorker(ctx, c.processorManager, orchestrator.NewGlobalState(), processorFlushInterval)
		log.Info("the processor routine has exited", zap.Error(processorErr))
	}()
	go func() {
		defer wg.Done()
		c.TimeAcquirer.Run(ctx)
	}()
	go func() {
		defer wg.Done()
		c.grpcPool.RecycleConn(ctx)
	}()
	wg.Wait()
	if ownerErr != nil {
		return errors.Annotate(ownerErr, "owner exited with error")
	}
	if processorErr != nil {
		return errors.Annotate(processorErr, "processor exited with error")
	}
	return nil
}

// Info gets the capture info
func (c *Capture) Info() model.CaptureInfo {
	c.captureMu.Lock()
	defer c.captureMu.Unlock()
	return *c.info
}

func (c *Capture) campaignOwner(ctx cdcContext.Context) error {
	// In most failure cases, we don't return error directly, just run another
	// campaign loop. We treat campaign loop as a special background routine.
	conf := config.GetGlobalServerConfig()
	ownerFlushInterval := time.Duration(conf.OwnerFlushInterval)
	failpoint.Inject("ownerFlushIntervalInject", func(val failpoint.Value) {
		ownerFlushInterval = time.Millisecond * time.Duration(val.(int))
	})
	// Limit the frequency of elections to avoid putting too much pressure on the etcd server
	rl := rate.NewLimiter(0.05, 2)
	for {
		select {
		case <-ctx.Done():
			return nil
		default:
		}
		err := rl.Wait(ctx)
		if err != nil {
			if errors.Cause(err) == context.Canceled {
				return nil
			}
			return errors.Trace(err)
		}
		// Campaign to be an owner, it blocks until it becomes the owner
		if err := c.campaign(ctx); err != nil {
			switch errors.Cause(err) {
			case context.Canceled:
				return nil
			case mvcc.ErrCompacted:
				// the revision we requested is compacted, just retry
				continue
			}
			log.Warn("campaign owner failed", zap.Error(err))
			// if campaign owner failed, restart capture
			return cerror.ErrCaptureSuicide.GenWithStackByArgs()
		}

		log.Info("campaign owner successfully", zap.String("capture-id", c.info.ID))
		owner := c.newOwner(c.pdClient)
		c.setOwner(owner)
		err = c.runEtcdWorker(ctx, owner, orchestrator.NewGlobalState(), ownerFlushInterval)
		c.setOwner(nil)
		log.Info("run owner exited", zap.Error(err))
		// if owner exits, resign the owner key
		if resignErr := c.resign(ctx); resignErr != nil {
			// if resigning owner failed, return error to let capture exits
			return errors.Annotatef(resignErr, "resign owner failed, capture: %s", c.info.ID)
		}
		if err != nil {
			// for errors, return error and let capture exits or restart
			return errors.Trace(err)
		}
		// if owner exits normally, continue the campaign loop and try to election owner again
	}
}

func (c *Capture) runEtcdWorker(ctx cdcContext.Context, reactor orchestrator.Reactor, reactorState orchestrator.ReactorState, timerInterval time.Duration) error {
	etcdWorker, err := orchestrator.NewEtcdWorker(ctx.GlobalVars().EtcdClient.Client, etcd.EtcdKeyBase, reactor, reactorState)
	if err != nil {
		return errors.Trace(err)
	}
	captureAddr := c.info.AdvertiseAddr
	if err := etcdWorker.Run(ctx, c.session, timerInterval, captureAddr); err != nil {
		// We check ttl of lease instead of check `session.Done`, because
		// `session.Done` is only notified when etcd client establish a
		// new keepalive request, there could be a time window as long as
		// 1/3 of session ttl that `session.Done` can't be triggered even
		// the lease is already revoked.
		switch {
		case cerror.ErrEtcdSessionDone.Equal(err),
			cerror.ErrLeaseExpired.Equal(err):
			log.Warn("session is disconnected", zap.Error(err))
			return cerror.ErrCaptureSuicide.GenWithStackByArgs()
		}
		lease, inErr := ctx.GlobalVars().EtcdClient.Client.TimeToLive(ctx, c.session.Lease())
		if inErr != nil {
			return cerror.WrapError(cerror.ErrPDEtcdAPIError, inErr)
		}
		if lease.TTL == int64(-1) {
			log.Warn("session is disconnected", zap.Error(err))
			return cerror.ErrCaptureSuicide.GenWithStackByArgs()
		}
		return errors.Trace(err)
	}
	return nil
}

func (c *Capture) setOwner(owner *owner.Owner) {
	c.ownerMu.Lock()
	defer c.ownerMu.Unlock()
	c.owner = owner
}

// OperateOwnerUnderLock operates the owner with lock
func (c *Capture) OperateOwnerUnderLock(fn func(*owner.Owner) error) error {
	c.ownerMu.Lock()
	defer c.ownerMu.Unlock()
	if c.owner == nil {
		return cerror.ErrNotOwner.GenWithStackByArgs()
	}
	return fn(c.owner)
}

// campaign to be an owner.
func (c *Capture) campaign(ctx cdcContext.Context) error {
	failpoint.Inject("capture-campaign-compacted-error", func() {
		failpoint.Return(errors.Trace(mvcc.ErrCompacted))
	})
	return cerror.WrapError(cerror.ErrCaptureCampaignOwner, c.election.Campaign(ctx, c.info.ID))
}

// resign lets an owner start a new election.
func (c *Capture) resign(ctx cdcContext.Context) error {
	failpoint.Inject("capture-resign-failed", func() {
		failpoint.Return(errors.New("capture resign failed"))
	})
	return cerror.WrapError(cerror.ErrCaptureResignOwner, c.election.Resign(ctx))
}

// register registers the capture information in etcd
func (c *Capture) register(ctx cdcContext.Context) error {
	err := ctx.GlobalVars().EtcdClient.PutCaptureInfo(ctx, c.info, c.session.Lease())
	if err != nil {
		return cerror.WrapError(cerror.ErrCaptureRegister, err)
	}
	return nil
}

// AsyncClose closes the capture by unregistering it from etcd
func (c *Capture) AsyncClose() {
	defer c.cancel()
	// Safety: Here we mainly want to stop the owner
	// and ignore it if the owner does not exist or is not set.
	_ = c.OperateOwnerUnderLock(func(o *owner.Owner) error {
		o.AsyncStop()
		return nil
	})
	c.captureMu.Lock()
	defer c.captureMu.Unlock()
	if c.processorManager != nil {
		c.processorManager.AsyncClose()
	}
	if c.grpcPool != nil {
		c.grpcPool.Close()
	}
	if c.tableActorSystem != nil {
		err := c.tableActorSystem.Stop()
		if err != nil {
			log.Warn("stop table actor system failed", zap.Error(err))
		}
		c.tableActorSystem = nil
	}
}

// WriteDebugInfo writes the debug info into writer.
func (c *Capture) WriteDebugInfo(w io.Writer) {
	// Safety: Because we are mainly outputting information about the owner here,
	// if the owner does not exist or is not set, the information will not be output.
	_ = c.OperateOwnerUnderLock(func(o *owner.Owner) error {
		fmt.Fprintf(w, "\n\n*** owner info ***:\n\n")
		o.WriteDebugInfo(w)
		return nil
	})
	c.captureMu.Lock()
	defer c.captureMu.Unlock()
	if c.processorManager != nil {
		fmt.Fprintf(w, "\n\n*** processors info ***:\n\n")
		c.processorManager.WriteDebugInfo(w)
	}
}

// IsOwner returns whether the capture is an owner
func (c *Capture) IsOwner() bool {
	c.ownerMu.Lock()
	defer c.ownerMu.Unlock()
	return c.owner != nil
}

// GetOwner return the owner of current TiCDC cluster
func (c *Capture) GetOwner(ctx context.Context) (*model.CaptureInfo, error) {
	_, captureInfos, err := c.etcdClient.GetCaptures(ctx)
	if err != nil {
		return nil, err
	}

	ownerID, err := c.etcdClient.GetOwnerID(ctx, etcd.CaptureOwnerKey)
	if err != nil {
		return nil, err
	}

	for _, captureInfo := range captureInfos {
		if captureInfo.ID == ownerID {
			return captureInfo, nil
		}
	}
	return nil, cerror.ErrOwnerNotFound.FastGenByArgs()
}<|MERGE_RESOLUTION|>--- conflicted
+++ resolved
@@ -172,21 +172,13 @@
 
 func (c *Capture) run(stdCtx context.Context) error {
 	ctx := cdcContext.NewContext(stdCtx, &cdcContext.GlobalVars{
-<<<<<<< HEAD
 		PDClient:     c.pdClient,
 		KVStorage:    c.kvStorage,
 		CaptureInfo:  c.info,
 		EtcdClient:   c.etcdClient,
 		GrpcPool:     c.grpcPool,
 		TimeAcquirer: c.TimeAcquirer,
-=======
-		PDClient:         c.pdClient,
-		KVStorage:        c.kvStorage,
-		CaptureInfo:      c.info,
-		EtcdClient:       c.etcdClient,
-		GrpcPool:         c.grpcPool,
 		TableActorSystem: c.tableActorSystem,
->>>>>>> eb648394
 	})
 	err := c.register(ctx)
 	if err != nil {
