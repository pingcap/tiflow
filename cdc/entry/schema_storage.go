// Copyright 2020 PingCAP, Inc.
//
// Licensed under the Apache License, Version 2.0 (the "License");
// you may not use this file except in compliance with the License.
// You may obtain a copy of the License at
//
//     http://www.apache.org/licenses/LICENSE-2.0
//
// Unless required by applicable law or agreed to in writing, software
// distributed under the License is distributed on an "AS IS" BASIS,
// See the License for the specific language governing permissions and
// limitations under the License.

package entry

import (
	"context"
	"sort"
	"sync"
	"sync/atomic"
	"time"

	"github.com/pingcap/errors"
	"github.com/pingcap/log"
	tidbkv "github.com/pingcap/tidb/pkg/kv"
	timodel "github.com/pingcap/tidb/pkg/meta/model"
	"github.com/pingcap/tiflow/cdc/entry/schema"
	"github.com/pingcap/tiflow/cdc/kv"
	"github.com/pingcap/tiflow/cdc/model"
	"github.com/pingcap/tiflow/pkg/ddl"
	cerror "github.com/pingcap/tiflow/pkg/errors"
	"github.com/pingcap/tiflow/pkg/filter"
	"github.com/pingcap/tiflow/pkg/retry"
	"github.com/pingcap/tiflow/pkg/util"
	"go.uber.org/zap"
	"go.uber.org/zap/zapcore"
)

// SchemaStorage stores the schema information with multi-version
type SchemaStorage interface {
	// GetSnapshot returns the nearest snapshot which currentTs is less than or
	// equal to the ts.
	// It may block caller when ts is larger than the resolvedTs of SchemaStorage.
	GetSnapshot(ctx context.Context, ts uint64) (*schema.Snapshot, error)
	// GetLastSnapshot returns the last snapshot
	GetLastSnapshot() *schema.Snapshot
	// HandleDDLJob creates a new snapshot in storage and handles the ddl job
	HandleDDLJob(job *timodel.Job) error

	// AllPhysicalTables returns the table IDs of all tables and partition tables.
	AllPhysicalTables(ctx context.Context, ts model.Ts) ([]model.TableID, error)

	// AllTables returns table info of all tables that are being replicated.
	AllTables(ctx context.Context, ts model.Ts) ([]*model.TableInfo, error)

	// BuildDDLEvents by parsing the DDL job
	BuildDDLEvents(ctx context.Context, job *timodel.Job) (ddlEvents []*model.DDLEvent, err error)

	// IsIneligibleTable returns whether the table is ineligible.
	// Ineligible means that the table does not have a primary key or unique key.
	IsIneligibleTable(ctx context.Context, tableID model.TableID, ts model.Ts) (bool, error)

	// AdvanceResolvedTs advances the resolved ts
	AdvanceResolvedTs(ts uint64)
	// ResolvedTs returns the resolved ts of the schema storage
	ResolvedTs() uint64
	// DoGC removes snaps that are no longer needed at the specified TS.
	// It returns the TS from which the oldest maintained snapshot is valid.
	DoGC(ts uint64) (lastSchemaTs uint64)
}

type schemaStorage struct {
	snaps   []*schema.Snapshot
	snapsMu sync.RWMutex

	gcTs       uint64
	resolvedTs uint64

	filter filter.Filter

	forceReplicate bool

	id   model.ChangeFeedID
	role util.Role
}

// NewSchemaStorage creates a new schema storage
func NewSchemaStorage(
	storage tidbkv.Storage, startTs uint64,
	forceReplicate bool, id model.ChangeFeedID,
	role util.Role, filter filter.Filter,
) (SchemaStorage, error) {
	var (
		snap *schema.Snapshot
		err  error
	)
	// storage may be nil in some unit test cases.
	if storage == nil {
		snap = schema.NewEmptySnapshot(forceReplicate)
	} else {
		meta := kv.GetSnapshotMeta(storage, startTs)
		snap, err = schema.NewSnapshotFromMeta(id, meta, startTs, forceReplicate, filter)
		if err != nil {
			return nil, errors.Trace(err)
		}
		if err != nil {
			return nil, errors.Trace(err)
		}
	}
	return &schemaStorage{
		snaps:          []*schema.Snapshot{snap},
		resolvedTs:     startTs,
		forceReplicate: forceReplicate,
		filter:         filter,
		id:             id,
		role:           role,
	}, nil
}

// getSnapshot returns the snapshot which currentTs is less than(but most close to)
// or equal to the ts.
func (s *schemaStorage) getSnapshot(ts uint64) (*schema.Snapshot, error) {
	gcTs := atomic.LoadUint64(&s.gcTs)
	if ts < gcTs {
		// Unexpected error, caller should fail immediately.
		return nil, cerror.ErrSchemaStorageGCed.GenWithStackByArgs(ts, gcTs)
	}
	resolvedTs := atomic.LoadUint64(&s.resolvedTs)
	if ts > resolvedTs {
		// Caller should retry.
		return nil, cerror.ErrSchemaStorageUnresolved.GenWithStackByArgs(ts, resolvedTs)
	}
	s.snapsMu.RLock()
	defer s.snapsMu.RUnlock()
	// Here we search for the first snapshot whose currentTs is larger than ts.
	// So the result index -1 is the snapshot we want.
	i := sort.Search(len(s.snaps), func(i int) bool {
		return s.snaps[i].CurrentTs() > ts
	})
	// i == 0 has two meanings:
	// 1. The schema storage is empty.
	// 2. The ts is smaller than the first snapshot.
	// In both cases, we should return an error.
	if i == 0 {
		// Unexpected error, caller should fail immediately.
		return nil, cerror.ErrSchemaSnapshotNotFound.GenWithStackByArgs(ts)
	}
	return s.snaps[i-1], nil
}

// GetSnapshot returns the snapshot which of ts is specified
func (s *schemaStorage) GetSnapshot(ctx context.Context, ts uint64) (*schema.Snapshot, error) {
	var snap *schema.Snapshot

	// The infinite retry here is a temporary solution to the `ErrSchemaStorageUnresolved` caused by
	// DDL puller lagging too much.
	startTime := time.Now()
	logTime := startTime
	err := retry.Do(ctx, func() error {
		var err error
		snap, err = s.getSnapshot(ts)
		now := time.Now()
		if now.Sub(logTime) >= 30*time.Second && isRetryable(err) {
			log.Warn("GetSnapshot is taking too long, DDL puller stuck?",
				zap.Error(err),
				zap.Uint64("ts", ts),
				zap.Duration("duration", now.Sub(startTime)),
				zap.String("namespace", s.id.Namespace),
				zap.String("changefeed", s.id.ID),
				zap.String("role", s.role.String()))
			logTime = now
		}
		return err
	}, retry.WithBackoffBaseDelay(10), retry.WithIsRetryableErr(isRetryable))

	return snap, err
}

func isRetryable(err error) bool {
	return cerror.IsRetryableError(err) && cerror.ErrSchemaStorageUnresolved.Equal(err)
}

// GetLastSnapshot returns the last snapshot
func (s *schemaStorage) GetLastSnapshot() *schema.Snapshot {
	s.snapsMu.RLock()
	defer s.snapsMu.RUnlock()
	return s.snaps[len(s.snaps)-1]
}

// HandleDDLJob creates a new snapshot in storage and handles the ddl job
func (s *schemaStorage) HandleDDLJob(job *timodel.Job) error {
	if s.skipJob(job) {
		s.AdvanceResolvedTs(job.BinlogInfo.FinishedTS)
		return nil
	}
	s.snapsMu.Lock()
	defer s.snapsMu.Unlock()
	var snap *schema.Snapshot
	if len(s.snaps) > 0 {
		lastSnap := s.snaps[len(s.snaps)-1]
<<<<<<< HEAD
<<<<<<< HEAD
		// We use schemaVersion to check if an already-executed DDL job is processed for a second time.
		// Unexecuted DDL jobs should have largest schemaVersions.
		if job.BinlogInfo.FinishedTS <= lastSnap.CurrentTs() || job.BinlogInfo.SchemaVersion <= s.schemaVersion {
=======
		// already-executed DDL could filted by finishedTs.
		if job.BinlogInfo.FinishedTS <= lastSnap.CurrentTs() {
>>>>>>> 7f57e1f548 (ddl(ticdc): ignore ddl with schemaversion 0 (#11856))
=======
		if job.BinlogInfo.FinishedTS <= lastSnap.CurrentTs() {
>>>>>>> 4c3451cb
			log.Info("schemaStorage: ignore foregone DDL",
				zap.String("namespace", s.id.Namespace),
				zap.String("changefeed", s.id.ID),
				zap.String("DDL", job.Query),
				zap.String("state", job.State.String()),
				zap.Int64("jobID", job.ID),
				zap.Uint64("finishTs", job.BinlogInfo.FinishedTS),
				zap.Int64("jobSchemaVersion", job.BinlogInfo.SchemaVersion),
				zap.String("role", s.role.String()))
			return nil
		}
		snap = lastSnap.Copy()
	} else {
		snap = schema.NewEmptySnapshot(s.forceReplicate)
	}
	if err := snap.HandleDDL(job); err != nil {
		log.Error("schemaStorage: update snapshot by the DDL job failed",
			zap.String("namespace", s.id.Namespace),
			zap.String("changefeed", s.id.ID),
			zap.String("schema", job.SchemaName),
			zap.String("table", job.TableName),
			zap.String("query", job.Query),
			zap.Uint64("finishedTs", job.BinlogInfo.FinishedTS),
			zap.String("role", s.role.String()),
			zap.Error(err))
		return errors.Trace(err)
	}
	s.snaps = append(s.snaps, snap)
	s.AdvanceResolvedTs(job.BinlogInfo.FinishedTS)
	log.Info("schemaStorage: update snapshot by the DDL job",
		zap.String("namespace", s.id.Namespace),
		zap.String("changefeed", s.id.ID),
		zap.String("schema", job.SchemaName),
		zap.String("table", job.TableName),
		zap.String("query", job.Query),
		zap.Uint64("finishedTs", job.BinlogInfo.FinishedTS),
		zap.String("role", s.role.String()))
	return nil
}

// AllPhysicalTables returns the table IDs of all tables and partition tables.
func (s *schemaStorage) AllPhysicalTables(ctx context.Context, ts model.Ts) ([]model.TableID, error) {
	// NOTE: it's better to pre-allocate the vector. However, in the current implementation
	// we can't know how many valid tables in the snapshot.
	res := make([]model.TableID, 0)
	snap, err := s.GetSnapshot(ctx, ts)
	if err != nil {
		return nil, err
	}

	snap.IterTables(true, func(tblInfo *model.TableInfo) {
		if s.shouldIgnoreTable(tblInfo) {
			return
		}
		if pi := tblInfo.GetPartitionInfo(); pi != nil {
			for _, partition := range pi.Definitions {
				res = append(res, partition.ID)
			}
		} else {
			res = append(res, tblInfo.ID)
		}
	})
	log.Debug("get new schema snapshot",
		zap.Uint64("ts", ts),
		zap.Uint64("snapTs", snap.CurrentTs()),
		zap.Any("tables", res))

	return res, nil
}

// AllTables returns table info of all tables that are being replicated.
func (s *schemaStorage) AllTables(ctx context.Context, ts model.Ts) ([]*model.TableInfo, error) {
	tables := make([]*model.TableInfo, 0)
	snap, err := s.GetSnapshot(ctx, ts)
	if err != nil {
		return nil, err
	}
	snap.IterTables(true, func(tblInfo *model.TableInfo) {
		if !s.shouldIgnoreTable(tblInfo) {
			tables = append(tables, tblInfo)
		}
	})
	return tables, nil
}

func (s *schemaStorage) shouldIgnoreTable(t *model.TableInfo) bool {
	schemaName := t.TableName.Schema
	tableName := t.TableName.Table
	if s.filter.ShouldIgnoreTable(schemaName, tableName) {
		return true
	}
	if t.IsEligible(s.forceReplicate) {
		return false
	}

	// Sequence is not supported yet, and always ineligible.
	// Skip Warn to avoid confusion.
	// See https://github.com/pingcap/tiflow/issues/4559
	if !t.IsSequence() {
		log.Warn("skip ineligible table",
			zap.String("namespace", s.id.Namespace),
			zap.String("changefeed", s.id.ID),
			zap.Int64("tableID", t.ID),
			zap.Stringer("tableName", t.TableName),
		)
	}
	return true
}

// IsIneligibleTable returns whether the table is ineligible.
// It uses the snapshot of the given ts to check the table.
// Ineligible means that the table does not have a primary key
// or not null unique key.
func (s *schemaStorage) IsIneligibleTable(
	ctx context.Context, tableID model.TableID, ts model.Ts,
) (bool, error) {
	snap, err := s.GetSnapshot(ctx, ts)
	if err != nil {
		return false, err
	}
	return snap.IsIneligibleTableID(tableID), nil
}

// AdvanceResolvedTs advances the resolved. Not thread safe.
// NOTE: SHOULD NOT call it concurrently
func (s *schemaStorage) AdvanceResolvedTs(ts uint64) {
	if ts > s.ResolvedTs() {
		atomic.StoreUint64(&s.resolvedTs, ts)
	}
}

// ResolvedTs returns the resolved ts of the schema storage
func (s *schemaStorage) ResolvedTs() uint64 {
	return atomic.LoadUint64(&s.resolvedTs)
}

// DoGC removes snaps which of ts less than this specified ts
func (s *schemaStorage) DoGC(ts uint64) (lastSchemaTs uint64) {
	s.snapsMu.Lock()
	defer s.snapsMu.Unlock()
	var startIdx int
	for i, snap := range s.snaps {
		if snap.CurrentTs() > ts {
			break
		}
		startIdx = i
	}
	if startIdx == 0 {
		return s.snaps[0].CurrentTs()
	}
	if log.GetLevel() == zapcore.DebugLevel {
		log.Debug("Do GC in schema storage")
		for i := 0; i < startIdx; i++ {
			s.snaps[i].PrintStatus(log.Debug)
		}
	}

	// NOTE: Drop must be called to remove stale versions.
	s.snaps[startIdx-1].Drop()

	// copy the part of the slice that is needed instead of re-slicing it
	// to maximize efficiency of Go runtime GC.
	newSnaps := make([]*schema.Snapshot, len(s.snaps)-startIdx)
	copy(newSnaps, s.snaps[startIdx:])
	s.snaps = newSnaps

	lastSchemaTs = s.snaps[0].CurrentTs()
	atomic.StoreUint64(&s.gcTs, lastSchemaTs)
	return
}

// SkipJob skip the job should not be executed
// TiDB write DDL Binlog for every DDL Job,
// we must ignore jobs that are cancelled or rollback
// For older version TiDB, it writes DDL Binlog in the txn
// that the state of job is changed to *synced*
// Now, it writes DDL Binlog in the txn that the state of
// job is changed to *done* (before change to *synced*)
// At state *done*, it will be always and only changed to *synced*.
func (s *schemaStorage) skipJob(job *timodel.Job) bool {
	log.Debug("handle DDL new commit",
		zap.String("DDL", job.Query), zap.Stringer("job", job),
		zap.String("namespace", s.id.Namespace),
		zap.String("changefeed", s.id.ID),
		zap.String("role", s.role.String()))
	return !job.IsDone()
}

// BuildDDLEvents by parsing the DDL job
func (s *schemaStorage) BuildDDLEvents(
	ctx context.Context, job *timodel.Job,
) (ddlEvents []*model.DDLEvent, err error) {
	switch job.Type {
	case timodel.ActionRenameTables:
		// The result contains more than one DDLEvent for a rename tables job.
		ddlEvents, err = s.buildRenameEvents(ctx, job)
		if err != nil {
			return nil, errors.Trace(err)
		}
	case timodel.ActionCreateTables:
		if job.BinlogInfo != nil && job.BinlogInfo.MultipleTableInfos != nil {
			querys, err := ddl.SplitQueries(job.Query)
			if err != nil {
				return nil, errors.Trace(err)
			}
			multiTableInfos := job.BinlogInfo.MultipleTableInfos
			for index, tableInfo := range multiTableInfos {
				newTableInfo := model.WrapTableInfo(job.SchemaID, job.SchemaName, job.BinlogInfo.FinishedTS, tableInfo)
				job.Query = querys[index]
				event := new(model.DDLEvent)
				event.FromJob(job, nil, newTableInfo)
				ddlEvents = append(ddlEvents, event)
			}
		} else {
			return nil, errors.Errorf("there is no multiple table infos in the create tables job: %s", job)
		}
	default:
		// parse preTableInfo
		preSnap, err := s.GetSnapshot(ctx, job.BinlogInfo.FinishedTS-1)
		if err != nil {
			return nil, errors.Trace(err)
		}
		preTableInfo, err := preSnap.PreTableInfo(job)
		if err != nil {
			return nil, errors.Trace(err)
		}

		// parse tableInfo
		var tableInfo *model.TableInfo
		err = preSnap.FillSchemaName(job)
		if err != nil {
			log.Error("build DDL event fail", zap.Any("job", job), zap.Error(err))
			return nil, errors.Trace(err)
		}
		// TODO: find a better way to refactor this. For example, drop table job should not
		// have table info.
		if job.BinlogInfo != nil && job.BinlogInfo.TableInfo != nil {
			tableInfo = model.WrapTableInfo(job.SchemaID, job.SchemaName, job.BinlogInfo.FinishedTS, job.BinlogInfo.TableInfo)

			// TODO: remove this after job is fixed by TiDB.
			// ref: https://github.com/pingcap/tidb/issues/43819
			if job.Type == timodel.ActionExchangeTablePartition {
				oldTableInfo, ok := preSnap.PhysicalTableByID(job.BinlogInfo.TableInfo.ID)
				if !ok {
					return nil, cerror.ErrSchemaStorageTableMiss.GenWithStackByArgs(job.TableID)
				}
				tableInfo.SchemaID = oldTableInfo.SchemaID
				tableInfo.TableName = oldTableInfo.TableName
			}
		} else {
			// Just retrieve the schema name for a DDL job that does not contain TableInfo.
			// Currently supported by cdc are: ActionCreateSchema, ActionDropSchema,
			// and ActionModifySchemaCharsetAndCollate.
			tableInfo = &model.TableInfo{
				TableName: model.TableName{Schema: job.SchemaName},
				Version:   job.BinlogInfo.FinishedTS,
			}
		}
		event := new(model.DDLEvent)
		event.FromJob(job, preTableInfo, tableInfo)
		ddlEvents = append(ddlEvents, event)
	}
	return ddlEvents, nil
}

// GetNewJobWithArgs returns a new job with the given args
func GetNewJobWithArgs(job *timodel.Job, args timodel.JobArgs) (*timodel.Job, error) {
	job.FillArgs(args)
	bytes, err := job.Encode(true)
	if err != nil {
		return nil, errors.Trace(err)
	}
	encodedJob := &timodel.Job{}
	if err = encodedJob.Decode(bytes); err != nil {
		return nil, errors.Trace(err)
	}
	return encodedJob, nil
}

// TODO: find a better way to refactor this function.
// buildRenameEvents gets a list of DDLEvent from a rename tables DDL job.
func (s *schemaStorage) buildRenameEvents(
	ctx context.Context, job *timodel.Job,
) ([]*model.DDLEvent, error) {
	var ddlEvents []*model.DDLEvent
	args, err := timodel.GetRenameTablesArgs(job)
	if err != nil {
		return nil, errors.Trace(err)
	}

	multiTableInfos := job.BinlogInfo.MultipleTableInfos
	if len(multiTableInfos) != len(args.RenameTableInfos) {
		return nil, cerror.ErrInvalidDDLJob.GenWithStackByArgs(job.ID)
	}

	preSnap, err := s.GetSnapshot(ctx, job.BinlogInfo.FinishedTS-1)
	if err != nil {
		return nil, errors.Trace(err)
	}

	for i, tableInfo := range multiTableInfos {
		info := args.RenameTableInfos[i]
		newSchema, ok := preSnap.SchemaByID(info.NewSchemaID)
		if !ok {
			return nil, cerror.ErrSnapshotSchemaNotFound.GenWithStackByArgs(
				info.NewSchemaID)
		}
		newSchemaName := newSchema.Name.O
		oldSchemaName := info.OldSchemaName.O
		event := new(model.DDLEvent)
		preTableInfo, ok := preSnap.PhysicalTableByID(tableInfo.ID)
		if !ok {
			return nil, cerror.ErrSchemaStorageTableMiss.GenWithStackByArgs(
				job.TableID)
		}

		tableInfo := model.WrapTableInfo(info.NewSchemaID, newSchemaName,
			job.BinlogInfo.FinishedTS, tableInfo)
		event.FromJobWithArgs(job, preTableInfo, tableInfo, oldSchemaName, newSchemaName)
		ddlEvents = append(ddlEvents, event)
	}
	return ddlEvents, nil
}

// MockSchemaStorage is for tests.
type MockSchemaStorage struct {
	Resolved uint64
}

// AllPhysicalTables implements SchemaStorage.
func (s *MockSchemaStorage) AllPhysicalTables(ctx context.Context, ts model.Ts) ([]model.TableID, error) {
	return nil, nil
}

// IsIneligibleTable implements SchemaStorage.
func (s *MockSchemaStorage) IsIneligibleTable(ctx context.Context, tableID model.TableID, ts model.Ts) (bool, error) {
	return true, nil
}

// AllTables implements SchemaStorage.
func (s *MockSchemaStorage) AllTables(ctx context.Context, ts model.Ts) ([]*model.TableInfo, error) {
	return nil, nil
}

// GetSnapshot implements SchemaStorage.
func (s *MockSchemaStorage) GetSnapshot(ctx context.Context, ts uint64) (*schema.Snapshot, error) {
	return nil, nil
}

// GetLastSnapshot implements SchemaStorage.
func (s *MockSchemaStorage) GetLastSnapshot() *schema.Snapshot {
	return nil
}

// HandleDDLJob implements SchemaStorage.
func (s *MockSchemaStorage) HandleDDLJob(job *timodel.Job) error {
	return nil
}

// BuildDDLEvents implements SchemaStorage.
func (s *MockSchemaStorage) BuildDDLEvents(
	_ context.Context, _ *timodel.Job,
) (ddlEvents []*model.DDLEvent, err error) {
	return nil, nil
}

// AdvanceResolvedTs implements SchemaStorage.
func (s *MockSchemaStorage) AdvanceResolvedTs(ts uint64) {
	atomic.StoreUint64(&s.Resolved, ts)
}

// ResolvedTs implements SchemaStorage.
func (s *MockSchemaStorage) ResolvedTs() uint64 {
	return atomic.LoadUint64(&s.Resolved)
}

// DoGC implements SchemaStorage.
func (s *MockSchemaStorage) DoGC(ts uint64) uint64 {
	return atomic.LoadUint64(&s.Resolved)
}<|MERGE_RESOLUTION|>--- conflicted
+++ resolved
@@ -198,18 +198,8 @@
 	var snap *schema.Snapshot
 	if len(s.snaps) > 0 {
 		lastSnap := s.snaps[len(s.snaps)-1]
-<<<<<<< HEAD
-<<<<<<< HEAD
-		// We use schemaVersion to check if an already-executed DDL job is processed for a second time.
-		// Unexecuted DDL jobs should have largest schemaVersions.
-		if job.BinlogInfo.FinishedTS <= lastSnap.CurrentTs() || job.BinlogInfo.SchemaVersion <= s.schemaVersion {
-=======
 		// already-executed DDL could filted by finishedTs.
 		if job.BinlogInfo.FinishedTS <= lastSnap.CurrentTs() {
->>>>>>> 7f57e1f548 (ddl(ticdc): ignore ddl with schemaversion 0 (#11856))
-=======
-		if job.BinlogInfo.FinishedTS <= lastSnap.CurrentTs() {
->>>>>>> 4c3451cb
 			log.Info("schemaStorage: ignore foregone DDL",
 				zap.String("namespace", s.id.Namespace),
 				zap.String("changefeed", s.id.ID),
