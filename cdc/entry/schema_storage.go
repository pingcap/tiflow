--- conflicted
+++ resolved
@@ -730,12 +730,8 @@
 	resolvedTs uint64
 
 	filter         *filter.Filter
-<<<<<<< HEAD
-	explicitTables bool
+	forceReplicate bool
 	id             model.ChangeFeedID
-=======
-	forceReplicate bool
->>>>>>> 9160eb29
 }
 
 // NewSchemaStorage creates a new schema storage
@@ -755,12 +751,8 @@
 		snaps:          []*schemaSnapshot{snap},
 		resolvedTs:     startTs,
 		filter:         filter,
-<<<<<<< HEAD
-		explicitTables: forceReplicate,
+		forceReplicate: forceReplicate,
 		id:             id,
-=======
-		forceReplicate: forceReplicate,
->>>>>>> 9160eb29
 	}
 	return schema, nil
 }
@@ -808,12 +800,8 @@
 			logTime = now
 		}
 		return err
-<<<<<<< HEAD
 	}, retry.WithBackoffBaseDelay(10), retry.WithInfiniteTries(),
 		retry.WithIsRetryableErr(isRetryable))
-=======
-	}, retry.WithBackoffBaseDelay(10), retry.WithIsRetryableErr(isRetryable))
->>>>>>> 9160eb29
 
 	return snap, err
 }
@@ -841,12 +829,11 @@
 	if len(s.snaps) > 0 {
 		lastSnap := s.snaps[len(s.snaps)-1]
 		if job.BinlogInfo.FinishedTS <= lastSnap.currentTs {
-			log.Info("ignore foregone DDL", zap.Int64("jobID", job.ID),
-<<<<<<< HEAD
-				zap.String("DDL", job.Query), zap.String("changefeed", s.id))
-=======
-				zap.String("DDL", job.Query), zap.Uint64("finishTs", job.BinlogInfo.FinishedTS))
->>>>>>> 9160eb29
+			log.Info("ignore foregone DDL",
+				zap.Int64("jobID", job.ID),
+				zap.String("DDL", job.Query),
+				zap.Uint64("finishTs", job.BinlogInfo.FinishedTS),
+				zap.String("changefeed", s.id))
 			return nil
 		}
 		snap = lastSnap.Clone()
@@ -854,22 +841,20 @@
 		snap = newEmptySchemaSnapshot(s.forceReplicate)
 	}
 	if err := snap.handleDDL(job); err != nil {
-		log.Error("handle DDL failed", zap.String("DDL", job.Query),
-			zap.Stringer("job", job), zap.Error(err),
-<<<<<<< HEAD
+		log.Error("handle DDL failed",
+			zap.String("DDL", job.Query),
+			zap.Stringer("job", job),
+			zap.Error(err),
+			zap.Uint64("finishTs", job.BinlogInfo.FinishedTS),
 			zap.String("changefeed", s.id))
 		return errors.Trace(err)
 	}
-	log.Info("handle DDL", zap.String("DDL", job.Query),
-		zap.Stringer("job", job), zap.String("changefeed", s.id))
-=======
-			zap.Uint64("finishTs", job.BinlogInfo.FinishedTS))
-		return errors.Trace(err)
-	}
-	log.Info("handle DDL", zap.String("DDL", job.Query),
-		zap.Stringer("job", job), zap.Uint64("finishTs", job.BinlogInfo.FinishedTS))
-
->>>>>>> 9160eb29
+	log.Info("handle DDL",
+		zap.String("DDL", job.Query),
+		zap.Stringer("job", job),
+		zap.Uint64("finishTs", job.BinlogInfo.FinishedTS),
+		zap.String("changefeed", s.id))
+
 	s.snaps = append(s.snaps, snap)
 	s.AdvanceResolvedTs(job.BinlogInfo.FinishedTS)
 	return nil
