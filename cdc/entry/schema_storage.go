--- conflicted
+++ resolved
@@ -197,12 +197,7 @@
 	var snap *schema.Snapshot
 	if len(s.snaps) > 0 {
 		lastSnap := s.snaps[len(s.snaps)-1]
-<<<<<<< HEAD
 		if job.BinlogInfo.FinishedTS <= lastSnap.CurrentTs() {
-=======
-		// already-executed DDL could filted by finishedTs.
-		if job.BinlogInfo.FinishedTS <= lastSnap.CurrentTs() || job.BinlogInfo.SchemaVersion <= s.schemaVersion {
->>>>>>> 4e1296cc
 			log.Info("schemaStorage: ignore foregone DDL",
 				zap.String("namespace", s.id.Namespace),
 				zap.String("changefeed", s.id.ID),
