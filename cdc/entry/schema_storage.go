--- conflicted
+++ resolved
@@ -201,9 +201,9 @@
 // TableInfo provides meta data describing a DB table.
 type TableInfo struct {
 	*timodel.TableInfo
-<<<<<<< HEAD
 	SchemaID      int64
 	TableName     model.TableName
+	TableInfoVersion uint64
 	columnsOffset map[int64]int
 	indicesOffset map[int64]int
 	uniqueColumns map[int64]struct{}
@@ -216,15 +216,6 @@
 	// -1 : pk is handle
 	// -2 : the table is not eligible
 	HandleIndexID int64
-=======
-	SchemaID         int64
-	TableName        model.TableName
-	TableInfoVersion uint64
-	columnsOffset    map[int64]int
-	indicesOffset    map[int64]int
-	uniqueColumns    map[int64]struct{}
-	handleColID      int64
->>>>>>> 53888672
 
 	// if the table of this row only has one unique index(includes primary key),
 	// IndieMarkCol will be set to the name of the unique index
@@ -235,27 +226,16 @@
 // WrapTableInfo creates a TableInfo from a timodel.TableInfo
 func WrapTableInfo(schemaID int64, schemaName string, version uint64, info *timodel.TableInfo) *TableInfo {
 	ti := &TableInfo{
-<<<<<<< HEAD
 		TableInfo:     info,
 		SchemaID:      schemaID,
 		TableName:     model.TableName{Schema: schemaName, Table: info.Name.O},
+		TableInfoVersion: version,
 		columnsOffset: make(map[int64]int, len(info.Columns)),
 		indicesOffset: make(map[int64]int, len(info.Indices)),
 		uniqueColumns: make(map[int64]struct{}),
 		handleColID:   -1,
 		HandleIndexID: -2,
 		rowColInfos:   make([]rowcodec.ColInfo, len(info.Columns)),
-=======
-		TableInfo:        info,
-		SchemaID:         schemaID,
-		TableName:        model.TableName{Schema: schemaName, Table: info.Name.O},
-		TableInfoVersion: version,
-		columnsOffset:    make(map[int64]int, len(info.Columns)),
-		indicesOffset:    make(map[int64]int, len(info.Indices)),
-		uniqueColumns:    make(map[int64]struct{}),
-		handleColID:      -1,
-		rowColInfos:      make([]rowcodec.ColInfo, len(info.Columns)),
->>>>>>> 53888672
 	}
 
 	uniqueIndexNum := 0
