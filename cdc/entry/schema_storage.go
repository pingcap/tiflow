--- conflicted
+++ resolved
@@ -83,7 +83,6 @@
 	forceReplicate bool, id model.ChangeFeedID,
 	role util.Role, filter filter.Filter,
 ) (SchemaStorage, error) {
-<<<<<<< HEAD
 	meta := kv.GetSnapshotMeta(storage, startTs)
 	snap, err := schema.NewSnapshotFromMeta(meta, startTs, forceReplicate, filter)
 	if err != nil {
@@ -95,26 +94,6 @@
 	}
 
 	result := &schemaStorageImpl{
-=======
-	var (
-		snap    *schema.Snapshot
-		version int64
-		err     error
-	)
-	if meta == nil {
-		snap = schema.NewEmptySnapshot(forceReplicate)
-	} else {
-		snap, err = schema.NewSnapshotFromMeta(meta, startTs, forceReplicate, filter)
-		if err != nil {
-			return nil, errors.Trace(err)
-		}
-		version, err = schema.GetSchemaVersion(meta)
-		if err != nil {
-			return nil, errors.Trace(err)
-		}
-	}
-	return &schemaStorageImpl{
->>>>>>> f0ab88a7
 		snaps:          []*schema.Snapshot{snap},
 		resolvedTs:     startTs,
 		forceReplicate: forceReplicate,
@@ -122,14 +101,10 @@
 		id:             id,
 		schemaVersion:  version,
 		role:           role,
-<<<<<<< HEAD
 		metricIgnoreDDLEventCounter: ignoredDDLEventCounter.
 			WithLabelValues(id.Namespace, id.ID),
 	}
 	return result, nil
-=======
-	}, nil
->>>>>>> f0ab88a7
 }
 
 // getSnapshot returns the snapshot which currentTs is less than(but most close to)
