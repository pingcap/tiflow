--- conflicted
+++ resolved
@@ -543,14 +543,10 @@
 
 		tableInfo := model.WrapTableInfo(info.NewSchemaID, newSchemaName,
 			job.BinlogInfo.FinishedTS, tableInfo)
-<<<<<<< HEAD
 		if err := event.FromJobWithArgs(job, preTableInfo, tableInfo, oldSchemaName, newSchemaName, s.sinkRouter); err != nil {
 			return nil, errors.Trace(err)
 		}
-=======
-		event.FromJobWithArgs(job, preTableInfo, tableInfo, oldSchemaName, newSchemaName)
 		event.Seq = uint64(i)
->>>>>>> df4a9040
 		ddlEvents = append(ddlEvents, event)
 	}
 	return ddlEvents, nil
