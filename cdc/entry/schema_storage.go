// Copyright 2019 PingCAP, Inc.
//
// Licensed under the Apache License, Version 2.0 (the "License");
// you may not use this file except in compliance with the License.
// You may obtain a copy of the License at
//
//     http://www.apache.org/licenses/LICENSE-2.0
//
// Unless required by applicable law or agreed to in writing, software
// distributed under the License is distributed on an "AS IS" BASIS,
// See the License for the specific language governing permissions and
// limitations under the License.

package entry

import (
	"context"
	"fmt"
	"sort"
	"sync"
	"sync/atomic"
	"time"

	"github.com/cenkalti/backoff"
	"github.com/pingcap/errors"
	"github.com/pingcap/log"
	timodel "github.com/pingcap/parser/model"
	"github.com/pingcap/parser/mysql"
	"github.com/pingcap/ticdc/cdc/model"
	"github.com/pingcap/ticdc/pkg/filter"
	"github.com/pingcap/ticdc/pkg/retry"
	timeta "github.com/pingcap/tidb/meta"
	"github.com/pingcap/tidb/util/rowcodec"
	"go.uber.org/zap"
	"go.uber.org/zap/zapcore"
)

// schemaSnapshot stores the source TiDB all schema information
// schemaSnapshot is a READ ONLY struct
type schemaSnapshot struct {
	tableNameToID  map[TableName]int64
	schemaNameToID map[string]int64

	schemas        map[int64]*timodel.DBInfo
	tables         map[int64]*TableInfo
	partitionTable map[int64]*TableInfo

	truncateTableID   map[int64]struct{}
	ineligibleTableID map[int64]struct{}

	currentTs uint64
}

// SingleSchemaSnapshot is a single schema snapshot independent of schema storage
type SingleSchemaSnapshot = schemaSnapshot

// HandleDDL handles the ddl job
func (s *SingleSchemaSnapshot) HandleDDL(job *timodel.Job) error {
	return s.handleDDL(job)
}

// NewSingleSchemaSnapshotFromMeta creates a new single schema snapshot from a tidb meta
func NewSingleSchemaSnapshotFromMeta(meta *timeta.Meta, currentTs uint64) (*SingleSchemaSnapshot, error) {
	return newSchemaSnapshotFromMeta(meta, currentTs)
}

func newEmptySchemaSnapshot() *schemaSnapshot {
	return &schemaSnapshot{
		tableNameToID:  make(map[TableName]int64),
		schemaNameToID: make(map[string]int64),

		schemas:        make(map[int64]*timodel.DBInfo),
		tables:         make(map[int64]*TableInfo),
		partitionTable: make(map[int64]*TableInfo),

		truncateTableID:   make(map[int64]struct{}),
		ineligibleTableID: make(map[int64]struct{}),
	}
}

func newSchemaSnapshotFromMeta(meta *timeta.Meta, currentTs uint64) (*schemaSnapshot, error) {
	snap := newEmptySchemaSnapshot()
	dbinfos, err := meta.ListDatabases()
	if err != nil {
		return nil, errors.Trace(err)
	}
	for _, dbinfo := range dbinfos {
		snap.schemas[dbinfo.ID] = dbinfo
		snap.schemaNameToID[dbinfo.Name.O] = dbinfo.ID
	}
	for schemaID, dbinfo := range snap.schemas {
		tableInfos, err := meta.ListTables(schemaID)
		if err != nil {
			return nil, errors.Trace(err)
		}
		dbinfo.Tables = make([]*timodel.TableInfo, 0, len(tableInfos))
		for _, tableInfo := range tableInfos {
			dbinfo.Tables = append(dbinfo.Tables, tableInfo)
			tableInfo := WrapTableInfo(dbinfo.ID, dbinfo.Name.O, tableInfo)
			snap.tables[tableInfo.ID] = tableInfo
			snap.tableNameToID[TableName{Schema: dbinfo.Name.O, Table: tableInfo.Name.O}] = tableInfo.ID
			if !tableInfo.ExistTableUniqueColumn() {
				snap.ineligibleTableID[tableInfo.ID] = struct{}{}
			}
		}
	}
	snap.currentTs = currentTs
	return snap, nil
}

func (s *schemaSnapshot) PrintStatus(logger func(msg string, fields ...zap.Field)) {
	logger("[SchemaSnap] Start to print status", zap.Uint64("currentTs", s.currentTs))
	for id, dbInfo := range s.schemas {
		logger("[SchemaSnap] --> Schemas", zap.Int64("schemaID", id), zap.Reflect("dbInfo", dbInfo))
		// check schemaNameToID
		if schemaID, exist := s.schemaNameToID[dbInfo.Name.O]; !exist || schemaID != id {
			logger("[SchemaSnap] ----> schemaNameToID item lost", zap.String("name", dbInfo.Name.O), zap.Int64("schemaNameToID", s.schemaNameToID[dbInfo.Name.O]))
		}
	}
	if len(s.schemaNameToID) != len(s.schemas) {
		logger("[SchemaSnap] schemaNameToID length mismatch schemas")
		for schemaName, schemaID := range s.schemaNameToID {
			logger("[SchemaSnap] --> schemaNameToID", zap.String("schemaName", schemaName), zap.Int64("schemaID", schemaID))
		}
	}
	for id, tableInfo := range s.tables {
		logger("[SchemaSnap] --> Tables", zap.Int64("tableID", id), zap.Stringer("tableInfo", tableInfo))
		// check tableNameToID
		if tableID, exist := s.tableNameToID[tableInfo.TableName]; !exist || tableID != id {
			logger("[SchemaSnap] ----> tableNameToID item lost", zap.Stringer("name", tableInfo.TableName), zap.Int64("tableNameToID", s.tableNameToID[tableInfo.TableName]))
		}
	}
	if len(s.tableNameToID) != len(s.tables) {
		logger("[SchemaSnap] tableNameToID length mismatch tables")
		for tableName, tableID := range s.tableNameToID {
			logger("[SchemaSnap] --> tableNameToID", zap.Stringer("tableName", tableName), zap.Int64("tableID", tableID))
		}
	}
	for pid, table := range s.partitionTable {
		logger("[SchemaSnap] --> Partitions", zap.Int64("partitionID", pid), zap.Int64("tableID", table.ID))
	}
	truncateTableID := make([]int64, 0, len(s.truncateTableID))
	for id := range s.truncateTableID {
		truncateTableID = append(truncateTableID, id)
	}
	logger("[SchemaSnap] TruncateTableIDs", zap.Int64s("ids", truncateTableID))

	ineligibleTableID := make([]int64, 0, len(s.ineligibleTableID))
	for id := range s.ineligibleTableID {
		ineligibleTableID = append(ineligibleTableID, id)
	}
	logger("[SchemaSnap] IneligibleTableIDs", zap.Int64s("ids", ineligibleTableID))
}

// Clone clones Storage
func (s *schemaSnapshot) Clone() *schemaSnapshot {
	n := &schemaSnapshot{
		tableNameToID:  make(map[TableName]int64, len(s.tableNameToID)),
		schemaNameToID: make(map[string]int64, len(s.schemaNameToID)),

		schemas:        make(map[int64]*timodel.DBInfo, len(s.schemas)),
		tables:         make(map[int64]*TableInfo, len(s.tables)),
		partitionTable: make(map[int64]*TableInfo, len(s.partitionTable)),

		truncateTableID:   make(map[int64]struct{}, len(s.truncateTableID)),
		ineligibleTableID: make(map[int64]struct{}, len(s.ineligibleTableID)),
	}
	for k, v := range s.tableNameToID {
		n.tableNameToID[k] = v
	}
	for k, v := range s.schemaNameToID {
		n.schemaNameToID[k] = v
	}
	for k, v := range s.schemas {
		n.schemas[k] = v.Clone()
	}
	for k, v := range s.tables {
		n.tables[k] = v.Clone()
	}
	for k, v := range s.partitionTable {
		n.partitionTable[k] = v.Clone()
	}
	for k, v := range s.truncateTableID {
		n.truncateTableID[k] = v
	}
	for k, v := range s.ineligibleTableID {
		n.ineligibleTableID[k] = v
	}
	return n
}

// TableName specify a Schema name and Table name
type TableName struct {
	Schema string `toml:"db-name" json:"db-name"`
	Table  string `toml:"tbl-name" json:"tbl-name"`
}

// String implements fmt.Stringer interface.
func (t TableName) String() string {
	return fmt.Sprintf("%s.%s", t.Schema, t.Table)
}

// TableInfo provides meta data describing a DB table.
type TableInfo struct {
	*timodel.TableInfo
	SchemaID      int64
	TableName     TableName
	columnsOffset map[int64]int
	indicesOffset map[int64]int
	uniqueColumns map[int64]struct{}
	handleColID   int64

	// if the table of this row only has one unique index(includes primary key),
	// IndieMarkCol will be set to the name of the unique index
	IndieMarkCol string
	rowColInfos  []rowcodec.ColInfo
}

// WrapTableInfo creates a TableInfo from a timodel.TableInfo
func WrapTableInfo(schemaID int64, schemaName string, info *timodel.TableInfo) *TableInfo {
	ti := &TableInfo{
		TableInfo:     info,
		SchemaID:      schemaID,
		TableName:     TableName{Schema: schemaName, Table: info.Name.O},
		columnsOffset: make(map[int64]int, len(info.Columns)),
		indicesOffset: make(map[int64]int, len(info.Indices)),
		uniqueColumns: make(map[int64]struct{}),
		handleColID:   -1,
		rowColInfos:   make([]rowcodec.ColInfo, len(info.Columns)),
	}

	uniqueIndexNum := 0

	for i, col := range ti.Columns {
		ti.columnsOffset[col.ID] = i
		isPK := (ti.PKIsHandle && mysql.HasPriKeyFlag(col.Flag)) || col.ID == timodel.ExtraHandleID
		if isPK {
			ti.handleColID = col.ID
			ti.uniqueColumns[col.ID] = struct{}{}
			uniqueIndexNum++
		}
		ti.rowColInfos[i] = rowcodec.ColInfo{
			ID:         col.ID,
			Tp:         int32(col.Tp),
			Flag:       int32(col.Flag),
			Flen:       col.Flen,
			Decimal:    col.Decimal,
			Elems:      col.Elems,
			IsPKHandle: isPK,
		}
	}

	for i, idx := range ti.Indices {
		ti.indicesOffset[idx.ID] = i
		if ti.IsIndexUnique(idx) {
			for _, col := range idx.Columns {
				ti.uniqueColumns[ti.Columns[col.Offset].ID] = struct{}{}
			}
		}
		if idx.Primary || idx.Unique {
			uniqueIndexNum++
		}
	}

	// this table has only one unique column
	if uniqueIndexNum == 1 && len(ti.uniqueColumns) == 1 {
		for col := range ti.uniqueColumns {
			info, _ := ti.GetColumnInfo(col)
			ti.IndieMarkCol = info.Name.O
		}
	}

	return ti
}

// GetColumnInfo returns the column info by ID
func (ti *TableInfo) GetColumnInfo(colID int64) (info *timodel.ColumnInfo, exist bool) {
	colOffset, exist := ti.columnsOffset[colID]
	if !exist {
		return nil, false
	}
	return ti.Columns[colOffset], true
}

func (ti *TableInfo) String() string {
	return fmt.Sprintf("TableInfo, ID: %d, Name:%s, ColNum: %d, IdxNum: %d, PKIsHandle: %t", ti.ID, ti.TableName, len(ti.Columns), len(ti.Indices), ti.PKIsHandle)
}

// GetIndexInfo returns the index info by ID
func (ti *TableInfo) GetIndexInfo(indexID int64) (info *timodel.IndexInfo, exist bool) {
	indexOffset, exist := ti.indicesOffset[indexID]
	if !exist {
		return nil, false
	}
	return ti.Indices[indexOffset], true
}

// GetRowColInfos returns all column infos for rowcodec
func (ti *TableInfo) GetRowColInfos() (int64, []rowcodec.ColInfo) {
	return ti.handleColID, ti.rowColInfos
}

// IsColWritable returns is the col is writeable
func (ti *TableInfo) IsColWritable(col *timodel.ColumnInfo) bool {
	return col.State == timodel.StatePublic && !col.IsGenerated()
}

// GetUniqueKeys returns all unique keys of the table as a slice of column names
func (ti *TableInfo) GetUniqueKeys() [][]string {
	var uniqueKeys [][]string
	if ti.PKIsHandle {
		for _, col := range ti.Columns {
			if mysql.HasPriKeyFlag(col.Flag) {
				// Prepend to make sure the primary key ends up at the front
				uniqueKeys = [][]string{{col.Name.O}}
				break
			}
		}
	}
	for _, idx := range ti.Indices {
		if ti.IsIndexUnique(idx) {
			colNames := make([]string, 0, len(idx.Columns))
			for _, col := range idx.Columns {
				colNames = append(colNames, col.Name.O)
			}
			if idx.Primary {
				uniqueKeys = append([][]string{colNames}, uniqueKeys...)
			} else {
				uniqueKeys = append(uniqueKeys, colNames)
			}
		}
	}
	return uniqueKeys
}

// IsColumnUnique returns whether the column is unique
func (ti *TableInfo) IsColumnUnique(colID int64) bool {
	_, exist := ti.uniqueColumns[colID]
	return exist
}

// ExistTableUniqueColumn returns whether the table has the unique column
func (ti *TableInfo) ExistTableUniqueColumn() bool {
	return len(ti.uniqueColumns) != 0
}

// IsIndexUnique returns whether the index is unique
func (ti *TableInfo) IsIndexUnique(indexInfo *timodel.IndexInfo) bool {
	if indexInfo.Primary {
		return true
	}
	if indexInfo.Unique {
		for _, col := range indexInfo.Columns {
			if !mysql.HasNotNullFlag(ti.Columns[col.Offset].Flag) {
				return false
			}
		}
		return true
	}
	return false
}

// Clone clones the TableInfo
func (ti *TableInfo) Clone() *TableInfo {
	return WrapTableInfo(ti.SchemaID, ti.TableName.Schema, ti.TableInfo.Clone())
}

// GetTableNameByID looks up a TableName with the given table id
func (s *schemaSnapshot) GetTableNameByID(id int64) (TableName, bool) {
	tableInfo, ok := s.tables[id]
	if !ok {
		return TableName{}, false
	}
	return tableInfo.TableName, true
}

// GetTableIDByName returns the tableID by table schemaName and tableName
func (s *schemaSnapshot) GetTableIDByName(schemaName string, tableName string) (int64, bool) {
	id, ok := s.tableNameToID[TableName{
		Schema: schemaName,
		Table:  tableName,
	}]
	return id, ok
}

// GetTableByName queries a table by name,
// the second returned value is false if no table with the specified name is found.
func (s *schemaSnapshot) GetTableByName(schema, table string) (info *TableInfo, ok bool) {
	id, ok := s.GetTableIDByName(schema, table)
	if !ok {
		return nil, ok
	}
	return s.TableByID(id)
}

// SchemaByID returns the DBInfo by schema id
func (s *schemaSnapshot) SchemaByID(id int64) (val *timodel.DBInfo, ok bool) {
	val, ok = s.schemas[id]
	return
}

// SchemaByTableID returns the schema ID by table ID
func (s *schemaSnapshot) SchemaByTableID(tableID int64) (*timodel.DBInfo, bool) {
	tableInfo, ok := s.tables[tableID]
	if !ok {
		return nil, false
	}
	schemaID, ok := s.schemaNameToID[tableInfo.TableName.Schema]
	if !ok {
		return nil, false
	}
	return s.SchemaByID(schemaID)
}

// TableByID returns the TableInfo by table id
func (s *schemaSnapshot) TableByID(id int64) (val *TableInfo, ok bool) {
	val, ok = s.tables[id]
	return
}

// PhysicalTableByID returns the TableInfo by table id or partition ID.
func (s *schemaSnapshot) PhysicalTableByID(id int64) (val *TableInfo, ok bool) {
	val, ok = s.tables[id]
	if !ok {
		val, ok = s.partitionTable[id]
	}
	return
}

// IsTruncateTableID returns true if the table id have been truncated by truncate table DDL
func (s *schemaSnapshot) IsTruncateTableID(id int64) bool {
	_, ok := s.truncateTableID[id]
	return ok
}

// IsIneligibleTableID returns true if the table is ineligible
func (s *schemaSnapshot) IsIneligibleTableID(id int64) bool {
	_, ok := s.ineligibleTableID[id]
	return ok
}

// FillSchemaName fills the schema name in ddl job
func (s *schemaSnapshot) FillSchemaName(job *timodel.Job) error {
	if job.Type == timodel.ActionCreateSchema ||
		job.Type == timodel.ActionDropSchema {
		job.SchemaName = job.BinlogInfo.DBInfo.Name.O
		return nil
	}
	dbInfo, exist := s.SchemaByID(job.SchemaID)
	if !exist {
		return errors.NotFoundf("schema %d not found", job.SchemaID)
	}
	job.SchemaName = dbInfo.Name.O
	return nil
}

func (s *schemaSnapshot) dropSchema(id int64) error {
	schema, ok := s.schemas[id]
	if !ok {
		return errors.NotFoundf("schema %d", id)
	}

	for _, table := range schema.Tables {
		tableName := s.tables[table.ID].TableName
		if pi := table.GetPartitionInfo(); pi != nil {
			for _, partition := range pi.Definitions {
				delete(s.partitionTable, partition.ID)
			}
		}
		delete(s.tables, table.ID)
		delete(s.tableNameToID, tableName)
	}

	delete(s.schemas, id)
	delete(s.schemaNameToID, schema.Name.O)

	return nil
}

func (s *schemaSnapshot) createSchema(db *timodel.DBInfo) error {
	if _, ok := s.schemas[db.ID]; ok {
		return errors.AlreadyExistsf("schema %s(%d)", db.Name, db.ID)
	}

	s.schemas[db.ID] = db.Clone()
	s.schemaNameToID[db.Name.O] = db.ID

	log.Debug("create schema success, schema id", zap.String("name", db.Name.O), zap.Int64("id", db.ID))
	return nil
}

func (s *schemaSnapshot) replaceSchema(db *timodel.DBInfo) error {
	if _, ok := s.schemas[db.ID]; !ok {
		return errors.NotFoundf("schema %s(%d)", db.Name, db.ID)
	}
	s.schemas[db.ID] = db.Clone()
	s.schemaNameToID[db.Name.O] = db.ID
	return nil
}

func (s *schemaSnapshot) dropTable(id int64) error {
	table, ok := s.tables[id]
	if !ok {
		return errors.NotFoundf("table %d", id)
	}
	schema, ok := s.SchemaByTableID(id)
	if !ok {
		return errors.NotFoundf("table(%d)'s schema", id)
	}

	for i := range schema.Tables {
		if schema.Tables[i].ID == id {
			copy(schema.Tables[i:], schema.Tables[i+1:])
			schema.Tables = schema.Tables[:len(schema.Tables)-1]
			break
		}
	}

	tableName := s.tables[id].TableName
	delete(s.tables, id)
	if pi := table.GetPartitionInfo(); pi != nil {
		for _, partition := range pi.Definitions {
			delete(s.partitionTable, partition.ID)
			delete(s.ineligibleTableID, partition.ID)
		}
	}
	delete(s.tableNameToID, tableName)
	delete(s.ineligibleTableID, id)

	log.Debug("drop table success", zap.String("name", table.Name.O), zap.Int64("id", id))
	return nil
}

func (s *schemaSnapshot) createTable(schemaID int64, tbl *timodel.TableInfo) error {
	schema, ok := s.schemas[schemaID]
	if !ok {
		return errors.NotFoundf("table's schema(%d)", schemaID)
	}
	table := WrapTableInfo(schema.ID, schema.Name.O, tbl.Clone())
	_, ok = s.tables[table.ID]
	if ok {
		return errors.AlreadyExistsf("table %s.%s", schema.Name, table.Name)
	}

	schema.Tables = append(schema.Tables, table.TableInfo)

	s.tables[table.ID] = table
	if !table.ExistTableUniqueColumn() {
		log.Warn("this table is not eligible to replicate", zap.String("tableName", table.Name.O), zap.Int64("tableID", table.ID))
		s.ineligibleTableID[table.ID] = struct{}{}
	}
	if pi := table.GetPartitionInfo(); pi != nil {
		for _, partition := range pi.Definitions {
			s.partitionTable[partition.ID] = table
			if !table.ExistTableUniqueColumn() {
				s.ineligibleTableID[partition.ID] = struct{}{}
			}
		}
	}
	s.tableNameToID[table.TableName] = table.ID

	log.Debug("create table success", zap.String("name", schema.Name.O+"."+table.Name.O), zap.Int64("id", table.ID))
	return nil
}

// ReplaceTable replace the table by new tableInfo
func (s *schemaSnapshot) replaceTable(tbl *timodel.TableInfo) error {
	oldTable, ok := s.tables[tbl.ID]
	if !ok {
		return errors.NotFoundf("table %s(%d)", tbl.Name, tbl.ID)
	}
	table := WrapTableInfo(oldTable.SchemaID, oldTable.TableName.Schema, tbl.Clone())
	s.tables[table.ID] = table
	if !table.ExistTableUniqueColumn() {
		log.Warn("this table is not eligible to replicate", zap.String("tableName", table.Name.O), zap.Int64("tableID", table.ID))
		s.ineligibleTableID[table.ID] = struct{}{}
	}
	if pi := table.GetPartitionInfo(); pi != nil {
		for _, partition := range pi.Definitions {
			s.partitionTable[partition.ID] = table
			if !table.ExistTableUniqueColumn() {
				s.ineligibleTableID[partition.ID] = struct{}{}
			}
		}
	}

	return nil
}

<<<<<<< HEAD
func (s *schemaSnapshot) flushIneligibleTables() {
	for tableID := range s.ineligibleTableID {
		tableInfo, exist := s.tables[tableID]
		if !exist || tableInfo.ExistTableUniqueColumn() {
			delete(s.ineligibleTableID, tableID)
			if tableInfo != nil {
				if pi := tableInfo.GetPartitionInfo(); pi != nil {
					for _, partition := range pi.Definitions {
						delete(s.ineligibleTableID, partition.ID)
					}
				}
			}
		}
	}
}

=======
>>>>>>> 86559547
func (s *schemaSnapshot) handleDDL(job *timodel.Job) error {
	log.Debug("handle job: ", zap.String("sql query", job.Query), zap.Stringer("job", job))
	switch job.Type {
	case timodel.ActionCreateSchema:
		// get the DBInfo from job rawArgs
		err := s.createSchema(job.BinlogInfo.DBInfo)
		if err != nil {
			return errors.Trace(err)
		}
	case timodel.ActionModifySchemaCharsetAndCollate:
		err := s.replaceSchema(job.BinlogInfo.DBInfo)
		if err != nil {
			return errors.Trace(err)
		}
	case timodel.ActionDropSchema:
		err := s.dropSchema(job.SchemaID)
		if err != nil {
			return errors.Trace(err)
		}
	case timodel.ActionRenameTable:
		// first drop the table
		err := s.dropTable(job.TableID)
		if err != nil {
			return errors.Trace(err)
		}
		// create table
		err = s.createTable(job.SchemaID, job.BinlogInfo.TableInfo)
		if err != nil {
			return errors.Trace(err)
		}
	case timodel.ActionCreateTable, timodel.ActionCreateView, timodel.ActionRecoverTable:
		err := s.createTable(job.SchemaID, job.BinlogInfo.TableInfo)
		if err != nil {
			return errors.Trace(err)
		}
	case timodel.ActionDropTable, timodel.ActionDropView:
		err := s.dropTable(job.TableID)
		if err != nil {
			return errors.Trace(err)
		}

	case timodel.ActionTruncateTable:
		// job.TableID is the old table id, different from table.ID
		err := s.dropTable(job.TableID)
		if err != nil {
			return errors.Trace(err)
		}

		err = s.createTable(job.SchemaID, job.BinlogInfo.TableInfo)
		if err != nil {
			return errors.Trace(err)
		}

		s.truncateTableID[job.TableID] = struct{}{}
	default:
		binlogInfo := job.BinlogInfo
		if binlogInfo == nil {
			log.Warn("ignore a invalid DDL job", zap.Reflect("job", job))
			return nil
		}
		tbInfo := binlogInfo.TableInfo
		if tbInfo == nil {
			log.Warn("ignore a invalid DDL job", zap.Reflect("job", job))
			return nil
		}
		err := s.replaceTable(tbInfo)
		if err != nil {
			return errors.Trace(err)
		}
	}
	s.currentTs = job.BinlogInfo.FinishedTS
	return nil
}

// CloneTables return a clone of the existing tables.
func (s *schemaSnapshot) CloneTables() map[uint64]TableName {
	mp := make(map[uint64]TableName, len(s.tables))

	for id, table := range s.tables {
		mp[uint64(id)] = table.TableName
	}

	return mp
}

// SchemaStorage stores the schema information with multi-version
type SchemaStorage struct {
	snaps      []*schemaSnapshot
	snapsMu    sync.RWMutex
	gcTs       uint64
	resolvedTs uint64

	filter *filter.Filter
}

// NewSchemaStorage creates a new schema storage
func NewSchemaStorage(meta *timeta.Meta, startTs uint64, filter *filter.Filter) (*SchemaStorage, error) {
	var snap *schemaSnapshot
	var err error
	if meta == nil {
		snap = newEmptySchemaSnapshot()
	} else {
		snap, err = newSchemaSnapshotFromMeta(meta, startTs)
	}
	if err != nil {
		return nil, errors.Trace(err)
	}
	schema := &SchemaStorage{
		snaps:      []*schemaSnapshot{snap},
		resolvedTs: startTs,
		filter:     filter,
	}
	return schema, nil
}

func (s *SchemaStorage) getSnapshot(ts uint64) (*schemaSnapshot, error) {
	gcTs := atomic.LoadUint64(&s.gcTs)
	if ts < gcTs {
		return nil, errors.Errorf("can not found schema snapshot, the specified ts(%d) is less than gcTS(%d)", ts, gcTs)
	}
	resolvedTs := atomic.LoadUint64(&s.resolvedTs)
	if ts > resolvedTs {
		return nil, errors.Annotatef(model.ErrUnresolved, "can not found schema snapshot, the specified ts(%d) is more than resolvedTs(%d)", ts, resolvedTs)
	}
	s.snapsMu.RLock()
	defer s.snapsMu.RUnlock()
	i := sort.Search(len(s.snaps), func(i int) bool {
		return s.snaps[i].currentTs > ts
	})
	if i <= 0 {
		return nil, errors.Errorf("can not found schema snapshot, ts: %d", ts)
	}
	return s.snaps[i-1], nil
}

// GetSnapshot returns the snapshot which of ts is specified
func (s *SchemaStorage) GetSnapshot(ctx context.Context, ts uint64) (*schemaSnapshot, error) {
	var snap *schemaSnapshot
	err := retry.Run(10*time.Millisecond, 25,
		func() error {
			select {
			case <-ctx.Done():
				return backoff.Permanent(errors.Trace(ctx.Err()))
			default:
			}
			var err error
			snap, err = s.getSnapshot(ts)
			if errors.Cause(err) != model.ErrUnresolved {
				return backoff.Permanent(err)
			}
			return err
		})
	switch err.(type) {
	case *backoff.PermanentError:
		return nil, errors.Annotate(err, "timeout")
	default:
		return snap, err
	}
}

// GetLastSnapshot returns the last snapshot
func (s *SchemaStorage) GetLastSnapshot() *schemaSnapshot {
	s.snapsMu.RLock()
	defer s.snapsMu.RUnlock()
	return s.snaps[len(s.snaps)-1]
}

// HandleDDLJob creates a new snapshot in storage and handles the ddl job
func (s *SchemaStorage) HandleDDLJob(job *timodel.Job) error {
	if s.skipJob(job) {
		s.AdvanceResolvedTs(job.BinlogInfo.FinishedTS)
		return nil
	}
	s.snapsMu.Lock()
	defer s.snapsMu.Unlock()
	var snap *schemaSnapshot
	if len(s.snaps) > 0 {
		lastSnap := s.snaps[len(s.snaps)-1]
		if job.BinlogInfo.FinishedTS <= lastSnap.currentTs {
			log.Debug("ignore foregone DDL job", zap.Reflect("job", job))
			return nil
		}
		snap = lastSnap.Clone()
	} else {
		snap = newEmptySchemaSnapshot()
	}
	if err := snap.handleDDL(job); err != nil {
		return errors.Trace(err)
	}
	s.snaps = append(s.snaps, snap)
	s.AdvanceResolvedTs(job.BinlogInfo.FinishedTS)
	return nil
}

// AdvanceResolvedTs advances the resolved
func (s *SchemaStorage) AdvanceResolvedTs(ts uint64) {
	var swapped bool
	for !swapped {
		oldResolvedTs := atomic.LoadUint64(&s.resolvedTs)
		if ts < oldResolvedTs {
			return
		}
		swapped = atomic.CompareAndSwapUint64(&s.resolvedTs, oldResolvedTs, ts)
	}
}

// DoGC removes snaps which of ts less than this specified ts
func (s *SchemaStorage) DoGC(ts uint64) {
	s.snapsMu.Lock()
	defer s.snapsMu.Unlock()
	var startIdx int
	for i, snap := range s.snaps {
		if snap.currentTs > ts {
			break
		}
		startIdx = i
	}
	if startIdx == 0 {
		return
	}
	if log.GetLevel() == zapcore.DebugLevel {
		log.Debug("Do GC in schema storage")
		for i := 0; i < startIdx; i++ {
			s.snaps[i].PrintStatus(log.Debug)
		}
	}
	s.snaps = s.snaps[startIdx:]
	atomic.StoreUint64(&s.gcTs, s.snaps[0].currentTs)
	log.Info("finished gc in schema storage", zap.Uint64("gcTs", s.snaps[0].currentTs))
}

// SkipJob skip the job should not be executed
// TiDB write DDL Binlog for every DDL Job, we must ignore jobs that are cancelled or rollback
// For older version TiDB, it write DDL Binlog in the txn that the state of job is changed to *synced*
// Now, it write DDL Binlog in the txn that the state of job is changed to *done* (before change to *synced*)
// At state *done*, it will be always and only changed to *synced*.
func (s *SchemaStorage) skipJob(job *timodel.Job) bool {
	if s.filter != nil && s.filter.ShouldDiscardDDL(job.Type) {
		log.Info("discard the ddl job", zap.Int64("jobID", job.ID), zap.String("query", job.Query))
		return true
	}
	return !job.IsSynced() && !job.IsDone()
}<|MERGE_RESOLUTION|>--- conflicted
+++ resolved
@@ -587,7 +587,6 @@
 	return nil
 }
 
-<<<<<<< HEAD
 func (s *schemaSnapshot) flushIneligibleTables() {
 	for tableID := range s.ineligibleTableID {
 		tableInfo, exist := s.tables[tableID]
@@ -604,8 +603,6 @@
 	}
 }
 
-=======
->>>>>>> 86559547
 func (s *schemaSnapshot) handleDDL(job *timodel.Job) error {
 	log.Debug("handle job: ", zap.String("sql query", job.Query), zap.Stringer("job", job))
 	switch job.Type {
