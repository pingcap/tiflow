--- conflicted
+++ resolved
@@ -197,12 +197,8 @@
 	var snap *schema.Snapshot
 	if len(s.snaps) > 0 {
 		lastSnap := s.snaps[len(s.snaps)-1]
-<<<<<<< HEAD
-		// already-executed DDL could filted by finishedTs.
-		if job.BinlogInfo.FinishedTS <= lastSnap.CurrentTs() || job.BinlogInfo.SchemaVersion <= s.schemaVersion {
-=======
+    // already-executed DDL could filted by finishedTs.
 		if job.BinlogInfo.FinishedTS <= lastSnap.CurrentTs() {
->>>>>>> 5e61d5ac
 			log.Info("schemaStorage: ignore foregone DDL",
 				zap.String("namespace", s.id.Namespace),
 				zap.String("changefeed", s.id.ID),
