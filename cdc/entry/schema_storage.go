--- conflicted
+++ resolved
@@ -684,17 +684,9 @@
 	resolvedTs uint64
 
 	filter         *filter.Filter
-<<<<<<< HEAD
-<<<<<<< HEAD
-	explicitTables bool
-=======
 	forceReplicate bool
 
 	id model.ChangeFeedID
->>>>>>> 1e8f99f5e (cdc/owner: add some logs to help debug puller / kvclient / lock resolver (#4822))
-=======
-	forceReplicate bool
->>>>>>> 96dc222a
 }
 
 // NewSchemaStorage creates a new schema storage
@@ -714,16 +706,8 @@
 		snaps:          []*schemaSnapshot{snap},
 		resolvedTs:     startTs,
 		filter:         filter,
-<<<<<<< HEAD
-<<<<<<< HEAD
-		explicitTables: forceReplicate,
-=======
 		forceReplicate: forceReplicate,
 		id:             id,
->>>>>>> 1e8f99f5e (cdc/owner: add some logs to help debug puller / kvclient / lock resolver (#4822))
-=======
-		forceReplicate: forceReplicate,
->>>>>>> 96dc222a
 	}
 	return schema, nil
 }
@@ -873,12 +857,9 @@
 // Now, it write DDL Binlog in the txn that the state of job is changed to *done* (before change to *synced*)
 // At state *done*, it will be always and only changed to *synced*.
 func (s *schemaStorageImpl) skipJob(job *timodel.Job) bool {
-<<<<<<< HEAD
-=======
 	log.Debug("handle DDL new commit",
 		zap.String("DDL", job.Query), zap.Stringer("job", job),
 		zap.String("changefeed", s.id))
->>>>>>> 1e8f99f5e (cdc/owner: add some logs to help debug puller / kvclient / lock resolver (#4822))
 	if s.filter != nil && s.filter.ShouldDiscardDDL(job.Type) {
 		log.Info("discard DDL",
 			zap.Int64("jobID", job.ID), zap.String("DDL", job.Query),
