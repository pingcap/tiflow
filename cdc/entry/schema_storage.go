--- conflicted
+++ resolved
@@ -203,24 +203,13 @@
 			log.Info("schemaStorage: ignore foregone DDL",
 				zap.String("namespace", s.id.Namespace),
 				zap.String("changefeed", s.id.ID),
-<<<<<<< HEAD
 				zap.String("role", s.role.String()),
-=======
-				zap.String("DDL", job.Query),
-				zap.String("state", job.State.String()),
->>>>>>> 91902aa9
 				zap.Int64("jobID", job.ID),
 				zap.String("schema", job.SchemaName),
 				zap.String("table", job.TableName),
 				zap.String("query", job.Query),
 				zap.Uint64("finishTs", job.BinlogInfo.FinishedTS),
-<<<<<<< HEAD
-				zap.Int64("schemaVersion", s.schemaVersion),
 				zap.Int64("jobSchemaVersion", job.BinlogInfo.SchemaVersion))
-=======
-				zap.Int64("jobSchemaVersion", job.BinlogInfo.SchemaVersion),
-				zap.String("role", s.role.String()))
->>>>>>> 91902aa9
 			return nil
 		}
 		snap = lastSnap.Copy()
@@ -237,7 +226,6 @@
 			zap.String("table", job.TableName),
 			zap.String("query", job.Query),
 			zap.Uint64("finishTs", job.BinlogInfo.FinishedTS),
-			zap.Int64("schemaVersion", s.schemaVersion),
 			zap.Int64("jobSchemaVersion", job.BinlogInfo.SchemaVersion),
 			zap.Error(err))
 		return errors.Trace(err)
@@ -253,13 +241,7 @@
 		zap.Int64("jobID", job.ID),
 		zap.Uint64("startTs", job.StartTS),
 		zap.Uint64("finishedTs", job.BinlogInfo.FinishedTS),
-<<<<<<< HEAD
-		zap.Uint64("schemaVersion", uint64(s.schemaVersion)),
 		zap.String("query", job.Query))
-
-=======
-		zap.String("role", s.role.String()))
->>>>>>> 91902aa9
 	return nil
 }
 
