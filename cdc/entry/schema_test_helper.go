--- conflicted
+++ resolved
@@ -83,10 +83,7 @@
 	return s.storage
 }
 
-<<<<<<< HEAD
-=======
 // Tk returns the TestKit
->>>>>>> ee4e36cb
 func (s *SchemaTestHelper) Tk() *testkit.TestKit {
 	return s.tk
 }
