--- conflicted
+++ resolved
@@ -21,53 +21,21 @@
 	"github.com/pingcap/check"
 	"github.com/pingcap/parser/mysql"
 	"github.com/pingcap/ticdc/cdc/model"
-<<<<<<< HEAD
-<<<<<<< HEAD
-	"github.com/pingcap/ticdc/cdc/puller"
-	"github.com/pingcap/ticdc/pkg/util"
-	"github.com/pingcap/tidb/types"
-=======
 	"github.com/pingcap/ticdc/pkg/regionspan"
 	"github.com/pingcap/ticdc/pkg/util/testleak"
-=======
-	"github.com/pingcap/ticdc/pkg/regionspan"
->>>>>>> a353fe0c
 	ticonfig "github.com/pingcap/tidb/config"
 	tidbkv "github.com/pingcap/tidb/kv"
 	"github.com/pingcap/tidb/session"
 	"github.com/pingcap/tidb/store/mockstore"
 	"github.com/pingcap/tidb/util/testkit"
-<<<<<<< HEAD
-	"go.uber.org/zap"
->>>>>>> 1d32d72... tests: add leak test check in Makefile, complete leak tests (#1166)
-=======
->>>>>>> a353fe0c
 )
 
 type mountTxnsSuite struct{}
 
 var _ = check.Suite(&mountTxnsSuite{})
 
-<<<<<<< HEAD
-<<<<<<< HEAD
-func setUpPullerAndSchema(ctx context.Context, c *check.C, newRowFormat bool, sqls ...string) (*puller.MockPullerManager, *Storage) {
-	pm := puller.NewMockPullerManager(c, newRowFormat)
-	for _, sql := range sqls {
-		pm.MustExec(sql)
-	}
-	ddlPlr := pm.CreatePuller(0, []regionspan.Span{regionspan.GetDDLSpan()})
-	go func() {
-		err := ddlPlr.Run(ctx)
-		if err != nil && errors.Cause(err) != context.Canceled {
-			c.Fail()
-		}
-	}()
-=======
 func (s *mountTxnsSuite) TestMounterDisableOldValue(c *check.C) {
 	defer testleak.AfterTest(c)()
-=======
-func (s *mountTxnsSuite) TestMounterDisableOldValue(c *check.C) {
->>>>>>> a353fe0c
 	testCases := []struct {
 		tableName      string
 		createTableDDL string
@@ -98,49 +66,6 @@
 			department_id INT NOT NULL,
 			INDEX (department_id)
 		)
-<<<<<<< HEAD
->>>>>>> 1d32d72... tests: add leak test check in Makefile, complete leak tests (#1166)
-
-	jobs := pm.GetDDLJobs()
-	schemaBuilder,err := NewStorageBuilder(jobs, ddlPlr.SortedOutput(ctx))
-	c.Assert(err, check.IsNil)
-	schemaStorage := schemaBuilder.Build(jobs[len(jobs)-1].BinlogInfo.FinishedTS)
-	err = schemaStorage.HandlePreviousDDLJobIfNeed(jobs[len(jobs)-1].BinlogInfo.FinishedTS)
-	c.Assert(err, check.IsNil)
-	return pm, schemaStorage
-}
-
-func getFirstRealTxn(ctx context.Context, c *check.C, plr puller.Puller) (result model.RawTxn) {
-	ctx, cancel := context.WithCancel(ctx)
-	var once sync.Once
-	err := plr.CollectRawTxns(ctx, func(ctx context.Context, rawTxn model.RawTxn) error {
-		if rawTxn.IsFake() {
-			return nil
-		}
-		once.Do(func() {
-			result = rawTxn
-		})
-		cancel()
-		return nil
-	})
-	c.Assert(errors.Cause(err), check.Equals, context.Canceled)
-	return
-}
-
-func (cs *mountTxnsSuite) testInsertPkNotHandle(c *check.C, newRowFormat bool) {
-	ctx, cancel := context.WithCancel(context.Background())
-	defer cancel()
-	pm, schema := setUpPullerAndSchema(ctx, c, newRowFormat,
-		"create database testDB",
-		"create table testDB.test1(id varchar(255) primary key, a int, index ci (a))",
-	)
-	tableInfo := pm.GetTableInfo("testDB", "test1")
-	tableID := tableInfo.ID
-	mounter := NewTxnMounter(schema)
-	plr := pm.CreatePuller(0, []regionspan.Span{regionspan.GetTableSpan(tableID, false)})
-=======
->>>>>>> a353fe0c
-
 		PARTITION BY RANGE(id)  (
 			PARTITION p0 VALUES LESS THAN (5),
 			PARTITION p1 VALUES LESS THAN (10),
