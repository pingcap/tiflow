// Copyright 2020 PingCAP, Inc.
//
// Licensed under the Apache License, Version 2.0 (the "License");
// you may not use this file except in compliance with the License.
// You may obtain a copy of the License at
//
//     http://www.apache.org/licenses/LICENSE-2.0
//
// Unless required by applicable law or agreed to in writing, software
// distributed under the License is distributed on an "AS IS" BASIS,
// See the License for the specific language governing permissions and
// limitations under the License.

//go:build intest
// +build intest

package entry

import (
	"bytes"
	"context"
	"math"
	"strings"
	"testing"
	"time"

	"github.com/pingcap/log"
	ticonfig "github.com/pingcap/tidb/pkg/config"
	"github.com/pingcap/tidb/pkg/ddl"
	"github.com/pingcap/tidb/pkg/executor"
	tidbkv "github.com/pingcap/tidb/pkg/kv"
	"github.com/pingcap/tidb/pkg/meta/autoid"
	"github.com/pingcap/tidb/pkg/parser"
	"github.com/pingcap/tidb/pkg/parser/ast"
	timodel "github.com/pingcap/tidb/pkg/parser/model"
	"github.com/pingcap/tidb/pkg/parser/mysql"
	"github.com/pingcap/tidb/pkg/session"
	"github.com/pingcap/tidb/pkg/store/mockstore"
	"github.com/pingcap/tidb/pkg/testkit"
	"github.com/pingcap/tidb/pkg/types"
	"github.com/pingcap/tidb/pkg/util/mock"
	"github.com/pingcap/tiflow/cdc/model"
	"github.com/pingcap/tiflow/pkg/config"
	cerror "github.com/pingcap/tiflow/pkg/errors"
	"github.com/pingcap/tiflow/pkg/filter"
	"github.com/pingcap/tiflow/pkg/integrity"
	"github.com/pingcap/tiflow/pkg/sink/codec/avro"
	codecCommon "github.com/pingcap/tiflow/pkg/sink/codec/common"
	"github.com/pingcap/tiflow/pkg/spanz"
	"github.com/pingcap/tiflow/pkg/sqlmodel"
	"github.com/pingcap/tiflow/pkg/util"
	"github.com/stretchr/testify/require"
	"github.com/tikv/client-go/v2/oracle"
	"go.uber.org/zap"
)

var dummyChangeFeedID = model.DefaultChangeFeedID("dummy_changefeed")

func TestMounterDisableOldValue(t *testing.T) {
	testCases := []struct {
		tableName      string
		createTableDDL string
		// [] for rows, []interface{} for columns.
		values [][]interface{}
		// [] for table partition if there is any,
		// []int for approximateBytes of rows.
		putApproximateBytes [][]int
		delApproximateBytes [][]int
	}{{
		tableName:           "simple",
		createTableDDL:      "create table simple(id int primary key)",
		values:              [][]interface{}{{1}, {2}, {3}, {4}, {5}},
		putApproximateBytes: [][]int{{346, 346, 346, 346, 346}},
		delApproximateBytes: [][]int{{346, 346, 346, 346, 346}},
	}, {
		tableName:           "no_pk",
		createTableDDL:      "create table no_pk(id int not null unique key)",
		values:              [][]interface{}{{1}, {2}, {3}, {4}, {5}},
		putApproximateBytes: [][]int{{345, 345, 345, 345, 345}},
		delApproximateBytes: [][]int{{217, 217, 217, 217, 217}},
	}, {
		tableName:           "many_index",
		createTableDDL:      "create table many_index(id int not null unique key, c1 int unique key, c2 int, INDEX (c2))",
		values:              [][]interface{}{{1, 1, 1}, {2, 2, 2}, {3, 3, 3}, {4, 4, 4}, {5, 5, 5}},
		putApproximateBytes: [][]int{{638, 638, 638, 638, 638}},
		delApproximateBytes: [][]int{{254, 254, 254, 254, 254}},
	}, {
		tableName:           "default_value",
		createTableDDL:      "create table default_value(id int primary key, c1 int, c2 int not null default 5, c3 varchar(20), c4 varchar(20) not null default '666')",
		values:              [][]interface{}{{1}, {2}, {3}, {4}, {5}},
		putApproximateBytes: [][]int{{676, 676, 676, 676, 676}},
		delApproximateBytes: [][]int{{353, 353, 353, 353, 353}},
	}, {
		tableName: "partition_table",
		createTableDDL: `CREATE TABLE partition_table  (
				id INT NOT NULL AUTO_INCREMENT UNIQUE KEY,
				fname VARCHAR(25) NOT NULL,
				lname VARCHAR(25) NOT NULL,
				store_id INT NOT NULL,
				department_id INT NOT NULL,
				INDEX (department_id)
			)

			PARTITION BY RANGE(id)  (
				PARTITION p0 VALUES LESS THAN (5),
				PARTITION p1 VALUES LESS THAN (10),
				PARTITION p2 VALUES LESS THAN (15),
				PARTITION p3 VALUES LESS THAN (20)
			)`,
		values: [][]interface{}{
			{1, "aa", "bb", 12, 12},
			{6, "aac", "bab", 51, 51},
			{11, "aad", "bsb", 71, 61},
			{18, "aae", "bbf", 21, 14},
			{15, "afa", "bbc", 11, 12},
		},
		putApproximateBytes: [][]int{{775}, {777}, {777}, {777, 777}},
		delApproximateBytes: [][]int{{227}, {227}, {227}, {227, 227}},
	}, {
		tableName: "tp_int",
		createTableDDL: `create table tp_int
			(
				id          int auto_increment,
				c_tinyint   tinyint   null,
				c_smallint  smallint  null,
				c_mediumint mediumint null,
				c_int       int       null,
				c_bigint    bigint    null,
				constraint pk
					primary key (id)
			);`,
		values: [][]interface{}{
			{1, 1, 2, 3, 4, 5},
			{2},
			{3, 3, 4, 5, 6, 7},
			{4, 127, 32767, 8388607, 2147483647, 9223372036854775807},
			{5, -128, -32768, -8388608, -2147483648, -9223372036854775808},
		},
		putApproximateBytes: [][]int{{986, 626, 986, 986, 986}},
		delApproximateBytes: [][]int{{346, 346, 346, 346, 346}},
	}, {
		tableName: "tp_text",
		createTableDDL: `create table tp_text
		(
			id           int auto_increment,
			c_tinytext   tinytext      null,
			c_text       text          null,
			c_mediumtext mediumtext    null,
			c_longtext   longtext      null,
			c_varchar    varchar(16)   null,
			c_char       char(16)      null,
			c_tinyblob   tinyblob      null,
			c_blob       blob          null,
			c_mediumblob mediumblob    null,
			c_longblob   longblob      null,
			c_binary     binary(16)    null,
			c_varbinary  varbinary(16) null,
			constraint pk
			primary key (id)
		);`,
		values: [][]interface{}{
			{1},
			{
				2, "89504E470D0A1A0A", "89504E470D0A1A0A", "89504E470D0A1A0A", "89504E470D0A1A0A", "89504E470D0A1A0A",
				"89504E470D0A1A0A",
				string([]byte{0x89, 0x50, 0x4E, 0x47, 0x0D, 0x0A, 0x1A, 0x0A}),
				string([]byte{0x89, 0x50, 0x4E, 0x47, 0x0D, 0x0A, 0x1A, 0x0A}),
				string([]byte{0x89, 0x50, 0x4E, 0x47, 0x0D, 0x0A, 0x1A, 0x0A}),
				string([]byte{0x89, 0x50, 0x4E, 0x47, 0x0D, 0x0A, 0x1A, 0x0A}),
				string([]byte{0x89, 0x50, 0x4E, 0x47, 0x0D, 0x0A, 0x1A, 0x0A}),
				string([]byte{0x89, 0x50, 0x4E, 0x47, 0x0D, 0x0A, 0x1A, 0x0A}),
			},
			{
				3, "bug free", "bug free", "bug free", "bug free", "bug free", "bug free", "bug free", "bug free",
				"bug free", "bug free", "bug free", "bug free",
			},
			{4, "", "", "", "", "", "", "", "", "", "", "", ""},
			{5, "你好", "我好", "大家好", "道路", "千万条", "安全", "第一条", "行车", "不规范", "亲人", "两行泪", "！"},
			{6, "😀", "😃", "😄", "😁", "😆", "😅", "😂", "🤣", "☺️", "😊", "😇", "🙂"},
		},
		putApproximateBytes: [][]int{{1019, 1459, 1411, 1323, 1398, 1369}},
		delApproximateBytes: [][]int{{347, 347, 347, 347, 347, 347}},
	}, {
		tableName: "tp_time",
		createTableDDL: `create table tp_time
		(
			id          int auto_increment,
			c_date      date      null,
			c_datetime  datetime  null,
			c_timestamp timestamp null,
			c_time      time      null,
			c_year      year      null,
			constraint pk
			primary key (id)
		);`,
		values: [][]interface{}{
			{1},
			{2, "2020-02-20", "2020-02-20 02:20:20", "2020-02-20 02:20:20", "02:20:20", "2020"},
		},
		putApproximateBytes: [][]int{{627, 819}},
		delApproximateBytes: [][]int{{347, 347}},
	}, {
		tableName: "tp_real",
		createTableDDL: `create table tp_real
	(
		id        int auto_increment,
		c_float   float   null,
		c_double  double  null,
		c_decimal decimal null,
		constraint pk
		primary key (id)
	);`,
		values: [][]interface{}{
			{1},
			{2, "2020.0202", "2020.0303", "2020.0404"},
		},
		putApproximateBytes: [][]int{{563, 551}},
		delApproximateBytes: [][]int{{347, 347}},
	}, {
		tableName: "tp_other",
		createTableDDL: `create table tp_other
		(
			id     int auto_increment,
			c_enum enum ('a','b','c') null,
			c_set  set ('a','b','c')  null,
			c_bit  bit(64)            null,
			c_json json               null,
			constraint pk
			primary key (id)
		);`,
		values: [][]interface{}{
			{1},
			{2, "a", "a,c", 888, `{"aa":"bb"}`},
		},
		putApproximateBytes: [][]int{{636, 624}},
		delApproximateBytes: [][]int{{348, 348}},
	}, {
		tableName:      "clustered_index1",
		createTableDDL: "CREATE TABLE clustered_index1 (id VARCHAR(255) PRIMARY KEY, data INT);",
		values: [][]interface{}{
			{"hhh"},
			{"你好😘", 666},
			{"世界🤪", 888},
		},
		putApproximateBytes: [][]int{{383, 446, 446}},
		delApproximateBytes: [][]int{{311, 318, 318}},
	}, {
		tableName:      "clustered_index2",
		createTableDDL: "CREATE TABLE clustered_index2 (id VARCHAR(255), data INT, ddaa date, PRIMARY KEY (id, data, ddaa), UNIQUE KEY (id, data, ddaa));",
		values: [][]interface{}{
			{"你好😘", 666, "2020-11-20"},
			{"世界🤪", 888, "2020-05-12"},
		},
		putApproximateBytes: [][]int{{592, 592}},
		delApproximateBytes: [][]int{{592, 592}},
	}}
	for _, tc := range testCases {
		testMounterDisableOldValue(t, tc)
	}
}

func testMounterDisableOldValue(t *testing.T, tc struct {
	tableName           string
	createTableDDL      string
	values              [][]interface{}
	putApproximateBytes [][]int
	delApproximateBytes [][]int
},
) {
	store, err := mockstore.NewMockStore()
	require.Nil(t, err)
	defer store.Close() //nolint:errcheck
	ticonfig.UpdateGlobal(func(conf *ticonfig.Config) {
		// we can update the tidb config here
	})
	session.SetSchemaLease(0)
	session.DisableStats4Test()
	domain, err := session.BootstrapSession(store)
	require.Nil(t, err)
	defer domain.Close()
	domain.SetStatsUpdating(true)
	tk := testkit.NewTestKit(t, store)
	tk.MustExec("set @@tidb_enable_clustered_index=1;")
	tk.MustExec("use test;")

	tk.MustExec(tc.createTableDDL)

	f, err := filter.NewFilter(config.GetDefaultReplicaConfig(), "")
	require.Nil(t, err)
	jobs, err := getAllHistoryDDLJob(store, f)
	require.Nil(t, err)

	scheamStorage, err := NewSchemaStorage(nil, 0, false, dummyChangeFeedID, util.RoleTester, f)
	require.Nil(t, err)
	for _, job := range jobs {
		err := scheamStorage.HandleDDLJob(job)
		require.Nil(t, err)
	}
	tableInfo, ok := scheamStorage.GetLastSnapshot().TableByName("test", tc.tableName)
	require.True(t, ok)
	if tableInfo.IsCommonHandle {
		// we can check this log to make sure if the clustered-index is enabled
		log.Info("this table is enable the clustered index", zap.String("tableName", tableInfo.Name.L))
	}

	for _, params := range tc.values {

		insertSQL := prepareInsertSQL(t, tableInfo, len(params))
		tk.MustExec(insertSQL, params...)
	}

	ver, err := store.CurrentVersion(oracle.GlobalTxnScope)
	require.Nil(t, err)
	scheamStorage.AdvanceResolvedTs(ver.Ver)
	config := config.GetDefaultReplicaConfig()
	filter, err := filter.NewFilter(config, "")
	require.Nil(t, err)
	mounter := NewMounter(scheamStorage,
		model.DefaultChangeFeedID("c1"), time.UTC, filter, config.Integrity).(*mounter)
	mounter.tz = time.Local
	ctx := context.Background()

	// [TODO] check size and readd rowBytes
	mountAndCheckRowInTable := func(tableID int64, _ []int, f func(key []byte, value []byte) *model.RawKVEntry) int {
		var rows int
		walkTableSpanInStore(t, store, tableID, func(key []byte, value []byte) {
			rawKV := f(key, value)
			row, err := mounter.unmarshalAndMountRowChanged(ctx, rawKV)
			require.Nil(t, err)
			if row == nil {
				return
			}
			rows++
			require.Equal(t, row.Table.Table, tc.tableName)
			require.Equal(t, row.Table.Schema, "test")
			// [TODO] check size and reopen this check
			// require.Equal(t, rowBytes[rows-1], row.ApproximateBytes(), row)
			t.Log("ApproximateBytes", tc.tableName, rows-1, row.ApproximateBytes())
			// TODO: test column flag, column type and index columns
			if len(row.Columns) != 0 {
				checkSQL, params := prepareCheckSQL(t, tc.tableName, row.Columns)
				result := tk.MustQuery(checkSQL, params...)
				result.Check([][]interface{}{{"1"}})
			}
			if len(row.PreColumns) != 0 {
				checkSQL, params := prepareCheckSQL(t, tc.tableName, row.PreColumns)
				result := tk.MustQuery(checkSQL, params...)
				result.Check([][]interface{}{{"1"}})
			}
		})
		return rows
	}
	mountAndCheckRow := func(rowsBytes [][]int, f func(key []byte, value []byte) *model.RawKVEntry) int {
		partitionInfo := tableInfo.GetPartitionInfo()
		if partitionInfo == nil {
			return mountAndCheckRowInTable(tableInfo.ID, rowsBytes[0], f)
		}
		var rows int
		for i, p := range partitionInfo.Definitions {
			rows += mountAndCheckRowInTable(p.ID, rowsBytes[i], f)
		}
		return rows
	}

	rows := mountAndCheckRow(tc.putApproximateBytes, func(key []byte, value []byte) *model.RawKVEntry {
		return &model.RawKVEntry{
			OpType:  model.OpTypePut,
			Key:     key,
			Value:   value,
			StartTs: ver.Ver - 1,
			CRTs:    ver.Ver,
		}
	})
	require.Equal(t, rows, len(tc.values))

	rows = mountAndCheckRow(tc.delApproximateBytes, func(key []byte, value []byte) *model.RawKVEntry {
		return &model.RawKVEntry{
			OpType:  model.OpTypeDelete,
			Key:     key,
			Value:   nil, // delete event doesn't include a value when old-value is disabled
			StartTs: ver.Ver - 1,
			CRTs:    ver.Ver,
		}
	})
	require.Equal(t, rows, len(tc.values))
}

func prepareInsertSQL(t *testing.T, tableInfo *model.TableInfo, columnLens int) string {
	var sb strings.Builder
	_, err := sb.WriteString("INSERT INTO " + tableInfo.Name.O + "(")
	require.Nil(t, err)
	for i := 0; i < columnLens; i++ {
		col := tableInfo.Columns[i]
		if i != 0 {
			_, err = sb.WriteString(", ")
			require.Nil(t, err)
		}
		_, err = sb.WriteString(col.Name.O)
		require.Nil(t, err)
	}
	_, err = sb.WriteString(") VALUES (")
	require.Nil(t, err)
	for i := 0; i < columnLens; i++ {
		if i != 0 {
			_, err = sb.WriteString(", ")
			require.Nil(t, err)
		}
		_, err = sb.WriteString("?")
		require.Nil(t, err)
	}
	_, err = sb.WriteString(")")
	require.Nil(t, err)
	return sb.String()
}

func prepareCheckSQL(t *testing.T, tableName string, cols []*model.Column) (string, []interface{}) {
	var sb strings.Builder
	_, err := sb.WriteString("SELECT count(1) FROM " + tableName + " WHERE ")
	require.Nil(t, err)
	params := make([]interface{}, 0, len(cols))
	for i, col := range cols {
		// Since float type has precision problem, so skip it to avoid compare float number.
		if col == nil || col.Type == mysql.TypeFloat {
			continue
		}
		if i != 0 {
			_, err = sb.WriteString(" AND ")
			require.Nil(t, err)
		}
		if col.Value == nil {
			_, err = sb.WriteString(col.Name + " IS NULL")
			require.Nil(t, err)
			continue
		}
		// convert types for tk.MustQuery
		if bytes, ok := col.Value.([]byte); ok {
			col.Value = string(bytes)
		}
		params = append(params, col.Value)
		if col.Type == mysql.TypeJSON {
			_, err = sb.WriteString(col.Name + " = CAST(? AS JSON)")
		} else {
			_, err = sb.WriteString(col.Name + " = ?")
		}
		require.Nil(t, err)
	}
	return sb.String(), params
}

func walkTableSpanInStore(t *testing.T, store tidbkv.Storage, tableID int64, f func(key []byte, value []byte)) {
	txn, err := store.Begin()
	require.Nil(t, err)
	defer txn.Rollback() //nolint:errcheck
	startKey, endKey := spanz.GetTableRange(tableID)
	kvIter, err := txn.Iter(startKey, endKey)
	require.Nil(t, err)
	defer kvIter.Close()
	for kvIter.Valid() {
		f(kvIter.Key(), kvIter.Value())
		err = kvIter.Next()
		require.Nil(t, err)
	}
}

func getLastKeyValueInStore(t *testing.T, store tidbkv.Storage, tableID int64) (key, value []byte) {
	txn, err := store.Begin()
	require.NoError(t, err)
	defer txn.Rollback() //nolint:errcheck
	startKey, endKey := spanz.GetTableRange(tableID)
	kvIter, err := txn.Iter(startKey, endKey)
	require.NoError(t, err)
	defer kvIter.Close()
	for kvIter.Valid() {
		key = kvIter.Key()
		value = kvIter.Value()
		err = kvIter.Next()
		require.NoError(t, err)
	}
	return key, value
}

// We use OriginDefaultValue instead of DefaultValue in the ut, pls ref to
// https://github.com/pingcap/tiflow/issues/4048
// Ref: https://github.com/pingcap/tidb/blob/d2c352980a43bb593db81fd1db996f47af596d91/table/column.go#L489
func TestGetDefaultZeroValue(t *testing.T) {
	// Check following MySQL type, ref to:
	// https://github.com/pingcap/tidb/blob/master/parser/mysql/type.go

	// mysql flag null
	ftNull := types.NewFieldType(mysql.TypeUnspecified)

	// mysql.TypeTiny + notnull
	ftTinyIntNotNull := types.NewFieldType(mysql.TypeTiny)
	ftTinyIntNotNull.AddFlag(mysql.NotNullFlag)

	// mysql.TypeTiny + notnull +  unsigned
	ftTinyIntNotNullUnSigned := types.NewFieldType(mysql.TypeTiny)
	ftTinyIntNotNullUnSigned.SetFlag(mysql.NotNullFlag)
	ftTinyIntNotNullUnSigned.AddFlag(mysql.UnsignedFlag)

	// mysql.TypeTiny + null
	ftTinyIntNull := types.NewFieldType(mysql.TypeTiny)

	// mysql.TypeShort + notnull
	ftShortNotNull := types.NewFieldType(mysql.TypeShort)
	ftShortNotNull.SetFlag(mysql.NotNullFlag)

	// mysql.TypeLong + notnull
	ftLongNotNull := types.NewFieldType(mysql.TypeLong)
	ftLongNotNull.SetFlag(mysql.NotNullFlag)

	// mysql.TypeLonglong + notnull
	ftLongLongNotNull := types.NewFieldType(mysql.TypeLonglong)
	ftLongLongNotNull.SetFlag(mysql.NotNullFlag)

	// mysql.TypeInt24 + notnull
	ftInt24NotNull := types.NewFieldType(mysql.TypeInt24)
	ftInt24NotNull.SetFlag(mysql.NotNullFlag)

	// mysql.TypeFloat + notnull
	ftTypeFloatNotNull := types.NewFieldType(mysql.TypeFloat)
	ftTypeFloatNotNull.SetFlag(mysql.NotNullFlag)

	// mysql.TypeFloat + notnull + unsigned
	ftTypeFloatNotNullUnSigned := types.NewFieldType(mysql.TypeFloat)
	ftTypeFloatNotNullUnSigned.SetFlag(mysql.NotNullFlag | mysql.UnsignedFlag)

	// mysql.TypeFloat + null
	ftTypeFloatNull := types.NewFieldType(mysql.TypeFloat)

	// mysql.TypeDouble + notnull
	ftTypeDoubleNotNull := types.NewFieldType(mysql.TypeDouble)
	ftTypeDoubleNotNull.SetFlag(mysql.NotNullFlag)

	// mysql.TypeNewDecimal + notnull
	ftTypeNewDecimalNull := types.NewFieldType(mysql.TypeNewDecimal)
	ftTypeNewDecimalNull.SetFlen(5)
	ftTypeNewDecimalNull.SetDecimal(2)

	// mysql.TypeNewDecimal + notnull
	ftTypeNewDecimalNotNull := types.NewFieldType(mysql.TypeNewDecimal)
	ftTypeNewDecimalNotNull.SetFlag(mysql.NotNullFlag)
	ftTypeNewDecimalNotNull.SetFlen(5)
	ftTypeNewDecimalNotNull.SetDecimal(2)

	// mysql.TypeNull
	ftTypeNull := types.NewFieldType(mysql.TypeNull)

	// mysql.TypeTimestamp + notnull
	ftTypeTimestampNotNull := types.NewFieldType(mysql.TypeTimestamp)
	ftTypeTimestampNotNull.SetFlag(mysql.NotNullFlag)

	// mysql.TypeTimestamp + notnull
	ftTypeTimestampNull := types.NewFieldType(mysql.TypeTimestamp)

	// mysql.TypeDate + notnull
	ftTypeDateNotNull := types.NewFieldType(mysql.TypeDate)
	ftTypeDateNotNull.SetFlag(mysql.NotNullFlag)

	// mysql.TypeDuration + notnull
	ftTypeDurationNotNull := types.NewFieldType(mysql.TypeDuration)
	ftTypeDurationNotNull.SetFlag(mysql.NotNullFlag)

	// mysql.TypeDatetime + notnull
	ftTypeDatetimeNotNull := types.NewFieldType(mysql.TypeDatetime)
	ftTypeDatetimeNotNull.SetFlag(mysql.NotNullFlag)

	// mysql.TypeYear + notnull
	ftTypeYearNotNull := types.NewFieldType(mysql.TypeYear)
	ftTypeYearNotNull.SetFlag(mysql.NotNullFlag)

	// mysql.TypeNewDate + notnull
	ftTypeNewDateNotNull := types.NewFieldType(mysql.TypeNewDate)
	ftTypeNewDateNotNull.SetFlag(mysql.NotNullFlag)

	// mysql.TypeVarchar + notnull
	ftTypeVarcharNotNull := types.NewFieldType(mysql.TypeVarchar)
	ftTypeVarcharNotNull.SetFlag(mysql.NotNullFlag)

	// mysql.TypeTinyBlob + notnull
	ftTypeTinyBlobNotNull := types.NewFieldType(mysql.TypeTinyBlob)
	ftTypeTinyBlobNotNull.SetFlag(mysql.NotNullFlag)

	// mysql.TypeMediumBlob + notnull
	ftTypeMediumBlobNotNull := types.NewFieldType(mysql.TypeMediumBlob)
	ftTypeMediumBlobNotNull.SetFlag(mysql.NotNullFlag)

	// mysql.TypeLongBlob + notnull
	ftTypeLongBlobNotNull := types.NewFieldType(mysql.TypeLongBlob)
	ftTypeLongBlobNotNull.SetFlag(mysql.NotNullFlag)

	// mysql.TypeBlob + notnull
	ftTypeBlobNotNull := types.NewFieldType(mysql.TypeBlob)
	ftTypeBlobNotNull.SetFlag(mysql.NotNullFlag)

	// mysql.TypeVarString + notnull
	ftTypeVarStringNotNull := types.NewFieldType(mysql.TypeVarString)
	ftTypeVarStringNotNull.SetFlag(mysql.NotNullFlag)

	// mysql.TypeString + notnull
	ftTypeStringNotNull := types.NewFieldType(mysql.TypeString)
	ftTypeStringNotNull.SetFlag(mysql.NotNullFlag)

	// mysql.TypeBit + notnull
	ftTypeBitNotNull := types.NewFieldType(mysql.TypeBit)
	ftTypeBitNotNull.SetFlag(mysql.NotNullFlag)

	// mysql.TypeJSON + notnull
	ftTypeJSONNotNull := types.NewFieldType(mysql.TypeJSON)
	ftTypeJSONNotNull.SetFlag(mysql.NotNullFlag)

	// mysql.TypeEnum + notnull + nodefault
	ftTypeEnumNotNull := types.NewFieldType(mysql.TypeEnum)
	ftTypeEnumNotNull.SetFlag(mysql.NotNullFlag)
	ftTypeEnumNotNull.SetElems([]string{"e0", "e1"})

	// mysql.TypeEnum + null
	ftTypeEnumNull := types.NewFieldType(mysql.TypeEnum)

	// mysql.TypeSet + notnull
	ftTypeSetNotNull := types.NewFieldType(mysql.TypeSet)
	ftTypeSetNotNull.SetFlag(mysql.NotNullFlag)
	ftTypeSetNotNull.SetElems([]string{"1", "e"})

	// mysql.TypeGeometry + notnull
	ftTypeGeometryNotNull := types.NewFieldType(mysql.TypeGeometry)
	ftTypeGeometryNotNull.SetFlag(mysql.NotNullFlag)

	testCases := []struct {
		Name    string
		ColInfo timodel.ColumnInfo
		Res     interface{}
	}{
		{
			Name:    "mysql flag null",
			ColInfo: timodel.ColumnInfo{FieldType: *ftNull},
			Res:     nil,
		},
		{
			Name:    "mysql.TypeTiny + notnull + nodefault",
			ColInfo: timodel.ColumnInfo{FieldType: *ftTinyIntNotNull.Clone()},
			Res:     int64(0),
		},
		{
			Name: "mysql.TypeTiny + notnull + default",
			ColInfo: timodel.ColumnInfo{
				OriginDefaultValue: "-128",
				FieldType:          *ftTinyIntNotNull,
			},
			Res: int64(-128),
		},
		{
			Name:    "mysql.TypeTiny + notnull + default + unsigned",
			ColInfo: timodel.ColumnInfo{FieldType: *ftTinyIntNotNullUnSigned},
			Res:     uint64(0),
		},
		{
			Name:    "mysql.TypeTiny + notnull + unsigned",
			ColInfo: timodel.ColumnInfo{OriginDefaultValue: "127", FieldType: *ftTinyIntNotNullUnSigned},
			Res:     uint64(127),
		},
		{
			Name: "mysql.TypeTiny + null + default",
			ColInfo: timodel.ColumnInfo{
				OriginDefaultValue: "-128",
				FieldType:          *ftTinyIntNull,
			},
			Res: int64(-128),
		},
		{
			Name:    "mysql.TypeTiny + null + nodefault",
			ColInfo: timodel.ColumnInfo{FieldType: *ftTinyIntNull},
			Res:     nil,
		},
		{
			Name:    "mysql.TypeShort, others testCases same as tiny",
			ColInfo: timodel.ColumnInfo{FieldType: *ftShortNotNull},
			Res:     int64(0),
		},
		{
			Name:    "mysql.TypeLong, others testCases same as tiny",
			ColInfo: timodel.ColumnInfo{FieldType: *ftLongNotNull},
			Res:     int64(0),
		},
		{
			Name:    "mysql.TypeLonglong, others testCases same as tiny",
			ColInfo: timodel.ColumnInfo{FieldType: *ftLongLongNotNull},
			Res:     int64(0),
		},
		{
			Name:    "mysql.TypeInt24, others testCases same as tiny",
			ColInfo: timodel.ColumnInfo{FieldType: *ftInt24NotNull},
			Res:     int64(0),
		},
		{
			Name:    "mysql.TypeFloat + notnull + nodefault",
			ColInfo: timodel.ColumnInfo{FieldType: *ftTypeFloatNotNull},
			Res:     float32(0),
		},
		{
			Name: "mysql.TypeFloat + notnull + default",
			ColInfo: timodel.ColumnInfo{
				OriginDefaultValue: float32(-3.1415),
				FieldType:          *ftTypeFloatNotNull,
			},
			Res: float32(-3.1415),
		},
		{
			Name: "mysql.TypeFloat + notnull + default + unsigned",
			ColInfo: timodel.ColumnInfo{
				OriginDefaultValue: float32(3.1415),
				FieldType:          *ftTypeFloatNotNullUnSigned,
			},
			Res: float32(3.1415),
		},
		{
			Name: "mysql.TypeFloat + notnull + unsigned",
			ColInfo: timodel.ColumnInfo{
				FieldType: *ftTypeFloatNotNullUnSigned,
			},
			Res: float32(0),
		},
		{
			Name: "mysql.TypeFloat + null + default",
			ColInfo: timodel.ColumnInfo{
				OriginDefaultValue: float32(-3.1415),
				FieldType:          *ftTypeFloatNull,
			},
			Res: float32(-3.1415),
		},
		{
			Name: "mysql.TypeFloat + null + nodefault",
			ColInfo: timodel.ColumnInfo{
				FieldType: *ftTypeFloatNull,
			},
			Res: nil,
		},
		{
			Name:    "mysql.TypeDouble, other testCases same as float",
			ColInfo: timodel.ColumnInfo{FieldType: *ftTypeDoubleNotNull},
			Res:     float64(0),
		},
		{
			Name:    "mysql.TypeNewDecimal + notnull + nodefault",
			ColInfo: timodel.ColumnInfo{FieldType: *ftTypeNewDecimalNotNull},
			Res:     "0", // related with Flen and Decimal
		},
		{
			Name:    "mysql.TypeNewDecimal + null + nodefault",
			ColInfo: timodel.ColumnInfo{FieldType: *ftTypeNewDecimalNull},
			Res:     nil,
		},
		{
			Name:    "mysql.TypeNull",
			ColInfo: timodel.ColumnInfo{FieldType: *ftTypeNull},
			Res:     nil,
		},
		{
			Name:    "mysql.TypeTimestamp + notnull + nodefault",
			ColInfo: timodel.ColumnInfo{FieldType: *ftTypeTimestampNotNull},
			Res:     "0000-00-00 00:00:00",
		},
		{
			Name:    "mysql.TypeDate, other testCases same as TypeTimestamp",
			ColInfo: timodel.ColumnInfo{FieldType: *ftTypeDateNotNull},
			Res:     "0000-00-00",
		},
		{
			Name:    "mysql.TypeDuration, other testCases same as TypeTimestamp",
			ColInfo: timodel.ColumnInfo{FieldType: *ftTypeDurationNotNull},
			Res:     "00:00:00",
		},
		{
			Name:    "mysql.TypeDatetime, other testCases same as TypeTimestamp",
			ColInfo: timodel.ColumnInfo{FieldType: *ftTypeDatetimeNotNull},
			Res:     "0000-00-00 00:00:00",
		},
		{
			Name:    "mysql.TypeYear + notnull + nodefault",
			ColInfo: timodel.ColumnInfo{FieldType: *ftTypeYearNotNull},
			Res:     int64(0),
		},
		{
			Name: "mysql.TypeYear + notnull + default",
			ColInfo: timodel.ColumnInfo{
				OriginDefaultValue: "2021",
				FieldType:          *ftTypeYearNotNull,
			},
			Res: int64(2021),
		},
		{
			Name:    "mysql.TypeNewDate",
			ColInfo: timodel.ColumnInfo{FieldType: *ftTypeNewDateNotNull},
			Res:     nil, // [TODO] seems not support by TiDB, need check
		},
		{
			Name:    "mysql.TypeVarchar + notnull + nodefault",
			ColInfo: timodel.ColumnInfo{FieldType: *ftTypeVarcharNotNull},
			Res:     []byte{},
		},
		{
			Name: "mysql.TypeVarchar + notnull + default",
			ColInfo: timodel.ColumnInfo{
				OriginDefaultValue: "e0",
				FieldType:          *ftTypeVarcharNotNull,
			},
			Res: []byte("e0"),
		},
		{
			Name:    "mysql.TypeTinyBlob",
			ColInfo: timodel.ColumnInfo{FieldType: *ftTypeTinyBlobNotNull},
			Res:     []byte{},
		},
		{
			Name:    "mysql.TypeMediumBlob",
			ColInfo: timodel.ColumnInfo{FieldType: *ftTypeMediumBlobNotNull},
			Res:     []byte{},
		},
		{
			Name:    "mysql.TypeLongBlob",
			ColInfo: timodel.ColumnInfo{FieldType: *ftTypeLongBlobNotNull},
			Res:     []byte{},
		},
		{
			Name:    "mysql.TypeBlob",
			ColInfo: timodel.ColumnInfo{FieldType: *ftTypeBlobNotNull},
			Res:     []byte{},
		},
		{
			Name:    "mysql.TypeVarString",
			ColInfo: timodel.ColumnInfo{FieldType: *ftTypeVarStringNotNull},
			Res:     []byte{},
		},
		{
			Name:    "mysql.TypeString",
			ColInfo: timodel.ColumnInfo{FieldType: *ftTypeStringNotNull},
			Res:     []byte{},
		},
		{
			Name:    "mysql.TypeBit",
			ColInfo: timodel.ColumnInfo{FieldType: *ftTypeBitNotNull},
			Res:     uint64(0),
		},
		// BLOB, TEXT, GEOMETRY or JSON column can't have a default value
		{
			Name:    "mysql.TypeJSON",
			ColInfo: timodel.ColumnInfo{FieldType: *ftTypeJSONNotNull},
			Res:     "null",
		},
		{
			Name:    "mysql.TypeEnum + notnull + nodefault",
			ColInfo: timodel.ColumnInfo{FieldType: *ftTypeEnumNotNull},
			// TypeEnum value will be a string and then translate to []byte
			// NotNull && no default will choose first element
			Res: uint64(1),
		},
		{
			Name: "mysql.TypeEnum + null",
			ColInfo: timodel.ColumnInfo{
				FieldType: *ftTypeEnumNull,
			},
			Res: nil,
		},
		{
			Name:    "mysql.TypeSet + notnull",
			ColInfo: timodel.ColumnInfo{FieldType: *ftTypeSetNotNull},
			Res:     uint64(0),
		},
		{
			Name:    "mysql.TypeGeometry",
			ColInfo: timodel.ColumnInfo{FieldType: *ftTypeGeometryNotNull},
			Res:     nil, // not support yet
		},
	}

	tz, err := util.GetTimezone(config.GetGlobalServerConfig().TZ)
	require.NoError(t, err)
	for _, tc := range testCases {
		_, val, _, _, _ := getDefaultOrZeroValue(&tc.ColInfo, tz)
		require.Equal(t, tc.Res, val, tc.Name)
	}

	colInfo := timodel.ColumnInfo{
		OriginDefaultValue: "-3.14", // no float
		FieldType:          *ftTypeNewDecimalNotNull,
	}
	_, val, _, _, _ := getDefaultOrZeroValue(&colInfo, tz)
	decimal := new(types.MyDecimal)
	err = decimal.FromString([]byte("-3.14"))
	require.NoError(t, err)
	require.Equal(t, decimal.String(), val, "mysql.TypeNewDecimal + notnull + default")

	colInfo = timodel.ColumnInfo{
		OriginDefaultValue: "2020-11-19 12:12:12",
		FieldType:          *ftTypeTimestampNotNull,
	}
	_, val, _, _, _ = getDefaultOrZeroValue(&colInfo, tz)
<<<<<<< HEAD
	ctx := types.DefaultStmtNoWarningContext.WithLocation(tz)
	expected, err := types.ParseTimeFromFloatString(
		ctx,
=======
	expected, err := types.ParseTimeFromFloatString(
		types.DefaultStmtNoWarningContext,
>>>>>>> 3ab47635
		"2020-11-19 20:12:12", colInfo.FieldType.GetType(), colInfo.FieldType.GetDecimal())
	require.NoError(t, err)
	require.Equal(t, expected.String(), val, "mysql.TypeTimestamp + notnull + default")

	colInfo = timodel.ColumnInfo{
		OriginDefaultValue: "2020-11-19 12:12:12",
		FieldType:          *ftTypeTimestampNull,
	}
	_, val, _, _, _ = getDefaultOrZeroValue(&colInfo, tz)
	expected, err = types.ParseTimeFromFloatString(
<<<<<<< HEAD
		ctx,
=======
		types.DefaultStmtNoWarningContext,
>>>>>>> 3ab47635
		"2020-11-19 20:12:12", colInfo.FieldType.GetType(), colInfo.FieldType.GetDecimal())
	require.NoError(t, err)
	require.Equal(t, expected.String(), val, "mysql.TypeTimestamp + null + default")

	colInfo = timodel.ColumnInfo{
		OriginDefaultValue: "e1",
		FieldType:          *ftTypeEnumNotNull,
	}
	_, val, _, _, _ = getDefaultOrZeroValue(&colInfo, tz)
	expectedEnum, err := types.ParseEnumName(colInfo.FieldType.GetElems(), "e1", colInfo.FieldType.GetCollate())
	require.NoError(t, err)
	require.Equal(t, expectedEnum.Value, val, "mysql.TypeEnum + notnull + default")

	colInfo = timodel.ColumnInfo{
		OriginDefaultValue: "1,e",
		FieldType:          *ftTypeSetNotNull,
	}
	_, val, _, _, _ = getDefaultOrZeroValue(&colInfo, tz)
	expectedSet, err := types.ParseSetName(colInfo.FieldType.GetElems(), "1,e", colInfo.FieldType.GetCollate())
	require.NoError(t, err)
	require.Equal(t, expectedSet.Value, val, "mysql.TypeSet + notnull + default")
}

func TestE2ERowLevelChecksum(t *testing.T) {
	helper := NewSchemaTestHelper(t)
	defer helper.Close()

	tk := helper.Tk()
	// upstream TiDB enable checksum functionality
	tk.MustExec("set global tidb_enable_row_level_checksum = 1")
	helper.Tk().MustExec("use test")

	// changefeed enable checksum functionality
	replicaConfig := config.GetDefaultReplicaConfig()
	replicaConfig.Integrity.IntegrityCheckLevel = integrity.CheckLevelCorrectness
	filter, err := filter.NewFilter(replicaConfig, "")
	require.NoError(t, err)

	ver, err := helper.Storage().CurrentVersion(oracle.GlobalTxnScope)
	require.NoError(t, err)

	changefeed := model.DefaultChangeFeedID("changefeed-test-decode-row")
	schemaStorage, err := NewSchemaStorage(helper.GetCurrentMeta(),
		ver.Ver, false, changefeed, util.RoleTester, filter)
	require.NoError(t, err)
	require.NotNil(t, schemaStorage)

	createTableSQL := `create table t (
   id          int primary key auto_increment,

   c_tinyint   tinyint   null,
   c_smallint  smallint  null,
   c_mediumint mediumint null,
   c_int       int       null,
   c_bigint    bigint    null,

   c_unsigned_tinyint   tinyint   unsigned null,
   c_unsigned_smallint  smallint  unsigned null,
   c_unsigned_mediumint mediumint unsigned null,
   c_unsigned_int       int       unsigned null,
   c_unsigned_bigint    bigint    unsigned null,

   c_float   float   null,
   c_double  double  null,
   c_decimal decimal null,
   c_decimal_2 decimal(10, 4) null,

   c_unsigned_float     float unsigned   null,
   c_unsigned_double    double unsigned  null,
   c_unsigned_decimal   decimal unsigned null,
   c_unsigned_decimal_2 decimal(10, 4) unsigned null,

   c_date      date      null,
   c_datetime  datetime  null,
   c_timestamp timestamp null,
   c_time      time      null,
   c_year      year      null,

   c_tinytext   tinytext      null,
   c_text       text          null,
   c_mediumtext mediumtext    null,
   c_longtext   longtext      null,

   c_tinyblob   tinyblob      null,
   c_blob       blob          null,
   c_mediumblob mediumblob    null,
   c_longblob   longblob      null,

   c_char       char(16)      null,
   c_varchar    varchar(16)   null,
   c_binary     binary(16)    null,
   c_varbinary  varbinary(16) null,

   c_enum enum ('a','b','c') null,
   c_set  set ('a','b','c')  null,
   c_bit  bit(64)            null,
   c_json json               null,

-- gbk dmls
   name varchar(128) CHARACTER SET gbk,
   country char(32) CHARACTER SET gbk,
   city varchar(64),
   description text CHARACTER SET gbk,
   image tinyblob
);`
	job := helper.DDL2Job(createTableSQL)
	err = schemaStorage.HandleDDLJob(job)
	require.NoError(t, err)

	ts := schemaStorage.GetLastSnapshot().CurrentTs()
	schemaStorage.AdvanceResolvedTs(ver.Ver)

	mounter := NewMounter(schemaStorage, changefeed, time.Local, filter, replicaConfig.Integrity).(*mounter)

	ctx, cancel := context.WithCancel(context.Background())
	defer cancel()

	tableInfo, ok := schemaStorage.GetLastSnapshot().TableByName("test", "t")
	require.True(t, ok)

	tk.Session().GetSessionVars().EnableRowLevelChecksum = true

	insertDataSQL := `insert into t values (
     2,
     1, 2, 3, 4, 5,
     1, 2, 3, 4, 5,
     2020.0202, 2020.0303, 2020.0404, 2021.1208,
     3.1415, 2.7182, 8000, 179394.233,
     '2020-02-20', '2020-02-20 02:20:20',
     '2020-02-20 02:20:20', '02:20:20', '2020',
     '89504E470D0A1A0A', '89504E470D0A1A0A', '89504E470D0A1A0A', '89504E470D0A1A0A',
     x'89504E470D0A1A0A', x'89504E470D0A1A0A', x'89504E470D0A1A0A', x'89504E470D0A1A0A',
     '89504E470D0A1A0A', '89504E470D0A1A0A', x'89504E470D0A1A0A', x'89504E470D0A1A0A',
     'b', 'b,c', b'1000001', '{
"key1": "value1",
"key2": "value2",
"key3": "123"
}',
     '测试', "中国", "上海", "你好,世界", 0xC4E3BAC3CAC0BDE7
);`
	tk.MustExec(insertDataSQL)

	key, value := getLastKeyValueInStore(t, helper.Storage(), tableInfo.ID)
	rawKV := &model.RawKVEntry{
		OpType:  model.OpTypePut,
		Key:     key,
		Value:   value,
		StartTs: ts - 1,
		CRTs:    ts + 1,
	}
	row, err := mounter.unmarshalAndMountRowChanged(ctx, rawKV)
	require.NoError(t, err)
	require.NotNil(t, row)
	require.NotNil(t, row.Checksum)

	expected, ok := mounter.decoder.GetChecksum()
	require.True(t, ok)
	require.Equal(t, expected, row.Checksum.Current)
	require.False(t, row.Checksum.Corrupted)

	// avro encoder enable checksum functionality.
	codecConfig := codecCommon.NewConfig(config.ProtocolAvro)
	codecConfig.EnableTiDBExtension = true
	codecConfig.EnableRowChecksum = true
	codecConfig.AvroDecimalHandlingMode = "string"
	codecConfig.AvroBigintUnsignedHandlingMode = "string"

	avroEncoder, err := avro.SetupEncoderAndSchemaRegistry4Testing(ctx, codecConfig)
	defer avro.TeardownEncoderAndSchemaRegistry4Testing()
	require.NoError(t, err)

	topic := "test.t"

	err = avroEncoder.AppendRowChangedEvent(ctx, topic, row, func() {})
	require.NoError(t, err)
	msg := avroEncoder.Build()
	require.Len(t, msg, 1)

	schemaM, err := avro.NewConfluentSchemaManager(
		ctx, "http://127.0.0.1:8081", nil)
	require.NoError(t, err)

	// decoder enable checksum functionality.
	decoder := avro.NewDecoder(codecConfig, schemaM, topic)
	err = decoder.AddKeyValue(msg[0].Key, msg[0].Value)
	require.NoError(t, err)

	messageType, hasNext, err := decoder.HasNext()
	require.NoError(t, err)
	require.True(t, hasNext)
	require.Equal(t, model.MessageTypeRow, messageType)

	row, err = decoder.NextRowChangedEvent()
	// no error, checksum verification passed.
	require.NoError(t, err)
}

func TestDecodeRowEnableChecksum(t *testing.T) {
	helper := NewSchemaTestHelper(t)
	defer helper.Close()

	tk := helper.Tk()

	tk.MustExec("set global tidb_enable_row_level_checksum = 1")
	helper.Tk().MustExec("use test")

	replicaConfig := config.GetDefaultReplicaConfig()
	replicaConfig.Integrity.IntegrityCheckLevel = integrity.CheckLevelCorrectness
	filter, err := filter.NewFilter(replicaConfig, "")
	require.NoError(t, err)

	ver, err := helper.Storage().CurrentVersion(oracle.GlobalTxnScope)
	require.NoError(t, err)

	changefeed := model.DefaultChangeFeedID("changefeed-test-decode-row")
	schemaStorage, err := NewSchemaStorage(helper.GetCurrentMeta(),
		ver.Ver, false, changefeed, util.RoleTester, filter)
	require.NoError(t, err)
	require.NotNil(t, schemaStorage)

	createTableDDL := "create table t (id int primary key, a int)"
	job := helper.DDL2Job(createTableDDL)
	err = schemaStorage.HandleDDLJob(job)
	require.NoError(t, err)

	ts := schemaStorage.GetLastSnapshot().CurrentTs()
	schemaStorage.AdvanceResolvedTs(ver.Ver)

	mounter := NewMounter(schemaStorage, changefeed, time.Local, filter, replicaConfig.Integrity).(*mounter)

	ctx := context.Background()

	tableInfo, ok := schemaStorage.GetLastSnapshot().TableByName("test", "t")
	require.True(t, ok)

	// row without checksum
	tk.Session().GetSessionVars().EnableRowLevelChecksum = false
	tk.MustExec("insert into t values (1, 10)")

	key, value := getLastKeyValueInStore(t, helper.Storage(), tableInfo.ID)
	rawKV := &model.RawKVEntry{
		OpType:  model.OpTypePut,
		Key:     key,
		Value:   value,
		StartTs: ts - 1,
		CRTs:    ts + 1,
	}

	row, err := mounter.unmarshalAndMountRowChanged(ctx, rawKV)
	require.NoError(t, err)
	require.NotNil(t, row)
	// the upstream tidb does not enable checksum, so the checksum is nil
	require.Nil(t, row.Checksum)

	// 	row with one checksum
	tk.Session().GetSessionVars().EnableRowLevelChecksum = true
	tk.MustExec("insert into t values (2, 20)")

	key, value = getLastKeyValueInStore(t, helper.Storage(), tableInfo.ID)
	rawKV = &model.RawKVEntry{
		OpType:  model.OpTypePut,
		Key:     key,
		Value:   value,
		StartTs: ts - 1,
		CRTs:    ts + 1,
	}
	row, err = mounter.unmarshalAndMountRowChanged(ctx, rawKV)
	require.NoError(t, err)
	require.NotNil(t, row)
	require.NotNil(t, row.Checksum)

	expected, ok := mounter.decoder.GetChecksum()
	require.True(t, ok)
	require.Equal(t, expected, row.Checksum.Current)
	require.False(t, row.Checksum.Corrupted)

	// row with 2 checksum
	tk.MustExec("insert into t values (3, 30)")
	job = helper.DDL2Job("alter table t change column a a varchar(10)")
	err = schemaStorage.HandleDDLJob(job)
	require.NoError(t, err)

	key, value = getLastKeyValueInStore(t, helper.Storage(), tableInfo.ID)
	rawKV = &model.RawKVEntry{
		OpType:  model.OpTypePut,
		Key:     key,
		Value:   value,
		StartTs: ts - 1,
		CRTs:    ts + 1,
	}
	row, err = mounter.unmarshalAndMountRowChanged(ctx, rawKV)
	require.NoError(t, err)
	require.NotNil(t, row)
	require.NotNil(t, row.Checksum)

	first, ok := mounter.decoder.GetChecksum()
	require.True(t, ok)

	extra, ok := mounter.decoder.GetExtraChecksum()
	require.True(t, ok)

	if row.Checksum.Current != first {
		require.Equal(t, extra, row.Checksum.Current)
	} else {
		require.Equal(t, first, row.Checksum.Current)
	}
	require.False(t, row.Checksum.Corrupted)

	// hack the table info to make the checksum corrupted
	tableInfo.Columns[0].FieldType = *types.NewFieldType(mysql.TypeVarchar)

	// corrupt-handle-level default to warn, so no error, but the checksum is corrupted
	row, err = mounter.unmarshalAndMountRowChanged(ctx, rawKV)
	require.NoError(t, err)
	require.NotNil(t, row.Checksum)
	require.True(t, row.Checksum.Corrupted)

	mounter.integrity.CorruptionHandleLevel = integrity.CorruptionHandleLevelError
	_, err = mounter.unmarshalAndMountRowChanged(ctx, rawKV)
	require.Error(t, err)
	require.ErrorIs(t, err, cerror.ErrCorruptedDataMutation)

	job = helper.DDL2Job("drop table t")
	err = schemaStorage.HandleDDLJob(job)
	require.NoError(t, err)
}

func TestDecodeRow(t *testing.T) {
	helper := NewSchemaTestHelper(t)
	defer helper.Close()

	helper.Tk().MustExec("set @@tidb_enable_clustered_index=1;")
	helper.Tk().MustExec("use test;")

	changefeed := model.DefaultChangeFeedID("changefeed-test-decode-row")

	ver, err := helper.Storage().CurrentVersion(oracle.GlobalTxnScope)
	require.NoError(t, err)

	cfg := config.GetDefaultReplicaConfig()

	filter, err := filter.NewFilter(cfg, "")
	require.NoError(t, err)

	schemaStorage, err := NewSchemaStorage(helper.GetCurrentMeta(),
		ver.Ver, false, changefeed, util.RoleTester, filter)
	require.NoError(t, err)

	// apply ddl to schemaStorage
	ddl := "create table test.student(id int primary key, name char(50), age int, gender char(10))"
	job := helper.DDL2Job(ddl)
	err = schemaStorage.HandleDDLJob(job)
	require.NoError(t, err)

	ts := schemaStorage.GetLastSnapshot().CurrentTs()

	schemaStorage.AdvanceResolvedTs(ver.Ver)

	mounter := NewMounter(schemaStorage, changefeed, time.Local, filter, cfg.Integrity).(*mounter)

	helper.Tk().MustExec(`insert into student values(1, "dongmen", 20, "male")`)
	helper.Tk().MustExec(`update student set age = 27 where id = 1`)

	ctx := context.Background()
	decodeAndCheckRowInTable := func(tableID int64, f func(key []byte, value []byte) *model.RawKVEntry) {
		walkTableSpanInStore(t, helper.Storage(), tableID, func(key []byte, value []byte) {
			rawKV := f(key, value)

			row, err := mounter.unmarshalAndMountRowChanged(ctx, rawKV)
			require.NoError(t, err)
			require.NotNil(t, row)

			if row.Columns != nil {
				require.NotNil(t, mounter.decoder)
			}

			if row.PreColumns != nil {
				require.NotNil(t, mounter.preDecoder)
			}
		})
	}

	toRawKV := func(key []byte, value []byte) *model.RawKVEntry {
		return &model.RawKVEntry{
			OpType:  model.OpTypePut,
			Key:     key,
			Value:   value,
			StartTs: ts - 1,
			CRTs:    ts + 1,
		}
	}

	tableInfo, ok := schemaStorage.GetLastSnapshot().TableByName("test", "student")
	require.True(t, ok)

	decodeAndCheckRowInTable(tableInfo.ID, toRawKV)
	decodeAndCheckRowInTable(tableInfo.ID, toRawKV)

	job = helper.DDL2Job("drop table student")
	err = schemaStorage.HandleDDLJob(job)
	require.NoError(t, err)
}

// TestDecodeEventIgnoreRow tests a PolymorphicEvent.Row is nil
// if this event should be filter out by filter.
func TestDecodeEventIgnoreRow(t *testing.T) {
	helper := NewSchemaTestHelper(t)
	defer helper.Close()
	helper.Tk().MustExec("use test;")

	ddls := []string{
		"create table test.student(id int primary key, name char(50), age int, gender char(10))",
		"create table test.computer(id int primary key, brand char(50), price int)",
		"create table test.poet(id int primary key, name char(50), works char(100))",
	}

	cfID := model.DefaultChangeFeedID("changefeed-test-ignore-event")

	cfg := config.GetDefaultReplicaConfig()
	cfg.Filter.Rules = []string{"test.student", "test.computer"}
	f, err := filter.NewFilter(cfg, "")
	require.Nil(t, err)
	ver, err := helper.Storage().CurrentVersion(oracle.GlobalTxnScope)
	require.Nil(t, err)

	schemaStorage, err := NewSchemaStorage(helper.GetCurrentMeta(),
		ver.Ver, false, cfID, util.RoleTester, f)
	require.Nil(t, err)
	// apply ddl to schemaStorage
	for _, ddl := range ddls {
		job := helper.DDL2Job(ddl)
		err = schemaStorage.HandleDDLJob(job)
		require.Nil(t, err)
	}

	ts := schemaStorage.GetLastSnapshot().CurrentTs()
	schemaStorage.AdvanceResolvedTs(ver.Ver)
	mounter := NewMounter(schemaStorage, cfID, time.Local, f, cfg.Integrity).(*mounter)

	type testCase struct {
		schema  string
		table   string
		columns []interface{}
		ignored bool
	}

	testCases := []testCase{
		{
			schema:  "test",
			table:   "student",
			columns: []interface{}{1, "dongmen", 20, "male"},
			ignored: false,
		},
		{
			schema:  "test",
			table:   "computer",
			columns: []interface{}{1, "apple", 19999},
			ignored: false,
		},
		// This case should be ignored by its table name.
		{
			schema:  "test",
			table:   "poet",
			columns: []interface{}{1, "李白", "静夜思"},
			ignored: true,
		},
	}

	ignoredTables := make([]string, 0)
	tables := make([]string, 0)
	for _, tc := range testCases {
		tableInfo, ok := schemaStorage.GetLastSnapshot().TableByName(tc.schema, tc.table)
		require.True(t, ok)
		// TODO: add other dml event type
		insertSQL := prepareInsertSQL(t, tableInfo, len(tc.columns))
		if tc.ignored {
			ignoredTables = append(ignoredTables, tc.table)
		} else {
			tables = append(tables, tc.table)
		}
		helper.tk.MustExec(insertSQL, tc.columns...)
	}
	ctx := context.Background()

	decodeAndCheckRowInTable := func(tableID int64, f func(key []byte, value []byte) *model.RawKVEntry) int {
		var rows int
		walkTableSpanInStore(t, helper.Storage(), tableID, func(key []byte, value []byte) {
			rawKV := f(key, value)
			pEvent := model.NewPolymorphicEvent(rawKV)
			err := mounter.DecodeEvent(ctx, pEvent)
			require.Nil(t, err)
			if pEvent.Row == nil {
				return
			}
			row := pEvent.Row
			rows++
			require.Equal(t, row.Table.Schema, "test")
			// Now we only allow filter dml event by table, so we only check row's table.
			require.NotContains(t, ignoredTables, row.Table.Table)
			require.Contains(t, tables, row.Table.Table)
		})
		return rows
	}

	toRawKV := func(key []byte, value []byte) *model.RawKVEntry {
		return &model.RawKVEntry{
			OpType:  model.OpTypePut,
			Key:     key,
			Value:   value,
			StartTs: ts - 1,
			CRTs:    ts + 1,
		}
	}

	for _, tc := range testCases {
		tableInfo, ok := schemaStorage.GetLastSnapshot().TableByName(tc.schema, tc.table)
		require.True(t, ok)
		decodeAndCheckRowInTable(tableInfo.ID, toRawKV)
	}
}

func TestBuildTableInfo(t *testing.T) {
	cases := []struct {
		origin              string
		recovered           string
		recoveredWithNilCol string
	}{
		{
			"CREATE TABLE t1 (c INT PRIMARY KEY)",
			"CREATE TABLE `BuildTiDBTableInfo` (\n" +
				"  `c` int(0) NOT NULL,\n" +
				"  PRIMARY KEY (`c`(0)) /*T![clustered_index] CLUSTERED */\n" +
				") ENGINE=InnoDB DEFAULT CHARSET=utf8mb4 COLLATE=utf8mb4_bin",
			"CREATE TABLE `BuildTiDBTableInfo` (\n" +
				"  `c` int(0) NOT NULL,\n" +
				"  PRIMARY KEY (`c`(0)) /*T![clustered_index] CLUSTERED */\n" +
				") ENGINE=InnoDB DEFAULT CHARSET=utf8mb4 COLLATE=utf8mb4_bin",
		},
		{
			"CREATE TABLE t1 (" +
				" c INT UNSIGNED," +
				" c2 VARCHAR(10) NOT NULL," +
				" c3 BIT(10) NOT NULL," +
				" UNIQUE KEY (c2, c3)" +
				")",
			// CDC discards field length.
			"CREATE TABLE `BuildTiDBTableInfo` (\n" +
				"  `c` int(0) unsigned DEFAULT NULL,\n" +
				"  `c2` varchar(0) NOT NULL,\n" +
				"  `c3` bit(0) NOT NULL,\n" +
				"  UNIQUE KEY `idx_0` (`c2`(0),`c3`(0))\n" +
				") ENGINE=InnoDB DEFAULT CHARSET=utf8mb4 COLLATE=utf8mb4_bin",
			"CREATE TABLE `BuildTiDBTableInfo` (\n" +
				"  `omitted` unspecified GENERATED ALWAYS AS (pass_generated_check) VIRTUAL,\n" +
				"  `c2` varchar(0) NOT NULL,\n" +
				"  `c3` bit(0) NOT NULL,\n" +
				"  UNIQUE KEY `idx_0` (`c2`(0),`c3`(0))\n" +
				") ENGINE=InnoDB DEFAULT CHARSET=utf8mb4 COLLATE=utf8mb4_bin",
		},
		{
			"CREATE TABLE t1 (" +
				" c INT UNSIGNED," +
				" gen INT AS (c+1) VIRTUAL," +
				" c2 VARCHAR(10) NOT NULL," +
				" gen2 INT AS (c+2) STORED," +
				" c3 BIT(10) NOT NULL," +
				" PRIMARY KEY (c, c2)" +
				")",
			// CDC discards virtual generated column, and generating expression of stored generated column.
			"CREATE TABLE `BuildTiDBTableInfo` (\n" +
				"  `c` int(0) unsigned NOT NULL,\n" +
				"  `c2` varchar(0) NOT NULL,\n" +
				"  `gen2` int(0) GENERATED ALWAYS AS (pass_generated_check) STORED,\n" +
				"  `c3` bit(0) NOT NULL,\n" +
				"  PRIMARY KEY (`c`(0),`c2`(0)) /*T![clustered_index] CLUSTERED */\n" +
				") ENGINE=InnoDB DEFAULT CHARSET=utf8mb4 COLLATE=utf8mb4_bin",
			"CREATE TABLE `BuildTiDBTableInfo` (\n" +
				"  `c` int(0) unsigned NOT NULL,\n" +
				"  `c2` varchar(0) NOT NULL,\n" +
				"  `omitted` unspecified GENERATED ALWAYS AS (pass_generated_check) VIRTUAL,\n" +
				"  `omitted` unspecified GENERATED ALWAYS AS (pass_generated_check) VIRTUAL,\n" +
				"  PRIMARY KEY (`c`(0),`c2`(0)) /*T![clustered_index] CLUSTERED */\n" +
				") ENGINE=InnoDB DEFAULT CHARSET=utf8mb4 COLLATE=utf8mb4_bin",
		},
		{
			"CREATE TABLE `t1` (" +
				"  `a` int(11) NOT NULL," +
				"  `b` int(11) DEFAULT NULL," +
				"  `c` int(11) DEFAULT NULL," +
				"  PRIMARY KEY (`a`) /*T![clustered_index] CLUSTERED */," +
				"  UNIQUE KEY `b` (`b`)" +
				") ENGINE=InnoDB DEFAULT CHARSET=utf8mb4 COLLATE=utf8mb4_bin",
			"CREATE TABLE `BuildTiDBTableInfo` (\n" +
				"  `a` int(0) NOT NULL,\n" +
				"  `b` int(0) DEFAULT NULL,\n" +
				"  `c` int(0) DEFAULT NULL,\n" +
				"  PRIMARY KEY (`a`(0)) /*T![clustered_index] CLUSTERED */,\n" +
				"  UNIQUE KEY `idx_1` (`b`(0))\n" +
				") ENGINE=InnoDB DEFAULT CHARSET=utf8mb4 COLLATE=utf8mb4_bin",
			"CREATE TABLE `BuildTiDBTableInfo` (\n" +
				"  `a` int(0) NOT NULL,\n" +
				"  `omitted` unspecified GENERATED ALWAYS AS (pass_generated_check) VIRTUAL,\n" +
				"  `omitted` unspecified GENERATED ALWAYS AS (pass_generated_check) VIRTUAL,\n" +
				"  PRIMARY KEY (`a`(0)) /*T![clustered_index] CLUSTERED */\n" +
				") ENGINE=InnoDB DEFAULT CHARSET=utf8mb4 COLLATE=utf8mb4_bin",
		},
	}

	tz, err := util.GetTimezone(config.GetGlobalServerConfig().TZ)
	require.NoError(t, err)
	p := parser.New()
	for _, c := range cases {
		stmt, err := p.ParseOneStmt(c.origin, "", "")
		require.NoError(t, err)
		originTI, err := ddl.BuildTableInfoFromAST(stmt.(*ast.CreateTableStmt))
		require.NoError(t, err)
		cdcTableInfo := model.WrapTableInfo(0, "test", 0, originTI)
		cols, _, _, _, err := datum2Column(cdcTableInfo, map[int64]types.Datum{}, tz)
		require.NoError(t, err)
		recoveredTI := model.BuildTiDBTableInfo(cols, cdcTableInfo.IndexColumnsOffset)
		handle := sqlmodel.GetWhereHandle(recoveredTI, recoveredTI)
		require.NotNil(t, handle.UniqueNotNullIdx)
		require.Equal(t, c.recovered, showCreateTable(t, recoveredTI))

		// mimic the columns are set to nil when old value feature is disabled
		for i := range cols {
			if !cols[i].Flag.IsHandleKey() {
				cols[i] = nil
			}
		}
		recoveredTI = model.BuildTiDBTableInfo(cols, cdcTableInfo.IndexColumnsOffset)
		handle = sqlmodel.GetWhereHandle(recoveredTI, recoveredTI)
		require.NotNil(t, handle.UniqueNotNullIdx)
		require.Equal(t, c.recoveredWithNilCol, showCreateTable(t, recoveredTI))
	}
}

var tiCtx = mock.NewContext()

func showCreateTable(t *testing.T, ti *timodel.TableInfo) string {
	result := bytes.NewBuffer(make([]byte, 0, 512))
	err := executor.ConstructResultOfShowCreateTable(tiCtx, ti, autoid.Allocators{}, result)
	require.NoError(t, err)
	return result.String()
}

func TestNewDMRowChange(t *testing.T) {
	cases := []struct {
		origin    string
		recovered string
	}{
		{
			"CREATE TABLE t1 (id INT," +
				" a1 INT NOT NULL," +
				" a3 INT NOT NULL," +
				" UNIQUE KEY dex1(a1, a3));",
			"CREATE TABLE `BuildTiDBTableInfo` (\n" +
				"  `id` int(0) DEFAULT NULL,\n" +
				"  `a1` int(0) NOT NULL,\n" +
				"  `a3` int(0) NOT NULL,\n" +
				"  UNIQUE KEY `idx_0` (`a1`(0),`a3`(0))\n" +
				") ENGINE=InnoDB DEFAULT CHARSET=utf8mb4 COLLATE=utf8mb4_bin",
		},
	}
	p := parser.New()
	for _, c := range cases {
		stmt, err := p.ParseOneStmt(c.origin, "", "")
		require.NoError(t, err)
		originTI, err := ddl.BuildTableInfoFromAST(stmt.(*ast.CreateTableStmt))
		require.NoError(t, err)
		cdcTableInfo := model.WrapTableInfo(0, "test", 0, originTI)
		cols := []*model.Column{
			{
				Name: "id", Type: 3, Charset: "binary", Flag: 65, Value: 1, Default: nil,
			},
			{
				Name: "a1", Type: 3, Charset: "binary", Flag: 51, Value: 1, Default: nil,
			},
			{
				Name: "a3", Type: 3, Charset: "binary", Flag: 51, Value: 2, Default: nil,
			},
		}
		recoveredTI := model.BuildTiDBTableInfo(cols, cdcTableInfo.IndexColumnsOffset)
		require.Equal(t, c.recovered, showCreateTable(t, recoveredTI))
		tableName := &model.TableName{Schema: "db", Table: "t1"}
		rowChange := sqlmodel.NewRowChange(tableName, nil, []interface{}{1, 1, 2}, nil, recoveredTI, nil, nil)
		sqlGot, argsGot := rowChange.GenSQL(sqlmodel.DMLDelete)
		require.Equal(t, "DELETE FROM `db`.`t1` WHERE `a1` = ? AND `a3` = ? LIMIT 1", sqlGot)
		require.Equal(t, []interface{}{1, 2}, argsGot)

		sqlGot, argsGot = sqlmodel.GenDeleteSQL(rowChange, rowChange)
		require.Equal(t, "DELETE FROM `db`.`t1` WHERE (`a1` = ? AND `a3` = ?) OR (`a1` = ? AND `a3` = ?)", sqlGot)
		require.Equal(t, []interface{}{1, 2, 1, 2}, argsGot)
	}
}

func TestFormatColVal(t *testing.T) {
	t.Parallel()

	ftTypeFloatNotNull := types.NewFieldType(mysql.TypeFloat)
	ftTypeFloatNotNull.SetFlag(mysql.NotNullFlag)
	col := &timodel.ColumnInfo{FieldType: *ftTypeFloatNotNull}

	var datum types.Datum

	datum.SetFloat32(123.99)
	value, _, _, err := formatColVal(datum, col)
	require.NoError(t, err)
	require.EqualValues(t, float32(123.99), value)

	datum.SetFloat32(float32(math.NaN()))
	value, _, warn, err := formatColVal(datum, col)
	require.NoError(t, err)
	require.Equal(t, float32(0), value)
	require.NotZero(t, warn)

	datum.SetFloat32(float32(math.Inf(1)))
	value, _, warn, err = formatColVal(datum, col)
	require.NoError(t, err)
	require.Equal(t, float32(0), value)
	require.NotZero(t, warn)

	datum.SetFloat32(float32(math.Inf(-1)))
	value, _, warn, err = formatColVal(datum, col)
	require.NoError(t, err)
	require.Equal(t, float32(0), value)
	require.NotZero(t, warn)
}<|MERGE_RESOLUTION|>--- conflicted
+++ resolved
@@ -895,14 +895,8 @@
 		FieldType:          *ftTypeTimestampNotNull,
 	}
 	_, val, _, _, _ = getDefaultOrZeroValue(&colInfo, tz)
-<<<<<<< HEAD
-	ctx := types.DefaultStmtNoWarningContext.WithLocation(tz)
-	expected, err := types.ParseTimeFromFloatString(
-		ctx,
-=======
 	expected, err := types.ParseTimeFromFloatString(
 		types.DefaultStmtNoWarningContext,
->>>>>>> 3ab47635
 		"2020-11-19 20:12:12", colInfo.FieldType.GetType(), colInfo.FieldType.GetDecimal())
 	require.NoError(t, err)
 	require.Equal(t, expected.String(), val, "mysql.TypeTimestamp + notnull + default")
@@ -913,11 +907,7 @@
 	}
 	_, val, _, _, _ = getDefaultOrZeroValue(&colInfo, tz)
 	expected, err = types.ParseTimeFromFloatString(
-<<<<<<< HEAD
-		ctx,
-=======
 		types.DefaultStmtNoWarningContext,
->>>>>>> 3ab47635
 		"2020-11-19 20:12:12", colInfo.FieldType.GetType(), colInfo.FieldType.GetDecimal())
 	require.NoError(t, err)
 	require.Equal(t, expected.String(), val, "mysql.TypeTimestamp + null + default")
