--- conflicted
+++ resolved
@@ -585,7 +585,6 @@
 	}{
 		// mysql flag null
 		{
-<<<<<<< HEAD
 			Name:    "mysql flag null",
 			ColInfo: timodel.ColumnInfo{FieldType: *ftNull},
 			Res:     nil,
@@ -595,28 +594,6 @@
 			Name:    "mysql.TypeTiny + notnull + nodefault",
 			ColInfo: timodel.ColumnInfo{FieldType: *ftTinyIntNotNull.Clone()},
 			Res:     int64(0),
-=======
-			Name: "mysql flag null",
-			ColInfo: timodel.ColumnInfo{
-				FieldType: types.FieldType{
-					Flag: uint(0),
-				},
-			},
-			Res:     nil,
-			Default: nil,
-		},
-		// mysql.TypeTiny + notnull + nodefault
-		{
-			Name: "mysql.TypeTiny + notnull + nodefault",
-			ColInfo: timodel.ColumnInfo{
-				FieldType: types.FieldType{
-					Tp:   mysql.TypeTiny,
-					Flag: mysql.NotNullFlag,
-				},
-			},
-			Res:     int64(0),
-			Default: nil,
->>>>>>> ab968d84
 		},
 		// mysql.TypeTiny + notnull + default
 		{
@@ -630,40 +607,15 @@
 		},
 		// mysql.TypeTiny + notnull + unsigned
 		{
-<<<<<<< HEAD
 			Name:    "mysql.TypeTiny + notnull + default + unsigned",
 			ColInfo: timodel.ColumnInfo{FieldType: *ftTinyIntNotNullUnSigned},
 			Res:     uint64(0),
-=======
-			Name: "mysql.TypeTiny + notnull + unsigned",
-			ColInfo: timodel.ColumnInfo{
-				FieldType: types.FieldType{
-					Tp:   mysql.TypeTiny,
-					Flag: mysql.NotNullFlag | mysql.UnsignedFlag,
-				},
-			},
-			Res:     uint64(0),
-			Default: nil,
->>>>>>> ab968d84
 		},
 		// mysql.TypeTiny + notnull + default + unsigned
 		{
-<<<<<<< HEAD
 			Name:    "mysql.TypeTiny + notnull + unsigned",
 			ColInfo: timodel.ColumnInfo{OriginDefaultValue: uint64(1314), FieldType: *ftTinyIntNotNullUnSigned},
 			Res:     uint64(1314),
-=======
-			Name: "mysql.TypeTiny + notnull + default + unsigned",
-			ColInfo: timodel.ColumnInfo{
-				OriginDefaultValue: uint64(1314),
-				FieldType: types.FieldType{
-					Tp:   mysql.TypeTiny,
-					Flag: mysql.NotNullFlag | mysql.UnsignedFlag,
-				},
-			},
-			Res:     uint64(1314),
-			Default: uint64(1314),
->>>>>>> ab968d84
 		},
 		// mysql.TypeTiny + null + default
 		{
@@ -677,7 +629,6 @@
 		},
 		// mysql.TypeTiny + null + nodefault
 		{
-<<<<<<< HEAD
 			Name:    "mysql.TypeTiny + null + nodefault",
 			ColInfo: timodel.ColumnInfo{FieldType: *ftTinyIntNull},
 			Res:     nil,
@@ -711,129 +662,57 @@
 			Name:    "mysql.TypeFloat + notnull + nodefault",
 			ColInfo: timodel.ColumnInfo{FieldType: *ftTypeFloatNotNull},
 			Res:     float64(0),
-=======
-			Name: "mysql.TypeTiny + null + nodefault",
-			ColInfo: timodel.ColumnInfo{
-				FieldType: types.FieldType{
-					Tp:   mysql.TypeTiny,
-					Flag: uint(0),
-				},
+		},
+		// mysql.TypeFloat + notnull + default
+		{
+			Name: "mysql.TypeFloat + notnull + default",
+			ColInfo: timodel.ColumnInfo{
+				OriginDefaultValue: -3.1415,
+				FieldType:          *ftTypeFloatNotNull,
+			},
+			Res:     float64(-3.1415),
+			Default: float64(-3.1415),
+		},
+		// mysql.TypeFloat + notnull + default + unsigned
+		{
+			Name: "mysql.TypeFloat + notnull + default + unsigned",
+			ColInfo: timodel.ColumnInfo{
+				OriginDefaultValue: 3.1415,
+				FieldType:          *ftTypeFloatNotNullUnSigned,
+			},
+			Res:     float64(3.1415),
+			Default: float64(3.1415),
+		},
+		// mysql.TypeFloat + notnull + unsigned
+		{
+			Name: "mysql.TypeFloat + notnull + unsigned",
+			ColInfo: timodel.ColumnInfo{
+				FieldType: *ftTypeFloatNotNullUnSigned,
+			},
+			Res:     float64(0),
+			Default: nil,
+		},
+		// mysql.TypeFloat + null + default
+		{
+			Name: "mysql.TypeFloat + null + default",
+			ColInfo: timodel.ColumnInfo{
+				OriginDefaultValue: -3.1415,
+				FieldType:          *ftTypeFloatNull,
+			},
+			Res:     float64(-3.1415),
+			Default: float64(-3.1415),
+		},
+		// mysql.TypeFloat + null + nodefault
+		{
+			Name: "mysql.TypeFloat + null + nodefault",
+			ColInfo: timodel.ColumnInfo{
+				FieldType: *ftTypeFloatNull,
 			},
 			Res:     nil,
 			Default: nil,
 		},
-		// mysql.TypeShort, others testCases same as tiny
-		{
-			Name: "mysql.TypeShort, others testCases same as tiny",
-			ColInfo: timodel.ColumnInfo{
-				FieldType: types.FieldType{
-					Tp:   mysql.TypeShort,
-					Flag: mysql.NotNullFlag,
-				},
-			},
-			Res:     int64(0),
-			Default: nil,
-		},
-		// mysql.TypeLong, others testCases same as tiny
-		{
-			Name: "mysql.TypeLong, others testCases same as tiny",
-			ColInfo: timodel.ColumnInfo{
-				FieldType: types.FieldType{
-					Tp:   mysql.TypeLong,
-					Flag: mysql.NotNullFlag,
-				},
-			},
-			Res:     int64(0),
-			Default: nil,
-		},
-		// mysql.TypeLonglong, others testCases same as tiny
-		{
-			Name: "mysql.TypeLonglong, others testCases same as tiny",
-			ColInfo: timodel.ColumnInfo{
-				FieldType: types.FieldType{
-					Tp:   mysql.TypeLonglong,
-					Flag: mysql.NotNullFlag,
-				},
-			},
-			Res:     int64(0),
-			Default: nil,
-		},
-		// mysql.TypeInt24, others testCases same as tiny
-		{
-			Name: "mysql.TypeInt24, others testCases same as tiny",
-			ColInfo: timodel.ColumnInfo{
-				FieldType: types.FieldType{
-					Tp:   mysql.TypeInt24,
-					Flag: mysql.NotNullFlag,
-				},
-			},
-			Res:     int64(0),
-			Default: nil,
-		},
-		// mysql.TypeFloat + notnull + nodefault
-		{
-			Name: "mysql.TypeFloat + notnull + nodefault",
-			ColInfo: timodel.ColumnInfo{
-				FieldType: types.FieldType{
-					Tp:   mysql.TypeFloat,
-					Flag: mysql.NotNullFlag,
-				},
-			},
-			Res:     float64(0),
-			Default: nil,
->>>>>>> ab968d84
-		},
-		// mysql.TypeFloat + notnull + default
-		{
-			Name: "mysql.TypeFloat + notnull + default",
-			ColInfo: timodel.ColumnInfo{
-				OriginDefaultValue: -3.1415,
-				FieldType:          *ftTypeFloatNotNull,
-			},
-			Res:     float64(-3.1415),
-			Default: float64(-3.1415),
-		},
-		// mysql.TypeFloat + notnull + default + unsigned
-		{
-			Name: "mysql.TypeFloat + notnull + default + unsigned",
-			ColInfo: timodel.ColumnInfo{
-				OriginDefaultValue: 3.1415,
-				FieldType:          *ftTypeFloatNotNullUnSigned,
-			},
-			Res:     float64(3.1415),
-			Default: float64(3.1415),
-		},
-		// mysql.TypeFloat + notnull + unsigned
-		{
-			Name: "mysql.TypeFloat + notnull + unsigned",
-			ColInfo: timodel.ColumnInfo{
-				FieldType: *ftTypeFloatNotNullUnSigned,
-			},
-			Res:     float64(0),
-			Default: nil,
-		},
-		// mysql.TypeFloat + null + default
-		{
-			Name: "mysql.TypeFloat + null + default",
-			ColInfo: timodel.ColumnInfo{
-				OriginDefaultValue: -3.1415,
-				FieldType:          *ftTypeFloatNull,
-			},
-			Res:     float64(-3.1415),
-			Default: float64(-3.1415),
-		},
-		// mysql.TypeFloat + null + nodefault
-		{
-			Name: "mysql.TypeFloat + null + nodefault",
-			ColInfo: timodel.ColumnInfo{
-				FieldType: *ftTypeFloatNull,
-			},
-			Res:     nil,
-			Default: nil,
-		},
 		// mysql.TypeDouble, other testCases same as float
 		{
-<<<<<<< HEAD
 			Name:    "mysql.TypeDouble, other testCases same as float",
 			ColInfo: timodel.ColumnInfo{FieldType: *ftTypeDoubleNotNull},
 			Res:     float64(0),
@@ -849,45 +728,6 @@
 			Name:    "mysql.TypeNewDecimal + null + nodefault",
 			ColInfo: timodel.ColumnInfo{FieldType: *ftTypeNewDecimalNull},
 			Res:     nil,
-=======
-			Name: "mysql.TypeDouble, other testCases same as float",
-			ColInfo: timodel.ColumnInfo{
-				FieldType: types.FieldType{
-					Tp:   mysql.TypeDouble,
-					Flag: mysql.NotNullFlag,
-				},
-			},
-			Res:     float64(0),
-			Default: nil,
-		},
-		// mysql.TypeNewDecimal + notnull + nodefault
-		{
-			Name: "mysql.TypeNewDecimal + notnull + nodefault",
-			ColInfo: timodel.ColumnInfo{
-				FieldType: types.FieldType{
-					Tp:      mysql.TypeNewDecimal,
-					Flag:    mysql.NotNullFlag,
-					Flen:    5,
-					Decimal: 2,
-				},
-			},
-			Res:     "0", // related with Flen and Decimal
-			Default: nil,
-		},
-		// mysql.TypeNewDecimal + null + nodefault
-		{
-			Name: "mysql.TypeNewDecimal + null + nodefault",
-			ColInfo: timodel.ColumnInfo{
-				FieldType: types.FieldType{
-					Tp:      mysql.TypeNewDecimal,
-					Flag:    uint(0),
-					Flen:    5,
-					Decimal: 2,
-				},
-			},
-			Res:     nil,
-			Default: nil,
->>>>>>> ab968d84
 		},
 		// mysql.TypeNewDecimal + null + default
 		{
@@ -901,7 +741,6 @@
 		},
 		// mysql.TypeNull
 		{
-<<<<<<< HEAD
 			Name:    "mysql.TypeNull",
 			ColInfo: timodel.ColumnInfo{FieldType: *ftTypeNull},
 			Res:     nil,
@@ -911,28 +750,6 @@
 			Name:    "mysql.TypeTimestamp + notnull + nodefault",
 			ColInfo: timodel.ColumnInfo{FieldType: *ftTypeTimestampNotNull},
 			Res:     "0000-00-00 00:00:00",
-=======
-			Name: "mysql.TypeNull",
-			ColInfo: timodel.ColumnInfo{
-				FieldType: types.FieldType{
-					Tp: mysql.TypeNull,
-				},
-			},
-			Res:     nil,
-			Default: nil,
-		},
-		// mysql.TypeTimestamp + notnull + nodefault
-		{
-			Name: "mysql.TypeTimestamp + notnull + nodefault",
-			ColInfo: timodel.ColumnInfo{
-				FieldType: types.FieldType{
-					Tp:   mysql.TypeTimestamp,
-					Flag: mysql.NotNullFlag,
-				},
-			},
-			Res:     "0000-00-00 00:00:00",
-			Default: nil,
->>>>>>> ab968d84
 		},
 		// mysql.TypeTimestamp + notnull + default
 		{
@@ -956,7 +773,6 @@
 		},
 		// mysql.TypeDate, other testCases same as TypeTimestamp
 		{
-<<<<<<< HEAD
 			Name:    "mysql.TypeDate, other testCases same as TypeTimestamp",
 			ColInfo: timodel.ColumnInfo{FieldType: *ftTypeDateNotNull},
 			Res:     "0000-00-00",
@@ -978,53 +794,6 @@
 			Name:    "mysql.TypeYear + notnull + nodefault",
 			ColInfo: timodel.ColumnInfo{FieldType: *ftTypeYearNotNull},
 			Res:     int64(0),
-=======
-			Name: "mysql.TypeDate, other testCases same as TypeTimestamp",
-			ColInfo: timodel.ColumnInfo{
-				FieldType: types.FieldType{
-					Tp:   mysql.TypeDate,
-					Flag: mysql.NotNullFlag,
-				},
-			},
-			Res:     "0000-00-00",
-			Default: nil,
-		},
-		// mysql.TypeDuration, other testCases same as TypeTimestamp
-		{
-			Name: "mysql.TypeDuration, other testCases same as TypeTimestamp",
-			ColInfo: timodel.ColumnInfo{
-				FieldType: types.FieldType{
-					Tp:   mysql.TypeDuration,
-					Flag: mysql.NotNullFlag,
-				},
-			},
-			Res:     "00:00:00",
-			Default: nil,
-		},
-		// mysql.TypeDatetime, other testCases same as TypeTimestamp
-		{
-			Name: "mysql.TypeDatetime, other testCases same as TypeTimestamp",
-			ColInfo: timodel.ColumnInfo{
-				FieldType: types.FieldType{
-					Tp:   mysql.TypeDatetime,
-					Flag: mysql.NotNullFlag,
-				},
-			},
-			Res:     "0000-00-00 00:00:00",
-			Default: nil,
-		},
-		// mysql.TypeYear + notnull + nodefault
-		{
-			Name: "mysql.TypeYear + notnull + nodefault",
-			ColInfo: timodel.ColumnInfo{
-				FieldType: types.FieldType{
-					Tp:   mysql.TypeYear,
-					Flag: mysql.NotNullFlag,
-				},
-			},
-			Res:     int64(0),
-			Default: nil,
->>>>>>> ab968d84
 		},
 		// mysql.TypeYear + notnull + default
 		{
@@ -1039,7 +808,6 @@
 		},
 		// mysql.TypeNewDate
 		{
-<<<<<<< HEAD
 			Name:    "mysql.TypeNewDate",
 			ColInfo: timodel.ColumnInfo{FieldType: *ftTypeNewDateNotNull},
 			Res:     nil, // [TODO] seems not support by TiDB, need check
@@ -1049,29 +817,6 @@
 			Name:    "mysql.TypeVarchar + notnull + nodefault",
 			ColInfo: timodel.ColumnInfo{FieldType: *ftTypeVarcharNotNull},
 			Res:     []byte{},
-=======
-			Name: "mysql.TypeNewDate",
-			ColInfo: timodel.ColumnInfo{
-				FieldType: types.FieldType{
-					Tp:   mysql.TypeNewDate,
-					Flag: mysql.NotNullFlag,
-				},
-			},
-			Res:     nil, // [TODO] seems not support by TiDB, need check
-			Default: nil,
-		},
-		// mysql.TypeVarchar + notnull + nodefault
-		{
-			Name: "mysql.TypeVarchar + notnull + nodefault",
-			ColInfo: timodel.ColumnInfo{
-				FieldType: types.FieldType{
-					Tp:   mysql.TypeVarchar,
-					Flag: mysql.NotNullFlag,
-				},
-			},
-			Res:     []byte{},
-			Default: nil,
->>>>>>> ab968d84
 		},
 		// mysql.TypeVarchar + notnull + default
 		{
@@ -1086,7 +831,6 @@
 		},
 		// mysql.TypeTinyBlob
 		{
-<<<<<<< HEAD
 			Name:    "mysql.TypeTinyBlob",
 			ColInfo: timodel.ColumnInfo{FieldType: *ftTypeTinyBlobNotNull},
 			Res:     []byte{},
@@ -1126,108 +870,13 @@
 			Name:    "mysql.TypeBit",
 			ColInfo: timodel.ColumnInfo{FieldType: *ftTypeBitNotNull},
 			Res:     uint64(0),
-=======
-			Name: "mysql.TypeTinyBlob",
-			ColInfo: timodel.ColumnInfo{
-				FieldType: types.FieldType{
-					Tp:   mysql.TypeTinyBlob,
-					Flag: mysql.NotNullFlag,
-				},
-			},
-			Res:     []byte{},
-			Default: nil,
-		},
-		// mysql.TypeMediumBlob
-		{
-			Name: "mysql.TypeMediumBlob",
-			ColInfo: timodel.ColumnInfo{
-				FieldType: types.FieldType{
-					Tp:   mysql.TypeMediumBlob,
-					Flag: mysql.NotNullFlag,
-				},
-			},
-			Res:     []byte{},
-			Default: nil,
-		},
-		// mysql.TypeLongBlob
-		{
-			Name: "mysql.TypeLongBlob",
-			ColInfo: timodel.ColumnInfo{
-				FieldType: types.FieldType{
-					Tp:   mysql.TypeLongBlob,
-					Flag: mysql.NotNullFlag,
-				},
-			},
-			Res:     []byte{},
-			Default: nil,
-		},
-		// mysql.TypeBlob
-		{
-			Name: "mysql.TypeBlob",
-			ColInfo: timodel.ColumnInfo{
-				FieldType: types.FieldType{
-					Tp:   mysql.TypeBlob,
-					Flag: mysql.NotNullFlag,
-				},
-			},
-			Res:     []byte{},
-			Default: nil,
-		},
-		// mysql.TypeVarString
-		{
-			Name: "mysql.TypeVarString",
-			ColInfo: timodel.ColumnInfo{
-				FieldType: types.FieldType{
-					Tp:   mysql.TypeVarString,
-					Flag: mysql.NotNullFlag,
-				},
-			},
-			Res:     []byte{},
-			Default: nil,
-		},
-		// mysql.TypeString
-		{
-			Name: "mysql.TypeString",
-			ColInfo: timodel.ColumnInfo{
-				FieldType: types.FieldType{
-					Tp:   mysql.TypeString,
-					Flag: mysql.NotNullFlag,
-				},
-			},
-			Res:     []byte{},
-			Default: nil,
-		},
-		// mysql.TypeBit
-		{
-			Name: "mysql.TypeBit",
-			ColInfo: timodel.ColumnInfo{
-				FieldType: types.FieldType{
-					Flag: mysql.NotNullFlag,
-					Tp:   mysql.TypeBit,
-				},
-			},
-			Res:     uint64(0),
-			Default: nil,
->>>>>>> ab968d84
 		},
 		// BLOB, TEXT, GEOMETRY or JSON column can't have a default value
 		// mysql.TypeJSON
 		{
-<<<<<<< HEAD
 			Name:    "mysql.TypeJSON",
 			ColInfo: timodel.ColumnInfo{FieldType: *ftTypeJSONNotNull},
 			Res:     "null",
-=======
-			Name: "mysql.TypeJSON",
-			ColInfo: timodel.ColumnInfo{
-				FieldType: types.FieldType{
-					Tp:   mysql.TypeJSON,
-					Flag: mysql.NotNullFlag,
-				},
-			},
-			Res:     "null",
-			Default: nil,
->>>>>>> ab968d84
 		},
 		// mysql.TypeEnum + notnull + nodefault
 		{
@@ -1251,21 +900,9 @@
 		},
 		// mysql.TypeSet + notnull
 		{
-<<<<<<< HEAD
 			Name:    "mysql.TypeSet + notnull",
 			ColInfo: timodel.ColumnInfo{FieldType: *ftTypeSetNotNull},
 			Res:     uint64(0),
-=======
-			Name: "mysql.TypeSet + notnull",
-			ColInfo: timodel.ColumnInfo{
-				FieldType: types.FieldType{
-					Tp:   mysql.TypeSet,
-					Flag: mysql.NotNullFlag,
-				},
-			},
-			Res:     uint64(0),
-			Default: nil,
->>>>>>> ab968d84
 		},
 		// mysql.TypeSet + notnull + default
 		{
@@ -1280,21 +917,9 @@
 		},
 		// mysql.TypeGeometry
 		{
-<<<<<<< HEAD
 			Name:    "mysql.TypeGeometry",
 			ColInfo: timodel.ColumnInfo{FieldType: *ftTypeGeometryNotNull},
 			Res:     nil, // not support yet
-=======
-			Name: "mysql.TypeGeometry",
-			ColInfo: timodel.ColumnInfo{
-				FieldType: types.FieldType{
-					Tp:   mysql.TypeGeometry,
-					Flag: mysql.NotNullFlag,
-				},
-			},
-			Res:     nil, // not support yet
-			Default: nil,
->>>>>>> ab968d84
 		},
 	}
 
