// Copyright 2020 PingCAP, Inc.
//
// Licensed under the Apache License, Version 2.0 (the "License");
// you may not use this file except in compliance with the License.
// You may obtain a copy of the License at
//
//     http://www.apache.org/licenses/LICENSE-2.0
//
// Unless required by applicable law or agreed to in writing, software
// distributed under the License is distributed on an "AS IS" BASIS,
// See the License for the specific language governing permissions and
// limitations under the License.

package entry

import (
	"bytes"
	"context"
	"encoding/binary"
	"encoding/json"
	"fmt"
	"strconv"
	"time"

	"github.com/pingcap/errors"
	"github.com/pingcap/log"
	timodel "github.com/pingcap/parser/model"
	"github.com/pingcap/parser/mysql"
	"github.com/pingcap/ticdc/cdc/model"
	"github.com/pingcap/ticdc/pkg/util"
	"github.com/pingcap/tidb/table"
	"github.com/pingcap/tidb/types"
	"go.uber.org/zap"
	"golang.org/x/sync/errgroup"
)

const (
	defaultOutputChanSize = 128000
)

type baseKVEntry struct {
	Ts       uint64
	TableID  int64
	RecordID int64
	Delete   bool
}

type rowKVEntry struct {
	baseKVEntry
	Row map[int64]types.Datum
}

type indexKVEntry struct {
	baseKVEntry
	IndexID    int64
	IndexValue []types.Datum
}

func (idx *indexKVEntry) unflatten(tableInfo *TableInfo) error {
	if tableInfo.ID != idx.TableID {
		return errors.New("wrong table info in unflatten")
	}
	index, exist := tableInfo.GetIndexInfo(idx.IndexID)
	if !exist {
		return errors.NotFoundf("index info, indexID: %d", idx.IndexID)
	}
	if !isDistinct(index, idx.IndexValue) {
		idx.RecordID = idx.IndexValue[len(idx.IndexValue)-1].GetInt64()
		idx.IndexValue = idx.IndexValue[:len(idx.IndexValue)-1]
	}
	for i, v := range idx.IndexValue {
		colOffset := index.Columns[i].Offset
		fieldType := &tableInfo.Columns[colOffset].FieldType
		datum, err := unflatten(v, fieldType)
		if err != nil {
			return errors.Trace(err)
		}
		idx.IndexValue[i] = datum
	}
	return nil
}
func isDistinct(index *timodel.IndexInfo, indexValue []types.Datum) bool {
	if index.Primary {
		return true
	}
	if index.Unique {
		for _, value := range indexValue {
			if value.IsNull() {
				return false
			}
		}
		return true
	}
	return false
}

// Mounter is used to parse SQL events from KV events
type Mounter interface {
	Run(ctx context.Context) error
	Input() chan<- *model.PolymorphicEvent
}

type mounterImpl struct {
	schemaStorage   *SchemaStorage
	rawRowChangedCh chan *model.PolymorphicEvent
}

// NewMounter creates a mounter
func NewMounter(schemaStorage *SchemaStorage) Mounter {
	return &mounterImpl{
		schemaStorage:   schemaStorage,
		rawRowChangedCh: make(chan *model.PolymorphicEvent, defaultOutputChanSize),
	}
}

const codecWorkerNum = 16

func (m *mounterImpl) Run(ctx context.Context) error {
	errg, ctx := errgroup.WithContext(ctx)
	errg.Go(func() error {
		m.collectMetrics(ctx)
		return nil
	})
	for i := 0; i < codecWorkerNum; i++ {
		errg.Go(func() error {
			return m.codecWorker(ctx)
		})
	}
	return errg.Wait()
}

func (m *mounterImpl) codecWorker(ctx context.Context) error {
	for {
		var pEvent *model.PolymorphicEvent
		select {
		case <-ctx.Done():
			return errors.Trace(ctx.Err())
		case pEvent = <-m.rawRowChangedCh:
		}
		if pEvent.RawKV.OpType == model.OpTypeResolved {
			pEvent.Row = &model.RowChangedEvent{Ts: pEvent.Ts, Resolved: true}
			pEvent.PrepareFinished()
			continue
		}
		rowEvent, err := m.unmarshalAndMountRowChanged(pEvent.RawKV)
		if err != nil {
			return errors.Trace(err)
		}
		pEvent.Row = rowEvent
		pEvent.RawKV.Key = nil
		pEvent.RawKV.Value = nil
		pEvent.PrepareFinished()
	}
}

func (m *mounterImpl) Input() chan<- *model.PolymorphicEvent {
	return m.rawRowChangedCh
}

func (m *mounterImpl) collectMetrics(ctx context.Context) {
	captureID := util.CaptureIDFromCtx(ctx)
	changefeedID := util.ChangefeedIDFromCtx(ctx)
	tableIDStr := strconv.FormatInt(util.TableIDFromCtx(ctx), 10)
<<<<<<< HEAD
	metricMounterOutputChanSize := mounterOutputChanSizeGauge.WithLabelValues(captureID, changefeedID, tableIDStr)

=======

	metricMounterInputChanSize := mounterInputChanSizeGauge.WithLabelValues(captureID, changefeedID, tableIDStr)
>>>>>>> f66b72b1
	for {
		select {
		case <-ctx.Done():
			return
<<<<<<< HEAD
		case <-time.After(time.Second * 30):
			metricMounterOutputChanSize.Set(float64(len(m.output)))
=======
		case <-time.After(time.Second * 15):
			metricMounterInputChanSize.Set(float64(len(m.rawRowChangedCh)))
>>>>>>> f66b72b1
		}
	}
}

func (m *mounterImpl) unmarshalAndMountRowChanged(raw *model.RawKVEntry) (*model.RowChangedEvent, error) {
	if !bytes.HasPrefix(raw.Key, tablePrefix) {
		return nil, nil
	}
	key, tableID, err := decodeTableID(raw.Key)
	if err != nil {
		return nil, errors.Trace(err)
	}
	baseInfo := baseKVEntry{
		Ts:      raw.Ts,
		TableID: tableID,
		Delete:  raw.OpType == model.OpTypeDelete,
	}
	snap, err := m.schemaStorage.GetSnapshot(raw.Ts)
	if err != nil {
		return nil, errors.Trace(err)
	}
	tableInfo, exist := snap.TableByID(tableID)
	if !exist {
		if snap.IsTruncateTableID(tableID) {
			log.Debug("skip the DML of truncated table", zap.Uint64("ts", raw.Ts), zap.Int64("tableID", tableID))
			return nil, nil
		}
		return nil, errors.NotFoundf("table in schema storage, id: %d", tableID)
	}
	switch {
	case bytes.HasPrefix(key, recordPrefix):
		rowKV, err := m.unmarshalRowKVEntry(tableInfo, key, raw.Value, baseInfo)
		if err != nil {
			return nil, errors.Trace(err)
		}
		if rowKV == nil {
			return nil, nil
		}
		return m.mountRowKVEntry(tableInfo, rowKV)
	case bytes.HasPrefix(key, indexPrefix):
		indexKV, err := m.unmarshalIndexKVEntry(key, raw.Value, baseInfo)
		if err != nil {
			return nil, errors.Trace(err)
		}
		if indexKV == nil {
			return nil, nil
		}
		return m.mountIndexKVEntry(tableInfo, indexKV)
	}
	return nil, nil
}

func (m *mounterImpl) unmarshalRowKVEntry(tableInfo *TableInfo, restKey []byte, rawValue []byte, base baseKVEntry) (*rowKVEntry, error) {
	key, recordID, err := decodeRecordID(restKey)
	if err != nil {
		return nil, errors.Trace(err)
	}
	if len(key) != 0 {
		return nil, errors.New("invalid record key")
	}
	row, err := decodeRow(rawValue, recordID, tableInfo)
	if err != nil {
		return nil, errors.Trace(err)
	}
	base.RecordID = recordID
	return &rowKVEntry{
		baseKVEntry: base,
		Row:         row,
	}, nil
}

func (m *mounterImpl) unmarshalIndexKVEntry(restKey []byte, rawValue []byte, base baseKVEntry) (*indexKVEntry, error) {
	indexID, indexValue, err := decodeIndexKey(restKey)
	if err != nil {
		return nil, errors.Trace(err)
	}
	var recordID int64

	if len(rawValue) == 8 {
		// primary key or unique index
		buf := bytes.NewBuffer(rawValue)
		err = binary.Read(buf, binary.BigEndian, &recordID)
		if err != nil {
			return nil, errors.Trace(err)
		}
	}
	base.RecordID = recordID
	return &indexKVEntry{
		baseKVEntry: base,
		IndexID:     indexID,
		IndexValue:  indexValue,
	}, nil
}

const ddlJobListKey = "DDLJobList"
const ddlAddIndexJobListKey = "DDLJobAddIdxList"

// UnmarshalDDL unmarshals the ddl job from RawKVEntry
func UnmarshalDDL(raw *model.RawKVEntry) (*timodel.Job, error) {
	if raw.OpType != model.OpTypePut || !bytes.HasPrefix(raw.Key, metaPrefix) {
		return nil, nil
	}
	meta, err := decodeMetaKey(raw.Key)
	if err != nil {
		return nil, errors.Trace(err)
	}
	if meta.getType() != ListData {
		return nil, nil
	}
	k := meta.(metaListData)
	if k.key != ddlJobListKey && k.key != ddlAddIndexJobListKey {
		return nil, nil
	}
	job := &timodel.Job{}
	err = json.Unmarshal(raw.Value, job)
	if err != nil {
		return nil, errors.Trace(err)
	}
	if !job.IsDone() && !job.IsSynced() {
		return nil, nil
	}
	// FinishedTS is only set when the job is synced,
	// but we can use the entry's ts here
	job.BinlogInfo.FinishedTS = raw.Ts
	return job, nil
}

func (m *mounterImpl) mountRowKVEntry(tableInfo *TableInfo, row *rowKVEntry) (*model.RowChangedEvent, error) {

	if row.Delete && !tableInfo.PKIsHandle {
		return nil, nil
	}

	datumsNum := 1
	if !row.Delete {
		datumsNum = len(tableInfo.Columns)
	}
	values := make(map[string]*model.Column, datumsNum)
	for index, colValue := range row.Row {
		colInfo, exist := tableInfo.GetColumnInfo(index)
		if !exist {
			return nil, errors.NotFoundf("column info, colID: %d", index)
		}
		if !tableInfo.IsColWritable(colInfo) {
			continue
		}
		colName := colInfo.Name.O
		value, err := formatColVal(colValue.GetValue(), colInfo.Tp)
		if err != nil {
			return nil, errors.Trace(err)
		}
		col := &model.Column{
			Type:  colInfo.Tp,
			Value: value,
		}
		if tableInfo.IsColumnUnique(colInfo.ID) {
			whereHandle := true
			col.WhereHandle = &whereHandle
		}
		values[colName] = col
	}

	event := &model.RowChangedEvent{
		Ts:           row.Ts,
		Resolved:     false,
		Schema:       tableInfo.SchemaName.O,
		Table:        tableInfo.Name.O,
		IndieMarkCol: tableInfo.IndieMarkCol,
	}

	if !row.Delete {
		for _, col := range tableInfo.Columns {
			_, ok := values[col.Name.O]
			if !ok && tableInfo.IsColWritable(col) {
				column := &model.Column{
					Type:  col.Tp,
					Value: getDefaultOrZeroValue(col),
				}
				if tableInfo.IsColumnUnique(col.ID) {
					whereHandle := true
					column.WhereHandle = &whereHandle
				}
				values[col.Name.O] = column
			}
		}
	}
	event.Delete = row.Delete
	event.Columns = values
	return event, nil
}

func (m *mounterImpl) mountIndexKVEntry(tableInfo *TableInfo, idx *indexKVEntry) (*model.RowChangedEvent, error) {
	// skip set index KV
	if !idx.Delete {
		return nil, nil
	}

	indexInfo, exist := tableInfo.GetIndexInfo(idx.IndexID)
	if !exist {
		return nil, errors.NotFoundf("index info %d", idx.IndexID)
	}

	if !tableInfo.IsIndexUnique(indexInfo) {
		return nil, nil
	}

	err := idx.unflatten(tableInfo)
	if err != nil {
		return nil, errors.Trace(err)
	}

	values := make(map[string]*model.Column, len(idx.IndexValue))
	for i, idxCol := range indexInfo.Columns {
		value, err := formatColVal(idx.IndexValue[i].GetValue(), tableInfo.Columns[idxCol.Offset].Tp)
		if err != nil {
			return nil, errors.Trace(err)
		}
		whereHandle := true
		values[idxCol.Name.O] = &model.Column{
			Type:        tableInfo.Columns[idxCol.Offset].Tp,
			WhereHandle: &whereHandle,
			Value:       value,
		}
	}
	return &model.RowChangedEvent{
		Ts:           idx.Ts,
		Resolved:     false,
		Schema:       tableInfo.SchemaName.O,
		Table:        tableInfo.Name.O,
		IndieMarkCol: tableInfo.IndieMarkCol,
		Delete:       true,
		Columns:      values,
	}, nil
}

func formatColVal(value interface{}, tp byte) (interface{}, error) {
	if value == nil {
		return nil, nil
	}

	switch tp {
	case mysql.TypeDate, mysql.TypeDatetime, mysql.TypeNewDate, mysql.TypeTimestamp, mysql.TypeDuration, mysql.TypeDecimal, mysql.TypeNewDecimal, mysql.TypeJSON:
		value = fmt.Sprintf("%v", value)
	case mysql.TypeEnum:
		value = value.(types.Enum).Value
	case mysql.TypeSet:
		value = value.(types.Set).Value
	case mysql.TypeBit:
		// Encode bits as integers to avoid pingcap/tidb#10988 (which also affects MySQL itself)
		var err error
		value, err = value.(types.BinaryLiteral).ToInt(nil)
		if err != nil {
			return nil, err
		}
	}
	return value, nil
}

func getDefaultOrZeroValue(col *timodel.ColumnInfo) interface{} {
	// see https://github.com/pingcap/tidb/issues/9304
	// must use null if TiDB not write the column value when default value is null
	// and the value is null
	if !mysql.HasNotNullFlag(col.Flag) {
		d := types.NewDatum(nil)
		return d.GetValue()
	}

	if col.GetDefaultValue() != nil {
		d := types.NewDatum(col.GetDefaultValue())
		return d.GetValue()
	}

	if col.Tp == mysql.TypeEnum {
		// For enum type, if no default value and not null is set,
		// the default value is the first element of the enum list
		d := types.NewDatum(col.FieldType.Elems[0])
		return d.GetValue()
	}

	d := table.GetZeroValue(col)
	return d.GetValue()
}

func fetchHandleValue(tableInfo *TableInfo, recordID int64) (pkCoID int64, pkValue *types.Datum, err error) {
	handleColOffset := -1
	for i, col := range tableInfo.Columns {
		if mysql.HasPriKeyFlag(col.Flag) {
			handleColOffset = i
			break
		}
	}
	if handleColOffset == -1 {
		return -1, nil, errors.New("can't find handle column, please check if the pk is handle")
	}
	handleCol := tableInfo.Columns[handleColOffset]
	pkCoID = handleCol.ID
	pkValue = &types.Datum{}
	if mysql.HasUnsignedFlag(handleCol.Flag) {
		pkValue.SetUint64(uint64(recordID))
	} else {
		pkValue.SetInt64(recordID)
	}
	return
}<|MERGE_RESOLUTION|>--- conflicted
+++ resolved
@@ -161,24 +161,14 @@
 	captureID := util.CaptureIDFromCtx(ctx)
 	changefeedID := util.ChangefeedIDFromCtx(ctx)
 	tableIDStr := strconv.FormatInt(util.TableIDFromCtx(ctx), 10)
-<<<<<<< HEAD
-	metricMounterOutputChanSize := mounterOutputChanSizeGauge.WithLabelValues(captureID, changefeedID, tableIDStr)
-
-=======
-
 	metricMounterInputChanSize := mounterInputChanSizeGauge.WithLabelValues(captureID, changefeedID, tableIDStr)
->>>>>>> f66b72b1
+
 	for {
 		select {
 		case <-ctx.Done():
 			return
-<<<<<<< HEAD
-		case <-time.After(time.Second * 30):
-			metricMounterOutputChanSize.Set(float64(len(m.output)))
-=======
 		case <-time.After(time.Second * 15):
 			metricMounterInputChanSize.Set(float64(len(m.rawRowChangedCh)))
->>>>>>> f66b72b1
 		}
 	}
 }
