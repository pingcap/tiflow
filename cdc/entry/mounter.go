--- conflicted
+++ resolved
@@ -19,11 +19,8 @@
 	"encoding/binary"
 	"encoding/json"
 	"fmt"
-<<<<<<< HEAD
 	"strconv"
-=======
 	"time"
->>>>>>> 63b6f264
 
 	"github.com/pingcap/errors"
 	"github.com/pingcap/log"
@@ -31,10 +28,7 @@
 	"github.com/pingcap/parser/mysql"
 	"github.com/pingcap/ticdc/cdc/model"
 	"github.com/pingcap/ticdc/pkg/util"
-<<<<<<< HEAD
 	"github.com/pingcap/tidb/store/tikv/oracle"
-=======
->>>>>>> 63b6f264
 	"github.com/pingcap/tidb/table"
 	"github.com/pingcap/tidb/types"
 	"go.uber.org/zap"
@@ -122,17 +116,13 @@
 }
 
 func (m *mounterImpl) Run(ctx context.Context) error {
-<<<<<<< HEAD
+	go func() {
+		m.collectMetrics(ctx)
+	}()
 
 	captureID := util.CaptureIDFromCtx(ctx)
 	changefeedID := util.ChangefeedIDFromCtx(ctx)
 	tableID := util.TableIDFromCtx(ctx)
-=======
-	go func() {
-		m.collectMetrics(ctx)
-	}()
-
->>>>>>> 63b6f264
 	for {
 		var rawRow *model.RawKVEntry
 		select {
