// Copyright 2020 PingCAP, Inc.
//
// Licensed under the Apache License, Version 2.0 (the "License");
// you may not use this file except in compliance with the License.
// You may obtain a copy of the License at
//
//     http://www.apache.org/licenses/LICENSE-2.0
//
// Unless required by applicable law or agreed to in writing, software
// distributed under the License is distributed on an "AS IS" BASIS,
// See the License for the specific language governing permissions and
// limitations under the License.

package entry

import (
	"bytes"
	"context"
	"encoding/binary"
	"encoding/json"
	"math/rand"
	"strings"
	"time"

	"github.com/pingcap/errors"
	"github.com/pingcap/log"
	timodel "github.com/pingcap/parser/model"
	"github.com/pingcap/parser/mysql"
	"github.com/pingcap/tidb/table"
	"github.com/pingcap/tidb/types"
	"go.uber.org/zap"
	"golang.org/x/sync/errgroup"

	"github.com/pingcap/ticdc/cdc/model"
	"github.com/pingcap/ticdc/pkg/quotes"
	"github.com/pingcap/ticdc/pkg/util"
)

const (
	defaultOutputChanSize = 128000
)

type baseKVEntry struct {
	StartTs uint64
	// Commit or resolved TS
	CRTs uint64

	PhysicalTableID int64
	RecordID        int64
	Delete          bool
}

type rowKVEntry struct {
	baseKVEntry
	Row map[int64]types.Datum
}

type indexKVEntry struct {
	baseKVEntry
	IndexID    int64
	IndexValue []types.Datum
}

func (idx *indexKVEntry) unflatten(tableInfo *model.TableInfo, tz *time.Location) error {
	if tableInfo.ID != idx.PhysicalTableID {
		isPartition := false
		if pi := tableInfo.GetPartitionInfo(); pi != nil {
			for _, p := range pi.Definitions {
				if p.ID == idx.PhysicalTableID {
					isPartition = true
					break
				}
			}
		}
		if !isPartition {
			return errors.New("wrong table info in unflatten")
		}
	}
	index, exist := tableInfo.GetIndexInfo(idx.IndexID)
	if !exist {
		return errors.NotFoundf("index info, indexID: %d", idx.IndexID)
	}
	if !isDistinct(index, idx.IndexValue) {
		idx.RecordID = idx.IndexValue[len(idx.IndexValue)-1].GetInt64()
		idx.IndexValue = idx.IndexValue[:len(idx.IndexValue)-1]
	}
	for i, v := range idx.IndexValue {
		colOffset := index.Columns[i].Offset
		fieldType := &tableInfo.Columns[colOffset].FieldType
		datum, err := unflatten(v, fieldType, tz)
		if err != nil {
			return errors.Trace(err)
		}
		idx.IndexValue[i] = datum
	}
	return nil
}

func isDistinct(index *timodel.IndexInfo, indexValue []types.Datum) bool {
	if index.Primary {
		return true
	}
	if index.Unique {
		for _, value := range indexValue {
			if value.IsNull() {
				return false
			}
		}
		return true
	}
	return false
}

// Mounter is used to parse SQL events from KV events
type Mounter interface {
	Run(ctx context.Context) error
	Input() chan<- *model.PolymorphicEvent
}

type mounterImpl struct {
	schemaStorage    *SchemaStorage
	rawRowChangedChs []chan *model.PolymorphicEvent
	tz               *time.Location
	workerNum        int
}

// NewMounter creates a mounter
func NewMounter(schemaStorage *SchemaStorage, workerNum int) Mounter {
	if workerNum <= 0 {
		workerNum = defaultMounterWorkerNum
	}
	chs := make([]chan *model.PolymorphicEvent, workerNum)
	for i := 0; i < workerNum; i++ {
		chs[i] = make(chan *model.PolymorphicEvent, defaultOutputChanSize)
	}
	return &mounterImpl{
		schemaStorage:    schemaStorage,
		rawRowChangedChs: chs,
		workerNum:        workerNum,
	}
}

const defaultMounterWorkerNum = 32

func (m *mounterImpl) Run(ctx context.Context) error {
	m.tz = util.TimezoneFromCtx(ctx)
	errg, ctx := errgroup.WithContext(ctx)
	errg.Go(func() error {
		m.collectMetrics(ctx)
		return nil
	})
	for i := 0; i < m.workerNum; i++ {
		index := i
		errg.Go(func() error {
			return m.codecWorker(ctx, index)
		})
	}
	return errg.Wait()
}

func (m *mounterImpl) codecWorker(ctx context.Context, index int) error {
	captureAddr := util.CaptureAddrFromCtx(ctx)
	changefeedID := util.ChangefeedIDFromCtx(ctx)
	metricMountDuration := mountDuration.WithLabelValues(captureAddr, changefeedID)

	for {
		var pEvent *model.PolymorphicEvent
		select {
		case <-ctx.Done():
			return errors.Trace(ctx.Err())
		case pEvent = <-m.rawRowChangedChs[index]:
		}
		if pEvent.RawKV.OpType == model.OpTypeResolved {
			pEvent.PrepareFinished()
			continue
		}
		startTime := time.Now()
		rowEvent, err := m.unmarshalAndMountRowChanged(ctx, pEvent.RawKV)
		if err != nil {
			return errors.Trace(err)
		}
		pEvent.Row = rowEvent
		pEvent.RawKV.Key = nil
		pEvent.RawKV.Value = nil
		pEvent.PrepareFinished()
		metricMountDuration.Observe(time.Since(startTime).Seconds())
	}
}

func (m *mounterImpl) Input() chan<- *model.PolymorphicEvent {
	return m.rawRowChangedChs[rand.Intn(m.workerNum)]
}

func (m *mounterImpl) collectMetrics(ctx context.Context) {
	captureAddr := util.CaptureAddrFromCtx(ctx)
	changefeedID := util.ChangefeedIDFromCtx(ctx)
	metricMounterInputChanSize := mounterInputChanSizeGauge.WithLabelValues(captureAddr, changefeedID)

	for {
		select {
		case <-ctx.Done():
			return
		case <-time.After(time.Second * 15):
			chSize := 0
			for _, ch := range m.rawRowChangedChs {
				chSize += len(ch)
			}
			metricMounterInputChanSize.Set(float64(chSize))
		}
	}
}

func (m *mounterImpl) unmarshalAndMountRowChanged(ctx context.Context, raw *model.RawKVEntry) (*model.RowChangedEvent, error) {
	if !bytes.HasPrefix(raw.Key, tablePrefix) {
		return nil, nil
	}
	key, physicalTableID, err := decodeTableID(raw.Key)
	if err != nil {
		return nil, errors.Trace(err)
	}
	baseInfo := baseKVEntry{
		StartTs:         raw.StartTs,
		CRTs:            raw.CRTs,
		PhysicalTableID: physicalTableID,
		Delete:          raw.OpType == model.OpTypeDelete,
	}
	snap, err := m.schemaStorage.GetSnapshot(ctx, raw.CRTs)
	if err != nil {
		return nil, errors.Trace(err)
	}
	row, err := func() (*model.RowChangedEvent, error) {
		if snap.IsIneligibleTableID(physicalTableID) {
			log.Debug("skip the DML of ineligible table", zap.Uint64("ts", raw.CRTs), zap.Int64("tableID", physicalTableID))
			return nil, nil
		}
		tableInfo, exist := snap.PhysicalTableByID(physicalTableID)
		if !exist {
			if snap.IsTruncateTableID(physicalTableID) {
				log.Debug("skip the DML of truncated table", zap.Uint64("ts", raw.CRTs), zap.Int64("tableID", physicalTableID))
				return nil, nil
			}
			return nil, errors.NotFoundf("table in schema storage, id: %d", physicalTableID)
		}
		switch {
		case bytes.HasPrefix(key, recordPrefix):
			rowKV, err := m.unmarshalRowKVEntry(tableInfo, key, raw.Value, baseInfo)
			if err != nil {
				return nil, errors.Trace(err)
			}
			if rowKV == nil {
				return nil, nil
			}
			return m.mountRowKVEntry(tableInfo, rowKV)
		case bytes.HasPrefix(key, indexPrefix):
			indexKV, err := m.unmarshalIndexKVEntry(key, raw.Value, baseInfo)
			if err != nil {
				return nil, errors.Trace(err)
			}
			if indexKV == nil {
				return nil, nil
			}
			return m.mountIndexKVEntry(tableInfo, indexKV)
		}
		return nil, nil
	}()
	if err != nil {
		log.Error("failed to mount and unmarshals entry, start to print debug info", zap.Error(err))
		snap.PrintStatus(log.Error)
	}
	return row, err
}

func (m *mounterImpl) unmarshalRowKVEntry(tableInfo *model.TableInfo, restKey []byte, rawValue []byte, base baseKVEntry) (*rowKVEntry, error) {
	key, recordID, err := decodeRecordID(restKey)
	if err != nil {
		return nil, errors.Trace(err)
	}
	if len(key) != 0 {
		return nil, errors.New("invalid record key")
	}
	row, err := decodeRow(rawValue, recordID, tableInfo, m.tz)
	if err != nil {
		return nil, errors.Trace(err)
	}
	base.RecordID = recordID
	return &rowKVEntry{
		baseKVEntry: base,
		Row:         row,
	}, nil
}

func (m *mounterImpl) unmarshalIndexKVEntry(restKey []byte, rawValue []byte, base baseKVEntry) (*indexKVEntry, error) {
	// skip set index KV
	if !base.Delete {
		return nil, nil
	}

	indexID, indexValue, err := decodeIndexKey(restKey)
	if err != nil {
		return nil, errors.Trace(err)
	}
	var recordID int64

	if len(rawValue) == 8 {
		// primary key or unique index
		buf := bytes.NewBuffer(rawValue)
		err = binary.Read(buf, binary.BigEndian, &recordID)
		if err != nil {
			return nil, errors.Trace(err)
		}
	}
	base.RecordID = recordID
	return &indexKVEntry{
		baseKVEntry: base,
		IndexID:     indexID,
		IndexValue:  indexValue,
	}, nil
}

const ddlJobListKey = "DDLJobList"
const ddlAddIndexJobListKey = "DDLJobAddIdxList"

// UnmarshalDDL unmarshals the ddl job from RawKVEntry
func UnmarshalDDL(raw *model.RawKVEntry) (*timodel.Job, error) {
	if raw.OpType != model.OpTypePut || !bytes.HasPrefix(raw.Key, metaPrefix) {
		return nil, nil
	}
	meta, err := decodeMetaKey(raw.Key)
	if err != nil {
		return nil, errors.Trace(err)
	}
	if meta.getType() != ListData {
		return nil, nil
	}
	k := meta.(metaListData)
	if k.key != ddlJobListKey && k.key != ddlAddIndexJobListKey {
		return nil, nil
	}
	job := &timodel.Job{}
	err = json.Unmarshal(raw.Value, job)
	if err != nil {
		return nil, errors.Trace(err)
	}
	if !job.IsDone() && !job.IsSynced() {
		return nil, nil
	}
	// FinishedTS is only set when the job is synced,
	// but we can use the entry's ts here
	job.StartTS = raw.StartTs
	job.BinlogInfo.FinishedTS = raw.CRTs
	return job, nil
}

<<<<<<< HEAD
func (m *mounterImpl) mountRowKVEntry(tableInfo *TableInfo, row *rowKVEntry) (*model.RowChangedEvent, error) {
	if row.Delete && tableInfo.HandleIndexID != HandleIndexPKIsHandle {
=======
func (m *mounterImpl) mountRowKVEntry(tableInfo *model.TableInfo, row *rowKVEntry) (*model.RowChangedEvent, error) {
	if row.Delete && !tableInfo.PKIsHandle {
>>>>>>> 9f558890
		return nil, nil
	}

	datumsNum := 1
	if !row.Delete {
		datumsNum = len(tableInfo.Columns)
	}

	values := make(map[string]*model.Column, datumsNum)
	for index, colValue := range row.Row {
		colInfo, exist := tableInfo.GetColumnInfo(index)
		if !exist {
			return nil, errors.NotFoundf("column info, colID: %d", index)
		}
		if !tableInfo.IsColCDCVisible(colInfo) {
			continue
		}
		colName := colInfo.Name.O
		value, err := formatColVal(colValue, colInfo.Tp)
		if err != nil {
			return nil, errors.Trace(err)
		}
		col := &model.Column{
			Type:  colInfo.Tp,
			Value: value,
			Flag:  transColumnFlag(colInfo),
		}
		if tableInfo.IsColumnUnique(colInfo.ID) {
			whereHandle := true
			col.WhereHandle = &whereHandle
		}
		values[colName] = col
	}
	var partitionID int64
	if tableInfo.GetPartitionInfo() != nil {
		partitionID = row.PhysicalTableID
	}

	event := &model.RowChangedEvent{
		StartTs:          row.StartTs,
		CommitTs:         row.CRTs,
		RowID:            row.RecordID,
		TableInfoVersion: tableInfo.TableInfoVersion,
		Table: &model.TableName{
			Schema:    tableInfo.TableName.Schema,
			Table:     tableInfo.TableName.Table,
			Partition: partitionID,
		},
		IndieMarkCol: tableInfo.IndieMarkCol,
	}

	if !row.Delete {
		for _, col := range tableInfo.Columns {
			_, ok := values[col.Name.O]
			if !ok && tableInfo.IsColCDCVisible(col) {
				column := &model.Column{
					Type:  col.Tp,
					Value: getDefaultOrZeroValue(col),
					Flag:  transColumnFlag(col),
				}
				if tableInfo.IsColumnUnique(col.ID) {
					whereHandle := true
					column.WhereHandle = &whereHandle
				}
				values[col.Name.O] = column
			}
		}
	}
	err := setHandleKeyFlag(tableInfo, values)
	if err != nil {
		return nil, errors.Trace(err)
	}
	event.Delete = row.Delete
	event.Columns = values
	event.Keys = genMultipleKeys(tableInfo.TableInfo, values, quotes.QuoteSchema(event.Table.Schema, event.Table.Table))
	return event, nil
}

<<<<<<< HEAD
func setHandleKeyFlag(tableInfo *TableInfo, colValues map[string]*model.Column) error {
	switch tableInfo.HandleIndexID {
	case HandleIndexTableIneligible:
		log.Fatal("this table is not a eligible", zap.Int64("tableID", tableInfo.ID))
	case HandleIndexPKIsHandle:
		// pk is handle
		if !tableInfo.PKIsHandle {
			log.Fatal("the pk of this table is not handle", zap.Int64("tableID", tableInfo.ID))
		}
		for _, colInfo := range tableInfo.Columns {
			if mysql.HasPriKeyFlag(colInfo.Flag) {
				colValues[colInfo.Name.O].Flag.SetIsHandleKey()
				break
			}
		}
	default:
		handleIndexInfo, exist := tableInfo.GetIndexInfo(tableInfo.HandleIndexID)
		if !exist {
			return errors.NotFoundf("handle index info(%d) in table(%d)", tableInfo.HandleIndexID, tableInfo.ID)
		}
		for _, colInfo := range handleIndexInfo.Columns {
			colName := tableInfo.Columns[colInfo.Offset].Name.O
			colValues[colName].Flag.SetIsHandleKey()
		}
	}
	return nil
}

func (m *mounterImpl) mountIndexKVEntry(tableInfo *TableInfo, idx *indexKVEntry) (*model.RowChangedEvent, error) {
=======
func (m *mounterImpl) mountIndexKVEntry(tableInfo *model.TableInfo, idx *indexKVEntry) (*model.RowChangedEvent, error) {
>>>>>>> 9f558890
	// skip set index KV
	if !idx.Delete {
		return nil, nil
	}
	// skip the index which not handle
	if idx.IndexID != tableInfo.HandleIndexID {
		return nil, nil
	}

	indexInfo, exist := tableInfo.GetIndexInfo(idx.IndexID)
	if !exist {
		log.Warn("index info not found", zap.Int64("indexID", idx.IndexID))
		return nil, nil
	}

	if !tableInfo.IsIndexUnique(indexInfo) {
		return nil, nil
	}

	err := idx.unflatten(tableInfo, m.tz)
	if err != nil {
		return nil, errors.Trace(err)
	}

	values := make(map[string]*model.Column, len(idx.IndexValue))
	for i, idxCol := range indexInfo.Columns {
		value, err := formatColVal(idx.IndexValue[i], tableInfo.Columns[idxCol.Offset].Tp)
		if err != nil {
			return nil, errors.Trace(err)
		}
		whereHandle := true
		col := &model.Column{
			Type:        tableInfo.Columns[idxCol.Offset].Tp,
			WhereHandle: &whereHandle,
			Value:       value,
			Flag:        transColumnFlag(tableInfo.Columns[idxCol.Offset]),
		}
		col.Flag.SetIsHandleKey()
		values[idxCol.Name.O] = col
	}
	return &model.RowChangedEvent{
		StartTs:  idx.StartTs,
		CommitTs: idx.CRTs,
		RowID:    idx.RecordID,
		Table: &model.TableName{
			Schema: tableInfo.TableName.Schema,
			Table:  tableInfo.TableName.Table,
		},
		IndieMarkCol: tableInfo.IndieMarkCol,
		Delete:       true,
		Columns:      values,
		Keys:         genMultipleKeys(tableInfo.TableInfo, values, quotes.QuoteSchema(tableInfo.TableName.Schema, tableInfo.TableName.Table)),
	}, nil
}

func formatColVal(datum types.Datum, tp byte) (interface{}, error) {

	switch tp {
	case mysql.TypeDate, mysql.TypeDatetime, mysql.TypeNewDate, mysql.TypeTimestamp:
		return datum.GetMysqlTime().String(), nil
	case mysql.TypeDuration:
		return datum.GetMysqlDuration().String(), nil
	case mysql.TypeJSON:
		return datum.GetMysqlJSON().String(), nil
	case mysql.TypeNewDecimal:
		v := datum.GetMysqlDecimal()
		if v == nil {
			return nil, nil
		}
		return v.String(), nil
	case mysql.TypeEnum:
		return datum.GetMysqlEnum().Value, nil
	case mysql.TypeSet:
		return datum.GetMysqlSet().Value, nil
	case mysql.TypeBit:
		// Encode bits as integers to avoid pingcap/tidb#10988 (which also affects MySQL itself)
		return datum.GetBinaryLiteral().ToInt(nil)
	default:
		return datum.GetValue(), nil
	}
}

func getDefaultOrZeroValue(col *timodel.ColumnInfo) interface{} {
	// see https://github.com/pingcap/tidb/issues/9304
	// must use null if TiDB not write the column value when default value is null
	// and the value is null
	if !mysql.HasNotNullFlag(col.Flag) {
		d := types.NewDatum(nil)
		return d.GetValue()
	}

	if col.GetDefaultValue() != nil {
		d := types.NewDatum(col.GetDefaultValue())
		return d.GetValue()
	}

	if col.Tp == mysql.TypeEnum {
		// For enum type, if no default value and not null is set,
		// the default value is the first element of the enum list
		d := types.NewDatum(col.FieldType.Elems[0])
		return d.GetValue()
	}

	d := table.GetZeroValue(col)
	return d.GetValue()
}

func fetchHandleValue(tableInfo *model.TableInfo, recordID int64) (pkCoID int64, pkValue *types.Datum, err error) {
	handleColOffset := -1
	for i, col := range tableInfo.Columns {
		if mysql.HasPriKeyFlag(col.Flag) {
			handleColOffset = i
			break
		}
	}
	if handleColOffset == -1 {
		return -1, nil, errors.New("can't find handle column, please check if the pk is handle")
	}
	handleCol := tableInfo.Columns[handleColOffset]
	pkCoID = handleCol.ID
	pkValue = &types.Datum{}
	if mysql.HasUnsignedFlag(handleCol.Flag) {
		pkValue.SetUint64(uint64(recordID))
	} else {
		pkValue.SetInt64(recordID)
	}
	return
}

func genMultipleKeys(ti *timodel.TableInfo, values map[string]*model.Column, table string) []string {
	multipleKeys := make([]string, 0, len(ti.Indices)+1)
	if ti.PKIsHandle {
		if pk := ti.GetPkColInfo(); pk != nil && !pk.IsGenerated() {
			cols := []*timodel.ColumnInfo{pk}
			key := genKeyList(table, cols, values)
			if len(key) > 0 { // ignore `null` value.
				multipleKeys = append(multipleKeys, key)
			} else {
				log.L().Debug("ignore empty primary key", zap.String("table", table))
			}
		}
	}

	for _, indexCols := range ti.Indices {
		if !indexCols.Unique {
			continue
		}
		cols := getIndexColumns(ti.Columns, indexCols)
		key := genKeyList(table, cols, values)
		if len(key) > 0 { // ignore `null` value.
			noGeneratedColumn := true
			for _, col := range cols {
				if col.IsGenerated() {
					noGeneratedColumn = false
					break
				}
			}
			// If the index contain generated column, we can't use this key to detect conflict with other DML,
			// Because such as insert can't specified the generated value.
			if noGeneratedColumn {
				multipleKeys = append(multipleKeys, key)
			}
		} else {
			log.L().Debug("ignore empty index key", zap.String("table", table))
		}
	}

	if len(multipleKeys) == 0 {
		// use table name as key if no key generated (no PK/UK),
		// no concurrence for rows in the same table.
		log.L().Debug("use table name as the key", zap.String("table", table))
		multipleKeys = append(multipleKeys, table)
	}

	return multipleKeys
}

func transColumnFlag(col *timodel.ColumnInfo) model.ColumnFlagType {
	var flag model.ColumnFlagType
	if col.Charset == "binary" {
		flag.SetIsBinary()
	}
	if col.IsGenerated() {
		flag.SetIsGeneratedColumn()
	}
	return flag
}

func genKeyList(table string, columns []*timodel.ColumnInfo, values map[string]*model.Column) string {
	var buf strings.Builder
	for _, col := range columns {
		val, ok := values[col.Name.O]
		if !ok || val.Value == nil {
			log.L().Debug("ignore null value", zap.String("column", col.Name.O), zap.String("table", table))
			continue // ignore `null` value.
		}
		buf.WriteString(model.ColumnValueString(val.Value))
	}
	if buf.Len() == 0 {
		log.L().Debug("all value are nil, no key generated", zap.String("table", table))
		return "" // all values are `null`.
	}

	buf.WriteString(table)
	return buf.String()
}

func getIndexColumns(columns []*timodel.ColumnInfo, indexColumns *timodel.IndexInfo) []*timodel.ColumnInfo {
	cols := make([]*timodel.ColumnInfo, 0, len(indexColumns.Columns))
	for _, column := range indexColumns.Columns {
		cols = append(cols, columns[column.Offset])
	}
	return cols
}<|MERGE_RESOLUTION|>--- conflicted
+++ resolved
@@ -351,13 +351,8 @@
 	return job, nil
 }
 
-<<<<<<< HEAD
-func (m *mounterImpl) mountRowKVEntry(tableInfo *TableInfo, row *rowKVEntry) (*model.RowChangedEvent, error) {
-	if row.Delete && tableInfo.HandleIndexID != HandleIndexPKIsHandle {
-=======
 func (m *mounterImpl) mountRowKVEntry(tableInfo *model.TableInfo, row *rowKVEntry) (*model.RowChangedEvent, error) {
-	if row.Delete && !tableInfo.PKIsHandle {
->>>>>>> 9f558890
+	if row.Delete && tableInfo.HandleIndexID != model.HandleIndexPKIsHandle {
 		return nil, nil
 	}
 
@@ -436,12 +431,11 @@
 	return event, nil
 }
 
-<<<<<<< HEAD
-func setHandleKeyFlag(tableInfo *TableInfo, colValues map[string]*model.Column) error {
+func setHandleKeyFlag(tableInfo *model.TableInfo, colValues map[string]*model.Column) error {
 	switch tableInfo.HandleIndexID {
-	case HandleIndexTableIneligible:
+	case model.HandleIndexTableIneligible:
 		log.Fatal("this table is not a eligible", zap.Int64("tableID", tableInfo.ID))
-	case HandleIndexPKIsHandle:
+	case model.HandleIndexPKIsHandle:
 		// pk is handle
 		if !tableInfo.PKIsHandle {
 			log.Fatal("the pk of this table is not handle", zap.Int64("tableID", tableInfo.ID))
@@ -465,10 +459,7 @@
 	return nil
 }
 
-func (m *mounterImpl) mountIndexKVEntry(tableInfo *TableInfo, idx *indexKVEntry) (*model.RowChangedEvent, error) {
-=======
 func (m *mounterImpl) mountIndexKVEntry(tableInfo *model.TableInfo, idx *indexKVEntry) (*model.RowChangedEvent, error) {
->>>>>>> 9f558890
 	// skip set index KV
 	if !idx.Delete {
 		return nil, nil
