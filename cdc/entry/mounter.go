--- conflicted
+++ resolved
@@ -154,10 +154,6 @@
 		case pEvent = <-m.rawRowChangedCh:
 		}
 		if pEvent.RawKV.OpType == model.OpTypeResolved {
-<<<<<<< HEAD
-			pEvent.Row = &model.RowChangedEvent{CRTs: pEvent.CRTs, Resolved: true}
-=======
->>>>>>> ce129637
 			pEvent.PrepareFinished()
 			continue
 		}
@@ -365,7 +361,6 @@
 	}
 
 	event := &model.RowChangedEvent{
-<<<<<<< HEAD
 		StartTs:  row.StartTs,
 		CRTs:     row.CRTs,
 		RowID:    row.RecordID,
@@ -374,12 +369,6 @@
 			Schema: tableInfo.TableName.Schema,
 			Table:  tableInfo.TableName.Table,
 		},
-=======
-		Ts:           row.Ts,
-		RowID:        row.RecordID,
-		Schema:       tableInfo.TableName.Schema,
-		Table:        tableInfo.TableName.Table,
->>>>>>> ce129637
 		IndieMarkCol: tableInfo.IndieMarkCol,
 	}
 
@@ -439,7 +428,6 @@
 		}
 	}
 	return &model.RowChangedEvent{
-<<<<<<< HEAD
 		StartTs:  idx.StartTs,
 		CRTs:     idx.CRTs,
 		RowID:    idx.RecordID,
@@ -448,12 +436,6 @@
 			Schema: tableInfo.TableName.Schema,
 			Table:  tableInfo.TableName.Table,
 		},
-=======
-		Ts:           idx.Ts,
-		RowID:        idx.RecordID,
-		Schema:       tableInfo.TableName.Schema,
-		Table:        tableInfo.TableName.Table,
->>>>>>> ce129637
 		IndieMarkCol: tableInfo.IndieMarkCol,
 		Delete:       true,
 		Columns:      values,
