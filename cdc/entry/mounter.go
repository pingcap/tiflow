--- conflicted
+++ resolved
@@ -358,11 +358,7 @@
 
 	event := &model.RowChangedEvent{
 		Ts:           row.Ts,
-<<<<<<< HEAD
-=======
 		RowID:        row.RecordID,
-		Resolved:     false,
->>>>>>> d5f47d6f
 		Schema:       tableInfo.TableName.Schema,
 		Table:        tableInfo.TableName.Table,
 		IndieMarkCol: tableInfo.IndieMarkCol,
@@ -425,11 +421,7 @@
 	}
 	return &model.RowChangedEvent{
 		Ts:           idx.Ts,
-<<<<<<< HEAD
-=======
 		RowID:        idx.RecordID,
-		Resolved:     false,
->>>>>>> d5f47d6f
 		Schema:       tableInfo.TableName.Schema,
 		Table:        tableInfo.TableName.Table,
 		IndieMarkCol: tableInfo.IndieMarkCol,
