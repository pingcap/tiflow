// Copyright 2020 PingCAP, Inc.
//
// Licensed under the Apache License, Version 2.0 (the "License");
// you may not use this file except in compliance with the License.
// You may obtain a copy of the License at
//
//     http://www.apache.org/licenses/LICENSE-2.0
//
// Unless required by applicable law or agreed to in writing, software
// distributed under the License is distributed on an "AS IS" BASIS,
// See the License for the specific language governing permissions and
// limitations under the License.

package entry

import (
	"bytes"
	"context"
	"encoding/binary"
	"encoding/json"
	"math/rand"
	"time"

	"github.com/pingcap/errors"
	"github.com/pingcap/log"
	timodel "github.com/pingcap/parser/model"
	"github.com/pingcap/parser/mysql"
	"github.com/pingcap/tidb/table"
	"github.com/pingcap/tidb/types"
	"go.uber.org/zap"
	"golang.org/x/sync/errgroup"

	"github.com/pingcap/ticdc/cdc/model"
	"github.com/pingcap/ticdc/pkg/util"
)

const (
	defaultOutputChanSize = 128000
)

type baseKVEntry struct {
	StartTs uint64
	// Commit or resolved TS
	CRTs uint64

	PhysicalTableID int64
	RecordID        int64
	Delete          bool
}

type rowKVEntry struct {
	baseKVEntry
	Row    map[int64]types.Datum
	PreRow map[int64]types.Datum
}

type indexKVEntry struct {
	baseKVEntry
	IndexID    int64
	IndexValue []types.Datum
}

func (idx *indexKVEntry) unflatten(tableInfo *model.TableInfo, tz *time.Location) error {
	if tableInfo.ID != idx.PhysicalTableID {
		isPartition := false
		if pi := tableInfo.GetPartitionInfo(); pi != nil {
			for _, p := range pi.Definitions {
				if p.ID == idx.PhysicalTableID {
					isPartition = true
					break
				}
			}
		}
		if !isPartition {
			return errors.New("wrong table info in unflatten")
		}
	}
	index, exist := tableInfo.GetIndexInfo(idx.IndexID)
	if !exist {
		return errors.NotFoundf("index info, indexID: %d", idx.IndexID)
	}
	if !isDistinct(index, idx.IndexValue) {
		idx.RecordID = idx.IndexValue[len(idx.IndexValue)-1].GetInt64()
		idx.IndexValue = idx.IndexValue[:len(idx.IndexValue)-1]
	}
	for i, v := range idx.IndexValue {
		colOffset := index.Columns[i].Offset
		fieldType := &tableInfo.Columns[colOffset].FieldType
		datum, err := unflatten(v, fieldType, tz)
		if err != nil {
			return errors.Trace(err)
		}
		idx.IndexValue[i] = datum
	}
	return nil
}

func isDistinct(index *timodel.IndexInfo, indexValue []types.Datum) bool {
	if index.Primary {
		return true
	}
	if index.Unique {
		for _, value := range indexValue {
			if value.IsNull() {
				return false
			}
		}
		return true
	}
	return false
}

// Mounter is used to parse SQL events from KV events
type Mounter interface {
	Run(ctx context.Context) error
	Input() chan<- *model.PolymorphicEvent
}

type mounterImpl struct {
	schemaStorage    *SchemaStorage
	rawRowChangedChs []chan *model.PolymorphicEvent
	tz               *time.Location
	workerNum        int
	enableOldValue   bool
}

// NewMounter creates a mounter
func NewMounter(schemaStorage *SchemaStorage, workerNum int, enableOldValue bool) Mounter {
	if workerNum <= 0 {
		workerNum = defaultMounterWorkerNum
	}
	chs := make([]chan *model.PolymorphicEvent, workerNum)
	for i := 0; i < workerNum; i++ {
		chs[i] = make(chan *model.PolymorphicEvent, defaultOutputChanSize)
	}
	return &mounterImpl{
		schemaStorage:    schemaStorage,
		rawRowChangedChs: chs,
		workerNum:        workerNum,
		enableOldValue:   enableOldValue,
	}
}

const defaultMounterWorkerNum = 32

func (m *mounterImpl) Run(ctx context.Context) error {
	m.tz = util.TimezoneFromCtx(ctx)
	errg, ctx := errgroup.WithContext(ctx)
	errg.Go(func() error {
		m.collectMetrics(ctx)
		return nil
	})
	for i := 0; i < m.workerNum; i++ {
		index := i
		errg.Go(func() error {
			return m.codecWorker(ctx, index)
		})
	}
	return errg.Wait()
}

func (m *mounterImpl) codecWorker(ctx context.Context, index int) error {
	captureAddr := util.CaptureAddrFromCtx(ctx)
	changefeedID := util.ChangefeedIDFromCtx(ctx)
	metricMountDuration := mountDuration.WithLabelValues(captureAddr, changefeedID)

	for {
		var pEvent *model.PolymorphicEvent
		select {
		case <-ctx.Done():
			return errors.Trace(ctx.Err())
		case pEvent = <-m.rawRowChangedChs[index]:
		}
		if pEvent.RawKV.OpType == model.OpTypeResolved {
			pEvent.PrepareFinished()
			continue
		}
		startTime := time.Now()
		rowEvent, err := m.unmarshalAndMountRowChanged(ctx, pEvent.RawKV)
		if err != nil {
			return errors.Trace(err)
		}
		pEvent.Row = rowEvent
		pEvent.RawKV.Key = nil
		pEvent.RawKV.Value = nil
		pEvent.PrepareFinished()
		metricMountDuration.Observe(time.Since(startTime).Seconds())
	}
}

func (m *mounterImpl) Input() chan<- *model.PolymorphicEvent {
	return m.rawRowChangedChs[rand.Intn(m.workerNum)]
}

func (m *mounterImpl) collectMetrics(ctx context.Context) {
	captureAddr := util.CaptureAddrFromCtx(ctx)
	changefeedID := util.ChangefeedIDFromCtx(ctx)
	metricMounterInputChanSize := mounterInputChanSizeGauge.WithLabelValues(captureAddr, changefeedID)

	for {
		select {
		case <-ctx.Done():
			return
		case <-time.After(time.Second * 15):
			chSize := 0
			for _, ch := range m.rawRowChangedChs {
				chSize += len(ch)
			}
			metricMounterInputChanSize.Set(float64(chSize))
		}
	}
}

func (m *mounterImpl) unmarshalAndMountRowChanged(ctx context.Context, raw *model.RawKVEntry) (*model.RowChangedEvent, error) {
	if !bytes.HasPrefix(raw.Key, tablePrefix) {
		return nil, nil
	}
	key, physicalTableID, err := decodeTableID(raw.Key)
	if err != nil {
		return nil, errors.Trace(err)
	}
	baseInfo := baseKVEntry{
		StartTs:         raw.StartTs,
		CRTs:            raw.CRTs,
		PhysicalTableID: physicalTableID,
		Delete:          raw.OpType == model.OpTypeDelete,
	}
	snap, err := m.schemaStorage.GetSnapshot(ctx, raw.CRTs)
	if err != nil {
		return nil, errors.Trace(err)
	}
	row, err := func() (*model.RowChangedEvent, error) {
		if snap.IsIneligibleTableID(physicalTableID) {
			log.Debug("skip the DML of ineligible table", zap.Uint64("ts", raw.CRTs), zap.Int64("tableID", physicalTableID))
			return nil, nil
		}
		tableInfo, exist := snap.PhysicalTableByID(physicalTableID)
		if !exist {
			if snap.IsTruncateTableID(physicalTableID) {
				log.Debug("skip the DML of truncated table", zap.Uint64("ts", raw.CRTs), zap.Int64("tableID", physicalTableID))
				return nil, nil
			}
			return nil, errors.NotFoundf("table in schema storage, id: %d", physicalTableID)
		}
		switch {
		case bytes.HasPrefix(key, recordPrefix):
			rowKV, err := m.unmarshalRowKVEntry(tableInfo, key, raw.Value, raw.OldValue, baseInfo)
			if err != nil {
				return nil, errors.Trace(err)
			}
			if rowKV == nil {
				return nil, nil
			}
			return m.mountRowKVEntry(tableInfo, rowKV, raw.ApproximateSize())
		case bytes.HasPrefix(key, indexPrefix):
			indexKV, err := m.unmarshalIndexKVEntry(key, raw.Value, raw.OldValue, baseInfo)
			if err != nil {
				return nil, errors.Trace(err)
			}
			if indexKV == nil {
				return nil, nil
			}
			return m.mountIndexKVEntry(tableInfo, indexKV, raw.ApproximateSize())
		}
		return nil, nil
	}()
	if err != nil {
		log.Error("failed to mount and unmarshals entry, start to print debug info", zap.Error(err))
		snap.PrintStatus(log.Error)
	}
	return row, err
}

func (m *mounterImpl) unmarshalRowKVEntry(tableInfo *model.TableInfo, restKey []byte, rawValue []byte, rawOldValue []byte, base baseKVEntry) (*rowKVEntry, error) {
	key, recordID, err := decodeRecordID(restKey)
	if err != nil {
		return nil, errors.Trace(err)
	}
	if len(key) != 0 {
		return nil, errors.New("invalid record key")
	}
	row, err := decodeRow(rawValue, recordID, tableInfo, m.tz)
	if err != nil {
		return nil, errors.Trace(err)
	}
	var preRow map[int64]types.Datum
	if rawOldValue != nil {
		preRow, err = decodeRow(rawOldValue, recordID, tableInfo, m.tz)
		if err != nil {
			return nil, errors.Trace(err)
		}
	}
	base.RecordID = recordID
	return &rowKVEntry{
		baseKVEntry: base,
		Row:         row,
		PreRow:      preRow,
	}, nil
}

func (m *mounterImpl) unmarshalIndexKVEntry(restKey []byte, rawValue []byte, rawOldValue []byte, base baseKVEntry) (*indexKVEntry, error) {
	// Skip set index KV.
	// By default we cannot get the old value of a deleted row, then we must get the value of unique key
	// or primary key for seeking the deleted row through its index key.
	// After the old value was enabled, we can skip the index key.
	if !base.Delete || m.enableOldValue {
		return nil, nil
	}

	indexID, indexValue, err := decodeIndexKey(restKey)
	if err != nil {
		return nil, errors.Trace(err)
	}
	var recordID int64

	if len(rawValue) == 8 {
		// primary key or unique index
		buf := bytes.NewBuffer(rawValue)
		err = binary.Read(buf, binary.BigEndian, &recordID)
		if err != nil {
			return nil, errors.Trace(err)
		}
	}
	base.RecordID = recordID
	return &indexKVEntry{
		baseKVEntry: base,
		IndexID:     indexID,
		IndexValue:  indexValue,
	}, nil
}

const ddlJobListKey = "DDLJobList"
const ddlAddIndexJobListKey = "DDLJobAddIdxList"

// UnmarshalDDL unmarshals the ddl job from RawKVEntry
func UnmarshalDDL(raw *model.RawKVEntry) (*timodel.Job, error) {
	if raw.OpType != model.OpTypePut || !bytes.HasPrefix(raw.Key, metaPrefix) {
		return nil, nil
	}
	meta, err := decodeMetaKey(raw.Key)
	if err != nil {
		return nil, errors.Trace(err)
	}
	if meta.getType() != ListData {
		return nil, nil
	}
	k := meta.(metaListData)
	if k.key != ddlJobListKey && k.key != ddlAddIndexJobListKey {
		return nil, nil
	}
	job := &timodel.Job{}
	err = json.Unmarshal(raw.Value, job)
	if err != nil {
		return nil, errors.Trace(err)
	}
	if !job.IsDone() && !job.IsSynced() {
		return nil, nil
	}
	// FinishedTS is only set when the job is synced,
	// but we can use the entry's ts here
	job.StartTS = raw.StartTs
	job.BinlogInfo.FinishedTS = raw.CRTs
	return job, nil
}

func datum2Column(tableInfo *model.TableInfo, datums map[int64]types.Datum, fillWithDefaultValue bool) ([]*model.Column, error) {
	cols := make([]*model.Column, len(tableInfo.RowColumnsOffset))
	for _, colInfo := range tableInfo.Columns {
		if !model.IsColCDCVisible(colInfo) {
			continue
		}
		colName := colInfo.Name.O
		colDatums, exist := datums[colInfo.ID]
		var colValue interface{}
		if exist {
			var err error
			colValue, err = formatColVal(colDatums, colInfo.Tp)
			if err != nil {
				return nil, errors.Trace(err)
			}
		} else if fillWithDefaultValue {
			colValue = getDefaultOrZeroValue(colInfo)
		} else {
			continue
		}
		cols[tableInfo.RowColumnsOffset[colInfo.ID]] = &model.Column{
			Name:  colName,
			Type:  colInfo.Tp,
			Value: colValue,
			Flag:  tableInfo.ColumnsFlag[colInfo.ID],
		}
	}
	return cols, nil
}

func (m *mounterImpl) mountRowKVEntry(tableInfo *model.TableInfo, row *rowKVEntry, dataSize int64) (*model.RowChangedEvent, error) {
	// if m.enableOldValue == true, go into this function
	// if m.enableNewValue == false and row.Delete == false, go into this function
	// if m.enableNewValue == false and row.Delete == true and tableInfo.PKIsHandle = true, go into this function
	// only if m.enableNewValue == false and row.Delete == true and tableInfo.PKIsHandle == false, skip this function
	if !m.enableOldValue && row.Delete && !tableInfo.PKIsHandle {
		return nil, nil
	}

	var err error
	// Decode previous columns.
	var preCols []*model.Column
	if len(row.PreRow) != 0 {
		// FIXME(leoppro): using pre table info to mounter pre column datum
		// the pre column and current column in one event may using different table info
		preCols, err = datum2Column(tableInfo, row.PreRow, true)
		if err != nil {
			return nil, errors.Trace(err)
		}
	}

	var cols []*model.Column
	oldValueDisabledAndRowIsDelete := !m.enableOldValue && row.Delete
	cols, err = datum2Column(tableInfo, row.Row, !oldValueDisabledAndRowIsDelete)
	if err != nil {
		return nil, errors.Trace(err)
	}
	if oldValueDisabledAndRowIsDelete {
		preCols = cols
		cols = nil
	}

	schemaName := tableInfo.TableName.Schema
	tableName := tableInfo.TableName.Table
	return &model.RowChangedEvent{
		StartTs:          row.StartTs,
		CommitTs:         row.CRTs,
		RowID:            row.RecordID,
		TableInfoVersion: tableInfo.TableInfoVersion,
		Table: &model.TableName{
			Schema:      schemaName,
			Table:       tableName,
			TableID:     row.PhysicalTableID,
			IsPartition: tableInfo.GetPartitionInfo() != nil,
		},
<<<<<<< HEAD
		IndieMarkCol:    tableInfo.IndieMarkCol,
		Columns:         cols,
		PreColumns:      preCols,
		IndexColumns:    tableInfo.IndexColumnsOffset,
=======
		Columns:      cols,
		PreColumns:   preCols,
		IndexColumns: tableInfo.IndexColumnsOffset,
		// FIXME(leoppor): Correctness of conflict detection with old values
		Keys: genMultipleKeys(tableInfo, preCols, cols, quotes.QuoteSchema(schemaName, tableName)),

>>>>>>> 1e536851
		ApproximateSize: dataSize,
	}, nil
}

func (m *mounterImpl) mountIndexKVEntry(tableInfo *model.TableInfo, idx *indexKVEntry, dataSize int64) (*model.RowChangedEvent, error) {
	// skip set index KV
	if !idx.Delete || m.enableOldValue {
		return nil, nil
	}
	// skip any index that is not the handle
	if idx.IndexID != tableInfo.HandleIndexID {
		return nil, nil
	}

	indexInfo, exist := tableInfo.GetIndexInfo(idx.IndexID)
	if !exist {
		log.Warn("index info not found", zap.Int64("indexID", idx.IndexID))
		return nil, nil
	}

	if !tableInfo.IsIndexUnique(indexInfo) {
		return nil, nil
	}

	err := idx.unflatten(tableInfo, m.tz)
	if err != nil {
		return nil, errors.Trace(err)
	}

	preCols := make([]*model.Column, len(tableInfo.RowColumnsOffset))
	for i, idxCol := range indexInfo.Columns {
		colInfo := tableInfo.Columns[idxCol.Offset]
		value, err := formatColVal(idx.IndexValue[i], colInfo.Tp)
		if err != nil {
			return nil, errors.Trace(err)
		}
		preCols[tableInfo.RowColumnsOffset[colInfo.ID]] = &model.Column{
			Name:  colInfo.Name.O,
			Type:  colInfo.Tp,
			Value: value,
			Flag:  tableInfo.ColumnsFlag[colInfo.ID],
		}
	}
	return &model.RowChangedEvent{
		StartTs:  idx.StartTs,
		CommitTs: idx.CRTs,
		RowID:    idx.RecordID,
		Table: &model.TableName{
			Schema:      tableInfo.TableName.Schema,
			Table:       tableInfo.TableName.Table,
			TableID:     idx.PhysicalTableID,
			IsPartition: tableInfo.GetPartitionInfo() != nil,
		},
		PreColumns:      preCols,
		IndexColumns:    tableInfo.IndexColumnsOffset,
		ApproximateSize: dataSize,
	}, nil
}

func formatColVal(datum types.Datum, tp byte) (interface{}, error) {
	if datum.IsNull() {
		return nil, nil
	}
	switch tp {
	case mysql.TypeDate, mysql.TypeDatetime, mysql.TypeNewDate, mysql.TypeTimestamp:
		return datum.GetMysqlTime().String(), nil
	case mysql.TypeDuration:
		return datum.GetMysqlDuration().String(), nil
	case mysql.TypeJSON:
		return datum.GetMysqlJSON().String(), nil
	case mysql.TypeNewDecimal:
		v := datum.GetMysqlDecimal()
		if v == nil {
			return nil, nil
		}
		return v.String(), nil
	case mysql.TypeEnum:
		return datum.GetMysqlEnum().Value, nil
	case mysql.TypeSet:
		return datum.GetMysqlSet().Value, nil
	case mysql.TypeBit:
		// Encode bits as integers to avoid pingcap/tidb#10988 (which also affects MySQL itself)
		return datum.GetBinaryLiteral().ToInt(nil)
	default:
		return datum.GetValue(), nil
	}
}

func getDefaultOrZeroValue(col *timodel.ColumnInfo) interface{} {
	// see https://github.com/pingcap/tidb/issues/9304
	// must use null if TiDB not write the column value when default value is null
	// and the value is null
	if !mysql.HasNotNullFlag(col.Flag) {
		d := types.NewDatum(nil)
		return d.GetValue()
	}

	if col.GetDefaultValue() != nil {
		d := types.NewDatum(col.GetDefaultValue())
		return d.GetValue()
	}

	if col.Tp == mysql.TypeEnum {
		// For enum type, if no default value and not null is set,
		// the default value is the first element of the enum list
		d := types.NewDatum(col.FieldType.Elems[0])
		return d.GetValue()
	}

	d := table.GetZeroValue(col)
	return d.GetValue()
}

func fetchHandleValue(tableInfo *model.TableInfo, recordID int64) (pkCoID int64, pkValue *types.Datum, err error) {
	handleColOffset := -1
	for i, col := range tableInfo.Columns {
		if mysql.HasPriKeyFlag(col.Flag) {
			handleColOffset = i
			break
		}
	}
	if handleColOffset == -1 {
		return -1, nil, errors.New("can't find handle column, please check if the pk is handle")
	}
	handleCol := tableInfo.Columns[handleColOffset]
	pkCoID = handleCol.ID
	pkValue = &types.Datum{}
	if mysql.HasUnsignedFlag(handleCol.Flag) {
		pkValue.SetUint64(uint64(recordID))
	} else {
		pkValue.SetInt64(recordID)
	}
	return
}<|MERGE_RESOLUTION|>--- conflicted
+++ resolved
@@ -438,19 +438,9 @@
 			TableID:     row.PhysicalTableID,
 			IsPartition: tableInfo.GetPartitionInfo() != nil,
 		},
-<<<<<<< HEAD
-		IndieMarkCol:    tableInfo.IndieMarkCol,
 		Columns:         cols,
 		PreColumns:      preCols,
 		IndexColumns:    tableInfo.IndexColumnsOffset,
-=======
-		Columns:      cols,
-		PreColumns:   preCols,
-		IndexColumns: tableInfo.IndexColumnsOffset,
-		// FIXME(leoppor): Correctness of conflict detection with old values
-		Keys: genMultipleKeys(tableInfo, preCols, cols, quotes.QuoteSchema(schemaName, tableName)),
-
->>>>>>> 1e536851
 		ApproximateSize: dataSize,
 	}, nil
 }
