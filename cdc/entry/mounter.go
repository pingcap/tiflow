// Copyright 2020 PingCAP, Inc.
//
// Licensed under the Apache License, Version 2.0 (the "License");
// you may not use this file except in compliance with the License.
// You may obtain a copy of the License at
//
//     http://www.apache.org/licenses/LICENSE-2.0
//
// Unless required by applicable law or agreed to in writing, software
// distributed under the License is distributed on an "AS IS" BASIS,
// See the License for the specific language governing permissions and
// limitations under the License.

package entry

import (
	"bytes"
	"context"
	"encoding/binary"
	"encoding/json"
	"math/rand"
	"strings"
	"time"

	"github.com/pingcap/errors"
	"github.com/pingcap/log"
	timodel "github.com/pingcap/parser/model"
	"github.com/pingcap/parser/mysql"
	"github.com/pingcap/tidb/table"
	"github.com/pingcap/tidb/types"
	"go.uber.org/zap"
	"golang.org/x/sync/errgroup"

	"github.com/pingcap/ticdc/cdc/model"
	"github.com/pingcap/ticdc/pkg/quotes"
	"github.com/pingcap/ticdc/pkg/util"
)

const (
	defaultOutputChanSize = 128000
)

type baseKVEntry struct {
	StartTs uint64
	// Commit or resolved TS
	CRTs uint64

	PhysicalTableID int64
	RecordID        int64
	Delete          bool
}

type rowKVEntry struct {
	baseKVEntry
	Row    map[int64]types.Datum
	PreRow map[int64]types.Datum
}

type indexKVEntry struct {
	baseKVEntry
	IndexID    int64
	IndexValue []types.Datum
}

func (idx *indexKVEntry) unflatten(tableInfo *model.TableInfo, tz *time.Location) error {
	if tableInfo.ID != idx.PhysicalTableID {
		isPartition := false
		if pi := tableInfo.GetPartitionInfo(); pi != nil {
			for _, p := range pi.Definitions {
				if p.ID == idx.PhysicalTableID {
					isPartition = true
					break
				}
			}
		}
		if !isPartition {
			return errors.New("wrong table info in unflatten")
		}
	}
	index, exist := tableInfo.GetIndexInfo(idx.IndexID)
	if !exist {
		return errors.NotFoundf("index info, indexID: %d", idx.IndexID)
	}
	if !isDistinct(index, idx.IndexValue) {
		idx.RecordID = idx.IndexValue[len(idx.IndexValue)-1].GetInt64()
		idx.IndexValue = idx.IndexValue[:len(idx.IndexValue)-1]
	}
	for i, v := range idx.IndexValue {
		colOffset := index.Columns[i].Offset
		fieldType := &tableInfo.Columns[colOffset].FieldType
		datum, err := unflatten(v, fieldType, tz)
		if err != nil {
			return errors.Trace(err)
		}
		idx.IndexValue[i] = datum
	}
	return nil
}

func isDistinct(index *timodel.IndexInfo, indexValue []types.Datum) bool {
	if index.Primary {
		return true
	}
	if index.Unique {
		for _, value := range indexValue {
			if value.IsNull() {
				return false
			}
		}
		return true
	}
	return false
}

// Mounter is used to parse SQL events from KV events
type Mounter interface {
	Run(ctx context.Context) error
	Input() chan<- *model.PolymorphicEvent
}

type mounterImpl struct {
	schemaStorage    *SchemaStorage
	rawRowChangedChs []chan *model.PolymorphicEvent
	tz               *time.Location
	workerNum        int
	enableOldValue   bool
}

// NewMounter creates a mounter
func NewMounter(schemaStorage *SchemaStorage, workerNum int, enableOldValue bool) Mounter {
	if workerNum <= 0 {
		workerNum = defaultMounterWorkerNum
	}
	chs := make([]chan *model.PolymorphicEvent, workerNum)
	for i := 0; i < workerNum; i++ {
		chs[i] = make(chan *model.PolymorphicEvent, defaultOutputChanSize)
	}
	return &mounterImpl{
		schemaStorage:    schemaStorage,
		rawRowChangedChs: chs,
		workerNum:        workerNum,
		enableOldValue:   enableOldValue,
	}
}

const defaultMounterWorkerNum = 32

func (m *mounterImpl) Run(ctx context.Context) error {
	m.tz = util.TimezoneFromCtx(ctx)
	errg, ctx := errgroup.WithContext(ctx)
	errg.Go(func() error {
		m.collectMetrics(ctx)
		return nil
	})
	for i := 0; i < m.workerNum; i++ {
		index := i
		errg.Go(func() error {
			return m.codecWorker(ctx, index)
		})
	}
	return errg.Wait()
}

func (m *mounterImpl) codecWorker(ctx context.Context, index int) error {
	captureAddr := util.CaptureAddrFromCtx(ctx)
	changefeedID := util.ChangefeedIDFromCtx(ctx)
	metricMountDuration := mountDuration.WithLabelValues(captureAddr, changefeedID)

	for {
		var pEvent *model.PolymorphicEvent
		select {
		case <-ctx.Done():
			return errors.Trace(ctx.Err())
		case pEvent = <-m.rawRowChangedChs[index]:
		}
		if pEvent.RawKV.OpType == model.OpTypeResolved {
			pEvent.PrepareFinished()
			continue
		}
		startTime := time.Now()
		rowEvent, err := m.unmarshalAndMountRowChanged(ctx, pEvent.RawKV)
		if err != nil {
			return errors.Trace(err)
		}
		pEvent.Row = rowEvent
		pEvent.RawKV.Key = nil
		pEvent.RawKV.Value = nil
		pEvent.PrepareFinished()
		metricMountDuration.Observe(time.Since(startTime).Seconds())
	}
}

func (m *mounterImpl) Input() chan<- *model.PolymorphicEvent {
	return m.rawRowChangedChs[rand.Intn(m.workerNum)]
}

func (m *mounterImpl) collectMetrics(ctx context.Context) {
	captureAddr := util.CaptureAddrFromCtx(ctx)
	changefeedID := util.ChangefeedIDFromCtx(ctx)
	metricMounterInputChanSize := mounterInputChanSizeGauge.WithLabelValues(captureAddr, changefeedID)

	for {
		select {
		case <-ctx.Done():
			return
		case <-time.After(time.Second * 15):
			chSize := 0
			for _, ch := range m.rawRowChangedChs {
				chSize += len(ch)
			}
			metricMounterInputChanSize.Set(float64(chSize))
		}
	}
}

func (m *mounterImpl) unmarshalAndMountRowChanged(ctx context.Context, raw *model.RawKVEntry) (*model.RowChangedEvent, error) {
	if !bytes.HasPrefix(raw.Key, tablePrefix) {
		return nil, nil
	}
	key, physicalTableID, err := decodeTableID(raw.Key)
	if err != nil {
		return nil, errors.Trace(err)
	}
	baseInfo := baseKVEntry{
		StartTs:         raw.StartTs,
		CRTs:            raw.CRTs,
		PhysicalTableID: physicalTableID,
		Delete:          raw.OpType == model.OpTypeDelete,
	}
	snap, err := m.schemaStorage.GetSnapshot(ctx, raw.CRTs)
	if err != nil {
		return nil, errors.Trace(err)
	}
	row, err := func() (*model.RowChangedEvent, error) {
		if snap.IsIneligibleTableID(physicalTableID) {
			log.Debug("skip the DML of ineligible table", zap.Uint64("ts", raw.CRTs), zap.Int64("tableID", physicalTableID))
			return nil, nil
		}
		tableInfo, exist := snap.PhysicalTableByID(physicalTableID)
		if !exist {
			if snap.IsTruncateTableID(physicalTableID) {
				log.Debug("skip the DML of truncated table", zap.Uint64("ts", raw.CRTs), zap.Int64("tableID", physicalTableID))
				return nil, nil
			}
			return nil, errors.NotFoundf("table in schema storage, id: %d", physicalTableID)
		}
		switch {
		case bytes.HasPrefix(key, recordPrefix):
			rowKV, err := m.unmarshalRowKVEntry(tableInfo, key, raw.Value, raw.OldValue, baseInfo)
			if err != nil {
				return nil, errors.Trace(err)
			}
			if rowKV == nil {
				return nil, nil
			}
			return m.mountRowKVEntry(tableInfo, rowKV, raw.ApproximateSize())
		case bytes.HasPrefix(key, indexPrefix):
			indexKV, err := m.unmarshalIndexKVEntry(key, raw.Value, raw.OldValue, baseInfo)
			if err != nil {
				return nil, errors.Trace(err)
			}
			if indexKV == nil {
				return nil, nil
			}
			return m.mountIndexKVEntry(tableInfo, indexKV, raw.ApproximateSize())
		}
		return nil, nil
	}()
	if err != nil {
		log.Error("failed to mount and unmarshals entry, start to print debug info", zap.Error(err))
		snap.PrintStatus(log.Error)
	}
	return row, err
}

func (m *mounterImpl) unmarshalRowKVEntry(tableInfo *model.TableInfo, restKey []byte, rawValue []byte, rawOldValue []byte, base baseKVEntry) (*rowKVEntry, error) {
	key, recordID, err := decodeRecordID(restKey)
	if err != nil {
		return nil, errors.Trace(err)
	}
	if len(key) != 0 {
		return nil, errors.New("invalid record key")
	}
	row, err := decodeRow(rawValue, recordID, tableInfo, m.tz)
	if err != nil {
		return nil, errors.Trace(err)
	}
	var preRow map[int64]types.Datum
	if rawOldValue != nil {
		preRow, err = decodeRow(rawOldValue, recordID, tableInfo, m.tz)
		if err != nil {
			return nil, errors.Trace(err)
		}
	}
	base.RecordID = recordID
	return &rowKVEntry{
		baseKVEntry: base,
		Row:         row,
		PreRow:      preRow,
	}, nil
}

func (m *mounterImpl) unmarshalIndexKVEntry(restKey []byte, rawValue []byte, rawOldValue []byte, base baseKVEntry) (*indexKVEntry, error) {
	// Skip set index KV.
	// By default we cannot get the old value of a deleted row, then we must get the value of unique key
	// or primary key for seeking the deleted row through its index key.
	// After the old value was enabled, we can skip the index key.
	if !base.Delete || m.enableOldValue {
		return nil, nil
	}

	indexID, indexValue, err := decodeIndexKey(restKey)
	if err != nil {
		return nil, errors.Trace(err)
	}
	var recordID int64

	if len(rawValue) == 8 {
		// primary key or unique index
		buf := bytes.NewBuffer(rawValue)
		err = binary.Read(buf, binary.BigEndian, &recordID)
		if err != nil {
			return nil, errors.Trace(err)
		}
	}
	base.RecordID = recordID
	return &indexKVEntry{
		baseKVEntry: base,
		IndexID:     indexID,
		IndexValue:  indexValue,
	}, nil
}

const ddlJobListKey = "DDLJobList"
const ddlAddIndexJobListKey = "DDLJobAddIdxList"

// UnmarshalDDL unmarshals the ddl job from RawKVEntry
func UnmarshalDDL(raw *model.RawKVEntry) (*timodel.Job, error) {
	if raw.OpType != model.OpTypePut || !bytes.HasPrefix(raw.Key, metaPrefix) {
		return nil, nil
	}
	meta, err := decodeMetaKey(raw.Key)
	if err != nil {
		return nil, errors.Trace(err)
	}
	if meta.getType() != ListData {
		return nil, nil
	}
	k := meta.(metaListData)
	if k.key != ddlJobListKey && k.key != ddlAddIndexJobListKey {
		return nil, nil
	}
	job := &timodel.Job{}
	err = json.Unmarshal(raw.Value, job)
	if err != nil {
		return nil, errors.Trace(err)
	}
	if !job.IsDone() && !job.IsSynced() {
		return nil, nil
	}
	// FinishedTS is only set when the job is synced,
	// but we can use the entry's ts here
	job.StartTS = raw.StartTs
	job.BinlogInfo.FinishedTS = raw.CRTs
	return job, nil
}

func datum2Column(tableInfo *model.TableInfo, datums map[int64]types.Datum, fillWithDefaultValue bool) ([]*model.Column, error) {
	cols := make([]*model.Column, len(tableInfo.RowColumnsOffset))
	for _, colInfo := range tableInfo.Columns {
		if !model.IsColCDCVisible(colInfo) {
			continue
		}
		colName := colInfo.Name.O
		colDatums, exist := datums[colInfo.ID]
		var colValue interface{}
		if exist {
			var err error
			colValue, err = formatColVal(colDatums, colInfo.Tp)
			if err != nil {
				return nil, errors.Trace(err)
			}
		} else if fillWithDefaultValue {
			colValue = getDefaultOrZeroValue(colInfo)
		} else {
			continue
		}
		cols[tableInfo.RowColumnsOffset[colInfo.ID]] = &model.Column{
			Name:  colName,
			Type:  colInfo.Tp,
			Value: colValue,
			Flag:  tableInfo.ColumnsFlag[colInfo.ID],
		}
	}
	return cols, nil
}

func (m *mounterImpl) mountRowKVEntry(tableInfo *model.TableInfo, row *rowKVEntry, dataSize int64) (*model.RowChangedEvent, error) {
	// if m.enableOldValue == true, go into this function
	// if m.enableNewValue == false and row.Delete == false, go into this function
	// if m.enableNewValue == false and row.Delete == true and tableInfo.PKIsHandle = true, go into this function
	// only if m.enableNewValue == false and row.Delete == true and tableInfo.PKIsHandle == false, skip this function
	if !m.enableOldValue && row.Delete && !tableInfo.PKIsHandle {
		return nil, nil
	}

	var err error
	// Decode previous columns.
	var preCols []*model.Column
	if len(row.PreRow) != 0 {
		// FIXME(leoppro): using pre table info to mounter pre column datum
		// the pre column and current column in one event may using different table info
		preCols, err = datum2Column(tableInfo, row.PreRow, true)
		if err != nil {
			return nil, errors.Trace(err)
		}
	}

	var cols []*model.Column
	oldValueDisabledAndRowIsDelete := !m.enableOldValue && row.Delete
	cols, err = datum2Column(tableInfo, row.Row, !oldValueDisabledAndRowIsDelete)
	if err != nil {
		return nil, errors.Trace(err)
	}
	if oldValueDisabledAndRowIsDelete {
		preCols = cols
		cols = nil
	}

	var partitionID int64
	if tableInfo.GetPartitionInfo() != nil {
		partitionID = row.PhysicalTableID
	}

	schemaName := tableInfo.TableName.Schema
	tableName := tableInfo.TableName.Table
	return &model.RowChangedEvent{
		StartTs:          row.StartTs,
		CommitTs:         row.CRTs,
		RowID:            row.RecordID,
		TableInfoVersion: tableInfo.TableInfoVersion,
		Table: &model.TableName{
			Schema:    schemaName,
			Table:     tableName,
			TableID:   row.PhysicalTableID,
			Partition: partitionID,
		},
		Columns:      cols,
		PreColumns:   preCols,
		IndexColumns: tableInfo.IndexColumnsOffset,
		// FIXME(leoppor): Correctness of conflict detection with old values
		Keys: genMultipleKeys(tableInfo, preCols, cols, quotes.QuoteSchema(schemaName, tableName)),

		ApproximateSize: dataSize,
	}, nil
}

func (m *mounterImpl) mountIndexKVEntry(tableInfo *model.TableInfo, idx *indexKVEntry, dataSize int64) (*model.RowChangedEvent, error) {
	// skip set index KV
	if !idx.Delete || m.enableOldValue {
		return nil, nil
	}
	// skip any index that is not the handle
	if idx.IndexID != tableInfo.HandleIndexID {
		return nil, nil
	}

	indexInfo, exist := tableInfo.GetIndexInfo(idx.IndexID)
	if !exist {
		log.Warn("index info not found", zap.Int64("indexID", idx.IndexID))
		return nil, nil
	}

	if !tableInfo.IsIndexUnique(indexInfo) {
		return nil, nil
	}

	err := idx.unflatten(tableInfo, m.tz)
	if err != nil {
		return nil, errors.Trace(err)
	}

	preCols := make([]*model.Column, len(tableInfo.RowColumnsOffset))
	for i, idxCol := range indexInfo.Columns {
		colInfo := tableInfo.Columns[idxCol.Offset]
		value, err := formatColVal(idx.IndexValue[i], colInfo.Tp)
		if err != nil {
			return nil, errors.Trace(err)
		}
		preCols[tableInfo.RowColumnsOffset[colInfo.ID]] = &model.Column{
			Name:  colInfo.Name.O,
			Type:  colInfo.Tp,
			Value: value,
			Flag:  tableInfo.ColumnsFlag[colInfo.ID],
		}
	}
	var partitionID int64
	if tableInfo.GetPartitionInfo() != nil {
		partitionID = idx.PhysicalTableID
	}
	return &model.RowChangedEvent{
		StartTs:  idx.StartTs,
		CommitTs: idx.CRTs,
		RowID:    idx.RecordID,
		Table: &model.TableName{
			Schema:    tableInfo.TableName.Schema,
			Table:     tableInfo.TableName.Table,
			TableID:   idx.PhysicalTableID,
			Partition: partitionID,
		},
<<<<<<< HEAD
		PreColumns:   preCols,
		IndexColumns: tableInfo.IndexColumnsOffset,
		Keys:         genMultipleKeys(tableInfo, preCols, nil, quotes.QuoteSchema(tableInfo.TableName.Schema, tableInfo.TableName.Table)),
=======
		IndieMarkCol:    tableInfo.IndieMarkCol,
		PreColumns:      preCols,
		IndexColumns:    tableInfo.IndexColumnsOffset,
		Keys:            genMultipleKeys(tableInfo, preCols, nil, quotes.QuoteSchema(tableInfo.TableName.Schema, tableInfo.TableName.Table)),
		ApproximateSize: dataSize,
>>>>>>> 7e14171c
	}, nil
}

func formatColVal(datum types.Datum, tp byte) (interface{}, error) {

	switch tp {
	case mysql.TypeDate, mysql.TypeDatetime, mysql.TypeNewDate, mysql.TypeTimestamp:
		return datum.GetMysqlTime().String(), nil
	case mysql.TypeDuration:
		return datum.GetMysqlDuration().String(), nil
	case mysql.TypeJSON:
		return datum.GetMysqlJSON().String(), nil
	case mysql.TypeNewDecimal:
		v := datum.GetMysqlDecimal()
		if v == nil {
			return nil, nil
		}
		return v.String(), nil
	case mysql.TypeEnum:
		return datum.GetMysqlEnum().Value, nil
	case mysql.TypeSet:
		return datum.GetMysqlSet().Value, nil
	case mysql.TypeBit:
		// Encode bits as integers to avoid pingcap/tidb#10988 (which also affects MySQL itself)
		return datum.GetBinaryLiteral().ToInt(nil)
	default:
		return datum.GetValue(), nil
	}
}

func getDefaultOrZeroValue(col *timodel.ColumnInfo) interface{} {
	// see https://github.com/pingcap/tidb/issues/9304
	// must use null if TiDB not write the column value when default value is null
	// and the value is null
	if !mysql.HasNotNullFlag(col.Flag) {
		d := types.NewDatum(nil)
		return d.GetValue()
	}

	if col.GetDefaultValue() != nil {
		d := types.NewDatum(col.GetDefaultValue())
		return d.GetValue()
	}

	if col.Tp == mysql.TypeEnum {
		// For enum type, if no default value and not null is set,
		// the default value is the first element of the enum list
		d := types.NewDatum(col.FieldType.Elems[0])
		return d.GetValue()
	}

	d := table.GetZeroValue(col)
	return d.GetValue()
}

func fetchHandleValue(tableInfo *model.TableInfo, recordID int64) (pkCoID int64, pkValue *types.Datum, err error) {
	handleColOffset := -1
	for i, col := range tableInfo.Columns {
		if mysql.HasPriKeyFlag(col.Flag) {
			handleColOffset = i
			break
		}
	}
	if handleColOffset == -1 {
		return -1, nil, errors.New("can't find handle column, please check if the pk is handle")
	}
	handleCol := tableInfo.Columns[handleColOffset]
	pkCoID = handleCol.ID
	pkValue = &types.Datum{}
	if mysql.HasUnsignedFlag(handleCol.Flag) {
		pkValue.SetUint64(uint64(recordID))
	} else {
		pkValue.SetInt64(recordID)
	}
	return
}

func genMultipleKeys(ti *model.TableInfo, preCols, cols []*model.Column, table string) []string {
	estimateLen := len(ti.Indices) + 1
	if len(preCols) != 0 && len(cols) != 0 {
		estimateLen *= 2
	}
	multipleKeys := make([]string, 0, estimateLen)
	buildKeys := func(colValues []*model.Column) {
		if len(colValues) == 0 {
			return
		}
		if ti.PKIsHandle {
			if pk := ti.GetPkColInfo(); pk != nil && !pk.IsGenerated() {
				cols := []*timodel.ColumnInfo{pk}

				key := genKeyList(ti, table, cols, colValues)
				if len(key) > 0 { // ignore `null` value.
					multipleKeys = append(multipleKeys, key)
				} else {
					log.L().Debug("ignore empty primary key", zap.String("table", table))
				}
			}
		}

		for _, indexCols := range ti.Indices {
			if !indexCols.Unique {
				continue
			}
			cols := getIndexColumns(ti.Columns, indexCols)
			key := genKeyList(ti, table, cols, colValues)
			if len(key) > 0 { // ignore `null` value.
				noGeneratedColumn := true
				for _, col := range cols {
					if col.IsGenerated() {
						noGeneratedColumn = false
						break
					}
				}
				// If the index contain generated column, we can't use this key to detect conflict with other DML,
				// Because such as insert can't specified the generated value.
				if noGeneratedColumn {
					multipleKeys = append(multipleKeys, key)
				}
			} else {
				log.L().Debug("ignore empty index key", zap.String("table", table))
			}
		}
	}
	buildKeys(preCols)
	buildKeys(cols)

	if len(multipleKeys) == 0 {
		// use table name as key if no key generated (no PK/UK),
		// no concurrence for rows in the same table.
		log.L().Debug("use table name as the key", zap.String("table", table))
		multipleKeys = append(multipleKeys, table)
	}

	return multipleKeys
}

func genKeyList(ti *model.TableInfo, table string, columns []*timodel.ColumnInfo, values []*model.Column) string {
	var buf strings.Builder
	for _, col := range columns {
		val := values[ti.RowColumnsOffset[col.ID]]
		if val == nil || val.Value == nil {
			log.L().Debug("ignore null value", zap.String("column", col.Name.O), zap.String("table", table))
			continue // ignore `null` value.
		}
		buf.WriteString(model.ColumnValueString(val.Value))
	}
	if buf.Len() == 0 {
		log.L().Debug("all value are nil, no key generated", zap.String("table", table))
		return "" // all values are `null`.
	}

	buf.WriteString(table)
	return buf.String()
}

func getIndexColumns(columns []*timodel.ColumnInfo, indexColumns *timodel.IndexInfo) []*timodel.ColumnInfo {
	cols := make([]*timodel.ColumnInfo, 0, len(indexColumns.Columns))
	for _, column := range indexColumns.Columns {
		cols = append(cols, columns[column.Offset])
	}
	return cols
}<|MERGE_RESOLUTION|>--- conflicted
+++ resolved
@@ -508,17 +508,10 @@
 			TableID:   idx.PhysicalTableID,
 			Partition: partitionID,
 		},
-<<<<<<< HEAD
-		PreColumns:   preCols,
-		IndexColumns: tableInfo.IndexColumnsOffset,
-		Keys:         genMultipleKeys(tableInfo, preCols, nil, quotes.QuoteSchema(tableInfo.TableName.Schema, tableInfo.TableName.Table)),
-=======
-		IndieMarkCol:    tableInfo.IndieMarkCol,
 		PreColumns:      preCols,
 		IndexColumns:    tableInfo.IndexColumnsOffset,
 		Keys:            genMultipleKeys(tableInfo, preCols, nil, quotes.QuoteSchema(tableInfo.TableName.Schema, tableInfo.TableName.Table)),
 		ApproximateSize: dataSize,
->>>>>>> 7e14171c
 	}, nil
 }
 
