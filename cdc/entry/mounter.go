--- conflicted
+++ resolved
@@ -701,7 +701,9 @@
 	if col.Charset == "binary" {
 		flag.SetIsBinary()
 	}
-<<<<<<< HEAD
+	if col.IsGenerated() {
+		flag.SetIsGeneratedColumn()
+	}
 	if mysql.HasPriKeyFlag(col.Flag) {
 		flag.SetIsPrimaryKey()
 	}
@@ -713,10 +715,6 @@
 	}
 	if mysql.HasMultipleKeyFlag(col.Flag) {
 		flag.SetIsMultipleKey()
-=======
-	if col.IsGenerated() {
-		flag.SetIsGeneratedColumn()
->>>>>>> e171dc63
 	}
 	return flag
 }
