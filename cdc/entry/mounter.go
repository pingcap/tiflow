--- conflicted
+++ resolved
@@ -451,49 +451,13 @@
 		PreColumns:   preCols,
 		IndexColumns: tableInfo.IndexColumnsOffset,
 		// FIXME(leoppor): Correctness of conflict detection with old values
-<<<<<<< HEAD
-		Keys: genMultipleKeys(tableInfo.TableInfo, preCols, cols, quotes.QuoteSchema(schemaName, tableName)),
+		Keys: genMultipleKeys(tableInfo, preCols, cols, quotes.QuoteSchema(schemaName, tableName)),
 
 		ApproximateSize: dataSize,
 	}, nil
 }
 
-func setHandleKeyFlag(tableInfo *model.TableInfo, colValues map[string]*model.Column) error {
-	switch tableInfo.HandleIndexID {
-	case model.HandleIndexTableIneligible:
-		log.Fatal("this table is not eligible", zap.Int64("tableID", tableInfo.ID))
-	case model.HandleIndexPKIsHandle:
-		// pk is handle
-		if !tableInfo.PKIsHandle {
-			log.Fatal("the pk of this table is not handle", zap.Int64("tableID", tableInfo.ID))
-		}
-		for _, colInfo := range tableInfo.Columns {
-			if mysql.HasPriKeyFlag(colInfo.Flag) {
-				colValues[colInfo.Name.O].Flag.SetIsHandleKey()
-				break
-			}
-		}
-	default:
-		handleIndexInfo, exist := tableInfo.GetIndexInfo(tableInfo.HandleIndexID)
-		if !exist {
-			return errors.NotFoundf("handle index info(%d) in table(%d)", tableInfo.HandleIndexID, tableInfo.ID)
-		}
-		for _, colInfo := range handleIndexInfo.Columns {
-			colName := tableInfo.Columns[colInfo.Offset].Name.O
-			colValues[colName].Flag.SetIsHandleKey()
-		}
-	}
-	return nil
-}
-
 func (m *mounterImpl) mountIndexKVEntry(tableInfo *model.TableInfo, idx *indexKVEntry, dataSize int64) (*model.RowChangedEvent, error) {
-=======
-		Keys: genMultipleKeys(tableInfo, preCols, cols, quotes.QuoteSchema(schemaName, tableName)),
-	}, nil
-}
-
-func (m *mounterImpl) mountIndexKVEntry(tableInfo *model.TableInfo, idx *indexKVEntry) (*model.RowChangedEvent, error) {
->>>>>>> 8bfe97b3
 	// skip set index KV
 	if !idx.Delete || m.enableOldValue {
 		return nil, nil
@@ -540,19 +504,12 @@
 			Schema: tableInfo.TableName.Schema,
 			Table:  tableInfo.TableName.Table,
 		},
-<<<<<<< HEAD
 		IndieMarkCol:    tableInfo.IndieMarkCol,
 		Delete:          true,
 		PreColumns:      preCols,
-		Keys:            genMultipleKeys(tableInfo.TableInfo, preCols, nil, quotes.QuoteSchema(tableInfo.TableName.Schema, tableInfo.TableName.Table)),
+		IndexColumns:    tableInfo.IndexColumnsOffset,
+		Keys:            genMultipleKeys(tableInfo, preCols, nil, quotes.QuoteSchema(tableInfo.TableName.Schema, tableInfo.TableName.Table)),
 		ApproximateSize: dataSize,
-=======
-		IndieMarkCol: tableInfo.IndieMarkCol,
-		Delete:       true,
-		PreColumns:   preCols,
-		IndexColumns: tableInfo.IndexColumnsOffset,
-		Keys:         genMultipleKeys(tableInfo, preCols, nil, quotes.QuoteSchema(tableInfo.TableName.Schema, tableInfo.TableName.Table)),
->>>>>>> 8bfe97b3
 	}, nil
 }
 
