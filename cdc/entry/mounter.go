// Copyright 2020 PingCAP, Inc.
//
// Licensed under the Apache License, Version 2.0 (the "License");
// you may not use this file except in compliance with the License.
// You may obtain a copy of the License at
//
//     http://www.apache.org/licenses/LICENSE-2.0
//
// Unless required by applicable law or agreed to in writing, software
// distributed under the License is distributed on an "AS IS" BASIS,
// See the License for the specific language governing permissions and
// limitations under the License.

package entry

import (
	"bytes"
	"context"
	"encoding/binary"
	"encoding/json"
	"fmt"
	"math/rand"
	"strconv"
	"strings"
	"time"

	"github.com/pingcap/errors"
	"github.com/pingcap/log"
	timodel "github.com/pingcap/parser/model"
	"github.com/pingcap/parser/mysql"
	"github.com/pingcap/tidb/table"
	"github.com/pingcap/tidb/types"
	"go.uber.org/zap"
	"golang.org/x/sync/errgroup"

	"github.com/pingcap/ticdc/cdc/model"
	"github.com/pingcap/ticdc/pkg/quotes"
	"github.com/pingcap/ticdc/pkg/util"
)

const (
	defaultOutputChanSize = 128000
)

type baseKVEntry struct {
	StartTs uint64
	// Commit or resolved TS
	CRTs uint64

	PhysicalTableID int64
	RecordID        int64
	Delete          bool
}

type rowKVEntry struct {
	baseKVEntry
	Row    map[int64]types.Datum
	PreRow map[int64]types.Datum
}

type indexKVEntry struct {
	baseKVEntry
	IndexID    int64
	IndexValue []types.Datum
}

func (idx *indexKVEntry) unflatten(tableInfo *model.TableInfo, tz *time.Location) error {
	if tableInfo.ID != idx.PhysicalTableID {
		isPartition := false
		if pi := tableInfo.GetPartitionInfo(); pi != nil {
			for _, p := range pi.Definitions {
				if p.ID == idx.PhysicalTableID {
					isPartition = true
					break
				}
			}
		}
		if !isPartition {
			return errors.New("wrong table info in unflatten")
		}
	}
	index, exist := tableInfo.GetIndexInfo(idx.IndexID)
	if !exist {
		return errors.NotFoundf("index info, indexID: %d", idx.IndexID)
	}
	if !isDistinct(index, idx.IndexValue) {
		idx.RecordID = idx.IndexValue[len(idx.IndexValue)-1].GetInt64()
		idx.IndexValue = idx.IndexValue[:len(idx.IndexValue)-1]
	}
	for i, v := range idx.IndexValue {
		colOffset := index.Columns[i].Offset
		fieldType := &tableInfo.Columns[colOffset].FieldType
		datum, err := unflatten(v, fieldType, tz)
		if err != nil {
			return errors.Trace(err)
		}
		idx.IndexValue[i] = datum
	}
	return nil
}

func isDistinct(index *timodel.IndexInfo, indexValue []types.Datum) bool {
	if index.Primary {
		return true
	}
	if index.Unique {
		for _, value := range indexValue {
			if value.IsNull() {
				return false
			}
		}
		return true
	}
	return false
}

// Mounter is used to parse SQL events from KV events
type Mounter interface {
	Run(ctx context.Context) error
	Input() chan<- *model.PolymorphicEvent
}

type mounterImpl struct {
	schemaStorage    *SchemaStorage
	rawRowChangedChs []chan *model.PolymorphicEvent
	tz               *time.Location
	workerNum        int
	enableOldValue   bool
}

// NewMounter creates a mounter
func NewMounter(schemaStorage *SchemaStorage, workerNum int, enableOldValue bool) Mounter {
	if workerNum <= 0 {
		workerNum = defaultMounterWorkerNum
	}
	chs := make([]chan *model.PolymorphicEvent, workerNum)
	for i := 0; i < workerNum; i++ {
		chs[i] = make(chan *model.PolymorphicEvent, defaultOutputChanSize)
	}
	return &mounterImpl{
		schemaStorage:    schemaStorage,
		rawRowChangedChs: chs,
		workerNum:        workerNum,
		enableOldValue:   enableOldValue,
	}
}

const defaultMounterWorkerNum = 32

func (m *mounterImpl) Run(ctx context.Context) error {
	m.tz = util.TimezoneFromCtx(ctx)
	errg, ctx := errgroup.WithContext(ctx)
	errg.Go(func() error {
		m.collectMetrics(ctx)
		return nil
	})
	for i := 0; i < m.workerNum; i++ {
		index := i
		errg.Go(func() error {
			return m.codecWorker(ctx, index)
		})
	}
	return errg.Wait()
}

func (m *mounterImpl) codecWorker(ctx context.Context, index int) error {
	captureAddr := util.CaptureAddrFromCtx(ctx)
	changefeedID := util.ChangefeedIDFromCtx(ctx)
	metricMountDuration := mountDuration.WithLabelValues(captureAddr, changefeedID)

	for {
		var pEvent *model.PolymorphicEvent
		select {
		case <-ctx.Done():
			return errors.Trace(ctx.Err())
		case pEvent = <-m.rawRowChangedChs[index]:
		}
		if pEvent.RawKV.OpType == model.OpTypeResolved {
			pEvent.PrepareFinished()
			continue
		}
		startTime := time.Now()
		rowEvent, err := m.unmarshalAndMountRowChanged(ctx, pEvent.RawKV)
		if err != nil {
			return errors.Trace(err)
		}
		pEvent.Row = rowEvent
		pEvent.RawKV.Key = nil
		pEvent.RawKV.Value = nil
		pEvent.PrepareFinished()
		metricMountDuration.Observe(time.Since(startTime).Seconds())
	}
}

func (m *mounterImpl) Input() chan<- *model.PolymorphicEvent {
	return m.rawRowChangedChs[rand.Intn(m.workerNum)]
}

func (m *mounterImpl) collectMetrics(ctx context.Context) {
	captureAddr := util.CaptureAddrFromCtx(ctx)
	changefeedID := util.ChangefeedIDFromCtx(ctx)
	metricMounterInputChanSize := mounterInputChanSizeGauge.WithLabelValues(captureAddr, changefeedID)

	for {
		select {
		case <-ctx.Done():
			return
		case <-time.After(time.Second * 15):
			chSize := 0
			for _, ch := range m.rawRowChangedChs {
				chSize += len(ch)
			}
			metricMounterInputChanSize.Set(float64(chSize))
		}
	}
}

func (m *mounterImpl) unmarshalAndMountRowChanged(ctx context.Context, raw *model.RawKVEntry) (*model.RowChangedEvent, error) {
	if !bytes.HasPrefix(raw.Key, tablePrefix) {
		return nil, nil
	}
	key, physicalTableID, err := decodeTableID(raw.Key)
	if err != nil {
		return nil, errors.Trace(err)
	}
	baseInfo := baseKVEntry{
		StartTs:         raw.StartTs,
		CRTs:            raw.CRTs,
		PhysicalTableID: physicalTableID,
		Delete:          raw.OpType == model.OpTypeDelete,
	}
	snap, err := m.schemaStorage.GetSnapshot(ctx, raw.CRTs)
	if err != nil {
		return nil, errors.Trace(err)
	}
	row, err := func() (*model.RowChangedEvent, error) {
		if snap.IsIneligibleTableID(physicalTableID) {
			log.Debug("skip the DML of ineligible table", zap.Uint64("ts", raw.CRTs), zap.Int64("tableID", physicalTableID))
			return nil, nil
		}
		tableInfo, exist := snap.PhysicalTableByID(physicalTableID)
		if !exist {
			if snap.IsTruncateTableID(physicalTableID) {
				log.Debug("skip the DML of truncated table", zap.Uint64("ts", raw.CRTs), zap.Int64("tableID", physicalTableID))
				return nil, nil
			}
			return nil, errors.NotFoundf("table in schema storage, id: %d", physicalTableID)
		}
		switch {
		case bytes.HasPrefix(key, recordPrefix):
			rowKV, err := m.unmarshalRowKVEntry(tableInfo, key, raw.Value, raw.OldValue, baseInfo)
			if err != nil {
				return nil, errors.Trace(err)
			}
			if rowKV == nil {
				return nil, nil
			}
			return m.mountRowKVEntry(tableInfo, rowKV)
		case bytes.HasPrefix(key, indexPrefix):
			indexKV, err := m.unmarshalIndexKVEntry(key, raw.Value, raw.OldValue, baseInfo)
			if err != nil {
				return nil, errors.Trace(err)
			}
			if indexKV == nil {
				return nil, nil
			}
			return m.mountIndexKVEntry(tableInfo, indexKV)
		}
		return nil, nil
	}()
	if err != nil {
		log.Error("failed to mount and unmarshals entry, start to print debug info", zap.Error(err))
		snap.PrintStatus(log.Error)
	}
	return row, err
}

<<<<<<< HEAD
func (m *mounterImpl) unmarshalRowKVEntry(tableInfo *TableInfo, restKey []byte, rawValue []byte, rawOldValue []byte, base baseKVEntry) (*rowKVEntry, error) {
=======
func (m *mounterImpl) unmarshalRowKVEntry(tableInfo *model.TableInfo, restKey []byte, rawValue []byte, base baseKVEntry) (*rowKVEntry, error) {
>>>>>>> 9f558890
	key, recordID, err := decodeRecordID(restKey)
	if err != nil {
		return nil, errors.Trace(err)
	}
	if len(key) != 0 {
		return nil, errors.New("invalid record key")
	}
	row, err := decodeRow(rawValue, recordID, tableInfo, m.tz)
	if err != nil {
		return nil, errors.Trace(err)
	}
	var preRow map[int64]types.Datum
	if rawOldValue != nil {
		preRow, err = decodeRow(rawOldValue, recordID, tableInfo, m.tz)
		if err != nil {
			return nil, errors.Trace(err)
		}
	}
	base.RecordID = recordID
	return &rowKVEntry{
		baseKVEntry: base,
		Row:         row,
		PreRow:      preRow,
	}, nil
}

func (m *mounterImpl) unmarshalIndexKVEntry(restKey []byte, rawValue []byte, rawOldValue []byte, base baseKVEntry) (*indexKVEntry, error) {
	// Skip set index KV.
	// By default we cannot get the old value of a deleted row, then we must get the value of unique key
	// or primary key for seeking the deleted row through its index key.
	// After the old value was enabled, we can skip the index key.
	if !base.Delete || m.enableOldValue {
		return nil, nil
	}

	indexID, indexValue, err := decodeIndexKey(restKey)
	if err != nil {
		return nil, errors.Trace(err)
	}
	var recordID int64

	if len(rawValue) == 8 {
		// primary key or unique index
		buf := bytes.NewBuffer(rawValue)
		err = binary.Read(buf, binary.BigEndian, &recordID)
		if err != nil {
			return nil, errors.Trace(err)
		}
	}
	base.RecordID = recordID
	return &indexKVEntry{
		baseKVEntry: base,
		IndexID:     indexID,
		IndexValue:  indexValue,
	}, nil
}

const ddlJobListKey = "DDLJobList"
const ddlAddIndexJobListKey = "DDLJobAddIdxList"

// UnmarshalDDL unmarshals the ddl job from RawKVEntry
func UnmarshalDDL(raw *model.RawKVEntry) (*timodel.Job, error) {
	if raw.OpType != model.OpTypePut || !bytes.HasPrefix(raw.Key, metaPrefix) {
		return nil, nil
	}
	meta, err := decodeMetaKey(raw.Key)
	if err != nil {
		return nil, errors.Trace(err)
	}
	if meta.getType() != ListData {
		return nil, nil
	}
	k := meta.(metaListData)
	if k.key != ddlJobListKey && k.key != ddlAddIndexJobListKey {
		return nil, nil
	}
	job := &timodel.Job{}
	err = json.Unmarshal(raw.Value, job)
	if err != nil {
		return nil, errors.Trace(err)
	}
	if !job.IsDone() && !job.IsSynced() {
		return nil, nil
	}
	// FinishedTS is only set when the job is synced,
	// but we can use the entry's ts here
	job.StartTS = raw.StartTs
	job.BinlogInfo.FinishedTS = raw.CRTs
	return job, nil
}

<<<<<<< HEAD
func datum2Column(tableInfo *TableInfo, datums map[int64]types.Datum, fillWithDefaultValue bool) (map[string]*model.Column, error) {
	estimateLen := len(datums)
	if fillWithDefaultValue {
		estimateLen = len(tableInfo.Columns)
=======
func (m *mounterImpl) mountRowKVEntry(tableInfo *model.TableInfo, row *rowKVEntry) (*model.RowChangedEvent, error) {
	if row.Delete && !tableInfo.PKIsHandle {
		return nil, nil
	}

	datumsNum := 1
	if !row.Delete {
		datumsNum = len(tableInfo.Columns)
>>>>>>> 9f558890
	}
	cols := make(map[string]*model.Column, estimateLen)
	for index, colValue := range datums {
		colInfo, exist := tableInfo.GetColumnInfo(index)
		if !exist {
			return nil, errors.NotFoundf("column info, colID: %d", index)
		}
		// the judge about `fillWithDefaultValue` is tricky
		// if the `fillWithDefaultValue` is true, the event must be deletion
		// we should output the generated column in deletion event
		// this tricky code will be improve after pingcap/ticdc#787 merged
		if !tableInfo.IsColWritable(colInfo) && fillWithDefaultValue {
			continue
		}
		colName := colInfo.Name.O
		value, err := formatColVal(colValue, colInfo.Tp)
		if err != nil {
			return nil, errors.Trace(err)
		}
		col := &model.Column{
			Type:  colInfo.Tp,
			Value: value,
			Flag:  transColumnFlag(colInfo),
		}
		if tableInfo.IsColumnUnique(colInfo.ID) {
			whereHandle := true
			col.WhereHandle = &whereHandle
		}
		cols[colName] = col
	}
	if !fillWithDefaultValue {
		return cols, nil
	}
	for _, col := range tableInfo.Columns {
		_, ok := cols[col.Name.O]
		if !ok && tableInfo.IsColWritable(col) {
			column := &model.Column{
				Type:  col.Tp,
				Value: getDefaultOrZeroValue(col),
				Flag:  transColumnFlag(col),
			}
			if tableInfo.IsColumnUnique(col.ID) {
				whereHandle := true
				column.WhereHandle = &whereHandle
			}
			cols[col.Name.O] = column
		}
	}
	return cols, nil
}

func (m *mounterImpl) mountRowKVEntry(tableInfo *TableInfo, row *rowKVEntry) (*model.RowChangedEvent, error) {
	// if m.enableOldValue == true, go into this function
	// if m.enableNewValue == false and row.Delete == false, go into this function
	// if m.enableNewValue == false and row.Delete == true and tableInfo.PKIsHandle = true, go into this function
	// only if m.enableNewValue == false and row.Delete == true and tableInfo.PKIsHandle == false, skip this function
	if !m.enableOldValue && row.Delete && !tableInfo.PKIsHandle {
		return nil, nil
	}

	var err error
	// Decode previous columns.
	var preCols map[string]*model.Column
	if len(row.PreRow) != 0 {
		// FIXME(leoppro): using pre table info to mounter pre column datum
		// the pre column and current column in one event may using different table info
		preCols, err = datum2Column(tableInfo, row.PreRow, true)
		if err != nil {
			return nil, errors.Trace(err)
		}
	}

	var cols map[string]*model.Column
	oldValueDisabledAndRowIsDelete := !m.enableOldValue && row.Delete
	cols, err = datum2Column(tableInfo, row.Row, !oldValueDisabledAndRowIsDelete)
	if err != nil {
		return nil, errors.Trace(err)
	}
	if oldValueDisabledAndRowIsDelete {
		preCols = cols
		cols = nil
	}

	var partitionID int64
	if tableInfo.GetPartitionInfo() != nil {
		partitionID = row.PhysicalTableID
	}

	schemaName := tableInfo.TableName.Schema
	tableName := tableInfo.TableName.Table
	return &model.RowChangedEvent{
		StartTs:          row.StartTs,
		CommitTs:         row.CRTs,
		RowID:            row.RecordID,
		TableInfoVersion: tableInfo.TableInfoVersion,
		Table: &model.TableName{
			Schema:    schemaName,
			Table:     tableName,
			Partition: partitionID,
		},
		IndieMarkCol: tableInfo.IndieMarkCol,
		Delete:       row.Delete,
		Columns:      cols,
		PreColumns:   preCols,
		// FIXME(leoppor): Correctness of conflict detection with old values
		Keys: genMultipleKeys(tableInfo.TableInfo, preCols, cols, quotes.QuoteSchema(schemaName, tableName)),
	}, nil
}

func (m *mounterImpl) mountIndexKVEntry(tableInfo *model.TableInfo, idx *indexKVEntry) (*model.RowChangedEvent, error) {
	// skip set index KV
	if !idx.Delete || m.enableOldValue {
		return nil, nil
	}

	indexInfo, exist := tableInfo.GetIndexInfo(idx.IndexID)
	if !exist {
		log.Warn("index info not found", zap.Int64("indexID", idx.IndexID))
		return nil, nil
	}

	if !tableInfo.IsIndexUnique(indexInfo) {
		return nil, nil
	}

	err := idx.unflatten(tableInfo, m.tz)
	if err != nil {
		return nil, errors.Trace(err)
	}

	preCols := make(map[string]*model.Column, len(idx.IndexValue))
	for i, idxCol := range indexInfo.Columns {
		value, err := formatColVal(idx.IndexValue[i], tableInfo.Columns[idxCol.Offset].Tp)
		if err != nil {
			return nil, errors.Trace(err)
		}
		whereHandle := true
		preCols[idxCol.Name.O] = &model.Column{
			Type:        tableInfo.Columns[idxCol.Offset].Tp,
			WhereHandle: &whereHandle,
			Value:       value,
			Flag:        transColumnFlag(tableInfo.Columns[idxCol.Offset]),
		}
	}
	return &model.RowChangedEvent{
		StartTs:  idx.StartTs,
		CommitTs: idx.CRTs,
		RowID:    idx.RecordID,
		Table: &model.TableName{
			Schema: tableInfo.TableName.Schema,
			Table:  tableInfo.TableName.Table,
		},
		IndieMarkCol: tableInfo.IndieMarkCol,
		Delete:       true,
		PreColumns:   preCols,
		Keys:         genMultipleKeys(tableInfo.TableInfo, preCols, nil, quotes.QuoteSchema(tableInfo.TableName.Schema, tableInfo.TableName.Table)),
	}, nil
}

func formatColVal(datum types.Datum, tp byte) (interface{}, error) {

	switch tp {
	case mysql.TypeDate, mysql.TypeDatetime, mysql.TypeNewDate, mysql.TypeTimestamp:
		return datum.GetMysqlTime().String(), nil
	case mysql.TypeDuration:
		return datum.GetMysqlDuration().String(), nil
	case mysql.TypeJSON:
		return datum.GetMysqlJSON().String(), nil
	case mysql.TypeNewDecimal:
		v := datum.GetMysqlDecimal()
		if v == nil {
			return nil, nil
		}
		return v.String(), nil
	case mysql.TypeEnum:
		return datum.GetMysqlEnum().Value, nil
	case mysql.TypeSet:
		return datum.GetMysqlSet().Value, nil
	case mysql.TypeBit:
		// Encode bits as integers to avoid pingcap/tidb#10988 (which also affects MySQL itself)
		return datum.GetBinaryLiteral().ToInt(nil)
	default:
		return datum.GetValue(), nil
	}
}

func getDefaultOrZeroValue(col *timodel.ColumnInfo) interface{} {
	// see https://github.com/pingcap/tidb/issues/9304
	// must use null if TiDB not write the column value when default value is null
	// and the value is null
	if !mysql.HasNotNullFlag(col.Flag) {
		d := types.NewDatum(nil)
		return d.GetValue()
	}

	if col.GetDefaultValue() != nil {
		d := types.NewDatum(col.GetDefaultValue())
		return d.GetValue()
	}

	if col.Tp == mysql.TypeEnum {
		// For enum type, if no default value and not null is set,
		// the default value is the first element of the enum list
		d := types.NewDatum(col.FieldType.Elems[0])
		return d.GetValue()
	}

	d := table.GetZeroValue(col)
	return d.GetValue()
}

func fetchHandleValue(tableInfo *model.TableInfo, recordID int64) (pkCoID int64, pkValue *types.Datum, err error) {
	handleColOffset := -1
	for i, col := range tableInfo.Columns {
		if mysql.HasPriKeyFlag(col.Flag) {
			handleColOffset = i
			break
		}
	}
	if handleColOffset == -1 {
		return -1, nil, errors.New("can't find handle column, please check if the pk is handle")
	}
	handleCol := tableInfo.Columns[handleColOffset]
	pkCoID = handleCol.ID
	pkValue = &types.Datum{}
	if mysql.HasUnsignedFlag(handleCol.Flag) {
		pkValue.SetUint64(uint64(recordID))
	} else {
		pkValue.SetInt64(recordID)
	}
	return
}

func genMultipleKeys(ti *timodel.TableInfo, preCols, cols map[string]*model.Column, table string) []string {
	estimateLen := len(ti.Indices) + 1
	if len(preCols) != 0 && len(cols) != 0 {
		estimateLen *= 2
	}
	multipleKeys := make([]string, 0, estimateLen)
	buildKeys := func(colValues map[string]*model.Column) {
		if len(colValues) == 0 {
			return
		}
		if ti.PKIsHandle {
			if pk := ti.GetPkColInfo(); pk != nil && !pk.IsGenerated() {
				cols := []*timodel.ColumnInfo{pk}

				key := genKeyList(table, cols, colValues)
				if len(key) > 0 { // ignore `null` value.
					multipleKeys = append(multipleKeys, key)
				} else {
					log.L().Debug("ignore empty primary key", zap.String("table", table))
				}
			}
		}

		for _, indexCols := range ti.Indices {
			if !indexCols.Unique {
				continue
			}
			cols := getIndexColumns(ti.Columns, indexCols)
			key := genKeyList(table, cols, colValues)
			if len(key) > 0 { // ignore `null` value.
				noGeneratedColumn := true
				for _, col := range cols {
					if col.IsGenerated() {
						noGeneratedColumn = false
						break
					}
				}
				// If the index contain generated column, we can't use this key to detect conflict with other DML,
				// Because such as insert can't specified the generated value.
				if noGeneratedColumn {
					multipleKeys = append(multipleKeys, key)
				}
			} else {
				log.L().Debug("ignore empty index key", zap.String("table", table))
			}
		}
	}
	buildKeys(preCols)
	buildKeys(cols)

	if len(multipleKeys) == 0 {
		// use table name as key if no key generated (no PK/UK),
		// no concurrence for rows in the same table.
		log.L().Debug("use table name as the key", zap.String("table", table))
		multipleKeys = append(multipleKeys, table)
	}

	return multipleKeys
}

func columnValue(value interface{}) string {
	var data string
	switch v := value.(type) {
	case nil:
		data = "null"
	case bool:
		if v {
			data = "1"
		} else {
			data = "0"
		}
	case int:
		data = strconv.FormatInt(int64(v), 10)
	case int8:
		data = strconv.FormatInt(int64(v), 10)
	case int16:
		data = strconv.FormatInt(int64(v), 10)
	case int32:
		data = strconv.FormatInt(int64(v), 10)
	case int64:
		data = strconv.FormatInt(int64(v), 10)
	case uint8:
		data = strconv.FormatUint(uint64(v), 10)
	case uint16:
		data = strconv.FormatUint(uint64(v), 10)
	case uint32:
		data = strconv.FormatUint(uint64(v), 10)
	case uint64:
		data = strconv.FormatUint(uint64(v), 10)
	case float32:
		data = strconv.FormatFloat(float64(v), 'f', -1, 32)
	case float64:
		data = strconv.FormatFloat(float64(v), 'f', -1, 64)
	case string:
		data = v
	case []byte:
		data = string(v)
	default:
		data = fmt.Sprintf("%v", v)
	}

	return data
}

func transColumnFlag(col *timodel.ColumnInfo) model.ColumnFlagType {
	var flag model.ColumnFlagType
	if col.Charset == "binary" {
		flag.SetIsBinary()
	}
	return flag
}

func genKeyList(table string, columns []*timodel.ColumnInfo, values map[string]*model.Column) string {
	var buf strings.Builder
	for _, col := range columns {
		val, ok := values[col.Name.O]
		if !ok || val.Value == nil {
			log.L().Debug("ignore null value", zap.String("column", col.Name.O), zap.String("table", table))
			continue // ignore `null` value.
		}
		buf.WriteString(columnValue(val.Value))
	}
	if buf.Len() == 0 {
		log.L().Debug("all value are nil, no key generated", zap.String("table", table))
		return "" // all values are `null`.
	}

	buf.WriteString(table)
	return buf.String()
}

func getIndexColumns(columns []*timodel.ColumnInfo, indexColumns *timodel.IndexInfo) []*timodel.ColumnInfo {
	cols := make([]*timodel.ColumnInfo, 0, len(indexColumns.Columns))
	for _, column := range indexColumns.Columns {
		cols = append(cols, columns[column.Offset])
	}
	return cols
}<|MERGE_RESOLUTION|>--- conflicted
+++ resolved
@@ -275,11 +275,7 @@
 	return row, err
 }
 
-<<<<<<< HEAD
-func (m *mounterImpl) unmarshalRowKVEntry(tableInfo *TableInfo, restKey []byte, rawValue []byte, rawOldValue []byte, base baseKVEntry) (*rowKVEntry, error) {
-=======
-func (m *mounterImpl) unmarshalRowKVEntry(tableInfo *model.TableInfo, restKey []byte, rawValue []byte, base baseKVEntry) (*rowKVEntry, error) {
->>>>>>> 9f558890
+func (m *mounterImpl) unmarshalRowKVEntry(tableInfo *model.TableInfo, restKey []byte, rawValue []byte, rawOldValue []byte, base baseKVEntry) (*rowKVEntry, error) {
 	key, recordID, err := decodeRecordID(restKey)
 	if err != nil {
 		return nil, errors.Trace(err)
@@ -371,21 +367,10 @@
 	return job, nil
 }
 
-<<<<<<< HEAD
-func datum2Column(tableInfo *TableInfo, datums map[int64]types.Datum, fillWithDefaultValue bool) (map[string]*model.Column, error) {
+func datum2Column(tableInfo *model.TableInfo, datums map[int64]types.Datum, fillWithDefaultValue bool) (map[string]*model.Column, error) {
 	estimateLen := len(datums)
 	if fillWithDefaultValue {
 		estimateLen = len(tableInfo.Columns)
-=======
-func (m *mounterImpl) mountRowKVEntry(tableInfo *model.TableInfo, row *rowKVEntry) (*model.RowChangedEvent, error) {
-	if row.Delete && !tableInfo.PKIsHandle {
-		return nil, nil
-	}
-
-	datumsNum := 1
-	if !row.Delete {
-		datumsNum = len(tableInfo.Columns)
->>>>>>> 9f558890
 	}
 	cols := make(map[string]*model.Column, estimateLen)
 	for index, colValue := range datums {
@@ -437,7 +422,7 @@
 	return cols, nil
 }
 
-func (m *mounterImpl) mountRowKVEntry(tableInfo *TableInfo, row *rowKVEntry) (*model.RowChangedEvent, error) {
+func (m *mounterImpl) mountRowKVEntry(tableInfo *model.TableInfo, row *rowKVEntry) (*model.RowChangedEvent, error) {
 	// if m.enableOldValue == true, go into this function
 	// if m.enableNewValue == false and row.Delete == false, go into this function
 	// if m.enableNewValue == false and row.Delete == true and tableInfo.PKIsHandle = true, go into this function
