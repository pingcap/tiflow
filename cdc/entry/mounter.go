--- conflicted
+++ resolved
@@ -400,8 +400,8 @@
 	return cols, rawCols, columnInfos, nil
 }
 
-func (m *mounter) calculateChecksum(
-	columnInfos []*timodel.ColumnInfo, rawColumns []types.Datum,
+func calculateColumnChecksum(
+	columnInfos []*timodel.ColumnInfo, rawColumns []types.Datum, tz *time.Location,
 ) (uint32, error) {
 	columns := make([]rowcodec.ColData, 0, len(rawColumns))
 	for idx, col := range columnInfos {
@@ -420,52 +420,16 @@
 		Data: make([]byte, 0),
 	}
 
-	checksum, err := calculator.Checksum(m.tz)
+	checksum, err := calculator.Checksum(tz)
 	if err != nil {
 		return 0, errors.Trace(err)
 	}
 	return checksum, nil
 }
 
-<<<<<<< HEAD
-func (m *mounter) verifyColumnChecksum(
-	columnInfos []*timodel.ColumnInfo, rawColumns []types.Datum, decoder *rowcodec.DatumMapDecoder,
-) (uint32, bool error) {
-
-}
-
-// return error when calculate the checksum.
-=======
-// return error when calculate the checksum failed.
->>>>>>> e5edb190
-// return false if the checksum is not matched
-func (m *mounter) verifyChecksum(
-	columnInfos []*timodel.ColumnInfo, rawColumns []types.Datum, isPreRow bool,
+func verifyColumnChecksum(
+	columnInfos []*timodel.ColumnInfo, rawColumns []types.Datum, decoder *rowcodec.DatumMapDecoder, tz *time.Location,
 ) (uint32, bool, error) {
-	if !m.integrity.Enabled() {
-		return 0, true, nil
-	}
-
-	var decoder *rowcodec.DatumMapDecoder
-	if isPreRow {
-		decoder = m.preDecoder
-	} else {
-		decoder = m.decoder
-	}
-
-<<<<<<< HEAD
-	version := decoder.ChecksumVersion()
-	switch version {
-	case 0:
-		return verifyColumnChecksum(columnInfos, rawColumns, decoder)
-	case 1:
-		return verifyRawBytesCheckum()
-	default:
-		return 0, 0, false, errors.Errorf("unknown checksum version %d", version)
-	}
-
-=======
->>>>>>> e5edb190
 	// if the checksum cannot be found, which means the upstream TiDB checksum is not enabled,
 	// so return matched as true to skip check the event.
 	first, ok := decoder.GetChecksum()
@@ -473,7 +437,7 @@
 		return 0, true, nil
 	}
 
-	checksum, err := m.calculateChecksum(columnInfos, rawColumns)
+	checksum, err := calculateColumnChecksum(columnInfos, rawColumns, tz)
 	if err != nil {
 		log.Error("failed to calculate the checksum", zap.Uint32("first", first), zap.Error(err))
 		return 0, false, err
@@ -506,6 +470,47 @@
 		zap.Uint32("first", first),
 		zap.Uint32("extra", extra))
 	return checksum, false, nil
+}
+
+func verifyRawBytesChecksum(
+	tableInfo *model.TableInfo, columns []*model.ColumnData, decoder *rowcodec.DatumMapDecoder, tz *time.Location,
+) (uint32, bool, error) {
+	expectedRawChecksum, ok := decoder.GetChecksum()
+	if !ok {
+		return 0, true, nil
+	}
+
+	//handleColIDs, handleColFt, reqCols := tableInfo.GetRowColInfos()
+
+	return expectedRawChecksum, true, nil
+}
+
+// return error when calculate the checksum.
+// return false if the checksum is not matched
+func (m *mounter) verifyChecksum(
+	tableInfo *model.TableInfo, columnInfos []*timodel.ColumnInfo,
+	columns []*model.ColumnData, rawColumns []types.Datum, isPreRow bool,
+) (uint32, bool, error) {
+	if !m.integrity.Enabled() {
+		return 0, true, nil
+	}
+
+	var decoder *rowcodec.DatumMapDecoder
+	if isPreRow {
+		decoder = m.preDecoder
+	} else {
+		decoder = m.decoder
+	}
+
+	version := decoder.ChecksumVersion()
+	switch version {
+	case 0:
+		return verifyColumnChecksum(columnInfos, rawColumns, decoder, m.tz)
+	case 1:
+		return verifyRawBytesChecksum(tableInfo, columns, decoder, m.tz)
+	default:
+	}
+	return 0, false, errors.Errorf("unknown checksum version %d", version)
 }
 
 func (m *mounter) mountRowKVEntry(tableInfo *model.TableInfo, row *rowKVEntry, dataSize int64) (*model.RowChangedEvent, model.RowChangedDatums, error) {
@@ -541,7 +546,7 @@
 			return nil, rawRow, errors.Trace(err)
 		}
 
-		preChecksum, matched, err = m.verifyChecksum(columnInfos, preRawCols, true)
+		preChecksum, matched, err = m.verifyChecksum(tableInfo, columnInfos, preCols, preRawCols, true)
 		if err != nil {
 			log.Error("calculate the previous columns checksum failed",
 				zap.Any("tableInfo", tableInfo),
@@ -573,7 +578,7 @@
 			return nil, rawRow, errors.Trace(err)
 		}
 
-		currentChecksum, matched, err = m.verifyChecksum(columnInfos, rawCols, false)
+		currentChecksum, matched, err = m.verifyChecksum(tableInfo, columnInfos, cols, rawCols, false)
 		if err != nil {
 			log.Error("calculate the current columns checksum failed",
 				zap.Any("tableInfo", tableInfo),
