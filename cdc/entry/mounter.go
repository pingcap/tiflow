// Copyright 2020 PingCAP, Inc.
//
// Licensed under the Apache License, Version 2.0 (the "License");
// you may not use this file except in compliance with the License.
// You may obtain a copy of the License at
//
//     http://www.apache.org/licenses/LICENSE-2.0
//
// Unless required by applicable law or agreed to in writing, software
// distributed under the License is distributed on an "AS IS" BASIS,
// See the License for the specific language governing permissions and
// limitations under the License.

package entry

import (
	"bytes"
	"context"
	"encoding/binary"
	"encoding/json"
	"fmt"
	"math/rand"
	"strconv"
	"strings"
	"time"

	"github.com/pingcap/errors"
	"github.com/pingcap/log"
	timodel "github.com/pingcap/parser/model"
	"github.com/pingcap/parser/mysql"
	"github.com/pingcap/ticdc/cdc/model"
	"github.com/pingcap/ticdc/pkg/quotes"
	"github.com/pingcap/ticdc/pkg/util"
	"github.com/pingcap/tidb/table"
	"github.com/pingcap/tidb/types"
	"go.uber.org/zap"
	"golang.org/x/sync/errgroup"
)

const (
	defaultOutputChanSize = 128000
)

type baseKVEntry struct {
	StartTs uint64
	// Commit or resolved TS
	CRTs uint64

	PhysicalTableID int64
	RecordID        int64
	Delete          bool
}

type rowKVEntry struct {
	baseKVEntry
	Row        map[int64]types.Datum
	ChangedRow map[int64]types.Datum
}

type indexKVEntry struct {
	baseKVEntry
	IndexID    int64
	IndexValue []types.Datum
}

func (idx *indexKVEntry) unflatten(tableInfo *TableInfo, tz *time.Location) error {
	if tableInfo.ID != idx.PhysicalTableID {
		isPartition := false
		if pi := tableInfo.GetPartitionInfo(); pi != nil {
			for _, p := range pi.Definitions {
				if p.ID == idx.PhysicalTableID {
					isPartition = true
					break
				}
			}
		}
		if !isPartition {
			return errors.New("wrong table info in unflatten")
		}
	}
	index, exist := tableInfo.GetIndexInfo(idx.IndexID)
	if !exist {
		return errors.NotFoundf("index info, indexID: %d", idx.IndexID)
	}
	if !isDistinct(index, idx.IndexValue) {
		idx.RecordID = idx.IndexValue[len(idx.IndexValue)-1].GetInt64()
		idx.IndexValue = idx.IndexValue[:len(idx.IndexValue)-1]
	}
	for i, v := range idx.IndexValue {
		colOffset := index.Columns[i].Offset
		fieldType := &tableInfo.Columns[colOffset].FieldType
		datum, err := unflatten(v, fieldType, tz)
		if err != nil {
			return errors.Trace(err)
		}
		idx.IndexValue[i] = datum
	}
	return nil
}

func isDistinct(index *timodel.IndexInfo, indexValue []types.Datum) bool {
	if index.Primary {
		return true
	}
	if index.Unique {
		for _, value := range indexValue {
			if value.IsNull() {
				return false
			}
		}
		return true
	}
	return false
}

// Mounter is used to parse SQL events from KV events
type Mounter interface {
	Run(ctx context.Context) error
	Input() chan<- *model.PolymorphicEvent
}

type mounterImpl struct {
	schemaStorage    *SchemaStorage
	rawRowChangedChs []chan *model.PolymorphicEvent
	tz               *time.Location
	workerNum        int
	enableOldValue   bool
}

// NewMounter creates a mounter
func NewMounter(schemaStorage *SchemaStorage, workerNum int, enableOldValue bool) Mounter {
	if workerNum <= 0 {
		workerNum = defaultMounterWorkerNum
	}
	chs := make([]chan *model.PolymorphicEvent, workerNum)
	for i := 0; i < workerNum; i++ {
		chs[i] = make(chan *model.PolymorphicEvent, defaultOutputChanSize)
	}
	return &mounterImpl{
		schemaStorage:    schemaStorage,
		rawRowChangedChs: chs,
		workerNum:        workerNum,
		enableOldValue:   enableOldValue,
	}
}

const defaultMounterWorkerNum = 32

func (m *mounterImpl) Run(ctx context.Context) error {
	m.tz = util.TimezoneFromCtx(ctx)
	errg, ctx := errgroup.WithContext(ctx)
	errg.Go(func() error {
		m.collectMetrics(ctx)
		return nil
	})
	for i := 0; i < m.workerNum; i++ {
		index := i
		errg.Go(func() error {
			return m.codecWorker(ctx, index)
		})
	}
	return errg.Wait()
}

func (m *mounterImpl) codecWorker(ctx context.Context, index int) error {
	captureAddr := util.CaptureAddrFromCtx(ctx)
	changefeedID := util.ChangefeedIDFromCtx(ctx)
	metricMountDuration := mountDuration.WithLabelValues(captureAddr, changefeedID)

	for {
		var pEvent *model.PolymorphicEvent
		select {
		case <-ctx.Done():
			return errors.Trace(ctx.Err())
		case pEvent = <-m.rawRowChangedChs[index]:
		}
		if pEvent.RawKV.OpType == model.OpTypeResolved {
			pEvent.PrepareFinished()
			continue
		}
		startTime := time.Now()
		rowEvent, err := m.unmarshalAndMountRowChanged(ctx, pEvent.RawKV)
		if err != nil {
			return errors.Trace(err)
		}
		pEvent.Row = rowEvent
		pEvent.RawKV.Key = nil
		pEvent.RawKV.Value = nil
		pEvent.PrepareFinished()
		metricMountDuration.Observe(time.Since(startTime).Seconds())
	}
}

func (m *mounterImpl) Input() chan<- *model.PolymorphicEvent {
	return m.rawRowChangedChs[rand.Intn(m.workerNum)]
}

func (m *mounterImpl) collectMetrics(ctx context.Context) {
	captureAddr := util.CaptureAddrFromCtx(ctx)
	changefeedID := util.ChangefeedIDFromCtx(ctx)
	metricMounterInputChanSize := mounterInputChanSizeGauge.WithLabelValues(captureAddr, changefeedID)

	for {
		select {
		case <-ctx.Done():
			return
		case <-time.After(time.Second * 15):
			chSize := 0
			for _, ch := range m.rawRowChangedChs {
				chSize += len(ch)
			}
			metricMounterInputChanSize.Set(float64(chSize))
		}
	}
}

func (m *mounterImpl) unmarshalAndMountRowChanged(ctx context.Context, raw *model.RawKVEntry) (*model.RowChangedEvent, error) {
	if !bytes.HasPrefix(raw.Key, tablePrefix) {
		return nil, nil
	}
	key, physicalTableID, err := decodeTableID(raw.Key)
	if err != nil {
		return nil, errors.Trace(err)
	}
	baseInfo := baseKVEntry{
		StartTs:         raw.StartTs,
		CRTs:            raw.CRTs,
		PhysicalTableID: physicalTableID,
		Delete:          raw.OpType == model.OpTypeDelete,
	}
	snap, err := m.schemaStorage.GetSnapshot(ctx, raw.CRTs)
	if err != nil {
		return nil, errors.Trace(err)
	}
	row, err := func() (*model.RowChangedEvent, error) {
		tableInfo, exist := snap.PhysicalTableByID(physicalTableID)
		if !exist {
			if snap.IsTruncateTableID(physicalTableID) {
				log.Debug("skip the DML of truncated table", zap.Uint64("ts", raw.CRTs), zap.Int64("tableID", physicalTableID))
				return nil, nil
			}
			return nil, errors.NotFoundf("table in schema storage, id: %d", physicalTableID)
		}
		switch {
		case bytes.HasPrefix(key, recordPrefix):
			rowKV, err := m.unmarshalRowKVEntry(tableInfo, key, raw.Value, raw.OldValue, baseInfo)
			if err != nil {
				return nil, errors.Trace(err)
			}
			if rowKV == nil {
				return nil, nil
			}
			return m.mountRowKVEntry(tableInfo, rowKV)
		case bytes.HasPrefix(key, indexPrefix):
			indexKV, err := m.unmarshalIndexKVEntry(key, raw.Value, raw.OldValue, baseInfo)
			if err != nil {
				return nil, errors.Trace(err)
			}
			if indexKV == nil {
				return nil, nil
			}
			return m.mountIndexKVEntry(tableInfo, indexKV)
		}
		return nil, nil
	}()
	if err != nil {
		log.Error("failed to mount and unmarshals entry, start to print debug info", zap.Error(err))
		snap.PrintStatus(log.Error)
	}
	return row, err
}

func (m *mounterImpl) unmarshalRowKVEntry(tableInfo *TableInfo, restKey []byte, rawValue []byte, rawOldValue []byte, base baseKVEntry) (*rowKVEntry, error) {
	key, recordID, err := decodeRecordID(restKey)
	if err != nil {
		return nil, errors.Trace(err)
	}
	if len(key) != 0 {
		return nil, errors.New("invalid record key")
	}
	row, err := decodeRow(rawValue, recordID, tableInfo, m.tz)
	if err != nil {
		return nil, errors.Trace(err)
	}
	changedRow, err := decodeRow(rawOldValue, recordID, tableInfo, m.tz)
	if err != nil {
		return nil, errors.Trace(err)
	}
	base.RecordID = recordID
	return &rowKVEntry{
		baseKVEntry: base,
		Row:         row,
		ChangedRow:  changedRow,
	}, nil
}

func (m *mounterImpl) unmarshalIndexKVEntry(restKey []byte, rawValue []byte, rawOldValue []byte, base baseKVEntry) (*indexKVEntry, error) {
	// skip set index KV
	if !base.Delete || m.enableOldValue {
		return nil, nil
	}

	indexID, indexValue, err := decodeIndexKey(restKey)
	if err != nil {
		return nil, errors.Trace(err)
	}
	var recordID int64

	if len(rawValue) == 8 {
		// primary key or unique index
		buf := bytes.NewBuffer(rawValue)
		err = binary.Read(buf, binary.BigEndian, &recordID)
		if err != nil {
			return nil, errors.Trace(err)
		}
	}
	base.RecordID = recordID
	return &indexKVEntry{
		baseKVEntry: base,
		IndexID:     indexID,
		IndexValue:  indexValue,
	}, nil
}

const ddlJobListKey = "DDLJobList"
const ddlAddIndexJobListKey = "DDLJobAddIdxList"

// UnmarshalDDL unmarshals the ddl job from RawKVEntry
func UnmarshalDDL(raw *model.RawKVEntry) (*timodel.Job, error) {
	if raw.OpType != model.OpTypePut || !bytes.HasPrefix(raw.Key, metaPrefix) {
		return nil, nil
	}
	meta, err := decodeMetaKey(raw.Key)
	if err != nil {
		return nil, errors.Trace(err)
	}
	if meta.getType() != ListData {
		return nil, nil
	}
	k := meta.(metaListData)
	if k.key != ddlJobListKey && k.key != ddlAddIndexJobListKey {
		return nil, nil
	}
	job := &timodel.Job{}
	err = json.Unmarshal(raw.Value, job)
	if err != nil {
		return nil, errors.Trace(err)
	}
	if !job.IsDone() && !job.IsSynced() {
		return nil, nil
	}
	// FinishedTS is only set when the job is synced,
	// but we can use the entry's ts here
	job.StartTS = raw.StartTs
	job.BinlogInfo.FinishedTS = raw.CRTs
	return job, nil
}

func datum2Column(tableInfo *TableInfo, datums map[int64]types.Datum) (map[string]*model.Column, error) {
	cols := make(map[string]*model.Column, len(datums))
	for index, colValue := range datums {
		colInfo, exist := tableInfo.GetColumnInfo(index)
		if !exist {
			return nil, errors.NotFoundf("column info, colID: %d", index)
		}
		if !tableInfo.IsColWritable(colInfo) {
			continue
		}
		colName := colInfo.Name.O
		value, err := formatColVal(colValue, colInfo.Tp)
		if err != nil {
			return nil, errors.Trace(err)
		}
		col := &model.Column{
			Type:  colInfo.Tp,
			Value: value,
		}
		if tableInfo.IsColumnUnique(colInfo.ID) {
			whereHandle := true
			col.WhereHandle = &whereHandle
		}
		cols[colName] = col
	}
	for _, col := range tableInfo.Columns {
		_, ok := cols[col.Name.O]
		if !ok && tableInfo.IsColWritable(col) {
			column := &model.Column{
				Type:  col.Tp,
				Value: getDefaultOrZeroValue(col),
			}
			if tableInfo.IsColumnUnique(col.ID) {
				whereHandle := true
				column.WhereHandle = &whereHandle
			}
			cols[col.Name.O] = column
		}
	}
	return cols, nil
}

func (m *mounterImpl) mountRowKVEntry(tableInfo *TableInfo, row *rowKVEntry) (*model.RowChangedEvent, error) {
	if !m.enableOldValue && row.Delete && !tableInfo.PKIsHandle {
		return nil, nil
	}

	var err error
	var changedCols map[string]*model.Column
	if len(row.ChangedRow) != 0 {
		changedCols, err = datum2Column(tableInfo, row.ChangedRow)
		if err != nil {
			return nil, errors.Trace(err)
		}
	}
	var cols map[string]*model.Column
	if !row.Delete {
		cols, err = datum2Column(tableInfo, row.Row)
		if err != nil {
			return nil, errors.Trace(err)
		}
	} else {
		cols = changedCols
	}
	var partitionID int64
	if tableInfo.GetPartitionInfo() != nil {
		partitionID = row.PhysicalTableID
	}

<<<<<<< HEAD
	schemaName := tableInfo.TableName.Schema
	tableName := tableInfo.TableName.Table
	return &model.RowChangedEvent{
		StartTs:  row.StartTs,
		CommitTs: row.CRTs,
		RowID:    row.RecordID,
		SchemaID: tableInfo.SchemaID,
=======
	event := &model.RowChangedEvent{
		StartTs:       row.StartTs,
		CommitTs:      row.CRTs,
		RowID:         row.RecordID,
		SchemaID:      tableInfo.SchemaID,
		TableUpdateTs: tableInfo.UpdateTS,
>>>>>>> 108a9bba
		Table: &model.TableName{
			Schema:    schemaName,
			Table:     tableName,
			Partition: partitionID,
		},
		IndieMarkCol:   tableInfo.IndieMarkCol,
		Delete:         row.Delete,
		Columns:        cols,
		ChangedColumns: changedCols,
		Keys:           genMultipleKeys(tableInfo.TableInfo, cols, quotes.QuoteSchema(schemaName, tableName)),
	}, nil
}

func (m *mounterImpl) mountIndexKVEntry(tableInfo *TableInfo, idx *indexKVEntry) (*model.RowChangedEvent, error) {
	// skip set index KV
	if !idx.Delete || m.enableOldValue {
		return nil, nil
	}

	indexInfo, exist := tableInfo.GetIndexInfo(idx.IndexID)
	if !exist {
		return nil, errors.NotFoundf("index info %d", idx.IndexID)
	}

	if !tableInfo.IsIndexUnique(indexInfo) {
		return nil, nil
	}

	err := idx.unflatten(tableInfo, m.tz)
	if err != nil {
		return nil, errors.Trace(err)
	}

	cols := make(map[string]*model.Column, len(idx.IndexValue))
	for i, idxCol := range indexInfo.Columns {
		value, err := formatColVal(idx.IndexValue[i], tableInfo.Columns[idxCol.Offset].Tp)
		if err != nil {
			return nil, errors.Trace(err)
		}
		whereHandle := true
		cols[idxCol.Name.O] = &model.Column{
			Type:        tableInfo.Columns[idxCol.Offset].Tp,
			WhereHandle: &whereHandle,
			Value:       value,
		}
	}
	return &model.RowChangedEvent{
		StartTs:  idx.StartTs,
		CommitTs: idx.CRTs,
		RowID:    idx.RecordID,
		SchemaID: tableInfo.SchemaID,
		Table: &model.TableName{
			Schema: tableInfo.TableName.Schema,
			Table:  tableInfo.TableName.Table,
		},
		IndieMarkCol: tableInfo.IndieMarkCol,
		Delete:       true,
		Columns:      cols,
		Keys:         genMultipleKeys(tableInfo.TableInfo, cols, quotes.QuoteSchema(tableInfo.TableName.Schema, tableInfo.TableName.Table)),
	}, nil
}

func formatColVal(datum types.Datum, tp byte) (interface{}, error) {

	switch tp {
	case mysql.TypeDate, mysql.TypeDatetime, mysql.TypeNewDate, mysql.TypeTimestamp:
		return datum.GetMysqlTime().String(), nil
	case mysql.TypeDuration:
		return datum.GetMysqlDuration().String(), nil
	case mysql.TypeJSON:
		return datum.GetMysqlJSON().String(), nil
	case mysql.TypeNewDecimal, mysql.TypeDecimal:
		v := datum.GetMysqlDecimal()
		if v == nil {
			return nil, nil
		}
		return v.String(), nil
	case mysql.TypeEnum:
		return datum.GetMysqlEnum().Value, nil
	case mysql.TypeSet:
		return datum.GetMysqlSet().Value, nil
	case mysql.TypeBit:
		// Encode bits as integers to avoid pingcap/tidb#10988 (which also affects MySQL itself)
		return datum.GetBinaryLiteral().ToInt(nil)
	default:
		return datum.GetValue(), nil
	}
}

func getDefaultOrZeroValue(col *timodel.ColumnInfo) interface{} {
	// see https://github.com/pingcap/tidb/issues/9304
	// must use null if TiDB not write the column value when default value is null
	// and the value is null
	if !mysql.HasNotNullFlag(col.Flag) {
		d := types.NewDatum(nil)
		return d.GetValue()
	}

	if col.GetDefaultValue() != nil {
		d := types.NewDatum(col.GetDefaultValue())
		return d.GetValue()
	}

	if col.Tp == mysql.TypeEnum {
		// For enum type, if no default value and not null is set,
		// the default value is the first element of the enum list
		d := types.NewDatum(col.FieldType.Elems[0])
		return d.GetValue()
	}

	d := table.GetZeroValue(col)
	return d.GetValue()
}

func fetchHandleValue(tableInfo *TableInfo, recordID int64) (pkCoID int64, pkValue *types.Datum, err error) {
	handleColOffset := -1
	for i, col := range tableInfo.Columns {
		if mysql.HasPriKeyFlag(col.Flag) {
			handleColOffset = i
			break
		}
	}
	if handleColOffset == -1 {
		return -1, nil, errors.New("can't find handle column, please check if the pk is handle")
	}
	handleCol := tableInfo.Columns[handleColOffset]
	pkCoID = handleCol.ID
	pkValue = &types.Datum{}
	if mysql.HasUnsignedFlag(handleCol.Flag) {
		pkValue.SetUint64(uint64(recordID))
	} else {
		pkValue.SetInt64(recordID)
	}
	return
}

func genMultipleKeys(ti *timodel.TableInfo, values map[string]*model.Column, table string) []string {
	multipleKeys := make([]string, 0, len(ti.Indices)+1)
	if ti.PKIsHandle {
		if pk := ti.GetPkColInfo(); pk != nil && !pk.IsGenerated() {
			cols := []*timodel.ColumnInfo{pk}
			key := genKeyList(table, cols, values)
			if len(key) > 0 { // ignore `null` value.
				multipleKeys = append(multipleKeys, key)
			} else {
				log.L().Debug("ignore empty primary key", zap.String("table", table))
			}
		}
	}

	for _, indexCols := range ti.Indices {
		if !indexCols.Unique {
			continue
		}
		cols := getIndexColumns(ti.Columns, indexCols)
		key := genKeyList(table, cols, values)
		if len(key) > 0 { // ignore `null` value.
			noGeneratedColumn := true
			for _, col := range cols {
				if col.IsGenerated() {
					noGeneratedColumn = false
					break
				}
			}
			// If the index contain generated column, we can't use this key to detect conflict with other DML,
			// Because such as insert can't specified the generated value.
			if noGeneratedColumn {
				multipleKeys = append(multipleKeys, key)
			}
		} else {
			log.L().Debug("ignore empty index key", zap.String("table", table))
		}
	}

	if len(multipleKeys) == 0 {
		// use table name as key if no key generated (no PK/UK),
		// no concurrence for rows in the same table.
		log.L().Debug("use table name as the key", zap.String("table", table))
		multipleKeys = append(multipleKeys, table)
	}

	return multipleKeys
}

func columnValue(value interface{}) string {
	var data string
	switch v := value.(type) {
	case nil:
		data = "null"
	case bool:
		if v {
			data = "1"
		} else {
			data = "0"
		}
	case int:
		data = strconv.FormatInt(int64(v), 10)
	case int8:
		data = strconv.FormatInt(int64(v), 10)
	case int16:
		data = strconv.FormatInt(int64(v), 10)
	case int32:
		data = strconv.FormatInt(int64(v), 10)
	case int64:
		data = strconv.FormatInt(int64(v), 10)
	case uint8:
		data = strconv.FormatUint(uint64(v), 10)
	case uint16:
		data = strconv.FormatUint(uint64(v), 10)
	case uint32:
		data = strconv.FormatUint(uint64(v), 10)
	case uint64:
		data = strconv.FormatUint(uint64(v), 10)
	case float32:
		data = strconv.FormatFloat(float64(v), 'f', -1, 32)
	case float64:
		data = strconv.FormatFloat(float64(v), 'f', -1, 64)
	case string:
		data = v
	case []byte:
		data = string(v)
	default:
		data = fmt.Sprintf("%v", v)
	}

	return data
}

func genKeyList(table string, columns []*timodel.ColumnInfo, values map[string]*model.Column) string {
	var buf strings.Builder
	for _, col := range columns {
		val, ok := values[col.Name.O]
		if !ok || val.Value == nil {
			log.L().Debug("ignore null value", zap.String("column", col.Name.O), zap.String("table", table))
			continue // ignore `null` value.
		}
		buf.WriteString(columnValue(val.Value))
	}
	if buf.Len() == 0 {
		log.L().Debug("all value are nil, no key generated", zap.String("table", table))
		return "" // all values are `null`.
	}

	buf.WriteString(table)
	return buf.String()
}

func getIndexColumns(columns []*timodel.ColumnInfo, indexColumns *timodel.IndexInfo) []*timodel.ColumnInfo {
	cols := make([]*timodel.ColumnInfo, 0, len(indexColumns.Columns))
	for _, column := range indexColumns.Columns {
		cols = append(cols, columns[column.Offset])
	}
	return cols
}<|MERGE_RESOLUTION|>--- conflicted
+++ resolved
@@ -282,9 +282,12 @@
 	if err != nil {
 		return nil, errors.Trace(err)
 	}
-	changedRow, err := decodeRow(rawOldValue, recordID, tableInfo, m.tz)
-	if err != nil {
-		return nil, errors.Trace(err)
+	var changedRow map[int64]types.Datum
+	if rawOldValue != nil {
+		changedRow, err = decodeRow(rawOldValue, recordID, tableInfo, m.tz)
+		if err != nil {
+			return nil, errors.Trace(err)
+		}
 	}
 	base.RecordID = recordID
 	return &rowKVEntry{
@@ -425,22 +428,14 @@
 		partitionID = row.PhysicalTableID
 	}
 
-<<<<<<< HEAD
 	schemaName := tableInfo.TableName.Schema
 	tableName := tableInfo.TableName.Table
 	return &model.RowChangedEvent{
-		StartTs:  row.StartTs,
-		CommitTs: row.CRTs,
-		RowID:    row.RecordID,
-		SchemaID: tableInfo.SchemaID,
-=======
-	event := &model.RowChangedEvent{
 		StartTs:       row.StartTs,
 		CommitTs:      row.CRTs,
 		RowID:         row.RecordID,
 		SchemaID:      tableInfo.SchemaID,
 		TableUpdateTs: tableInfo.UpdateTS,
->>>>>>> 108a9bba
 		Table: &model.TableName{
 			Schema:    schemaName,
 			Table:     tableName,
