--- conflicted
+++ resolved
@@ -35,7 +35,6 @@
 	TableID  int64
 	RecordID int64
 	Delete   bool
-<<<<<<< HEAD
 }
 
 type rowKVEntry struct {
@@ -49,21 +48,6 @@
 	IndexValue []types.Datum
 }
 
-=======
-}
-
-type rowKVEntry struct {
-	baseKVEntry
-	Row map[int64]types.Datum
-}
-
-type indexKVEntry struct {
-	baseKVEntry
-	IndexID    int64
-	IndexValue []types.Datum
-}
-
->>>>>>> 1fd96746
 func (idx *indexKVEntry) unflatten(tableInfo *TableInfo) error {
 	if tableInfo.ID != idx.TableID {
 		return errors.New("wrong table info in unflatten")
@@ -71,19 +55,11 @@
 	index, exist := tableInfo.GetIndexInfo(idx.IndexID)
 	if !exist {
 		return errors.NotFoundf("index info, indexID: %d", idx.IndexID)
-<<<<<<< HEAD
 	}
 	if !isDistinct(index, idx.IndexValue) {
 		idx.RecordID = idx.IndexValue[len(idx.IndexValue)-1].GetInt64()
 		idx.IndexValue = idx.IndexValue[:len(idx.IndexValue)-1]
 	}
-=======
-	}
-	if !isDistinct(index, idx.IndexValue) {
-		idx.RecordID = idx.IndexValue[len(idx.IndexValue)-1].GetInt64()
-		idx.IndexValue = idx.IndexValue[:len(idx.IndexValue)-1]
-	}
->>>>>>> 1fd96746
 	for i, v := range idx.IndexValue {
 		colOffset := index.Columns[i].Offset
 		fieldType := &tableInfo.Columns[colOffset].FieldType
@@ -186,7 +162,6 @@
 func (m *mounterImpl) unmarshalAndMountRowChanged(raw *model.RawKVEntry) (*model.RowChangedEvent, error) {
 	if !bytes.HasPrefix(raw.Key, tablePrefix) {
 		return nil, nil
-<<<<<<< HEAD
 	}
 	key, tableID, err := decodeTableID(raw.Key)
 	if err != nil {
@@ -217,38 +192,6 @@
 		}
 		return m.mountIndexKVEntry(indexKV)
 	}
-=======
-	}
-	key, tableID, err := decodeTableID(raw.Key)
-	if err != nil {
-		return nil, errors.Trace(err)
-	}
-	baseInfo := baseKVEntry{
-		Ts:      raw.Ts,
-		TableID: tableID,
-		Delete:  raw.OpType == model.OpTypeDelete,
-	}
-	switch {
-	case bytes.HasPrefix(key, recordPrefix):
-		rowKV, err := m.unmarshalRowKVEntry(key, raw.Value, baseInfo)
-		if err != nil {
-			return nil, errors.Trace(err)
-		}
-		if rowKV == nil {
-			return nil, nil
-		}
-		return m.mountRowKVEntry(rowKV)
-	case bytes.HasPrefix(key, indexPrefix):
-		indexKV, err := m.unmarshalIndexKVEntry(key, raw.Value, baseInfo)
-		if err != nil {
-			return nil, errors.Trace(err)
-		}
-		if indexKV == nil {
-			return nil, nil
-		}
-		return m.mountIndexKVEntry(indexKV)
-	}
->>>>>>> 1fd96746
 	return nil, nil
 }
 
@@ -360,19 +303,12 @@
 		}
 		colName := colInfo.Name.O
 		//TODO formatColVal
-<<<<<<< HEAD
 		// formatColVal(value, col.FieldType)
 		// note: care about mounter index
-		values[colName] = model.Column{
-			Type:   colInfo.Tp,
-			Unique: tableInfo.IsColumnUnique(colInfo.ID),
-			Value:  colValue.GetValue(),
-=======
 		values[colName] = model.Column{
 			Type:        colInfo.Tp,
 			WhereHandle: tableInfo.IsColumnUnique(colInfo.ID),
 			Value:       colValue.GetValue(),
->>>>>>> 1fd96746
 		}
 	}
 
@@ -390,15 +326,9 @@
 			_, ok := values[col.Name.O]
 			if !ok {
 				values[col.Name.O] = model.Column{
-<<<<<<< HEAD
-					Type:   col.Tp,
-					Unique: tableInfo.IsColumnUnique(col.ID),
-					Value:  getDefaultOrZeroValue(col),
-=======
 					Type:        col.Tp,
 					WhereHandle: tableInfo.IsColumnUnique(col.ID),
 					Value:       getDefaultOrZeroValue(col),
->>>>>>> 1fd96746
 				}
 			}
 		}
@@ -437,15 +367,9 @@
 	values := make(map[string]model.Column, len(idx.IndexValue))
 	for i, idxCol := range indexInfo.Columns {
 		values[idxCol.Name.O] = model.Column{
-<<<<<<< HEAD
-			Type:   tableInfo.Columns[idxCol.Offset].Tp,
-			Unique: true,
-			Value:  idx.IndexValue[i].GetValue(),
-=======
 			Type:        tableInfo.Columns[idxCol.Offset].Tp,
 			WhereHandle: true,
 			Value:       idx.IndexValue[i].GetValue(),
->>>>>>> 1fd96746
 		}
 	}
 	return &model.RowChangedEvent{
