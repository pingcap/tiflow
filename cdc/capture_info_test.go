--- conflicted
+++ resolved
@@ -10,12 +10,9 @@
 	"github.com/coreos/etcd/embed"
 	"github.com/coreos/etcd/mvcc"
 	"github.com/pingcap/check"
-<<<<<<< HEAD
-	"github.com/pingcap/ticdc/cdc/kv"
-=======
 	"github.com/pingcap/errors"
 	"github.com/pingcap/failpoint"
->>>>>>> 33776ed1
+	"github.com/pingcap/ticdc/cdc/kv"
 	"github.com/pingcap/ticdc/cdc/model"
 	"github.com/pingcap/ticdc/pkg/etcd"
 	"github.com/pingcap/ticdc/pkg/util"
@@ -145,31 +142,23 @@
 		}
 	}
 
-<<<<<<< HEAD
-	// put info2 and info3
-	err = ci.client.PutCaptureInfo(ctx, info2)
-	c.Assert(err, check.IsNil)
-	err = ci.client.PutCaptureInfo(ctx, info3)
-	c.Assert(err, check.IsNil)
-
-=======
 	checkCaptureLen := func(expected int) {
 		owner.l.RLock()
 		defer owner.l.RUnlock()
 		c.Assert(owner.captures, check.HasLen, expected)
 	}
 
+	// put info2 and info3
 	c.Assert(failpoint.Enable("github.com/pingcap/ticdc/cdc/WatchCaptureInfoCompactionErr", "1*return"), check.IsNil)
-	err = PutCaptureInfo(ctx, info2, ci.client)
+	err = ci.client.PutCaptureInfo(ctx, info2)
 	c.Assert(err, check.IsNil)
->>>>>>> 33776ed1
 	resp := mustGetResp()
 	c.Assert(resp, check.IsNil)
 	c.Assert(atomic.LoadInt64(&watcherRetry), check.Equals, int64(1))
 	checkCaptureLen(2)
 	c.Assert(failpoint.Disable("github.com/pingcap/ticdc/cdc/WatchCaptureInfoCompactionErr"), check.IsNil)
 
-	err = PutCaptureInfo(ctx, info3, ci.client)
+	err = ci.client.PutCaptureInfo(ctx, info3)
 	c.Assert(err, check.IsNil)
 	resp = mustGetResp()
 	c.Assert(resp.IsDelete, check.IsFalse)
