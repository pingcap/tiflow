// Copyright 2019 PingCAP, Inc.
//
// Licensed under the Apache License, Version 2.0 (the "License");
// you may not use this file except in compliance with the License.
// You may obtain a copy of the License at
//
//     http://www.apache.org/licenses/LICENSE-2.0
//
// Unless required by applicable law or agreed to in writing, software
// distributed under the License is distributed on an "AS IS" BASIS,
// See the License for the specific language governing permissions and
// limitations under the License.

package cdc

import (
	"context"
	"sync"
	"time"

	"github.com/google/uuid"
	"github.com/pingcap/errors"
	"github.com/pingcap/log"
	"github.com/pingcap/ticdc/cdc/kv"
	"github.com/pingcap/ticdc/cdc/model"
<<<<<<< HEAD
	"github.com/pingcap/ticdc/pkg/flags"
	tidbkv "github.com/pingcap/tidb/kv"
	"github.com/pingcap/tidb/store"
	"github.com/pingcap/tidb/store/tikv"
=======
	"github.com/pingcap/ticdc/cdc/roles"
>>>>>>> 63b6f264
	"go.etcd.io/etcd/clientv3"
	"go.etcd.io/etcd/clientv3/concurrency"
	"go.uber.org/zap"
	"google.golang.org/grpc"
	"google.golang.org/grpc/backoff"
)

const (
	captureSessionTTL = 3
)

// ErrSuicide causes a panic
var ErrSuicide = errors.New("Suicide")

// Capture represents a Capture server, it monitors the changefeed information in etcd and schedules Task on it.
type Capture struct {
	pdEndpoints []string
	etcdClient  kv.CDCEtcdClient

	processors map[string]*processor
	procLock   sync.Mutex

	info *model.CaptureInfo

	// session keeps alive between the capture and etcd
	session  *concurrency.Session
	election *concurrency.Election
}

// NewCapture returns a new Capture instance
func NewCapture(pdEndpoints []string) (c *Capture, err error) {
	etcdCli, err := clientv3.New(clientv3.Config{
		Endpoints:   pdEndpoints,
		DialTimeout: 5 * time.Second,
		DialOptions: []grpc.DialOption{
			grpc.WithConnectParams(grpc.ConnectParams{
				Backoff: backoff.Config{
					BaseDelay:  time.Second,
					Multiplier: 1.1,
					Jitter:     0.1,
					MaxDelay:   3 * time.Second,
				},
				MinConnectTimeout: 3 * time.Second,
			}),
		},
	})
	if err != nil {
		return nil, errors.Annotate(err, "new etcd client")
	}
	sess, err := concurrency.NewSession(etcdCli,
		concurrency.WithTTL(captureSessionTTL))
	if err != nil {
		return nil, errors.Annotate(err, "create capture session")
	}
	elec := concurrency.NewElection(sess, kv.CaptureOwnerKey)
	cli := kv.NewCDCEtcdClient(etcdCli)
	id := uuid.New().String()
	info := &model.CaptureInfo{
		ID: id,
	}
	log.Info("creating capture", zap.String("capture-id", id))

	c = &Capture{
		processors:  make(map[string]*processor),
		pdEndpoints: pdEndpoints,
		etcdClient:  cli,
		session:     sess,
		election:    elec,
		info:        info,
	}

	return
}

// Run runs the Capture mainloop
func (c *Capture) Run(ctx context.Context) (err error) {
	err = c.register(ctx)
	if err != nil {
		return errors.Trace(err)
	}

<<<<<<< HEAD
	taskWatcher := NewTaskWatcher(c, &TaskWatcherConfig{
		Prefix:      kv.TaskStatusKeyPrefix + "/" + c.info.ID,
		ChannelSize: 128,
	})
	log.Info("waiting for tasks", zap.String("captureid", c.info.ID))
	for ev := range taskWatcher.Watch(ctx) {
		if ev.Err != nil {
			return errors.Trace(ev.Err)
		}

		// Panic when the session is done unexpectedly, it means the
		// server does not send heatbeats in time, or network interrupted
		// In this case, the state of the capture is underminded,
		// the task may have or have not been reblanced, the owner
		// may be or not be held. It is unsafe to let goroutines
		// continue, especially the goroutine to replicate data.
		select {
		case <-c.session.Done():
			if ctx.Err() != context.Canceled {
				panic(ErrSuicide)
=======
	err = c.ownerManager.CampaignOwner(ctx)
	if err != nil {
		return errors.Annotate(err, "CampaignOwner")
	}

	errg, cctx := errgroup.WithContext(ctx)

	errg.Go(func() error {
		return c.ownerWorker.Run(cctx, ownerRunInterval)
	})

	errg.Go(func() error {
		taskWatcher := NewTaskWatcher(c, &TaskWatcherConfig{
			Prefix:      kv.TaskStatusKeyPrefix + "/" + c.info.ID,
			ChannelSize: 128,
		})
		log.Info("waiting for tasks", zap.String("captureid", c.info.ID))
		for ev := range taskWatcher.Watch(cctx) {
			if ev.Err != nil {
				return errors.Trace(ev.Err)
			}
			task := ev.Task
			if ev.Op == TaskOpCreate {
				cf, err := c.etcdClient.GetChangeFeedInfo(cctx, task.ChangeFeedID)
				if err != nil {
					log.Error("get change feed info failed",
						zap.String("changefeedid", task.ChangeFeedID),
						zap.String("captureid", c.info.ID),
						zap.Error(err))
					return err
				}
				if _, ok := c.processors[task.ChangeFeedID]; !ok {
					p, err := runProcessor(cctx, c.pdEndpoints, *cf, task.ChangeFeedID,
						c.info.ID, task.CheckpointTS)
					if err != nil {
						log.Error("run processor failed",
							zap.String("changefeedid", task.ChangeFeedID),
							zap.String("captureid", c.info.ID),
							zap.Error(err))
						return err
					}
					log.Info("run processor", zap.String("captureid", c.info.ID), zap.String("changefeedid", task.ChangeFeedID))
					c.processors[task.ChangeFeedID] = p
				}
			} else if ev.Op == TaskOpDelete {
				if p, ok := c.processors[task.ChangeFeedID]; ok {
					if err := p.stop(cctx); err != nil {
						return errors.Trace(err)
					}
					delete(c.processors, task.ChangeFeedID)
				}
>>>>>>> 63b6f264
			}
		default:
		}
		if err := c.handleTaskEvent(ctx, ev); err != nil {
			return errors.Trace(err)
		}
		return nil
	})

	return nil
}

// Campaign to be an owner
func (c *Capture) Campaign(ctx context.Context) error {
	return c.election.Campaign(ctx, c.info.ID)
}

// Resign lets a owner start a new election.
func (c *Capture) Resign(ctx context.Context) error {
	return c.election.Resign(ctx)
}

// Suicide kills the capture itself
func (c *Capture) Suicide() error {
	panic(errors.New("Suicide"))
}

// Cleanup cleans all dynamic resources
func (c *Capture) Cleanup() {
	c.procLock.Lock()
	defer c.procLock.Unlock()

	for _, processor := range c.processors {
		processor.wait()
	}
}

// Close closes the capture by unregistering it from etcd
func (c *Capture) Close(ctx context.Context) error {
	return errors.Trace(c.etcdClient.DeleteCaptureInfo(ctx, c.info.ID))
}

func (c *Capture) handleTaskEvent(ctx context.Context, ev *TaskEvent) error {
	task := ev.Task
	if ev.Op == TaskOpCreate {
		if _, ok := c.processors[task.ChangeFeedID]; !ok {
			p, err := c.assignTask(ctx, task)
			if err != nil {
				return err
			}
			c.processors[task.ChangeFeedID] = p
		}
	} else if ev.Op == TaskOpDelete {
		if p, ok := c.processors[task.ChangeFeedID]; ok {
			if err := p.stop(ctx); err != nil {
				return errors.Trace(err)
			}
			delete(c.processors, task.ChangeFeedID)
		}
	}
	return nil
}

func (c *Capture) assignTask(ctx context.Context, task *Task) (*processor, error) {
	cf, err := c.etcdClient.GetChangeFeedInfo(ctx, task.ChangeFeedID)
	if err != nil {
		log.Error("get change feed info failed",
			zap.String("changefeedid", task.ChangeFeedID),
			zap.String("captureid", c.info.ID),
			zap.Error(err))
	}
	log.Info("run processor", zap.String("captureid", c.info.ID),
		zap.String("changefeedid", task.ChangeFeedID))

	p, err := runProcessor(ctx, c.session, *cf, task.ChangeFeedID,
		c.info.ID, task.CheckpointTS)
	if err != nil {
		log.Error("run processor failed",
			zap.String("changefeedid", task.ChangeFeedID),
			zap.String("captureid", c.info.ID),
			zap.Error(err))
		return nil, err
	}
	return p, nil
}

// register registers the capture information in etcd
func (c *Capture) register(ctx context.Context) error {
	return errors.Trace(c.etcdClient.PutCaptureInfo(ctx, c.info, c.session.Lease()))
}<|MERGE_RESOLUTION|>--- conflicted
+++ resolved
@@ -23,14 +23,6 @@
 	"github.com/pingcap/log"
 	"github.com/pingcap/ticdc/cdc/kv"
 	"github.com/pingcap/ticdc/cdc/model"
-<<<<<<< HEAD
-	"github.com/pingcap/ticdc/pkg/flags"
-	tidbkv "github.com/pingcap/tidb/kv"
-	"github.com/pingcap/tidb/store"
-	"github.com/pingcap/tidb/store/tikv"
-=======
-	"github.com/pingcap/ticdc/cdc/roles"
->>>>>>> 63b6f264
 	"go.etcd.io/etcd/clientv3"
 	"go.etcd.io/etcd/clientv3/concurrency"
 	"go.uber.org/zap"
@@ -112,7 +104,6 @@
 		return errors.Trace(err)
 	}
 
-<<<<<<< HEAD
 	taskWatcher := NewTaskWatcher(c, &TaskWatcherConfig{
 		Prefix:      kv.TaskStatusKeyPrefix + "/" + c.info.ID,
 		ChannelSize: 128,
@@ -133,59 +124,6 @@
 		case <-c.session.Done():
 			if ctx.Err() != context.Canceled {
 				panic(ErrSuicide)
-=======
-	err = c.ownerManager.CampaignOwner(ctx)
-	if err != nil {
-		return errors.Annotate(err, "CampaignOwner")
-	}
-
-	errg, cctx := errgroup.WithContext(ctx)
-
-	errg.Go(func() error {
-		return c.ownerWorker.Run(cctx, ownerRunInterval)
-	})
-
-	errg.Go(func() error {
-		taskWatcher := NewTaskWatcher(c, &TaskWatcherConfig{
-			Prefix:      kv.TaskStatusKeyPrefix + "/" + c.info.ID,
-			ChannelSize: 128,
-		})
-		log.Info("waiting for tasks", zap.String("captureid", c.info.ID))
-		for ev := range taskWatcher.Watch(cctx) {
-			if ev.Err != nil {
-				return errors.Trace(ev.Err)
-			}
-			task := ev.Task
-			if ev.Op == TaskOpCreate {
-				cf, err := c.etcdClient.GetChangeFeedInfo(cctx, task.ChangeFeedID)
-				if err != nil {
-					log.Error("get change feed info failed",
-						zap.String("changefeedid", task.ChangeFeedID),
-						zap.String("captureid", c.info.ID),
-						zap.Error(err))
-					return err
-				}
-				if _, ok := c.processors[task.ChangeFeedID]; !ok {
-					p, err := runProcessor(cctx, c.pdEndpoints, *cf, task.ChangeFeedID,
-						c.info.ID, task.CheckpointTS)
-					if err != nil {
-						log.Error("run processor failed",
-							zap.String("changefeedid", task.ChangeFeedID),
-							zap.String("captureid", c.info.ID),
-							zap.Error(err))
-						return err
-					}
-					log.Info("run processor", zap.String("captureid", c.info.ID), zap.String("changefeedid", task.ChangeFeedID))
-					c.processors[task.ChangeFeedID] = p
-				}
-			} else if ev.Op == TaskOpDelete {
-				if p, ok := c.processors[task.ChangeFeedID]; ok {
-					if err := p.stop(cctx); err != nil {
-						return errors.Trace(err)
-					}
-					delete(c.processors, task.ChangeFeedID)
-				}
->>>>>>> 63b6f264
 			}
 		default:
 		}
@@ -193,7 +131,7 @@
 			return errors.Trace(err)
 		}
 		return nil
-	})
+	}
 
 	return nil
 }
