// Copyright 2020 PingCAP, Inc.
//
// Licensed under the Apache License, Version 2.0 (the "License");
// you may not use this file except in compliance with the License.
// You may obtain a copy of the License at
//
//     http://www.apache.org/licenses/LICENSE-2.0
//
// Unless required by applicable law or agreed to in writing, software
// distributed under the License is distributed on an "AS IS" BASIS,
// See the License for the specific language governing permissions and
// limitations under the License.

package cdc

import (
	"context"
	"sync"
	"time"

	"github.com/google/uuid"
	"github.com/pingcap/errors"
	"github.com/pingcap/failpoint"
	"github.com/pingcap/log"
	"github.com/pingcap/ticdc/cdc/kv"
	"github.com/pingcap/ticdc/cdc/model"
<<<<<<< HEAD
	"github.com/pingcap/ticdc/cdc/roles"
	"github.com/pingcap/ticdc/pkg/flags"
	"github.com/pingcap/ticdc/pkg/util"
	"github.com/pingcap/tidb/config"
	tidbkv "github.com/pingcap/tidb/kv"
	"github.com/pingcap/tidb/store"
	"github.com/pingcap/tidb/store/tikv"
=======
>>>>>>> e75cd62a
	"go.etcd.io/etcd/clientv3"
	"go.etcd.io/etcd/clientv3/concurrency"
	"go.etcd.io/etcd/mvcc"
	"go.uber.org/zap"
	"google.golang.org/grpc"
	"google.golang.org/grpc/backoff"
)

const (
	captureSessionTTL = 3
)

// ErrSuicide causes a panic
var ErrSuicide = errors.New("Suicide")

// Capture represents a Capture server, it monitors the changefeed information in etcd and schedules Task on it.
type Capture struct {
<<<<<<< HEAD
	pdEndpoints  []string
	security     *util.Security
	etcdClient   kv.CDCEtcdClient
	ownerManager roles.Manager
	ownerWorker  *ownerImpl
=======
	etcdClient kv.CDCEtcdClient
>>>>>>> e75cd62a

	processors map[string]*processor
	procLock   sync.Mutex

	info *model.CaptureInfo

	// session keeps alive between the capture and etcd
	session  *concurrency.Session
	election *concurrency.Election
}

// NewCapture returns a new Capture instance
<<<<<<< HEAD
func NewCapture(pdEndpoints []string, security *util.Security) (c *Capture, err error) {
	tlsConfig, err := security.ToTLSConfig()
	if err != nil {
		return nil, errors.Trace(err)
	}
	etcdCli, err := clientv3.New(clientv3.Config{
		Endpoints:   pdEndpoints,
		TLS:         tlsConfig,
=======
func NewCapture(ctx context.Context, pdEndpoints []string, advertiseAddr string) (c *Capture, err error) {
	etcdCli, err := clientv3.New(clientv3.Config{
		Endpoints:   pdEndpoints,
		Context:     ctx,
>>>>>>> e75cd62a
		DialTimeout: 5 * time.Second,
		DialOptions: []grpc.DialOption{
			grpc.WithBlock(),
			grpc.WithConnectParams(grpc.ConnectParams{
				Backoff: backoff.Config{
					BaseDelay:  time.Second,
					Multiplier: 1.1,
					Jitter:     0.1,
					MaxDelay:   3 * time.Second,
				},
				MinConnectTimeout: 3 * time.Second,
			}),
		},
	})
	if err != nil {
		return nil, errors.Annotate(err, "new etcd client")
	}
	sess, err := concurrency.NewSession(etcdCli,
		concurrency.WithTTL(captureSessionTTL))
	if err != nil {
		return nil, errors.Annotate(err, "create capture session")
	}
	elec := concurrency.NewElection(sess, kv.CaptureOwnerKey)
	cli := kv.NewCDCEtcdClient(etcdCli)
	id := uuid.New().String()
	info := &model.CaptureInfo{
<<<<<<< HEAD
		ID: id,
	}

	log.Info("creating capture", zap.String("capture-id", id))

	manager := roles.NewOwnerManager(cli, id, kv.CaptureOwnerKey)

	worker, err := NewOwner(pdEndpoints, security, cli, manager)
	if err != nil {
		return nil, errors.Annotate(err, "new owner failed")
=======
		ID:            id,
		AdvertiseAddr: advertiseAddr,
>>>>>>> e75cd62a
	}
	log.Info("creating capture",
		zap.String("capture-id", id), zap.String("advertise-addr", advertiseAddr))

	c = &Capture{
<<<<<<< HEAD
		processors:   make(map[string]*processor),
		pdEndpoints:  pdEndpoints,
		security:     security,
		etcdClient:   cli,
		session:      sess,
		ownerManager: manager,
		ownerWorker:  worker,
		info:         info,
=======
		processors: make(map[string]*processor),
		etcdClient: cli,
		session:    sess,
		election:   elec,
		info:       info,
>>>>>>> e75cd62a
	}

	return
}

// Run runs the Capture mainloop
func (c *Capture) Run(ctx context.Context) (err error) {
	ctx, cancel := context.WithCancel(ctx)
	// TODO: we'd better to add some wait mechanism to ensure no routine is blocked
	defer cancel()
	err = c.register(ctx)
	if err != nil {
		return errors.Trace(err)
	}

	taskWatcher := NewTaskWatcher(c, &TaskWatcherConfig{
		Prefix:      kv.TaskStatusKeyPrefix + "/" + c.info.ID,
		ChannelSize: 128,
	})
<<<<<<< HEAD

	rl := rate.NewLimiter(0.1, 5)
	watcher := NewChangeFeedWatcher(c.info.ID, c.pdEndpoints, c.security, c.etcdClient)
	errg.Go(func() error {
		for {
			if !rl.Allow() {
				return errors.New("changefeed watcher exceeds rate limit")
=======
	log.Info("waiting for tasks", zap.String("captureid", c.info.ID))
	var ev *TaskEvent
	wch := taskWatcher.Watch(ctx)
	for {
		// Return error when the session is done unexpectedly, it means the
		// server does not send heartbeats in time, or network interrupted
		// In this case, the state of the capture is undermined, the task may
		// have or have not been rebalanced, the owner may be or not be held,
		// so we must cancel context to let all sub routines exit.
		select {
		case <-c.session.Done():
			if ctx.Err() != context.Canceled {
				log.Info("capture session done, capture suicide itself", zap.String("capture", c.info.ID))
				return errors.Trace(ErrSuicide)
			}
		case ev = <-wch:
			if ev == nil {
				return nil
			}
			if ev.Err != nil {
				return errors.Trace(ev.Err)
>>>>>>> e75cd62a
			}
			if err := c.handleTaskEvent(ctx, ev); err != nil {
				return errors.Trace(err)
			}
		}
	}
}

// Campaign to be an owner
func (c *Capture) Campaign(ctx context.Context) error {
	failpoint.Inject("capture-campaign-compacted-error", func() {
		failpoint.Return(errors.Trace(mvcc.ErrCompacted))
	})
	return c.election.Campaign(ctx, c.info.ID)
}

// Resign lets a owner start a new election.
func (c *Capture) Resign(ctx context.Context) error {
	failpoint.Inject("capture-resign-failed", func() {
		failpoint.Return(errors.New("capture resign failed"))
	})
	return c.election.Resign(ctx)
}

// Cleanup cleans all dynamic resources
func (c *Capture) Cleanup() {
	c.procLock.Lock()
	defer c.procLock.Unlock()

	for _, processor := range c.processors {
		processor.wait()
	}
}

// Close closes the capture by unregistering it from etcd
func (c *Capture) Close(ctx context.Context) error {
	return errors.Trace(c.etcdClient.DeleteCaptureInfo(ctx, c.info.ID))
}

func (c *Capture) handleTaskEvent(ctx context.Context, ev *TaskEvent) error {
	task := ev.Task
	if ev.Op == TaskOpCreate {
		if _, ok := c.processors[task.ChangeFeedID]; !ok {
			p, err := c.assignTask(ctx, task)
			if err != nil {
				return err
			}
			c.processors[task.ChangeFeedID] = p
		}
	} else if ev.Op == TaskOpDelete {
		if p, ok := c.processors[task.ChangeFeedID]; ok {
			if err := p.stop(ctx); err != nil {
				return errors.Trace(err)
			}
			delete(c.processors, task.ChangeFeedID)
		}
	}
	return nil
}

<<<<<<< HEAD
func createTiStore(urls string, security *util.Security) (tidbkv.Storage, error) {
	urlv, err := flags.NewURLsValue(urls)
=======
func (c *Capture) assignTask(ctx context.Context, task *Task) (*processor, error) {
	cf, err := c.etcdClient.GetChangeFeedInfo(ctx, task.ChangeFeedID)
>>>>>>> e75cd62a
	if err != nil {
		log.Error("get change feed info failed",
			zap.String("changefeedid", task.ChangeFeedID),
			zap.String("captureid", c.info.ID),
			zap.Error(err))
	}
	err = cf.VerifyAndFix()
	if err != nil {
		return nil, err
	}
	log.Info("run processor", zap.String("captureid", c.info.ID),
		zap.String("changefeedid", task.ChangeFeedID))

<<<<<<< HEAD
	// Ignore error if it is already registered.
	_ = store.Register("tikv", tikv.Driver{})

	if security.CAPath != "" {
		conf := config.GetGlobalConfig()
		conf.Security.ClusterSSLCA = security.CAPath
		conf.Security.ClusterSSLCert = security.CertPath
		conf.Security.ClusterSSLKey = security.KeyPath
		config.StoreGlobalConfig(conf)
	}

	tiPath := fmt.Sprintf("tikv://%s?disableGC=true", urlv.HostString())
	tiStore, err := store.New(tiPath)
=======
	p, err := runProcessor(ctx, c.session, *cf, task.ChangeFeedID,
		*c.info, task.CheckpointTS)
>>>>>>> e75cd62a
	if err != nil {
		log.Error("run processor failed",
			zap.String("changefeedid", task.ChangeFeedID),
			zap.String("captureid", c.info.ID),
			zap.String("captureaddr", c.info.AdvertiseAddr),
			zap.Error(err))
		return nil, err
	}
	return p, nil
}

// register registers the capture information in etcd
func (c *Capture) register(ctx context.Context) error {
	return errors.Trace(c.etcdClient.PutCaptureInfo(ctx, c.info, c.session.Lease()))
}<|MERGE_RESOLUTION|>--- conflicted
+++ resolved
@@ -24,16 +24,7 @@
 	"github.com/pingcap/log"
 	"github.com/pingcap/ticdc/cdc/kv"
 	"github.com/pingcap/ticdc/cdc/model"
-<<<<<<< HEAD
-	"github.com/pingcap/ticdc/cdc/roles"
-	"github.com/pingcap/ticdc/pkg/flags"
-	"github.com/pingcap/ticdc/pkg/util"
-	"github.com/pingcap/tidb/config"
-	tidbkv "github.com/pingcap/tidb/kv"
-	"github.com/pingcap/tidb/store"
-	"github.com/pingcap/tidb/store/tikv"
-=======
->>>>>>> e75cd62a
+	"github.com/pingcap/ticdc/pkg/security"
 	"go.etcd.io/etcd/clientv3"
 	"go.etcd.io/etcd/clientv3/concurrency"
 	"go.etcd.io/etcd/mvcc"
@@ -51,15 +42,8 @@
 
 // Capture represents a Capture server, it monitors the changefeed information in etcd and schedules Task on it.
 type Capture struct {
-<<<<<<< HEAD
-	pdEndpoints  []string
-	security     *util.Security
-	etcdClient   kv.CDCEtcdClient
-	ownerManager roles.Manager
-	ownerWorker  *ownerImpl
-=======
 	etcdClient kv.CDCEtcdClient
->>>>>>> e75cd62a
+	security   *security.Security
 
 	processors map[string]*processor
 	procLock   sync.Mutex
@@ -72,8 +56,7 @@
 }
 
 // NewCapture returns a new Capture instance
-<<<<<<< HEAD
-func NewCapture(pdEndpoints []string, security *util.Security) (c *Capture, err error) {
+func NewCapture(ctx context.Context, pdEndpoints []string, security *security.Security, advertiseAddr string) (c *Capture, err error) {
 	tlsConfig, err := security.ToTLSConfig()
 	if err != nil {
 		return nil, errors.Trace(err)
@@ -81,12 +64,7 @@
 	etcdCli, err := clientv3.New(clientv3.Config{
 		Endpoints:   pdEndpoints,
 		TLS:         tlsConfig,
-=======
-func NewCapture(ctx context.Context, pdEndpoints []string, advertiseAddr string) (c *Capture, err error) {
-	etcdCli, err := clientv3.New(clientv3.Config{
-		Endpoints:   pdEndpoints,
 		Context:     ctx,
->>>>>>> e75cd62a
 		DialTimeout: 5 * time.Second,
 		DialOptions: []grpc.DialOption{
 			grpc.WithBlock(),
@@ -113,42 +91,19 @@
 	cli := kv.NewCDCEtcdClient(etcdCli)
 	id := uuid.New().String()
 	info := &model.CaptureInfo{
-<<<<<<< HEAD
-		ID: id,
-	}
-
-	log.Info("creating capture", zap.String("capture-id", id))
-
-	manager := roles.NewOwnerManager(cli, id, kv.CaptureOwnerKey)
-
-	worker, err := NewOwner(pdEndpoints, security, cli, manager)
-	if err != nil {
-		return nil, errors.Annotate(err, "new owner failed")
-=======
 		ID:            id,
 		AdvertiseAddr: advertiseAddr,
->>>>>>> e75cd62a
 	}
 	log.Info("creating capture",
 		zap.String("capture-id", id), zap.String("advertise-addr", advertiseAddr))
 
 	c = &Capture{
-<<<<<<< HEAD
-		processors:   make(map[string]*processor),
-		pdEndpoints:  pdEndpoints,
-		security:     security,
-		etcdClient:   cli,
-		session:      sess,
-		ownerManager: manager,
-		ownerWorker:  worker,
-		info:         info,
-=======
 		processors: make(map[string]*processor),
 		etcdClient: cli,
+		security:   security,
 		session:    sess,
 		election:   elec,
 		info:       info,
->>>>>>> e75cd62a
 	}
 
 	return
@@ -168,15 +123,6 @@
 		Prefix:      kv.TaskStatusKeyPrefix + "/" + c.info.ID,
 		ChannelSize: 128,
 	})
-<<<<<<< HEAD
-
-	rl := rate.NewLimiter(0.1, 5)
-	watcher := NewChangeFeedWatcher(c.info.ID, c.pdEndpoints, c.security, c.etcdClient)
-	errg.Go(func() error {
-		for {
-			if !rl.Allow() {
-				return errors.New("changefeed watcher exceeds rate limit")
-=======
 	log.Info("waiting for tasks", zap.String("captureid", c.info.ID))
 	var ev *TaskEvent
 	wch := taskWatcher.Watch(ctx)
@@ -198,7 +144,6 @@
 			}
 			if ev.Err != nil {
 				return errors.Trace(ev.Err)
->>>>>>> e75cd62a
 			}
 			if err := c.handleTaskEvent(ctx, ev); err != nil {
 				return errors.Trace(err)
@@ -259,13 +204,8 @@
 	return nil
 }
 
-<<<<<<< HEAD
-func createTiStore(urls string, security *util.Security) (tidbkv.Storage, error) {
-	urlv, err := flags.NewURLsValue(urls)
-=======
 func (c *Capture) assignTask(ctx context.Context, task *Task) (*processor, error) {
 	cf, err := c.etcdClient.GetChangeFeedInfo(ctx, task.ChangeFeedID)
->>>>>>> e75cd62a
 	if err != nil {
 		log.Error("get change feed info failed",
 			zap.String("changefeedid", task.ChangeFeedID),
@@ -279,24 +219,8 @@
 	log.Info("run processor", zap.String("captureid", c.info.ID),
 		zap.String("changefeedid", task.ChangeFeedID))
 
-<<<<<<< HEAD
-	// Ignore error if it is already registered.
-	_ = store.Register("tikv", tikv.Driver{})
-
-	if security.CAPath != "" {
-		conf := config.GetGlobalConfig()
-		conf.Security.ClusterSSLCA = security.CAPath
-		conf.Security.ClusterSSLCert = security.CertPath
-		conf.Security.ClusterSSLKey = security.KeyPath
-		config.StoreGlobalConfig(conf)
-	}
-
-	tiPath := fmt.Sprintf("tikv://%s?disableGC=true", urlv.HostString())
-	tiStore, err := store.New(tiPath)
-=======
-	p, err := runProcessor(ctx, c.session, *cf, task.ChangeFeedID,
-		*c.info, task.CheckpointTS)
->>>>>>> e75cd62a
+	p, err := runProcessor(
+		ctx, c.security, c.session, *cf, task.ChangeFeedID, *c.info, task.CheckpointTS)
 	if err != nil {
 		log.Error("run processor failed",
 			zap.String("changefeedid", task.ChangeFeedID),
