--- conflicted
+++ resolved
@@ -23,13 +23,6 @@
 	"github.com/pingcap/log"
 	"github.com/pingcap/ticdc/cdc/kv"
 	"github.com/pingcap/ticdc/cdc/model"
-<<<<<<< HEAD
-	"github.com/pingcap/ticdc/pkg/flags"
-	tidbkv "github.com/pingcap/tidb/kv"
-	"github.com/pingcap/tidb/store"
-	"github.com/pingcap/tidb/store/tikv"
-=======
->>>>>>> 71ea84da
 	"go.etcd.io/etcd/clientv3"
 	"go.etcd.io/etcd/clientv3/concurrency"
 	"go.uber.org/zap"
@@ -130,11 +123,7 @@
 		select {
 		case <-c.session.Done():
 			if ctx.Err() != context.Canceled {
-<<<<<<< HEAD
-				panic(ErrSuicide)
-=======
 				c.Suicide()
->>>>>>> 71ea84da
 			}
 		default:
 		}
@@ -157,13 +146,8 @@
 }
 
 // Suicide kills the capture itself
-<<<<<<< HEAD
-func (c *Capture) Suicide() error {
-	panic(errors.New("Suicide"))
-=======
 func (c *Capture) Suicide() {
 	panic(ErrSuicide)
->>>>>>> 71ea84da
 }
 
 // Cleanup cleans all dynamic resources
@@ -200,7 +184,6 @@
 		}
 	}
 	return nil
-<<<<<<< HEAD
 }
 
 func (c *Capture) assignTask(ctx context.Context, task *Task) (*processor, error) {
@@ -229,34 +212,4 @@
 // register registers the capture information in etcd
 func (c *Capture) register(ctx context.Context) error {
 	return errors.Trace(c.etcdClient.PutCaptureInfo(ctx, c.info, c.session.Lease()))
-=======
->>>>>>> 71ea84da
-}
-
-func (c *Capture) assignTask(ctx context.Context, task *Task) (*processor, error) {
-	cf, err := c.etcdClient.GetChangeFeedInfo(ctx, task.ChangeFeedID)
-	if err != nil {
-		log.Error("get change feed info failed",
-			zap.String("changefeedid", task.ChangeFeedID),
-			zap.String("captureid", c.info.ID),
-			zap.Error(err))
-	}
-	log.Info("run processor", zap.String("captureid", c.info.ID),
-		zap.String("changefeedid", task.ChangeFeedID))
-
-	p, err := runProcessor(ctx, c.session, *cf, task.ChangeFeedID,
-		c.info.ID, task.CheckpointTS)
-	if err != nil {
-		log.Error("run processor failed",
-			zap.String("changefeedid", task.ChangeFeedID),
-			zap.String("captureid", c.info.ID),
-			zap.Error(err))
-		return nil, err
-	}
-	return p, nil
-}
-
-// register registers the capture information in etcd
-func (c *Capture) register(ctx context.Context) error {
-	return errors.Trace(c.etcdClient.PutCaptureInfo(ctx, c.info, c.session.Lease()))
 }