--- conflicted
+++ resolved
@@ -35,13 +35,9 @@
 )
 
 // newRouter create a router for OpenAPI
-<<<<<<< HEAD
-func newRouter(capture2 *capture.Capture, conf *config.ServerConfig) *gin.Engine {
-	// discard gin default log output
-=======
+
 func newRouter(captureHandler capture.HTTPHandler) *gin.Engine {
 	// discard gin log output
->>>>>>> 1696749b
 	gin.DefaultWriter = io.Discard
 
 	router := gin.New()
