--- conflicted
+++ resolved
@@ -295,17 +295,10 @@
 	}
 
 	sink := &mysqlSink{
-<<<<<<< HEAD
-		db:             db,
-		unresolvedRows: make(map[string][]*model.RowChangedEvent),
-		params:         params,
-=======
 		db:              db,
 		unresolvedRows:  make(map[string][]*model.RowChangedEvent),
 		params:          params,
-		lastTime:        time.Now(),
 		globalForwardCh: make(chan struct{}, 1),
->>>>>>> 96b3f3fb
 	}
 
 	sink.db.SetMaxIdleConns(params.workerCount)
