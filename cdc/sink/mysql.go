--- conflicted
+++ resolved
@@ -114,9 +114,6 @@
 		return errors.New("not a DDL")
 	}
 	err := s.execDDLWithMaxRetries(ctx, t.DDL, 5)
-	if err == nil && !s.ddlOnly && isTableChanged(t.DDL) {
-		s.tblInspector.Refresh(t.DDL.Database, t.DDL.Table)
-	}
 	return errors.Trace(err)
 }
 
@@ -126,16 +123,6 @@
 	}
 	var allDMLs []*model.DML
 	for _, t := range txns {
-<<<<<<< HEAD
-		if t.IsDDL() {
-			err := s.execDDLWithMaxRetries(ctx, t.DDL, 5)
-			return errors.Trace(err)
-		}
-		if s.ddlOnly {
-			return errors.New("dmls disallowed in ddl-only mode")
-		}
-=======
->>>>>>> 48bfb2a7
 		dmls, err := s.formatDMLs(t.DMLs)
 		if err != nil {
 			return errors.Trace(err)
