// Copyright 2019 PingCAP, Inc.
//
// Licensed under the Apache License, Version 2.0 (the "License");
// you may not use this file except in compliance with the License.
// You may obtain a copy of the License at
//
//     http://www.apache.org/licenses/LICENSE-2.0
//
// Unless required by applicable law or agreed to in writing, software
// distributed under the License is distributed on an "AS IS" BASIS,
// See the License for the specific language governing permissions and
// limitations under the License.

package sink

import (
	"context"
	"database/sql"
	"fmt"
	"net/url"
	"runtime"
	"sort"
	"strconv"
	"strings"
	"sync"
	"sync/atomic"
	"time"

	"github.com/cenkalti/backoff"
	dmysql "github.com/go-sql-driver/mysql"
	"github.com/pingcap/errors"
	"github.com/pingcap/failpoint"
	"github.com/pingcap/log"
	timodel "github.com/pingcap/parser/model"
	"github.com/pingcap/parser/mysql"
	"github.com/pingcap/parser/terror"
	"github.com/pingcap/ticdc/cdc/model"
<<<<<<< HEAD
	"github.com/pingcap/ticdc/pkg/cyclic"
=======
	"github.com/pingcap/ticdc/pkg/filter"
>>>>>>> c6f51926
	"github.com/pingcap/ticdc/pkg/retry"
	"github.com/pingcap/ticdc/pkg/util"
	tddl "github.com/pingcap/tidb/ddl"
	"github.com/pingcap/tidb/infoschema"
	"github.com/prometheus/client_golang/prometheus"
	"go.uber.org/zap"
)

const (
	defaultWorkerCount     = 16
	defaultMaxTxnRow       = 256
	defaultDMLMaxRetryTime = 20
	defaultDDLMaxRetryTime = 20
)

var (
	printStatusInterval = 30 * time.Second
)

type mysqlSink struct {
	db               *sql.DB
	globalResolvedTs uint64
	sinkResolvedTs   uint64
	checkpointTs     uint64
	params           params

	filter *filter.Filter

	globalForwardCh chan struct{}

	unresolvedRowsMu sync.Mutex
	unresolvedRows   map[model.TableName][]*model.RowChangedEvent

	count uint64

	cyclic *cyclic.Cyclic

	metricExecTxnHis   prometheus.Observer
	metricExecBatchHis prometheus.Observer
	metricExecErrCnt   prometheus.Counter
}

func (s *mysqlSink) EmitResolvedEvent(ctx context.Context, ts uint64) error {
	atomic.StoreUint64(&s.globalResolvedTs, ts)
	select {
	case s.globalForwardCh <- struct{}{}:
	default:
	}
	return nil
}

func (s *mysqlSink) EmitCheckpointEvent(ctx context.Context, ts uint64) error {
	return nil
}

func (s *mysqlSink) EmitRowChangedEvent(ctx context.Context, rows ...*model.RowChangedEvent) error {
	var resolvedTs uint64
	s.unresolvedRowsMu.Lock()
	defer s.unresolvedRowsMu.Unlock()
	for _, row := range rows {
		if row.Resolved {
			resolvedTs = row.CRTs
			continue
		}
		if s.filter.ShouldIgnoreDMLEvent(row.CRTs, row.Table.Schema, row.Table.Table) {
			log.Info("Row changed event ignored", zap.Uint64("ts", row.CRTs))
			continue
		}
<<<<<<< HEAD
		key := *row.Table
=======
		key := model.QuoteSchema(row.Schema, row.Table)
>>>>>>> c6f51926
		s.unresolvedRows[key] = append(s.unresolvedRows[key], row)
	}
	if resolvedTs != 0 {
		atomic.StoreUint64(&s.sinkResolvedTs, resolvedTs)
	}
	return nil
}

func (s *mysqlSink) EmitDDLEvent(ctx context.Context, ddl *model.DDLEvent) error {
	if s.filter.ShouldIgnoreDDLEvent(ddl.Ts, ddl.Schema, ddl.Table) {
		log.Info(
			"DDL event ignored",
			zap.String("query", ddl.Query),
			zap.Uint64("ts", ddl.Ts),
		)
		return nil
	}
	err := s.execDDLWithMaxRetries(ctx, ddl, defaultDDLMaxRetryTime)
	return errors.Trace(err)
}

func (s *mysqlSink) execDDLWithMaxRetries(ctx context.Context, ddl *model.DDLEvent, maxRetries uint64) error {
	return retry.Run(500*time.Millisecond, maxRetries,
		func() error {
			err := s.execDDL(ctx, ddl)
			if isIgnorableDDLError(err) {
				log.Info("execute DDL failed, but error can be ignored", zap.String("query", ddl.Query), zap.Error(err))
				return nil
			}
			if errors.Cause(err) == context.Canceled {
				return backoff.Permanent(err)
			}
			if err != nil {
				s.metricExecErrCnt.Inc()
				log.Warn("execute DDL with error, retry later", zap.String("query", ddl.Query), zap.Error(err))
			}
			return err
		})
}

func (s *mysqlSink) execDDL(ctx context.Context, ddl *model.DDLEvent) error {
	shouldSwitchDB := len(ddl.Schema) > 0 && ddl.Type != timodel.ActionCreateSchema

	tx, err := s.db.BeginTx(ctx, nil)
	if err != nil {
		return errors.Trace(err)
	}

	if shouldSwitchDB {
		_, err = tx.ExecContext(ctx, "USE "+model.QuoteName(ddl.Schema)+";")
		if err != nil {
			if rbErr := tx.Rollback(); rbErr != nil {
				log.Error("Failed to rollback", zap.Error(err))
			}
			return errors.Trace(err)
		}
	}

	if _, err = tx.ExecContext(ctx, ddl.Query); err != nil {
		if rbErr := tx.Rollback(); rbErr != nil {
			log.Error("Failed to rollback", zap.String("sql", ddl.Query), zap.Error(err))
		}
		return errors.Trace(err)
	}

	if err = tx.Commit(); err != nil {
		return errors.Trace(err)
	}

	atomic.AddUint64(&s.count, 1)
	log.Info("Exec DDL succeeded", zap.String("sql", ddl.Query))
	return nil
}

func (s *mysqlSink) CheckpointTs() uint64 {
	return atomic.LoadUint64(&s.checkpointTs)
}

func (s *mysqlSink) Count() uint64 {
	return atomic.LoadUint64(&s.count)
}

func (s *mysqlSink) Run(ctx context.Context) error {
	if util.IsOwnerFromCtx(ctx) {
		<-ctx.Done()
		return ctx.Err()
	}

	err := s.adjustSQLMode(ctx)
	if err != nil {
		return errors.Trace(err)
	}

	for {
		select {
		case <-ctx.Done():
			return ctx.Err()
		case <-s.globalForwardCh:
			globalResolvedTs := atomic.LoadUint64(&s.globalResolvedTs)
			if globalResolvedTs == atomic.LoadUint64(&s.checkpointTs) {
				continue
			}

			sinkResolvedTs := atomic.LoadUint64(&s.sinkResolvedTs)
			for globalResolvedTs > sinkResolvedTs {
				time.Sleep(10 * time.Millisecond)
				sinkResolvedTs = atomic.LoadUint64(&s.sinkResolvedTs)
			}

			s.unresolvedRowsMu.Lock()
			if len(s.unresolvedRows) == 0 {
				atomic.StoreUint64(&s.checkpointTs, globalResolvedTs)
				s.unresolvedRowsMu.Unlock()
				continue
			}
			_, resolvedRowsMap := splitRowsGroup(globalResolvedTs, s.unresolvedRows)
			s.unresolvedRowsMu.Unlock()
			if len(resolvedRowsMap) == 0 {
				atomic.StoreUint64(&s.checkpointTs, globalResolvedTs)
				continue
			}

			if s.cyclic != nil {
				// Filter rows if it is origined from downstream.
				txnMap, markMap := model.MapMarkRowsGroup(resolvedRowsMap)
				resolvedRowsMap = model.ReduceCyclicRowsGroup(
					txnMap, markMap, s.cyclic.FilterReplicaID())
			}

			if err := s.concurrentExec(ctx, resolvedRowsMap); err != nil {
				return errors.Trace(err)
			}
			atomic.StoreUint64(&s.checkpointTs, globalResolvedTs)
		}
	}
}

func splitRowsGroup(
	resolvedTs uint64, unresolvedRows map[model.TableName][]*model.RowChangedEvent,
) (minTs uint64, resolvedRowsMap map[model.TableName][][]*model.RowChangedEvent) {
	resolvedRowsMap = make(map[model.TableName][][]*model.RowChangedEvent, len(unresolvedRows))
	minTs = resolvedTs
	for key, rows := range unresolvedRows {
		i := sort.Search(len(rows), func(i int) bool {
			return rows[i].CRTs > resolvedTs
		})
		if i == 0 {
			continue
		}
		var resolvedRows []*model.RowChangedEvent
		if i == len(rows) {
			resolvedRows = rows
			delete(unresolvedRows, key)
		} else {
			resolvedRows = make([]*model.RowChangedEvent, i)
			copy(resolvedRows, rows[:i])
			unresolvedRows[key] = rows[i:]
		}
		resolvedRowsMap[key] = [][]*model.RowChangedEvent{resolvedRows}

		if len(resolvedRows) > 0 && resolvedRows[0].CRTs < minTs {
			minTs = resolvedRows[0].CRTs
		}
	}
	return
}

// adjustSQLMode adjust sql mode according to sink config.
func (s *mysqlSink) adjustSQLMode(ctx context.Context) error {
	// Must relax sql mode to support cyclic replication, as downstream may have
	// extra columns (not null and no default value).
	if s.cyclic != nil {
		return nil
	}
	var oldMode, newMode string
	row := s.db.QueryRowContext(ctx, "SELECT @@SESSION.sql_mode;")
	err := row.Scan(&oldMode)
	if err != nil {
		return errors.Trace(err)
	}

	newMode = cyclic.RelaxSQLMode(oldMode)
	rows, err := s.db.QueryContext(ctx, fmt.Sprintf("SET sql_mode = '%s';", newMode))
	if err != nil {
		return errors.Trace(err)
	}
	err = rows.Close()
	return errors.Trace(err)
}

var _ Sink = &mysqlSink{}

type params struct {
	workerCount  int
	maxTxnRow    int
	changefeedID string
	captureID    string
}

var defaultParams = params{
	workerCount: defaultWorkerCount,
	maxTxnRow:   defaultMaxTxnRow,
}

func configureSinkURI(dsnCfg *dmysql.Config, tz *time.Location) (string, error) {
	if dsnCfg.Params == nil {
		dsnCfg.Params = make(map[string]string, 1)
	}
	dsnCfg.DBName = ""
	dsnCfg.InterpolateParams = true
	dsnCfg.MultiStatements = true
	dsnCfg.Params["time_zone"] = fmt.Sprintf(`"%s"`, tz.String())
	return dsnCfg.FormatDSN(), nil
}

// newMySQLSink creates a new MySQL sink using schema storage
func newMySQLSink(ctx context.Context, sinkURI *url.URL, dsn *dmysql.Config, filter *filter.Filter, opts map[string]string) (Sink, error) {
	var db *sql.DB
	params := defaultParams

	if cid, ok := opts[OptChangefeedID]; ok {
		params.changefeedID = cid
	}
	if cid, ok := opts[OptCaptureID]; ok {
		params.captureID = cid
	}
	tz := util.TimezoneFromCtx(ctx)

	switch {
	case sinkURI != nil:
		scheme := strings.ToLower(sinkURI.Scheme)
		if scheme != "mysql" && scheme != "tidb" {
			return nil, errors.New("can create mysql sink with unsupported scheme")
		}
		s := sinkURI.Query().Get("worker-count")
		if s != "" {
			c, err := strconv.Atoi(s)
			if err != nil {
				return nil, errors.Trace(err)
			}
			params.workerCount = c
		}
		s = sinkURI.Query().Get("max-txn-row")
		if s != "" {
			c, err := strconv.Atoi(s)
			if err != nil {
				return nil, errors.Trace(err)
			}
			params.maxTxnRow = c
		}
		// dsn format of the driver:
		// [username[:password]@][protocol[(address)]]/dbname[?param1=value1&...&paramN=valueN]
		username := sinkURI.User.Username()
		password, _ := sinkURI.User.Password()
		port := sinkURI.Port()
		if username == "" {
			username = "root"
		}
		if port == "" {
			port = "4000"
		}

		dsnStr := fmt.Sprintf("%s:%s@tcp(%s:%s)/", username, password, sinkURI.Hostname(), port)
		dsn, err := dmysql.ParseDSN(dsnStr)
		if err != nil {
			return nil, errors.Trace(err)
		}
		dsnStr, err = configureSinkURI(dsn, tz)
		if err != nil {
			return nil, errors.Trace(err)
		}
		db, err = sql.Open("mysql", dsnStr)
		if err != nil {
			return nil, errors.Annotatef(err, "Open database connection failed, dsn: %s", dsnStr)
		}
		log.Info("Start mysql sink", zap.String("dsn", dsnStr))
	case dsn != nil:
		dsnStr, err := configureSinkURI(dsn, tz)
		if err != nil {
			return nil, errors.Trace(err)
		}
		db, err = sql.Open("mysql", dsnStr)
		if err != nil {
			return nil, errors.Annotatef(err, "Open database connection failed, dsn: %s", dsnStr)
		}
		log.Info("Start mysql sink", zap.String("dsn", dsnStr))
	}

	sink := &mysqlSink{
		db:              db,
		unresolvedRows:  make(map[model.TableName][]*model.RowChangedEvent),
		params:          params,
		filter:          filter,
		globalForwardCh: make(chan struct{}, 1),
	}

	sink.db.SetMaxIdleConns(params.workerCount)
	sink.db.SetMaxOpenConns(params.workerCount)

	if val, ok := opts[cyclic.OptCyclicConfig]; ok {
		cfg := new(cyclic.ReplicationConfig)
		err := cfg.Unmarshal([]byte(val))
		if err != nil {
			return nil, errors.Trace(err)
		}
		sink.cyclic = cyclic.NewCyclic(cfg)
	}

	sink.metricExecTxnHis = execTxnHistogram.WithLabelValues(params.captureID, params.changefeedID)
	sink.metricExecBatchHis = execBatchHistogram.WithLabelValues(params.captureID, params.changefeedID)
	sink.metricExecErrCnt = mysqlExecutionErrorCounter.WithLabelValues(params.captureID, params.changefeedID)

	return sink, nil
}

func (s *mysqlSink) concurrentExec(ctx context.Context, rowGroups map[model.TableName][][]*model.RowChangedEvent) error {
	return concurrentExec(ctx, rowGroups, s.params.workerCount, s.params.maxTxnRow, s.execDMLs)
}

func concurrentExec(
	ctx context.Context, rowGroups map[model.TableName][][]*model.RowChangedEvent, nWorkers, maxTxnRow int,
	execDMLs func(context.Context, []*model.RowChangedEvent, int) error,
) error {
	if nWorkers == 0 {
		nWorkers = defaultParams.workerCount
	}

	var workerWg, jobWg sync.WaitGroup
	errCh := make(chan error, 1)
	rowsChs := make([]chan []*model.RowChangedEvent, 0, nWorkers)
	for i := 0; i < nWorkers; i++ {
		rowsCh := make(chan []*model.RowChangedEvent, 1024)
		worker := mysqlSinkWorker{
			rowsCh:    rowsCh,
			errCh:     errCh,
			workerWg:  &workerWg,
			jobWg:     &jobWg,
			maxTxnRow: maxTxnRow,
			bucket:    i,
			execDMLs:  execDMLs,
		}
		workerWg.Add(1)
		go worker.run(ctx)
		rowsChs = append(rowsChs, rowsCh)
	}
	causality := newCausality()
	rowsChIdx := 0
	sendFn := func(rows []*model.RowChangedEvent, keys []string, idx int) {
		causality.add(keys, idx)
		jobWg.Add(1)
		rowsChs[idx] <- rows
	}
	for groupKey, multiRows := range rowGroups {
		for _, rows := range multiRows {
			rowsCopy := make([]*model.RowChangedEvent, 0, len(rows))
			rowsCopy = append(rowsCopy, rows...)
			keys := make([]string, 0, len(rows))
			for _, row := range rows {
				if len(row.Keys) == 0 {
					keys = []string{util.QuoteSchema(groupKey.Schema, groupKey.Table)}
				} else {
					keys = append(keys, row.Keys...)
				}
			}
			if conflict, idx := causality.detectConflict(keys); conflict {
				if idx >= 0 {
					sendFn(rowsCopy, keys, idx)
					continue
				}
				jobWg.Wait()
				causality.reset()
			}
			idx := rowsChIdx % len(rowsChs)
			sendFn(rowsCopy, keys, idx)
			rowsChIdx++
		}
	}
	for i := range rowsChs {
		close(rowsChs[i])
	}
	workerWg.Wait()
	select {
	case err := <-errCh:
		return err
	default:
		return nil
	}
}

type mysqlSinkWorker struct {
	rowsCh    chan []*model.RowChangedEvent
	errCh     chan error
	workerWg  *sync.WaitGroup
	jobWg     *sync.WaitGroup
	maxTxnRow int
	bucket    int
	execDMLs  func(context.Context, []*model.RowChangedEvent, int) error
}

func (w *mysqlSinkWorker) run(ctx context.Context) {
	defer func() {
		if r := recover(); r != nil {
			buf := make([]byte, 4096)
			stackSize := runtime.Stack(buf, false)
			buf = buf[:stackSize]
			w.trySendErr(errors.Errorf("mysql sink concurrent execute panic, stack: %v", string(buf)))
			log.Error("mysql sink worker panic", zap.Reflect("r", r), zap.Stack("stack trace"))
		}
		w.workerWg.Done()
	}()
	var multiRows [][]*model.RowChangedEvent
	for rows := range w.rowsCh {
		multiRows = append(multiRows, rows)
		multiRows = w.fetchAllPendingEvents(multiRows)
		for _, rows := range multiRows {
			err := w.execDMLs(ctx, rows, w.bucket)
			if err != nil {
				w.trySendErr(err)
			}
		}
		// clean cache to avoid memory leak.
		for i := range multiRows {
			w.jobWg.Done()
			multiRows[i] = nil
		}
		multiRows = multiRows[:0]
	}
}

func (w *mysqlSinkWorker) trySendErr(err error) {
	select {
	case w.errCh <- err:
	default:
		return
	}
}

func (w *mysqlSinkWorker) fetchAllPendingEvents(
	multiRows [][]*model.RowChangedEvent,
) [][]*model.RowChangedEvent {
	// TODO(neil) count rows instead
	for len(multiRows) < w.maxTxnRow {
		select {
		case rows, ok := <-w.rowsCh:
			if !ok {
				return multiRows
			}
			multiRows = append(multiRows, rows)
		default:
			return multiRows
		}
	}
	return multiRows
}

func (s *mysqlSink) Close() error {
	return nil
}

func (s *mysqlSink) PrintStatus(ctx context.Context) error {
	lastTime := time.Now()
	var lastCount uint64
	timer := time.NewTicker(printStatusInterval)
	defer timer.Stop()
	for {
		select {
		case <-ctx.Done():
			return nil
		case <-timer.C:
			now := time.Now()
			seconds := now.Unix() - lastTime.Unix()
			total := atomic.LoadUint64(&s.count)
			count := total - lastCount
			qps := uint64(0)
			if seconds > 0 {
				qps = count / uint64(seconds)
			}
			lastCount = total
			lastTime = now
			log.Info("mysql sink replication status",
				zap.String("changefeed", s.params.changefeedID),
				zap.Uint64("count", count),
				zap.Uint64("qps", qps))
		}
	}
}

func (s *mysqlSink) execDMLWithMaxRetries(
	ctx context.Context, sqls []string, values [][]interface{}, maxRetries uint64, bucket int,
) error {
	checkTxnErr := func(err error) error {
		if errors.Cause(err) == context.Canceled {
			return backoff.Permanent(err)
		}
		s.metricExecErrCnt.Inc()
		log.Warn("execute DMLs with error, retry later", zap.Error(err))
		return err
	}
	return retry.Run(500*time.Millisecond, maxRetries,
		func() error {
			failpoint.Inject("MySQLSinkTxnRandomError", func() {
				failpoint.Return(checkTxnErr(errors.Trace(dmysql.ErrInvalidConn)))
			})
			startTime := time.Now()
			tx, err := s.db.BeginTx(ctx, nil)
			if err != nil {
				return checkTxnErr(errors.Trace(err))
			}
			for i, query := range sqls {
				args := values[i]
				if _, err := tx.ExecContext(ctx, query, args...); err != nil {
					return checkTxnErr(errors.Trace(err))
				}
				// 	log.Debug("exec row",
				// 		zap.String("sql", query), zap.Any("args", args), zap.Int("bucket", bucket))
			}
			log.Debug("exec row",
				zap.Strings("sql", sqls), zap.Any("args", values), zap.Int("bucket", bucket))
			if err = tx.Commit(); err != nil {
				return checkTxnErr(errors.Trace(err))
			}
			s.metricExecTxnHis.Observe(time.Since(startTime).Seconds())
			s.metricExecBatchHis.Observe(float64(len(sqls)))
			atomic.AddUint64(&s.count, uint64(len(sqls)))
			log.Debug("Exec Rows succeeded",
				zap.String("changefeed", s.params.changefeedID), zap.Int("num of Rows", len(sqls)),
				zap.Int("bucket", bucket))
			return nil
		},
	)
}

// prepareDMLs converts model.RowChangedEvent list to query string list and args list
func (s *mysqlSink) prepareDMLs(rows []*model.RowChangedEvent, bucket int) ([]string, [][]interface{}, error) {
	sqls := make([]string, 0, len(rows))
	values := make([][]interface{}, 0, len(rows))
	markRowFound := false
	for _, row := range rows {
		var query string
		var args []interface{}
		var err error
		if s.cyclic != nil && cyclic.IsMarkTable(row.Table.Schema, row.Table.Table) {
			// Write mark table based on bucket ID and table ID.
			replicaID := model.ExtractReplicaID(row)
			// Mark row's table ID is set to corresponding table ID.
			query = s.cyclic.UdpateTableCyclicMark(
				row.Table.Schema, row.Table.Table, uint64(bucket), replicaID)
			markRowFound = true
		} else if row.Delete {
			query, args, err = s.prepareDelete(row.Table.Schema, row.Table.Table, row.Columns)
		} else {
			query, args, err = s.prepareReplace(row.Table.Schema, row.Table.Table, row.Columns)
		}
		if err != nil {
			return nil, nil, errors.Trace(err)
		}
		sqls = append(sqls, query)
		values = append(values, args)
	}
	if s.cyclic != nil && !markRowFound && len(rows) > 0 {
		// Write mark table with the current replica ID.
		updateMark := s.cyclic.UdpateTableCyclicMark(
			rows[0].Table.Schema, rows[0].Table.Table, uint64(bucket), s.cyclic.ReplicaID())
		sqls = append(sqls, updateMark)
		values = append(values, nil)
	}
	return sqls, values, nil
}

func (s *mysqlSink) execDMLs(ctx context.Context, rows []*model.RowChangedEvent, bucket int) error {
	sqls, values, err := s.prepareDMLs(rows, bucket)
	if err != nil {
		return errors.Trace(err)
	}
	return errors.Trace(s.execDMLWithMaxRetries(ctx, sqls, values, defaultDMLMaxRetryTime, bucket))
}

func (s *mysqlSink) prepareReplace(schema, table string, cols map[string]*model.Column) (string, []interface{}, error) {
	var builder strings.Builder
	columnNames := make([]string, 0, len(cols))
	args := make([]interface{}, 0, len(cols))
	for k, v := range cols {
		columnNames = append(columnNames, k)
		args = append(args, v.Value)
	}

	colList := "(" + buildColumnList(columnNames) + ")"
	tblName := model.QuoteSchema(schema, table)
	builder.WriteString("REPLACE INTO " + tblName + colList + " VALUES ")
	builder.WriteString("(" + model.HolderString(len(columnNames)) + ");")

	return builder.String(), args, nil
}

func (s *mysqlSink) prepareDelete(schema, table string, cols map[string]*model.Column) (string, []interface{}, error) {
	var builder strings.Builder
	builder.WriteString(fmt.Sprintf("DELETE FROM %s WHERE ", model.QuoteSchema(schema, table)))

	colNames, wargs := whereSlice(cols)
	args := make([]interface{}, 0, len(wargs))
	for i := 0; i < len(colNames); i++ {
		if i > 0 {
			builder.WriteString(" AND ")
		}
		if wargs[i] == nil {
			builder.WriteString(model.QuoteName(colNames[i]) + " IS NULL")
		} else {
			builder.WriteString(model.QuoteName(colNames[i]) + " = ?")
			args = append(args, wargs[i])
		}
	}
	builder.WriteString(" LIMIT 1;")
	sql := builder.String()
	return sql, args, nil
}

func whereSlice(cols map[string]*model.Column) (colNames []string, args []interface{}) {
	// Try to use unique key values when available
	for colName, col := range cols {
		if col.WhereHandle == nil || !*col.WhereHandle {
			continue
		}
		colNames = append(colNames, colName)
		args = append(args, col.Value)
	}
	return
}

func isIgnorableDDLError(err error) bool {
	errCode, ok := getSQLErrCode(err)
	if !ok {
		return false
	}
	// we can get error code from:
	// infoschema's error definition: https://github.com/pingcap/tidb/blob/master/infoschema/infoschema.go
	// DDL's error definition: https://github.com/pingcap/tidb/blob/master/ddl/ddl.go
	// tidb/mysql error code definition: https://github.com/pingcap/tidb/blob/master/mysql/errcode.go
	switch errCode {
	case infoschema.ErrDatabaseExists.Code(), infoschema.ErrDatabaseNotExists.Code(), infoschema.ErrDatabaseDropExists.Code(),
		infoschema.ErrTableExists.Code(), infoschema.ErrTableNotExists.Code(), infoschema.ErrTableDropExists.Code(),
		infoschema.ErrColumnExists.Code(), infoschema.ErrColumnNotExists.Code(), infoschema.ErrIndexExists.Code(),
		infoschema.ErrKeyNotExists.Code(), tddl.ErrCantDropFieldOrKey.Code(), mysql.ErrDupKeyName:
		return true
	default:
		return false
	}
}

func getSQLErrCode(err error) (terror.ErrCode, bool) {
	mysqlErr, ok := errors.Cause(err).(*dmysql.MySQLError)
	if !ok {
		return -1, false
	}

	return terror.ErrCode(mysqlErr.Number), true
}

func buildColumnList(names []string) string {
	var b strings.Builder
	for i, name := range names {
		if i > 0 {
			b.WriteString(",")
		}
		b.WriteString(model.QuoteName(name))

	}

	return b.String()
}<|MERGE_RESOLUTION|>--- conflicted
+++ resolved
@@ -35,11 +35,8 @@
 	"github.com/pingcap/parser/mysql"
 	"github.com/pingcap/parser/terror"
 	"github.com/pingcap/ticdc/cdc/model"
-<<<<<<< HEAD
 	"github.com/pingcap/ticdc/pkg/cyclic"
-=======
 	"github.com/pingcap/ticdc/pkg/filter"
->>>>>>> c6f51926
 	"github.com/pingcap/ticdc/pkg/retry"
 	"github.com/pingcap/ticdc/pkg/util"
 	tddl "github.com/pingcap/tidb/ddl"
@@ -108,11 +105,7 @@
 			log.Info("Row changed event ignored", zap.Uint64("ts", row.CRTs))
 			continue
 		}
-<<<<<<< HEAD
 		key := *row.Table
-=======
-		key := model.QuoteSchema(row.Schema, row.Table)
->>>>>>> c6f51926
 		s.unresolvedRows[key] = append(s.unresolvedRows[key], row)
 	}
 	if resolvedTs != 0 {
@@ -472,7 +465,7 @@
 			keys := make([]string, 0, len(rows))
 			for _, row := range rows {
 				if len(row.Keys) == 0 {
-					keys = []string{util.QuoteSchema(groupKey.Schema, groupKey.Table)}
+					keys = []string{model.QuoteSchema(groupKey.Schema, groupKey.Table)}
 				} else {
 					keys = append(keys, row.Keys...)
 				}
