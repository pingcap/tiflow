// Copyright 2020 PingCAP, Inc.
//
// Licensed under the Apache License, Version 2.0 (the "License");
// you may not use this file except in compliance with the License.
// You may obtain a copy of the License at
//
//     http://www.apache.org/licenses/LICENSE-2.0
//
// Unless required by applicable law or agreed to in writing, software
// distributed under the License is distributed on an "AS IS" BASIS,
// See the License for the specific language governing permissions and
// limitations under the License.

package sink

import (
	"context"
	"database/sql"
	"fmt"
	"net/url"
	"runtime"
	"strconv"
	"strings"
	"sync"
	"time"

	"github.com/cenkalti/backoff"
	dmysql "github.com/go-sql-driver/mysql"
	"github.com/pingcap/errors"
	"github.com/pingcap/failpoint"
	"github.com/pingcap/log"
	timodel "github.com/pingcap/parser/model"
	"github.com/pingcap/parser/mysql"
	"github.com/pingcap/parser/terror"
	"github.com/pingcap/ticdc/cdc/model"
	"github.com/pingcap/ticdc/cdc/sink/common"
	"github.com/pingcap/ticdc/pkg/config"
	"github.com/pingcap/ticdc/pkg/cyclic"
	"github.com/pingcap/ticdc/pkg/cyclic/mark"
	"github.com/pingcap/ticdc/pkg/filter"
	tifilter "github.com/pingcap/ticdc/pkg/filter"
	"github.com/pingcap/ticdc/pkg/quotes"
	"github.com/pingcap/ticdc/pkg/retry"
	"github.com/pingcap/ticdc/pkg/security"
	"github.com/pingcap/ticdc/pkg/util"
	tddl "github.com/pingcap/tidb/ddl"
	"github.com/pingcap/tidb/infoschema"
	"github.com/prometheus/client_golang/prometheus"
	"go.uber.org/zap"
	"golang.org/x/sync/errgroup"
)

const (
	defaultWorkerCount     = 16
	defaultMaxTxnRow       = 256
	defaultDMLMaxRetryTime = 8
	defaultDDLMaxRetryTime = 20
	defaultTiDBTxnMode     = "optimistic"
)

type mysqlSink struct {
	db     *sql.DB
	params *sinkParams

	filter *filter.Filter
	cyclic *cyclic.Cyclic

	txnCache *common.UnresolvedTxnCache

	statistics *Statistics

	// metrics used by mysql sink only
	metricConflictDetectDurationHis prometheus.Observer
	metricBucketSizeCounters        []prometheus.Counter
}

func (s *mysqlSink) EmitRowChangedEvents(ctx context.Context, rows ...*model.RowChangedEvent) error {
<<<<<<< HEAD
	s.txnCache.Append(s.filter, rows...)
=======
	s.unresolvedTxnsMu.Lock()
	defer s.unresolvedTxnsMu.Unlock()
	for _, row := range rows {
		if s.filter.ShouldIgnoreDMLEvent(row.StartTs, row.Table.Schema, row.Table.Table) {
			log.Info("Row changed event ignored", zap.Uint64("start-ts", row.StartTs))
			continue
		}
		key := *row.Table
		txns := s.unresolvedTxns[key]
		if len(txns) == 0 || txns[len(txns)-1].StartTs != row.StartTs {
			// fail-fast check
			if len(txns) != 0 && txns[len(txns)-1].CommitTs > row.CommitTs {
				log.Fatal("the commitTs of the emit row is less than the received row",
					zap.Stringer("table", row.Table),
					zap.Uint64("emit row startTs", row.StartTs),
					zap.Uint64("emit row commitTs", row.CommitTs),
					zap.Uint64("last received row startTs", txns[len(txns)-1].StartTs),
					zap.Uint64("last received row commitTs", txns[len(txns)-1].CommitTs))
			}
			txns = append(txns, &model.Txn{
				StartTs:  row.StartTs,
				CommitTs: row.CommitTs,
			})
			s.unresolvedTxns[key] = txns
		}
		txns[len(txns)-1].Append(row)
	}
>>>>>>> 3483a02f
	return nil
}

func (s *mysqlSink) FlushRowChangedEvents(ctx context.Context, resolvedTs uint64) error {
	resolvedTxnsMap := s.txnCache.Resolved(resolvedTs)
	if len(resolvedTxnsMap) == 0 {
		s.txnCache.UpdateCheckpoint(resolvedTs)
		return nil
	}

	if s.cyclic != nil {
		// Filter rows if it is origined from downstream.
		cyclic.FilterAndReduceTxns(resolvedTxnsMap, s.cyclic.FilterReplicaID(), s.cyclic.ReplicaID())
	}

	if err := s.concurrentExec(ctx, resolvedTxnsMap); err != nil {
		return errors.Trace(err)
	}
	s.txnCache.UpdateCheckpoint(resolvedTs)
	return nil
}

func (s *mysqlSink) EmitCheckpointTs(ctx context.Context, ts uint64) error {
	// do nothing
	return nil
}

func (s *mysqlSink) EmitDDLEvent(ctx context.Context, ddl *model.DDLEvent) error {
	if s.filter.ShouldIgnoreDDLEvent(ddl.StartTs, ddl.Schema, ddl.Table) {
		log.Info(
			"DDL event ignored",
			zap.String("query", ddl.Query),
			zap.Uint64("startTs", ddl.StartTs),
			zap.Uint64("commitTs", ddl.CommitTs),
		)
		return errors.Trace(model.ErrorDDLEventIgnored)
	}
	err := s.execDDLWithMaxRetries(ctx, ddl, defaultDDLMaxRetryTime)
	return errors.Trace(err)
}

func (s *mysqlSink) execDDLWithMaxRetries(ctx context.Context, ddl *model.DDLEvent, maxRetries uint64) error {
	return retry.Run(500*time.Millisecond, maxRetries,
		func() error {
			err := s.execDDL(ctx, ddl)
			if isIgnorableDDLError(err) {
				log.Info("execute DDL failed, but error can be ignored", zap.String("query", ddl.Query), zap.Error(err))
				return nil
			}
			if errors.Cause(err) == context.Canceled {
				return backoff.Permanent(err)
			}
			if err != nil {
				log.Warn("execute DDL with error, retry later", zap.String("query", ddl.Query), zap.Error(err))
			}
			return err
		})
}

func (s *mysqlSink) execDDL(ctx context.Context, ddl *model.DDLEvent) error {
	shouldSwitchDB := len(ddl.Schema) > 0 && ddl.Type != timodel.ActionCreateSchema

	tx, err := s.db.BeginTx(ctx, nil)
	if err != nil {
		return errors.Trace(err)
	}

	if shouldSwitchDB {
		_, err = tx.ExecContext(ctx, "USE "+quotes.QuoteName(ddl.Schema)+";")
		if err != nil {
			if rbErr := tx.Rollback(); rbErr != nil {
				log.Error("Failed to rollback", zap.Error(err))
			}
			return errors.Trace(err)
		}
	}

	if _, err = tx.ExecContext(ctx, ddl.Query); err != nil {
		if rbErr := tx.Rollback(); rbErr != nil {
			log.Error("Failed to rollback", zap.String("sql", ddl.Query), zap.Error(err))
		}
		return errors.Trace(err)
	}

	if err = tx.Commit(); err != nil {
		return errors.Trace(err)
	}

	log.Info("Exec DDL succeeded", zap.String("sql", ddl.Query))
	return nil
}

// adjustSQLMode adjust sql mode according to sink config.
func (s *mysqlSink) adjustSQLMode(ctx context.Context) error {
	// Must relax sql mode to support cyclic replication, as downstream may have
	// extra columns (not null and no default value).
	if s.cyclic != nil {
		return nil
	}
	var oldMode, newMode string
	row := s.db.QueryRowContext(ctx, "SELECT @@SESSION.sql_mode;")
	err := row.Scan(&oldMode)
	if err != nil {
		return errors.Trace(err)
	}

	newMode = cyclic.RelaxSQLMode(oldMode)
	rows, err := s.db.QueryContext(ctx, fmt.Sprintf("SET sql_mode = '%s';", newMode))
	if err != nil {
		return errors.Trace(err)
	}
	err = rows.Close()
	return errors.Trace(err)
}

var _ Sink = &mysqlSink{}

type sinkParams struct {
	workerCount  int
	maxTxnRow    int
	tidbTxnMode  string
	changefeedID string
	captureAddr  string
}

var defaultParams = &sinkParams{
	workerCount: defaultWorkerCount,
	maxTxnRow:   defaultMaxTxnRow,
	tidbTxnMode: defaultTiDBTxnMode,
}

func configureSinkURI(ctx context.Context, dsnCfg *dmysql.Config, tz *time.Location, params *sinkParams) (string, error) {
	if dsnCfg.Params == nil {
		dsnCfg.Params = make(map[string]string, 1)
	}
	dsnCfg.DBName = ""
	dsnCfg.InterpolateParams = true
	dsnCfg.MultiStatements = true
	dsnCfg.Params["time_zone"] = fmt.Sprintf(`"%s"`, tz.String())

	testDB, err := sql.Open("mysql", dsnCfg.FormatDSN())
	if err != nil {
		return "", errors.Annotate(err, "fail to open MySQL connection when configuring sink")
	}
	defer testDB.Close()
	log.Debug("Opened connection to configure some tidb special parameters")

	var variableName string
	var autoRandomInsertEnabled string
	queryStr := "show session variables like 'allow_auto_random_explicit_insert';"
	err = testDB.QueryRowContext(ctx, queryStr).Scan(&variableName, &autoRandomInsertEnabled)
	if err != nil && err != sql.ErrNoRows {
		return "", errors.Annotate(err, "fail to query sink for support of auto-random")
	}
	if err == nil && autoRandomInsertEnabled == "off" {
		dsnCfg.Params["allow_auto_random_explicit_insert"] = "1"
		log.Debug("Set allow_auto_random_explicit_insert to 1")
	}

	var txnMode string
	queryStr = "show session variables like 'tidb_txn_mode';"
	err = testDB.QueryRowContext(ctx, queryStr).Scan(&variableName, &txnMode)
	if err != nil && err != sql.ErrNoRows {
		return "", errors.Annotate(err, "fail to query sink for txn mode")
	}
	if err == nil {
		dsnCfg.Params["tidb_txn_mode"] = params.tidbTxnMode
	}

	dsnClone := dsnCfg.Clone()
	dsnClone.Passwd = "******"
	log.Info("sink uri is configured", zap.String("format dsn", dsnClone.FormatDSN()))

	return dsnCfg.FormatDSN(), nil
}

// newMySQLSink creates a new MySQL sink using schema storage
func newMySQLSink(ctx context.Context, changefeedID model.ChangeFeedID, sinkURI *url.URL, filter *tifilter.Filter, opts map[string]string) (Sink, error) {
	var db *sql.DB
	params := defaultParams

	if cid, ok := opts[OptChangefeedID]; ok {
		params.changefeedID = cid
	}
	if caddr, ok := opts[OptCaptureAddr]; ok {
		params.captureAddr = caddr
	}
	tz := util.TimezoneFromCtx(ctx)

	if sinkURI == nil {
		return nil, errors.New("fail to open MySQL sink, empty URL")
	}
	scheme := strings.ToLower(sinkURI.Scheme)
	if scheme != "mysql" && scheme != "tidb" {
		return nil, errors.New("can create mysql sink with unsupported scheme")
	}
	s := sinkURI.Query().Get("worker-count")
	if s != "" {
		c, err := strconv.Atoi(s)
		if err != nil {
			return nil, errors.Trace(err)
		}
		if c > 0 {
			params.workerCount = c
		}
	}
	s = sinkURI.Query().Get("max-txn-row")
	if s != "" {
		c, err := strconv.Atoi(s)
		if err != nil {
			return nil, errors.Trace(err)
		}
		params.maxTxnRow = c
	}
	s = sinkURI.Query().Get("tidb-txn-mode")
	if s != "" {
		if s == "pessimistic" || s == "optimistic" {
			params.tidbTxnMode = s
		} else {
			log.Warn("invalid tidb-txn-mode, should be pessimistic or optimistic, use optimistic as default")
		}
	}
	var tlsParam string
	if sinkURI.Query().Get("ssl-ca") != "" {
		credential := security.Credential{
			CAPath:   sinkURI.Query().Get("ssl-ca"),
			CertPath: sinkURI.Query().Get("ssl-cert"),
			KeyPath:  sinkURI.Query().Get("ssl-key"),
		}
		tlsCfg, err := credential.ToTLSConfig()
		if err != nil {
			return nil, errors.Annotate(err, "fail to open MySQL connection")
		}
		name := "cdc_mysql_tls" + changefeedID
		err = dmysql.RegisterTLSConfig(name, tlsCfg)
		if err != nil {
			return nil, errors.Annotate(err, "fail to open MySQL connection")
		}
		tlsParam = "?tls=" + name
	}
	// dsn format of the driver:
	// [username[:password]@][protocol[(address)]]/dbname[?param1=value1&...&paramN=valueN]
	username := sinkURI.User.Username()
	password, _ := sinkURI.User.Password()
	port := sinkURI.Port()
	if username == "" {
		username = "root"
	}
	if port == "" {
		port = "4000"
	}

	dsnStr := fmt.Sprintf("%s:%s@tcp(%s:%s)/%s", username, password, sinkURI.Hostname(), port, tlsParam)
	dsn, err := dmysql.ParseDSN(dsnStr)
	if err != nil {
		return nil, errors.Trace(err)
	}
	dsnStr, err = configureSinkURI(ctx, dsn, tz, params)
	if err != nil {
		return nil, errors.Trace(err)
	}
	db, err = sql.Open("mysql", dsnStr)
	if err != nil {
		return nil, errors.Annotate(err, "Open database connection failed")
	}
	err = db.PingContext(ctx)
	if err != nil {
		return nil, errors.Annotatef(err, "fail to open MySQL connection")
	}

	log.Info("Start mysql sink")

	db.SetMaxIdleConns(params.workerCount)
	db.SetMaxOpenConns(params.workerCount)

	metricConflictDetectDurationHis := conflictDetectDurationHis.WithLabelValues(
		params.captureAddr, params.changefeedID)
	metricBucketSizeCounters := make([]prometheus.Counter, params.workerCount)
	for i := 0; i < params.workerCount; i++ {
		metricBucketSizeCounters[i] = bucketSizeCounter.WithLabelValues(
			params.captureAddr, params.changefeedID, strconv.Itoa(i))
	}

	sink := &mysqlSink{
		db:                              db,
		params:                          params,
		filter:                          filter,
		txnCache:                        common.NewUnresolvedTxnCache(),
		statistics:                      NewStatistics("mysql", opts),
		metricConflictDetectDurationHis: metricConflictDetectDurationHis,
		metricBucketSizeCounters:        metricBucketSizeCounters,
	}

	if val, ok := opts[mark.OptCyclicConfig]; ok {
		cfg := new(config.CyclicConfig)
		err := cfg.Unmarshal([]byte(val))
		if err != nil {
			return nil, errors.Trace(err)
		}
		sink.cyclic = cyclic.NewCyclic(cfg)

		err = sink.adjustSQLMode(ctx)
		if err != nil {
			return nil, errors.Trace(err)
		}
	}

	return sink, nil
}

func (s *mysqlSink) concurrentExec(ctx context.Context, txnsGroup map[model.TableName][]*model.Txn) error {
	nWorkers := s.params.workerCount
	workers := make([]*mysqlSinkWorker, nWorkers)
	errg, ctx := errgroup.WithContext(ctx)
	for i := 0; i < nWorkers; i++ {
		i := i
		workers[i] = newMySQLSinkWorker(s.params.maxTxnRow, i, s.metricBucketSizeCounters[i], s.execDMLs)
		errg.Go(func() error {
			return workers[i].run(ctx)
		})
	}
	causality := newCausality()
	rowsChIdx := 0

	sendFn := func(txn *model.Txn, idx int) {
		causality.add(txn.Keys, idx)
		workers[idx].appendTxn(ctx, txn)
	}
	resolveConflict := func(txn *model.Txn) {
		if conflict, idx := causality.detectConflict(txn.Keys); conflict {
			if idx >= 0 {
				sendFn(txn, idx)
				return
			}
			for _, w := range workers {
				w.waitAllTxnsExecuted()
			}
			causality.reset()
		}
		sendFn(txn, rowsChIdx)
		rowsChIdx++
		rowsChIdx = rowsChIdx % nWorkers
	}
	for _, txns := range txnsGroup {
		for _, txn := range txns {
			startTime := time.Now()
			resolveConflict(txn)
			s.metricConflictDetectDurationHis.Observe(time.Since(startTime).Seconds())
		}
	}
	for _, w := range workers {
		w.waitAndClose()
	}
	return errg.Wait()
}

type mysqlSinkWorker struct {
	txnCh            chan *model.Txn
	txnWg            sync.WaitGroup
	maxTxnRow        int
	bucket           int
	execDMLs         func(context.Context, []*model.RowChangedEvent, uint64, int) error
	metricBucketSize prometheus.Counter
}

func newMySQLSinkWorker(
	maxTxnRow int,
	bucket int,
	metricBucketSize prometheus.Counter,
	execDMLs func(context.Context, []*model.RowChangedEvent, uint64, int) error,
) *mysqlSinkWorker {
	return &mysqlSinkWorker{
		txnCh:            make(chan *model.Txn, 1024),
		maxTxnRow:        maxTxnRow,
		bucket:           bucket,
		metricBucketSize: metricBucketSize,
		execDMLs:         execDMLs,
	}
}

func (w *mysqlSinkWorker) waitAllTxnsExecuted() {
	w.txnWg.Wait()
}

func (w *mysqlSinkWorker) waitAndClose() {
	w.waitAllTxnsExecuted()
	close(w.txnCh)
}

func (w *mysqlSinkWorker) appendTxn(ctx context.Context, txn *model.Txn) {
	if txn == nil {
		return
	}
	w.txnWg.Add(1)
	select {
	case <-ctx.Done():
		w.txnWg.Done()
	case w.txnCh <- txn:
	}
}

func (w *mysqlSinkWorker) run(ctx context.Context) (err error) {
	defer func() {
		if r := recover(); r != nil {
			buf := make([]byte, 4096)
			stackSize := runtime.Stack(buf, false)
			buf = buf[:stackSize]
			err = errors.Errorf("mysql sink concurrent execute panic, stack: %v", string(buf))
			log.Error("mysql sink worker panic", zap.Reflect("r", r), zap.Stack("stack trace"))
		}
	}()

	var toExecRows []*model.RowChangedEvent
	var replicaID uint64
	var txnNum int
	lastExecTime := time.Now()
	flushRows := func() error {
		if len(toExecRows) == 0 {
			return nil
		}
		rows := make([]*model.RowChangedEvent, len(toExecRows))
		copy(rows, toExecRows)
		err := w.execDMLs(ctx, rows, replicaID, w.bucket)
		if err != nil {
			w.txnWg.Add(-1 * txnNum)
			return err
		}
		toExecRows = toExecRows[:0]
		w.txnWg.Add(-1 * txnNum)
		w.metricBucketSize.Add(float64(txnNum))
		txnNum = 0
		lastExecTime = time.Now()
		return nil
	}

	t := time.NewTicker(50 * time.Millisecond)
	defer t.Stop()
	for {
		select {
		case <-ctx.Done():
			return errors.Trace(flushRows())
		case txn := <-w.txnCh:
			if txn == nil {
				return errors.Trace(flushRows())
			}
			if txn.ReplicaID != replicaID || len(toExecRows)+len(txn.Rows) > w.maxTxnRow {
				if err := flushRows(); err != nil {
					return errors.Trace(err)
				}
			}
			replicaID = txn.ReplicaID
			toExecRows = append(toExecRows, txn.Rows...)
			txnNum++
		case <-t.C:
			if time.Since(lastExecTime) < time.Millisecond*100 {
				continue
			}
			if err := flushRows(); err != nil {
				return errors.Trace(err)
			}
		}
	}
}

func (s *mysqlSink) Close() error {
	return s.db.Close()
}

func (s *mysqlSink) execDMLWithMaxRetries(
	ctx context.Context, sqls []string, values [][]interface{}, maxRetries uint64, bucket int,
) error {
	checkTxnErr := func(err error) error {
		if errors.Cause(err) == context.Canceled {
			return backoff.Permanent(err)
		}
		log.Warn("execute DMLs with error, retry later", zap.Error(err))
		return err
	}
	return retry.Run(500*time.Millisecond, maxRetries,
		func() error {
			failpoint.Inject("MySQLSinkTxnRandomError", func() {
				failpoint.Return(checkTxnErr(errors.Trace(dmysql.ErrInvalidConn)))
			})
			err := s.statistics.RecordBatchExecution(func() (int, error) {
				tx, err := s.db.BeginTx(ctx, nil)
				if err != nil {
					return 0, checkTxnErr(errors.Trace(err))
				}
				for i, query := range sqls {
					args := values[i]
					if _, err := tx.ExecContext(ctx, query, args...); err != nil {
						return 0, checkTxnErr(errors.Trace(err))
					}
					log.Debug("exec row", zap.String("sql", query), zap.Any("args", args))
				}
				if err = tx.Commit(); err != nil {
					return 0, checkTxnErr(errors.Trace(err))
				}
				return len(sqls), nil
			})
			if err != nil {
				return errors.Trace(err)
			}
			log.Debug("Exec Rows succeeded",
				zap.String("changefeed", s.params.changefeedID),
				zap.Int("num of Rows", len(sqls)),
				zap.Int("bucket", bucket))
			return nil
		},
	)
}

// prepareDMLs converts model.RowChangedEvent list to query string list and args list
func (s *mysqlSink) prepareDMLs(rows []*model.RowChangedEvent, replicaID uint64, bucket int) ([]string, [][]interface{}, error) {
	sqls := make([]string, 0, len(rows))
	values := make([][]interface{}, 0, len(rows))
	for _, row := range rows {
		var query string
		var args []interface{}
		var err error
		if row.Delete {
			query, args, err = prepareDelete(row.Table.Schema, row.Table.Table, row.Columns)
		} else {
			query, args, err = prepareReplace(row.Table.Schema, row.Table.Table, row.Columns)
		}
		if err != nil {
			return nil, nil, errors.Trace(err)
		}
		sqls = append(sqls, query)
		values = append(values, args)
	}
	if s.cyclic != nil && len(rows) > 0 {
		// Write mark table with the current replica ID.
		updateMark := s.cyclic.UdpateSourceTableCyclicMark(
			rows[0].Table.Schema, rows[0].Table.Table, uint64(bucket), replicaID)
		sqls = append(sqls, updateMark)
		values = append(values, nil)
	}
	return sqls, values, nil
}

func (s *mysqlSink) execDMLs(ctx context.Context, rows []*model.RowChangedEvent, replicaID uint64, bucket int) error {
	sqls, values, err := s.prepareDMLs(rows, replicaID, bucket)
	if err != nil {
		return errors.Trace(err)
	}
	if err := s.execDMLWithMaxRetries(ctx, sqls, values, defaultDMLMaxRetryTime, bucket); err != nil {
		ts := make([]uint64, 0, len(rows))
		for _, row := range rows {
			if len(ts) == 0 || ts[len(ts)-1] != row.CommitTs {
				ts = append(ts, row.CommitTs)
			}
		}
		log.Error("execute DMLs failed", zap.String("err", err.Error()), zap.Uint64s("ts", ts))
		return errors.Trace(err)
	}
	return nil
}

func prepareReplace(schema, table string, cols map[string]*model.Column) (string, []interface{}, error) {
	var builder strings.Builder
	columnNames := make([]string, 0, len(cols))
	args := make([]interface{}, 0, len(cols))
	for k, v := range cols {
		columnNames = append(columnNames, k)
		args = append(args, v.Value)
	}

	colList := "(" + buildColumnList(columnNames) + ")"
	tblName := quotes.QuoteSchema(schema, table)
	builder.WriteString("REPLACE INTO " + tblName + colList + " VALUES ")
	builder.WriteString("(" + model.HolderString(len(columnNames)) + ");")

	return builder.String(), args, nil
}

func prepareDelete(schema, table string, cols map[string]*model.Column) (string, []interface{}, error) {
	var builder strings.Builder
	builder.WriteString("DELETE FROM " + quotes.QuoteSchema(schema, table) + " WHERE")

	colNames, wargs := whereSlice(cols)
	args := make([]interface{}, 0, len(wargs))
	for i := 0; i < len(colNames); i++ {
		if i > 0 {
			builder.WriteString(" AND ")
		}
		if wargs[i] == nil {
			builder.WriteString(quotes.QuoteName(colNames[i]) + " IS NULL")
		} else {
			builder.WriteString(quotes.QuoteName(colNames[i]) + " = ?")
			args = append(args, wargs[i])
		}
	}
	builder.WriteString(" LIMIT 1;")
	sql := builder.String()
	return sql, args, nil
}

func whereSlice(cols map[string]*model.Column) (colNames []string, args []interface{}) {
	// Try to use unique key values when available
	for colName, col := range cols {
		if col.WhereHandle == nil || !*col.WhereHandle {
			continue
		}
		colNames = append(colNames, colName)
		args = append(args, col.Value)
	}
	return
}

func isIgnorableDDLError(err error) bool {
	errCode, ok := getSQLErrCode(err)
	if !ok {
		return false
	}
	// we can get error code from:
	// infoschema's error definition: https://github.com/pingcap/tidb/blob/master/infoschema/infoschema.go
	// DDL's error definition: https://github.com/pingcap/tidb/blob/master/ddl/ddl.go
	// tidb/mysql error code definition: https://github.com/pingcap/tidb/blob/master/mysql/errcode.go
	switch errCode {
	case infoschema.ErrDatabaseExists.Code(), infoschema.ErrDatabaseNotExists.Code(), infoschema.ErrDatabaseDropExists.Code(),
		infoschema.ErrTableExists.Code(), infoschema.ErrTableNotExists.Code(), infoschema.ErrTableDropExists.Code(),
		infoschema.ErrColumnExists.Code(), infoschema.ErrColumnNotExists.Code(), infoschema.ErrIndexExists.Code(),
		infoschema.ErrKeyNotExists.Code(), tddl.ErrCantDropFieldOrKey.Code(), mysql.ErrDupKeyName, mysql.ErrSameNamePartition,
		mysql.ErrDropPartitionNonExistent, mysql.ErrMultiplePriKey:
		return true
	default:
		return false
	}
}

func getSQLErrCode(err error) (terror.ErrCode, bool) {
	mysqlErr, ok := errors.Cause(err).(*dmysql.MySQLError)
	if !ok {
		return -1, false
	}

	return terror.ErrCode(mysqlErr.Number), true
}

func buildColumnList(names []string) string {
	var b strings.Builder
	for i, name := range names {
		if i > 0 {
			b.WriteString(",")
		}
		b.WriteString(quotes.QuoteName(name))

	}

	return b.String()
}<|MERGE_RESOLUTION|>--- conflicted
+++ resolved
@@ -75,37 +75,7 @@
 }
 
 func (s *mysqlSink) EmitRowChangedEvents(ctx context.Context, rows ...*model.RowChangedEvent) error {
-<<<<<<< HEAD
 	s.txnCache.Append(s.filter, rows...)
-=======
-	s.unresolvedTxnsMu.Lock()
-	defer s.unresolvedTxnsMu.Unlock()
-	for _, row := range rows {
-		if s.filter.ShouldIgnoreDMLEvent(row.StartTs, row.Table.Schema, row.Table.Table) {
-			log.Info("Row changed event ignored", zap.Uint64("start-ts", row.StartTs))
-			continue
-		}
-		key := *row.Table
-		txns := s.unresolvedTxns[key]
-		if len(txns) == 0 || txns[len(txns)-1].StartTs != row.StartTs {
-			// fail-fast check
-			if len(txns) != 0 && txns[len(txns)-1].CommitTs > row.CommitTs {
-				log.Fatal("the commitTs of the emit row is less than the received row",
-					zap.Stringer("table", row.Table),
-					zap.Uint64("emit row startTs", row.StartTs),
-					zap.Uint64("emit row commitTs", row.CommitTs),
-					zap.Uint64("last received row startTs", txns[len(txns)-1].StartTs),
-					zap.Uint64("last received row commitTs", txns[len(txns)-1].CommitTs))
-			}
-			txns = append(txns, &model.Txn{
-				StartTs:  row.StartTs,
-				CommitTs: row.CommitTs,
-			})
-			s.unresolvedTxns[key] = txns
-		}
-		txns[len(txns)-1].Append(row)
-	}
->>>>>>> 3483a02f
 	return nil
 }
 
