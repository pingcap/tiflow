--- conflicted
+++ resolved
@@ -53,11 +53,9 @@
 	checkpointTs     uint64
 	params           params
 
-<<<<<<< HEAD
 	filter *util.Filter
-=======
+
 	globalForwardCh chan struct{}
->>>>>>> 6d610991
 
 	unresolvedRowsMu sync.Mutex
 	unresolvedRows   map[string][]*model.RowChangedEvent
@@ -306,18 +304,11 @@
 	}
 
 	sink := &mysqlSink{
-<<<<<<< HEAD
-		db:             db,
-		unresolvedRows: make(map[string][]*model.RowChangedEvent),
-		params:         params,
-		filter:         filter,
-		lastTime:       time.Now(),
-=======
 		db:              db,
 		unresolvedRows:  make(map[string][]*model.RowChangedEvent),
 		params:          params,
+		filter:          filter,
 		globalForwardCh: make(chan struct{}, 1),
->>>>>>> 6d610991
 	}
 
 	sink.db.SetMaxIdleConns(params.workerCount)
