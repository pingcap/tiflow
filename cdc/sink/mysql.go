// Copyright 2019 PingCAP, Inc.
//
// Licensed under the Apache License, Version 2.0 (the "License");
// you may not use this file except in compliance with the License.
// You may obtain a copy of the License at
//
//     http://www.apache.org/licenses/LICENSE-2.0
//
// Unless required by applicable law or agreed to in writing, software
// distributed under the License is distributed on an "AS IS" BASIS,
// See the License for the specific language governing permissions and
// limitations under the License.

package sink

import (
	"context"
	"database/sql"
	"fmt"
	"net/url"
	"runtime"
	"sort"
	"strconv"
	"strings"
	"sync"
	"sync/atomic"
	"time"

	"github.com/cenkalti/backoff"
	dmysql "github.com/go-sql-driver/mysql"
	"github.com/pingcap/errors"
	"github.com/pingcap/failpoint"
	"github.com/pingcap/log"
	timodel "github.com/pingcap/parser/model"
	"github.com/pingcap/parser/mysql"
	"github.com/pingcap/parser/terror"
	"github.com/pingcap/ticdc/cdc/model"
	"github.com/pingcap/ticdc/pkg/cyclic"
	"github.com/pingcap/ticdc/pkg/filter"
	tifilter "github.com/pingcap/ticdc/pkg/filter"
	"github.com/pingcap/ticdc/pkg/retry"
	"github.com/pingcap/ticdc/pkg/util"
	tddl "github.com/pingcap/tidb/ddl"
	"github.com/pingcap/tidb/infoschema"
	"go.uber.org/zap"
)

const (
	defaultWorkerCount     = 16
	defaultMaxTxnRow       = 256
	defaultDMLMaxRetryTime = 8
	defaultDDLMaxRetryTime = 20
)

type mysqlSink struct {
	db           *sql.DB
	checkpointTs uint64
	params       params

	filter *filter.Filter

	unresolvedRowsMu sync.Mutex
	unresolvedRows   map[model.TableName][]*model.RowChangedEvent

<<<<<<< HEAD
	count uint64

	cyclic *cyclic.Cyclic

	metricExecTxnHis   prometheus.Observer
	metricExecBatchHis prometheus.Observer
	metricExecErrCnt   prometheus.Counter
=======
	statistics *Statistics
>>>>>>> ce129637
}

func (s *mysqlSink) EmitRowChangedEvents(ctx context.Context, rows ...*model.RowChangedEvent) error {
	s.unresolvedRowsMu.Lock()
	defer s.unresolvedRowsMu.Unlock()
	for _, row := range rows {
<<<<<<< HEAD
		if row.Resolved {
			resolvedTs = row.CRTs
			continue
		}
		if s.filter.ShouldIgnoreDMLEvent(row.CRTs, row.Table.Schema, row.Table.Table) {
			log.Info("Row changed event ignored", zap.Uint64("ts", row.CRTs))
=======
		if s.filter.ShouldIgnoreEvent(row.Ts, row.Schema, row.Table) {
			log.Info("Row changed event ignored", zap.Uint64("ts", row.Ts))
>>>>>>> ce129637
			continue
		}
		key := *row.Table
		s.unresolvedRows[key] = append(s.unresolvedRows[key], row)
	}
	return nil
}

func (s *mysqlSink) FlushRowChangedEvents(ctx context.Context, resolvedTs uint64) error {
	if resolvedTs <= atomic.LoadUint64(&s.checkpointTs) {
		return nil
	}

	s.unresolvedRowsMu.Lock()
	if len(s.unresolvedRows) == 0 {
		atomic.StoreUint64(&s.checkpointTs, resolvedTs)
		s.unresolvedRowsMu.Unlock()
		return nil
	}

	_, resolvedRowsMap := splitRowsGroup(resolvedTs, s.unresolvedRows)
	s.unresolvedRowsMu.Unlock()
	if len(resolvedRowsMap) == 0 {
		atomic.StoreUint64(&s.checkpointTs, resolvedTs)
		return nil
	}

	if err := s.concurrentExec(ctx, resolvedRowsMap); err != nil {
		return errors.Trace(err)
	}
	atomic.StoreUint64(&s.checkpointTs, resolvedTs)
	s.statistics.PrintStatus()
	return nil
}

func (s *mysqlSink) EmitCheckpointTs(ctx context.Context, ts uint64) error {
	// do nothing
	return nil
}

func (s *mysqlSink) EmitDDLEvent(ctx context.Context, ddl *model.DDLEvent) error {
	if s.filter.ShouldIgnoreDDLEvent(ddl.Ts, ddl.Schema, ddl.Table) {
		log.Info(
			"DDL event ignored",
			zap.String("query", ddl.Query),
			zap.Uint64("ts", ddl.Ts),
		)
		return nil
	}
	err := s.execDDLWithMaxRetries(ctx, ddl, defaultDDLMaxRetryTime)
	return errors.Trace(err)
}

func (s *mysqlSink) execDDLWithMaxRetries(ctx context.Context, ddl *model.DDLEvent, maxRetries uint64) error {
	return retry.Run(500*time.Millisecond, maxRetries,
		func() error {
			err := s.execDDL(ctx, ddl)
			if isIgnorableDDLError(err) {
				log.Info("execute DDL failed, but error can be ignored", zap.String("query", ddl.Query), zap.Error(err))
				return nil
			}
			if errors.Cause(err) == context.Canceled {
				return backoff.Permanent(err)
			}
			if err != nil {
				log.Warn("execute DDL with error, retry later", zap.String("query", ddl.Query), zap.Error(err))
			}
			return err
		})
}

func (s *mysqlSink) execDDL(ctx context.Context, ddl *model.DDLEvent) error {
	shouldSwitchDB := len(ddl.Schema) > 0 && ddl.Type != timodel.ActionCreateSchema

	tx, err := s.db.BeginTx(ctx, nil)
	if err != nil {
		return errors.Trace(err)
	}

	if shouldSwitchDB {
		_, err = tx.ExecContext(ctx, "USE "+model.QuoteName(ddl.Schema)+";")
		if err != nil {
			if rbErr := tx.Rollback(); rbErr != nil {
				log.Error("Failed to rollback", zap.Error(err))
			}
			return errors.Trace(err)
		}
	}

	if _, err = tx.ExecContext(ctx, ddl.Query); err != nil {
		if rbErr := tx.Rollback(); rbErr != nil {
			log.Error("Failed to rollback", zap.String("sql", ddl.Query), zap.Error(err))
		}
		return errors.Trace(err)
	}

	if err = tx.Commit(); err != nil {
		return errors.Trace(err)
	}

	log.Info("Exec DDL succeeded", zap.String("sql", ddl.Query))
	return nil
}

<<<<<<< HEAD
func (s *mysqlSink) CheckpointTs() uint64 {
	return atomic.LoadUint64(&s.checkpointTs)
}

func (s *mysqlSink) Count() uint64 {
	return atomic.LoadUint64(&s.count)
}

func (s *mysqlSink) Run(ctx context.Context) error {
	if util.IsOwnerFromCtx(ctx) {
		<-ctx.Done()
		return ctx.Err()
	}

	err := s.adjustSQLMode(ctx)
	if err != nil {
		return errors.Trace(err)
	}

	for {
		select {
		case <-ctx.Done():
			return ctx.Err()
		case <-s.globalForwardCh:
			globalResolvedTs := atomic.LoadUint64(&s.globalResolvedTs)
			if globalResolvedTs == atomic.LoadUint64(&s.checkpointTs) {
				continue
			}

			sinkResolvedTs := atomic.LoadUint64(&s.sinkResolvedTs)
			for globalResolvedTs > sinkResolvedTs {
				time.Sleep(10 * time.Millisecond)
				sinkResolvedTs = atomic.LoadUint64(&s.sinkResolvedTs)
			}

			s.unresolvedRowsMu.Lock()
			if len(s.unresolvedRows) == 0 {
				atomic.StoreUint64(&s.checkpointTs, globalResolvedTs)
				s.unresolvedRowsMu.Unlock()
				continue
			}
			_, resolvedRowsMap := splitRowsGroup(globalResolvedTs, s.unresolvedRows)
			s.unresolvedRowsMu.Unlock()
			if len(resolvedRowsMap) == 0 {
				atomic.StoreUint64(&s.checkpointTs, globalResolvedTs)
				continue
			}

			if s.cyclic != nil {
				// Filter rows if it is origined from downstream.
				txnMap, markMap := cyclic.MapMarkRowsGroup(resolvedRowsMap)
				resolvedRowsMap = cyclic.ReduceCyclicRowsGroup(
					txnMap, markMap, s.cyclic.FilterReplicaID())
			}

			if err := s.concurrentExec(ctx, resolvedRowsMap); err != nil {
				return errors.Trace(err)
			}
			atomic.StoreUint64(&s.checkpointTs, globalResolvedTs)
		}
	}
}

func splitRowsGroup(
	resolvedTs uint64, unresolvedRows map[model.TableName][]*model.RowChangedEvent,
) (minTs uint64, resolvedRowsMap map[model.TableName][][]*model.RowChangedEvent) {
	resolvedRowsMap = make(map[model.TableName][][]*model.RowChangedEvent, len(unresolvedRows))
=======
func splitRowsGroup(resolvedTs uint64, unresolvedRows map[string][]*model.RowChangedEvent) (minTs uint64, resolvedRowsMap map[string][]*model.RowChangedEvent) {
	resolvedRowsMap = make(map[string][]*model.RowChangedEvent, len(unresolvedRows))
>>>>>>> ce129637
	minTs = resolvedTs
	for key, rows := range unresolvedRows {
		i := sort.Search(len(rows), func(i int) bool {
			return rows[i].CRTs > resolvedTs
		})
		if i == 0 {
			continue
		}
		var resolvedRows []*model.RowChangedEvent
		if i == len(rows) {
			resolvedRows = rows
			delete(unresolvedRows, key)
		} else {
			resolvedRows = make([]*model.RowChangedEvent, i)
			copy(resolvedRows, rows[:i])
			unresolvedRows[key] = rows[i:]
		}
		resolvedRowsMap[key] = [][]*model.RowChangedEvent{resolvedRows}

		if len(resolvedRows) > 0 && resolvedRows[0].CRTs < minTs {
			minTs = resolvedRows[0].CRTs
		}
	}
	return
}

// adjustSQLMode adjust sql mode according to sink config.
func (s *mysqlSink) adjustSQLMode(ctx context.Context) error {
	// Must relax sql mode to support cyclic replication, as downstream may have
	// extra columns (not null and no default value).
	if s.cyclic != nil {
		return nil
	}
	var oldMode, newMode string
	row := s.db.QueryRowContext(ctx, "SELECT @@SESSION.sql_mode;")
	err := row.Scan(&oldMode)
	if err != nil {
		return errors.Trace(err)
	}

	newMode = cyclic.RelaxSQLMode(oldMode)
	rows, err := s.db.QueryContext(ctx, fmt.Sprintf("SET sql_mode = '%s';", newMode))
	if err != nil {
		return errors.Trace(err)
	}
	err = rows.Close()
	return errors.Trace(err)
}

var _ Sink = &mysqlSink{}

type params struct {
	workerCount  int
	maxTxnRow    int
	changefeedID string
	captureID    string
}

var defaultParams = params{
	workerCount: defaultWorkerCount,
	maxTxnRow:   defaultMaxTxnRow,
}

func configureSinkURI(dsnCfg *dmysql.Config, tz *time.Location) (string, error) {
	if dsnCfg.Params == nil {
		dsnCfg.Params = make(map[string]string, 1)
	}
	dsnCfg.DBName = ""
	dsnCfg.InterpolateParams = true
	dsnCfg.MultiStatements = true
	dsnCfg.Params["time_zone"] = fmt.Sprintf(`"%s"`, tz.String())
	return dsnCfg.FormatDSN(), nil
}

// newMySQLSink creates a new MySQL sink using schema storage
func newMySQLSink(ctx context.Context, sinkURI *url.URL, dsn *dmysql.Config, filter *tifilter.Filter, opts map[string]string) (Sink, error) {
	var db *sql.DB
	params := defaultParams

	if cid, ok := opts[OptChangefeedID]; ok {
		params.changefeedID = cid
	}
	if cid, ok := opts[OptCaptureID]; ok {
		params.captureID = cid
	}
	tz := util.TimezoneFromCtx(ctx)

	var dsnStr string
	switch {
	case sinkURI != nil:
		scheme := strings.ToLower(sinkURI.Scheme)
		if scheme != "mysql" && scheme != "tidb" {
			return nil, errors.New("can create mysql sink with unsupported scheme")
		}
		s := sinkURI.Query().Get("worker-count")
		if s != "" {
			c, err := strconv.Atoi(s)
			if err != nil {
				return nil, errors.Trace(err)
			}
			params.workerCount = c
		}
		s = sinkURI.Query().Get("max-txn-row")
		if s != "" {
			c, err := strconv.Atoi(s)
			if err != nil {
				return nil, errors.Trace(err)
			}
			params.maxTxnRow = c
		}
		// dsn format of the driver:
		// [username[:password]@][protocol[(address)]]/dbname[?param1=value1&...&paramN=valueN]
		username := sinkURI.User.Username()
		password, _ := sinkURI.User.Password()
		port := sinkURI.Port()
		if username == "" {
			username = "root"
		}
		if port == "" {
			port = "4000"
		}

		dsnStr = fmt.Sprintf("%s:%s@tcp(%s:%s)/", username, password, sinkURI.Hostname(), port)
		dsn, err := dmysql.ParseDSN(dsnStr)
		if err != nil {
			return nil, errors.Trace(err)
		}
		dsnStr, err = configureSinkURI(dsn, tz)
		if err != nil {
			return nil, errors.Trace(err)
		}
	case dsn != nil:
		var err error
		dsnStr, err = configureSinkURI(dsn, tz)
		if err != nil {
			return nil, errors.Trace(err)
		}
	}
<<<<<<< HEAD

	sink := &mysqlSink{
		db:              db,
		unresolvedRows:  make(map[model.TableName][]*model.RowChangedEvent),
		params:          params,
		filter:          filter,
		globalForwardCh: make(chan struct{}, 1),
=======
	db, err := sql.Open("mysql", dsnStr)
	if err != nil {
		return nil, errors.Annotatef(err, "Open database connection failed, dsn: %s", dsnStr)
>>>>>>> ce129637
	}
	log.Info("Start mysql sink", zap.String("dsn", dsnStr))

	db.SetMaxIdleConns(params.workerCount)
	db.SetMaxOpenConns(params.workerCount)

<<<<<<< HEAD
	if val, ok := opts[cyclic.OptCyclicConfig]; ok {
		cfg := new(tifilter.ReplicationConfig)
		err := cfg.Unmarshal([]byte(val))
		if err != nil {
			return nil, errors.Trace(err)
		}
		sink.cyclic = cyclic.NewCyclic(cfg)
	}

	sink.metricExecTxnHis = execTxnHistogram.WithLabelValues(params.captureID, params.changefeedID)
	sink.metricExecBatchHis = execBatchHistogram.WithLabelValues(params.captureID, params.changefeedID)
	sink.metricExecErrCnt = mysqlExecutionErrorCounter.WithLabelValues(params.captureID, params.changefeedID)

	return sink, nil
=======
	return &mysqlSink{
		db:             db,
		unresolvedRows: make(map[string][]*model.RowChangedEvent),
		params:         params,
		filter:         filter,
		statistics:     NewStatistics("mysql", opts),
	}, nil
>>>>>>> ce129637
}

func (s *mysqlSink) concurrentExec(ctx context.Context, rowGroups map[model.TableName][][]*model.RowChangedEvent) error {
	return concurrentExec(ctx, rowGroups, s.params.workerCount, s.params.maxTxnRow, s.execDMLs)
}

func concurrentExec(
	ctx context.Context, rowGroups map[model.TableName][][]*model.RowChangedEvent, nWorkers, maxTxnRow int,
	execDMLs func(context.Context, []*model.RowChangedEvent, int) error,
) error {
	if nWorkers == 0 {
		nWorkers = defaultParams.workerCount
	}

	var workerWg, jobWg sync.WaitGroup
	errCh := make(chan error, 1)
	rowsChs := make([]chan []*model.RowChangedEvent, 0, nWorkers)
	for i := 0; i < nWorkers; i++ {
		rowsCh := make(chan []*model.RowChangedEvent, 1024)
		worker := mysqlSinkWorker{
			rowsCh:    rowsCh,
			errCh:     errCh,
			workerWg:  &workerWg,
			jobWg:     &jobWg,
			maxTxnRow: maxTxnRow,
			bucket:    i,
			execDMLs:  execDMLs,
		}
		workerWg.Add(1)
		go worker.run(ctx)
		rowsChs = append(rowsChs, rowsCh)
	}
	causality := newCausality()
	rowsChIdx := 0
	sendFn := func(rows []*model.RowChangedEvent, keys []string, idx int) {
		causality.add(keys, idx)
		jobWg.Add(1)
		rowsChs[idx] <- rows
	}
	for groupKey, multiRows := range rowGroups {
		for _, rows := range multiRows {
			rowsCopy := make([]*model.RowChangedEvent, 0, len(rows))
			rowsCopy = append(rowsCopy, rows...)
			keys := make([]string, 0, len(rows))
			for _, row := range rows {
				if len(row.Keys) == 0 {
					keys = []string{model.QuoteSchema(groupKey.Schema, groupKey.Table)}
				} else {
					keys = append(keys, row.Keys...)
				}
			}
			if conflict, idx := causality.detectConflict(keys); conflict {
				if idx >= 0 {
					sendFn(rowsCopy, keys, idx)
					continue
				}
				jobWg.Wait()
				causality.reset()
			}
			idx := rowsChIdx % len(rowsChs)
			sendFn(rowsCopy, keys, idx)
			rowsChIdx++
		}
	}
	for i := range rowsChs {
		close(rowsChs[i])
	}
	workerWg.Wait()
	select {
	case err := <-errCh:
		return err
	default:
		return nil
	}
}

type mysqlSinkWorker struct {
	rowsCh    chan []*model.RowChangedEvent
	errCh     chan error
	workerWg  *sync.WaitGroup
	jobWg     *sync.WaitGroup
	maxTxnRow int
	bucket    int
	execDMLs  func(context.Context, []*model.RowChangedEvent, int) error
}

func (w *mysqlSinkWorker) run(ctx context.Context) {
	defer func() {
		if r := recover(); r != nil {
			buf := make([]byte, 4096)
			stackSize := runtime.Stack(buf, false)
			buf = buf[:stackSize]
			w.trySendErr(errors.Errorf("mysql sink concurrent execute panic, stack: %v", string(buf)))
			log.Error("mysql sink worker panic", zap.Reflect("r", r), zap.Stack("stack trace"))
		}
		w.workerWg.Done()
	}()
	var multiRows [][]*model.RowChangedEvent
	for rows := range w.rowsCh {
		multiRows = append(multiRows, rows)
		multiRows = w.fetchAllPendingEvents(multiRows)
		for _, rows := range multiRows {
			err := w.execDMLs(ctx, rows, w.bucket)
			if err != nil {
				w.trySendErr(err)
			}
		}
		// clean cache to avoid memory leak.
		for i := range multiRows {
			w.jobWg.Done()
			multiRows[i] = nil
		}
		multiRows = multiRows[:0]
	}
}

func (w *mysqlSinkWorker) trySendErr(err error) {
	select {
	case w.errCh <- err:
	default:
		return
	}
}

func (w *mysqlSinkWorker) fetchAllPendingEvents(
	multiRows [][]*model.RowChangedEvent,
) [][]*model.RowChangedEvent {
	// TODO(neil) count rows instead
	for len(multiRows) < w.maxTxnRow {
		select {
		case rows, ok := <-w.rowsCh:
			if !ok {
				return multiRows
			}
			multiRows = append(multiRows, rows)
		default:
			return multiRows
		}
	}
	return multiRows
}

func (s *mysqlSink) Close() error {
	return nil
}

<<<<<<< HEAD
func (s *mysqlSink) PrintStatus(ctx context.Context) error {
	lastTime := time.Now()
	var lastCount uint64
	timer := time.NewTicker(printStatusInterval)
	defer timer.Stop()
	for {
		select {
		case <-ctx.Done():
			return nil
		case <-timer.C:
			now := time.Now()
			seconds := now.Unix() - lastTime.Unix()
			total := atomic.LoadUint64(&s.count)
			count := total - lastCount
			qps := uint64(0)
			if seconds > 0 {
				qps = count / uint64(seconds)
			}
			lastCount = total
			lastTime = now
			log.Info("mysql sink replication status",
				zap.String("changefeed", s.params.changefeedID),
				zap.Uint64("count", count),
				zap.Uint64("qps", qps))
		}
	}
}

func (s *mysqlSink) execDMLWithMaxRetries(
	ctx context.Context, sqls []string, values [][]interface{}, maxRetries uint64, bucket int,
) error {
=======
func (s *mysqlSink) execDMLWithMaxRetries(ctx context.Context, sqls []string, values [][]interface{}, maxRetries uint64) error {
>>>>>>> ce129637
	checkTxnErr := func(err error) error {
		if errors.Cause(err) == context.Canceled {
			return backoff.Permanent(err)
		}
		log.Warn("execute DMLs with error, retry later", zap.Error(err))
		return err
	}
	return retry.Run(500*time.Millisecond, maxRetries,
		func() error {
			failpoint.Inject("MySQLSinkTxnRandomError", func() {
				failpoint.Return(checkTxnErr(errors.Trace(dmysql.ErrInvalidConn)))
			})
			err := s.statistics.RecordBatchExecution(func() (int, error) {
				tx, err := s.db.BeginTx(ctx, nil)
				if err != nil {
					return 0, checkTxnErr(errors.Trace(err))
				}
<<<<<<< HEAD
				// 	log.Debug("exec row",
				// 		zap.String("sql", query), zap.Any("args", args), zap.Int("bucket", bucket))
			}
			log.Debug("exec row",
				zap.Strings("sql", sqls), zap.Any("args", values), zap.Int("bucket", bucket))
			if err = tx.Commit(); err != nil {
				return checkTxnErr(errors.Trace(err))
			}
			s.metricExecTxnHis.Observe(time.Since(startTime).Seconds())
			s.metricExecBatchHis.Observe(float64(len(sqls)))
			atomic.AddUint64(&s.count, uint64(len(sqls)))
			log.Debug("Exec Rows succeeded",
				zap.String("changefeed", s.params.changefeedID), zap.Int("num of Rows", len(sqls)),
				zap.Int("bucket", bucket))
=======
				for i, query := range sqls {
					args := values[i]
					if _, err := tx.ExecContext(ctx, query, args...); err != nil {
						return 0, checkTxnErr(errors.Trace(err))
					}
					log.Debug("exec row", zap.String("sql", query), zap.Any("args", args))
				}
				if err = tx.Commit(); err != nil {
					return 0, checkTxnErr(errors.Trace(err))
				}
				return len(sqls), nil
			})
			if err != nil {
				return errors.Trace(err)
			}
			log.Debug("Exec Rows succeeded", zap.String("changefeed", s.params.changefeedID), zap.Int("num of Rows", len(sqls)))
>>>>>>> ce129637
			return nil
		},
	)
}

// prepareDMLs converts model.RowChangedEvent list to query string list and args list
func (s *mysqlSink) prepareDMLs(rows []*model.RowChangedEvent, bucket int) ([]string, [][]interface{}, error) {
	sqls := make([]string, 0, len(rows))
	values := make([][]interface{}, 0, len(rows))
	markRowFound := false
	for _, row := range rows {
		var query string
		var args []interface{}
		var err error
		if s.cyclic != nil && cyclic.IsMarkTable(row.Table.Schema, row.Table.Table) {
			// Write mark table based on bucket ID and table ID.
			replicaID := cyclic.ExtractReplicaID(row)
			// Mark row's table ID is set to corresponding table ID.
			query = s.cyclic.UdpateTableCyclicMark(
				row.Table.Schema, row.Table.Table, uint64(bucket), replicaID)
			markRowFound = true
		} else if row.Delete {
			query, args, err = s.prepareDelete(row.Table.Schema, row.Table.Table, row.Columns)
		} else {
			query, args, err = s.prepareReplace(row.Table.Schema, row.Table.Table, row.Columns)
		}
		if err != nil {
			return nil, nil, errors.Trace(err)
		}
		sqls = append(sqls, query)
		values = append(values, args)
	}
	if s.cyclic != nil && !markRowFound && len(rows) > 0 {
		// Write mark table with the current replica ID.
		updateMark := s.cyclic.UdpateTableCyclicMark(
			rows[0].Table.Schema, rows[0].Table.Table, uint64(bucket), s.cyclic.ReplicaID())
		sqls = append(sqls, updateMark)
		values = append(values, nil)
	}
	return sqls, values, nil
}

func (s *mysqlSink) execDMLs(ctx context.Context, rows []*model.RowChangedEvent, bucket int) error {
	sqls, values, err := s.prepareDMLs(rows, bucket)
	if err != nil {
		return errors.Trace(err)
	}
<<<<<<< HEAD
	return errors.Trace(s.execDMLWithMaxRetries(ctx, sqls, values, defaultDMLMaxRetryTime, bucket))
=======
	if err := s.execDMLWithMaxRetries(ctx, sqls, values, defaultDMLMaxRetryTime); err != nil {
		ts := make([]uint64, 0, len(rows))
		for _, row := range rows {
			if len(ts) == 0 || ts[len(ts)-1] != row.Ts {
				ts = append(ts, row.Ts)
			}
		}
		log.Error("execute DMLs failed", zap.String("err", err.Error()), zap.Uint64s("ts", ts))
		return errors.Trace(err)
	}
	return nil
>>>>>>> ce129637
}

func (s *mysqlSink) prepareReplace(schema, table string, cols map[string]*model.Column) (string, []interface{}, error) {
	var builder strings.Builder
	columnNames := make([]string, 0, len(cols))
	args := make([]interface{}, 0, len(cols))
	for k, v := range cols {
		columnNames = append(columnNames, k)
		args = append(args, v.Value)
	}

	colList := "(" + buildColumnList(columnNames) + ")"
	tblName := model.QuoteSchema(schema, table)
	builder.WriteString("REPLACE INTO " + tblName + colList + " VALUES ")
	builder.WriteString("(" + model.HolderString(len(columnNames)) + ");")

	return builder.String(), args, nil
}

func (s *mysqlSink) prepareDelete(schema, table string, cols map[string]*model.Column) (string, []interface{}, error) {
	var builder strings.Builder
	builder.WriteString(fmt.Sprintf("DELETE FROM %s WHERE ", model.QuoteSchema(schema, table)))

	colNames, wargs := whereSlice(cols)
	args := make([]interface{}, 0, len(wargs))
	for i := 0; i < len(colNames); i++ {
		if i > 0 {
			builder.WriteString(" AND ")
		}
		if wargs[i] == nil {
			builder.WriteString(model.QuoteName(colNames[i]) + " IS NULL")
		} else {
			builder.WriteString(model.QuoteName(colNames[i]) + " = ?")
			args = append(args, wargs[i])
		}
	}
	builder.WriteString(" LIMIT 1;")
	sql := builder.String()
	return sql, args, nil
}

func whereSlice(cols map[string]*model.Column) (colNames []string, args []interface{}) {
	// Try to use unique key values when available
	for colName, col := range cols {
		if col.WhereHandle == nil || !*col.WhereHandle {
			continue
		}
		colNames = append(colNames, colName)
		args = append(args, col.Value)
	}
	return
}

func isIgnorableDDLError(err error) bool {
	errCode, ok := getSQLErrCode(err)
	if !ok {
		return false
	}
	// we can get error code from:
	// infoschema's error definition: https://github.com/pingcap/tidb/blob/master/infoschema/infoschema.go
	// DDL's error definition: https://github.com/pingcap/tidb/blob/master/ddl/ddl.go
	// tidb/mysql error code definition: https://github.com/pingcap/tidb/blob/master/mysql/errcode.go
	switch errCode {
	case infoschema.ErrDatabaseExists.Code(), infoschema.ErrDatabaseNotExists.Code(), infoschema.ErrDatabaseDropExists.Code(),
		infoschema.ErrTableExists.Code(), infoschema.ErrTableNotExists.Code(), infoschema.ErrTableDropExists.Code(),
		infoschema.ErrColumnExists.Code(), infoschema.ErrColumnNotExists.Code(), infoschema.ErrIndexExists.Code(),
		infoschema.ErrKeyNotExists.Code(), tddl.ErrCantDropFieldOrKey.Code(), mysql.ErrDupKeyName:
		return true
	default:
		return false
	}
}

func getSQLErrCode(err error) (terror.ErrCode, bool) {
	mysqlErr, ok := errors.Cause(err).(*dmysql.MySQLError)
	if !ok {
		return -1, false
	}

	return terror.ErrCode(mysqlErr.Number), true
}

func buildColumnList(names []string) string {
	var b strings.Builder
	for i, name := range names {
		if i > 0 {
			b.WriteString(",")
		}
		b.WriteString(model.QuoteName(name))

	}

	return b.String()
}<|MERGE_RESOLUTION|>--- conflicted
+++ resolved
@@ -58,38 +58,20 @@
 	params       params
 
 	filter *filter.Filter
+	cyclic *cyclic.Cyclic
 
 	unresolvedRowsMu sync.Mutex
 	unresolvedRows   map[model.TableName][]*model.RowChangedEvent
 
-<<<<<<< HEAD
-	count uint64
-
-	cyclic *cyclic.Cyclic
-
-	metricExecTxnHis   prometheus.Observer
-	metricExecBatchHis prometheus.Observer
-	metricExecErrCnt   prometheus.Counter
-=======
 	statistics *Statistics
->>>>>>> ce129637
 }
 
 func (s *mysqlSink) EmitRowChangedEvents(ctx context.Context, rows ...*model.RowChangedEvent) error {
 	s.unresolvedRowsMu.Lock()
 	defer s.unresolvedRowsMu.Unlock()
 	for _, row := range rows {
-<<<<<<< HEAD
-		if row.Resolved {
-			resolvedTs = row.CRTs
-			continue
-		}
 		if s.filter.ShouldIgnoreDMLEvent(row.CRTs, row.Table.Schema, row.Table.Table) {
 			log.Info("Row changed event ignored", zap.Uint64("ts", row.CRTs))
-=======
-		if s.filter.ShouldIgnoreEvent(row.Ts, row.Schema, row.Table) {
-			log.Info("Row changed event ignored", zap.Uint64("ts", row.Ts))
->>>>>>> ce129637
 			continue
 		}
 		key := *row.Table
@@ -115,6 +97,13 @@
 	if len(resolvedRowsMap) == 0 {
 		atomic.StoreUint64(&s.checkpointTs, resolvedTs)
 		return nil
+	}
+
+	if s.cyclic != nil {
+		// Filter rows if it is origined from downstream.
+		txnMap, markMap := cyclic.MapMarkRowsGroup(resolvedRowsMap)
+		resolvedRowsMap = cyclic.ReduceCyclicRowsGroup(
+			txnMap, markMap, s.cyclic.FilterReplicaID())
 	}
 
 	if err := s.concurrentExec(ctx, resolvedRowsMap); err != nil {
@@ -194,78 +183,10 @@
 	return nil
 }
 
-<<<<<<< HEAD
-func (s *mysqlSink) CheckpointTs() uint64 {
-	return atomic.LoadUint64(&s.checkpointTs)
-}
-
-func (s *mysqlSink) Count() uint64 {
-	return atomic.LoadUint64(&s.count)
-}
-
-func (s *mysqlSink) Run(ctx context.Context) error {
-	if util.IsOwnerFromCtx(ctx) {
-		<-ctx.Done()
-		return ctx.Err()
-	}
-
-	err := s.adjustSQLMode(ctx)
-	if err != nil {
-		return errors.Trace(err)
-	}
-
-	for {
-		select {
-		case <-ctx.Done():
-			return ctx.Err()
-		case <-s.globalForwardCh:
-			globalResolvedTs := atomic.LoadUint64(&s.globalResolvedTs)
-			if globalResolvedTs == atomic.LoadUint64(&s.checkpointTs) {
-				continue
-			}
-
-			sinkResolvedTs := atomic.LoadUint64(&s.sinkResolvedTs)
-			for globalResolvedTs > sinkResolvedTs {
-				time.Sleep(10 * time.Millisecond)
-				sinkResolvedTs = atomic.LoadUint64(&s.sinkResolvedTs)
-			}
-
-			s.unresolvedRowsMu.Lock()
-			if len(s.unresolvedRows) == 0 {
-				atomic.StoreUint64(&s.checkpointTs, globalResolvedTs)
-				s.unresolvedRowsMu.Unlock()
-				continue
-			}
-			_, resolvedRowsMap := splitRowsGroup(globalResolvedTs, s.unresolvedRows)
-			s.unresolvedRowsMu.Unlock()
-			if len(resolvedRowsMap) == 0 {
-				atomic.StoreUint64(&s.checkpointTs, globalResolvedTs)
-				continue
-			}
-
-			if s.cyclic != nil {
-				// Filter rows if it is origined from downstream.
-				txnMap, markMap := cyclic.MapMarkRowsGroup(resolvedRowsMap)
-				resolvedRowsMap = cyclic.ReduceCyclicRowsGroup(
-					txnMap, markMap, s.cyclic.FilterReplicaID())
-			}
-
-			if err := s.concurrentExec(ctx, resolvedRowsMap); err != nil {
-				return errors.Trace(err)
-			}
-			atomic.StoreUint64(&s.checkpointTs, globalResolvedTs)
-		}
-	}
-}
-
 func splitRowsGroup(
 	resolvedTs uint64, unresolvedRows map[model.TableName][]*model.RowChangedEvent,
 ) (minTs uint64, resolvedRowsMap map[model.TableName][][]*model.RowChangedEvent) {
 	resolvedRowsMap = make(map[model.TableName][][]*model.RowChangedEvent, len(unresolvedRows))
-=======
-func splitRowsGroup(resolvedTs uint64, unresolvedRows map[string][]*model.RowChangedEvent) (minTs uint64, resolvedRowsMap map[string][]*model.RowChangedEvent) {
-	resolvedRowsMap = make(map[string][]*model.RowChangedEvent, len(unresolvedRows))
->>>>>>> ce129637
 	minTs = resolvedTs
 	for key, rows := range unresolvedRows {
 		i := sort.Search(len(rows), func(i int) bool {
@@ -404,26 +325,23 @@
 			return nil, errors.Trace(err)
 		}
 	}
-<<<<<<< HEAD
-
-	sink := &mysqlSink{
-		db:              db,
-		unresolvedRows:  make(map[model.TableName][]*model.RowChangedEvent),
-		params:          params,
-		filter:          filter,
-		globalForwardCh: make(chan struct{}, 1),
-=======
 	db, err := sql.Open("mysql", dsnStr)
 	if err != nil {
 		return nil, errors.Annotatef(err, "Open database connection failed, dsn: %s", dsnStr)
->>>>>>> ce129637
 	}
 	log.Info("Start mysql sink", zap.String("dsn", dsnStr))
 
 	db.SetMaxIdleConns(params.workerCount)
 	db.SetMaxOpenConns(params.workerCount)
 
-<<<<<<< HEAD
+	sink := &mysqlSink{
+		db:             db,
+		unresolvedRows: make(map[model.TableName][]*model.RowChangedEvent),
+		params:         params,
+		filter:         filter,
+		statistics:     NewStatistics("mysql", opts),
+	}
+
 	if val, ok := opts[cyclic.OptCyclicConfig]; ok {
 		cfg := new(tifilter.ReplicationConfig)
 		err := cfg.Unmarshal([]byte(val))
@@ -431,22 +349,14 @@
 			return nil, errors.Trace(err)
 		}
 		sink.cyclic = cyclic.NewCyclic(cfg)
-	}
-
-	sink.metricExecTxnHis = execTxnHistogram.WithLabelValues(params.captureID, params.changefeedID)
-	sink.metricExecBatchHis = execBatchHistogram.WithLabelValues(params.captureID, params.changefeedID)
-	sink.metricExecErrCnt = mysqlExecutionErrorCounter.WithLabelValues(params.captureID, params.changefeedID)
+
+		err = sink.adjustSQLMode(ctx)
+		if err != nil {
+			return nil, errors.Trace(err)
+		}
+	}
 
 	return sink, nil
-=======
-	return &mysqlSink{
-		db:             db,
-		unresolvedRows: make(map[string][]*model.RowChangedEvent),
-		params:         params,
-		filter:         filter,
-		statistics:     NewStatistics("mysql", opts),
-	}, nil
->>>>>>> ce129637
 }
 
 func (s *mysqlSink) concurrentExec(ctx context.Context, rowGroups map[model.TableName][][]*model.RowChangedEvent) error {
@@ -593,41 +503,9 @@
 	return nil
 }
 
-<<<<<<< HEAD
-func (s *mysqlSink) PrintStatus(ctx context.Context) error {
-	lastTime := time.Now()
-	var lastCount uint64
-	timer := time.NewTicker(printStatusInterval)
-	defer timer.Stop()
-	for {
-		select {
-		case <-ctx.Done():
-			return nil
-		case <-timer.C:
-			now := time.Now()
-			seconds := now.Unix() - lastTime.Unix()
-			total := atomic.LoadUint64(&s.count)
-			count := total - lastCount
-			qps := uint64(0)
-			if seconds > 0 {
-				qps = count / uint64(seconds)
-			}
-			lastCount = total
-			lastTime = now
-			log.Info("mysql sink replication status",
-				zap.String("changefeed", s.params.changefeedID),
-				zap.Uint64("count", count),
-				zap.Uint64("qps", qps))
-		}
-	}
-}
-
 func (s *mysqlSink) execDMLWithMaxRetries(
 	ctx context.Context, sqls []string, values [][]interface{}, maxRetries uint64, bucket int,
 ) error {
-=======
-func (s *mysqlSink) execDMLWithMaxRetries(ctx context.Context, sqls []string, values [][]interface{}, maxRetries uint64) error {
->>>>>>> ce129637
 	checkTxnErr := func(err error) error {
 		if errors.Cause(err) == context.Canceled {
 			return backoff.Permanent(err)
@@ -645,22 +523,6 @@
 				if err != nil {
 					return 0, checkTxnErr(errors.Trace(err))
 				}
-<<<<<<< HEAD
-				// 	log.Debug("exec row",
-				// 		zap.String("sql", query), zap.Any("args", args), zap.Int("bucket", bucket))
-			}
-			log.Debug("exec row",
-				zap.Strings("sql", sqls), zap.Any("args", values), zap.Int("bucket", bucket))
-			if err = tx.Commit(); err != nil {
-				return checkTxnErr(errors.Trace(err))
-			}
-			s.metricExecTxnHis.Observe(time.Since(startTime).Seconds())
-			s.metricExecBatchHis.Observe(float64(len(sqls)))
-			atomic.AddUint64(&s.count, uint64(len(sqls)))
-			log.Debug("Exec Rows succeeded",
-				zap.String("changefeed", s.params.changefeedID), zap.Int("num of Rows", len(sqls)),
-				zap.Int("bucket", bucket))
-=======
 				for i, query := range sqls {
 					args := values[i]
 					if _, err := tx.ExecContext(ctx, query, args...); err != nil {
@@ -676,8 +538,10 @@
 			if err != nil {
 				return errors.Trace(err)
 			}
-			log.Debug("Exec Rows succeeded", zap.String("changefeed", s.params.changefeedID), zap.Int("num of Rows", len(sqls)))
->>>>>>> ce129637
+			log.Debug("Exec Rows succeeded",
+				zap.String("changefeed", s.params.changefeedID),
+				zap.Int("num of Rows", len(sqls)),
+				zap.Int("bucket", bucket))
 			return nil
 		},
 	)
@@ -725,21 +589,17 @@
 	if err != nil {
 		return errors.Trace(err)
 	}
-<<<<<<< HEAD
-	return errors.Trace(s.execDMLWithMaxRetries(ctx, sqls, values, defaultDMLMaxRetryTime, bucket))
-=======
-	if err := s.execDMLWithMaxRetries(ctx, sqls, values, defaultDMLMaxRetryTime); err != nil {
+	if err := s.execDMLWithMaxRetries(ctx, sqls, values, defaultDMLMaxRetryTime, bucket); err != nil {
 		ts := make([]uint64, 0, len(rows))
 		for _, row := range rows {
-			if len(ts) == 0 || ts[len(ts)-1] != row.Ts {
-				ts = append(ts, row.Ts)
+			if len(ts) == 0 || ts[len(ts)-1] != row.CRTs {
+				ts = append(ts, row.CRTs)
 			}
 		}
 		log.Error("execute DMLs failed", zap.String("err", err.Error()), zap.Uint64s("ts", ts))
 		return errors.Trace(err)
 	}
 	return nil
->>>>>>> ce129637
 }
 
 func (s *mysqlSink) prepareReplace(schema, table string, cols map[string]*model.Column) (string, []interface{}, error) {
