// Copyright 2019 PingCAP, Inc.
//
// Licensed under the Apache License, Version 2.0 (the "License");
// you may not use this file except in compliance with the License.
// You may obtain a copy of the License at
//
//     http://www.apache.org/licenses/LICENSE-2.0
//
// Unless required by applicable law or agreed to in writing, software
// distributed under the License is distributed on an "AS IS" BASIS,
// See the License for the specific language governing permissions and
// limitations under the License.

package sink

import (
	"context"
	"database/sql"
	"fmt"
	"net/url"
	"sort"
	"strconv"
	"strings"
	"sync"
	"sync/atomic"
	"time"

	"github.com/cenkalti/backoff"
	dmysql "github.com/go-sql-driver/mysql"
	"github.com/pingcap/errors"
	"github.com/pingcap/failpoint"
	"github.com/pingcap/log"
	timodel "github.com/pingcap/parser/model"
	"github.com/pingcap/parser/mysql"
	"github.com/pingcap/parser/terror"
	"github.com/pingcap/ticdc/cdc/model"
	"github.com/pingcap/ticdc/pkg/retry"
	"github.com/pingcap/ticdc/pkg/util"
	tddl "github.com/pingcap/tidb/ddl"
	"github.com/pingcap/tidb/infoschema"
	"github.com/prometheus/client_golang/prometheus"
	"go.uber.org/zap"
)

const (
	defaultWorkerCount     = 16
	defaultMaxTxnRow       = 256
	defaultDMLMaxRetryTime = 20
	defaultDDLMaxRetryTime = 20
)

var (
	printStatusInterval = 30 * time.Second
)

type mysqlSink struct {
	db               *sql.DB
	globalResolvedTs uint64
	sinkResolvedTs   uint64
	checkpointTs     uint64
	params           params

	filter *util.Filter

	globalForwardCh chan struct{}

	unresolvedRowsMu sync.Mutex
	unresolvedRows   map[string][]*model.RowChangedEvent

	count uint64

	metricExecTxnHis   prometheus.Observer
	metricExecBatchHis prometheus.Observer
}

func (s *mysqlSink) EmitResolvedEvent(ctx context.Context, ts uint64) error {
	atomic.StoreUint64(&s.globalResolvedTs, ts)
	select {
	case s.globalForwardCh <- struct{}{}:
	default:
	}
	return nil
}

func (s *mysqlSink) EmitCheckpointEvent(ctx context.Context, ts uint64) error {
	return nil
}

func (s *mysqlSink) EmitRowChangedEvent(ctx context.Context, rows ...*model.RowChangedEvent) error {
	var resolvedTs uint64
	s.unresolvedRowsMu.Lock()
	defer s.unresolvedRowsMu.Unlock()
	for _, row := range rows {
		if row.Resolved {
			resolvedTs = row.Ts
			continue
		}
		if s.filter.ShouldIgnoreEvent(row.Ts, row.Schema, row.Table) {
			log.Info("Row changed event ignored", zap.Uint64("ts", row.Ts))
			continue
		}
		key := util.QuoteSchema(row.Schema, row.Table)
		s.unresolvedRows[key] = append(s.unresolvedRows[key], row)
	}
	if resolvedTs != 0 {
		atomic.StoreUint64(&s.sinkResolvedTs, resolvedTs)
	}
	return nil
}

func (s *mysqlSink) EmitDDLEvent(ctx context.Context, ddl *model.DDLEvent) error {
	if s.filter.ShouldIgnoreEvent(ddl.Ts, ddl.Schema, ddl.Table) {
		log.Info(
			"DDL event ignored",
			zap.String("query", ddl.Query),
			zap.Uint64("ts", ddl.Ts),
		)
		return nil
	}
	err := s.execDDLWithMaxRetries(ctx, ddl, defaultDDLMaxRetryTime)
	return errors.Trace(err)
}

func (s *mysqlSink) execDDLWithMaxRetries(ctx context.Context, ddl *model.DDLEvent, maxRetries uint64) error {
	return retry.Run(500*time.Millisecond, maxRetries,
		func() error {
			err := s.execDDL(ctx, ddl)
			if isIgnorableDDLError(err) {
				log.Info("execute DDL failed, but error can be ignored", zap.String("query", ddl.Query), zap.Error(err))
				return nil
			}
			if errors.Cause(err) == context.Canceled {
				return backoff.Permanent(err)
			}
			log.Warn("execute DDL with error, retry later", zap.String("query", ddl.Query), zap.Error(err))
			return err
		})
}

func (s *mysqlSink) execDDL(ctx context.Context, ddl *model.DDLEvent) error {
	shouldSwitchDB := len(ddl.Schema) > 0 && ddl.Type != timodel.ActionCreateSchema

	tx, err := s.db.BeginTx(ctx, nil)
	if err != nil {
		return errors.Trace(err)
	}

	if shouldSwitchDB {
		_, err = tx.ExecContext(ctx, "USE "+util.QuoteName(ddl.Schema)+";")
		if err != nil {
			if rbErr := tx.Rollback(); rbErr != nil {
				log.Error("Failed to rollback", zap.Error(err))
			}
			return errors.Trace(err)
		}
	}

	if _, err = tx.ExecContext(ctx, ddl.Query); err != nil {
		if rbErr := tx.Rollback(); rbErr != nil {
			log.Error("Failed to rollback", zap.String("sql", ddl.Query), zap.Error(err))
		}
		return errors.Trace(err)
	}

	if err = tx.Commit(); err != nil {
		return errors.Trace(err)
	}

	atomic.AddUint64(&s.count, 1)
	log.Info("Exec DDL succeeded", zap.String("sql", ddl.Query))
	return nil
}

func (s *mysqlSink) CheckpointTs() uint64 {
	return atomic.LoadUint64(&s.checkpointTs)
}

func (s *mysqlSink) Count() uint64 {
	return atomic.LoadUint64(&s.count)
}

func (s *mysqlSink) Run(ctx context.Context) error {
	if util.IsOwnerFromCtx(ctx) {
		<-ctx.Done()
		return ctx.Err()
	}
	for {
		select {
		case <-ctx.Done():
			return ctx.Err()
		case <-s.globalForwardCh:
			globalResolvedTs := atomic.LoadUint64(&s.globalResolvedTs)
			if globalResolvedTs == atomic.LoadUint64(&s.checkpointTs) {
				continue
			}

			sinkResolvedTs := atomic.LoadUint64(&s.sinkResolvedTs)
			for globalResolvedTs > sinkResolvedTs {
				time.Sleep(10 * time.Millisecond)
				sinkResolvedTs = atomic.LoadUint64(&s.sinkResolvedTs)
			}

			s.unresolvedRowsMu.Lock()
			if len(s.unresolvedRows) == 0 {
				atomic.StoreUint64(&s.checkpointTs, globalResolvedTs)
				s.unresolvedRowsMu.Unlock()
				continue
			}
			_, resolvedRowsMap := splitRowsGroup(globalResolvedTs, s.unresolvedRows)
			s.unresolvedRowsMu.Unlock()
			if len(resolvedRowsMap) == 0 {
				atomic.StoreUint64(&s.checkpointTs, globalResolvedTs)
				continue
			}

			if err := s.concurrentExec(ctx, resolvedRowsMap); err != nil {
				return errors.Trace(err)
			}
			atomic.StoreUint64(&s.checkpointTs, globalResolvedTs)
		}
	}
}

func splitRowsGroup(resolvedTs uint64, unresolvedRows map[string][]*model.RowChangedEvent) (minTs uint64, resolvedRowsMap map[string][]*model.RowChangedEvent) {
	resolvedRowsMap = make(map[string][]*model.RowChangedEvent, len(unresolvedRows))
	minTs = resolvedTs
	for key, rows := range unresolvedRows {
		i := sort.Search(len(rows), func(i int) bool {
			return rows[i].Ts > resolvedTs
		})
		if i == 0 {
			continue
		}
		var resolvedRows []*model.RowChangedEvent
		if i == len(rows) {
			resolvedRows = rows
			delete(unresolvedRows, key)
		} else {
			resolvedRows = make([]*model.RowChangedEvent, i)
			copy(resolvedRows, rows[:i])
			unresolvedRows[key] = rows[i:]
		}
		resolvedRowsMap[key] = resolvedRows

		if len(resolvedRows) > 0 && resolvedRows[0].Ts < minTs {
			minTs = resolvedRows[0].Ts
		}
	}
	return
}

var _ Sink = &mysqlSink{}

type params struct {
	workerCount  int
	maxTxnRow    int
	changefeedID string
	captureID    string
}

var defaultParams = params{
	workerCount: defaultWorkerCount,
	maxTxnRow:   defaultMaxTxnRow,
}

func configureSinkURI(dsnCfg *dmysql.Config) (string, error) {
	dsnCfg.Loc = time.UTC
	if dsnCfg.Params == nil {
		dsnCfg.Params = make(map[string]string, 1)
	}
	dsnCfg.DBName = ""
	dsnCfg.Params["time_zone"] = "UTC"
	return dsnCfg.FormatDSN(), nil
}

// newMySQLSink creates a new MySQL sink using schema storage
func newMySQLSink(sinkURI *url.URL, dsn *dmysql.Config, filter *util.Filter, opts map[string]string) (Sink, error) {
	var db *sql.DB
	params := defaultParams

	if cid, ok := opts[OptChangefeedID]; ok {
		params.changefeedID = cid
	}
	if cid, ok := opts[OptCaptureID]; ok {
		params.captureID = cid
	}

	switch {
	case sinkURI != nil:
		scheme := strings.ToLower(sinkURI.Scheme)
		if scheme != "mysql" && scheme != "tidb" {
			return nil, errors.New("can create mysql sink with unsupported scheme")
		}
		s := sinkURI.Query().Get("worker-count")
		if s != "" {
			c, err := strconv.Atoi(s)
			if err != nil {
				return nil, errors.Trace(err)
			}
			params.workerCount = c
		}
		s = sinkURI.Query().Get("max-txn-row")
		if s != "" {
			c, err := strconv.Atoi(s)
			if err != nil {
				return nil, errors.Trace(err)
			}
			params.maxTxnRow = c
		}
		// dsn format of the driver:
		// [username[:password]@][protocol[(address)]]/dbname[?param1=value1&...&paramN=valueN]
		username := sinkURI.User.Username()
		password, _ := sinkURI.User.Password()
		port := sinkURI.Port()
		if username == "" {
			username = "root"
		}
		if port == "" {
			port = "4000"
		}

		// Assume all the timestamp type is in the UTC zone when passing into mysql sink.
		dsn := fmt.Sprintf("%s:%s@tcp(%s:%s)/?interpolateParams=true&multiStatements=true&time_zone=UTC", username,
			password, sinkURI.Hostname(), port)
		var err error
		db, err = sql.Open("mysql", dsn)
		if err != nil {
			return nil, errors.Trace(err)
		}
	case dsn != nil:
		dsnStr, err := configureSinkURI(dsn)
		if err != nil {
			return nil, errors.Trace(err)
		}
		db, err = sql.Open("mysql", dsnStr)
		if err != nil {
			return nil, errors.Trace(err)
		}
	}

	sink := &mysqlSink{
		db:              db,
		unresolvedRows:  make(map[string][]*model.RowChangedEvent),
		params:          params,
		filter:          filter,
		globalForwardCh: make(chan struct{}, 1),
	}

	sink.db.SetMaxIdleConns(params.workerCount)
	sink.db.SetMaxOpenConns(params.workerCount)

	sink.metricExecTxnHis = execTxnHistogram.WithLabelValues(params.captureID, params.changefeedID)
	sink.metricExecBatchHis = execBatchHistogram.WithLabelValues(params.captureID, params.changefeedID)

	return sink, nil
}

func (s *mysqlSink) concurrentExec(ctx context.Context, rowGroups map[string][]*model.RowChangedEvent) error {
	return concurrentExec(ctx, rowGroups, s.params.workerCount, s.params.maxTxnRow, s.execDMLs)
}

func concurrentExec(ctx context.Context, rowGroups map[string][]*model.RowChangedEvent, nWorkers, maxTxnRow int, execDMLs func(context.Context, []*model.RowChangedEvent) error) error {
	if nWorkers == 0 {
		nWorkers = defaultParams.workerCount
	}

	errCh := make(chan error, 1)
	rowChs := make([]chan *model.RowChangedEvent, 0, nWorkers)
	var jobWg sync.WaitGroup

	for i := 0; i < nWorkers; i++ {
<<<<<<< HEAD
		rowCh := make(chan *model.RowChangedEvent, 1024)
		worker := mysqlSinkWorker{
			rowCh:     rowCh,
			errCh:     errCh,
			jobWg:     &jobWg,
			maxTxnRow: maxTxnRow,
			execDMLs:  execDMLs,
		}
		go worker.run(ctx)
		rowChs = append(rowChs, rowCh)
	}
	causality := newCausality()
	rowChIdx := 0
	sendFn := func(row *model.RowChangedEvent, keys []string, idx int) {
		causality.add(keys, idx)
		jobWg.Add(1)
		rowChs[idx] <- row
	}
	for groupKey, rows := range rowGroups {
		for _, row := range rows {
			keys := row.Keys
			if len(keys) == 0 {
				keys = []string{groupKey}
			}
			if conflict, idx := causality.detectConflict(keys); conflict {
				if idx >= 0 {
					sendFn(row, keys, idx)
					continue
=======
		eg.Go(func() error {
			for rows := range jobs {
				err := rowLimitIterator(rows, s.params.maxTxnRow,
					func(rows []*model.RowChangedEvent) error {
						return errors.Trace(s.execDMLs(ctx, rows))
					})
				if err != nil {
					return errors.Trace(err)
>>>>>>> a6ddaa45
				}
				jobWg.Wait()
				causality.reset()
			}
			idx := rowChIdx % len(rowChs)
			sendFn(row, keys, idx)
			rowChIdx++
		}
	}
	for i := range rowChs {
		close(rowChs[i])
	}
	jobWg.Wait()
	select {
	case err := <-errCh:
		return err
	default:
		return nil
	}
}

type mysqlSinkWorker struct {
	rowCh     chan *model.RowChangedEvent
	errCh     chan error
	jobWg     *sync.WaitGroup
	maxTxnRow int
	execDMLs  func(context.Context, []*model.RowChangedEvent) error
}

func (w *mysqlSinkWorker) run(ctx context.Context) {
	defer func() {
		if r := recover(); r != nil {
			log.Error("mysql sink worker panic",
				zap.Reflect("r", r), zap.Stack("stack trace"))
		}
	}()
	var rows []*model.RowChangedEvent
	for {
		select {
		case row, ok := <-w.rowCh:
			if !ok {
				return
			}
			rows = append(rows, row)
			rows = w.fetchAllPendingEvent(rows)
			// TODO: Add retry
			err := w.execDMLs(ctx, rows)
			w.trySendErr(err)

			// clean cache to avoid memory leak.
			for i := range rows {
				w.jobWg.Done()
				rows[i] = nil
			}
			rows = rows[:0]
		}
	}
}

func (w *mysqlSinkWorker) trySendErr(err error) {
	select {
	case w.errCh <- err:
	default:
		return
	}
}

func (w *mysqlSinkWorker) fetchAllPendingEvent(rows []*model.RowChangedEvent) []*model.RowChangedEvent {
	for len(rows) < w.maxTxnRow {
		select {
		case row, ok := <-w.rowCh:
			if !ok {
				return rows
			}
			rows = append(rows, row)
		default:
			return rows
		}
	}
	return rows
}

func (s *mysqlSink) Close() error {
	return nil
}

func (s *mysqlSink) PrintStatus(ctx context.Context) error {
	lastTime := time.Now()
	var lastCount uint64
	timer := time.NewTicker(printStatusInterval)
	defer timer.Stop()
	for {
		select {
		case <-ctx.Done():
			return nil
		case <-timer.C:
			now := time.Now()
			seconds := now.Unix() - lastTime.Unix()
			total := atomic.LoadUint64(&s.count)
			count := total - lastCount
			qps := uint64(0)
			if seconds > 0 {
				qps = count / uint64(seconds)
			}
			lastCount = total
			lastTime = now
			log.Info("mysql sink replication status",
				zap.String("changefeed", s.params.changefeedID),
				zap.Uint64("count", count),
				zap.Uint64("qps", qps))
		}
	}
}

func (s *mysqlSink) execDMLWithMaxRetries(ctx context.Context, sqls []string, values [][]interface{}, maxRetries uint64) error {
	checkTxnErr := func(err error) error {
		if errors.Cause(err) == context.Canceled {
			return backoff.Permanent(err)
		}
		log.Warn("execute DMLs with error, retry later", zap.Error(err))
		return err
	}
	return retry.Run(500*time.Millisecond, maxRetries,
		func() error {
			failpoint.Inject("MySQLSinkTxnRandomError", func() {
				failpoint.Return(checkTxnErr(errors.Trace(dmysql.ErrInvalidConn)))
			})
			startTime := time.Now()
			tx, err := s.db.BeginTx(ctx, nil)
			if err != nil {
				return checkTxnErr(errors.Trace(err))
			}
			for i, query := range sqls {
				args := values[i]
				if _, err := tx.ExecContext(ctx, query, args...); err != nil {
					return checkTxnErr(errors.Trace(err))
				}
				log.Debug("exec row", zap.String("sql", query), zap.Any("args", args))
			}
			if err = tx.Commit(); err != nil {
				return checkTxnErr(errors.Trace(err))
			}
			s.metricExecTxnHis.Observe(time.Since(startTime).Seconds())
			s.metricExecBatchHis.Observe(float64(len(sqls)))
			atomic.AddUint64(&s.count, uint64(len(sqls)))
			log.Debug("Exec Rows succeeded", zap.String("changefeed", s.params.changefeedID), zap.Int("num of Rows", len(sqls)))
			return nil
		},
	)
}

// prepareDMLs converts model.RowChangedEvent list to query string list and args list
func (s *mysqlSink) prepareDMLs(rows []*model.RowChangedEvent) ([]string, [][]interface{}, error) {
	sqls := make([]string, 0, len(rows))
	values := make([][]interface{}, 0, len(rows))
	for _, row := range rows {
		var query string
		var args []interface{}
		var err error
		if row.Delete {
			query, args, err = s.prepareDelete(row.Schema, row.Table, row.Columns)
		} else {
			query, args, err = s.prepareReplace(row.Schema, row.Table, row.Columns)
		}
		if err != nil {
			return nil, nil, errors.Trace(err)
		}
		sqls = append(sqls, query)
		values = append(values, args)
	}
	return sqls, values, nil
}

func (s *mysqlSink) execDMLs(ctx context.Context, rows []*model.RowChangedEvent) error {
	sqls, values, err := s.prepareDMLs(rows)
	if err != nil {
		return errors.Trace(err)
	}
	return errors.Trace(s.execDMLWithMaxRetries(ctx, sqls, values, defaultDMLMaxRetryTime))
}

func (s *mysqlSink) prepareReplace(schema, table string, cols map[string]*model.Column) (string, []interface{}, error) {
	var builder strings.Builder
	columnNames := make([]string, 0, len(cols))
	args := make([]interface{}, 0, len(cols))
	for k, v := range cols {
		columnNames = append(columnNames, k)
		args = append(args, v.Value)
	}

	colList := "(" + buildColumnList(columnNames) + ")"
	tblName := util.QuoteSchema(schema, table)
	builder.WriteString("REPLACE INTO " + tblName + colList + " VALUES ")
	builder.WriteString("(" + util.HolderString(len(columnNames)) + ");")

	return builder.String(), args, nil
}

func (s *mysqlSink) prepareDelete(schema, table string, cols map[string]*model.Column) (string, []interface{}, error) {
	var builder strings.Builder
	builder.WriteString(fmt.Sprintf("DELETE FROM %s WHERE ", util.QuoteSchema(schema, table)))

	colNames, wargs := whereSlice(cols)
	args := make([]interface{}, 0, len(wargs))
	for i := 0; i < len(colNames); i++ {
		if i > 0 {
			builder.WriteString(" AND ")
		}
		if wargs[i] == nil {
			builder.WriteString(util.QuoteName(colNames[i]) + " IS NULL")
		} else {
			builder.WriteString(util.QuoteName(colNames[i]) + " = ?")
			args = append(args, wargs[i])
		}
	}
	builder.WriteString(" LIMIT 1;")
	sql := builder.String()
	return sql, args, nil
}

func whereSlice(cols map[string]*model.Column) (colNames []string, args []interface{}) {
	// Try to use unique key values when available
	for colName, col := range cols {
		if col.WhereHandle == nil || !*col.WhereHandle {
			continue
		}
		colNames = append(colNames, colName)
		args = append(args, col.Value)
	}
	return
}

func isIgnorableDDLError(err error) bool {
	errCode, ok := getSQLErrCode(err)
	if !ok {
		return false
	}
	// we can get error code from:
	// infoschema's error definition: https://github.com/pingcap/tidb/blob/master/infoschema/infoschema.go
	// DDL's error definition: https://github.com/pingcap/tidb/blob/master/ddl/ddl.go
	// tidb/mysql error code definition: https://github.com/pingcap/tidb/blob/master/mysql/errcode.go
	switch errCode {
	case infoschema.ErrDatabaseExists.Code(), infoschema.ErrDatabaseNotExists.Code(), infoschema.ErrDatabaseDropExists.Code(),
		infoschema.ErrTableExists.Code(), infoschema.ErrTableNotExists.Code(), infoschema.ErrTableDropExists.Code(),
		infoschema.ErrColumnExists.Code(), infoschema.ErrColumnNotExists.Code(), infoschema.ErrIndexExists.Code(),
		infoschema.ErrKeyNotExists.Code(), tddl.ErrCantDropFieldOrKey.Code(), mysql.ErrDupKeyName:
		return true
	default:
		return false
	}
}

func getSQLErrCode(err error) (terror.ErrCode, bool) {
	mysqlErr, ok := errors.Cause(err).(*dmysql.MySQLError)
	if !ok {
		return -1, false
	}

	return terror.ErrCode(mysqlErr.Number), true
}

func buildColumnList(names []string) string {
	var b strings.Builder
	for i, name := range names {
		if i > 0 {
			b.WriteString(",")
		}
		b.WriteString(util.QuoteName(name))

	}

	return b.String()
}<|MERGE_RESOLUTION|>--- conflicted
+++ resolved
@@ -369,7 +369,6 @@
 	var jobWg sync.WaitGroup
 
 	for i := 0; i < nWorkers; i++ {
-<<<<<<< HEAD
 		rowCh := make(chan *model.RowChangedEvent, 1024)
 		worker := mysqlSinkWorker{
 			rowCh:     rowCh,
@@ -398,16 +397,6 @@
 				if idx >= 0 {
 					sendFn(row, keys, idx)
 					continue
-=======
-		eg.Go(func() error {
-			for rows := range jobs {
-				err := rowLimitIterator(rows, s.params.maxTxnRow,
-					func(rows []*model.RowChangedEvent) error {
-						return errors.Trace(s.execDMLs(ctx, rows))
-					})
-				if err != nil {
-					return errors.Trace(err)
->>>>>>> a6ddaa45
 				}
 				jobWg.Wait()
 				causality.reset()
