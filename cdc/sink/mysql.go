--- conflicted
+++ resolved
@@ -326,11 +326,8 @@
 		db:             db,
 		unresolvedRows: make(map[string][]*model.RowChangedEvent),
 		params:         params,
-<<<<<<< HEAD
 		filter:         filter,
-=======
 		lastTime:       time.Now(),
->>>>>>> 34dd5663
 	}
 
 	sink.db.SetMaxIdleConns(params.workerCount)
