--- conflicted
+++ resolved
@@ -97,20 +97,12 @@
 		return nil, err
 	}
 
-<<<<<<< HEAD
 	connector, err := pmysql.NewMySQLDBConnectorWithFactory(ctx, cfg, sinkURI, dbConnFactory)
-=======
-	dsnStr, err := pmysql.GenerateDSN(ctx, sinkURI, cfg, dbConnFactory.CreateTemporaryConnection)
->>>>>>> 691380d4
 	if err != nil {
 		return nil, err
 	}
 
-<<<<<<< HEAD
 	cfg.IsTiDB, err = pmysql.CheckIsTiDB(ctx, connector.CurrentDB)
-=======
-	db, err := dbConnFactory.CreateStandardConnection(ctx, dsnStr)
->>>>>>> 691380d4
 	if err != nil {
 		return nil, err
 	}
