--- conflicted
+++ resolved
@@ -597,16 +597,7 @@
 			// INSERT(not in safe mode)
 			// or REPLACE(in safe mode) SQL.
 			if len(row.Columns) != 0 {
-<<<<<<< HEAD
-				query, args = prepareReplace(
-					quoteTable,
-					row.Columns,
-					row.TableInfo,
-					true, /* appendPlaceHolder */
-					translateToInsert)
-=======
 				query, args = prepareReplace(quoteTable, row.Columns, row.TableInfo, true, translateToInsert)
->>>>>>> d068ae1f
 				if query != "" {
 					sqls = append(sqls, query)
 					values = append(values, args)
