--- conflicted
+++ resolved
@@ -178,19 +178,12 @@
 			dmlMaxRetry: defaultDMLMaxRetry,
 			statistics:  statistics,
 
-<<<<<<< HEAD
-			metricTxnSinkDMLBatchCommit:   txn.SinkDMLBatchCommit.WithLabelValues(changefeedID.Namespace, changefeedID.ID),
-			metricTxnSinkDMLBatchCallback: txn.SinkDMLBatchCallback.WithLabelValues(changefeedID.Namespace, changefeedID.ID),
-			stmtCache:                     stmtCache,
-			cachePrepStmts:                cachePrepStmts,
-			maxAllowedPacket:              maxAllowedPacket,
-=======
 			metricTxnSinkDMLBatchCommit:     txn.SinkDMLBatchCommit.WithLabelValues(changefeedID.Namespace, changefeedID.ID),
 			metricTxnSinkDMLBatchCallback:   txn.SinkDMLBatchCallback.WithLabelValues(changefeedID.Namespace, changefeedID.ID),
 			metricTxnPrepareStatementErrors: txn.PrepareStatementErrors.WithLabelValues(changefeedID.Namespace, changefeedID.ID),
 			stmtCache:                       stmtCache,
 			cachePrepStmts:                  cachePrepStmts,
->>>>>>> a59888c6
+			maxAllowedPacket:                maxAllowedPacket,
 		})
 	}
 
