--- conflicted
+++ resolved
@@ -100,24 +100,6 @@
 	return keys
 }
 
-<<<<<<< HEAD
-func genKeyList(
-	columns []*model.ColumnData, tb *model.TableInfo, iIdx int, colIdx []int, tableID int64,
-) []byte {
-	var key []byte
-	for _, i := range colIdx {
-		colInfo := model.GetColumnInfo(columns[i], tb)
-		colFlag := model.GetColumnFlag(columns[i], tb)
-		// if a column value is null, we can ignore this index
-		// If the index contain generated column, we can't use this key to detect conflict with other DML,
-		// Because such as insert can't specify the generated value.
-		if columns[i] == nil || columns[i].Value == nil || colFlag.IsGeneratedColumn() {
-			return nil
-		}
-
-		val := model.ColumnValueString(columns[i].Value)
-		if columnNeeds2LowerCase(colInfo.GetType(), colInfo.GetCollate()) {
-=======
 func genKeyList(columns []*model.ColumnData, tb *model.TableInfo, iIdx int, colIdx []int, tableID int64) []byte {
 	var key []byte
 	for _, i := range colIdx {
@@ -132,7 +114,6 @@
 
 		val := model.ColumnValueString(col.Value)
 		if columnNeeds2LowerCase(col.GetType(), col.GetCollation()) {
->>>>>>> d068ae1f
 			val = strings.ToLower(val)
 		}
 
