--- conflicted
+++ resolved
@@ -161,12 +161,7 @@
 		encoder := encoderBuilder.Build()
 		s.encodingWorkers[i] = newEncodingWorker(i, s.changefeedID, encoder, s.alive.msgCh.Out(), encodedOutCh)
 	}
-<<<<<<< HEAD
-
-=======
-	// create defragmenter.
-	s.defragmenter = newDefragmenter(encodedOutCh, workerChannels)
->>>>>>> 54b518dc
+
 	// create a group of dml workers.
 	clock := clock.New()
 	for i := 0; i < cfg.WorkerCount; i++ {
@@ -180,7 +175,7 @@
 	// The defragmenter is used to defragment the out-of-order encoded messages from encoding workers and
 	// sends encoded messages to related dmlWorkers in order. Messages of the same table will be sent to
 	// the same dmlWorker.
-	s.defragmenter = newDefragmenter(encodedCh, workerChannels)
+	s.defragmenter = newDefragmenter(encodedOutCh, workerChannels)
 
 	s.wg.Add(1)
 	go func() {
