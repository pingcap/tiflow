// Copyright 2022 PingCAP, Inc.
//
// Licensed under the Apache License, Version 2.0 (the "License");
// you may not use this file except in compliance with the License.
// You may obtain a copy of the License at
//
//     http://www.apache.org/licenses/LICENSE-2.0
//
// Unless required by applicable law or agreed to in writing, software
// distributed under the License is distributed on an "AS IS" BASIS,
// See the License for the specific language governing permissions and
// limitations under the License.

package mq

import (
	"context"
	"sync"
	"sync/atomic"

	"github.com/pingcap/errors"
	"github.com/pingcap/tiflow/cdc/model"
	"github.com/pingcap/tiflow/cdc/sink/dmlsink"
	"github.com/pingcap/tiflow/cdc/sink/dmlsink/mq/dispatcher"
	"github.com/pingcap/tiflow/cdc/sink/dmlsink/mq/dmlproducer"
	"github.com/pingcap/tiflow/cdc/sink/dmlsink/mq/manager"
	"github.com/pingcap/tiflow/cdc/sink/metrics"
	"github.com/pingcap/tiflow/cdc/sink/tablesink/state"
	"github.com/pingcap/tiflow/pkg/config"
	"github.com/pingcap/tiflow/pkg/sink"
	"github.com/pingcap/tiflow/pkg/sink/codec"
	"github.com/pingcap/tiflow/pkg/sink/kafka"
	"go.uber.org/atomic"
)

// Assert EventSink[E event.TableEvent] implementation
var _ dmlsink.EventSink[*model.SingleTableTxn] = (*dmlSink)(nil)

// dmlSink is the mq sink.
// It will send the events to the MQ system.
type dmlSink struct {
	// id indicates this sink belongs to which processor(changefeed).
	id model.ChangeFeedID
	// protocol indicates the protocol used by this sink.
	protocol config.Protocol

	alive struct {
		sync.RWMutex
		// eventRouter used to route events to the right topic and partition.
		eventRouter *dispatcher.EventRouter
		// topicManager used to manage topics.
		// It is also responsible for creating topics.
		topicManager manager.TopicManager
		worker       *worker
		isDead       bool
	}

	// adminClient is used to query kafka cluster information, it's shared among
	// multiple place, it's sink's responsibility to close it.
	adminClient kafka.ClusterAdminClient

	ctx    context.Context
	cancel context.CancelFunc

	wg   sync.WaitGroup
	dead chan struct{}
}

func newDMLSink(
	ctx context.Context,
	changefeedID model.ChangeFeedID,
	producer dmlproducer.DMLProducer,
	adminClient kafka.ClusterAdminClient,
	topicManager manager.TopicManager,
	eventRouter *dispatcher.EventRouter,
	encoderGroup codec.EncoderGroup,
	protocol config.Protocol,
	claimCheck *ClaimCheck,
	claimCheckEncoder codec.ClaimCheckLocationEncoder,
	errCh chan error,
) *dmlSink {
	ctx, cancel := context.WithCancel(ctx)
	statistics := metrics.NewStatistics(ctx, changefeedID, sink.RowSink)
	worker := newWorker(changefeedID, protocol,
		producer, encoderGroup, claimCheck, claimCheckEncoder, statistics)

	s := &dmlSink{
		id:          changefeedID,
		protocol:    protocol,
		adminClient: adminClient,
		ctx:         ctx,
		cancel:      cancel,
		dead:        make(chan struct{}),
	}
	s.alive.eventRouter = eventRouter
	s.alive.topicManager = topicManager
	s.alive.worker = worker

	// Spawn a goroutine to send messages by the worker.
	s.wg.Add(1)
	go func() {
		defer s.wg.Done()
		err := s.alive.worker.run(ctx)

		s.alive.Lock()
		s.alive.isDead = true
		s.alive.worker.close()
		s.alive.Unlock()
		close(s.dead)

		if err != nil && errors.Cause(err) != context.Canceled {
			select {
			case <-ctx.Done():
			case errCh <- err:
			}
		}
	}()

	return s
}

// WriteEvents writes events to the sink.
// This is an asynchronously and thread-safe method.
func (s *dmlSink) WriteEvents(txns ...*dmlsink.CallbackableEvent[*model.SingleTableTxn]) error {
	s.alive.RLock()
	defer s.alive.RUnlock()
	if s.alive.isDead {
		return errors.Trace(errors.New("dead dmlSink"))
	}
<<<<<<< HEAD
	// merge the split row callbackable into one callbackable
=======
	// merge the split row callback into one callback
>>>>>>> 81b7204e
	mergedCallback := func(outCallback func(), totalCount uint64) func() {
		var acked atomic.Uint64
		return func() {
			if acked.Add(1) == totalCount {
				outCallback()
			}
		}
	}
	for _, txn := range txns {
		if txn.GetTableSinkState() != state.TableSinkSinking {
			// The table where the event comes from is in stopping, so it's safe
			// to drop the event directly.
			txn.Callback()
			continue
		}
<<<<<<< HEAD
		rowCount := uint64(len(txn.Event.Rows))
=======
		callback := mergedCallback(txn.Callback, uint64(len(txn.Event.Rows)))
>>>>>>> 81b7204e
		for _, row := range txn.Event.Rows {
			topic := s.alive.eventRouter.GetTopicForRowChange(row)
			partitionNum, err := s.alive.topicManager.GetPartitionNum(s.ctx, topic)
			if err != nil {
				return errors.Trace(err)
			}
			partition := s.alive.eventRouter.GetPartitionForRowChange(row, partitionNum)
			// This never be blocked because this is an unbounded channel.
			s.alive.worker.msgChan.In() <- mqEvent{
				key: TopicPartitionKey{
					Topic: topic, Partition: partition,
				},
				rowEvent: &dmlsink.RowChangeCallbackableEvent{
					Event:     row,
<<<<<<< HEAD
					Callback:  mergedCallback(txn.Callback, rowCount),
=======
					Callback:  callback,
>>>>>>> 81b7204e
					SinkState: txn.SinkState,
				},
			}
		}
	}
	return nil
}

// Close closes the sink.
func (s *dmlSink) Close() {
	if s.cancel != nil {
		s.cancel()
	}
	s.wg.Wait()

	s.alive.RLock()
	if s.alive.topicManager != nil {
		s.alive.topicManager.Close()
	}
	s.alive.RUnlock()

	if s.adminClient != nil {
		s.adminClient.Close()
	}
}

// Dead checks whether it's dead or not.
func (s *dmlSink) Dead() <-chan struct{} {
	return s.dead
}<|MERGE_RESOLUTION|>--- conflicted
+++ resolved
@@ -16,7 +16,6 @@
 import (
 	"context"
 	"sync"
-	"sync/atomic"
 
 	"github.com/pingcap/errors"
 	"github.com/pingcap/tiflow/cdc/model"
@@ -127,11 +126,7 @@
 	if s.alive.isDead {
 		return errors.Trace(errors.New("dead dmlSink"))
 	}
-<<<<<<< HEAD
-	// merge the split row callbackable into one callbackable
-=======
 	// merge the split row callback into one callback
->>>>>>> 81b7204e
 	mergedCallback := func(outCallback func(), totalCount uint64) func() {
 		var acked atomic.Uint64
 		return func() {
@@ -147,11 +142,7 @@
 			txn.Callback()
 			continue
 		}
-<<<<<<< HEAD
-		rowCount := uint64(len(txn.Event.Rows))
-=======
 		callback := mergedCallback(txn.Callback, uint64(len(txn.Event.Rows)))
->>>>>>> 81b7204e
 		for _, row := range txn.Event.Rows {
 			topic := s.alive.eventRouter.GetTopicForRowChange(row)
 			partitionNum, err := s.alive.topicManager.GetPartitionNum(s.ctx, topic)
@@ -166,11 +157,7 @@
 				},
 				rowEvent: &dmlsink.RowChangeCallbackableEvent{
 					Event:     row,
-<<<<<<< HEAD
-					Callback:  mergedCallback(txn.Callback, rowCount),
-=======
 					Callback:  callback,
->>>>>>> 81b7204e
 					SinkState: txn.SinkState,
 				},
 			}
