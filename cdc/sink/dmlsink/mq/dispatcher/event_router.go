// Copyright 2022 PingCAP, Inc.
//
// Licensed under the Apache License, Version 2.0 (the "License");
// you may not use this file except in compliance with the License.
// You may obtain a copy of the License at
//
//     http://www.apache.org/licenses/LICENSE-2.0
//
// Unless required by applicable law or agreed to in writing, software
// distributed under the License is distributed on an "AS IS" BASIS,
// See the License for the specific language governing permissions and
// limitations under the License.

package dispatcher

import (
	"strings"

	"github.com/pingcap/log"
	filter "github.com/pingcap/tidb/util/table-filter"
	"github.com/pingcap/tiflow/cdc/model"
	"github.com/pingcap/tiflow/cdc/sink/dmlsink/mq/dispatcher/partition"
	"github.com/pingcap/tiflow/cdc/sink/dmlsink/mq/dispatcher/topic"
	"github.com/pingcap/tiflow/pkg/config"
	cerror "github.com/pingcap/tiflow/pkg/errors"
	"github.com/pingcap/tiflow/pkg/sink"
	"github.com/pingcap/tiflow/pkg/util"
	"go.uber.org/zap"
)

// DDLDispatchRule is the dispatch rule for DDL event.
type DDLDispatchRule int

const (
	// PartitionAll means the DDL event will be broadcast to all the partitions.
	PartitionAll DDLDispatchRule = -1
	// PartitionZero means the DDL event will be dispatched to partition 0.
	// NOTICE: Only for canal and canal-json protocol.
	PartitionZero = 0
)

type partitionDispatchRule int

const (
	partitionDispatchRuleDefault partitionDispatchRule = iota
	partitionDispatchRuleTS
	partitionDispatchRuleTable
	partitionDispatchRuleIndexValue
)

func (r *partitionDispatchRule) fromString(rule string) {
	switch strings.ToLower(rule) {
	case "default":
		*r = partitionDispatchRuleDefault
	case "ts":
		*r = partitionDispatchRuleTS
	case "table":
		*r = partitionDispatchRuleTable
	case "rowid":
		*r = partitionDispatchRuleIndexValue
		log.Warn("rowid is deprecated, please use index-value instead.")
	case "index-value":
		*r = partitionDispatchRuleIndexValue
	default:
		*r = partitionDispatchRuleDefault
		log.Warn("the partition dispatch rule is not default/ts/table/index-value," +
			" use the default rule instead.")
	}
}

// EventRouter is a router, it determines which topic and which partition
// an event should be dispatched to.
type EventRouter struct {
	defaultTopic string
	rules        []struct {
		partitionDispatcher partition.Dispatcher
		topicDispatcher     topic.Dispatcher
		filter.Filter
	}
}

// NewEventRouter creates a new EventRouter.
func NewEventRouter(cfg *config.ReplicaConfig, defaultTopic, schema string) (*EventRouter, error) {
	// If an event does not match any dispatching rules in the config file,
	// it will be dispatched by the default partition dispatcher and
	// static topic dispatcher because it matches *.* rule.
	ruleConfigs := append(cfg.Sink.DispatchRules, &config.DispatchRule{
		Matcher:       []string{"*.*"},
		PartitionRule: "default",
		TopicRule:     "",
	})
	rules := make([]struct {
		partitionDispatcher partition.Dispatcher
		topicDispatcher     topic.Dispatcher
		filter.Filter
	}, 0, len(ruleConfigs))

	for _, ruleConfig := range ruleConfigs {
		f, err := filter.Parse(ruleConfig.Matcher)
		if err != nil {
			return nil, cerror.WrapError(cerror.ErrFilterRuleInvalid, err, ruleConfig.Matcher)
		}
		if !cfg.CaseSensitive {
			f = filter.CaseInsensitive(f)
		}

<<<<<<< HEAD
		d := getPartitionDispatcher(ruleConfig)
		t, err := getTopicDispatcher(ruleConfig, defaultTopic, util.GetOrZero(cfg.Sink.Protocol))
=======
		d := getPartitionDispatcher(ruleConfig, cfg.EnableOldValue)
		t, err := getTopicDispatcher(ruleConfig, defaultTopic,
			util.GetOrZero(cfg.Sink.Protocol), schema)
>>>>>>> 4aa04792
		if err != nil {
			return nil, err
		}
		rules = append(rules, struct {
			partitionDispatcher partition.Dispatcher
			topicDispatcher     topic.Dispatcher
			filter.Filter
		}{partitionDispatcher: d, topicDispatcher: t, Filter: f})
	}

	return &EventRouter{
		defaultTopic: defaultTopic,
		rules:        rules,
	}, nil
}

// GetTopicForRowChange returns the target topic for row changes.
func (s *EventRouter) GetTopicForRowChange(row *model.RowChangedEvent) string {
	topicDispatcher, _ := s.matchDispatcher(row.Table.Schema, row.Table.Table)
	return topicDispatcher.Substitute(row.Table.Schema, row.Table.Table)
}

// GetTopicForDDL returns the target topic for DDL.
func (s *EventRouter) GetTopicForDDL(ddl *model.DDLEvent) string {
	var schema, table string
	if ddl.PreTableInfo != nil {
		if ddl.PreTableInfo.TableName.Table == "" {
			return s.defaultTopic
		}
		schema = ddl.PreTableInfo.TableName.Schema
		table = ddl.PreTableInfo.TableName.Table
	} else {
		if ddl.TableInfo.TableName.Table == "" {
			return s.defaultTopic
		}
		schema = ddl.TableInfo.TableName.Schema
		table = ddl.TableInfo.TableName.Table
	}

	topicDispatcher, _ := s.matchDispatcher(schema, table)
	return topicDispatcher.Substitute(schema, table)
}

// GetPartitionForRowChange returns the target partition for row changes.
func (s *EventRouter) GetPartitionForRowChange(
	row *model.RowChangedEvent,
	partitionNum int32,
) int32 {
	_, partitionDispatcher := s.matchDispatcher(
		row.Table.Schema, row.Table.Table,
	)

	return partitionDispatcher.DispatchRowChangedEvent(
		row, partitionNum,
	)
}

// GetDLLDispatchRuleByProtocol returns the DDL
// distribution rule according to the protocol.
func (s *EventRouter) GetDLLDispatchRuleByProtocol(
	protocol config.Protocol,
) DDLDispatchRule {
	if protocol == config.ProtocolCanal || protocol == config.ProtocolCanalJSON {
		return PartitionZero
	}
	return PartitionAll
}

// GetActiveTopics returns a list of the corresponding topics
// for the tables that are actively synchronized.
func (s *EventRouter) GetActiveTopics(activeTables []model.TableName) []string {
	topics := make([]string, 0)
	topicsMap := make(map[string]bool, len(activeTables))
	for _, table := range activeTables {
		topicDispatcher, _ := s.matchDispatcher(table.Schema, table.Table)
		topicName := topicDispatcher.Substitute(table.Schema, table.Table)
		if topicName == s.defaultTopic {
			log.Debug("topic name corresponding to the table is the same as the default topic name",
				zap.String("table", table.String()),
				zap.String("defaultTopic", s.defaultTopic),
				zap.String("topicDispatcherExpression", topicDispatcher.String()),
			)
		}
		if !topicsMap[topicName] {
			topicsMap[topicName] = true
			topics = append(topics, topicName)
		}
	}

	// We also need to add the default topic.
	if !topicsMap[s.defaultTopic] {
		topics = append(topics, s.defaultTopic)
	}

	return topics
}

// GetDefaultTopic returns the default topic name.
func (s *EventRouter) GetDefaultTopic() string {
	return s.defaultTopic
}

// matchDispatcher returns the target topic dispatcher and partition dispatcher if a
// row changed event matches a specific table filter.
func (s *EventRouter) matchDispatcher(
	schema, table string,
) (topic.Dispatcher, partition.Dispatcher) {
	for _, rule := range s.rules {
		if !rule.MatchTable(schema, table) {
			continue
		}
		return rule.topicDispatcher, rule.partitionDispatcher
	}
	log.Panic("the dispatch rule must cover all tables")
	return nil, nil
}

// getPartitionDispatcher returns the partition dispatcher for a specific partition rule.
func getPartitionDispatcher(ruleConfig *config.DispatchRule) partition.Dispatcher {
	var (
		d    partition.Dispatcher
		rule partitionDispatchRule
	)
	rule.fromString(ruleConfig.PartitionRule)
	switch rule {
	case partitionDispatchRuleIndexValue:
		d = partition.NewIndexValueDispatcher()
	case partitionDispatchRuleTS:
		d = partition.NewTsDispatcher()
	case partitionDispatchRuleTable:
		d = partition.NewTableDispatcher()
	case partitionDispatchRuleDefault:
		d = partition.NewDefaultDispatcher()
	}

	return d
}

// getTopicDispatcher returns the topic dispatcher for a specific topic rule (aka topic expression).
func getTopicDispatcher(
	ruleConfig *config.DispatchRule, defaultTopic, protocol, schema string,
) (topic.Dispatcher, error) {
	if ruleConfig.TopicRule == "" {
		return topic.NewStaticTopicDispatcher(defaultTopic), nil
	}

	// check if this rule is a valid topic expression
	topicExpr := topic.Expression(ruleConfig.TopicRule)

	if protocol != "" {
		p, err := config.ParseSinkProtocolFromString(protocol)
		if err != nil {
			return nil, cerror.WrapError(cerror.ErrKafkaInvalidConfig, err)
		}

		if schema == sink.PulsarScheme {
			err = topicExpr.PulsarValidate()
			if err != nil {
				return nil, err
			}
		} else {
			if p == config.ProtocolAvro {
				err = topicExpr.ValidateForAvro()
				if err != nil {
					return nil, err
				}
			} else {
				err = topicExpr.Validate()
				if err != nil {
					return nil, err
				}
			}
		}
	}
	return topic.NewDynamicTopicDispatcher(topicExpr), nil
}<|MERGE_RESOLUTION|>--- conflicted
+++ resolved
@@ -104,14 +104,9 @@
 			f = filter.CaseInsensitive(f)
 		}
 
-<<<<<<< HEAD
-		d := getPartitionDispatcher(ruleConfig)
-		t, err := getTopicDispatcher(ruleConfig, defaultTopic, util.GetOrZero(cfg.Sink.Protocol))
-=======
 		d := getPartitionDispatcher(ruleConfig, cfg.EnableOldValue)
 		t, err := getTopicDispatcher(ruleConfig, defaultTopic,
 			util.GetOrZero(cfg.Sink.Protocol), schema)
->>>>>>> 4aa04792
 		if err != nil {
 			return nil, err
 		}
