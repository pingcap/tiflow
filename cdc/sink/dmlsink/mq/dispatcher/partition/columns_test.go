// Copyright 2023 PingCAP, Inc.
//
// Licensed under the Apache License, Version 2.0 (the "License");
// you may not use this file except in compliance with the License.
// You may obtain a copy of the License at
//
//     http://www.apache.org/licenses/LICENSE-2.0
//
// Unless required by applicable law or agreed to in writing, software
// distributed under the License is distributed on an "AS IS" BASIS,
// See the License for the specific language governing permissions and
// limitations under the License.

package partition

import (
	"testing"

	timodel "github.com/pingcap/tidb/pkg/meta/model"
	pmodel "github.com/pingcap/tidb/pkg/parser/model"
	"github.com/pingcap/tidb/pkg/parser/mysql"
	"github.com/pingcap/tidb/pkg/types"
	"github.com/pingcap/tiflow/cdc/model"
	"github.com/pingcap/tiflow/pkg/errors"
	"github.com/stretchr/testify/require"
)

func TestColumnsDispatcher(t *testing.T) {
	t.Parallel()

	tidbTableInfo := &timodel.TableInfo{
		ID:   100,
		Name: pmodel.NewCIStr("t1"),
		Columns: []*timodel.ColumnInfo{
			{ID: 1, Name: pmodel.NewCIStr("col2"), Offset: 1, FieldType: *types.NewFieldType(mysql.TypeLong)},
			{ID: 2, Name: pmodel.NewCIStr("col1"), Offset: 0, FieldType: *types.NewFieldType(mysql.TypeLong)},
			{ID: 3, Name: pmodel.NewCIStr("col3"), Offset: 2, FieldType: *types.NewFieldType(mysql.TypeLong)},
		},
	}
	tableInfo := model.WrapTableInfo(100, "test", 33, tidbTableInfo)
	event := &model.RowChangedEvent{
		TableInfo: tableInfo,
		Columns: []*model.ColumnData{
			{ColumnID: 1, Value: 11},
			{ColumnID: 2, Value: 22},
			{ColumnID: 3, Value: 33},
		},
	}

	p := NewColumnsDispatcher([]string{"col-2", "col-not-found"})
	_, _, err := p.DispatchRowChangedEvent(event, 16)
	require.ErrorIs(t, err, errors.ErrDispatcherFailed)

	p = NewColumnsDispatcher([]string{"col2", "col1"})
	index, _, err := p.DispatchRowChangedEvent(event, 16)
	require.NoError(t, err)
	require.Equal(t, int32(15), index)
<<<<<<< HEAD
<<<<<<< HEAD
=======

	idx := index
	p = NewColumnsDispatcher([]string{"COL2", "Col1"})
	index, _, err = p.DispatchRowChangedEvent(event, 16)
	require.NoError(t, err)
	require.Equal(t, idx, index)

	event.TableInfo.Columns = []*timodel.ColumnInfo{
		{ID: 1, Name: pmodel.NewCIStr("COL2"), Offset: 1, FieldType: *types.NewFieldType(mysql.TypeLong)},
		{ID: 2, Name: pmodel.NewCIStr("Col1"), Offset: 0, FieldType: *types.NewFieldType(mysql.TypeLong)},
		{ID: 3, Name: pmodel.NewCIStr("col3"), Offset: 2, FieldType: *types.NewFieldType(mysql.TypeLong)},
	}
	p = NewColumnsDispatcher([]string{"col2", "col1"})
	index, _, err = p.DispatchRowChangedEvent(event, 16)
	require.NoError(t, err)
	require.Equal(t, int32(5), index)
>>>>>>> fb2490a01a (sink(ticdc): calculate partition by the orignal column name (#12236))
=======

	p = NewColumnsDispatcher([]string{"COL2", "Col1"})
	index, _, err = p.DispatchRowChangedEvent(event, 16)
	require.NoError(t, err)
	require.Equal(t, int32(15), index)
>>>>>>> 2ba2f3c8
}<|MERGE_RESOLUTION|>--- conflicted
+++ resolved
@@ -55,9 +55,6 @@
 	index, _, err := p.DispatchRowChangedEvent(event, 16)
 	require.NoError(t, err)
 	require.Equal(t, int32(15), index)
-<<<<<<< HEAD
-<<<<<<< HEAD
-=======
 
 	idx := index
 	p = NewColumnsDispatcher([]string{"COL2", "Col1"})
@@ -74,12 +71,4 @@
 	index, _, err = p.DispatchRowChangedEvent(event, 16)
 	require.NoError(t, err)
 	require.Equal(t, int32(5), index)
->>>>>>> fb2490a01a (sink(ticdc): calculate partition by the orignal column name (#12236))
-=======
-
-	p = NewColumnsDispatcher([]string{"COL2", "Col1"})
-	index, _, err = p.DispatchRowChangedEvent(event, 16)
-	require.NoError(t, err)
-	require.Equal(t, int32(15), index)
->>>>>>> 2ba2f3c8
 }