// Copyright 2023 PingCAP, Inc.
//
// Licensed under the Apache License, Version 2.0 (the "License");
// you may not use this file except in compliance with the License.
// You may obtain a copy of the License at
//
//     http://www.apache.org/licenses/LICENSE-2.0
//
// Unless required by applicable law or agreed to in writing, software
// distributed under the License is distributed on an "AS IS" BASIS,
// See the License for the specific language governing permissions and
// limitations under the License.

package partition

import (
	"strconv"
	"strings"
	"sync"

	"github.com/pingcap/log"
	"github.com/pingcap/tiflow/cdc/model"
	"github.com/pingcap/tiflow/pkg/errors"
	"github.com/pingcap/tiflow/pkg/hash"
	"go.uber.org/zap"
)

// ColumnsDispatcher is a partition dispatcher
// which dispatches events based on the given columns.
type ColumnsDispatcher struct {
	hasher *hash.PositionInertia
	lock   sync.Mutex

	Columns []string
}

// NewColumnsDispatcher creates a ColumnsDispatcher.
func NewColumnsDispatcher(columns []string) *ColumnsDispatcher {
	return &ColumnsDispatcher{
		hasher:  hash.NewPositionInertia(),
		Columns: columns,
	}
}

// DispatchRowChangedEvent returns the target partition to which
// a row changed event should be dispatched.
func (r *ColumnsDispatcher) DispatchRowChangedEvent(row *model.RowChangedEvent, partitionNum int32) (int32, string, error) {
	r.lock.Lock()
	defer r.lock.Unlock()
	r.hasher.Reset()

	r.hasher.Write([]byte(row.TableInfo.GetSchemaName()), []byte(row.TableInfo.GetTableName()))

	dispatchCols := row.Columns
	if len(dispatchCols) == 0 {
		dispatchCols = row.PreColumns
	}

	offsets, ok := row.TableInfo.OffsetsByNames(r.Columns)
	if !ok {
		log.Error("columns not found when dispatch event",
			zap.Any("tableName", row.TableInfo.GetTableName()),
			zap.Strings("columns", r.Columns))
		return 0, "", errors.ErrDispatcherFailed.GenWithStack(
			"columns not found when dispatch event, table: %v, columns: %v", row.TableInfo.GetTableName(), r.Columns)
	}

	for idx := 0; idx < len(r.Columns); idx++ {
		col := dispatchCols[offsets[idx]]
		if col == nil {
			continue
		}
<<<<<<< HEAD
<<<<<<< HEAD
		r.hasher.Write([]byte(r.Columns[idx]), []byte(model.ColumnValueString(col.Value)))
=======
		colInfo := row.TableInfo.ForceGetColumnInfo(col.ColumnID)
		r.hasher.Write([]byte(colInfo.Name.O), []byte(model.ColumnValueString(col.Value)))
>>>>>>> fb2490a01a (sink(ticdc): calculate partition by the orignal column name (#12236))
=======
		r.hasher.Write([]byte(strings.ToLower(r.Columns[idx])), []byte(model.ColumnValueString(col.Value)))
>>>>>>> 2ba2f3c8
	}

	sum32 := r.hasher.Sum32()
	return int32(sum32 % uint32(partitionNum)), strconv.FormatInt(int64(sum32), 10), nil
}<|MERGE_RESOLUTION|>--- conflicted
+++ resolved
@@ -70,16 +70,8 @@
 		if col == nil {
 			continue
 		}
-<<<<<<< HEAD
-<<<<<<< HEAD
-		r.hasher.Write([]byte(r.Columns[idx]), []byte(model.ColumnValueString(col.Value)))
-=======
 		colInfo := row.TableInfo.ForceGetColumnInfo(col.ColumnID)
 		r.hasher.Write([]byte(colInfo.Name.O), []byte(model.ColumnValueString(col.Value)))
->>>>>>> fb2490a01a (sink(ticdc): calculate partition by the orignal column name (#12236))
-=======
-		r.hasher.Write([]byte(strings.ToLower(r.Columns[idx])), []byte(model.ColumnValueString(col.Value)))
->>>>>>> 2ba2f3c8
 	}
 
 	sum32 := r.hasher.Sum32()
