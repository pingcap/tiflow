--- conflicted
+++ resolved
@@ -151,17 +151,9 @@
 		Name:       pmodel.NewCIStr("t1"),
 		PKIsHandle: true,
 		Columns: []*timodel.ColumnInfo{
-<<<<<<< HEAD
-<<<<<<< HEAD
-			{ID: 1, Name: pmodel.NewCIStr("a"), FieldType: *types.NewFieldType(mysql.TypeLong)},
-=======
 			{ID: 1, Name: pmodel.NewCIStr("col2"), Offset: 1, FieldType: *types.NewFieldType(mysql.TypeLong)},
 			{ID: 2, Name: pmodel.NewCIStr("col1"), Offset: 0, FieldType: *types.NewFieldType(mysql.TypeLong)},
 			{ID: 3, Name: pmodel.NewCIStr("col3"), Offset: 2, FieldType: *types.NewFieldType(mysql.TypeLong)},
->>>>>>> fb2490a01a (sink(ticdc): calculate partition by the orignal column name (#12236))
-=======
-			{ID: 1, Name: pmodel.NewCIStr("A"), FieldType: *types.NewFieldType(mysql.TypeLong)},
->>>>>>> 2ba2f3c8
 		},
 		Indices: []*timodel.IndexInfo{
 			{
@@ -169,20 +161,10 @@
 				Name:    pmodel.NewCIStr("index1"),
 				Columns: []*timodel.IndexColumn{
 					{
-<<<<<<< HEAD
-<<<<<<< HEAD
-						Name: pmodel.CIStr{
-							O: "a",
-						},
-=======
 						Name: pmodel.NewCIStr("col2"), Offset: 1,
 					},
 					{
 						Name: pmodel.NewCIStr("col1"), Offset: 0,
->>>>>>> fb2490a01a (sink(ticdc): calculate partition by the orignal column name (#12236))
-=======
-						Name: pmodel.NewCIStr("A"),
->>>>>>> 2ba2f3c8
 					},
 				},
 			},
@@ -206,10 +188,6 @@
 	p = NewIndexValueDispatcher("index1")
 	index, _, err := p.DispatchRowChangedEvent(event, 16)
 	require.NoError(t, err)
-<<<<<<< HEAD
-	require.Equal(t, int32(2), index)
-<<<<<<< HEAD
-=======
 	require.Equal(t, int32(15), index)
 
 	idx := index
@@ -222,17 +200,4 @@
 	index, _, err = p.DispatchRowChangedEvent(event, 16)
 	require.NoError(t, err)
 	require.Equal(t, idx, index)
->>>>>>> fb2490a01a (sink(ticdc): calculate partition by the orignal column name (#12236))
-=======
-
-	p = NewIndexValueDispatcher("INDEX1")
-	index, _, err = p.DispatchRowChangedEvent(event, 16)
-	require.NoError(t, err)
-	require.Equal(t, int32(2), index)
-
-	p = NewIndexValueDispatcher("")
-	index, _, err = p.DispatchRowChangedEvent(event, 3)
-	require.NoError(t, err)
-	require.Equal(t, int32(0), index)
->>>>>>> 2ba2f3c8
 }