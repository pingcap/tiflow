// Copyright 2022 PingCAP, Inc.
//
// Licensed under the Apache License, Version 2.0 (the "License");
// you may not use this file except in compliance with the License.
// You may obtain a copy of the License at
//
//     http://www.apache.org/licenses/LICENSE-2.0
//
// Unless required by applicable law or agreed to in writing, software
// distributed under the License is distributed on an "AS IS" BASIS,
// See the License for the specific language governing permissions and
// limitations under the License.

package mq

import (
	"context"
	"net/url"

	"github.com/pingcap/errors"
	"github.com/pingcap/log"
	"github.com/pingcap/tiflow/cdc/model"
	"github.com/pingcap/tiflow/cdc/sink/dmlsink/mq/dispatcher"
	"github.com/pingcap/tiflow/cdc/sink/dmlsink/mq/dmlproducer"
	"github.com/pingcap/tiflow/cdc/sink/util"
	"github.com/pingcap/tiflow/pkg/config"
	cerror "github.com/pingcap/tiflow/pkg/errors"
	"github.com/pingcap/tiflow/pkg/sink/codec"
	"github.com/pingcap/tiflow/pkg/sink/codec/builder"
	"github.com/pingcap/tiflow/pkg/sink/kafka"
	tiflowutil "github.com/pingcap/tiflow/pkg/util"
	"go.uber.org/zap"
)

// NewKafkaDMLSink will verify the config and create a KafkaSink.
func NewKafkaDMLSink(
	ctx context.Context,
	changefeedID model.ChangeFeedID,
	sinkURI *url.URL,
	replicaConfig *config.ReplicaConfig,
	errCh chan error,
	factoryCreator kafka.FactoryCreator,
	producerCreator dmlproducer.Factory,
) (_ *dmlSink, err error) {
	topic, err := util.GetTopic(sinkURI)
	if err != nil {
		return nil, errors.Trace(err)
	}

	options := kafka.NewOptions()
	if err := options.Apply(changefeedID, sinkURI, replicaConfig); err != nil {
		return nil, cerror.WrapError(cerror.ErrKafkaInvalidConfig, err)
	}

	factory, err := factoryCreator(options, changefeedID)
	if err != nil {
		return nil, cerror.WrapError(cerror.ErrKafkaNewProducer, err)
	}

	adminClient, err := factory.AdminClient(ctx)
	if err != nil {
		return nil, cerror.WrapError(cerror.ErrKafkaNewProducer, err)
	}
	// We must close adminClient when this func return cause by an error
	// otherwise the adminClient will never be closed and lead to a goroutine leak.
	defer func() {
		if err != nil && adminClient != nil {
			adminClient.Close()
		}
	}()

	// adjust the option configuration before creating the kafka client
	if err = kafka.AdjustOptions(ctx, adminClient, options, topic); err != nil {
		return nil, cerror.WrapError(cerror.ErrKafkaNewProducer, err)
	}

	protocol, err := util.GetProtocol(
		tiflowutil.GetOrZero(replicaConfig.Sink.Protocol),
	)
	if err != nil {
		return nil, errors.Trace(err)
	}

	topicManager, err := util.GetTopicManagerAndTryCreateTopic(
		ctx,
		changefeedID,
		topic,
		options.DeriveTopicConfig(),
		adminClient,
	)
	if err != nil {
		return nil, errors.Trace(err)
	}

	eventRouter, err := dispatcher.NewEventRouter(replicaConfig, topic)
	if err != nil {
		return nil, errors.Trace(err)
	}

	encoderConfig, err := util.GetEncoderConfig(sinkURI, protocol, replicaConfig,
		options.MaxMessageBytes)
	if err != nil {
		return nil, errors.Trace(err)
	}

	encoderBuilder, err := builder.NewRowEventEncoderBuilder(ctx, changefeedID, encoderConfig)
	if err != nil {
		return nil, cerror.WrapError(cerror.ErrKafkaInvalidConfig, err)
	}

	var (
		claimCheck        *ClaimCheck
		claimCheckEncoder codec.ClaimCheckEncoder
		ok                bool
	)
<<<<<<< HEAD
=======

>>>>>>> f9e274f7
	if encoderConfig.LargeMessageHandle.EnableClaimCheck() {
		claimCheckEncoder, ok = encoderBuilder.Build().(codec.ClaimCheckEncoder)
		if !ok {
			return nil, cerror.ErrKafkaInvalidConfig.
				GenWithStack("claim-check enabled but the encoding protocol %s does not support", protocol.String())
		}

		claimCheck, err = NewClaimCheck(ctx, encoderConfig.LargeMessageHandle, changefeedID)
		if err != nil {
			return nil, cerror.WrapError(cerror.ErrKafkaInvalidConfig, err)
		}
	}

	failpointCh := make(chan error, 1)
	asyncProducer, err := factory.AsyncProducer(ctx, failpointCh)
	if err != nil {
		return nil, cerror.WrapError(cerror.ErrKafkaNewProducer, err)
	}

	metricsCollector := factory.MetricsCollector(tiflowutil.RoleProcessor, adminClient)
	dmlProducer := producerCreator(ctx, changefeedID, asyncProducer, metricsCollector, errCh, failpointCh)
	concurrency := tiflowutil.GetOrZero(replicaConfig.Sink.EncoderConcurrency)
	encoderGroup := codec.NewEncoderGroup(encoderBuilder, concurrency, changefeedID)
	s := newDMLSink(ctx, changefeedID, dmlProducer, adminClient, topicManager,
		eventRouter, encoderGroup, protocol, claimCheck, claimCheckEncoder, errCh,
	)
	log.Info("DML sink producer created",
		zap.String("namespace", changefeedID.Namespace),
		zap.String("changefeedID", changefeedID.ID),
		zap.Any("options", options))

	return s, nil
}<|MERGE_RESOLUTION|>--- conflicted
+++ resolved
@@ -113,10 +113,7 @@
 		claimCheckEncoder codec.ClaimCheckEncoder
 		ok                bool
 	)
-<<<<<<< HEAD
-=======
 
->>>>>>> f9e274f7
 	if encoderConfig.LargeMessageHandle.EnableClaimCheck() {
 		claimCheckEncoder, ok = encoderBuilder.Build().(codec.ClaimCheckEncoder)
 		if !ok {
