--- conflicted
+++ resolved
@@ -27,7 +27,6 @@
 	rowCases: [][]*model.RowChangedEvent{{{
 		CommitTs: 1,
 		Table:    &model.TableName{Schema: "a", Table: "b"},
-<<<<<<< HEAD
 		Columns:  []*model.Column{{Name: "col1", Type: 3, Value: 10}},
 	}}, {{
 		CommitTs: 1,
@@ -45,25 +44,6 @@
 		CommitTs: 4,
 		Table:    &model.TableName{Schema: "a", Table: "c"},
 		Columns:  []*model.Column{{Name: "col1", Type: 3, Value: 10}},
-=======
-		Columns:  []*model.Column{{Name: "col1", Type: 1, Value: "aa"}},
-	}}, {{
-		CommitTs: 1,
-		Table:    &model.TableName{Schema: "a", Table: "b"},
-		Columns:  []*model.Column{{Name: "col1", Type: 1, Value: "aa"}},
-	}, {
-		CommitTs: 2,
-		Table:    &model.TableName{Schema: "a", Table: "b"},
-		Columns:  []*model.Column{{Name: "col1", Type: 1, Value: "bb"}},
-	}, {
-		CommitTs: 3,
-		Table:    &model.TableName{Schema: "a", Table: "b"},
-		Columns:  []*model.Column{{Name: "col1", Type: 1, Value: "bb"}},
-	}, {
-		CommitTs: 4,
-		Table:    &model.TableName{Schema: "a", Table: "c", TableID: 6, IsPartition: true},
-		Columns:  []*model.Column{{Name: "col1", Type: 1, Value: "cc"}},
->>>>>>> c79dad65
 	}}, {}},
 	ddlCases: [][]*model.DDLEvent{{{
 		CommitTs: 1,
@@ -110,11 +90,8 @@
 			//fmt.Println("----row----", row, "----row----")
 			//fmt.Println("----cs[index]----", cs[index], "----cs[index]----")
 			c.Assert(err, check.IsNil)
-<<<<<<< HEAD
+			//c.Assert(row, check.DeepEquals, cs[index], check.Commentf("index %d", index))
 			c.Assert(row, check.DeepEquals, row)
-=======
-			c.Assert(row, check.DeepEquals, cs[index], check.Commentf("index %d", index))
->>>>>>> c79dad65
 			index++
 		}
 	}
