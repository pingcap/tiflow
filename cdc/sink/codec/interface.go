// Copyright 2020 PingCAP, Inc.
//
// Licensed under the Apache License, Version 2.0 (the "License");
// you may not use this file except in compliance with the License.
// You may obtain a copy of the License at
//
//     http://www.apache.org/licenses/LICENSE-2.0
//
// Unless required by applicable law or agreed to in writing, software
// distributed under the License is distributed on an "AS IS" BASIS,
// See the License for the specific language governing permissions and
// limitations under the License.

package codec

import (
	"strings"

	"github.com/pingcap/log"
	"github.com/pingcap/ticdc/cdc/model"
	"go.uber.org/zap"
)

// EventBatchEncoder is an abstraction for events encoder
type EventBatchEncoder interface {
	// AppendResolvedEvent appends a resolved event into the batch
	AppendResolvedEvent(ts uint64) error
	// AppendRowChangedEvent appends a row changed event into the batch
	AppendRowChangedEvent(e *model.RowChangedEvent) error
	// AppendDDLEvent appends a DDL event into the batch
	AppendDDLEvent(e *model.DDLEvent) error
	// Build builds the batch and returns the bytes of key and value.
	Build() (key []byte, value []byte)
	// Size returns the size of the batch(bytes)
	Size() int
}

// EventBatchDecoder is an abstraction for events decoder
// this interface is only for testing now
type EventBatchDecoder interface {
	// HasNext returns
	//     1. the type of the next event
	//     2. a bool if the next event is exist
	//     3. error
	HasNext() (model.MqMessageType, bool, error)
	// NextResolvedEvent returns the next resolved event if exists
	NextResolvedEvent() (uint64, error)
	// NextRowChangedEvent returns the next row changed event if exists
	NextRowChangedEvent() (*model.RowChangedEvent, error)
	// NextDDLEvent returns the next DDL event if exists
	NextDDLEvent() (*model.DDLEvent, error)
}

// Protocol is the protocol of the mq message
type Protocol int

// Enum types of the Protocol
const (
	ProtocolDefault Protocol = iota
	ProtocolCanal
<<<<<<< HEAD
	ProtocolTiDBBinlog
=======
	ProtocolAvro
>>>>>>> 108a9bba
)

// FromString converts the protocol from string to Protocol enum type
func (p *Protocol) FromString(protocol string) {
	switch strings.ToLower(protocol) {
	case "default":
		*p = ProtocolDefault
	case "canal":
		*p = ProtocolCanal
	case "avro":
		*p = ProtocolAvro
	default:
		*p = ProtocolDefault
		log.Warn("can't support codec protocol, using default protocol", zap.String("protocol", protocol))
	}
}

// NewEventBatchEncoder returns a function of creating an EventBatchEncoder
func NewEventBatchEncoder(p Protocol) func() EventBatchEncoder {
	switch p {
	case ProtocolDefault:
		return NewJSONEventBatchEncoder
	case ProtocolCanal:
		return NewCanalEventBatchEncoder
	case ProtocolAvro:
		return NewAvroEventBatchEncoder
	default:
		log.Warn("unknown codec protocol value of EventBatchEncoder", zap.Int("protocol_value", int(p)))
		return NewJSONEventBatchEncoder
	}
}<|MERGE_RESOLUTION|>--- conflicted
+++ resolved
@@ -58,11 +58,7 @@
 const (
 	ProtocolDefault Protocol = iota
 	ProtocolCanal
-<<<<<<< HEAD
-	ProtocolTiDBBinlog
-=======
 	ProtocolAvro
->>>>>>> 108a9bba
 )
 
 // FromString converts the protocol from string to Protocol enum type
