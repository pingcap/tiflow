--- conflicted
+++ resolved
@@ -17,8 +17,9 @@
 	"strings"
 
 	"github.com/pingcap/log"
+	"go.uber.org/zap"
+
 	"github.com/pingcap/ticdc/cdc/model"
-	"go.uber.org/zap"
 )
 
 // EventBatchEncoder is an abstraction for events encoder
@@ -28,15 +29,9 @@
 	// AppendRowChangedEvent appends a row changed event into the batch
 	AppendRowChangedEvent(e *model.RowChangedEvent) (EncoderResult, error)
 	// AppendDDLEvent appends a DDL event into the batch
-<<<<<<< HEAD
-	AppendDDLEvent(e *model.DDLEvent) error
+	AppendDDLEvent(e *model.DDLEvent) (EncoderResult, error)
 	// Build builds the batch before resolvedTs and return a list of <key value>, it always reset the encoder state based on implementation.
 	Build(resolvedTs uint64) (key [][]byte, value [][]byte)
-=======
-	AppendDDLEvent(e *model.DDLEvent) (EncoderResult, error)
-	// Build builds the batch and returns the bytes of key and value.
-	Build() (key []byte, value []byte)
->>>>>>> 6297cb92
 	// Size returns the size of the batch(bytes)
 	Size() int
 }
