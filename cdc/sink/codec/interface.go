--- conflicted
+++ resolved
@@ -29,14 +29,6 @@
 	EncodeCheckpointEvent(ts uint64) (*MQMessage, error)
 	// AppendRowChangedEvent appends a row changed event into the batch
 	AppendRowChangedEvent(e *model.RowChangedEvent) (EncoderResult, error)
-<<<<<<< HEAD
-	// AppendDDLEvent appends a DDL event into the batch
-	AppendDDLEvent(e *model.DDLEvent) (EncoderResult, error)
-	// UpdateResolvedTs help encoder use resolved ts to split row change event from resolved and unresolved
-	UpdateResolvedTs(ts uint64) (EncoderResult, error)
-	// Build return a list of <key value>, it always reset the encoder state based on implementation.
-	Build() (keys [][]byte, values [][]byte)
-=======
 	// AppendResolvedEvent appends a resolved event into the batch.
 	// This event is used to tell the encoder that no event prior to ts will be sent.
 	AppendResolvedEvent(ts uint64) (EncoderResult, error)
@@ -44,12 +36,11 @@
 	EncodeDDLEvent(e *model.DDLEvent) (*MQMessage, error)
 	// Build builds the batch and returns the bytes of key and value.
 	Build() []*MQMessage
->>>>>>> 0608f395
-	// MixedBuild builds the batch and returns the bytes of mixed keys and values.
-	// This is used for cdc log, to merge key and value into one byte slice
-	// when first create file, we should set withVersion to true, to tell us that
-	// the first 8 byte represents the encoder version
-	// TODO decouple it out
+	//	// MixedBuild builds the batch and returns the bytes of mixed keys and values.
+	//	// This is used for cdc log, to merge key and value into one byte slice
+	//	// when first create file, we should set withVersion to true, to tell us that
+	//	// the first 8 byte represents the encoder version
+	//	// TODO decouple it out
 	MixedBuild(withVersion bool) []byte
 	// Size returns the size of the batch(bytes)
 	Size() int
