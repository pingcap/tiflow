// Copyright 2020 PingCAP, Inc.
//
// Licensed under the Apache License, Version 2.0 (the "License");
// you may not use this file except in compliance with the License.
// You may obtain a copy of the License at
//
//     http://www.apache.org/licenses/LICENSE-2.0
//
// Unless required by applicable law or agreed to in writing, software
// distributed under the License is distributed on an "AS IS" BASIS,
// See the License for the specific language governing permissions and
// limitations under the License.

package codec

import (
	"strings"

	"github.com/pingcap/log"
	"go.uber.org/zap"

	"github.com/pingcap/ticdc/cdc/model"
)

// EventBatchEncoder is an abstraction for events encoder
type EventBatchEncoder interface {
	// AppendResolvedEvent appends a resolved event into the batch
	AppendResolvedEvent(ts uint64) (EncoderResult, error)
	// AppendRowChangedEvent appends a row changed event into the batch
	AppendRowChangedEvent(e *model.RowChangedEvent) (EncoderResult, error)
	// AppendDDLEvent appends a DDL event into the batch
	AppendDDLEvent(e *model.DDLEvent) (EncoderResult, error)
<<<<<<< HEAD
	// Build builds the batch before resolvedTs and return a list of <key value>, it always reset the encoder state based on implementation.
	Build(resolvedTs uint64) (key [][]byte, value [][]byte)
=======
	// Build builds the batch and returns the bytes of key and value.
	Build() (key []byte, value []byte)
	// MixedBuild builds the batch and returns the bytes of mixed keys and values.
	// This is used for cdc log, to merge key and value into one byte slice
	MixedBuild() []byte
>>>>>>> 1e536851
	// Size returns the size of the batch(bytes)
	Size() int
}

// EventBatchDecoder is an abstraction for events decoder
// this interface is only for testing now
type EventBatchDecoder interface {
	// HasNext returns
	//     1. the type of the next event
	//     2. a bool if the next event is exist
	//     3. error
	HasNext() (model.MqMessageType, bool, error)
	// NextResolvedEvent returns the next resolved event if exists
	NextResolvedEvent() (uint64, error)
	// NextRowChangedEvent returns the next row changed event if exists
	NextRowChangedEvent() (*model.RowChangedEvent, error)
	// NextDDLEvent returns the next DDL event if exists
	NextDDLEvent() (*model.DDLEvent, error)
}

// EncoderResult indicates an action request by the encoder to the mqSink
type EncoderResult uint8

// Enum types of EncoderResult
const (
	EncoderNoOperation EncoderResult = iota
	EncoderNeedAsyncWrite
	EncoderNeedSyncWrite
)

// Protocol is the protocol of the mq message
type Protocol int

// Enum types of the Protocol
const (
	ProtocolDefault Protocol = iota
	ProtocolCanal
	ProtocolAvro
)

// FromString converts the protocol from string to Protocol enum type
func (p *Protocol) FromString(protocol string) {
	switch strings.ToLower(protocol) {
	case "default":
		*p = ProtocolDefault
	case "canal":
		*p = ProtocolCanal
	case "avro":
		*p = ProtocolAvro
	default:
		*p = ProtocolDefault
		log.Warn("can't support codec protocol, using default protocol", zap.String("protocol", protocol))
	}
}

// NewEventBatchEncoder returns a function of creating an EventBatchEncoder
func NewEventBatchEncoder(p Protocol) func() EventBatchEncoder {
	switch p {
	case ProtocolDefault:
		return NewJSONEventBatchEncoder
	case ProtocolCanal:
		return NewCanalEventBatchEncoder
	case ProtocolAvro:
		return NewAvroEventBatchEncoder
	default:
		log.Warn("unknown codec protocol value of EventBatchEncoder", zap.Int("protocol_value", int(p)))
		return NewJSONEventBatchEncoder
	}
}<|MERGE_RESOLUTION|>--- conflicted
+++ resolved
@@ -30,16 +30,11 @@
 	AppendRowChangedEvent(e *model.RowChangedEvent) (EncoderResult, error)
 	// AppendDDLEvent appends a DDL event into the batch
 	AppendDDLEvent(e *model.DDLEvent) (EncoderResult, error)
-<<<<<<< HEAD
 	// Build builds the batch before resolvedTs and return a list of <key value>, it always reset the encoder state based on implementation.
 	Build(resolvedTs uint64) (key [][]byte, value [][]byte)
-=======
-	// Build builds the batch and returns the bytes of key and value.
-	Build() (key []byte, value []byte)
 	// MixedBuild builds the batch and returns the bytes of mixed keys and values.
 	// This is used for cdc log, to merge key and value into one byte slice
 	MixedBuild() []byte
->>>>>>> 1e536851
 	// Size returns the size of the batch(bytes)
 	Size() int
 }
