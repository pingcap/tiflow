--- conflicted
+++ resolved
@@ -193,7 +193,7 @@
 			// special handle for text and blob
 			// see https://github.com/alibaba/canal/blob/9f6021cf36f78cc8ac853dcf37a1769f359b868b/parse/src/main/java/com/alibaba/otter/canal/parse/inbound/mysql/dbsync/LogEventConvert.java#L801
 			switch sqlType {
-			case JavaSQLTypeVARCHAR:
+			case JavaSQLTypeVARCHAR, JavaSQLTypeCHAR:
 				value = string(v)
 			default:
 				decoded, err := b.bytesDecoder.Bytes(v)
@@ -372,7 +372,11 @@
 					log.Fatal("Error when append row change event", zap.Error(err))
 				}
 			}
-			messages = append(messages, canalMessageEncoder.build(txn.CommitTs))
+			message := canalMessageEncoder.build(txn.CommitTs)
+			if message == nil {
+				continue
+			}
+			messages = append(messages, message)
 		}
 	}
 	sort.Slice(messages, func(i, j int) bool { return messages[i].Ts < messages[j].Ts })
@@ -438,7 +442,11 @@
 
 // Build implements the EventBatchEncoder interface
 func (d *CanalEventBatchEncoderWithoutTxn) Build() []*MQMessage {
-	return []*MQMessage{d.encoder.build(0)}
+	ret := d.encoder.build(0)
+	if ret == nil {
+		return nil
+	}
+	return []*MQMessage{ret}
 }
 
 // MixedBuild implements the EventBatchEncoder interface
@@ -527,16 +535,11 @@
 	return NewMQMessage(nil, b, e.CommitTs), nil
 }
 
-<<<<<<< HEAD
 func (d *canalMessageEncoder) build(commitTs uint64) *MQMessage {
-=======
-// Build implements the EventBatchEncoder interface
-func (d *CanalEventBatchEncoder) Build() []*MQMessage {
 	if len(d.messages.Messages) == 0 {
 		return nil
 	}
 
->>>>>>> d1149b7b
 	err := d.refreshPacketBody()
 	if err != nil {
 		log.Fatal("Error when generating Canal packet", zap.Error(err))
@@ -548,33 +551,8 @@
 	}
 	ret := NewMQMessage(nil, value, commitTs)
 	d.messages.Reset()
-<<<<<<< HEAD
-	d.packet.Body = d.packet.Body[:0]
+	d.resetPacket()
 	return ret
-=======
-	d.resetPacket()
-	return []*MQMessage{ret}
-}
-
-// MixedBuild implements the EventBatchEncoder interface
-func (d *CanalEventBatchEncoder) MixedBuild(withVersion bool) []byte {
-	panic("Mixed Build only use for JsonEncoder")
-}
-
-// Size implements the EventBatchEncoder interface
-func (d *CanalEventBatchEncoder) Size() int {
-	// TODO: avoid marshaling the messages every time for calculating the size of the packet
-	err := d.refreshPacketBody()
-	if err != nil {
-		panic(err)
-	}
-	return proto.Size(d.packet)
-}
-
-// Reset implements the EventBatchEncoder interface
-func (d *CanalEventBatchEncoder) Reset() {
-	panic("Reset only used for JsonEncoder")
->>>>>>> d1149b7b
 }
 
 // refreshPacketBody() marshals the messages to the packet body
@@ -592,7 +570,6 @@
 	return err
 }
 
-<<<<<<< HEAD
 func (d *canalMessageEncoder) size() int {
 	// TODO: avoid marshaling the messages every time for calculating the size of the packet
 	err := d.refreshPacketBody()
@@ -602,12 +579,8 @@
 	return proto.Size(d.packet)
 }
 
-func newCanalMessageEncoder() *canalMessageEncoder {
-	p := &canal.Packet{
-=======
-func (d *CanalEventBatchEncoder) resetPacket() {
+func (d *canalMessageEncoder) resetPacket() {
 	d.packet = &canal.Packet{
->>>>>>> d1149b7b
 		VersionPresent: &canal.Packet_Version{
 			Version: CanalPacketVersion,
 		},
@@ -615,17 +588,11 @@
 	}
 }
 
-<<<<<<< HEAD
+func newCanalMessageEncoder() *canalMessageEncoder {
 	encoder := &canalMessageEncoder{
-=======
-// NewCanalEventBatchEncoder creates a new CanalEventBatchEncoder.
-func NewCanalEventBatchEncoder() EventBatchEncoder {
-	encoder := &CanalEventBatchEncoder{
->>>>>>> d1149b7b
 		messages:     &canal.Messages{},
 		entryBuilder: NewCanalEntryBuilder(),
 	}
-
 	encoder.resetPacket()
 	return encoder
 }