--- conflicted
+++ resolved
@@ -163,12 +163,9 @@
 	// for **unsigned** integral types, type would be `uint64` or `string`. see reference:
 	// https://github.com/pingcap/tiflow/blob/1e3dd155049417e3fd7bf9b0a0c7b08723b33791/cdc/entry/mounter.go#L501
 	// https://github.com/pingcap/tidb/blob/6495a5a116a016a3e077d181b8c8ad81f76ac31b/types/datum.go#L423-L455
-<<<<<<< HEAD
-=======
 	if c.Value == nil {
 		return javaType, nil
 	}
->>>>>>> 2f8ce64d
 	var number uint64
 	switch v := c.Value.(type) {
 	case uint64:
