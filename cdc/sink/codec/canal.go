--- conflicted
+++ resolved
@@ -15,19 +15,13 @@
 
 import (
 	"fmt"
-<<<<<<< HEAD
+	"log"
 	"sort"
-=======
-	"log"
->>>>>>> 1c75dee5
 	"strconv"
 	"strings"
 
-	"go.uber.org/zap"
-
 	"github.com/golang/protobuf/proto"
 	"github.com/pingcap/errors"
-	"github.com/pingcap/log"
 	mm "github.com/pingcap/parser/model"
 	"github.com/pingcap/parser/mysql"
 	parser_types "github.com/pingcap/parser/types"
