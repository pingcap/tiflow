--- conflicted
+++ resolved
@@ -15,10 +15,10 @@
 
 import (
 	"fmt"
-	"go.uber.org/zap"
-	"log"
 	"strconv"
 	"strings"
+
+	"go.uber.org/zap"
 
 	"github.com/golang/protobuf/proto"
 	"github.com/pingcap/errors"
@@ -318,19 +318,12 @@
 	forceHkPk  bool
 	size       int
 	resolvedTs uint64
-	ddls       []*model.DDLEvent
 	txnCache   *common.UnresolvedTxnCache
 }
 
 // SetForceHandleKeyPKey set forceHandleKeyPKey, then handle key will be regarded as primary key
 func (d *CanalEventBatchEncoder) SetForceHandleKeyPKey(forceHkPk bool) {
 	d.forceHkPk = forceHkPk
-}
-
-// AppendResolvedEvent appends a resolved event to the encoder
-// TODO TXN support
-func (d *CanalEventBatchEncoder) AppendResolvedEvent(ts uint64) (EncoderResult, error) {
-	return EncoderNoOperation, nil
 }
 
 // EncodeCheckpointEvent implements the EventBatchEncoder interface
@@ -347,30 +340,8 @@
 	return EncoderNoOperation, nil
 }
 
-// AppendDDLEvent implements the EventBatchEncoder interface
-func (d *CanalEventBatchEncoder) AppendDDLEvent(e *model.DDLEvent) (EncoderResult, error) {
-	d.size++
-	d.ddls = append(d.ddls, e)
-	return EncoderNeedSyncWrite, nil
-}
-
-//Size implements the EventBatchEncoder interface
-func (d *CanalEventBatchEncoder) Size() int {
-	return d.size
-}
-
-// Reset implements the EventBatchEncoder interface
-func (d *CanalEventBatchEncoder) Reset() {
-	panic("Reset only used for JsonEncoder")
-}
-
-// MixedBuild implements the EventBatchEncoder interface
-func (d *CanalEventBatchEncoder) MixedBuild(withVersion bool) []byte {
-	panic("Mixed Build only use for JsonEncoder")
-}
-
-// UpdateResolvedTs implements the EventBatchEncoder interface
-func (d *CanalEventBatchEncoder) UpdateResolvedTs(ts uint64) (EncoderResult, error) {
+// AppendResolvedEvent appends a resolved event to the encoder
+func (d *CanalEventBatchEncoder) AppendResolvedEvent(ts uint64) (EncoderResult, error) {
 	if ts <= d.resolvedTs || d.Size() == 0 {
 		return EncoderNoOperation, nil
 	}
@@ -378,17 +349,23 @@
 	return EncoderNeedAsyncWrite, nil
 }
 
+// EncodeDDLEvent implements the EventBatchEncoder interface
+func (d *CanalEventBatchEncoder) EncodeDDLEvent(e *model.DDLEvent) (*MQMessage, error) {
+	canalMessageEncoder := newCanalMessageEncoder(d.forceHkPk)
+	return canalMessageEncoder.encodeDDLEvent(e)
+}
+
 // Build implements the EventBatchEncoder interface
-func (d *CanalEventBatchEncoder) Build() (keys [][]byte, values [][]byte) {
+func (d *CanalEventBatchEncoder) Build() []*MQMessage {
+	if d.Size() == 0 {
+		return nil
+	}
+
 	resolvedTxns := d.txnCache.Resolved(d.resolvedTs)
-	if d.Size() == 0 {
-		return nil, nil
-	}
-	if len(d.ddls) != 0 && len(resolvedTxns) != 0 {
-		log.Warn("ddl and dml is encoded both.")
-	}
-	keys = make([][]byte, 0, len(resolvedTxns)+len(d.ddls))
-	values = make([][]byte, 0, len(resolvedTxns)+len(d.ddls))
+	if len(resolvedTxns) == 0 {
+		return nil
+	}
+	messages := make([]*MQMessage, 0, len(resolvedTxns))
 	for _, txns := range resolvedTxns {
 		for _, txn := range txns {
 			canalMessageEncoder := newCanalMessageEncoder(d.forceHkPk)
@@ -399,26 +376,25 @@
 				}
 			}
 			d.size -= len(txn.Rows)
-			key, value := canalMessageEncoder.build()
-			keys = append(keys, key)
-			values = append(values, value)
-		}
-	}
-	if len(d.ddls) != 0 {
-		canalMessageEncoder := newCanalMessageEncoder(d.forceHkPk)
-		for _, ddl := range d.ddls {
-			err := canalMessageEncoder.appendDDLEvent(ddl)
-			if err != nil {
-				panic(err)
-			}
-		}
-		d.size -= len(d.ddls)
-		d.ddls = nil
-		key, value := canalMessageEncoder.build()
-		keys = append(keys, key)
-		values = append(values, value)
-	}
-	return keys, values
+			messages = append(messages, canalMessageEncoder.build())
+		}
+	}
+	return messages
+}
+
+// MixedBuild implements the EventBatchEncoder interface
+func (d *CanalEventBatchEncoder) MixedBuild(withVersion bool) []byte {
+	panic("Mixed Build only use for JsonEncoder")
+}
+
+//Size implements the EventBatchEncoder interface
+func (d *CanalEventBatchEncoder) Size() int {
+	return d.size
+}
+
+// Reset implements the EventBatchEncoder interface
+func (d *CanalEventBatchEncoder) Reset() {
+	panic("Reset only used for JsonEncoder")
 }
 
 // NewCanalEventBatchEncoder creates a new CanalEventBatchEncoder.
@@ -449,59 +425,21 @@
 	return nil
 }
 
-<<<<<<< HEAD
-func (d *canalMessageEncoder) appendDDLEvent(e *model.DDLEvent) error {
+// encodeDDLEvent encode ddl event to mqmessage
+func (d *canalMessageEncoder) encodeDDLEvent(e *model.DDLEvent) (*MQMessage, error) {
 	entry, err := d.entryBuilder.FromDdlEvent(e)
 	if err != nil {
-		return errors.Trace(err)
+		return nil, errors.Trace(err)
 	}
 	b, err := proto.Marshal(entry)
 	if err != nil {
-		return errors.Trace(err)
+		return nil, errors.Trace(err)
 	}
 	d.messages.Messages = append(d.messages.Messages, b)
-	return nil
-}
-
-// Build implements the EventBatchEncoder interface
-func (d *canalMessageEncoder) build() (key []byte, value []byte) {
-=======
-// EncodeDDLEvent implements the EventBatchEncoder interface
-func (d *CanalEventBatchEncoder) EncodeDDLEvent(e *model.DDLEvent) (*MQMessage, error) {
-	entry, err := d.entryBuilder.FromDdlEvent(e)
-	if err != nil {
-		return nil, errors.Trace(err)
-	}
-	b, err := proto.Marshal(entry)
-	if err != nil {
-		return nil, errors.Trace(err)
-	}
-
-	messages := new(canal.Messages)
-	messages.Messages = append(messages.Messages, b)
-	b, err = messages.Marshal()
-	if err != nil {
-		return nil, errors.Trace(err)
-	}
-
-	packet := &canal.Packet{
-		VersionPresent: &canal.Packet_Version{
-			Version: CanalPacketVersion,
-		},
-		Type: canal.PacketType_MESSAGES,
-	}
-	packet.Body = b
-	b, err = packet.Marshal()
-	if err != nil {
-		return nil, errors.Trace(err)
-	}
-
-	return NewMQMessage(nil, b, e.CommitTs), nil
-}
-
-// Build implements the EventBatchEncoder interface
-func (d *CanalEventBatchEncoder) Build() []*MQMessage {
->>>>>>> 0608f395
+	return d.build(), nil
+}
+
+func (d *canalMessageEncoder) build() *MQMessage {
 	err := d.refreshPacketBody()
 	if err != nil {
 		log.Fatal("Error when generating Canal packet", zap.Error(err))
@@ -512,7 +450,7 @@
 	}
 	ret := NewMQMessage(nil, value, 0)
 	d.messages.Reset()
-	return []*MQMessage{ret}
+	return ret
 }
 
 // refreshPacketBody() marshals the messages to the packet body
