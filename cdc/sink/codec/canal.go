// Copyright 2020 PingCAP, Inc.
//
// Licensed under the Apache License, Version 2.0 (the "License");
// you may not use this file except in compliance with the License.
// You may obtain a copy of the License at
//
//     http://www.apache.org/licenses/LICENSE-2.0
//
// Unless required by applicable law or agreed to in writing, software
// distributed under the License is distributed on an "AS IS" BASIS,
// See the License for the specific language governing permissions and
// limitations under the License.

package codec

import (
	"fmt"
	"strconv"
	"strings"

	"github.com/golang/protobuf/proto"
	"github.com/pingcap/errors"
	"github.com/pingcap/log"
	mm "github.com/pingcap/parser/model"
	"github.com/pingcap/parser/mysql"
	parser_types "github.com/pingcap/parser/types"
	"golang.org/x/text/encoding"
	"golang.org/x/text/encoding/charmap"

	"github.com/pingcap/ticdc/cdc/model"
	"github.com/pingcap/ticdc/cdc/sink/common"
	canal "github.com/pingcap/ticdc/proto/canal"
)

// compatible with canal-1.1.4
// https://github.com/alibaba/canal/tree/canal-1.1.4
const (
	CanalPacketVersion   int32  = 1
	CanalProtocolVersion int32  = 1
	CanalServerEncode    string = "UTF-8"
)

// convert ts in tidb to timestamp(in ms) in canal
func convertToCanalTs(commitTs uint64) int64 {
	return int64(commitTs >> 18)
}

// get the canal EventType according to the RowChangedEvent
func convertRowEventType(e *model.RowChangedEvent) canal.EventType {
	if e.IsDelete() {
		return canal.EventType_DELETE
	}
	if len(e.Columns) != len(e.PreColumns) {
		return canal.EventType_INSERT
	}
	return canal.EventType_UPDATE
}

// get the canal EventType according to the DDLEvent
func convertDdlEventType(e *model.DDLEvent) canal.EventType {
	// see https://github.com/alibaba/canal/blob/d53bfd7ee76f8fe6eb581049d64b07d4fcdd692d/parse/src/main/java/com/alibaba/otter/canal/parse/inbound/mysql/ddl/DruidDdlParser.java
	switch e.Type {
	case mm.ActionCreateSchema, mm.ActionDropSchema, mm.ActionShardRowID, mm.ActionCreateView,
		mm.ActionDropView, mm.ActionRecoverTable, mm.ActionModifySchemaCharsetAndCollate,
		mm.ActionLockTable, mm.ActionUnlockTable, mm.ActionRepairTable, mm.ActionSetTiFlashReplica,
		mm.ActionUpdateTiFlashReplicaStatus, mm.ActionCreateSequence, mm.ActionAlterSequence,
		mm.ActionDropSequence, mm.ActionModifyTableAutoIdCache, mm.ActionRebaseAutoRandomBase:
		return canal.EventType_QUERY
	case mm.ActionCreateTable:
		return canal.EventType_CREATE
	case mm.ActionRenameTable:
		return canal.EventType_RENAME
	case mm.ActionAddIndex, mm.ActionAddForeignKey, mm.ActionAddPrimaryKey:
		return canal.EventType_CINDEX
	case mm.ActionDropIndex, mm.ActionDropForeignKey, mm.ActionDropPrimaryKey:
		return canal.EventType_DINDEX
	case mm.ActionAddColumn, mm.ActionDropColumn, mm.ActionModifyColumn, mm.ActionRebaseAutoID,
		mm.ActionSetDefaultValue, mm.ActionModifyTableComment, mm.ActionRenameIndex, mm.ActionAddTablePartition,
		mm.ActionDropTablePartition, mm.ActionModifyTableCharsetAndCollate, mm.ActionTruncateTablePartition,
		mm.ActionAddColumns, mm.ActionDropColumns:
		return canal.EventType_ALTER
	case mm.ActionDropTable:
		return canal.EventType_ERASE
	case mm.ActionTruncateTable:
		return canal.EventType_TRUNCATE
	default:
		return canal.EventType_QUERY
	}
}

func isCanalDdl(t canal.EventType) bool {
	// EventType_QUERY is not a ddl type in canal, but in cdc it is.
	// see https://github.com/alibaba/canal/blob/d53bfd7ee76f8fe6eb581049d64b07d4fcdd692d/parse/src/main/java/com/alibaba/otter/canal/parse/inbound/mysql/ddl/DruidDdlParser.java
	// &   https://github.com/alibaba/canal/blob/d53bfd7ee76f8fe6eb581049d64b07d4fcdd692d/parse/src/main/java/com/alibaba/otter/canal/parse/inbound/mysql/dbsync/LogEventConvert.java#L278
	switch t {
	case canal.EventType_CREATE,
		canal.EventType_RENAME,
		canal.EventType_CINDEX,
		canal.EventType_DINDEX,
		canal.EventType_ALTER,
		canal.EventType_ERASE,
		canal.EventType_TRUNCATE,
		canal.EventType_QUERY:
		return true
	}
	return false
}

type canalEntryBuilder struct {
	forceHkPk    bool
	bytesDecoder *encoding.Decoder // default charset is ISO-8859-1
}

// build the header of a canal entry
func (b *canalEntryBuilder) buildHeader(commitTs uint64, schema string, table string, eventType canal.EventType, rowCount int) *canal.Header {
	t := convertToCanalTs(commitTs)
	h := &canal.Header{
		VersionPresent:    &canal.Header_Version{Version: CanalProtocolVersion},
		ServerenCode:      CanalServerEncode,
		ExecuteTime:       t,
		SourceTypePresent: &canal.Header_SourceType{SourceType: canal.Type_MYSQL},
		SchemaName:        schema,
		TableName:         table,
		EventTypePresent:  &canal.Header_EventType{EventType: eventType},
	}
	if rowCount > 0 {
		p := &canal.Pair{
			Key:   "rowsCount",
			Value: strconv.Itoa(rowCount),
		}
		h.Props = append(h.Props, p)
	}
	return h
}

// build the Column in the canal RowData
func (b *canalEntryBuilder) buildColumn(c *model.Column, colName string, updated bool) (*canal.Column, error) {
	sqlType := MysqlToJavaType(c.Type)
	mysqlType := parser_types.TypeStr(c.Type)
	if c.Flag.IsBinary() {
		if parser_types.IsTypeBlob(c.Type) {
			mysqlType = strings.Replace(mysqlType, "text", "blob", 1)
		} else if parser_types.IsTypeChar(c.Type) {
			mysqlType = strings.Replace(mysqlType, "char", "binary", 1)
		}
	}
	// Some special cases handled in canal
	// see https://github.com/alibaba/canal/blob/d53bfd7ee76f8fe6eb581049d64b07d4fcdd692d/parse/src/main/java/com/alibaba/otter/canal/parse/inbound/mysql/dbsync/LogEventConvert.java#L733
	switch c.Type {
	// Since we cannot get the signed/unsigned flag of the column in the RowChangedEvent currently,
	// we promote the sqlTypes regardless of the flag.
	case mysql.TypeTiny:
		sqlType = JavaSQLTypeSMALLINT
	case mysql.TypeShort:
		sqlType = JavaSQLTypeINTEGER
	case mysql.TypeInt24:
		sqlType = JavaSQLTypeINTEGER
	case mysql.TypeLong:
		sqlType = JavaSQLTypeBIGINT
	case mysql.TypeLonglong:
		sqlType = JavaSQLTypeDECIMAL
	}
	switch sqlType {
	case JavaSQLTypeBINARY, JavaSQLTypeVARBINARY, JavaSQLTypeLONGVARBINARY:
		if c.Flag.IsBinary() {
			sqlType = JavaSQLTypeBLOB
		} else {
			// In jdbc, text type is mapping to JavaSQLTypeVARCHAR
			// see https://dev.mysql.com/doc/connector-j/5.1/en/connector-j-reference-type-conversions.html
			sqlType = JavaSQLTypeVARCHAR
		}
	}
	// alibaba canal server does not support the delete operation of table which does not have primary key, we can use handle key to hack it.
	isKey := c.Flag.IsPrimaryKey() || (b.forceHkPk && c.Flag.IsHandleKey())
	isNull := c.Value == nil
	value := ""
	if !isNull {
		switch v := c.Value.(type) {
		case int64:
			value = strconv.FormatInt(v, 10)
		case uint64:
			value = strconv.FormatUint(v, 10)
		case float32:
			value = strconv.FormatFloat(float64(v), 'f', -1, 32)
		case float64:
			value = strconv.FormatFloat(v, 'f', -1, 64)
		case string:
			value = v
		case []byte:
			// special handle for text and blob
			// see https://github.com/alibaba/canal/blob/9f6021cf36f78cc8ac853dcf37a1769f359b868b/parse/src/main/java/com/alibaba/otter/canal/parse/inbound/mysql/dbsync/LogEventConvert.java#L801
			switch sqlType {
			case JavaSQLTypeVARCHAR:
				value = string(v)
			default:
				decoded, err := b.bytesDecoder.Bytes(v)
				if err != nil {
					return nil, errors.Trace(err)
				}
				value = string(decoded)
				sqlType = JavaSQLTypeBLOB // change sql type to Blob when the type is []byte according to canal
			}
		default:
			value = fmt.Sprintf("%v", v)
		}
	}

	canalColumn := &canal.Column{
		SqlType:       int32(sqlType),
		Name:          colName,
		IsKey:         isKey,
		Updated:       updated,
		IsNullPresent: &canal.Column_IsNull{IsNull: isNull},
		Value:         value,
		MysqlType:     mysqlType,
	}
	return canalColumn, nil
}

// build the RowData of a canal entry
func (b *canalEntryBuilder) buildRowData(e *model.RowChangedEvent) (*canal.RowData, error) {
	var columns []*canal.Column
	for _, column := range e.Columns {
		if e == nil {
			continue
		}
		c, err := b.buildColumn(column, column.Name, !e.IsDelete())
		if err != nil {
			return nil, errors.Trace(err)
		}
		columns = append(columns, c)
	}
	var preColumns []*canal.Column
	for _, column := range e.PreColumns {
		if e == nil {
			continue
		}
		c, err := b.buildColumn(column, column.Name, !e.IsDelete())
		if err != nil {
			return nil, errors.Trace(err)
		}
		preColumns = append(preColumns, c)
	}

	rowData := &canal.RowData{}
	rowData.BeforeColumns = preColumns
	rowData.AfterColumns = columns
	return rowData, nil
}

// FromRowEvent builds canal entry from cdc RowChangedEvent
func (b *canalEntryBuilder) FromRowEvent(e *model.RowChangedEvent) (*canal.Entry, error) {
	eventType := convertRowEventType(e)
	header := b.buildHeader(e.CommitTs, e.Table.Schema, e.Table.Table, eventType, 1)
	isDdl := isCanalDdl(eventType) // false
	rowData, err := b.buildRowData(e)
	if err != nil {
		return nil, errors.Trace(err)
	}
	rc := &canal.RowChange{
		EventTypePresent: &canal.RowChange_EventType{EventType: eventType},
		IsDdlPresent:     &canal.RowChange_IsDdl{IsDdl: isDdl},
		RowDatas:         []*canal.RowData{rowData},
	}
	rcBytes, err := proto.Marshal(rc)
	if err != nil {
		return nil, errors.Trace(err)
	}

	// build entry
	entry := &canal.Entry{
		Header:           header,
		EntryTypePresent: &canal.Entry_EntryType{EntryType: canal.EntryType_ROWDATA},
		StoreValue:       rcBytes,
	}
	return entry, nil
}

// FromDdlEvent builds canal entry from cdc DDLEvent
func (b *canalEntryBuilder) FromDdlEvent(e *model.DDLEvent) (*canal.Entry, error) {
	eventType := convertDdlEventType(e)
	header := b.buildHeader(e.CommitTs, e.TableInfo.Schema, e.TableInfo.Table, eventType, -1)
	isDdl := isCanalDdl(eventType)
	rc := &canal.RowChange{
		EventTypePresent: &canal.RowChange_EventType{EventType: eventType},
		IsDdlPresent:     &canal.RowChange_IsDdl{IsDdl: isDdl},
		Sql:              e.Query,
		RowDatas:         nil,
		DdlSchemaName:    e.TableInfo.Schema,
	}
	rcBytes, err := proto.Marshal(rc)
	if err != nil {
		return nil, errors.Trace(err)
	}

	// build entry
	entry := &canal.Entry{
		Header:           header,
		EntryTypePresent: &canal.Entry_EntryType{EntryType: canal.EntryType_ROWDATA},
		StoreValue:       rcBytes,
	}
	return entry, nil
}

// NewCanalEntryBuilder creates a new canalEntryBuilder
func NewCanalEntryBuilder(forceHkPk bool) *canalEntryBuilder {
	d := charmap.ISO8859_1.NewDecoder()
	return &canalEntryBuilder{
		bytesDecoder: d,
		forceHkPk:    forceHkPk,
	}
}

// CanalEventBatchEncoder encodes the events into the byte of a batch into.
type CanalEventBatchEncoder struct {
	forceHkPk bool
	size      int
	ddls      []*model.DDLEvent
	txnCache  *common.UnresolvedTxnCache
}

// SetForceHandleKeyPKey set forceHandleKeyPKey, then handle key will be regarded as primary key
func (d *CanalEventBatchEncoder) SetForceHandleKeyPKey(forceHkPk bool) {
	d.forceHkPk = forceHkPk
}

// AppendResolvedEvent implements the EventBatchEncoder interface
func (d *CanalEventBatchEncoder) AppendResolvedEvent(ts uint64) (EncoderResult, error) {
	// For canal now, there is no such a corresponding type to ResolvedEvent so far.
	// Therefore the event is ignored.
	return EncoderNoOperation, nil
}

// AppendRowChangedEvent implements the EventBatchEncoder interface
func (d *CanalEventBatchEncoder) AppendRowChangedEvent(e *model.RowChangedEvent) (EncoderResult, error) {
	d.size++
	d.txnCache.Append(e)
	return EncoderNoOperation, nil
}

// AppendDDLEvent implements the EventBatchEncoder interface
func (d *CanalEventBatchEncoder) AppendDDLEvent(e *model.DDLEvent) (EncoderResult, error) {
	d.size++
	d.ddls = append(d.ddls, e)
	return EncoderNeedSyncWrite, nil
}

//Size implements the EventBatchEncoder interface
func (d *CanalEventBatchEncoder) Size() int {
	d.size++
	return d.size
}

// Build implements the EventBatchEncoder interface
func (d *CanalEventBatchEncoder) Build(resolvedTs uint64) (keys [][]byte, values [][]byte) {
	resolvedTxns := d.txnCache.Resolved(resolvedTs)
	defer d.txnCache.UpdateCheckpoint(resolvedTs)
	if len(d.ddls) != 0 && len(resolvedTxns) != 0 {
		log.Warn("ddl and dml is encoded both.")
	}
	keys = make([][]byte, 0, len(resolvedTxns)+len(d.ddls))
	values = make([][]byte, 0, len(resolvedTxns)+len(d.ddls))
	for _, txns := range resolvedTxns {
		for _, txn := range txns {
			canalMessageEncoder := newCanalMessageEncoder(d.forceHkPk)
			for _, row := range txn.Rows {
				err := canalMessageEncoder.appendRowChangedEvent(row)
				if err != nil {
					panic(err)
				}
			}
			d.size -= len(txn.Rows)
			key, value := canalMessageEncoder.build()
			keys = append(keys, key)
			values = append(values, value)
		}
	}
	if len(d.ddls) != 0 {
		canalMessageEncoder := newCanalMessageEncoder(d.forceHkPk)
		for _, ddl := range d.ddls {
			err := canalMessageEncoder.appendDDLEvent(ddl)
			if err != nil {
				panic(err)
			}
		}
		d.size -= len(d.ddls)
		d.ddls = nil
		key, value := canalMessageEncoder.build()
		keys = append(keys, key)
		values = append(values, value)
	}
	return keys, values
}

// NewCanalEventBatchEncoder creates a new CanalEventBatchEncoder.
func NewCanalEventBatchEncoder() EventBatchEncoder {
	encoder := &CanalEventBatchEncoder{
		txnCache: common.NewUnresolvedTxnCache(),
	}
	return encoder
}

type canalMessageEncoder struct {
	messages     *canal.Messages
	packet       *canal.Packet
	entryBuilder *canalEntryBuilder
}

// AppendRowChangedEvent implements the EventBatchEncoder interface
func (d *canalMessageEncoder) appendRowChangedEvent(e *model.RowChangedEvent) error {
	entry, err := d.entryBuilder.FromRowEvent(e)
	if err != nil {
		return errors.Trace(err)
	}
	b, err := proto.Marshal(entry)
	if err != nil {
		return errors.Trace(err)
	}
	d.messages.Messages = append(d.messages.Messages, b)
	return nil
}

func (d *canalMessageEncoder) appendDDLEvent(e *model.DDLEvent) error {
	entry, err := d.entryBuilder.FromDdlEvent(e)
	if err != nil {
		return errors.Trace(err)
	}
	b, err := proto.Marshal(entry)
	if err != nil {
		return errors.Trace(err)
	}
	d.messages.Messages = append(d.messages.Messages, b)
	return nil
}

// Build implements the EventBatchEncoder interface
func (d *canalMessageEncoder) build() (key []byte, value []byte) {
	err := d.refreshPacketBody()
	if err != nil {
		panic(err)
	}
	value, err = proto.Marshal(d.packet)
	if err != nil {
		panic(err)
	}
	return nil, value
}

<<<<<<< HEAD
=======
// MixedBuild implements the EventBatchEncoder interface
func (d *CanalEventBatchEncoder) MixedBuild() []byte {
	panic("Mixed Build only use for JsonEncoder")
}

// Size implements the EventBatchEncoder interface
func (d *CanalEventBatchEncoder) Size() int {
	// TODO: avoid marshaling the messages every time for calculating the size of the packet
	err := d.refreshPacketBody()
	if err != nil {
		panic(err)
	}
	return proto.Size(d.packet)
}

>>>>>>> 1e536851
// refreshPacketBody() marshals the messages to the packet body
func (d *canalMessageEncoder) refreshPacketBody() error {
	oldSize := len(d.packet.Body)
	newSize := proto.Size(d.messages)
	if newSize > oldSize {
		// resize packet body slice
		d.packet.Body = append(d.packet.Body, make([]byte, newSize-oldSize)...)
	}
	_, err := d.messages.MarshalToSizedBuffer(d.packet.Body[:newSize])
	return err
}

func newCanalMessageEncoder(forceHkPK bool) *canalMessageEncoder {
	p := &canal.Packet{
		VersionPresent: &canal.Packet_Version{
			Version: CanalPacketVersion,
		},
		Type: canal.PacketType_MESSAGES,
	}

	encoder := &canalMessageEncoder{
		messages:     &canal.Messages{},
		packet:       p,
		entryBuilder: NewCanalEntryBuilder(forceHkPK),
	}
	return encoder
}<|MERGE_RESOLUTION|>--- conflicted
+++ resolved
@@ -446,24 +446,11 @@
 	return nil, value
 }
 
-<<<<<<< HEAD
-=======
 // MixedBuild implements the EventBatchEncoder interface
 func (d *CanalEventBatchEncoder) MixedBuild() []byte {
 	panic("Mixed Build only use for JsonEncoder")
 }
 
-// Size implements the EventBatchEncoder interface
-func (d *CanalEventBatchEncoder) Size() int {
-	// TODO: avoid marshaling the messages every time for calculating the size of the packet
-	err := d.refreshPacketBody()
-	if err != nil {
-		panic(err)
-	}
-	return proto.Size(d.packet)
-}
-
->>>>>>> 1e536851
 // refreshPacketBody() marshals the messages to the packet body
 func (d *canalMessageEncoder) refreshPacketBody() error {
 	oldSize := len(d.packet.Body)
