// Copyright 2022 PingCAP, Inc.
//
// Licensed under the Apache License, Version 2.0 (the "License");
// you may not use this file except in compliance with the License.
// You may obtain a copy of the License at
//
//     http://www.apache.org/licenses/LICENSE-2.0
//
// Unless required by applicable law or agreed to in writing, software
// distributed under the License is distributed on an "AS IS" BASIS,
// See the License for the specific language governing permissions and
// limitations under the License.

package canal

import (
	"context"
	"time"

	"github.com/goccy/go-json"
	"github.com/pingcap/errors"
	"github.com/pingcap/log"
	"github.com/pingcap/tiflow/cdc/model"
	"github.com/pingcap/tiflow/cdc/sink/codec"
	"github.com/pingcap/tiflow/cdc/sink/codec/common"
	"github.com/pingcap/tiflow/pkg/config"
	cerror "github.com/pingcap/tiflow/pkg/errors"
	"go.uber.org/zap"
)

// JSONBatchEncoder encodes Canal json messages in JSON format
type JSONBatchEncoder struct {
	builder *canalEntryBuilder

	// When it is true, canal-json would generate TiDB extension information
	// which, at the moment, only includes `tidbWaterMarkType` and `_tidb` fields.
	enableTiDBExtension bool
<<<<<<< HEAD

	messageHolder canalJSONMessageInterface
	messages      []*common.Message
}

// newJSONBatchEncoder creates a new JSONBatchEncoder
func newJSONBatchEncoder(enableTiDBExtension bool) codec.EventBatchEncoder {
	encoder := &JSONBatchEncoder{
		builder: newCanalEntryBuilder(),
		messageHolder: &JSONMessage{
			Data: make([]map[string]interface{}, 0),
		},
		enableTiDBExtension: enableTiDBExtension,
		messages:            make([]*common.Message, 0),
	}

	if enableTiDBExtension {
		encoder.messageHolder = &canalJSONMessageWithTiDBExtension{
			JSONMessage: encoder.messageHolder.(*JSONMessage),
			Extensions:  &tidbExtension{},
		}
	}

	return encoder
}

func (c *JSONBatchEncoder) newJSONMessageForDML(e *model.RowChangedEvent) error {
	var (
		data    map[string]interface{}
		oldData map[string]interface{}
	)
	isDelete := e.IsDelete()
	sqlTypeMap := make(map[string]int32, len(e.Columns))
	mysqlTypeMap := make(map[string]string, len(e.Columns))
	if len(e.PreColumns) > 0 {
		oldData = make(map[string]interface{}, len(e.PreColumns))
	}
	for _, column := range e.PreColumns {
		if column != nil {
			mysqlType := getMySQLType(column)
			javaType, err := getJavaSQLType(column, mysqlType)
			if err != nil {
				return cerror.WrapError(cerror.ErrCanalEncodeFailed, err)
			}
			value, err := c.builder.formatValue(column.Value, javaType)
			if err != nil {
				return cerror.WrapError(cerror.ErrCanalEncodeFailed, err)
			}
			if isDelete {
				sqlTypeMap[column.Name] = int32(javaType)
				mysqlTypeMap[column.Name] = mysqlType
			}

			if column.Value == nil {
				oldData[column.Name] = nil
			} else {
				oldData[column.Name] = value
=======

	// messageHolder is used to hold each message and will be reset after each message is encoded.
	messageHolder canalJSONMessageInterface
	messages      []*common.Message
}

// newJSONBatchEncoder creates a new JSONBatchEncoder
func newJSONBatchEncoder(enableTiDBExtension bool) codec.EventBatchEncoder {
	encoder := &JSONBatchEncoder{
		builder: newCanalEntryBuilder(),
		messageHolder: &canalJSONMessage{
			// for Data field, no matter event type, always be filled with only one item.
			Data: make([]map[string]interface{}, 1),
		},
		enableTiDBExtension: enableTiDBExtension,
		messages:            make([]*common.Message, 0, 1),
	}

	if enableTiDBExtension {
		encoder.messageHolder = &canalJSONMessageWithTiDBExtension{
			canalJSONMessage: encoder.messageHolder.(*canalJSONMessage),
			Extensions:       &tidbExtension{},
		}
	}

	return encoder
}

func (c *JSONBatchEncoder) newJSONMessageForDML(e *model.RowChangedEvent) error {
	isDelete := e.IsDelete()
	sqlTypeMap := make(map[string]int32, len(e.Columns))
	mysqlTypeMap := make(map[string]string, len(e.Columns))

	filling := func(columns []*model.Column, fillTypes bool) (map[string]interface{}, error) {
		if len(columns) == 0 {
			return nil, nil
		}
		data := make(map[string]interface{}, len(columns))
		for _, col := range columns {
			if col != nil {
				mysqlType := getMySQLType(col)
				javaType, err := getJavaSQLType(col, mysqlType)
				if err != nil {
					return nil, cerror.WrapError(cerror.ErrCanalEncodeFailed, err)
				}
				value, err := c.builder.formatValue(col.Value, javaType)
				if err != nil {
					return nil, cerror.WrapError(cerror.ErrCanalEncodeFailed, err)
				}
				if fillTypes {
					sqlTypeMap[col.Name] = int32(javaType)
					mysqlTypeMap[col.Name] = mysqlType
				}

				if col.Value == nil {
					data[col.Name] = nil
				} else {
					data[col.Name] = value
				}
>>>>>>> 64847e7b
			}
		}
		return data, nil
	}

<<<<<<< HEAD
	if len(e.Columns) > 0 {
		data = make(map[string]interface{}, len(e.Columns))
	}
	for _, column := range e.Columns {
		if column != nil {
			mysqlType := getMySQLType(column)
			javaType, err := getJavaSQLType(column, mysqlType)
			if err != nil {
				return cerror.WrapError(cerror.ErrCanalEncodeFailed, err)
			}
			value, err := c.builder.formatValue(column.Value, javaType)
			if err != nil {
				return cerror.WrapError(cerror.ErrCanalEncodeFailed, err)
			}
			if !isDelete {
				sqlTypeMap[column.Name] = int32(javaType)
				mysqlTypeMap[column.Name] = mysqlType
			}
			if column.Value == nil {
				data[column.Name] = nil
			} else {
				data[column.Name] = value
			}
		}
	}

	var baseMessage *JSONMessage
	if !c.enableTiDBExtension {
		baseMessage = c.messageHolder.(*JSONMessage)
	} else {
		baseMessage = c.messageHolder.(*canalJSONMessageWithTiDBExtension).JSONMessage
	}

=======
	oldData, err := filling(e.PreColumns, isDelete)
	if err != nil {
		return err
	}

	data, err := filling(e.Columns, !isDelete)
	if err != nil {
		return err
	}

	var baseMessage *canalJSONMessage
	if !c.enableTiDBExtension {
		baseMessage = c.messageHolder.(*canalJSONMessage)
	} else {
		baseMessage = c.messageHolder.(*canalJSONMessageWithTiDBExtension).canalJSONMessage
	}

>>>>>>> 64847e7b
	baseMessage.ID = 0 // ignored by both Canal Adapter and Flink
	baseMessage.Schema = e.Table.Schema
	baseMessage.Table = e.Table.Table
	baseMessage.PKNames = e.PrimaryKeyColumnNames()
	baseMessage.IsDDL = false
	baseMessage.EventType = eventTypeString(e)
	baseMessage.ExecutionTime = convertToCanalTs(e.CommitTs)
	baseMessage.BuildTime = time.Now().UnixNano() / 1e6 // ignored by both Canal Adapter and Flink
	baseMessage.Query = ""
	baseMessage.SQLType = sqlTypeMap
	baseMessage.MySQLType = mysqlTypeMap
<<<<<<< HEAD
	baseMessage.Data = baseMessage.Data[:0]
=======
>>>>>>> 64847e7b
	baseMessage.Old = nil
	baseMessage.tikvTs = e.CommitTs

	if e.IsDelete() {
<<<<<<< HEAD
		baseMessage.Data = append(baseMessage.Data, oldData)
	} else if e.IsInsert() {
		baseMessage.Data = append(baseMessage.Data, data)
	} else if e.IsUpdate() {
		baseMessage.Old = []map[string]interface{}{oldData}
		baseMessage.Data = append(baseMessage.Data, data)
=======
		baseMessage.Data[0] = oldData
	} else if e.IsInsert() {
		baseMessage.Data[0] = data
	} else if e.IsUpdate() {
		baseMessage.Data[0] = data
		baseMessage.Old = []map[string]interface{}{oldData}
>>>>>>> 64847e7b
	} else {
		log.Panic("unreachable event type", zap.Any("event", e))
	}

	if c.enableTiDBExtension {
		c.messageHolder.(*canalJSONMessageWithTiDBExtension).Extensions.CommitTs = e.CommitTs
	}

	return nil
}

func eventTypeString(e *model.RowChangedEvent) string {
	if e.IsDelete() {
		return "DELETE"
	}
	if len(e.PreColumns) == 0 {
		return "INSERT"
	}
	return "UPDATE"
}

func (c *JSONBatchEncoder) newJSONMessageForDDL(e *model.DDLEvent) canalJSONMessageInterface {
<<<<<<< HEAD
	msg := &JSONMessage{
=======
	msg := &canalJSONMessage{
>>>>>>> 64847e7b
		ID:            0, // ignored by both Canal Adapter and Flink
		Schema:        e.TableInfo.TableName.Schema,
		Table:         e.TableInfo.TableName.Table,
		IsDDL:         true,
		EventType:     convertDdlEventType(e).String(),
		ExecutionTime: convertToCanalTs(e.CommitTs),
		BuildTime:     time.Now().UnixNano() / 1e6, // timestamp
		Query:         e.Query,
		tikvTs:        e.CommitTs,
	}

	if !c.enableTiDBExtension {
		return msg
	}

	return &canalJSONMessageWithTiDBExtension{
		JSONMessage: msg,
		Extensions:  &tidbExtension{CommitTs: e.CommitTs},
	}
}

func (c *JSONBatchEncoder) newJSONMessage4CheckpointEvent(ts uint64) *canalJSONMessageWithTiDBExtension {
	return &canalJSONMessageWithTiDBExtension{
		JSONMessage: &JSONMessage{
			ID:            0,
			IsDDL:         false,
			EventType:     tidbWaterMarkType,
			ExecutionTime: convertToCanalTs(ts),
			BuildTime:     time.Now().UnixNano() / int64(time.Millisecond), // converts to milliseconds
		},
		Extensions: &tidbExtension{WatermarkTs: ts},
	}
}

// EncodeCheckpointEvent implements the EventJSONBatchEncoder interface
func (c *JSONBatchEncoder) EncodeCheckpointEvent(ts uint64) (*common.Message, error) {
	if !c.enableTiDBExtension {
		return nil, nil
	}

	msg := c.newJSONMessage4CheckpointEvent(ts)
	value, err := json.Marshal(msg)
	if err != nil {
		return nil, cerror.WrapError(cerror.ErrCanalEncodeFailed, err)
	}
	return common.NewResolvedMsg(config.ProtocolCanalJSON, nil, value, ts), nil
}

// AppendRowChangedEvent implements the interface EventJSONBatchEncoder
func (c *JSONBatchEncoder) AppendRowChangedEvent(
	_ context.Context,
	_ string,
	e *model.RowChangedEvent,
	callback func(),
) error {
	if err := c.newJSONMessageForDML(e); err != nil {
		return errors.Trace(err)
	}

	value, err := json.Marshal(c.messageHolder)
	if err != nil {
		log.Panic("JSONBatchEncoder", zap.Error(err))
		return nil
	}
	m := common.NewMsg(config.ProtocolCanalJSON, nil, value, e.CommitTs,
		model.MessageTypeRow, c.messageHolder.getSchema(), c.messageHolder.getTable())
	m.IncRowsCount()
	m.Callback = callback

	c.messages = append(c.messages, m)
	return nil
}

// Build implements the EventJSONBatchEncoder interface
func (c *JSONBatchEncoder) Build() []*common.Message {
	if len(c.messages) == 0 {
		return nil
	}

	result := c.messages
	c.messages = c.messages[:0]
	return result
}

// EncodeDDLEvent encodes DDL events
func (c *JSONBatchEncoder) EncodeDDLEvent(e *model.DDLEvent) (*common.Message, error) {
	message := c.newJSONMessageForDDL(e)
	value, err := json.Marshal(message)
	if err != nil {
		return nil, cerror.WrapError(cerror.ErrCanalEncodeFailed, err)
	}
	return common.NewDDLMsg(config.ProtocolCanalJSON, nil, value, e), nil
}

type jsonBatchEncoderBuilder struct {
	config *common.Config
}

// NewJSONBatchEncoderBuilder creates a canal-json batchEncoderBuilder.
func NewJSONBatchEncoderBuilder(config *common.Config) codec.EncoderBuilder {
	return &jsonBatchEncoderBuilder{config: config}
}

// Build a `JSONBatchEncoder`
func (b *jsonBatchEncoderBuilder) Build() codec.EventBatchEncoder {
	return newJSONBatchEncoder(b.config.EnableTiDBExtension)
}<|MERGE_RESOLUTION|>--- conflicted
+++ resolved
@@ -35,8 +35,8 @@
 	// When it is true, canal-json would generate TiDB extension information
 	// which, at the moment, only includes `tidbWaterMarkType` and `_tidb` fields.
 	enableTiDBExtension bool
-<<<<<<< HEAD
-
+
+	// messageHolder is used to hold each message and will be reset after each message is encoded.
 	messageHolder canalJSONMessageInterface
 	messages      []*common.Message
 }
@@ -46,65 +46,6 @@
 	encoder := &JSONBatchEncoder{
 		builder: newCanalEntryBuilder(),
 		messageHolder: &JSONMessage{
-			Data: make([]map[string]interface{}, 0),
-		},
-		enableTiDBExtension: enableTiDBExtension,
-		messages:            make([]*common.Message, 0),
-	}
-
-	if enableTiDBExtension {
-		encoder.messageHolder = &canalJSONMessageWithTiDBExtension{
-			JSONMessage: encoder.messageHolder.(*JSONMessage),
-			Extensions:  &tidbExtension{},
-		}
-	}
-
-	return encoder
-}
-
-func (c *JSONBatchEncoder) newJSONMessageForDML(e *model.RowChangedEvent) error {
-	var (
-		data    map[string]interface{}
-		oldData map[string]interface{}
-	)
-	isDelete := e.IsDelete()
-	sqlTypeMap := make(map[string]int32, len(e.Columns))
-	mysqlTypeMap := make(map[string]string, len(e.Columns))
-	if len(e.PreColumns) > 0 {
-		oldData = make(map[string]interface{}, len(e.PreColumns))
-	}
-	for _, column := range e.PreColumns {
-		if column != nil {
-			mysqlType := getMySQLType(column)
-			javaType, err := getJavaSQLType(column, mysqlType)
-			if err != nil {
-				return cerror.WrapError(cerror.ErrCanalEncodeFailed, err)
-			}
-			value, err := c.builder.formatValue(column.Value, javaType)
-			if err != nil {
-				return cerror.WrapError(cerror.ErrCanalEncodeFailed, err)
-			}
-			if isDelete {
-				sqlTypeMap[column.Name] = int32(javaType)
-				mysqlTypeMap[column.Name] = mysqlType
-			}
-
-			if column.Value == nil {
-				oldData[column.Name] = nil
-			} else {
-				oldData[column.Name] = value
-=======
-
-	// messageHolder is used to hold each message and will be reset after each message is encoded.
-	messageHolder canalJSONMessageInterface
-	messages      []*common.Message
-}
-
-// newJSONBatchEncoder creates a new JSONBatchEncoder
-func newJSONBatchEncoder(enableTiDBExtension bool) codec.EventBatchEncoder {
-	encoder := &JSONBatchEncoder{
-		builder: newCanalEntryBuilder(),
-		messageHolder: &canalJSONMessage{
 			// for Data field, no matter event type, always be filled with only one item.
 			Data: make([]map[string]interface{}, 1),
 		},
@@ -114,8 +55,8 @@
 
 	if enableTiDBExtension {
 		encoder.messageHolder = &canalJSONMessageWithTiDBExtension{
-			canalJSONMessage: encoder.messageHolder.(*canalJSONMessage),
-			Extensions:       &tidbExtension{},
+			JSONMessage: encoder.messageHolder.(*JSONMessage),
+			Extensions:  &tidbExtension{},
 		}
 	}
 
@@ -153,37 +94,19 @@
 				} else {
 					data[col.Name] = value
 				}
->>>>>>> 64847e7b
 			}
 		}
 		return data, nil
 	}
 
-<<<<<<< HEAD
-	if len(e.Columns) > 0 {
-		data = make(map[string]interface{}, len(e.Columns))
-	}
-	for _, column := range e.Columns {
-		if column != nil {
-			mysqlType := getMySQLType(column)
-			javaType, err := getJavaSQLType(column, mysqlType)
-			if err != nil {
-				return cerror.WrapError(cerror.ErrCanalEncodeFailed, err)
-			}
-			value, err := c.builder.formatValue(column.Value, javaType)
-			if err != nil {
-				return cerror.WrapError(cerror.ErrCanalEncodeFailed, err)
-			}
-			if !isDelete {
-				sqlTypeMap[column.Name] = int32(javaType)
-				mysqlTypeMap[column.Name] = mysqlType
-			}
-			if column.Value == nil {
-				data[column.Name] = nil
-			} else {
-				data[column.Name] = value
-			}
-		}
+	oldData, err := filling(e.PreColumns, isDelete)
+	if err != nil {
+		return err
+	}
+
+	data, err := filling(e.Columns, !isDelete)
+	if err != nil {
+		return err
 	}
 
 	var baseMessage *JSONMessage
@@ -193,25 +116,6 @@
 		baseMessage = c.messageHolder.(*canalJSONMessageWithTiDBExtension).JSONMessage
 	}
 
-=======
-	oldData, err := filling(e.PreColumns, isDelete)
-	if err != nil {
-		return err
-	}
-
-	data, err := filling(e.Columns, !isDelete)
-	if err != nil {
-		return err
-	}
-
-	var baseMessage *canalJSONMessage
-	if !c.enableTiDBExtension {
-		baseMessage = c.messageHolder.(*canalJSONMessage)
-	} else {
-		baseMessage = c.messageHolder.(*canalJSONMessageWithTiDBExtension).canalJSONMessage
-	}
-
->>>>>>> 64847e7b
 	baseMessage.ID = 0 // ignored by both Canal Adapter and Flink
 	baseMessage.Schema = e.Table.Schema
 	baseMessage.Table = e.Table.Table
@@ -223,29 +127,16 @@
 	baseMessage.Query = ""
 	baseMessage.SQLType = sqlTypeMap
 	baseMessage.MySQLType = mysqlTypeMap
-<<<<<<< HEAD
-	baseMessage.Data = baseMessage.Data[:0]
-=======
->>>>>>> 64847e7b
 	baseMessage.Old = nil
 	baseMessage.tikvTs = e.CommitTs
 
 	if e.IsDelete() {
-<<<<<<< HEAD
-		baseMessage.Data = append(baseMessage.Data, oldData)
-	} else if e.IsInsert() {
-		baseMessage.Data = append(baseMessage.Data, data)
-	} else if e.IsUpdate() {
-		baseMessage.Old = []map[string]interface{}{oldData}
-		baseMessage.Data = append(baseMessage.Data, data)
-=======
 		baseMessage.Data[0] = oldData
 	} else if e.IsInsert() {
 		baseMessage.Data[0] = data
 	} else if e.IsUpdate() {
 		baseMessage.Data[0] = data
 		baseMessage.Old = []map[string]interface{}{oldData}
->>>>>>> 64847e7b
 	} else {
 		log.Panic("unreachable event type", zap.Any("event", e))
 	}
@@ -268,11 +159,7 @@
 }
 
 func (c *JSONBatchEncoder) newJSONMessageForDDL(e *model.DDLEvent) canalJSONMessageInterface {
-<<<<<<< HEAD
 	msg := &JSONMessage{
-=======
-	msg := &canalJSONMessage{
->>>>>>> 64847e7b
 		ID:            0, // ignored by both Canal Adapter and Flink
 		Schema:        e.TableInfo.TableName.Schema,
 		Table:         e.TableInfo.TableName.Table,
