--- conflicted
+++ resolved
@@ -327,14 +327,11 @@
 		Protocol: config.ProtocolCanalJSON,
 		Callback: callback,
 	}
-<<<<<<< HEAD
 	if len(c.terminator) > 0 {
 		value = append(value, []byte(c.terminator)...)
 	}
 	m := common.NewMsg(config.ProtocolCanalJSON, nil, value, e.CommitTs,
 		model.MessageTypeRow, c.messageHolder.getSchema(), c.messageHolder.getTable())
-=======
->>>>>>> 07fa0b91
 	m.IncRowsCount()
 
 	c.messages = append(c.messages, m)
