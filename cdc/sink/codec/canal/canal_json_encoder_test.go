// Copyright 2022 PingCAP, Inc.
//
// Licensed under the Apache License, Version 2.0 (the "License");
// you may not use this file except in compliance with the License.
// You may obtain a copy of the License at
//
//     http://www.apache.org/licenses/LICENSE-2.0
//
// Unless required by applicable law or agreed to in writing, software
// distributed under the License is distributed on an "AS IS" BASIS,
// See the License for the specific language governing permissions and
// limitations under the License.

package canal

import (
	"context"
	"encoding/json"
	"testing"

	"github.com/pingcap/tidb/parser/mysql"
	"github.com/pingcap/tiflow/cdc/model"
	"github.com/pingcap/tiflow/cdc/sink/codec/common"
	"github.com/pingcap/tiflow/pkg/config"
	"github.com/stretchr/testify/require"
	"golang.org/x/text/encoding/charmap"
)

func TestBuildJSONBatchEncoder(t *testing.T) {
	t.Parallel()
	cfg := common.NewConfig(config.ProtocolCanalJSON)

	builder := &jsonBatchEncoderBuilder{config: cfg}
	encoder, ok := builder.Build().(*JSONBatchEncoder)
	require.True(t, ok)
	require.False(t, encoder.enableTiDBExtension)

	cfg.EnableTiDBExtension = true
	builder = &jsonBatchEncoderBuilder{config: cfg}
	encoder, ok = builder.Build().(*JSONBatchEncoder)
	require.True(t, ok)
	require.True(t, encoder.enableTiDBExtension)
}

func TestNewCanalJSONMessage4DML(t *testing.T) {
	t.Parallel()
	e := newJSONBatchEncoder(false)
	require.NotNil(t, e)

	encoder, ok := e.(*JSONBatchEncoder)
	require.True(t, ok)

	err := encoder.newJSONMessageForDML(testCaseInsert)
	require.Nil(t, err)
	jsonMsg, ok := encoder.messageHolder.(*JSONMessage)
	require.True(t, ok)
	require.NotNil(t, jsonMsg.Data)
	require.Nil(t, jsonMsg.Old)
	require.Equal(t, "INSERT", jsonMsg.EventType)
	require.Equal(t, convertToCanalTs(testCaseInsert.CommitTs), jsonMsg.ExecutionTime)
	require.Equal(t, testCaseInsert.CommitTs, jsonMsg.tikvTs)
	require.Equal(t, "cdc", jsonMsg.Schema)
	require.Equal(t, "person", jsonMsg.Table)
	require.False(t, jsonMsg.IsDDL)

	// check data is enough
	obtainedDataMap := jsonMsg.getData()
	require.NotNil(t, obtainedDataMap)

	for _, item := range testColumnsTable {
		obtainedValue, ok := obtainedDataMap[item.column.Name]
		require.True(t, ok)
		if !item.column.Flag.IsBinary() {
			require.Equal(t, item.expectedEncodedValue, obtainedValue)
			continue
		}

		// for `Column.Value` is nil, which mean's it is nullable, set the value to `""`
		if obtainedValue == nil {
			require.Equal(t, "", item.expectedEncodedValue)
			continue
		}

		if bytes, ok := item.column.Value.([]byte); ok {
			expectedValue, err := charmap.ISO8859_1.NewDecoder().Bytes(bytes)
			require.Nil(t, err)
			require.Equal(t, string(expectedValue), obtainedValue)
			continue
		}

		require.Equal(t, item.expectedEncodedValue, obtainedValue)
	}

	err = encoder.newJSONMessageForDML(testCaseUpdate)
	require.Nil(t, err)
	jsonMsg, ok = encoder.messageHolder.(*JSONMessage)
	require.True(t, ok)
	require.NotNil(t, jsonMsg.Data)
	require.NotNil(t, jsonMsg.Old)
	require.Equal(t, "UPDATE", jsonMsg.EventType)

	err = encoder.newJSONMessageForDML(testCaseDelete)
	require.Nil(t, err)
	jsonMsg, ok = encoder.messageHolder.(*JSONMessage)
	require.True(t, ok)
	require.NotNil(t, jsonMsg.Data)
	require.Nil(t, jsonMsg.Old)
	require.Equal(t, "DELETE", jsonMsg.EventType)

	e = newJSONBatchEncoder(true)
	require.NotNil(t, e)

	encoder, ok = e.(*JSONBatchEncoder)
	require.True(t, ok)
	err = encoder.newJSONMessageForDML(testCaseUpdate)
	require.Nil(t, err)

	withExtension, ok := encoder.messageHolder.(*canalJSONMessageWithTiDBExtension)
	require.True(t, ok)

	require.NotNil(t, withExtension.Extensions)
	require.Equal(t, testCaseUpdate.CommitTs, withExtension.Extensions.CommitTs)
}

func TestNewCanalJSONMessageFromDDL(t *testing.T) {
	t.Parallel()
	encoder := &JSONBatchEncoder{builder: newCanalEntryBuilder()}
	require.NotNil(t, encoder)

	message := encoder.newJSONMessageForDDL(testCaseDDL)
	require.NotNil(t, message)

	msg, ok := message.(*JSONMessage)
	require.True(t, ok)
	require.Equal(t, testCaseDDL.CommitTs, msg.tikvTs)
	require.Equal(t, convertToCanalTs(testCaseDDL.CommitTs), msg.ExecutionTime)
	require.True(t, msg.IsDDL)
	require.Equal(t, "cdc", msg.Schema)
	require.Equal(t, "person", msg.Table)
	require.Equal(t, testCaseDDL.Query, msg.Query)
	require.Equal(t, "CREATE", msg.EventType)

	encoder = &JSONBatchEncoder{builder: newCanalEntryBuilder(), enableTiDBExtension: true}
	require.NotNil(t, encoder)

	message = encoder.newJSONMessageForDDL(testCaseDDL)
	require.NotNil(t, message)

	withExtension, ok := message.(*canalJSONMessageWithTiDBExtension)
	require.True(t, ok)

	require.NotNil(t, withExtension.Extensions)
	require.Equal(t, testCaseDDL.CommitTs, withExtension.Extensions.CommitTs)
}

<<<<<<< HEAD
func TestBatching(t *testing.T) {
	t.Parallel()
	encoder := newJSONBatchEncoder(false)
	require.NotNil(t, encoder)

	updateCase := *testCaseUpdate
	for i := 1; i <= 1000; i++ {
		ts := uint64(i)
		updateCase.CommitTs = ts
		err := encoder.AppendRowChangedEvent(context.Background(), "", &updateCase, nil)
		require.Nil(t, err)

		if i%100 == 0 {
			msgs := encoder.Build()
			require.NotNil(t, msgs)
			require.Len(t, msgs, 100)

			for j := range msgs {
				require.Equal(t, 1, msgs[j].GetRowsCount())

				var msg JSONMessage
				err := json.Unmarshal(msgs[j].Value, &msg)
				require.Nil(t, err)
				require.Equal(t, "UPDATE", msg.EventType)
			}
		}
	}

	require.Len(t, encoder.(*JSONBatchEncoder).messages, 0)
}

=======
>>>>>>> 8543ad6f
func TestEncodeCheckpointEvent(t *testing.T) {
	t.Parallel()
	var watermark uint64 = 2333
	for _, enable := range []bool{false, true} {
		encoder := &JSONBatchEncoder{builder: newCanalEntryBuilder(), enableTiDBExtension: enable}
		require.NotNil(t, encoder)

		msg, err := encoder.EncodeCheckpointEvent(watermark)
		require.Nil(t, err)

		if !enable {
			require.Nil(t, msg)
			continue
		}

		require.NotNil(t, msg)
		decoder := NewBatchDecoder(msg.Value, enable)

		ty, hasNext, err := decoder.HasNext()
		require.Nil(t, err)
		if enable {
			require.True(t, hasNext)
			require.Equal(t, model.MessageTypeResolved, ty)
			consumed, err := decoder.NextResolvedEvent()
			require.Nil(t, err)
			require.Equal(t, watermark, consumed)
		} else {
			require.False(t, hasNext)
			require.Equal(t, model.MessageTypeUnknown, ty)
		}

		ty, hasNext, err = decoder.HasNext()
		require.Nil(t, err)
		require.False(t, hasNext)
		require.Equal(t, model.MessageTypeUnknown, ty)
	}
}

func TestCheckpointEventValueMarshal(t *testing.T) {
	t.Parallel()
	var watermark uint64 = 1024
	encoder := &JSONBatchEncoder{
		builder:             newCanalEntryBuilder(),
		enableTiDBExtension: true,
	}
	require.NotNil(t, encoder)
	msg, err := encoder.EncodeCheckpointEvent(watermark)
	require.Nil(t, err)
	require.NotNil(t, msg)

	// Unmarshal from the data we have encoded.
	jsonMsg := canalJSONMessageWithTiDBExtension{
		&JSONMessage{},
		&tidbExtension{},
	}
	err = json.Unmarshal(msg.Value, &jsonMsg)
	require.Nil(t, err)
	require.Equal(t, watermark, jsonMsg.Extensions.WatermarkTs)
	// Hack the build time.
	// Otherwise, the timing will be inconsistent.
	jsonMsg.BuildTime = 1469579899
	rawBytes, err := json.MarshalIndent(jsonMsg, "", "  ")
	require.Nil(t, err)

	// No commit ts will be output.
	expectedJSON := `{
  "id": 0,
  "database": "",
  "table": "",
  "pkNames": null,
  "isDdl": false,
  "type": "TIDB_WATERMARK",
  "es": 0,
  "ts": 1469579899,
  "sql": "",
  "sqlType": null,
  "mysqlType": null,
  "data": null,
  "old": null,
  "_tidb": {
    "watermarkTs": 1024
  }
}`
	require.Equal(t, expectedJSON, string(rawBytes))
}

func TestDDLEventWithExtensionValueMarshal(t *testing.T) {
	t.Parallel()
	encoder := &JSONBatchEncoder{builder: newCanalEntryBuilder(), enableTiDBExtension: true}
	require.NotNil(t, encoder)

	message := encoder.newJSONMessageForDDL(testCaseDDL)
	require.NotNil(t, message)

	msg, ok := message.(*canalJSONMessageWithTiDBExtension)
	require.True(t, ok)
	// Hack the build time.
	// Otherwise, the timing will be inconsistent.
	msg.BuildTime = 1469579899
	rawBytes, err := json.MarshalIndent(msg, "", "  ")
	require.Nil(t, err)

	// No watermark ts will be output.
	expectedJSON := `{
  "id": 0,
  "database": "cdc",
  "table": "person",
  "pkNames": null,
  "isDdl": true,
  "type": "CREATE",
  "es": 1591943372224,
  "ts": 1469579899,
  "sql": "create table person(id int, name varchar(32), tiny tinyint unsigned, comment text, primary key(id))",
  "sqlType": null,
  "mysqlType": null,
  "data": null,
  "old": null,
  "_tidb": {
    "commitTs": 417318403368288260
  }
}`
	require.Equal(t, expectedJSON, string(rawBytes))
}

func TestCanalJSONAppendRowChangedEventWithCallback(t *testing.T) {
	encoder := newJSONBatchEncoder(true)
	require.NotNil(t, encoder)

	// Empty build makes sure that the callback build logic not broken.
	msgs := encoder.Build()
	require.Len(t, msgs, 0, "no message should be built and no panic")

	count := 0

	row := &model.RowChangedEvent{
		CommitTs: 1,
		Table:    &model.TableName{Schema: "a", Table: "b"},
		Columns: []*model.Column{{
			Name:  "col1",
			Type:  mysql.TypeVarchar,
			Value: []byte("aa"),
		}},
	}

	ctx := context.Background()
	err := encoder.AppendRowChangedEvent(ctx, "", row, func() {
		count += 1
	})
	require.NoError(t, err)

	msgs = encoder.Build()
	require.Len(t, msgs, 1, "only 1 message")

	msgs[0].Callback()
	require.Equal(t, 1, count, "expect callback be called")

	err = encoder.AppendRowChangedEvent(ctx, "", row, func() {
		count += 2
	})
	require.NoError(t, err)

	msgs = encoder.Build()
	require.Len(t, msgs, 1, "only 1 message")

	msgs[0].Callback()
	require.Equal(t, 3, count, "expect callbacks be called")
}<|MERGE_RESOLUTION|>--- conflicted
+++ resolved
@@ -153,40 +153,6 @@
 	require.Equal(t, testCaseDDL.CommitTs, withExtension.Extensions.CommitTs)
 }
 
-<<<<<<< HEAD
-func TestBatching(t *testing.T) {
-	t.Parallel()
-	encoder := newJSONBatchEncoder(false)
-	require.NotNil(t, encoder)
-
-	updateCase := *testCaseUpdate
-	for i := 1; i <= 1000; i++ {
-		ts := uint64(i)
-		updateCase.CommitTs = ts
-		err := encoder.AppendRowChangedEvent(context.Background(), "", &updateCase, nil)
-		require.Nil(t, err)
-
-		if i%100 == 0 {
-			msgs := encoder.Build()
-			require.NotNil(t, msgs)
-			require.Len(t, msgs, 100)
-
-			for j := range msgs {
-				require.Equal(t, 1, msgs[j].GetRowsCount())
-
-				var msg JSONMessage
-				err := json.Unmarshal(msgs[j].Value, &msg)
-				require.Nil(t, err)
-				require.Equal(t, "UPDATE", msg.EventType)
-			}
-		}
-	}
-
-	require.Len(t, encoder.(*JSONBatchEncoder).messages, 0)
-}
-
-=======
->>>>>>> 8543ad6f
 func TestEncodeCheckpointEvent(t *testing.T) {
 	t.Parallel()
 	var watermark uint64 = 2333
