// Copyright 2020 PingCAP, Inc.
//
// Licensed under the Apache License, Version 2.0 (the "License");
// you may not use this file except in compliance with the License.
// You may obtain a copy of the License at
//
//     http://www.apache.org/licenses/LICENSE-2.0
//
// Unless required by applicable law or agreed to in writing, software
// distributed under the License is distributed on an "AS IS" BASIS,
// See the License for the specific language governing permissions and
// limitations under the License.

package codec

import (
	"github.com/golang/protobuf/proto"
	"github.com/pingcap/check"
	mm "github.com/pingcap/parser/model"
	"github.com/pingcap/parser/mysql"
	"golang.org/x/text/encoding/charmap"

	"github.com/pingcap/ticdc/cdc/model"
	canal "github.com/pingcap/ticdc/proto/canal"
)

type rowCaseExpect struct {
	txnNumber    int
	rowNumPerTxn []int
}
type canalBatchSuite struct {
	rowCases            [][]*model.RowChangedEvent
	ddlCases            [][]*model.DDLEvent
	rowCaseExpectValues []rowCaseExpect
}

var _ = check.Suite(&canalBatchSuite{
	rowCases: [][]*model.RowChangedEvent{{{
		CommitTs: 1,
		Table:    &model.TableName{Schema: "a", Table: "b"},
		Columns:  []*model.Column{{Name: "col1", Type: 1, Value: "aa"}},
	}}, {{
		StartTs:  0,
		CommitTs: 1,
		Table:    &model.TableName{Schema: "a", Table: "b"},
		Columns:  []*model.Column{{Name: "col1", Type: 1, Value: "aa"}},
	}, {
		StartTs:  2,
		CommitTs: 3,
		Table:    &model.TableName{Schema: "a", Table: "b"},
		Columns:  []*model.Column{{Name: "col1", Type: 1, Value: "bb"}},
	}, {
		StartTs:  2,
		CommitTs: 3,
		Table:    &model.TableName{Schema: "a", Table: "b"},
		Columns:  []*model.Column{{Name: "col1", Type: 1, Value: "bb"}},
	}, {
		StartTs:  3,
		CommitTs: 4,
		Table:    &model.TableName{Schema: "a", Table: "c", TableID: 6, IsPartition: true},
		Columns:  []*model.Column{{Name: "col1", Type: 1, Value: "cc"}},
	}}, {}},
	rowCaseExpectValues: []rowCaseExpect{
		{
			txnNumber:    1,
			rowNumPerTxn: []int{1},
		},
		{
			txnNumber:    3,
			rowNumPerTxn: []int{1, 2, 1},
		},
		{
			txnNumber:    0,
			rowNumPerTxn: nil,
		},
	},
	ddlCases: [][]*model.DDLEvent{{{
		CommitTs: 1,
		TableInfo: &model.SimpleTableInfo{
			Schema: "a", Table: "b",
		},
		Query: "create table a",
		Type:  1,
	}}, {{
		CommitTs: 1,
		TableInfo: &model.SimpleTableInfo{
			Schema: "a", Table: "b",
		},
		Query: "create table a",
		Type:  1,
	}, {
		CommitTs: 2,
		TableInfo: &model.SimpleTableInfo{
			Schema: "a", Table: "b",
		},
		Query: "create table b",
		Type:  2,
	}, {
		CommitTs: 3,
		TableInfo: &model.SimpleTableInfo{
			Schema: "a", Table: "b",
		},
		Query: "create table c",
		Type:  3,
	}}, {}},
})

func (s *canalBatchSuite) TestCanalEventBatchEncoderWithTxn(c *check.C) {
	for i, cs := range s.rowCases {
		encoder := NewCanalEventBatchEncoderWithTxn()
		var mxCommitTs uint64
		for _, row := range cs {
			_, err := encoder.AppendRowChangedEvent(row)
			if mxCommitTs < row.CommitTs {
				mxCommitTs = row.CommitTs
			}
			c.Assert(err, check.IsNil)
		}
		_, _ = encoder.AppendResolvedEvent(mxCommitTs)
		res := encoder.Build()
		c.Assert(res, check.HasLen, s.rowCaseExpectValues[i].txnNumber)
		for _, message := range res {
			c.Assert(message.Key, check.IsNil)
		}
		for j := range res {
			packet := &canal.Packet{}
			err := proto.Unmarshal(res[j].Value, packet)
			c.Assert(err, check.IsNil)
			c.Assert(packet.GetType(), check.Equals, canal.PacketType_MESSAGES)
			messages := &canal.Messages{}
			err = proto.Unmarshal(packet.GetBody(), messages)
			c.Assert(err, check.IsNil)
			c.Assert(len(messages.GetMessages()), check.Equals, s.rowCaseExpectValues[i].rowNumPerTxn[j])
		}
	}

	for _, cs := range s.ddlCases {
		encoder := NewCanalEventBatchEncoder()
		for _, ddl := range cs {
			msg, err := encoder.EncodeDDLEvent(ddl)
			c.Assert(err, check.IsNil)
			c.Assert(msg, check.NotNil)
			c.Assert(msg.Key, check.IsNil)

			packet := &canal.Packet{}
			err = proto.Unmarshal(msg.Value, packet)
			c.Assert(err, check.IsNil)
			c.Assert(packet.GetType(), check.Equals, canal.PacketType_MESSAGES)
			messages := &canal.Messages{}
			err = proto.Unmarshal(packet.GetBody(), messages)
			c.Assert(err, check.IsNil)
			c.Assert(len(messages.GetMessages()), check.Equals, 1)
			c.Assert(err, check.IsNil)
		}
	}
}

func (s *canalBatchSuite) TestCanalEventBatchEncoderWithoutTxn(c *check.C) {
	for _, cs := range s.rowCases {
		encoder := NewCanalEventBatchEncoderWithoutTxn()
		for _, row := range cs {
			_, err := encoder.AppendRowChangedEvent(row)
			c.Assert(err, check.IsNil)
		}
		size := encoder.Size()
		res := encoder.Build()

		if len(cs) == 0 {
			c.Assert(res, check.IsNil)
			continue
		}

		c.Assert(res, check.HasLen, 1)
		c.Assert(res[0].Key, check.IsNil)
		c.Assert(len(res[0].Value), check.Equals, size)

		packet := &canal.Packet{}
		err := proto.Unmarshal(res[0].Value, packet)
		c.Assert(err, check.IsNil)
		c.Assert(packet.GetType(), check.Equals, canal.PacketType_MESSAGES)
		messages := &canal.Messages{}
		err = proto.Unmarshal(packet.GetBody(), messages)
		c.Assert(err, check.IsNil)
		c.Assert(len(messages.GetMessages()), check.Equals, len(cs))
	}

	for _, cs := range s.ddlCases {
		encoder := NewCanalEventBatchEncoder()
		for _, ddl := range cs {
			msg, err := encoder.EncodeDDLEvent(ddl)
			c.Assert(err, check.IsNil)
			c.Assert(msg, check.NotNil)
			c.Assert(msg.Key, check.IsNil)

			packet := &canal.Packet{}
			err = proto.Unmarshal(msg.Value, packet)
			c.Assert(err, check.IsNil)
			c.Assert(packet.GetType(), check.Equals, canal.PacketType_MESSAGES)
			messages := &canal.Messages{}
			err = proto.Unmarshal(packet.GetBody(), messages)
			c.Assert(err, check.IsNil)
			c.Assert(len(messages.GetMessages()), check.Equals, 1)
			c.Assert(err, check.IsNil)
		}
	}
}

type canalEntrySuite struct{}

var _ = check.Suite(&canalEntrySuite{})

func (s *canalEntrySuite) TestConvertEntry(c *check.C) {
	testInsert(c)
	testUpdate(c)
	testDelete(c)
	testDdl(c)
}

func testInsert(c *check.C) {
	testCaseInsert := &model.RowChangedEvent{
		CommitTs: 417318403368288260,
		Table: &model.TableName{
			Schema: "cdc",
			Table:  "person",
		},
		Columns: []*model.Column{
			{Name: "id", Type: mysql.TypeLong, Flag: model.PrimaryKeyFlag, Value: 1},
			{Name: "name", Type: mysql.TypeVarchar, Value: "Bob"},
			{Name: "tiny", Type: mysql.TypeTiny, Value: 255},
			{Name: "comment", Type: mysql.TypeBlob, Value: []byte("测试")},
			{Name: "blob", Type: mysql.TypeBlob, Value: []byte("测试blob"), Flag: model.BinaryFlag},
		},
		PreColumns: []*model.Column{
			{Name: "id", Type: mysql.TypeLong, Flag: model.PrimaryKeyFlag, Value: 1},
			{Name: "name", Type: mysql.TypeVarchar, Value: "Alice"},
			{Name: "tiny", Type: mysql.TypeTiny, Value: 255},
			{Name: "comment", Type: mysql.TypeBlob, Value: []byte("测试")},
			{Name: "blob", Type: mysql.TypeBlob, Value: []byte("测试blob"), Flag: model.BinaryFlag},
		},
	}
	testCaseInsert := &model.RowChangedEvent{
		CommitTs: 417318403368288260,
		Table: &model.TableName{
			Schema: "cdc",
			Table:  "person",
		},
		Columns: []*model.Column{
			{Name: "id", Type: mysql.TypeLong, Flag: model.PrimaryKeyFlag, Value: 1},
			{Name: "name", Type: mysql.TypeVarchar, Value: "Bob"},
		},
	}

	builder := NewCanalEntryBuilder()
	builder.forceHkPk = true
	entry, err := builder.FromRowEvent(testCaseInsert)
	c.Assert(err, check.IsNil)
	c.Assert(entry.GetEntryType(), check.Equals, canal.EntryType_ROWDATA)
	header := entry.GetHeader()
	c.Assert(header.GetExecuteTime(), check.Equals, int64(1591943372224))
	c.Assert(header.GetSourceType(), check.Equals, canal.Type_MYSQL)
	c.Assert(header.GetSchemaName(), check.Equals, testCaseInsert.Table.Schema)
	c.Assert(header.GetTableName(), check.Equals, testCaseInsert.Table.Table)
	c.Assert(header.GetEventType(), check.Equals, canal.EventType_INSERT)
	store := entry.GetStoreValue()
	c.Assert(store, check.NotNil)
	rc := &canal.RowChange{}
	err = proto.Unmarshal(store, rc)
	c.Assert(err, check.IsNil)
	c.Assert(rc.GetIsDdl(), check.IsFalse)
	rowDatas := rc.GetRowDatas()
	c.Assert(len(rowDatas), check.Equals, 1)

	columns := rowDatas[0].AfterColumns
	c.Assert(len(columns), check.Equals, len(testCaseInsert.Columns))
	for _, col := range columns {
		c.Assert(col.GetUpdated(), check.IsTrue)
		switch col.GetName() {
		case "id":
			c.Assert(col.GetSqlType(), check.Equals, int32(JavaSQLTypeBIGINT))
			c.Assert(col.GetIsKey(), check.IsTrue)
			c.Assert(col.GetIsNull(), check.IsFalse)
			c.Assert(col.GetValue(), check.Equals, "1")
			c.Assert(col.GetMysqlType(), check.Equals, "int")
		case "name":
			c.Assert(col.GetSqlType(), check.Equals, int32(JavaSQLTypeVARCHAR))
			c.Assert(col.GetIsKey(), check.IsFalse)
			c.Assert(col.GetIsNull(), check.IsFalse)
			c.Assert(col.GetValue(), check.Equals, "Bob")
			c.Assert(col.GetMysqlType(), check.Equals, "varchar")
		case "tiny":
			c.Assert(col.GetSqlType(), check.Equals, int32(JavaSQLTypeSMALLINT))
			c.Assert(col.GetIsKey(), check.IsFalse)
			c.Assert(col.GetIsNull(), check.IsFalse)
			c.Assert(col.GetValue(), check.Equals, "255")
		case "comment":
			c.Assert(col.GetSqlType(), check.Equals, int32(JavaSQLTypeVARCHAR))
			c.Assert(col.GetIsKey(), check.IsFalse)
			c.Assert(col.GetIsNull(), check.IsFalse)
			c.Assert(err, check.IsNil)
			c.Assert(col.GetValue(), check.Equals, "测试")
			c.Assert(col.GetMysqlType(), check.Equals, "text")
		case "blob":
			c.Assert(col.GetSqlType(), check.Equals, int32(JavaSQLTypeBLOB))
			c.Assert(col.GetIsKey(), check.IsFalse)
			c.Assert(col.GetIsNull(), check.IsFalse)
			s, err := charmap.ISO8859_1.NewEncoder().String(col.GetValue())
			c.Assert(err, check.IsNil)
			c.Assert(s, check.Equals, "测试blob")
			c.Assert(col.GetMysqlType(), check.Equals, "blob")
		}
	}
}

func testUpdate(c *check.C) {
	testCaseUpdate := &model.RowChangedEvent{
		CommitTs: 417318403368288260,
		Table: &model.TableName{
			Schema: "cdc",
			Table:  "person",
		},
		Columns: []*model.Column{
			{Name: "id", Type: mysql.TypeLong, Flag: model.HandleKeyFlag, Value: 1},
			{Name: "name", Type: mysql.TypeVarchar, Flag: model.HandleKeyFlag, Value: "Bob"},
		},
		PreColumns: []*model.Column{
			{Name: "id", Type: mysql.TypeLong, Flag: model.HandleKeyFlag, Value: 2},
			{Name: "name", Type: mysql.TypeVarchar, Flag: model.HandleKeyFlag, Value: "Nancy"},
		},
	}
	builder := NewCanalEntryBuilder()
	builder.forceHkPk = true
	entry, err := builder.FromRowEvent(testCaseUpdate)
	c.Assert(err, check.IsNil)
	c.Assert(entry.GetEntryType(), check.Equals, canal.EntryType_ROWDATA)

	header := entry.GetHeader()
	c.Assert(header.GetExecuteTime(), check.Equals, int64(1591943372224))
	c.Assert(header.GetSourceType(), check.Equals, canal.Type_MYSQL)
	c.Assert(header.GetSchemaName(), check.Equals, testCaseUpdate.Table.Schema)
	c.Assert(header.GetTableName(), check.Equals, testCaseUpdate.Table.Table)
	c.Assert(header.GetEventType(), check.Equals, canal.EventType_UPDATE)
	store := entry.GetStoreValue()
	c.Assert(store, check.NotNil)
	rc := &canal.RowChange{}
	err = proto.Unmarshal(store, rc)
	c.Assert(err, check.IsNil)
	c.Assert(rc.GetIsDdl(), check.IsFalse)
	rowDatas := rc.GetRowDatas()
	c.Assert(len(rowDatas), check.Equals, 1)

	beforeColumns := rowDatas[0].BeforeColumns
	c.Assert(len(beforeColumns), check.Equals, len(testCaseUpdate.PreColumns))
	for _, col := range beforeColumns {
		c.Assert(col.GetUpdated(), check.IsTrue)
		switch col.GetName() {
		case "id":
			c.Assert(col.GetSqlType(), check.Equals, int32(JavaSQLTypeBIGINT))
			c.Assert(col.GetIsKey(), check.IsTrue)
			c.Assert(col.GetIsNull(), check.IsFalse)
			c.Assert(col.GetValue(), check.Equals, "2")
			c.Assert(col.GetMysqlType(), check.Equals, "int")
		case "name":
			c.Assert(col.GetSqlType(), check.Equals, int32(JavaSQLTypeVARCHAR))
			c.Assert(col.GetIsKey(), check.IsTrue)
			c.Assert(col.GetIsNull(), check.IsFalse)
			c.Assert(col.GetValue(), check.Equals, "Nancy")
			c.Assert(col.GetMysqlType(), check.Equals, "varchar")
		}
	}

<<<<<<< HEAD
	afterColumns := rowDatas[0].AfterColumns
	c.Assert(len(afterColumns), check.Equals, len(testCaseUpdate.Columns))
	for _, col := range afterColumns {
=======
	// test insert
	entry, err = builder.FromRowEvent(testCaseInsert)
	c.Assert(err, check.IsNil)
	c.Assert(entry.GetEntryType(), check.Equals, canal.EntryType_ROWDATA)
	header = entry.GetHeader()
	c.Assert(header.GetExecuteTime(), check.Equals, int64(1591943372224))
	c.Assert(header.GetSourceType(), check.Equals, canal.Type_MYSQL)
	c.Assert(header.GetSchemaName(), check.Equals, testCaseInsert.Table.Schema)
	c.Assert(header.GetTableName(), check.Equals, testCaseInsert.Table.Table)
	c.Assert(header.GetEventType(), check.Equals, canal.EventType_INSERT)
	store = entry.GetStoreValue()
	c.Assert(store, check.NotNil)
	rc = &canal.RowChange{}
	err = proto.Unmarshal(store, rc)
	c.Assert(err, check.IsNil)
	c.Assert(rc.GetIsDdl(), check.IsFalse)
	rowDatas = rc.GetRowDatas()
	c.Assert(len(rowDatas), check.Equals, 1)
	columns = rowDatas[0].AfterColumns
	c.Assert(len(columns), check.Equals, len(testCaseInsert.Columns))
	for _, col := range columns {
>>>>>>> 1c75dee5
		c.Assert(col.GetUpdated(), check.IsTrue)
		switch col.GetName() {
		case "id":
			c.Assert(col.GetSqlType(), check.Equals, int32(JavaSQLTypeBIGINT))
			c.Assert(col.GetIsKey(), check.IsTrue)
			c.Assert(col.GetIsNull(), check.IsFalse)
			c.Assert(col.GetValue(), check.Equals, "1")
			c.Assert(col.GetMysqlType(), check.Equals, "int")
		case "name":
			c.Assert(col.GetSqlType(), check.Equals, int32(JavaSQLTypeVARCHAR))
<<<<<<< HEAD
			c.Assert(col.GetIsKey(), check.IsTrue)
=======
			c.Assert(col.GetIsKey(), check.IsFalse)
>>>>>>> 1c75dee5
			c.Assert(col.GetIsNull(), check.IsFalse)
			c.Assert(col.GetValue(), check.Equals, "Bob")
			c.Assert(col.GetMysqlType(), check.Equals, "varchar")
		}
	}
<<<<<<< HEAD
}

func testDelete(c *check.C) {
	testCaseDelete := &model.RowChangedEvent{
		CommitTs: 417318403368288260,
		Table: &model.TableName{
			Schema: "cdc",
			Table:  "person",
		},
		PreColumns: []*model.Column{
			{Name: "id", Type: mysql.TypeLong, Flag: model.PrimaryKeyFlag, Value: 1},
		},
	}

	builder := NewCanalEntryBuilder()
	builder.forceHkPk = true
	entry, err := builder.FromRowEvent(testCaseDelete)
=======

	// test delete
	entry, err = builder.FromRowEvent(testCaseDelete)
>>>>>>> 1c75dee5
	c.Assert(err, check.IsNil)
	c.Assert(entry.GetEntryType(), check.Equals, canal.EntryType_ROWDATA)
	header := entry.GetHeader()
	c.Assert(header.GetSchemaName(), check.Equals, testCaseDelete.Table.Schema)
	c.Assert(header.GetTableName(), check.Equals, testCaseDelete.Table.Table)
	c.Assert(header.GetEventType(), check.Equals, canal.EventType_DELETE)
	store := entry.GetStoreValue()
	c.Assert(store, check.NotNil)
	rc := &canal.RowChange{}
	err = proto.Unmarshal(store, rc)
	c.Assert(err, check.IsNil)
	c.Assert(rc.GetIsDdl(), check.IsFalse)
	rowDatas := rc.GetRowDatas()
	c.Assert(len(rowDatas), check.Equals, 1)

	columns := rowDatas[0].BeforeColumns
	c.Assert(len(columns), check.Equals, len(testCaseDelete.PreColumns))
	for _, col := range columns {
		c.Assert(col.GetUpdated(), check.IsFalse)
		switch col.GetName() {
		case "id":
			c.Assert(col.GetSqlType(), check.Equals, int32(JavaSQLTypeBIGINT))
			c.Assert(col.GetIsKey(), check.IsTrue)
			c.Assert(col.GetIsNull(), check.IsFalse)
			c.Assert(col.GetValue(), check.Equals, "1")
			c.Assert(col.GetMysqlType(), check.Equals, "int")
		}
	}
}

func testDdl(c *check.C) {
	testCaseDdl := &model.DDLEvent{
		CommitTs: 417318403368288260,
		TableInfo: &model.SimpleTableInfo{
			Schema: "cdc", Table: "person",
		},
		Query: "create table person(id int, name varchar(32), tiny tinyint unsigned, comment text, primary key(id))",
		Type:  mm.ActionCreateTable,
	}
	builder := NewCanalEntryBuilder()
	builder.forceHkPk = true
	entry, err := builder.FromDdlEvent(testCaseDdl)
	c.Assert(err, check.IsNil)
	c.Assert(entry.GetEntryType(), check.Equals, canal.EntryType_ROWDATA)
	header := entry.GetHeader()
	c.Assert(header.GetSchemaName(), check.Equals, testCaseDdl.TableInfo.Schema)
	c.Assert(header.GetTableName(), check.Equals, testCaseDdl.TableInfo.Table)
	c.Assert(header.GetEventType(), check.Equals, canal.EventType_CREATE)
	store := entry.GetStoreValue()
	c.Assert(store, check.NotNil)
	rc := &canal.RowChange{}
	err = proto.Unmarshal(store, rc)
	c.Assert(err, check.IsNil)
	c.Assert(rc.GetIsDdl(), check.IsTrue)
	c.Assert(rc.GetDdlSchemaName(), check.Equals, testCaseDdl.TableInfo.Schema)
}<|MERGE_RESOLUTION|>--- conflicted
+++ resolved
@@ -230,25 +230,8 @@
 			{Name: "comment", Type: mysql.TypeBlob, Value: []byte("测试")},
 			{Name: "blob", Type: mysql.TypeBlob, Value: []byte("测试blob"), Flag: model.BinaryFlag},
 		},
-		PreColumns: []*model.Column{
-			{Name: "id", Type: mysql.TypeLong, Flag: model.PrimaryKeyFlag, Value: 1},
-			{Name: "name", Type: mysql.TypeVarchar, Value: "Alice"},
-			{Name: "tiny", Type: mysql.TypeTiny, Value: 255},
-			{Name: "comment", Type: mysql.TypeBlob, Value: []byte("测试")},
-			{Name: "blob", Type: mysql.TypeBlob, Value: []byte("测试blob"), Flag: model.BinaryFlag},
-		},
-	}
-	testCaseInsert := &model.RowChangedEvent{
-		CommitTs: 417318403368288260,
-		Table: &model.TableName{
-			Schema: "cdc",
-			Table:  "person",
-		},
-		Columns: []*model.Column{
-			{Name: "id", Type: mysql.TypeLong, Flag: model.PrimaryKeyFlag, Value: 1},
-			{Name: "name", Type: mysql.TypeVarchar, Value: "Bob"},
-		},
-	}
+	}
+
 
 	builder := NewCanalEntryBuilder()
 	builder.forceHkPk = true
@@ -368,33 +351,9 @@
 		}
 	}
 
-<<<<<<< HEAD
 	afterColumns := rowDatas[0].AfterColumns
 	c.Assert(len(afterColumns), check.Equals, len(testCaseUpdate.Columns))
 	for _, col := range afterColumns {
-=======
-	// test insert
-	entry, err = builder.FromRowEvent(testCaseInsert)
-	c.Assert(err, check.IsNil)
-	c.Assert(entry.GetEntryType(), check.Equals, canal.EntryType_ROWDATA)
-	header = entry.GetHeader()
-	c.Assert(header.GetExecuteTime(), check.Equals, int64(1591943372224))
-	c.Assert(header.GetSourceType(), check.Equals, canal.Type_MYSQL)
-	c.Assert(header.GetSchemaName(), check.Equals, testCaseInsert.Table.Schema)
-	c.Assert(header.GetTableName(), check.Equals, testCaseInsert.Table.Table)
-	c.Assert(header.GetEventType(), check.Equals, canal.EventType_INSERT)
-	store = entry.GetStoreValue()
-	c.Assert(store, check.NotNil)
-	rc = &canal.RowChange{}
-	err = proto.Unmarshal(store, rc)
-	c.Assert(err, check.IsNil)
-	c.Assert(rc.GetIsDdl(), check.IsFalse)
-	rowDatas = rc.GetRowDatas()
-	c.Assert(len(rowDatas), check.Equals, 1)
-	columns = rowDatas[0].AfterColumns
-	c.Assert(len(columns), check.Equals, len(testCaseInsert.Columns))
-	for _, col := range columns {
->>>>>>> 1c75dee5
 		c.Assert(col.GetUpdated(), check.IsTrue)
 		switch col.GetName() {
 		case "id":
@@ -405,17 +364,13 @@
 			c.Assert(col.GetMysqlType(), check.Equals, "int")
 		case "name":
 			c.Assert(col.GetSqlType(), check.Equals, int32(JavaSQLTypeVARCHAR))
-<<<<<<< HEAD
-			c.Assert(col.GetIsKey(), check.IsTrue)
-=======
-			c.Assert(col.GetIsKey(), check.IsFalse)
->>>>>>> 1c75dee5
+			c.Assert(col.GetIsKey(), check.IsTrue)
+
 			c.Assert(col.GetIsNull(), check.IsFalse)
 			c.Assert(col.GetValue(), check.Equals, "Bob")
 			c.Assert(col.GetMysqlType(), check.Equals, "varchar")
 		}
 	}
-<<<<<<< HEAD
 }
 
 func testDelete(c *check.C) {
@@ -433,11 +388,6 @@
 	builder := NewCanalEntryBuilder()
 	builder.forceHkPk = true
 	entry, err := builder.FromRowEvent(testCaseDelete)
-=======
-
-	// test delete
-	entry, err = builder.FromRowEvent(testCaseDelete)
->>>>>>> 1c75dee5
 	c.Assert(err, check.IsNil)
 	c.Assert(entry.GetEntryType(), check.Equals, canal.EntryType_ROWDATA)
 	header := entry.GetHeader()
