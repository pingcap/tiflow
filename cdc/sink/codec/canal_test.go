--- conflicted
+++ resolved
@@ -102,14 +102,10 @@
 		encoder := NewCanalEventBatchEncoder()
 		var mxCommitTs uint64
 		for _, row := range cs {
-<<<<<<< HEAD
-			err := encoder.AppendRowChangedEvent(row)
+			_, err := encoder.AppendRowChangedEvent(row)
 			if mxCommitTs < row.CommitTs {
 				mxCommitTs = row.CommitTs
 			}
-=======
-			_, err := encoder.AppendRowChangedEvent(row)
->>>>>>> 6297cb92
 			c.Assert(err, check.IsNil)
 		}
 		keys, values := encoder.Build(mxCommitTs)
