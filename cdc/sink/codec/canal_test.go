--- conflicted
+++ resolved
@@ -233,10 +233,7 @@
 	}
 
 	builder := NewCanalEntryBuilder()
-<<<<<<< HEAD
 	builder.forceHkPk = true
-=======
->>>>>>> a0dd1e3b
 	entry, err := builder.FromRowEvent(testCaseInsert)
 	c.Assert(err, check.IsNil)
 	c.Assert(entry.GetEntryType(), check.Equals, canal.EntryType_ROWDATA)
@@ -304,7 +301,6 @@
 			Table:  "person",
 		},
 		Columns: []*model.Column{
-<<<<<<< HEAD
 			{Name: "id", Type: mysql.TypeLong, Flag: model.HandleKeyFlag, Value: 1},
 			{Name: "name", Type: mysql.TypeVarchar, Flag: model.HandleKeyFlag, Value: "Bob"},
 		},
@@ -315,17 +311,7 @@
 	}
 	builder := NewCanalEntryBuilder()
 	builder.forceHkPk = true
-=======
-			{Name: "id", Type: mysql.TypeLong, Flag: model.PrimaryKeyFlag, Value: 1},
-			{Name: "name", Type: mysql.TypeVarchar, Value: "Bob"},
-		},
-		PreColumns: []*model.Column{
-			{Name: "id", Type: mysql.TypeLong, Flag: model.PrimaryKeyFlag, Value: 2},
-			{Name: "name", Type: mysql.TypeVarchar, Value: "Nancy"},
-		},
-	}
-	builder := NewCanalEntryBuilder()
->>>>>>> a0dd1e3b
+
 	entry, err := builder.FromRowEvent(testCaseUpdate)
 	c.Assert(err, check.IsNil)
 	c.Assert(entry.GetEntryType(), check.Equals, canal.EntryType_ROWDATA)
@@ -358,11 +344,7 @@
 			c.Assert(col.GetMysqlType(), check.Equals, "int")
 		case "name":
 			c.Assert(col.GetSqlType(), check.Equals, int32(JavaSQLTypeVARCHAR))
-<<<<<<< HEAD
-			c.Assert(col.GetIsKey(), check.IsTrue)
-=======
-			c.Assert(col.GetIsKey(), check.IsFalse)
->>>>>>> a0dd1e3b
+			c.Assert(col.GetIsKey(), check.IsTrue)
 			c.Assert(col.GetIsNull(), check.IsFalse)
 			c.Assert(col.GetValue(), check.Equals, "Nancy")
 			c.Assert(col.GetMysqlType(), check.Equals, "varchar")
@@ -404,10 +386,7 @@
 	}
 
 	builder := NewCanalEntryBuilder()
-<<<<<<< HEAD
 	builder.forceHkPk = true
-=======
->>>>>>> a0dd1e3b
 	entry, err := builder.FromRowEvent(testCaseDelete)
 	c.Assert(err, check.IsNil)
 	c.Assert(entry.GetEntryType(), check.Equals, canal.EntryType_ROWDATA)
@@ -449,10 +428,7 @@
 		Type:  mm.ActionCreateTable,
 	}
 	builder := NewCanalEntryBuilder()
-<<<<<<< HEAD
 	builder.forceHkPk = true
-=======
->>>>>>> a0dd1e3b
 	entry, err := builder.FromDdlEvent(testCaseDdl)
 	c.Assert(err, check.IsNil)
 	c.Assert(entry.GetEntryType(), check.Equals, canal.EntryType_ROWDATA)
