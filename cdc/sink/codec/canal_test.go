--- conflicted
+++ resolved
@@ -106,7 +106,6 @@
 	}}, {}},
 })
 
-<<<<<<< HEAD
 func (s *canalBatchSuite) TestCanalEventBatchEncoderWithTxn(c *check.C) {
 	for i, cs := range s.rowCases {
 		encoder := NewCanalEventBatchEncoderWithTxn()
@@ -137,11 +136,7 @@
 	}
 
 	for _, cs := range s.ddlCases {
-=======
-func (s *canalBatchSuite) TestCanalEventBatchEncoder(c *check.C) {
-	defer testleak.AfterTest(c)()
-	for _, cs := range s.rowCases {
->>>>>>> b7f67803
+		defer testleak.AfterTest(c)()
 		encoder := NewCanalEventBatchEncoder()
 		for _, ddl := range cs {
 			msg, err := encoder.EncodeDDLEvent(ddl)
