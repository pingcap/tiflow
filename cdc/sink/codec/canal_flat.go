--- conflicted
+++ resolved
@@ -356,7 +356,6 @@
 	return -1
 }
 
-<<<<<<< HEAD
 // Reset is only supported by JSONEventBatchEncoder
 func (c *CanalFlatEventBatchEncoder) Reset() {
 	panic("not supported")
@@ -364,18 +363,6 @@
 
 func (c *CanalFlatEventBatchEncoder) SetParams(config *Config) {
 	c.enableTiDBExtension = config.enableTiDBExtension
-=======
-// SetParams sets the encoding parameters for the canal flat protocol.
-func (c *CanalFlatEventBatchEncoder) SetParams(params map[string]string) error {
-	if s, ok := params["enable-tidb-extension"]; ok {
-		a, err := strconv.ParseBool(s)
-		if err != nil {
-			return cerrors.WrapError(cerrors.ErrSinkInvalidConfig, err)
-		}
-		c.enableTiDBExtension = a
-	}
-	return nil
->>>>>>> d3815b7f
 }
 
 // CanalFlatEventBatchDecoder decodes the byte into the original message.
