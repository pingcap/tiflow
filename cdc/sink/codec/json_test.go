// Copyright 2020 PingCAP, Inc.
//
// Licensed under the Apache License, Version 2.0 (the "License");
// you may not use this file except in compliance with the License.
// You may obtain a copy of the License at
//
//     http://www.apache.org/licenses/LICENSE-2.0
//
// Unless required by applicable law or agreed to in writing, software
// distributed under the License is distributed on an "AS IS" BASIS,
// See the License for the specific language governing permissions and
// limitations under the License.

package codec

import (
	"testing"

	"github.com/pingcap/check"
	"github.com/pingcap/parser/mysql"

	"github.com/pingcap/ticdc/cdc/model"
)

func Test(t *testing.T) { check.TestingT(t) }

type batchSuite struct {
	rowCases        [][]*model.RowChangedEvent
	ddlCases        [][]*model.DDLEvent
	resolvedTsCases [][]uint64
}

var _ = check.Suite(&batchSuite{
	rowCases: [][]*model.RowChangedEvent{{{
		CommitTs: 1,
		Table:    &model.TableName{Schema: "a", Table: "b"},
		Columns:  []*model.Column{{Name: "col1", Type: 1, Value: "aa"}},
	}}, {{
		CommitTs: 1,
		Table:    &model.TableName{Schema: "a", Table: "b"},
		Columns:  []*model.Column{{Name: "col1", Type: 1, Value: "aa"}},
	}, {
		CommitTs: 2,
		Table:    &model.TableName{Schema: "a", Table: "b"},
		Columns:  []*model.Column{{Name: "col1", Type: 1, Value: "bb"}},
	}, {
		CommitTs: 3,
		Table:    &model.TableName{Schema: "a", Table: "b"},
		Columns:  []*model.Column{{Name: "col1", Type: 1, Value: "bb"}},
	}, {
		CommitTs: 4,
		Table:    &model.TableName{Schema: "a", Table: "c", TableID: 6, IsPartition: true},
		Columns:  []*model.Column{{Name: "col1", Type: 1, Value: "cc"}},
	}}, {}},
	ddlCases: [][]*model.DDLEvent{{{
		CommitTs: 1,
		TableInfo: &model.SimpleTableInfo{
			Schema: "a", Table: "b",
		},
		Query: "create table a",
		Type:  1,
	}}, {{
		CommitTs: 1,
		TableInfo: &model.SimpleTableInfo{
			Schema: "a", Table: "b",
		},
		Query: "create table a",
		Type:  1,
	}, {
		CommitTs: 2,
		TableInfo: &model.SimpleTableInfo{
			Schema: "a", Table: "b",
		},
		Query: "create table b",
		Type:  2,
	}, {
		CommitTs: 3,
		TableInfo: &model.SimpleTableInfo{
			Schema: "a", Table: "b",
		},
		Query: "create table c",
		Type:  3,
	}}, {}},
	resolvedTsCases: [][]uint64{{1}, {1, 2, 3}, {}},
})

func (s *batchSuite) testBatchCodec(c *check.C, newEncoder func() EventBatchEncoder, newDecoder func(key []byte, value []byte) (EventBatchDecoder, error)) {
	checkRowDecoder := func(decoder EventBatchDecoder, cs []*model.RowChangedEvent) {
		index := 0
		for {
			tp, hasNext, err := decoder.HasNext()
			c.Assert(err, check.IsNil)
			if !hasNext {
				break
			}
			c.Assert(tp, check.Equals, model.MqMessageTypeRow)
			row, err := decoder.NextRowChangedEvent()
			c.Assert(err, check.IsNil)
			c.Assert(row, check.DeepEquals, cs[index])
			index++
		}
	}

	checkDDLDecoder := func(decoder EventBatchDecoder, cs []*model.DDLEvent) {
		index := 0
		for {
			tp, hasNext, err := decoder.HasNext()
			c.Assert(err, check.IsNil)
			if !hasNext {
				break
			}
			c.Assert(tp, check.Equals, model.MqMessageTypeDDL)
			ddl, err := decoder.NextDDLEvent()
			c.Assert(err, check.IsNil)
			c.Assert(ddl, check.DeepEquals, cs[index])
			index++
		}
	}

	checkTSDecoder := func(decoder EventBatchDecoder, cs []uint64) {
		index := 0
		for {
			tp, hasNext, err := decoder.HasNext()
			c.Assert(err, check.IsNil)
			if !hasNext {
				break
			}
			c.Assert(tp, check.Equals, model.MqMessageTypeResolved)
			ts, err := decoder.NextResolvedEvent()
			c.Assert(err, check.IsNil)
			c.Assert(ts, check.DeepEquals, cs[index])
			index++
		}
	}

	var encoderSize int
	for _, cs := range s.rowCases {
		encoder := newEncoder()
		mixedEncoder := newEncoder()
		mixedEncoder.(*JSONEventBatchEncoder).SetMixedBuildSupport(true)
		for _, row := range cs {
			_, err := encoder.AppendRowChangedEvent(row)
			c.Assert(err, check.IsNil)

			op, err := mixedEncoder.AppendRowChangedEvent(row)
			c.Assert(op, check.Equals, EncoderNoOperation)
			c.Assert(err, check.IsNil)
		}

		// test mixed decode
<<<<<<< HEAD
		encoderSize = encoder.Size()
		mixed := encoder.MixedBuild(true)
		c.Assert(len(mixed), check.Equals, encoderSize)
=======
		mixed := mixedEncoder.MixedBuild(true)
		c.Assert(len(mixed), check.Equals, mixedEncoder.Size())
>>>>>>> 0608f395
		mixedDecoder, err := newDecoder(mixed, nil)
		c.Assert(err, check.IsNil)
		checkRowDecoder(mixedDecoder, cs)

		// test normal decode
<<<<<<< HEAD
		encoderSize = encoder.Size()
		keys, values := encoder.Build()
		c.Assert(len(keys[0])+len(values[0]), check.Equals, encoderSize)
		decoder, err := newDecoder(keys[0], values[0])
		c.Assert(err, check.IsNil)
		checkRowDecoder(decoder, cs)
=======
		if len(cs) > 0 {
			size := encoder.Size()
			res := encoder.Build()
			c.Assert(res, check.HasLen, 1)
			c.Assert(len(res[0].Key)+len(res[0].Value), check.Equals, size)
			decoder, err := newDecoder(res[0].Key, res[0].Value)
			c.Assert(err, check.IsNil)
			checkRowDecoder(decoder, cs)
		}
>>>>>>> 0608f395
	}

	for _, cs := range s.ddlCases {
		encoder := newEncoder()
		mixedEncoder := newEncoder()
		mixedEncoder.(*JSONEventBatchEncoder).SetMixedBuildSupport(true)
		for i, ddl := range cs {
			msg, err := encoder.EncodeDDLEvent(ddl)
			c.Assert(err, check.IsNil)
			c.Assert(msg, check.NotNil)
			decoder, err := newDecoder(msg.Key, msg.Value)
			c.Assert(err, check.IsNil)
			checkDDLDecoder(decoder, cs[i:i+1])

			msg, err = mixedEncoder.EncodeDDLEvent(ddl)
			c.Assert(msg, check.IsNil)
			c.Assert(err, check.IsNil)
		}

		// test mixed encode
<<<<<<< HEAD
		encoderSize = encoder.Size()
		mixed := encoder.MixedBuild(true)
		c.Assert(len(mixed), check.Equals, encoderSize)
		mixedDecoder, err := newDecoder(mixed, nil)
		c.Assert(err, check.IsNil)
		checkDDLDecoder(mixedDecoder, cs)

		// test normal encode
		encoderSize = encoder.Size()
		keys, values := encoder.Build()
		c.Assert(len(keys[0])+len(values[0]), check.Equals, encoderSize)
		decoder, err := newDecoder(keys[0], values[0])
		c.Assert(err, check.IsNil)
		checkDDLDecoder(decoder, cs)
=======
		mixed := mixedEncoder.MixedBuild(true)
		c.Assert(len(mixed), check.Equals, mixedEncoder.Size())
		mixedDecoder, err := newDecoder(mixed, nil)
		c.Assert(err, check.IsNil)
		checkDDLDecoder(mixedDecoder, cs)
>>>>>>> 0608f395
	}

	for _, cs := range s.resolvedTsCases {
		encoder := newEncoder()
		mixedEncoder := newEncoder()
		mixedEncoder.(*JSONEventBatchEncoder).SetMixedBuildSupport(true)
		for i, ts := range cs {
			msg, err := encoder.EncodeCheckpointEvent(ts)
			c.Assert(err, check.IsNil)
			c.Assert(msg, check.NotNil)
			decoder, err := newDecoder(msg.Key, msg.Value)
			c.Assert(err, check.IsNil)
			checkTSDecoder(decoder, cs[i:i+1])

			msg, err = mixedEncoder.EncodeCheckpointEvent(ts)
			c.Assert(msg, check.IsNil)
			c.Assert(err, check.IsNil)
		}

		// test mixed encode
<<<<<<< HEAD
		encoderSize = encoder.Size()
		mixed := encoder.MixedBuild(true)
		c.Assert(len(mixed), check.Equals, encoderSize)
		mixedDecoder, err := newDecoder(mixed, nil)
		c.Assert(err, check.IsNil)
		checkTSDecoder(mixedDecoder, cs)

		// test normal encode
		encoderSize = encoder.Size()
		keys, values := encoder.Build()
		c.Assert(len(keys[0])+len(values[0]), check.Equals, encoderSize)
		decoder, err := newDecoder(keys[0], values[0])
		c.Assert(err, check.IsNil)
		checkTSDecoder(decoder, cs)
=======
		mixed := mixedEncoder.MixedBuild(true)
		c.Assert(len(mixed), check.Equals, mixedEncoder.Size())
		mixedDecoder, err := newDecoder(mixed, nil)
		c.Assert(err, check.IsNil)
		checkTSDecoder(mixedDecoder, cs)
>>>>>>> 0608f395
	}
}

func (s *batchSuite) TestDefaultEventBatchCodec(c *check.C) {
	s.testBatchCodec(c, func() EventBatchEncoder {
		encoder := NewJSONEventBatchEncoder()
		return encoder
	}, NewJSONEventBatchDecoder)
}

var _ = check.Suite(&columnSuite{})

type columnSuite struct{}

func (s *columnSuite) TestFormatCol(c *check.C) {
	row := &mqMessageRow{Update: map[string]column{"test": {
		Type:  mysql.TypeString,
		Value: "测",
	}}}
	rowEncode, err := row.Encode()
	c.Assert(err, check.IsNil)
	row2 := new(mqMessageRow)
	err = row2.Decode(rowEncode)
	c.Assert(err, check.IsNil)
	c.Assert(row2, check.DeepEquals, row)

	row = &mqMessageRow{Update: map[string]column{"test": {
		Type:  mysql.TypeBlob,
		Value: []byte("测"),
	}}}
	rowEncode, err = row.Encode()
	c.Assert(err, check.IsNil)
	row2 = new(mqMessageRow)
	err = row2.Decode(rowEncode)
	c.Assert(err, check.IsNil)
	c.Assert(row2, check.DeepEquals, row)
}

func (s *columnSuite) TestVarBinaryCol(c *check.C) {
	col := &model.Column{
		Name:  "test",
		Type:  mysql.TypeString,
		Flag:  model.BinaryFlag,
		Value: []byte{0x89, 0x50, 0x4E, 0x47, 0x0D, 0x0A, 0x1A, 0x0A},
	}
	jsonCol := column{}
	jsonCol.FromSinkColumn(col)
	row := &mqMessageRow{Update: map[string]column{"test": jsonCol}}
	rowEncode, err := row.Encode()
	c.Assert(err, check.IsNil)
	row2 := new(mqMessageRow)
	err = row2.Decode(rowEncode)
	c.Assert(err, check.IsNil)
	c.Assert(row2, check.DeepEquals, row)
	jsonCol2 := row2.Update["test"]
	col2 := jsonCol2.ToSinkColumn("test")
	c.Assert(col2, check.DeepEquals, col)
}<|MERGE_RESOLUTION|>--- conflicted
+++ resolved
@@ -133,7 +133,6 @@
 		}
 	}
 
-	var encoderSize int
 	for _, cs := range s.rowCases {
 		encoder := newEncoder()
 		mixedEncoder := newEncoder()
@@ -148,27 +147,13 @@
 		}
 
 		// test mixed decode
-<<<<<<< HEAD
-		encoderSize = encoder.Size()
-		mixed := encoder.MixedBuild(true)
-		c.Assert(len(mixed), check.Equals, encoderSize)
-=======
 		mixed := mixedEncoder.MixedBuild(true)
 		c.Assert(len(mixed), check.Equals, mixedEncoder.Size())
->>>>>>> 0608f395
 		mixedDecoder, err := newDecoder(mixed, nil)
 		c.Assert(err, check.IsNil)
 		checkRowDecoder(mixedDecoder, cs)
 
 		// test normal decode
-<<<<<<< HEAD
-		encoderSize = encoder.Size()
-		keys, values := encoder.Build()
-		c.Assert(len(keys[0])+len(values[0]), check.Equals, encoderSize)
-		decoder, err := newDecoder(keys[0], values[0])
-		c.Assert(err, check.IsNil)
-		checkRowDecoder(decoder, cs)
-=======
 		if len(cs) > 0 {
 			size := encoder.Size()
 			res := encoder.Build()
@@ -178,7 +163,6 @@
 			c.Assert(err, check.IsNil)
 			checkRowDecoder(decoder, cs)
 		}
->>>>>>> 0608f395
 	}
 
 	for _, cs := range s.ddlCases {
@@ -199,28 +183,11 @@
 		}
 
 		// test mixed encode
-<<<<<<< HEAD
-		encoderSize = encoder.Size()
-		mixed := encoder.MixedBuild(true)
-		c.Assert(len(mixed), check.Equals, encoderSize)
-		mixedDecoder, err := newDecoder(mixed, nil)
-		c.Assert(err, check.IsNil)
-		checkDDLDecoder(mixedDecoder, cs)
-
-		// test normal encode
-		encoderSize = encoder.Size()
-		keys, values := encoder.Build()
-		c.Assert(len(keys[0])+len(values[0]), check.Equals, encoderSize)
-		decoder, err := newDecoder(keys[0], values[0])
-		c.Assert(err, check.IsNil)
-		checkDDLDecoder(decoder, cs)
-=======
 		mixed := mixedEncoder.MixedBuild(true)
 		c.Assert(len(mixed), check.Equals, mixedEncoder.Size())
 		mixedDecoder, err := newDecoder(mixed, nil)
 		c.Assert(err, check.IsNil)
 		checkDDLDecoder(mixedDecoder, cs)
->>>>>>> 0608f395
 	}
 
 	for _, cs := range s.resolvedTsCases {
@@ -241,28 +208,11 @@
 		}
 
 		// test mixed encode
-<<<<<<< HEAD
-		encoderSize = encoder.Size()
-		mixed := encoder.MixedBuild(true)
-		c.Assert(len(mixed), check.Equals, encoderSize)
-		mixedDecoder, err := newDecoder(mixed, nil)
-		c.Assert(err, check.IsNil)
-		checkTSDecoder(mixedDecoder, cs)
-
-		// test normal encode
-		encoderSize = encoder.Size()
-		keys, values := encoder.Build()
-		c.Assert(len(keys[0])+len(values[0]), check.Equals, encoderSize)
-		decoder, err := newDecoder(keys[0], values[0])
-		c.Assert(err, check.IsNil)
-		checkTSDecoder(decoder, cs)
-=======
 		mixed := mixedEncoder.MixedBuild(true)
 		c.Assert(len(mixed), check.Equals, mixedEncoder.Size())
 		mixedDecoder, err := newDecoder(mixed, nil)
 		c.Assert(err, check.IsNil)
 		checkTSDecoder(mixedDecoder, cs)
->>>>>>> 0608f395
 	}
 }
 
