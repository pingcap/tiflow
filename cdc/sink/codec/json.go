--- conflicted
+++ resolved
@@ -417,21 +417,6 @@
 }
 
 // Build implements the EventBatchEncoder interface
-<<<<<<< HEAD
-func (d *JSONEventBatchEncoder) Build() (keys [][]byte, values [][]byte) {
-	if d.Size() == 0 {
-		return nil, nil
-	}
-	defer d.reset()
-	keys = append(keys, d.keyBuf.Bytes())
-	values = append(values, d.valueBuf.Bytes())
-	return
-}
-
-func (d *JSONEventBatchEncoder) reset() {
-	d.keyBuf.Reset()
-	d.valueBuf.Reset()
-=======
 func (d *JSONEventBatchEncoder) Build() (mqMessages []*MQMessage) {
 	if d.valueBuf.Len() == 0 {
 		return nil
@@ -447,7 +432,6 @@
 		d.keyBuf.Write(versionByte[:])
 	}
 	return []*MQMessage{ret}
->>>>>>> 0608f395
 }
 
 // MixedBuild implements the EventBatchEncoder interface
