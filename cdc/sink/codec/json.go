// Copyright 2020 PingCAP, Inc.
//
// Licensed under the Apache License, Version 2.0 (the "License");
// you may not use this file except in compliance with the License.
// You may obtain a copy of the License at
//
//     http://www.apache.org/licenses/LICENSE-2.0
//
// Unless required by applicable law or agreed to in writing, software
// distributed under the License is distributed on an "AS IS" BASIS,
// See the License for the specific language governing permissions and
// limitations under the License.

package codec

import (
	"bytes"
	"encoding/base64"
	"encoding/binary"
	"encoding/json"
	"sort"
	"strconv"
	"strings"

	"github.com/pingcap/errors"
	"github.com/pingcap/log"
	timodel "github.com/pingcap/parser/model"
	"github.com/pingcap/parser/mysql"
	"github.com/pingcap/tiflow/cdc/model"
	"github.com/pingcap/tiflow/pkg/config"
	cerror "github.com/pingcap/tiflow/pkg/errors"
	"go.uber.org/zap"
)

const (
	// BatchVersion1 represents the version of batch format
	BatchVersion1 uint64 = 1
	// DefaultMaxBatchSize sets the default value for max-batch-size
	DefaultMaxBatchSize int = 16
)

type column struct {
	Type byte `json:"t"`

	// WhereHandle is deprecation
	// WhereHandle is replaced by HandleKey in Flag
	WhereHandle *bool                `json:"h,omitempty"`
	Flag        model.ColumnFlagType `json:"f"`
	Value       interface{}          `json:"v"`
}

func (c *column) FromSinkColumn(col *model.Column) {
	c.Type = col.Type
	c.Flag = col.Flag
	if c.Flag.IsHandleKey() {
		whereHandle := true
		c.WhereHandle = &whereHandle
	}
	if col.Value == nil {
		c.Value = nil
		return
	}
	switch col.Type {
	case mysql.TypeString, mysql.TypeVarString, mysql.TypeVarchar:
		var str string
		switch col.Value.(type) {
		case []byte:
			str = string(col.Value.([]byte))
		case string:
			str = col.Value.(string)
		default:
			log.Panic("invalid column value, please report a bug", zap.Any("col", col))
		}
		if c.Flag.IsBinary() {
			str = strconv.Quote(str)
			str = str[1 : len(str)-1]
		}
		c.Value = str
	default:
		c.Value = col.Value
	}
}

func (c *column) ToSinkColumn(name string) *model.Column {
	col := new(model.Column)
	col.Type = c.Type
	col.Flag = c.Flag
	col.Name = name
	col.Value = c.Value
	if c.Value == nil {
		return col
	}
	switch col.Type {
	case mysql.TypeString, mysql.TypeVarString, mysql.TypeVarchar:
		str := col.Value.(string)
		var err error
		if c.Flag.IsBinary() {
			str, err = strconv.Unquote("\"" + str + "\"")
			if err != nil {
				log.Panic("invalid column value, please report a bug", zap.Any("col", c), zap.Error(err))
			}
		}
		col.Value = []byte(str)
	default:
		col.Value = c.Value
	}
	return col
}

func formatColumnVal(c column) column {
	switch c.Type {
	case mysql.TypeTinyBlob, mysql.TypeMediumBlob,
		mysql.TypeLongBlob, mysql.TypeBlob:
		if s, ok := c.Value.(string); ok {
			var err error
			c.Value, err = base64.StdEncoding.DecodeString(s)
			if err != nil {
				log.Panic("invalid column value, please report a bug", zap.Any("col", c), zap.Error(err))
			}
		}
	case mysql.TypeBit:
		if s, ok := c.Value.(json.Number); ok {
			intNum, err := s.Int64()
			if err != nil {
				log.Panic("invalid column value, please report a bug", zap.Any("col", c), zap.Error(err))
			}
			c.Value = uint64(intNum)
		}
	}
	return c
}

type mqMessageKey struct {
	// TODO: should we rename it to CRTs
	Ts        uint64              `json:"ts"`
	Schema    string              `json:"scm,omitempty"`
	Table     string              `json:"tbl,omitempty"`
	RowID     int64               `json:"rid,omitempty"`
	Partition *int64              `json:"ptn,omitempty"`
	Type      model.MqMessageType `json:"t"`
}

func (m *mqMessageKey) Encode() ([]byte, error) {
	data, err := json.Marshal(m)
	return data, cerror.WrapError(cerror.ErrMarshalFailed, err)
}

func (m *mqMessageKey) Decode(data []byte) error {
	return cerror.WrapError(cerror.ErrUnmarshalFailed, json.Unmarshal(data, m))
}

type mqMessageRow struct {
	Update     map[string]column `json:"u,omitempty"`
	PreColumns map[string]column `json:"p,omitempty"`
	Delete     map[string]column `json:"d,omitempty"`
}

func (m *mqMessageRow) Encode() ([]byte, error) {
	data, err := json.Marshal(m)
	return data, cerror.WrapError(cerror.ErrMarshalFailed, err)
}

func (m *mqMessageRow) Decode(data []byte) error {
	decoder := json.NewDecoder(bytes.NewReader(data))
	decoder.UseNumber()
	err := decoder.Decode(m)
	if err != nil {
		return cerror.WrapError(cerror.ErrUnmarshalFailed, err)
	}
	for colName, column := range m.Update {
		m.Update[colName] = formatColumnVal(column)
	}
	for colName, column := range m.Delete {
		m.Delete[colName] = formatColumnVal(column)
	}
	for colName, column := range m.PreColumns {
		m.PreColumns[colName] = formatColumnVal(column)
	}
	return nil
}

type mqMessageDDL struct {
	Query string             `json:"q"`
	Type  timodel.ActionType `json:"t"`
}

func (m *mqMessageDDL) Encode() ([]byte, error) {
	data, err := json.Marshal(m)
	return data, cerror.WrapError(cerror.ErrMarshalFailed, err)
}

func (m *mqMessageDDL) Decode(data []byte) error {
	return cerror.WrapError(cerror.ErrUnmarshalFailed, json.Unmarshal(data, m))
}

func newResolvedMessage(ts uint64) *mqMessageKey {
	return &mqMessageKey{
		Ts:   ts,
		Type: model.MqMessageTypeResolved,
	}
}

func rowEventToMqMessage(e *model.RowChangedEvent) (*mqMessageKey, *mqMessageRow) {
	var partition *int64
	if e.Table.IsPartition {
		partition = &e.Table.TableID
	}
	key := &mqMessageKey{
		Ts:        e.CommitTs,
		Schema:    e.Table.Schema,
		Table:     e.Table.Table,
		RowID:     e.RowID,
		Partition: partition,
		Type:      model.MqMessageTypeRow,
	}
	value := &mqMessageRow{}
	if e.IsDelete() {
		value.Delete = sinkColumns2JsonColumns(e.PreColumns)
	} else {
		value.Update = sinkColumns2JsonColumns(e.Columns)
		value.PreColumns = sinkColumns2JsonColumns(e.PreColumns)
	}
	return key, value
}

func sinkColumns2JsonColumns(cols []*model.Column) map[string]column {
	jsonCols := make(map[string]column, len(cols))
	for _, col := range cols {
		if col == nil {
			continue
		}
		c := column{}
		c.FromSinkColumn(col)
		jsonCols[col.Name] = c
	}
	if len(jsonCols) == 0 {
		return nil
	}
	return jsonCols
}

func jsonColumns2SinkColumns(cols map[string]column) []*model.Column {
	sinkCols := make([]*model.Column, 0, len(cols))
	for name, col := range cols {
		c := col.ToSinkColumn(name)
		sinkCols = append(sinkCols, c)
	}
	if len(sinkCols) == 0 {
		return nil
	}
	sort.Slice(sinkCols, func(i, j int) bool {
		return strings.Compare(sinkCols[i].Name, sinkCols[j].Name) > 0
	})
	return sinkCols
}

func mqMessageToRowEvent(key *mqMessageKey, value *mqMessageRow) *model.RowChangedEvent {
	e := new(model.RowChangedEvent)
	// TODO: we lost the startTs from kafka message
	// startTs-based txn filter is out of work
	e.CommitTs = key.Ts
	e.Table = &model.TableName{
		Schema: key.Schema,
		Table:  key.Table,
	}
	// TODO: we lost the tableID from kafka message
	if key.Partition != nil {
		e.Table.TableID = *key.Partition
		e.Table.IsPartition = true
	}

	if len(value.Delete) != 0 {
		e.PreColumns = jsonColumns2SinkColumns(value.Delete)
	} else {
		e.Columns = jsonColumns2SinkColumns(value.Update)
		e.PreColumns = jsonColumns2SinkColumns(value.PreColumns)
	}
	return e
}

func ddlEventtoMqMessage(e *model.DDLEvent) (*mqMessageKey, *mqMessageDDL) {
	key := &mqMessageKey{
		Ts:     e.CommitTs,
		Schema: e.TableInfo.Schema,
		Table:  e.TableInfo.Table,
		Type:   model.MqMessageTypeDDL,
	}
	value := &mqMessageDDL{
		Query: e.Query,
		Type:  e.Type,
	}
	return key, value
}

func mqMessageToDDLEvent(key *mqMessageKey, value *mqMessageDDL) *model.DDLEvent {
	e := new(model.DDLEvent)
	e.TableInfo = new(model.SimpleTableInfo)
	// TODO: we lost the startTs from kafka message
	// startTs-based txn filter is out of work
	e.CommitTs = key.Ts
	e.TableInfo.Table = key.Table
	e.TableInfo.Schema = key.Schema
	e.Type = value.Type
	e.Query = value.Query
	return e
}

// JSONEventBatchEncoder encodes the events into the byte of a batch into.
type JSONEventBatchEncoder struct {
	// TODO remove deprecated fields
	keyBuf            *bytes.Buffer // Deprecated: only used for MixedBuild for now
	valueBuf          *bytes.Buffer // Deprecated: only used for MixedBuild for now
	supportMixedBuild bool          // TODO decouple this out

	messageBuf   []*MQMessage
	curBatchSize int
	// configs
	maxMessageBytes int
	maxBatchSize    int
}

<<<<<<< HEAD
// GetMaxMessageSize is only for unit testing.
func (d *JSONEventBatchEncoder) GetMaxMessageSize() int {
=======
// GetMaxMessageBytes is only for unit testing.
func (d *JSONEventBatchEncoder) GetMaxMessageBytes() int {
>>>>>>> 58c806e5
	return d.maxMessageBytes
}

// GetMaxBatchSize is only for unit testing.
func (d *JSONEventBatchEncoder) GetMaxBatchSize() int {
	return d.maxBatchSize
}

// SetMixedBuildSupport is used by CDC Log
func (d *JSONEventBatchEncoder) SetMixedBuildSupport(enabled bool) {
	d.supportMixedBuild = enabled
}

// AppendResolvedEvent is no-op
func (d *JSONEventBatchEncoder) AppendResolvedEvent(ts uint64) (EncoderResult, error) {
	return EncoderNoOperation, nil
}

// EncodeCheckpointEvent implements the EventBatchEncoder interface
func (d *JSONEventBatchEncoder) EncodeCheckpointEvent(ts uint64) (*MQMessage, error) {
	keyMsg := newResolvedMessage(ts)
	key, err := keyMsg.Encode()
	if err != nil {
		return nil, errors.Trace(err)
	}

	var keyLenByte [8]byte
	binary.BigEndian.PutUint64(keyLenByte[:], uint64(len(key)))
	var valueLenByte [8]byte
	binary.BigEndian.PutUint64(valueLenByte[:], 0)

	if d.supportMixedBuild {
		d.keyBuf.Write(keyLenByte[:])
		d.keyBuf.Write(key)
		d.valueBuf.Write(valueLenByte[:])
		return nil, nil
	}

	keyBuf := new(bytes.Buffer)
	var versionByte [8]byte
	binary.BigEndian.PutUint64(versionByte[:], BatchVersion1)
	keyBuf.Write(versionByte[:])
	keyBuf.Write(keyLenByte[:])
	keyBuf.Write(key)

	valueBuf := new(bytes.Buffer)
	valueBuf.Write(valueLenByte[:])

	ret := newResolvedMQMessage(ProtocolDefault, keyBuf.Bytes(), valueBuf.Bytes(), ts)
	return ret, nil
}

// AppendRowChangedEvent implements the EventBatchEncoder interface
func (d *JSONEventBatchEncoder) AppendRowChangedEvent(e *model.RowChangedEvent) (EncoderResult, error) {
	keyMsg, valueMsg := rowEventToMqMessage(e)
	key, err := keyMsg.Encode()
	if err != nil {
		return EncoderNoOperation, errors.Trace(err)
	}
	value, err := valueMsg.Encode()
	if err != nil {
		return EncoderNoOperation, errors.Trace(err)
	}

	var keyLenByte [8]byte
	binary.BigEndian.PutUint64(keyLenByte[:], uint64(len(key)))
	var valueLenByte [8]byte
	binary.BigEndian.PutUint64(valueLenByte[:], uint64(len(value)))

	if d.supportMixedBuild {
		d.keyBuf.Write(keyLenByte[:])
		d.keyBuf.Write(key)

		d.valueBuf.Write(valueLenByte[:])
		d.valueBuf.Write(value)
	} else {
		// for single message that longer than max-message-size, do not send it.
		// 16 is the length of `keyLenByte` and `valueLenByte`, 8 is the length of `versionHead`
		length := len(key) + len(value) + maximumRecordOverhead + 16 + 8
		if length > d.maxMessageBytes {
			log.Warn("Single message too large",
				zap.Int("max-message-size", d.maxMessageBytes), zap.Int("length", length), zap.Any("table", e.Table))
			return EncoderNoOperation, cerror.ErrJSONCodecRowTooLarge.GenWithStackByArgs()
		}

		if len(d.messageBuf) == 0 ||
			d.curBatchSize >= d.maxBatchSize ||
			d.messageBuf[len(d.messageBuf)-1].Length()+len(key)+len(value)+16 > d.maxMessageBytes {

			versionHead := make([]byte, 8)
			binary.BigEndian.PutUint64(versionHead, BatchVersion1)

			d.messageBuf = append(d.messageBuf, NewMQMessage(ProtocolDefault, versionHead, nil, 0, model.MqMessageTypeRow, nil, nil))
			d.curBatchSize = 0
		}

		message := d.messageBuf[len(d.messageBuf)-1]
		message.Key = append(message.Key, keyLenByte[:]...)
		message.Key = append(message.Key, key...)
		message.Value = append(message.Value, valueLenByte[:]...)
		message.Value = append(message.Value, value...)
		message.Ts = e.CommitTs
		message.Schema = &e.Table.Schema
		message.Table = &e.Table.Table
		message.IncRowsCount()

		if message.Length() > d.maxMessageBytes {
			// `len(d.messageBuf) == 1` is implied
			log.Debug("Event does not fit into max-message-bytes. Adjust relevant configurations to avoid service interruptions.",
				zap.Int("event-len", message.Length()), zap.Int("max-message-bytes", d.maxMessageBytes))
		}
		d.curBatchSize++
	}
	return EncoderNoOperation, nil
}

// EncodeDDLEvent implements the EventBatchEncoder interface
func (d *JSONEventBatchEncoder) EncodeDDLEvent(e *model.DDLEvent) (*MQMessage, error) {
	keyMsg, valueMsg := ddlEventtoMqMessage(e)
	key, err := keyMsg.Encode()
	if err != nil {
		return nil, errors.Trace(err)
	}
	value, err := valueMsg.Encode()
	if err != nil {
		return nil, errors.Trace(err)
	}

	var keyLenByte [8]byte
	binary.BigEndian.PutUint64(keyLenByte[:], uint64(len(key)))
	var valueLenByte [8]byte
	binary.BigEndian.PutUint64(valueLenByte[:], uint64(len(value)))

	if d.supportMixedBuild {
		d.keyBuf.Write(keyLenByte[:])
		d.keyBuf.Write(key)
		d.valueBuf.Write(valueLenByte[:])
		d.valueBuf.Write(value)
		return nil, nil
	}

	keyBuf := new(bytes.Buffer)
	var versionByte [8]byte
	binary.BigEndian.PutUint64(versionByte[:], BatchVersion1)
	keyBuf.Write(versionByte[:])
	keyBuf.Write(keyLenByte[:])
	keyBuf.Write(key)

	valueBuf := new(bytes.Buffer)
	valueBuf.Write(valueLenByte[:])
	valueBuf.Write(value)

	ret := newDDLMQMessage(ProtocolDefault, keyBuf.Bytes(), valueBuf.Bytes(), e)
	return ret, nil
}

// Build implements the EventBatchEncoder interface
func (d *JSONEventBatchEncoder) Build() (mqMessages []*MQMessage) {
	if d.supportMixedBuild {
		if d.valueBuf.Len() == 0 {
			return nil
		}
		/* there could be multiple types of event encoded within a single message which means the type is not sure */
		ret := NewMQMessage(ProtocolDefault, d.keyBuf.Bytes(), d.valueBuf.Bytes(), 0, model.MqMessageTypeUnknown, nil, nil)
		return []*MQMessage{ret}
	}

	ret := d.messageBuf
	d.messageBuf = make([]*MQMessage, 0)
	return ret
}

// MixedBuild implements the EventBatchEncoder interface
func (d *JSONEventBatchEncoder) MixedBuild(withVersion bool) []byte {
	if !d.supportMixedBuild {
		log.Panic("mixedBuildSupport not enabled!")
		return nil
	}
	keyBytes := d.keyBuf.Bytes()
	valueBytes := d.valueBuf.Bytes()
	mixedBytes := make([]byte, len(keyBytes)+len(valueBytes))

	index := uint64(0)
	keyIndex := uint64(0)
	valueIndex := uint64(0)

	if withVersion {
		// the first 8 bytes is the version, we should copy directly
		// then skip 8 bytes for next round key value parse
		copy(mixedBytes[:8], keyBytes[:8])
		index = uint64(8)    // skip version
		keyIndex = uint64(8) // skip version
	}

	for {
		if keyIndex >= uint64(len(keyBytes)) {
			break
		}
		keyLen := binary.BigEndian.Uint64(keyBytes[keyIndex : keyIndex+8])
		offset := keyLen + 8
		copy(mixedBytes[index:index+offset], keyBytes[keyIndex:keyIndex+offset])
		keyIndex += offset
		index += offset

		valueLen := binary.BigEndian.Uint64(valueBytes[valueIndex : valueIndex+8])
		offset = valueLen + 8
		copy(mixedBytes[index:index+offset], valueBytes[valueIndex:valueIndex+offset])
		valueIndex += offset
		index += offset
	}
	return mixedBytes
}

// Size implements the EventBatchEncoder interface
func (d *JSONEventBatchEncoder) Size() int {
	return d.keyBuf.Len() + d.valueBuf.Len()
}

// Reset implements the EventBatchEncoder interface
func (d *JSONEventBatchEncoder) Reset() {
	d.keyBuf.Reset()
	d.valueBuf.Reset()
}

// SetParams reads relevant parameters for Open Protocol
func (d *JSONEventBatchEncoder) SetParams(params map[string]string) error {
	var err error

<<<<<<< HEAD
	d.maxMessageBytes = config.DefaultMaxMessageBytes
	if maxMessageBytes, ok := params["max-message-bytes"]; ok {
		d.maxMessageBytes, err = strconv.Atoi(maxMessageBytes)
		if err != nil {
			return cerror.ErrKafkaInvalidConfig.Wrap(err)
		}
	}
=======
	maxMessageBytes, ok := params["max-message-bytes"]
	if !ok {
		return cerror.ErrKafkaInvalidConfig.Wrap(errors.New("max-message-bytes not found"))
	}

	d.maxMessageBytes, err = strconv.Atoi(maxMessageBytes)
	if err != nil {
		return cerror.ErrKafkaInvalidConfig.Wrap(err)
	}

>>>>>>> 58c806e5
	if d.maxMessageBytes <= 0 {
		return cerror.ErrKafkaInvalidConfig.Wrap(errors.Errorf("invalid max-message-bytes %d", d.maxMessageBytes))
	}

	if maxBatchSize, ok := params["max-batch-size"]; ok {
		d.maxBatchSize, err = strconv.Atoi(maxBatchSize)
		if err != nil {
			return cerror.ErrKafkaInvalidConfig.Wrap(err)
		}
	} else {
		d.maxBatchSize = DefaultMaxBatchSize
	}

	if d.maxBatchSize <= 0 {
		return cerror.ErrKafkaInvalidConfig.Wrap(errors.Errorf("invalid max-batch-size %d", d.maxBatchSize))
	}
	return nil
}

// NewJSONEventBatchEncoder creates a new JSONEventBatchEncoder.
func NewJSONEventBatchEncoder() EventBatchEncoder {
	batch := &JSONEventBatchEncoder{
		keyBuf:   &bytes.Buffer{},
		valueBuf: &bytes.Buffer{},
	}
	var versionByte [8]byte
	binary.BigEndian.PutUint64(versionByte[:], BatchVersion1)
	batch.keyBuf.Write(versionByte[:])
	return batch
}

// JSONEventBatchMixedDecoder decodes the byte of a batch into the original messages.
type JSONEventBatchMixedDecoder struct {
	mixedBytes []byte
	nextKey    *mqMessageKey
	nextKeyLen uint64
}

// HasNext implements the EventBatchDecoder interface
func (b *JSONEventBatchMixedDecoder) HasNext() (model.MqMessageType, bool, error) {
	if !b.hasNext() {
		return 0, false, nil
	}
	if err := b.decodeNextKey(); err != nil {
		return 0, false, err
	}
	return b.nextKey.Type, true, nil
}

// NextResolvedEvent implements the EventBatchDecoder interface
func (b *JSONEventBatchMixedDecoder) NextResolvedEvent() (uint64, error) {
	if b.nextKey == nil {
		if err := b.decodeNextKey(); err != nil {
			return 0, err
		}
	}
	b.mixedBytes = b.mixedBytes[b.nextKeyLen+8:]
	if b.nextKey.Type != model.MqMessageTypeResolved {
		return 0, cerror.ErrJSONCodecInvalidData.GenWithStack("not found resolved event message")
	}
	valueLen := binary.BigEndian.Uint64(b.mixedBytes[:8])
	b.mixedBytes = b.mixedBytes[valueLen+8:]
	resolvedTs := b.nextKey.Ts
	b.nextKey = nil
	return resolvedTs, nil
}

// NextRowChangedEvent implements the EventBatchDecoder interface
func (b *JSONEventBatchMixedDecoder) NextRowChangedEvent() (*model.RowChangedEvent, error) {
	if b.nextKey == nil {
		if err := b.decodeNextKey(); err != nil {
			return nil, err
		}
	}
	b.mixedBytes = b.mixedBytes[b.nextKeyLen+8:]
	if b.nextKey.Type != model.MqMessageTypeRow {
		return nil, cerror.ErrJSONCodecInvalidData.GenWithStack("not found row event message")
	}
	valueLen := binary.BigEndian.Uint64(b.mixedBytes[:8])
	value := b.mixedBytes[8 : valueLen+8]
	b.mixedBytes = b.mixedBytes[valueLen+8:]
	rowMsg := new(mqMessageRow)
	if err := rowMsg.Decode(value); err != nil {
		return nil, errors.Trace(err)
	}
	rowEvent := mqMessageToRowEvent(b.nextKey, rowMsg)
	b.nextKey = nil
	return rowEvent, nil
}

// NextDDLEvent implements the EventBatchDecoder interface
func (b *JSONEventBatchMixedDecoder) NextDDLEvent() (*model.DDLEvent, error) {
	if b.nextKey == nil {
		if err := b.decodeNextKey(); err != nil {
			return nil, err
		}
	}
	b.mixedBytes = b.mixedBytes[b.nextKeyLen+8:]
	if b.nextKey.Type != model.MqMessageTypeDDL {
		return nil, cerror.ErrJSONCodecInvalidData.GenWithStack("not found ddl event message")
	}
	valueLen := binary.BigEndian.Uint64(b.mixedBytes[:8])
	value := b.mixedBytes[8 : valueLen+8]
	b.mixedBytes = b.mixedBytes[valueLen+8:]
	ddlMsg := new(mqMessageDDL)
	if err := ddlMsg.Decode(value); err != nil {
		return nil, errors.Trace(err)
	}
	ddlEvent := mqMessageToDDLEvent(b.nextKey, ddlMsg)
	b.nextKey = nil
	return ddlEvent, nil
}

func (b *JSONEventBatchMixedDecoder) hasNext() bool {
	return len(b.mixedBytes) > 0
}

func (b *JSONEventBatchMixedDecoder) decodeNextKey() error {
	keyLen := binary.BigEndian.Uint64(b.mixedBytes[:8])
	key := b.mixedBytes[8 : keyLen+8]
	// drop value bytes
	msgKey := new(mqMessageKey)
	err := msgKey.Decode(key)
	if err != nil {
		return errors.Trace(err)
	}
	b.nextKey = msgKey
	b.nextKeyLen = keyLen
	return nil
}

// JSONEventBatchDecoder decodes the byte of a batch into the original messages.
type JSONEventBatchDecoder struct {
	keyBytes   []byte
	valueBytes []byte
	nextKey    *mqMessageKey
	nextKeyLen uint64
}

// HasNext implements the EventBatchDecoder interface
func (b *JSONEventBatchDecoder) HasNext() (model.MqMessageType, bool, error) {
	if !b.hasNext() {
		return 0, false, nil
	}
	if err := b.decodeNextKey(); err != nil {
		return 0, false, err
	}
	return b.nextKey.Type, true, nil
}

// NextResolvedEvent implements the EventBatchDecoder interface
func (b *JSONEventBatchDecoder) NextResolvedEvent() (uint64, error) {
	if b.nextKey == nil {
		if err := b.decodeNextKey(); err != nil {
			return 0, err
		}
	}
	b.keyBytes = b.keyBytes[b.nextKeyLen+8:]
	if b.nextKey.Type != model.MqMessageTypeResolved {
		return 0, cerror.ErrJSONCodecInvalidData.GenWithStack("not found resolved event message")
	}
	valueLen := binary.BigEndian.Uint64(b.valueBytes[:8])
	b.valueBytes = b.valueBytes[valueLen+8:]
	resolvedTs := b.nextKey.Ts
	b.nextKey = nil
	return resolvedTs, nil
}

// NextRowChangedEvent implements the EventBatchDecoder interface
func (b *JSONEventBatchDecoder) NextRowChangedEvent() (*model.RowChangedEvent, error) {
	if b.nextKey == nil {
		if err := b.decodeNextKey(); err != nil {
			return nil, err
		}
	}
	b.keyBytes = b.keyBytes[b.nextKeyLen+8:]
	if b.nextKey.Type != model.MqMessageTypeRow {
		return nil, cerror.ErrJSONCodecInvalidData.GenWithStack("not found row event message")
	}
	valueLen := binary.BigEndian.Uint64(b.valueBytes[:8])
	value := b.valueBytes[8 : valueLen+8]
	b.valueBytes = b.valueBytes[valueLen+8:]
	rowMsg := new(mqMessageRow)
	if err := rowMsg.Decode(value); err != nil {
		return nil, errors.Trace(err)
	}
	rowEvent := mqMessageToRowEvent(b.nextKey, rowMsg)
	b.nextKey = nil
	return rowEvent, nil
}

// NextDDLEvent implements the EventBatchDecoder interface
func (b *JSONEventBatchDecoder) NextDDLEvent() (*model.DDLEvent, error) {
	if b.nextKey == nil {
		if err := b.decodeNextKey(); err != nil {
			return nil, err
		}
	}
	b.keyBytes = b.keyBytes[b.nextKeyLen+8:]
	if b.nextKey.Type != model.MqMessageTypeDDL {
		return nil, cerror.ErrJSONCodecInvalidData.GenWithStack("not found ddl event message")
	}
	valueLen := binary.BigEndian.Uint64(b.valueBytes[:8])
	value := b.valueBytes[8 : valueLen+8]
	b.valueBytes = b.valueBytes[valueLen+8:]
	ddlMsg := new(mqMessageDDL)
	if err := ddlMsg.Decode(value); err != nil {
		return nil, errors.Trace(err)
	}
	ddlEvent := mqMessageToDDLEvent(b.nextKey, ddlMsg)
	b.nextKey = nil
	return ddlEvent, nil
}

func (b *JSONEventBatchDecoder) hasNext() bool {
	return len(b.keyBytes) > 0 && len(b.valueBytes) > 0
}

func (b *JSONEventBatchDecoder) decodeNextKey() error {
	keyLen := binary.BigEndian.Uint64(b.keyBytes[:8])
	key := b.keyBytes[8 : keyLen+8]
	msgKey := new(mqMessageKey)
	err := msgKey.Decode(key)
	if err != nil {
		return errors.Trace(err)
	}
	b.nextKey = msgKey
	b.nextKeyLen = keyLen
	return nil
}

// NewJSONEventBatchDecoder creates a new JSONEventBatchDecoder.
func NewJSONEventBatchDecoder(key []byte, value []byte) (EventBatchDecoder, error) {
	version := binary.BigEndian.Uint64(key[:8])
	key = key[8:]
	if version != BatchVersion1 {
		return nil, cerror.ErrJSONCodecInvalidData.GenWithStack("unexpected key format version")
	}
	// if only decode one byte slice, we choose MixedDecoder
	if len(key) > 0 && len(value) == 0 {
		return &JSONEventBatchMixedDecoder{
			mixedBytes: key,
		}, nil
	}
	return &JSONEventBatchDecoder{
		keyBytes:   key,
		valueBytes: value,
	}, nil
}<|MERGE_RESOLUTION|>--- conflicted
+++ resolved
@@ -27,7 +27,6 @@
 	timodel "github.com/pingcap/parser/model"
 	"github.com/pingcap/parser/mysql"
 	"github.com/pingcap/tiflow/cdc/model"
-	"github.com/pingcap/tiflow/pkg/config"
 	cerror "github.com/pingcap/tiflow/pkg/errors"
 	"go.uber.org/zap"
 )
@@ -319,13 +318,8 @@
 	maxBatchSize    int
 }
 
-<<<<<<< HEAD
-// GetMaxMessageSize is only for unit testing.
-func (d *JSONEventBatchEncoder) GetMaxMessageSize() int {
-=======
 // GetMaxMessageBytes is only for unit testing.
 func (d *JSONEventBatchEncoder) GetMaxMessageBytes() int {
->>>>>>> 58c806e5
 	return d.maxMessageBytes
 }
 
@@ -554,15 +548,6 @@
 func (d *JSONEventBatchEncoder) SetParams(params map[string]string) error {
 	var err error
 
-<<<<<<< HEAD
-	d.maxMessageBytes = config.DefaultMaxMessageBytes
-	if maxMessageBytes, ok := params["max-message-bytes"]; ok {
-		d.maxMessageBytes, err = strconv.Atoi(maxMessageBytes)
-		if err != nil {
-			return cerror.ErrKafkaInvalidConfig.Wrap(err)
-		}
-	}
-=======
 	maxMessageBytes, ok := params["max-message-bytes"]
 	if !ok {
 		return cerror.ErrKafkaInvalidConfig.Wrap(errors.New("max-message-bytes not found"))
@@ -573,7 +558,6 @@
 		return cerror.ErrKafkaInvalidConfig.Wrap(err)
 	}
 
->>>>>>> 58c806e5
 	if d.maxMessageBytes <= 0 {
 		return cerror.ErrKafkaInvalidConfig.Wrap(errors.Errorf("invalid max-message-bytes %d", d.maxMessageBytes))
 	}
