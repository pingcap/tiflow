--- conflicted
+++ resolved
@@ -26,7 +26,6 @@
 	"github.com/pingcap/log"
 	timodel "github.com/pingcap/parser/model"
 	"github.com/pingcap/parser/mysql"
-	"github.com/pingcap/tiflow/pkg/config"
 	cerror "github.com/pingcap/tiflow/pkg/errors"
 	"go.uber.org/zap"
 
@@ -320,13 +319,8 @@
 	maxBatchSize    int
 }
 
-<<<<<<< HEAD
-// GetMaxMessageSize is only for unit testing.
-func (d *JSONEventBatchEncoder) GetMaxMessageSize() int {
-=======
 // GetMaxMessageBytes is only for unit testing.
 func (d *JSONEventBatchEncoder) GetMaxMessageBytes() int {
->>>>>>> cd60d059
 	return d.maxMessageBytes
 }
 
@@ -555,18 +549,6 @@
 func (d *JSONEventBatchEncoder) SetParams(params map[string]string) error {
 	var err error
 
-<<<<<<< HEAD
-	d.maxMessageBytes = config.DefaultMaxMessageBytes
-	if maxMessageBytes, ok := params["max-message-bytes"]; ok {
-		d.maxMessageBytes, err = strconv.Atoi(maxMessageBytes)
-		if err != nil {
-			return cerror.ErrKafkaInvalidConfig.Wrap(err)
-		}
-	}
-
-	if d.maxMessageBytes <= 0 {
-		return cerror.ErrKafkaInvalidConfig.Wrap(errors.Errorf("invalid max-message-bytes %d", d.maxMessageBytes))
-=======
 	maxMessageBytes, ok := params["max-message-bytes"]
 	if !ok {
 		return cerror.ErrKafkaInvalidConfig.GenWithStack("max-message-bytes not found")
@@ -579,7 +561,6 @@
 
 	if d.maxMessageBytes <= 0 {
 		return cerror.WrapError(cerror.ErrKafkaInvalidConfig, errors.Errorf("invalid max-message-bytes %d", d.maxMessageBytes))
->>>>>>> cd60d059
 	}
 
 	if maxBatchSize, ok := params["max-batch-size"]; ok {
