// Copyright 2020 PingCAP, Inc.
//
// Licensed under the Apache License, Version 2.0 (the "License");
// you may not use this file except in compliance with the License.
// You may obtain a copy of the License at
//
//     http://www.apache.org/licenses/LICENSE-2.0
//
// Unless required by applicable law or agreed to in writing, software
// distributed under the License is distributed on an "AS IS" BASIS,
// See the License for the specific language governing permissions and
// limitations under the License.

package codec

import (
	"bytes"
	"context"
	"encoding/base64"
	"encoding/binary"
	"encoding/json"
	"sort"
	"strconv"
	"strings"

	"github.com/pingcap/errors"
	"github.com/pingcap/log"
	timodel "github.com/pingcap/tidb/parser/model"
	"github.com/pingcap/tidb/parser/mysql"
	cerror "github.com/pingcap/tiflow/pkg/errors"
	"go.uber.org/zap"

	"github.com/pingcap/tiflow/cdc/model"
)

const (
	// BatchVersion1 represents the version of batch format
	BatchVersion1 uint64 = 1
	// DefaultMaxBatchSize sets the default value for max-batch-size
	DefaultMaxBatchSize int = 16
)

type column struct {
	Type byte `json:"t"`

	// WhereHandle is deprecation
	// WhereHandle is replaced by HandleKey in Flag
	WhereHandle *bool                `json:"h,omitempty"`
	Flag        model.ColumnFlagType `json:"f"`
	Value       interface{}          `json:"v"`
}

func (c *column) FromSinkColumn(col *model.Column) {
	c.Type = col.Type
	c.Flag = col.Flag
	if c.Flag.IsHandleKey() {
		whereHandle := true
		c.WhereHandle = &whereHandle
	}
	if col.Value == nil {
		c.Value = nil
		return
	}
	switch col.Type {
	case mysql.TypeString, mysql.TypeVarString, mysql.TypeVarchar:
		var str string
		switch col.Value.(type) {
		case []byte:
			str = string(col.Value.([]byte))
		case string:
			str = col.Value.(string)
		default:
			log.Panic("invalid column value, please report a bug", zap.Any("col", col))
		}
		if c.Flag.IsBinary() {
			str = strconv.Quote(str)
			str = str[1 : len(str)-1]
		}
		c.Value = str
	default:
		c.Value = col.Value
	}
}

func (c *column) ToSinkColumn(name string) *model.Column {
	col := new(model.Column)
	col.Type = c.Type
	col.Flag = c.Flag
	col.Name = name
	col.Value = c.Value
	if c.Value == nil {
		return col
	}
	switch col.Type {
	case mysql.TypeString, mysql.TypeVarString, mysql.TypeVarchar:
		str := col.Value.(string)
		var err error
		if c.Flag.IsBinary() {
			str, err = strconv.Unquote("\"" + str + "\"")
			if err != nil {
				log.Panic("invalid column value, please report a bug", zap.Any("col", c), zap.Error(err))
			}
		}
		col.Value = []byte(str)
	default:
		col.Value = c.Value
	}
	return col
}

func formatColumnVal(c column) column {
	switch c.Type {
	case mysql.TypeTinyBlob, mysql.TypeMediumBlob,
		mysql.TypeLongBlob, mysql.TypeBlob:
		if s, ok := c.Value.(string); ok {
			var err error
			c.Value, err = base64.StdEncoding.DecodeString(s)
			if err != nil {
				log.Panic("invalid column value, please report a bug", zap.Any("col", c), zap.Error(err))
			}
		}
	case mysql.TypeFloat, mysql.TypeDouble:
		if s, ok := c.Value.(json.Number); ok {
			f64, err := s.Float64()
			if err != nil {
				log.Panic("invalid column value, please report a bug", zap.Any("col", c), zap.Error(err))
			}
			c.Value = f64
		}
	case mysql.TypeTiny, mysql.TypeShort, mysql.TypeLong, mysql.TypeLonglong, mysql.TypeInt24, mysql.TypeYear:
		if s, ok := c.Value.(json.Number); ok {
			var err error
			if c.Flag.IsUnsigned() {
				c.Value, err = strconv.ParseUint(s.String(), 10, 64)
			} else {
				c.Value, err = strconv.ParseInt(s.String(), 10, 64)
			}
			if err != nil {
				log.Panic("invalid column value, please report a bug", zap.Any("col", c), zap.Error(err))
			}
		} else if f, ok := c.Value.(float64); ok {
			if c.Flag.IsUnsigned() {
				c.Value = uint64(f)
			} else {
				c.Value = int64(f)
			}
		}
	case mysql.TypeBit:
		if s, ok := c.Value.(json.Number); ok {
			intNum, err := s.Int64()
			if err != nil {
				log.Panic("invalid column value, please report a bug", zap.Any("col", c), zap.Error(err))
			}
			c.Value = uint64(intNum)
		}
	}
	return c
}

type mqMessageKey struct {
	// TODO: should we rename it to CRTs
	Ts        uint64              `json:"ts"`
	Schema    string              `json:"scm,omitempty"`
	Table     string              `json:"tbl,omitempty"`
	RowID     int64               `json:"rid,omitempty"`
	Partition *int64              `json:"ptn,omitempty"`
	Type      model.MqMessageType `json:"t"`
}

func (m *mqMessageKey) Encode() ([]byte, error) {
	data, err := json.Marshal(m)
	return data, cerror.WrapError(cerror.ErrMarshalFailed, err)
}

func (m *mqMessageKey) Decode(data []byte) error {
	return cerror.WrapError(cerror.ErrUnmarshalFailed, json.Unmarshal(data, m))
}

type mqMessageRow struct {
	Update     map[string]column `json:"u,omitempty"`
	PreColumns map[string]column `json:"p,omitempty"`
	Delete     map[string]column `json:"d,omitempty"`
}

func (m *mqMessageRow) Encode() ([]byte, error) {
	data, err := json.Marshal(m)
	return data, cerror.WrapError(cerror.ErrMarshalFailed, err)
}

func (m *mqMessageRow) Decode(data []byte) error {
	decoder := json.NewDecoder(bytes.NewReader(data))
	decoder.UseNumber()
	err := decoder.Decode(m)
	if err != nil {
		return cerror.WrapError(cerror.ErrUnmarshalFailed, err)
	}
	for colName, column := range m.Update {
		m.Update[colName] = formatColumnVal(column)
	}
	for colName, column := range m.Delete {
		m.Delete[colName] = formatColumnVal(column)
	}
	for colName, column := range m.PreColumns {
		m.PreColumns[colName] = formatColumnVal(column)
	}
	return nil
}

type mqMessageDDL struct {
	Query string             `json:"q"`
	Type  timodel.ActionType `json:"t"`
}

func (m *mqMessageDDL) Encode() ([]byte, error) {
	data, err := json.Marshal(m)
	return data, cerror.WrapError(cerror.ErrMarshalFailed, err)
}

func (m *mqMessageDDL) Decode(data []byte) error {
	return cerror.WrapError(cerror.ErrUnmarshalFailed, json.Unmarshal(data, m))
}

func newResolvedMessage(ts uint64) *mqMessageKey {
	return &mqMessageKey{
		Ts:   ts,
		Type: model.MqMessageTypeResolved,
	}
}

func rowEventToMqMessage(e *model.RowChangedEvent) (*mqMessageKey, *mqMessageRow) {
	var partition *int64
	if e.Table.IsPartition {
		partition = &e.Table.TableID
	}
	key := &mqMessageKey{
		Ts:        e.CommitTs,
		Schema:    e.Table.Schema,
		Table:     e.Table.Table,
		RowID:     e.RowID,
		Partition: partition,
		Type:      model.MqMessageTypeRow,
	}
	value := &mqMessageRow{}
	if e.IsDelete() {
		value.Delete = sinkColumns2JsonColumns(e.PreColumns)
	} else {
		value.Update = sinkColumns2JsonColumns(e.Columns)
		value.PreColumns = sinkColumns2JsonColumns(e.PreColumns)
	}
	return key, value
}

func sinkColumns2JsonColumns(cols []*model.Column) map[string]column {
	jsonCols := make(map[string]column, len(cols))
	for _, col := range cols {
		if col == nil {
			continue
		}
		c := column{}
		c.FromSinkColumn(col)
		jsonCols[col.Name] = c
	}
	if len(jsonCols) == 0 {
		return nil
	}
	return jsonCols
}

func jsonColumns2SinkColumns(cols map[string]column) []*model.Column {
	sinkCols := make([]*model.Column, 0, len(cols))
	for name, col := range cols {
		c := col.ToSinkColumn(name)
		sinkCols = append(sinkCols, c)
	}
	if len(sinkCols) == 0 {
		return nil
	}
	sort.Slice(sinkCols, func(i, j int) bool {
		return strings.Compare(sinkCols[i].Name, sinkCols[j].Name) > 0
	})
	return sinkCols
}

func mqMessageToRowEvent(key *mqMessageKey, value *mqMessageRow) *model.RowChangedEvent {
	e := new(model.RowChangedEvent)
	// TODO: we lost the startTs from kafka message
	// startTs-based txn filter is out of work
	e.CommitTs = key.Ts
	e.Table = &model.TableName{
		Schema: key.Schema,
		Table:  key.Table,
	}
	// TODO: we lost the tableID from kafka message
	if key.Partition != nil {
		e.Table.TableID = *key.Partition
		e.Table.IsPartition = true
	}

	if len(value.Delete) != 0 {
		e.PreColumns = jsonColumns2SinkColumns(value.Delete)
	} else {
		e.Columns = jsonColumns2SinkColumns(value.Update)
		e.PreColumns = jsonColumns2SinkColumns(value.PreColumns)
	}
	return e
}

func ddlEventtoMqMessage(e *model.DDLEvent) (*mqMessageKey, *mqMessageDDL) {
	key := &mqMessageKey{
		Ts:     e.CommitTs,
		Schema: e.TableInfo.Schema,
		Table:  e.TableInfo.Table,
		Type:   model.MqMessageTypeDDL,
	}
	value := &mqMessageDDL{
		Query: e.Query,
		Type:  e.Type,
	}
	return key, value
}

func mqMessageToDDLEvent(key *mqMessageKey, value *mqMessageDDL) *model.DDLEvent {
	e := new(model.DDLEvent)
	e.TableInfo = new(model.SimpleTableInfo)
	// TODO: we lost the startTs from kafka message
	// startTs-based txn filter is out of work
	e.CommitTs = key.Ts
	e.TableInfo.Table = key.Table
	e.TableInfo.Schema = key.Schema
	e.Type = value.Type
	e.Query = value.Query
	return e
}

// JSONEventBatchEncoder encodes the events into the byte of a batch into.
type JSONEventBatchEncoder struct {
	// TODO remove deprecated fields
	keyBuf            *bytes.Buffer // Deprecated: only used for MixedBuild for now
	valueBuf          *bytes.Buffer // Deprecated: only used for MixedBuild for now
	supportMixedBuild bool          // TODO decouple this out

	messageBuf   []*MQMessage
	curBatchSize int
	// configs
	maxMessageBytes int
	maxBatchSize    int
}

<<<<<<< HEAD
// GetMaxMessageSize is only for unit testing.
func (d *JSONEventBatchEncoder) GetMaxMessageSize() int {
<<<<<<< HEAD
	return d.maxMessageBytes
=======
	return d.maxMessageSize
=======
// GetMaxMessageBytes is only for unit testing.
func (d *JSONEventBatchEncoder) GetMaxMessageBytes() int {
	return d.maxMessageBytes
>>>>>>> f097a1294 (codec(cdc): fix encoder `max-message-bytes` (#4074))
>>>>>>> a01549d3
}

// GetMaxBatchSize is only for unit testing.
func (d *JSONEventBatchEncoder) GetMaxBatchSize() int {
	return d.maxBatchSize
}

// SetMixedBuildSupport is used by CDC Log
func (d *JSONEventBatchEncoder) SetMixedBuildSupport(enabled bool) {
	d.supportMixedBuild = enabled
}

// AppendResolvedEvent is no-op
func (d *JSONEventBatchEncoder) AppendResolvedEvent(ts uint64) (EncoderResult, error) {
	return EncoderNoOperation, nil
}

// EncodeCheckpointEvent implements the EventBatchEncoder interface
func (d *JSONEventBatchEncoder) EncodeCheckpointEvent(ts uint64) (*MQMessage, error) {
	keyMsg := newResolvedMessage(ts)
	key, err := keyMsg.Encode()
	if err != nil {
		return nil, errors.Trace(err)
	}

	var keyLenByte [8]byte
	binary.BigEndian.PutUint64(keyLenByte[:], uint64(len(key)))
	var valueLenByte [8]byte
	binary.BigEndian.PutUint64(valueLenByte[:], 0)

	if d.supportMixedBuild {
		d.keyBuf.Write(keyLenByte[:])
		d.keyBuf.Write(key)
		d.valueBuf.Write(valueLenByte[:])
		return nil, nil
	}

	keyBuf := new(bytes.Buffer)
	var versionByte [8]byte
	binary.BigEndian.PutUint64(versionByte[:], BatchVersion1)
	keyBuf.Write(versionByte[:])
	keyBuf.Write(keyLenByte[:])
	keyBuf.Write(key)

	valueBuf := new(bytes.Buffer)
	valueBuf.Write(valueLenByte[:])

	ret := newResolvedMQMessage(ProtocolDefault, keyBuf.Bytes(), valueBuf.Bytes(), ts)
	return ret, nil
}

// AppendRowChangedEvent implements the EventBatchEncoder interface
func (d *JSONEventBatchEncoder) AppendRowChangedEvent(e *model.RowChangedEvent) (EncoderResult, error) {
	keyMsg, valueMsg := rowEventToMqMessage(e)
	key, err := keyMsg.Encode()
	if err != nil {
		return EncoderNoOperation, errors.Trace(err)
	}
	value, err := valueMsg.Encode()
	if err != nil {
		return EncoderNoOperation, errors.Trace(err)
	}

	var keyLenByte [8]byte
	binary.BigEndian.PutUint64(keyLenByte[:], uint64(len(key)))
	var valueLenByte [8]byte
	binary.BigEndian.PutUint64(valueLenByte[:], uint64(len(value)))

	if d.supportMixedBuild {
		d.keyBuf.Write(keyLenByte[:])
		d.keyBuf.Write(key)

		d.valueBuf.Write(valueLenByte[:])
		d.valueBuf.Write(value)
	} else {
		// for single message that longer than max-message-size, do not send it.
		// 16 is the length of `keyLenByte` and `valueLenByte`, 8 is the length of `versionHead`
		length := len(key) + len(value) + maximumRecordOverhead + 16 + 8
		if length > d.maxMessageBytes {
			log.Warn("Single message too large",
				zap.Int("max-message-size", d.maxMessageBytes), zap.Int("length", length), zap.Any("table", e.Table))
			return EncoderNoOperation, cerror.ErrJSONCodecRowTooLarge.GenWithStackByArgs()
		}

		if len(d.messageBuf) == 0 ||
			d.curBatchSize >= d.maxBatchSize ||
			d.messageBuf[len(d.messageBuf)-1].Length()+len(key)+len(value)+16 > d.maxMessageBytes {

			versionHead := make([]byte, 8)
			binary.BigEndian.PutUint64(versionHead, BatchVersion1)

			d.messageBuf = append(d.messageBuf, NewMQMessage(ProtocolDefault, versionHead, nil, 0, model.MqMessageTypeRow, nil, nil))
			d.curBatchSize = 0
		}

		message := d.messageBuf[len(d.messageBuf)-1]
		message.Key = append(message.Key, keyLenByte[:]...)
		message.Key = append(message.Key, key...)
		message.Value = append(message.Value, valueLenByte[:]...)
		message.Value = append(message.Value, value...)
		message.Ts = e.CommitTs
		message.Schema = &e.Table.Schema
		message.Table = &e.Table.Table

		if message.Length() > d.maxMessageBytes {
			// `len(d.messageBuf) == 1` is implied
			log.Debug("Event does not fit into max-message-bytes. Adjust relevant configurations to avoid service interruptions.",
				zap.Int("event-len", message.Length()), zap.Int("max-message-bytes", d.maxMessageBytes))
		}
		d.curBatchSize++
	}
	return EncoderNoOperation, nil
}

// EncodeDDLEvent implements the EventBatchEncoder interface
func (d *JSONEventBatchEncoder) EncodeDDLEvent(e *model.DDLEvent) (*MQMessage, error) {
	keyMsg, valueMsg := ddlEventtoMqMessage(e)
	key, err := keyMsg.Encode()
	if err != nil {
		return nil, errors.Trace(err)
	}
	value, err := valueMsg.Encode()
	if err != nil {
		return nil, errors.Trace(err)
	}

	var keyLenByte [8]byte
	binary.BigEndian.PutUint64(keyLenByte[:], uint64(len(key)))
	var valueLenByte [8]byte
	binary.BigEndian.PutUint64(valueLenByte[:], uint64(len(value)))

	if d.supportMixedBuild {
		d.keyBuf.Write(keyLenByte[:])
		d.keyBuf.Write(key)
		d.valueBuf.Write(valueLenByte[:])
		d.valueBuf.Write(value)
		return nil, nil
	}

	keyBuf := new(bytes.Buffer)
	var versionByte [8]byte
	binary.BigEndian.PutUint64(versionByte[:], BatchVersion1)
	keyBuf.Write(versionByte[:])
	keyBuf.Write(keyLenByte[:])
	keyBuf.Write(key)

	valueBuf := new(bytes.Buffer)
	valueBuf.Write(valueLenByte[:])
	valueBuf.Write(value)

	ret := newDDLMQMessage(ProtocolDefault, keyBuf.Bytes(), valueBuf.Bytes(), e)
	return ret, nil
}

// Build implements the EventBatchEncoder interface
func (d *JSONEventBatchEncoder) Build() (mqMessages []*MQMessage) {
	if d.supportMixedBuild {
		if d.valueBuf.Len() == 0 {
			return nil
		}
		/* there could be multiple types of event encoded within a single message which means the type is not sure */
		ret := NewMQMessage(ProtocolDefault, d.keyBuf.Bytes(), d.valueBuf.Bytes(), 0, model.MqMessageTypeUnknown, nil, nil)
		return []*MQMessage{ret}
	}

	ret := d.messageBuf
	d.messageBuf = make([]*MQMessage, 0)
	return ret
}

// MixedBuild implements the EventBatchEncoder interface
func (d *JSONEventBatchEncoder) MixedBuild(withVersion bool) []byte {
	if !d.supportMixedBuild {
		log.Panic("mixedBuildSupport not enabled!")
		return nil
	}
	keyBytes := d.keyBuf.Bytes()
	valueBytes := d.valueBuf.Bytes()
	mixedBytes := make([]byte, len(keyBytes)+len(valueBytes))

	index := uint64(0)
	keyIndex := uint64(0)
	valueIndex := uint64(0)

	if withVersion {
		// the first 8 bytes is the version, we should copy directly
		// then skip 8 bytes for next round key value parse
		copy(mixedBytes[:8], keyBytes[:8])
		index = uint64(8)    // skip version
		keyIndex = uint64(8) // skip version
	}

	for {
		if keyIndex >= uint64(len(keyBytes)) {
			break
		}
		keyLen := binary.BigEndian.Uint64(keyBytes[keyIndex : keyIndex+8])
		offset := keyLen + 8
		copy(mixedBytes[index:index+offset], keyBytes[keyIndex:keyIndex+offset])
		keyIndex += offset
		index += offset

		valueLen := binary.BigEndian.Uint64(valueBytes[valueIndex : valueIndex+8])
		offset = valueLen + 8
		copy(mixedBytes[index:index+offset], valueBytes[valueIndex:valueIndex+offset])
		valueIndex += offset
		index += offset
	}
	return mixedBytes
}

// Size implements the EventBatchEncoder interface
func (d *JSONEventBatchEncoder) Size() int {
	return d.keyBuf.Len() + d.valueBuf.Len()
}

// Reset implements the EventBatchEncoder interface
func (d *JSONEventBatchEncoder) Reset() {
	d.keyBuf.Reset()
	d.valueBuf.Reset()
}

// SetParams reads relevant parameters for Open Protocol
func (d *JSONEventBatchEncoder) SetParams(params map[string]string) error {
	var err error

<<<<<<< HEAD
	d.maxMessageBytes = config.DefaultMaxMessageBytes
=======
<<<<<<< HEAD
	d.maxMessageSize = DefaultMaxMessageBytes
>>>>>>> a01549d3
	if maxMessageBytes, ok := params["max-message-bytes"]; ok {
		d.maxMessageBytes, err = strconv.Atoi(maxMessageBytes)
		if err != nil {
			return cerror.ErrSinkInvalidConfig.Wrap(err)
		}
=======
	maxMessageBytes, ok := params["max-message-bytes"]
	if !ok {
		return cerror.ErrSinkInvalidConfig.Wrap(errors.New("max-message-bytes not found"))
	}

	d.maxMessageBytes, err = strconv.Atoi(maxMessageBytes)
	if err != nil {
		return cerror.ErrSinkInvalidConfig.Wrap(err)
>>>>>>> f097a1294 (codec(cdc): fix encoder `max-message-bytes` (#4074))
	}
	if d.maxMessageBytes <= 0 {
		return cerror.ErrSinkInvalidConfig.Wrap(errors.Errorf("invalid max-message-bytes %d", d.maxMessageBytes))
	}

	d.maxBatchSize = DefaultMaxBatchSize
	if maxBatchSize, ok := params["max-batch-size"]; ok {
		d.maxBatchSize, err = strconv.Atoi(maxBatchSize)
		if err != nil {
			return cerror.ErrSinkInvalidConfig.Wrap(err)
		}
	}
	if d.maxBatchSize <= 0 {
		return cerror.ErrSinkInvalidConfig.Wrap(errors.Errorf("invalid max-batch-size %d", d.maxBatchSize))
	}

	return nil
}

type jsonEventBatchEncoderBuilder struct {
	opts map[string]string
}

// Build a JSONEventBatchEncoder
func (b *jsonEventBatchEncoderBuilder) Build(ctx context.Context) (EventBatchEncoder, error) {
	encoder := NewJSONEventBatchEncoder()
	if err := encoder.SetParams(b.opts); err != nil {
		return nil, cerror.WrapError(cerror.ErrKafkaInvalidConfig, err)
	}

	return encoder, nil
}

func newJSONEventBatchEncoderBuilder(opts map[string]string) EncoderBuilder {
	return &jsonEventBatchEncoderBuilder{opts: opts}
}

// NewJSONEventBatchEncoder creates a new JSONEventBatchEncoder.
func NewJSONEventBatchEncoder() EventBatchEncoder {
	batch := &JSONEventBatchEncoder{
		keyBuf:   &bytes.Buffer{},
		valueBuf: &bytes.Buffer{},
	}
	var versionByte [8]byte
	binary.BigEndian.PutUint64(versionByte[:], BatchVersion1)
	batch.keyBuf.Write(versionByte[:])
	return batch
}

// JSONEventBatchMixedDecoder decodes the byte of a batch into the original messages.
type JSONEventBatchMixedDecoder struct {
	mixedBytes []byte
	nextKey    *mqMessageKey
	nextKeyLen uint64
}

// HasNext implements the EventBatchDecoder interface
func (b *JSONEventBatchMixedDecoder) HasNext() (model.MqMessageType, bool, error) {
	if !b.hasNext() {
		return 0, false, nil
	}
	if err := b.decodeNextKey(); err != nil {
		return 0, false, err
	}
	return b.nextKey.Type, true, nil
}

// NextResolvedEvent implements the EventBatchDecoder interface
func (b *JSONEventBatchMixedDecoder) NextResolvedEvent() (uint64, error) {
	if b.nextKey == nil {
		if err := b.decodeNextKey(); err != nil {
			return 0, err
		}
	}
	b.mixedBytes = b.mixedBytes[b.nextKeyLen+8:]
	if b.nextKey.Type != model.MqMessageTypeResolved {
		return 0, cerror.ErrJSONCodecInvalidData.GenWithStack("not found resolved event message")
	}
	valueLen := binary.BigEndian.Uint64(b.mixedBytes[:8])
	b.mixedBytes = b.mixedBytes[valueLen+8:]
	resolvedTs := b.nextKey.Ts
	b.nextKey = nil
	return resolvedTs, nil
}

// NextRowChangedEvent implements the EventBatchDecoder interface
func (b *JSONEventBatchMixedDecoder) NextRowChangedEvent() (*model.RowChangedEvent, error) {
	if b.nextKey == nil {
		if err := b.decodeNextKey(); err != nil {
			return nil, err
		}
	}
	b.mixedBytes = b.mixedBytes[b.nextKeyLen+8:]
	if b.nextKey.Type != model.MqMessageTypeRow {
		return nil, cerror.ErrJSONCodecInvalidData.GenWithStack("not found row event message")
	}
	valueLen := binary.BigEndian.Uint64(b.mixedBytes[:8])
	value := b.mixedBytes[8 : valueLen+8]
	b.mixedBytes = b.mixedBytes[valueLen+8:]
	rowMsg := new(mqMessageRow)
	if err := rowMsg.Decode(value); err != nil {
		return nil, errors.Trace(err)
	}
	rowEvent := mqMessageToRowEvent(b.nextKey, rowMsg)
	b.nextKey = nil
	return rowEvent, nil
}

// NextDDLEvent implements the EventBatchDecoder interface
func (b *JSONEventBatchMixedDecoder) NextDDLEvent() (*model.DDLEvent, error) {
	if b.nextKey == nil {
		if err := b.decodeNextKey(); err != nil {
			return nil, err
		}
	}
	b.mixedBytes = b.mixedBytes[b.nextKeyLen+8:]
	if b.nextKey.Type != model.MqMessageTypeDDL {
		return nil, cerror.ErrJSONCodecInvalidData.GenWithStack("not found ddl event message")
	}
	valueLen := binary.BigEndian.Uint64(b.mixedBytes[:8])
	value := b.mixedBytes[8 : valueLen+8]
	b.mixedBytes = b.mixedBytes[valueLen+8:]
	ddlMsg := new(mqMessageDDL)
	if err := ddlMsg.Decode(value); err != nil {
		return nil, errors.Trace(err)
	}
	ddlEvent := mqMessageToDDLEvent(b.nextKey, ddlMsg)
	b.nextKey = nil
	return ddlEvent, nil
}

func (b *JSONEventBatchMixedDecoder) hasNext() bool {
	return len(b.mixedBytes) > 0
}

func (b *JSONEventBatchMixedDecoder) decodeNextKey() error {
	keyLen := binary.BigEndian.Uint64(b.mixedBytes[:8])
	key := b.mixedBytes[8 : keyLen+8]
	// drop value bytes
	msgKey := new(mqMessageKey)
	err := msgKey.Decode(key)
	if err != nil {
		return errors.Trace(err)
	}
	b.nextKey = msgKey
	b.nextKeyLen = keyLen
	return nil
}

// JSONEventBatchDecoder decodes the byte of a batch into the original messages.
type JSONEventBatchDecoder struct {
	keyBytes   []byte
	valueBytes []byte
	nextKey    *mqMessageKey
	nextKeyLen uint64
}

// HasNext implements the EventBatchDecoder interface
func (b *JSONEventBatchDecoder) HasNext() (model.MqMessageType, bool, error) {
	if !b.hasNext() {
		return 0, false, nil
	}
	if err := b.decodeNextKey(); err != nil {
		return 0, false, err
	}
	return b.nextKey.Type, true, nil
}

// NextResolvedEvent implements the EventBatchDecoder interface
func (b *JSONEventBatchDecoder) NextResolvedEvent() (uint64, error) {
	if b.nextKey == nil {
		if err := b.decodeNextKey(); err != nil {
			return 0, err
		}
	}
	b.keyBytes = b.keyBytes[b.nextKeyLen+8:]
	if b.nextKey.Type != model.MqMessageTypeResolved {
		return 0, cerror.ErrJSONCodecInvalidData.GenWithStack("not found resolved event message")
	}
	valueLen := binary.BigEndian.Uint64(b.valueBytes[:8])
	b.valueBytes = b.valueBytes[valueLen+8:]
	resolvedTs := b.nextKey.Ts
	b.nextKey = nil
	return resolvedTs, nil
}

// NextRowChangedEvent implements the EventBatchDecoder interface
func (b *JSONEventBatchDecoder) NextRowChangedEvent() (*model.RowChangedEvent, error) {
	if b.nextKey == nil {
		if err := b.decodeNextKey(); err != nil {
			return nil, err
		}
	}
	b.keyBytes = b.keyBytes[b.nextKeyLen+8:]
	if b.nextKey.Type != model.MqMessageTypeRow {
		return nil, cerror.ErrJSONCodecInvalidData.GenWithStack("not found row event message")
	}
	valueLen := binary.BigEndian.Uint64(b.valueBytes[:8])
	value := b.valueBytes[8 : valueLen+8]
	b.valueBytes = b.valueBytes[valueLen+8:]
	rowMsg := new(mqMessageRow)
	if err := rowMsg.Decode(value); err != nil {
		return nil, errors.Trace(err)
	}
	rowEvent := mqMessageToRowEvent(b.nextKey, rowMsg)
	b.nextKey = nil
	return rowEvent, nil
}

// NextDDLEvent implements the EventBatchDecoder interface
func (b *JSONEventBatchDecoder) NextDDLEvent() (*model.DDLEvent, error) {
	if b.nextKey == nil {
		if err := b.decodeNextKey(); err != nil {
			return nil, err
		}
	}
	b.keyBytes = b.keyBytes[b.nextKeyLen+8:]
	if b.nextKey.Type != model.MqMessageTypeDDL {
		return nil, cerror.ErrJSONCodecInvalidData.GenWithStack("not found ddl event message")
	}
	valueLen := binary.BigEndian.Uint64(b.valueBytes[:8])
	value := b.valueBytes[8 : valueLen+8]
	b.valueBytes = b.valueBytes[valueLen+8:]
	ddlMsg := new(mqMessageDDL)
	if err := ddlMsg.Decode(value); err != nil {
		return nil, errors.Trace(err)
	}
	ddlEvent := mqMessageToDDLEvent(b.nextKey, ddlMsg)
	b.nextKey = nil
	return ddlEvent, nil
}

func (b *JSONEventBatchDecoder) hasNext() bool {
	return len(b.keyBytes) > 0 && len(b.valueBytes) > 0
}

func (b *JSONEventBatchDecoder) decodeNextKey() error {
	keyLen := binary.BigEndian.Uint64(b.keyBytes[:8])
	key := b.keyBytes[8 : keyLen+8]
	msgKey := new(mqMessageKey)
	err := msgKey.Decode(key)
	if err != nil {
		return errors.Trace(err)
	}
	b.nextKey = msgKey
	b.nextKeyLen = keyLen
	return nil
}

// NewJSONEventBatchDecoder creates a new JSONEventBatchDecoder.
func NewJSONEventBatchDecoder(key []byte, value []byte) (EventBatchDecoder, error) {
	version := binary.BigEndian.Uint64(key[:8])
	key = key[8:]
	if version != BatchVersion1 {
		return nil, cerror.ErrJSONCodecInvalidData.GenWithStack("unexpected key format version")
	}
	// if only decode one byte slice, we choose MixedDecoder
	if len(key) > 0 && len(value) == 0 {
		return &JSONEventBatchMixedDecoder{
			mixedBytes: key,
		}, nil
	}
	return &JSONEventBatchDecoder{
		keyBytes:   key,
		valueBytes: value,
	}, nil
}<|MERGE_RESOLUTION|>--- conflicted
+++ resolved
@@ -346,19 +346,9 @@
 	maxBatchSize    int
 }
 
-<<<<<<< HEAD
-// GetMaxMessageSize is only for unit testing.
-func (d *JSONEventBatchEncoder) GetMaxMessageSize() int {
-<<<<<<< HEAD
-	return d.maxMessageBytes
-=======
-	return d.maxMessageSize
-=======
 // GetMaxMessageBytes is only for unit testing.
 func (d *JSONEventBatchEncoder) GetMaxMessageBytes() int {
 	return d.maxMessageBytes
->>>>>>> f097a1294 (codec(cdc): fix encoder `max-message-bytes` (#4074))
->>>>>>> a01549d3
 }
 
 // GetMaxBatchSize is only for unit testing.
@@ -585,18 +575,6 @@
 func (d *JSONEventBatchEncoder) SetParams(params map[string]string) error {
 	var err error
 
-<<<<<<< HEAD
-	d.maxMessageBytes = config.DefaultMaxMessageBytes
-=======
-<<<<<<< HEAD
-	d.maxMessageSize = DefaultMaxMessageBytes
->>>>>>> a01549d3
-	if maxMessageBytes, ok := params["max-message-bytes"]; ok {
-		d.maxMessageBytes, err = strconv.Atoi(maxMessageBytes)
-		if err != nil {
-			return cerror.ErrSinkInvalidConfig.Wrap(err)
-		}
-=======
 	maxMessageBytes, ok := params["max-message-bytes"]
 	if !ok {
 		return cerror.ErrSinkInvalidConfig.Wrap(errors.New("max-message-bytes not found"))
@@ -605,7 +583,6 @@
 	d.maxMessageBytes, err = strconv.Atoi(maxMessageBytes)
 	if err != nil {
 		return cerror.ErrSinkInvalidConfig.Wrap(err)
->>>>>>> f097a1294 (codec(cdc): fix encoder `max-message-bytes` (#4074))
 	}
 	if d.maxMessageBytes <= 0 {
 		return cerror.ErrSinkInvalidConfig.Wrap(errors.Errorf("invalid max-message-bytes %d", d.maxMessageBytes))
