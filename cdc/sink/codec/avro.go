// Copyright 2020 PingCAP, Inc.
//
// Licensed under the Apache License, Version 2.0 (the "License");
// you may not use this file except in compliance with the License.
// You may obtain a copy of the License at
//
//     http://www.apache.org/licenses/LICENSE-2.0
//
// Unless required by applicable law or agreed to in writing, software
// distributed under the License is distributed on an "AS IS" BASIS,
// See the License for the specific language governing permissions and
// limitations under the License.

package codec

import (
	"bytes"
	"context"
	"encoding/binary"
	"encoding/json"
	"fmt"
	"math"
	"math/big"
	"strconv"
	"time"

	"github.com/pingcap/errors"
	"github.com/pingcap/log"
	"github.com/pingcap/parser/mysql"
	"github.com/pingcap/tidb/types"
	tijson "github.com/pingcap/tidb/types/json"
	"go.uber.org/zap"

	"github.com/pingcap/ticdc/cdc/model"
)

// AvroEventBatchEncoder converts the events to binary Avro data
type AvroEventBatchEncoder struct {
	keySchemaManager   *AvroSchemaManager
	valueSchemaManager *AvroSchemaManager
	resultBuf          []*MQMessage
}

type avroEncodeResult struct {
	data       []byte
	registryID int
}

// NewAvroEventBatchEncoder creates an AvroEventBatchEncoder
func NewAvroEventBatchEncoder() EventBatchEncoder {
	return &AvroEventBatchEncoder{
		valueSchemaManager: nil,
		keySchemaManager:   nil,
		resultBuf:          make([]*MQMessage, 0, 4096),
	}
}

// SetValueSchemaManager sets the value schema manager for an Avro encoder
func (a *AvroEventBatchEncoder) SetValueSchemaManager(manager *AvroSchemaManager) {
	a.valueSchemaManager = manager
}

// GetValueSchemaManager gets the value schema manager for an Avro encoder
func (a *AvroEventBatchEncoder) GetValueSchemaManager() *AvroSchemaManager {
	return a.valueSchemaManager
}

// SetKeySchemaManager sets the value schema manager for an Avro encoder
func (a *AvroEventBatchEncoder) SetKeySchemaManager(manager *AvroSchemaManager) {
	a.keySchemaManager = manager
}

// GetKeySchemaManager gets the value schema manager for an Avro encoder
func (a *AvroEventBatchEncoder) GetKeySchemaManager() *AvroSchemaManager {
	return a.keySchemaManager
}

// AppendRowChangedEvent appends a row change event to the encoder
// NOTE: the encoder can only store one RowChangedEvent!
func (a *AvroEventBatchEncoder) AppendRowChangedEvent(e *model.RowChangedEvent) (EncoderResult, error) {
	mqMessage := NewMQMessage(nil, nil, e.CommitTs)

	if !e.IsDelete() {
		res, err := avroEncode(e.Table, a.valueSchemaManager, e.TableInfoVersion, e.Columns)
		if err != nil {
			log.Warn("AppendRowChangedEvent: avro encoding failed", zap.String("table", e.Table.String()))
			return EncoderNoOperation, errors.Annotate(err, "AppendRowChangedEvent could not encode to Avro")
		}

		evlp, err := res.toEnvelope()
		if err != nil {
			log.Warn("AppendRowChangedEvent: could not construct Avro envelope", zap.String("table", e.Table.String()))
			return EncoderNoOperation, errors.Annotate(err, "AppendRowChangedEvent could not construct Avro envelope")
		}

		mqMessage.Value = evlp
	} else {
		mqMessage.Value = nil
	}

	pkeyCols := make([]*model.Column, 0)
	for _, col := range e.Columns {
		if col.Flag.IsHandleKey() {
			pkeyCols = append(pkeyCols, col)
		}
	}

	res, err := avroEncode(e.Table, a.keySchemaManager, e.TableInfoVersion, pkeyCols)
	if err != nil {
		log.Warn("AppendRowChangedEvent: avro encoding failed", zap.String("table", e.Table.String()))
		return EncoderNoOperation, errors.Annotate(err, "AppendRowChangedEvent could not encode to Avro")
	}

	evlp, err := res.toEnvelope()
	if err != nil {
		log.Warn("AppendRowChangedEvent: could not construct Avro envelope", zap.String("table", e.Table.String()))
		return EncoderNoOperation, errors.Annotate(err, "AppendRowChangedEvent could not construct Avro envelope")
	}

	mqMessage.Key = evlp
	a.resultBuf = append(a.resultBuf, mqMessage)

	return EncoderNeedAsyncWrite, nil
}

// AppendResolvedEvent is no-op for Avro
func (a *AvroEventBatchEncoder) AppendResolvedEvent(ts uint64) (EncoderResult, error) {
	return EncoderNoOperation, nil
}

// EncodeCheckpointEvent is no-op for now
func (a *AvroEventBatchEncoder) EncodeCheckpointEvent(ts uint64) (*MQMessage, error) {
	return nil, nil
}

<<<<<<< HEAD
// UpdateResolvedTs implements the EventBatchEncoder interface
func (a *AvroEventBatchEncoder) UpdateResolvedTs(ts uint64) (EncoderResult, error) {
	if a.Size() == 0 {
		return EncoderNoOperation, nil
	}
	// nothing for now
	return EncoderNeedAsyncWrite, nil
}

// Build a MQ message
func (a *AvroEventBatchEncoder) Build() (keys [][]byte, values [][]byte) {
	if a.Size() == 0 {
		return nil, nil
	}
	defer a.reset()
	keys = append(keys, a.keyBuf)
	values = append(values, a.valueBuf)
	return
=======
// EncodeDDLEvent is no-op now
func (a *AvroEventBatchEncoder) EncodeDDLEvent(e *model.DDLEvent) (*MQMessage, error) {
	return nil, nil
}

// Build MQ Messages
func (a *AvroEventBatchEncoder) Build() (mqMessages []*MQMessage) {
	old := a.resultBuf
	a.resultBuf = nil
	return old
>>>>>>> 0608f395
}

// MixedBuild implements the EventBatchEncoder interface
func (a *AvroEventBatchEncoder) MixedBuild(withVersion bool) []byte {
	panic("Mixed Build only use for JsonEncoder")
}

// Reset implements the EventBatchEncoder interface
func (a *AvroEventBatchEncoder) Reset() {
	panic("Reset only used for JsonEncoder")
}

// Size is the current size of resultBuf
func (a *AvroEventBatchEncoder) Size() int {
	if a.resultBuf == nil {
		return 0
	}
	sum := 0
	for _, msg := range a.resultBuf {
		sum += len(msg.Key)
		sum += len(msg.Value)
	}
	return sum
}

func (a *AvroEventBatchEncoder) reset() {
	a.keyBuf = nil
	a.valueBuf = nil
}

func avroEncode(table *model.TableName, manager *AvroSchemaManager, tableVersion uint64, cols []*model.Column) (*avroEncodeResult, error) {
	schemaGen := func() (string, error) {
		schema, err := ColumnInfoToAvroSchema(table.Table, cols)
		if err != nil {
			return "", errors.Annotate(err, "AvroEventBatchEncoder: generating schema failed")
		}
		return schema, nil
	}

	// TODO pass ctx from the upper function. Need to modify the EventBatchEncoder interface.
	avroCodec, registryID, err := manager.GetCachedOrRegister(context.Background(), *table, tableVersion, schemaGen)
	if err != nil {
		return nil, errors.Annotate(err, "AvroEventBatchEncoder: get-or-register failed")
	}

	native, err := rowToAvroNativeData(cols)
	if err != nil {
		return nil, errors.Annotate(err, "AvroEventBatchEncoder: converting to native failed")
	}

	bin, err := avroCodec.BinaryFromNative(nil, native)
	if err != nil {
		return nil, errors.Annotate(err, "AvroEventBatchEncoder: converting to Avro binary failed")
	}

	return &avroEncodeResult{
		data:       bin,
		registryID: registryID,
	}, nil
}

type avroSchemaTop struct {
	Tp     string                   `json:"type"`
	Name   string                   `json:"name"`
	Fields []map[string]interface{} `json:"fields"`
}

type logicalType string

type avroLogicalType struct {
	Type        string      `json:"type"`
	LogicalType logicalType `json:"logicalType"`
	Precision   interface{} `json:"precision,omitempty"`
	Scale       interface{} `json:"scale,omitempty"`
}

const (
	timestampMillis logicalType = "timestamp-millis"
	timeMillis      logicalType = "time-millis"
	decimalType     logicalType = "decimal"
)

// ColumnInfoToAvroSchema generates the Avro schema JSON for the corresponding columns
func ColumnInfoToAvroSchema(name string, columnInfo []*model.Column) (string, error) {
	top := avroSchemaTop{
		Tp:     "record",
		Name:   name,
		Fields: nil,
	}

	for _, col := range columnInfo {
		avroType, err := getAvroDataTypeFromColumn(col)
		if err != nil {
			return "", err
		}
		field := make(map[string]interface{})
		field["name"] = col.Name
		if col.Flag.IsHandleKey() {
			field["type"] = avroType
		} else {
			field["type"] = []interface{}{"null", avroType}
			field["default"] = nil
		}

		top.Fields = append(top.Fields, field)
	}

	str, err := json.Marshal(&top)
	if err != nil {
		return "", errors.Annotate(err, "ColumnInfoToAvroSchema: failed to generate json")
	}
	log.Debug("Avro Schema JSON generated", zap.ByteString("schema", str))
	return string(str), nil
}

func rowToAvroNativeData(cols []*model.Column) (interface{}, error) {
	ret := make(map[string]interface{}, len(cols))
	for _, col := range cols {
		if col == nil {
			continue
		}
		data, str, err := columnToAvroNativeData(col)
		if err != nil {
			return nil, err
		}

		if col.Flag.IsHandleKey() {
			ret[col.Name] = data
			continue
		}
		union := make(map[string]interface{}, 1)
		union[str] = data
		ret[col.Name] = union
	}
	return ret, nil
}

func getAvroDataTypeFallback(v interface{}) (string, error) {
	switch v.(type) {
	case bool:
		return "boolean", nil
	case []byte:
		return "bytes", nil
	case float64:
		return "double", nil
	case float32:
		return "float", nil
	case int64, uint64:
		return "long", nil
	case int, int32, uint32:
		return "int", nil
	case nil:
		return "null", nil
	case string:
		return "string", nil
	default:
		log.Warn("getAvroDataTypeFallback: unknown type")
		return "", errors.New("unknown type for Avro")
	}
}

var unsignedLongAvroType = avroLogicalType{
	Type:        "bytes",
	LogicalType: decimalType,
	Precision:   8,
	Scale:       0,
}

func getAvroDataTypeFromColumn(col *model.Column) (interface{}, error) {
	log.Info("DEBUG: getAvroDataTypeFromColumn", zap.Reflect("col", col))
	switch col.Type {
	case mysql.TypeFloat:
		return "float", nil
	case mysql.TypeDouble:
		return "double", nil
	case mysql.TypeVarchar, mysql.TypeString, mysql.TypeVarString:
		return "string", nil
	case mysql.TypeDate, mysql.TypeDatetime, mysql.TypeTimestamp:
		return avroLogicalType{
			Type:        "long",
			LogicalType: timestampMillis,
		}, nil
	case mysql.TypeDuration:
		return avroLogicalType{
			Type:        "int",
			LogicalType: timeMillis,
		}, nil
	case mysql.TypeEnum:
		return unsignedLongAvroType, nil
	case mysql.TypeSet:
		return unsignedLongAvroType, nil
	case mysql.TypeBit:
		return unsignedLongAvroType, nil
	case mysql.TypeNewDecimal:
		return "string", nil
	case mysql.TypeTiny, mysql.TypeShort, mysql.TypeInt24:
		return "int", nil
	case mysql.TypeLong:
		if col.Flag.IsUnsigned() {
			return "long", nil
		}
		return "int", nil
	case mysql.TypeLonglong:
		if col.Flag.IsUnsigned() {
			return unsignedLongAvroType, nil
		}
		return "long", nil
	case mysql.TypeNull:
		return "null", nil
	case mysql.TypeJSON:
		return "string", nil
	case mysql.TypeTinyBlob, mysql.TypeMediumBlob, mysql.TypeLongBlob, mysql.TypeBlob:
		return "bytes", nil
	case mysql.TypeYear:
		return "long", nil
	default:
		log.Fatal("Unknown MySql type", zap.Reflect("mysql-type", col.Type))
		return "", errors.New("Unknown Mysql type")
	}
}

func columnToAvroNativeData(col *model.Column) (interface{}, string, error) {
	if col.Value == nil {
		return nil, "null", nil
	}

	handleUnsignedInt64 := func() (interface{}, string, error) {
		var retVal interface{}
		switch v := col.Value.(type) {
		case uint64:
			retVal = big.NewRat(0, 1).SetUint64(v)
		case int64:
			retVal = big.NewRat(0, 1).SetInt64(v)
		}
		return retVal, string("bytes." + decimalType), nil
	}

	switch col.Type {
	case mysql.TypeDate, mysql.TypeDatetime, mysql.TypeNewDate, mysql.TypeTimestamp:
		str := col.Value.(string)
		t, err := time.Parse(types.DateFormat, str)
		const fullType = "long." + timestampMillis
		if err == nil {
			return t, string(fullType), nil
		}

		t, err = time.Parse(types.TimeFormat, str)
		if err == nil {
			return t, string(fullType), nil
		}

		t, err = time.Parse(types.TimeFSPFormat, str)
		if err != nil {
			return nil, "", err
		}
		return t, string(fullType), nil
	case mysql.TypeDuration:
		str := col.Value.(string)
		var (
			hours   int
			minutes int
			seconds int
			frac    string
		)
		_, err := fmt.Sscanf(str, "%d:%d:%d.%s", &hours, &minutes, &seconds, &frac)
		if err != nil {
			_, err := fmt.Sscanf(str, "%d:%d:%d", &hours, &minutes, &seconds)
			frac = "0"

			if err != nil {
				return nil, "", err
			}
		}

		fsp := len(frac)
		fracInt, err := strconv.ParseInt(frac, 10, 32)
		if err != nil {
			return nil, "", err
		}
		fracInt = int64(float64(fracInt) * math.Pow10(6-fsp))

		d := types.NewDuration(hours, minutes, seconds, int(fracInt), int8(fsp)).Duration
		const fullType = "int." + timeMillis
		return d, string(fullType), nil
	case mysql.TypeVarchar, mysql.TypeString, mysql.TypeVarString:
		if col.Flag.IsBinary() {
			switch val := col.Value.(type) {
			case string:
				return []byte(val), "bytes", nil
			case []byte:
				return val, "bytes", nil
			}
		} else {
			switch val := col.Value.(type) {
			case string:
				return val, "string", nil
			case []byte:
				return string(val), "string", nil
			}
		}
		log.Fatal("Avro could not process text-like type", zap.Reflect("col", col))
		return nil, "", errors.New("Unknown datum type")
	case mysql.TypeYear:
		return col.Value.(int64), "long", nil
	case mysql.TypeJSON:
		return col.Value.(tijson.BinaryJSON).String(), "string", nil
	case mysql.TypeNewDecimal:
		return col.Value.(string), "string", nil
	case mysql.TypeEnum:
		return handleUnsignedInt64()
	case mysql.TypeSet:
		return handleUnsignedInt64()
	case mysql.TypeBit:
		return handleUnsignedInt64()
	case mysql.TypeTiny, mysql.TypeShort, mysql.TypeInt24:
		return int32(col.Value.(int64)), "int", nil
	case mysql.TypeLong:
		if col.Flag.IsUnsigned() {
			return int64(col.Value.(uint64)), "long", nil
		}
		return col.Value.(int64), "int", nil
	case mysql.TypeLonglong:
		if col.Flag.IsUnsigned() {
			return handleUnsignedInt64()
		}
		return col.Value.(int64), "long", nil
	default:
		avroType, err := getAvroDataTypeFallback(col.Value)
		if err != nil {
			return nil, "", err
		}
		return col.Value, avroType, nil
	}
}

const magicByte = uint8(0)

func (r *avroEncodeResult) toEnvelope() ([]byte, error) {
	buf := new(bytes.Buffer)
	data := []interface{}{magicByte, int32(r.registryID), r.data}
	for _, v := range data {
		err := binary.Write(buf, binary.BigEndian, v)
		if err != nil {
			return nil, errors.Annotate(err, "converting Avro data to envelope failed")
		}
	}
	return buf.Bytes(), nil
}<|MERGE_RESOLUTION|>--- conflicted
+++ resolved
@@ -133,7 +133,6 @@
 	return nil, nil
 }
 
-<<<<<<< HEAD
 // UpdateResolvedTs implements the EventBatchEncoder interface
 func (a *AvroEventBatchEncoder) UpdateResolvedTs(ts uint64) (EncoderResult, error) {
 	if a.Size() == 0 {
@@ -143,16 +142,6 @@
 	return EncoderNeedAsyncWrite, nil
 }
 
-// Build a MQ message
-func (a *AvroEventBatchEncoder) Build() (keys [][]byte, values [][]byte) {
-	if a.Size() == 0 {
-		return nil, nil
-	}
-	defer a.reset()
-	keys = append(keys, a.keyBuf)
-	values = append(values, a.valueBuf)
-	return
-=======
 // EncodeDDLEvent is no-op now
 func (a *AvroEventBatchEncoder) EncodeDDLEvent(e *model.DDLEvent) (*MQMessage, error) {
 	return nil, nil
@@ -163,7 +152,6 @@
 	old := a.resultBuf
 	a.resultBuf = nil
 	return old
->>>>>>> 0608f395
 }
 
 // MixedBuild implements the EventBatchEncoder interface
@@ -187,11 +175,6 @@
 		sum += len(msg.Value)
 	}
 	return sum
-}
-
-func (a *AvroEventBatchEncoder) reset() {
-	a.keyBuf = nil
-	a.valueBuf = nil
 }
 
 func avroEncode(table *model.TableName, manager *AvroSchemaManager, tableVersion uint64, cols []*model.Column) (*avroEncodeResult, error) {
