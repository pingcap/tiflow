--- conflicted
+++ resolved
@@ -18,11 +18,8 @@
 	"sync/atomic"
 
 	"github.com/pingcap/log"
+	"github.com/pingcap/ticdc/cdc/model"
 	"go.uber.org/zap"
-
-	"github.com/pingcap/ticdc/cdc/entry"
-
-	"github.com/pingcap/ticdc/cdc/model"
 )
 
 // Sink is an abstraction for anything that a changefeed may emit into.
@@ -34,19 +31,9 @@
 	// EmitDDL saves the specified DDL to the sink backend
 	EmitDDLEvent(ctx context.Context, txn *model.DDLEvent) error
 	CheckpointTs() uint64
-<<<<<<< HEAD
 	Run(ctx context.Context) error
-=======
->>>>>>> 1fd96746
 	// Close does not guarantee delivery of outstanding messages.
 	Close() error
-}
-
-// TableInfoGetter is used to get table info by table id of TiDB
-type TableInfoGetter interface {
-	TableByID(id int64) (info *entry.TableInfo, ok bool)
-	GetTableIDByName(schema, table string) (int64, bool)
-	GetTableByName(schema, table string) (info *entry.TableInfo, ok bool)
 }
 
 func NewBlackHoleSink() *blackHoleSink {
@@ -70,12 +57,6 @@
 func (b *blackHoleSink) EmitRowChangedEvent(ctx context.Context, rows ...*model.RowChangedEvent) error {
 	for _, row := range rows {
 		if row.Resolved {
-<<<<<<< HEAD
-=======
-			if row.Ts <= b.checkpointTs {
-				return nil
-			}
->>>>>>> 1fd96746
 			atomic.StoreUint64(&b.checkpointTs, row.Ts)
 		}
 		log.Info("BlockHoleSink: Row Changed Event", zap.Any("row", row))
