--- conflicted
+++ resolved
@@ -28,11 +28,6 @@
 	// resloveTS type message
 	ResloveTs uint64
 	// txn type message
-<<<<<<< HEAD
 	Txn   *model.Txn
 	Columns  map[string][]*timodel.ColumnInfo
-=======
-	Txn     *model.Txn
-	Columns []*timodel.ColumnInfo
->>>>>>> 7c843fdc
 }