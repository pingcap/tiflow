// Copyright 2021 PingCAP, Inc.
//
// Licensed under the Apache License, Version 2.0 (the "License");
// you may not use this file except in compliance with the License.
// You may obtain a copy of the License at
//
//     http://www.apache.org/licenses/LICENSE-2.0
//
// Unless required by applicable law or agreed to in writing, software
// distributed under the License is distributed on an "AS IS" BASIS,
// See the License for the specific language governing permissions and
// limitations under the License.

package sink

import (
	"context"
	"database/sql"
	"net/url"
	"strings"
	"testing"

	"github.com/DATA-DOG/go-sqlmock"
	dmysql "github.com/go-sql-driver/mysql"
	"github.com/pingcap/tiflow/pkg/util/testleak"
	"github.com/stretchr/testify/require"
)

func TestSinkParamsClone(t *testing.T) {
	param1 := defaultParams.Clone()
	param2 := param1.Clone()
	param2.changefeedID = "123"
	param2.batchReplaceEnabled = false
	param2.maxTxnRow = 1
	require.Equal(t, &sinkParams{
		workerCount:         DefaultWorkerCount,
		maxTxnRow:           DefaultMaxTxnRow,
		tidbTxnMode:         defaultTiDBTxnMode,
		batchReplaceEnabled: defaultBatchReplaceEnabled,
		batchReplaceSize:    defaultBatchReplaceSize,
		readTimeout:         defaultReadTimeout,
		writeTimeout:        defaultWriteTimeout,
		dialTimeout:         defaultDialTimeout,
		safeMode:            defaultSafeMode,
	}, param1)
	require.Equal(t, &sinkParams{
		changefeedID:        "123",
		workerCount:         DefaultWorkerCount,
		maxTxnRow:           1,
		tidbTxnMode:         defaultTiDBTxnMode,
		batchReplaceEnabled: false,
		batchReplaceSize:    defaultBatchReplaceSize,
		readTimeout:         defaultReadTimeout,
		writeTimeout:        defaultWriteTimeout,
		dialTimeout:         defaultDialTimeout,
		safeMode:            defaultSafeMode,
	}, param2)
}

func TestGenerateDSNByParams(t *testing.T) {
	testDefaultParams := func() {
		db, err := mockTestDB(false)
		require.Nil(t, err)
		defer db.Close()

		dsn, err := dmysql.ParseDSN("root:123456@tcp(127.0.0.1:4000)/")
		require.Nil(t, err)
		params := defaultParams.Clone()
		dsnStr, err := generateDSNByParams(context.TODO(), dsn, params, db)
		require.Nil(t, err)
		expectedParams := []string{
			"tidb_txn_mode=optimistic",
			"readTimeout=2m",
			"writeTimeout=2m",
			"allow_auto_random_explicit_insert=1",
			"transaction_isolation=%22READ-COMMITTED%22",
<<<<<<< HEAD
			"charset=utf8mb4",
=======
			"tidb_placement_mode=%22ignore%22",
>>>>>>> 43ca1cdb
		}
		for _, param := range expectedParams {
			require.Contains(t, dsnStr, param)
		}
		require.False(t, strings.Contains(dsnStr, "time_zone"))
	}

	testTimezoneParam := func() {
		db, err := mockTestDB(false)
		require.Nil(t, err)
		defer db.Close()

		dsn, err := dmysql.ParseDSN("root:123456@tcp(127.0.0.1:4000)/")
		require.Nil(t, err)
		params := defaultParams.Clone()
		params.timezone = `"UTC"`
		dsnStr, err := generateDSNByParams(context.TODO(), dsn, params, db)
		require.Nil(t, err)
		require.True(t, strings.Contains(dsnStr, "time_zone=%22UTC%22"))
	}

	testTimeoutParams := func() {
		db, err := mockTestDB(false)
		require.Nil(t, err)
		defer db.Close()

		dsn, err := dmysql.ParseDSN("root:123456@tcp(127.0.0.1:4000)/")
		require.Nil(t, err)
		uri, err := url.Parse("mysql://127.0.0.1:3306/?read-timeout=4m&write-timeout=5m&timeout=3m")
		require.Nil(t, err)
		params, err := parseSinkURIToParams(context.TODO(), uri, map[string]string{})
		require.Nil(t, err)
		dsnStr, err := generateDSNByParams(context.TODO(), dsn, params, db)
		require.Nil(t, err)
		expectedParams := []string{
			"readTimeout=4m",
			"writeTimeout=5m",
			"timeout=3m",
		}
		for _, param := range expectedParams {
			require.True(t, strings.Contains(dsnStr, param))
		}
	}

	testIsolationParams := func() {
		db, mock, err := sqlmock.New()
		require.Nil(t, err)
		defer db.Close() // nolint:errcheck
		columns := []string{"Variable_name", "Value"}
		mock.ExpectQuery("show session variables like 'allow_auto_random_explicit_insert';").WillReturnRows(
			sqlmock.NewRows(columns).AddRow("allow_auto_random_explicit_insert", "0"),
		)
		mock.ExpectQuery("show session variables like 'tidb_txn_mode';").WillReturnRows(
			sqlmock.NewRows(columns).AddRow("tidb_txn_mode", "pessimistic"),
		)
		// simulate error
		dsn, err := dmysql.ParseDSN("root:123456@tcp(127.0.0.1:4000)/")
		require.Nil(t, err)
		params := defaultParams.Clone()
		var dsnStr string
		_, err = generateDSNByParams(context.TODO(), dsn, params, db)
		require.Error(t, err)

		// simulate no transaction_isolation
		mock.ExpectQuery("show session variables like 'allow_auto_random_explicit_insert';").WillReturnRows(
			sqlmock.NewRows(columns).AddRow("allow_auto_random_explicit_insert", "0"),
		)
		mock.ExpectQuery("show session variables like 'tidb_txn_mode';").WillReturnRows(
			sqlmock.NewRows(columns).AddRow("tidb_txn_mode", "pessimistic"),
		)
		mock.ExpectQuery("show session variables like 'transaction_isolation';").WillReturnError(sql.ErrNoRows)
		mock.ExpectQuery("show session variables like 'tidb_placement_mode';").
			WillReturnRows(
				sqlmock.NewRows(columns).
					AddRow("tidb_placement_mode", "IGNORE"),
			)
		dsnStr, err = generateDSNByParams(context.TODO(), dsn, params, db)
		require.Nil(t, err)
		expectedParams := []string{
			"tx_isolation=%22READ-COMMITTED%22",
		}
		for _, param := range expectedParams {
			require.True(t, strings.Contains(dsnStr, param))
		}

		// simulate transaction_isolation
		mock.ExpectQuery("show session variables like 'allow_auto_random_explicit_insert';").WillReturnRows(
			sqlmock.NewRows(columns).AddRow("allow_auto_random_explicit_insert", "0"),
		)
		mock.ExpectQuery("show session variables like 'tidb_txn_mode';").WillReturnRows(
			sqlmock.NewRows(columns).AddRow("tidb_txn_mode", "pessimistic"),
		)
		mock.ExpectQuery("show session variables like 'transaction_isolation';").WillReturnRows(
			sqlmock.NewRows(columns).AddRow("transaction_isolation", "REPEATED-READ"),
		)
		mock.ExpectQuery("show session variables like 'tidb_placement_mode';").
			WillReturnRows(
				sqlmock.NewRows(columns).
					AddRow("tidb_placement_mode", "IGNORE"),
			)
		dsnStr, err = generateDSNByParams(context.TODO(), dsn, params, db)
		require.Nil(t, err)
		expectedParams = []string{
			"transaction_isolation=%22READ-COMMITTED%22",
		}
		for _, param := range expectedParams {
			require.True(t, strings.Contains(dsnStr, param))
		}
	}

	testDefaultParams()
	testTimezoneParam()
	testTimeoutParams()
	testIsolationParams()
}

func TestParseSinkURIToParams(t *testing.T) {
	defer testleak.AfterTestT(t)()
	expected := defaultParams.Clone()
	expected.workerCount = 64
	expected.maxTxnRow = 20
	expected.batchReplaceEnabled = true
	expected.batchReplaceSize = 50
	expected.safeMode = true
	expected.timezone = `"UTC"`
	expected.changefeedID = "cf-id"
	expected.captureAddr = "127.0.0.1:8300"
	expected.tidbTxnMode = "pessimistic"
	uriStr := "mysql://127.0.0.1:3306/?worker-count=64&max-txn-row=20" +
		"&batch-replace-enable=true&batch-replace-size=50&safe-mode=true" +
		"&tidb-txn-mode=pessimistic"
	opts := map[string]string{
		OptChangefeedID: expected.changefeedID,
		OptCaptureAddr:  expected.captureAddr,
	}
	uri, err := url.Parse(uriStr)
	require.Nil(t, err)
	params, err := parseSinkURIToParams(context.TODO(), uri, opts)
	require.Nil(t, err)
	require.Equal(t, expected, params)
}

func TestParseSinkURITimezone(t *testing.T) {
	defer testleak.AfterTestT(t)()
	uris := []string{
		"mysql://127.0.0.1:3306/?time-zone=Asia/Shanghai&worker-count=32",
		"mysql://127.0.0.1:3306/?time-zone=&worker-count=32",
		"mysql://127.0.0.1:3306/?worker-count=32",
	}
	expected := []string{
		"\"Asia/Shanghai\"",
		"",
		"\"UTC\"",
	}
	ctx := context.TODO()
	opts := map[string]string{}
	for i, uriStr := range uris {
		uri, err := url.Parse(uriStr)
		require.Nil(t, err)
		params, err := parseSinkURIToParams(ctx, uri, opts)
		require.Nil(t, err)
		require.Equal(t, expected[i], params.timezone)
	}
}

func TestParseSinkURIOverride(t *testing.T) {
	defer testleak.AfterTestT(t)()
	cases := []struct {
		uri     string
		checker func(*sinkParams)
	}{{
		uri: "mysql://127.0.0.1:3306/?worker-count=2147483648", // int32 max
		checker: func(sp *sinkParams) {
			require.EqualValues(t, sp.workerCount, maxWorkerCount)
		},
	}, {
		uri: "mysql://127.0.0.1:3306/?max-txn-row=2147483648", // int32 max
		checker: func(sp *sinkParams) {
			require.EqualValues(t, sp.maxTxnRow, maxMaxTxnRow)
		},
	}, {
		uri: "mysql://127.0.0.1:3306/?tidb-txn-mode=badmode",
		checker: func(sp *sinkParams) {
			require.EqualValues(t, sp.tidbTxnMode, defaultTiDBTxnMode)
		},
	}}
	ctx := context.TODO()
	opts := map[string]string{OptChangefeedID: "changefeed-01"}
	var uri *url.URL
	var err error
	for _, cs := range cases {
		if cs.uri != "" {
			uri, err = url.Parse(cs.uri)
			require.Nil(t, err)
		} else {
			uri = nil
		}
		p, err := parseSinkURIToParams(ctx, uri, opts)
		require.Nil(t, err)
		cs.checker(p)
	}
}

func TestParseSinkURIBadQueryString(t *testing.T) {
	defer testleak.AfterTestT(t)()
	uris := []string{
		"",
		"postgre://127.0.0.1:3306",
		"mysql://127.0.0.1:3306/?worker-count=not-number",
		"mysql://127.0.0.1:3306/?worker-count=-1",
		"mysql://127.0.0.1:3306/?worker-count=0",
		"mysql://127.0.0.1:3306/?max-txn-row=not-number",
		"mysql://127.0.0.1:3306/?max-txn-row=-1",
		"mysql://127.0.0.1:3306/?max-txn-row=0",
		"mysql://127.0.0.1:3306/?ssl-ca=only-ca-exists",
		"mysql://127.0.0.1:3306/?batch-replace-enable=not-bool",
		"mysql://127.0.0.1:3306/?batch-replace-enable=true&batch-replace-size=not-number",
		"mysql://127.0.0.1:3306/?safe-mode=not-bool",
		"mysql://127.0.0.1:3306/?time-zone=badtz",
		"mysql://127.0.0.1:3306/?write-timeout=badduration",
		"mysql://127.0.0.1:3306/?read-timeout=badduration",
		"mysql://127.0.0.1:3306/?timeout=badduration",
	}
	ctx := context.TODO()
	opts := map[string]string{OptChangefeedID: "changefeed-01"}
	var uri *url.URL
	var err error
	for _, uriStr := range uris {
		if uriStr != "" {
			uri, err = url.Parse(uriStr)
			require.Nil(t, err)
		} else {
			uri = nil
		}
		_, err = parseSinkURIToParams(ctx, uri, opts)
		require.Error(t, err)
	}
}

func TestCheckTiDBVariable(t *testing.T) {
	defer testleak.AfterTestT(t)()
	db, mock, err := sqlmock.New()
	require.Nil(t, err)
	defer db.Close() //nolint:errcheck
	columns := []string{"Variable_name", "Value"}

	mock.ExpectQuery("show session variables like 'allow_auto_random_explicit_insert';").WillReturnRows(
		sqlmock.NewRows(columns).AddRow("allow_auto_random_explicit_insert", "0"),
	)
	val, err := checkTiDBVariable(context.TODO(), db, "allow_auto_random_explicit_insert", "1")
	require.Nil(t, err)
	require.Equal(t, "1", val)

	mock.ExpectQuery("show session variables like 'no_exist_variable';").WillReturnError(sql.ErrNoRows)
	val, err = checkTiDBVariable(context.TODO(), db, "no_exist_variable", "0")
	require.Nil(t, err)
	require.Equal(t, "", val)

	mock.ExpectQuery("show session variables like 'version';").WillReturnError(sql.ErrConnDone)
	_, err = checkTiDBVariable(context.TODO(), db, "version", "5.7.25-TiDB-v4.0.0")
	require.NotNil(t, err)
	require.Regexp(t, ".*"+sql.ErrConnDone.Error(), err.Error())
}<|MERGE_RESOLUTION|>--- conflicted
+++ resolved
@@ -74,11 +74,8 @@
 			"writeTimeout=2m",
 			"allow_auto_random_explicit_insert=1",
 			"transaction_isolation=%22READ-COMMITTED%22",
-<<<<<<< HEAD
 			"charset=utf8mb4",
-=======
 			"tidb_placement_mode=%22ignore%22",
->>>>>>> 43ca1cdb
 		}
 		for _, param := range expectedParams {
 			require.Contains(t, dsnStr, param)
