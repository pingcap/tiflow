// Copyright 2020 PingCAP, Inc.
//
// Licensed under the Apache License, Version 2.0 (the "License");
// you may not use this file except in compliance with the License.
// You may obtain a copy of the License at
//
//     http://www.apache.org/licenses/LICENSE-2.0
//
// Unless required by applicable law or agreed to in writing, software
// distributed under the License is distributed on an "AS IS" BASIS,
// See the License for the specific language governing permissions and
// limitations under the License.

package sink

import (
	"context"
	"fmt"
	"sort"
	"testing"
	"time"

	"github.com/davecgh/go-spew/spew"
	"github.com/pingcap/check"
	"github.com/pingcap/parser/mysql"
	"github.com/pingcap/ticdc/cdc/model"
	"github.com/pingcap/ticdc/cdc/sink/common"
	"github.com/pingcap/ticdc/pkg/config"
	"github.com/pingcap/ticdc/pkg/filter"
	"github.com/pingcap/ticdc/pkg/notify"
	"golang.org/x/sync/errgroup"
)

type MySQLSinkSuite struct{}

func Test(t *testing.T) { check.TestingT(t) }

var _ = check.Suite(&MySQLSinkSuite{})

func newMySQLSink4Test(c *check.C) *mysqlSink {
	f, err := filter.NewFilter(config.GetDefaultReplicaConfig())
	c.Assert(err, check.IsNil)
	params := defaultParams
	params.batchReplaceEnabled = false
	return &mysqlSink{
		txnCache:   common.NewUnresolvedTxnCache(),
		filter:     f,
		statistics: NewStatistics(context.TODO(), "test", make(map[string]string)),
		params:     params,
	}
}

func (s MySQLSinkSuite) TestEmitRowChangedEvents(c *check.C) {
	testCases := []struct {
		input    []*model.RowChangedEvent
		expected map[model.TableID][]*model.SingleTableTxn
	}{{
		input:    []*model.RowChangedEvent{},
		expected: map[model.TableID][]*model.SingleTableTxn{},
	}, {
		input: []*model.RowChangedEvent{
			{
				StartTs:  1,
				CommitTs: 2,
				Table:    &model.TableName{Schema: "s1", Table: "t1", TableID: 1},
			},
			{
				StartTs:  1,
				CommitTs: 2,
				Table:    &model.TableName{Schema: "s1", Table: "t1", TableID: 1},
			},
			{
				StartTs:  1,
				CommitTs: 2,
				Table:    &model.TableName{Schema: "s1", Table: "t1", TableID: 1},
			},
			{
				StartTs:  3,
				CommitTs: 4,
				Table:    &model.TableName{Schema: "s1", Table: "t1", TableID: 1},
			},
			{
				StartTs:  3,
				CommitTs: 4,
				Table:    &model.TableName{Schema: "s1", Table: "t1", TableID: 1},
			},
			{
				StartTs:  3,
				CommitTs: 4,
				Table:    &model.TableName{Schema: "s1", Table: "t1", TableID: 1},
			},
		},
		expected: map[model.TableID][]*model.SingleTableTxn{
			1: {
				{
					Table:    &model.TableName{Schema: "s1", Table: "t1", TableID: 1},
					StartTs:  1,
					CommitTs: 2,
					Rows: []*model.RowChangedEvent{
						{
							StartTs:  1,
							CommitTs: 2,
							Table:    &model.TableName{Schema: "s1", Table: "t1", TableID: 1},
						},
						{
							StartTs:  1,
							CommitTs: 2,
							Table:    &model.TableName{Schema: "s1", Table: "t1", TableID: 1},
						},
						{
							StartTs:  1,
							CommitTs: 2,
							Table:    &model.TableName{Schema: "s1", Table: "t1", TableID: 1},
						}},
				},
				{
					Table:    &model.TableName{Schema: "s1", Table: "t1", TableID: 1},
					StartTs:  3,
					CommitTs: 4,
					Rows: []*model.RowChangedEvent{
						{
							StartTs:  3,
							CommitTs: 4,
							Table:    &model.TableName{Schema: "s1", Table: "t1", TableID: 1},
						},
						{
							StartTs:  3,
							CommitTs: 4,
							Table:    &model.TableName{Schema: "s1", Table: "t1", TableID: 1},
						},
						{
							StartTs:  3,
							CommitTs: 4,
							Table:    &model.TableName{Schema: "s1", Table: "t1", TableID: 1},
						}},
				},
			},
		},
	}, {
		input: []*model.RowChangedEvent{
			{
				StartTs:  1,
				CommitTs: 2,
				Table:    &model.TableName{Schema: "s1", Table: "t1", TableID: 1},
			},
			{
				StartTs:  3,
				CommitTs: 4,
				Table:    &model.TableName{Schema: "s1", Table: "t1", TableID: 1},
			},
			{
				StartTs:  5,
				CommitTs: 6,
				Table:    &model.TableName{Schema: "s1", Table: "t1", TableID: 1},
			},
			{
				StartTs:  1,
				CommitTs: 2,
				Table:    &model.TableName{Schema: "s1", Table: "t2", TableID: 2},
			},
			{
				StartTs:  3,
				CommitTs: 4,
				Table:    &model.TableName{Schema: "s1", Table: "t2", TableID: 2},
			},
			{
				StartTs:  5,
				CommitTs: 6,
				Table:    &model.TableName{Schema: "s1", Table: "t2", TableID: 2},
			},
		},
		expected: map[model.TableID][]*model.SingleTableTxn{
			1: {
				{
					Table:    &model.TableName{Schema: "s1", Table: "t1", TableID: 1},
					StartTs:  1,
					CommitTs: 2,
					Rows: []*model.RowChangedEvent{
						{
							StartTs:  1,
							CommitTs: 2,
							Table:    &model.TableName{Schema: "s1", Table: "t1", TableID: 1},
						}},
				},
				{
					Table:    &model.TableName{Schema: "s1", Table: "t1", TableID: 1},
					StartTs:  3,
					CommitTs: 4,
					Rows: []*model.RowChangedEvent{
						{
							StartTs:  3,
							CommitTs: 4,
							Table:    &model.TableName{Schema: "s1", Table: "t1", TableID: 1},
						}},
				},
				{
					Table:    &model.TableName{Schema: "s1", Table: "t1", TableID: 1},
					StartTs:  5,
					CommitTs: 6,
					Rows: []*model.RowChangedEvent{
						{
							StartTs:  5,
							CommitTs: 6,
							Table:    &model.TableName{Schema: "s1", Table: "t1", TableID: 1},
						}},
				},
			},
			2: {
				{
					Table:    &model.TableName{Schema: "s1", Table: "t2", TableID: 2},
					StartTs:  1,
					CommitTs: 2,
					Rows: []*model.RowChangedEvent{
						{
							StartTs:  1,
							CommitTs: 2,
							Table:    &model.TableName{Schema: "s1", Table: "t2", TableID: 2},
						}},
				},
				{
					Table:    &model.TableName{Schema: "s1", Table: "t2", TableID: 2},
					StartTs:  3,
					CommitTs: 4,
					Rows: []*model.RowChangedEvent{
						{
							StartTs:  3,
							CommitTs: 4,
							Table:    &model.TableName{Schema: "s1", Table: "t2", TableID: 2},
						}},
				},
				{
					Table:    &model.TableName{Schema: "s1", Table: "t2", TableID: 2},
					StartTs:  5,
					CommitTs: 6,
					Rows: []*model.RowChangedEvent{
						{
							StartTs:  5,
							CommitTs: 6,
							Table:    &model.TableName{Schema: "s1", Table: "t2", TableID: 2},
						}},
				},
			},
		},
	}}
	ctx := context.Background()

	for _, tc := range testCases {
		ms := newMySQLSink4Test(c)
		err := ms.EmitRowChangedEvents(ctx, tc.input...)
		c.Assert(err, check.IsNil)
		c.Assert(ms.txnCache.Unresolved(), check.DeepEquals, tc.expected)
	}
}

func (s MySQLSinkSuite) TestMysqlSinkWorker(c *check.C) {
	testCases := []struct {
		txns                     []*model.SingleTableTxn
		expectedOutputRows       [][]*model.RowChangedEvent
		exportedOutputReplicaIDs []uint64
		maxTxnRow                int
	}{
		{
			txns:      []*model.SingleTableTxn{},
			maxTxnRow: 4,
		}, {
			txns: []*model.SingleTableTxn{
				{
					CommitTs:  1,
					Rows:      []*model.RowChangedEvent{{CommitTs: 1}},
					ReplicaID: 1,
				},
			},
			expectedOutputRows:       [][]*model.RowChangedEvent{{{CommitTs: 1}}},
			exportedOutputReplicaIDs: []uint64{1},
			maxTxnRow:                2,
		}, {
			txns: []*model.SingleTableTxn{
				{
					CommitTs:  1,
					Rows:      []*model.RowChangedEvent{{CommitTs: 1}, {CommitTs: 1}, {CommitTs: 1}},
					ReplicaID: 1,
				},
			},
			expectedOutputRows: [][]*model.RowChangedEvent{
				{{CommitTs: 1}, {CommitTs: 1}, {CommitTs: 1}},
			},
			exportedOutputReplicaIDs: []uint64{1},
			maxTxnRow:                2,
		}, {
			txns: []*model.SingleTableTxn{
				{
					CommitTs:  1,
					Rows:      []*model.RowChangedEvent{{CommitTs: 1}, {CommitTs: 1}},
					ReplicaID: 1,
				},
				{
					CommitTs:  2,
					Rows:      []*model.RowChangedEvent{{CommitTs: 2}},
					ReplicaID: 1,
				},
				{
					CommitTs:  3,
					Rows:      []*model.RowChangedEvent{{CommitTs: 3}, {CommitTs: 3}},
					ReplicaID: 1,
				},
			},
			expectedOutputRows: [][]*model.RowChangedEvent{
				{{CommitTs: 1}, {CommitTs: 1}, {CommitTs: 2}},
				{{CommitTs: 3}, {CommitTs: 3}},
			},
			exportedOutputReplicaIDs: []uint64{1, 1},
			maxTxnRow:                4,
		}, {
			txns: []*model.SingleTableTxn{
				{
					CommitTs:  1,
					Rows:      []*model.RowChangedEvent{{CommitTs: 1}},
					ReplicaID: 1,
				},
				{
					CommitTs:  2,
					Rows:      []*model.RowChangedEvent{{CommitTs: 2}},
					ReplicaID: 2,
				},
				{
					CommitTs:  3,
					Rows:      []*model.RowChangedEvent{{CommitTs: 3}},
					ReplicaID: 3,
				},
			},
			expectedOutputRows: [][]*model.RowChangedEvent{
				{{CommitTs: 1}},
				{{CommitTs: 2}},
				{{CommitTs: 3}},
			},
			exportedOutputReplicaIDs: []uint64{1, 2, 3},
			maxTxnRow:                4,
		}, {
			txns: []*model.SingleTableTxn{
				{
					CommitTs:  1,
					Rows:      []*model.RowChangedEvent{{CommitTs: 1}},
					ReplicaID: 1,
				},
				{
					CommitTs:  2,
					Rows:      []*model.RowChangedEvent{{CommitTs: 2}, {CommitTs: 2}, {CommitTs: 2}},
					ReplicaID: 1,
				},
				{
					CommitTs:  3,
					Rows:      []*model.RowChangedEvent{{CommitTs: 3}},
					ReplicaID: 1,
				},
				{
					CommitTs:  4,
					Rows:      []*model.RowChangedEvent{{CommitTs: 4}},
					ReplicaID: 1,
				},
			},
			expectedOutputRows: [][]*model.RowChangedEvent{
				{{CommitTs: 1}},
				{{CommitTs: 2}, {CommitTs: 2}, {CommitTs: 2}},
				{{CommitTs: 3}, {CommitTs: 4}},
			},
			exportedOutputReplicaIDs: []uint64{1, 1, 1},
			maxTxnRow:                2,
		}}
	ctx := context.Background()

	notifier := new(notify.Notifier)
	for i, tc := range testCases {
		cctx, cancel := context.WithCancel(ctx)
		var outputRows [][]*model.RowChangedEvent
		var outputReplicaIDs []uint64
		w := newMySQLSinkWorker(tc.maxTxnRow, 1,
			bucketSizeCounter.WithLabelValues("capture", "changefeed", "1"),
			notifier.NewReceiver(-1),
			func(ctx context.Context, events []*model.RowChangedEvent, replicaID uint64, bucket int) error {
				outputRows = append(outputRows, events)
				outputReplicaIDs = append(outputReplicaIDs, replicaID)
				return nil
			})
		errg, cctx := errgroup.WithContext(cctx)
		errg.Go(func() error {
			return w.run(cctx)
		})
		for _, txn := range tc.txns {
			w.appendTxn(cctx, txn)
		}
		// ensure all txns are fetched from txn channel in sink worker
		time.Sleep(time.Millisecond * 100)
		notifier.Notify()
		w.waitAllTxnsExecuted()
		cancel()
		c.Assert(errg.Wait(), check.IsNil)
		c.Assert(outputRows, check.DeepEquals, tc.expectedOutputRows,
			check.Commentf("case %v, %s, %s", i, spew.Sdump(outputRows), spew.Sdump(tc.expectedOutputRows)))
		c.Assert(outputReplicaIDs, check.DeepEquals, tc.exportedOutputReplicaIDs,
			check.Commentf("case %v, %s, %s", i, spew.Sdump(outputReplicaIDs), spew.Sdump(tc.exportedOutputReplicaIDs)))
	}
}

func (s MySQLSinkSuite) TestPrepareDML(c *check.C) {
	testCases := []struct {
		input    []*model.RowChangedEvent
		expected *preparedDMLs
	}{{
		input:    []*model.RowChangedEvent{},
		expected: &preparedDMLs{sqls: []string{}, values: [][]interface{}{}},
	}, {
		input: []*model.RowChangedEvent{
			{
				StartTs:  418658114257813514,
				CommitTs: 418658114257813515,
				Table:    &model.TableName{Schema: "common_1", Table: "uk_without_pk"},
				PreColumns: []*model.Column{nil, {
					Name:  "a1",
					Type:  mysql.TypeLong,
					Flag:  model.BinaryFlag | model.MultipleKeyFlag | model.HandleKeyFlag,
					Value: 1,
				}, {
					Name:  "a3",
					Type:  mysql.TypeLong,
					Flag:  model.BinaryFlag | model.MultipleKeyFlag | model.HandleKeyFlag,
					Value: 1,
				}},
				IndexColumns: [][]int{{1, 2}},
			},
		},
		expected: &preparedDMLs{
			sqls:     []string{"DELETE FROM `common_1`.`uk_without_pk` WHERE `a1` = ? AND `a3` = ? LIMIT 1;"},
			values:   [][]interface{}{{1, 1}},
			rowCount: 1,
		},
	}}
	ms := newMySQLSink4Test(c)
	for i, tc := range testCases {
		dmls := ms.prepareDMLs(tc.input, 0, 0)
		c.Assert(dmls, check.DeepEquals, tc.expected, check.Commentf("%d", i))
	}
}

func (s MySQLSinkSuite) TestMapReplace(c *check.C) {
	testCases := []struct {
		quoteTable    string
		cols          []*model.Column
		expectedQuery string
		expectedArgs  []interface{}
	}{
		{
			quoteTable: "`test`.`t1`",
			cols: []*model.Column{
				{Name: "a", Type: mysql.TypeLong, Value: 1},
				{Name: "b", Type: mysql.TypeVarchar, Value: "varchar"},
				{Name: "c", Type: mysql.TypeLong, Value: 1, Flag: model.GeneratedColumnFlag},
				{Name: "d", Type: mysql.TypeTiny, Value: uint8(255)},
			},
			expectedQuery: "REPLACE INTO `test`.`t1`(`a`,`b`,`d`) VALUES ",
			expectedArgs:  []interface{}{1, "varchar", uint8(255)},
		},
		{
			quoteTable: "`test`.`t1`",
			cols: []*model.Column{
				{Name: "a", Type: mysql.TypeLong, Value: 1},
				{Name: "b", Type: mysql.TypeVarchar, Value: "varchar"},
				{Name: "c", Type: mysql.TypeLong, Value: 1},
				{Name: "d", Type: mysql.TypeTiny, Value: uint8(255)},
			},
			expectedQuery: "REPLACE INTO `test`.`t1`(`a`,`b`,`c`,`d`) VALUES ",
			expectedArgs:  []interface{}{1, "varchar", 1, uint8(255)},
		},
	}
	for _, tc := range testCases {
		// multiple times to verify the stability of column sequence in query string
		for i := 0; i < 10; i++ {
			query, args := prepareReplace(tc.quoteTable, tc.cols, false)
			c.Assert(query, check.Equals, tc.expectedQuery)
			c.Assert(args, check.DeepEquals, tc.expectedArgs)
		}
	}
}

type sqlArgs [][]interface{}

func (a sqlArgs) Len() int           { return len(a) }
func (a sqlArgs) Less(i, j int) bool { return fmt.Sprintf("%s", a[i]) < fmt.Sprintf("%s", a[j]) }
func (a sqlArgs) Swap(i, j int)      { a[i], a[j] = a[j], a[i] }

func (s MySQLSinkSuite) TestReduceReplace(c *check.C) {
	testCases := []struct {
		replaces   map[string][][]interface{}
		batchSize  int
		sort       bool
		expectSQLs []string
		expectArgs [][]interface{}
	}{
		{
			replaces: map[string][][]interface{}{
				"REPLACE INTO `test`.`t1`(`a`,`b`) VALUES ": {
					[]interface{}{1, "1"},
					[]interface{}{2, "2"},
					[]interface{}{3, "3"},
				},
			},
			batchSize: 1,
			sort:      false,
			expectSQLs: []string{
				"REPLACE INTO `test`.`t1`(`a`,`b`) VALUES (?,?)",
				"REPLACE INTO `test`.`t1`(`a`,`b`) VALUES (?,?)",
				"REPLACE INTO `test`.`t1`(`a`,`b`) VALUES (?,?)",
			},
			expectArgs: [][]interface{}{
				{1, "1"},
				{2, "2"},
				{3, "3"},
			},
		},
		{
			replaces: map[string][][]interface{}{
				"REPLACE INTO `test`.`t1`(`a`,`b`) VALUES ": {
					[]interface{}{1, "1"},
					[]interface{}{2, "2"},
					[]interface{}{3, "3"},
					[]interface{}{4, "3"},
					[]interface{}{5, "5"},
				},
			},
			batchSize: 3,
			sort:      false,
			expectSQLs: []string{
				"REPLACE INTO `test`.`t1`(`a`,`b`) VALUES (?,?),(?,?),(?,?)",
				"REPLACE INTO `test`.`t1`(`a`,`b`) VALUES (?,?),(?,?)",
			},
			expectArgs: [][]interface{}{
				{1, "1", 2, "2", 3, "3"},
				{4, "3", 5, "5"},
			},
		},
		{
			replaces: map[string][][]interface{}{
				"REPLACE INTO `test`.`t1`(`a`,`b`) VALUES ": {
					[]interface{}{1, "1"},
					[]interface{}{2, "2"},
					[]interface{}{3, "3"},
					[]interface{}{4, "3"},
					[]interface{}{5, "5"},
				},
			},
			batchSize: 10,
			sort:      false,
			expectSQLs: []string{
				"REPLACE INTO `test`.`t1`(`a`,`b`) VALUES (?,?),(?,?),(?,?),(?,?),(?,?)",
			},
			expectArgs: [][]interface{}{
				{1, "1", 2, "2", 3, "3", 4, "3", 5, "5"},
			},
		},
		{
			replaces: map[string][][]interface{}{
				"REPLACE INTO `test`.`t1`(`a`,`b`) VALUES ": {
					[]interface{}{1, "1"},
					[]interface{}{2, "2"},
					[]interface{}{3, "3"},
					[]interface{}{4, "3"},
					[]interface{}{5, "5"},
					[]interface{}{6, "6"},
				},
				"REPLACE INTO `test`.`t2`(`a`,`b`) VALUES ": {
					[]interface{}{7, ""},
					[]interface{}{8, ""},
					[]interface{}{9, ""},
				},
			},
			batchSize: 3,
			sort:      true,
			expectSQLs: []string{
				"REPLACE INTO `test`.`t1`(`a`,`b`) VALUES (?,?),(?,?),(?,?)",
				"REPLACE INTO `test`.`t1`(`a`,`b`) VALUES (?,?),(?,?),(?,?)",
				"REPLACE INTO `test`.`t2`(`a`,`b`) VALUES (?,?),(?,?),(?,?)",
			},
			expectArgs: [][]interface{}{
				{1, "1", 2, "2", 3, "3"},
				{4, "3", 5, "5", 6, "6"},
				{7, "", 8, "", 9, ""},
			},
		},
	}
	for _, tc := range testCases {
		sqls, args := reduceReplace(tc.replaces, tc.batchSize)
		if tc.sort {
			sort.Strings(sqls)
			sort.Sort(sqlArgs(args))
		}
		c.Assert(sqls, check.DeepEquals, tc.expectSQLs)
		c.Assert(args, check.DeepEquals, tc.expectArgs)
	}
<<<<<<< HEAD
}
=======
}

/*
   import (
   	"context"
   	"sort"
   	"testing"

   	"github.com/DATA-DOG/go-sqlmock"
   	dmysql "github.com/go-sql-driver/mysql"
   	"github.com/pingcap/check"
   	timodel "github.com/pingcap/parser/model"
   	"github.com/pingcap/parser/mysql"
   	"github.com/pingcap/parser/types"
   	"github.com/pingcap/ticdc/cdc/model"
   	"github.com/pingcap/ticdc/cdc/schema"
   	"github.com/pingcap/tidb/infoschema"
   	dbtypes "github.com/pingcap/tidb/types"
   )

   type EmitSuite struct{}

   func Test(t *testing.T) { check.TestingT(t) }

   var _ = check.Suite(&EmitSuite{})

   func (s EmitSuite) TestShouldExecDDL(c *check.C) {
   	// Set up
   	db, mock, err := sqlmock.New(sqlmock.QueryMatcherOption(sqlmock.QueryMatcherEqual))
   	c.Assert(err, check.IsNil)
   	defer db.Close()

   	sink := mysqlSink{
   		db: db,
   	}

   	t := model.SingleTableTxn{
   		DDL: &model.DDL{
   			Database: "test",
   			Table:    "user",
   			Job: &timodel.Job{
   				Query: "CREATE TABLE user (id INT PRIMARY KEY);",
   			},
   		},
   	}

   	mock.ExpectBegin()
   	mock.ExpectExec("USE `test`;").WillReturnResult(sqlmock.NewResult(1, 1))
   	mock.ExpectExec(t.DDL.Job.Query).WillReturnResult(sqlmock.NewResult(1, 1))
   	mock.ExpectCommit()

   	// Execute
   	err = sink.EmitDDL(context.Background(), t)

   	// Validate
   	c.Assert(err, check.IsNil)
   	c.Assert(mock.ExpectationsWereMet(), check.IsNil)
   }

   func (s EmitSuite) TestShouldIgnoreCertainDDLError(c *check.C) {
   	// Set up
   	db, mock, err := sqlmock.New(sqlmock.QueryMatcherOption(sqlmock.QueryMatcherEqual))
   	c.Assert(err, check.IsNil)
   	defer db.Close()

   	sink := mysqlSink{
   		db: db,
   	}

   	t := model.SingleTableTxn{
   		DDL: &model.DDL{
   			Database: "test",
   			Table:    "user",
   			Job: &timodel.Job{
   				Query: "CREATE TABLE user (id INT PRIMARY KEY);",
   			},
   		},
   	}

   	mock.ExpectBegin()
   	mock.ExpectExec("USE `test`;").WillReturnResult(sqlmock.NewResult(1, 1))
   	ignorable := dmysql.MySQLError{
   		Number: uint16(infoschema.ErrTableExists.Code()),
   	}
   	mock.ExpectExec(t.DDL.Job.Query).WillReturnError(&ignorable)

   	// Execute
   	err = sink.EmitDDL(context.Background(), t)

   	// Validate
   	c.Assert(err, check.IsNil)
   	c.Assert(mock.ExpectationsWereMet(), check.IsNil)
   }

   type tableHelper struct {
   }

   func (h *tableHelper) TableByID(id int64) (info *schema.TableInfo, ok bool) {
   	return schema.WrapTableInfo(&timodel.TableInfo{
   		Columns: []*timodel.ColumnInfo{
   			{
   				Name:  timodel.CIStr{O: "id"},
   				State: timodel.StatePublic,
   				FieldType: types.FieldType{
   					Tp:      mysql.TypeLong,
   					Flen:    types.UnspecifiedLength,
   					Decimal: types.UnspecifiedLength,
   				},
   			},
   			{
   				Name:  timodel.CIStr{O: "name"},
   				State: timodel.StatePublic,
   				FieldType: types.FieldType{
   					Tp:      mysql.TypeString,
   					Flen:    types.UnspecifiedLength,
   					Decimal: types.UnspecifiedLength,
   				},
   			},
   		},
   	}), true
   }

   func (h *tableHelper) GetTableByName(schema, table string) (*schema.TableInfo, bool) {
   	return h.TableByID(42)
   }

   func (h *tableHelper) GetTableIDByName(schema, table string) (int64, bool) {
   	return 42, true
   }

   func (s EmitSuite) TestShouldExecReplaceInto(c *check.C) {
   	// Set up
   	db, mock, err := sqlmock.New(sqlmock.QueryMatcherOption(sqlmock.QueryMatcherEqual))
   	c.Assert(err, check.IsNil)
   	defer db.Close()

   	helper := tableHelper{}
   	sink := mysqlSink{
   		db:         db,
   		infoGetter: &helper,
   	}

   	t := model.SingleTableTxn{
   		DMLs: []*model.DML{
   			{
   				Database: "test",
   				Table:    "user",
   				Tp:       model.InsertDMLType,
   				Values: map[string]dbtypes.Datum{
   					"id":   dbtypes.NewDatum(42),
   					"name": dbtypes.NewDatum("tester1"),
   				},
   			},
   		},
   	}

   	mock.ExpectBegin()
   	mock.ExpectExec("REPLACE INTO `test`.`user`(`id`,`name`) VALUES (?,?);").
   		WithArgs(42, "tester1").
   		WillReturnResult(sqlmock.NewResult(1, 1))
   	mock.ExpectCommit()

   	// Execute
   	err = sink.EmitDMLs(context.Background(), t)

   	// Validate
   	c.Assert(err, check.IsNil)
   	c.Assert(mock.ExpectationsWereMet(), check.IsNil)
   }

   func (s EmitSuite) TestShouldExecDelete(c *check.C) {
   	// Set up
   	db, mock, err := sqlmock.New(sqlmock.QueryMatcherOption(sqlmock.QueryMatcherEqual))
   	c.Assert(err, check.IsNil)
   	defer db.Close()

   	helper := tableHelper{}
   	sink := mysqlSink{
   		db:         db,
   		infoGetter: &helper,
   	}

   	t := model.SingleTableTxn{
   		DMLs: []*model.DML{
   			{
   				Database: "test",
   				Table:    "user",
   				Tp:       model.DeleteDMLType,
   				Values: map[string]dbtypes.Datum{
   					"id":   dbtypes.NewDatum(123),
   					"name": dbtypes.NewDatum("tester1"),
   				},
   			},
   		},
   	}

   	mock.ExpectBegin()
   	mock.ExpectExec("DELETE FROM `test`.`user` WHERE `id` = ? AND `name` = ? LIMIT 1;").
   		WithArgs(123, "tester1").
   		WillReturnResult(sqlmock.NewResult(1, 1))
   	mock.ExpectCommit()

   	// Execute
   	err = sink.EmitDMLs(context.Background(), t)

   	// Validate
   	c.Assert(err, check.IsNil)
   	c.Assert(mock.ExpectationsWereMet(), check.IsNil)
   }

   type splitSuite struct{}

   var _ = check.Suite(&splitSuite{})

   func (s *splitSuite) TestCanHandleEmptyInput(c *check.C) {
   	c.Assert(splitIndependentGroups(nil), check.HasLen, 0)
   }

   func (s *splitSuite) TestShouldSplitByTable(c *check.C) {
   	var dmls []*model.DML
   	addDMLs := func(n int, db, tbl string) {
   		for i := 0; i < n; i++ {
   			dml := model.DML{
   				Database: db,
   				Table:    tbl,
   			}
   			dmls = append(dmls, &dml)
   		}
   	}
   	addDMLs(3, "db", "tbl1")
   	addDMLs(2, "db", "tbl2")
   	addDMLs(2, "db", "tbl1")
   	addDMLs(2, "db2", "tbl2")

   	groups := splitIndependentGroups(dmls)

   	assertAllAreFromTbl := func(dmls []*model.DML, db, tbl string) {
   		for _, dml := range dmls {
   			c.Assert(dml.Database, check.Equals, db)
   			c.Assert(dml.Table, check.Equals, tbl)
   		}
   	}
   	c.Assert(groups, check.HasLen, 3)
   	sort.Slice(groups, func(i, j int) bool {
   		tblI := groups[i][0]
   		tblJ := groups[j][0]
   		if tblI.Database != tblJ.Database {
   			return tblI.Database < tblJ.Database
   		}
   		return tblI.Table < tblJ.Table
   	})
   	assertAllAreFromTbl(groups[0], "db", "tbl1")
   	assertAllAreFromTbl(groups[1], "db", "tbl2")
   	assertAllAreFromTbl(groups[2], "db2", "tbl2")
   }

   type mysqlSinkSuite struct{}

   var _ = check.Suite(&mysqlSinkSuite{})

   func (s *mysqlSinkSuite) TestBuildDBAndParams(c *check.C) {
   	tests := []struct {
   		sinkURI string
   		opts    map[string]string
   		params  params
   	}{
   		{
   			sinkURI: "mysql://root:123@localhost:4000?worker-count=20",
   			opts:    map[string]string{dryRunOpt: ""},
   			params: params{
   				workerCount: 20,
   				dryRun:      true,
   			},
   		},
   		{
   			sinkURI: "tidb://root:123@localhost:4000?worker-count=20",
   			opts:    map[string]string{dryRunOpt: ""},
   			params: params{
   				workerCount: 20,
   				dryRun:      true,
   			},
   		},
   		{
   			sinkURI: "root@tcp(127.0.0.1:3306)/", // dsn not uri
   			opts:    nil,
   			params:  defaultParams,
   		},
   	}

   	for _, t := range tests {
   		c.Log("case sink: ", t.sinkURI)
   		db, params, err := buildDBAndParams(t.sinkURI, t.opts)
   		c.Assert(err, check.IsNil)
   		c.Assert(params, check.Equals, t.params)
   		c.Assert(db, check.NotNil)
   	}
   }

*/
>>>>>>> 2b16a3cc
<|MERGE_RESOLUTION|>--- conflicted
+++ resolved
@@ -595,306 +595,4 @@
 		c.Assert(sqls, check.DeepEquals, tc.expectSQLs)
 		c.Assert(args, check.DeepEquals, tc.expectArgs)
 	}
-<<<<<<< HEAD
-}
-=======
-}
-
-/*
-   import (
-   	"context"
-   	"sort"
-   	"testing"
-
-   	"github.com/DATA-DOG/go-sqlmock"
-   	dmysql "github.com/go-sql-driver/mysql"
-   	"github.com/pingcap/check"
-   	timodel "github.com/pingcap/parser/model"
-   	"github.com/pingcap/parser/mysql"
-   	"github.com/pingcap/parser/types"
-   	"github.com/pingcap/ticdc/cdc/model"
-   	"github.com/pingcap/ticdc/cdc/schema"
-   	"github.com/pingcap/tidb/infoschema"
-   	dbtypes "github.com/pingcap/tidb/types"
-   )
-
-   type EmitSuite struct{}
-
-   func Test(t *testing.T) { check.TestingT(t) }
-
-   var _ = check.Suite(&EmitSuite{})
-
-   func (s EmitSuite) TestShouldExecDDL(c *check.C) {
-   	// Set up
-   	db, mock, err := sqlmock.New(sqlmock.QueryMatcherOption(sqlmock.QueryMatcherEqual))
-   	c.Assert(err, check.IsNil)
-   	defer db.Close()
-
-   	sink := mysqlSink{
-   		db: db,
-   	}
-
-   	t := model.SingleTableTxn{
-   		DDL: &model.DDL{
-   			Database: "test",
-   			Table:    "user",
-   			Job: &timodel.Job{
-   				Query: "CREATE TABLE user (id INT PRIMARY KEY);",
-   			},
-   		},
-   	}
-
-   	mock.ExpectBegin()
-   	mock.ExpectExec("USE `test`;").WillReturnResult(sqlmock.NewResult(1, 1))
-   	mock.ExpectExec(t.DDL.Job.Query).WillReturnResult(sqlmock.NewResult(1, 1))
-   	mock.ExpectCommit()
-
-   	// Execute
-   	err = sink.EmitDDL(context.Background(), t)
-
-   	// Validate
-   	c.Assert(err, check.IsNil)
-   	c.Assert(mock.ExpectationsWereMet(), check.IsNil)
-   }
-
-   func (s EmitSuite) TestShouldIgnoreCertainDDLError(c *check.C) {
-   	// Set up
-   	db, mock, err := sqlmock.New(sqlmock.QueryMatcherOption(sqlmock.QueryMatcherEqual))
-   	c.Assert(err, check.IsNil)
-   	defer db.Close()
-
-   	sink := mysqlSink{
-   		db: db,
-   	}
-
-   	t := model.SingleTableTxn{
-   		DDL: &model.DDL{
-   			Database: "test",
-   			Table:    "user",
-   			Job: &timodel.Job{
-   				Query: "CREATE TABLE user (id INT PRIMARY KEY);",
-   			},
-   		},
-   	}
-
-   	mock.ExpectBegin()
-   	mock.ExpectExec("USE `test`;").WillReturnResult(sqlmock.NewResult(1, 1))
-   	ignorable := dmysql.MySQLError{
-   		Number: uint16(infoschema.ErrTableExists.Code()),
-   	}
-   	mock.ExpectExec(t.DDL.Job.Query).WillReturnError(&ignorable)
-
-   	// Execute
-   	err = sink.EmitDDL(context.Background(), t)
-
-   	// Validate
-   	c.Assert(err, check.IsNil)
-   	c.Assert(mock.ExpectationsWereMet(), check.IsNil)
-   }
-
-   type tableHelper struct {
-   }
-
-   func (h *tableHelper) TableByID(id int64) (info *schema.TableInfo, ok bool) {
-   	return schema.WrapTableInfo(&timodel.TableInfo{
-   		Columns: []*timodel.ColumnInfo{
-   			{
-   				Name:  timodel.CIStr{O: "id"},
-   				State: timodel.StatePublic,
-   				FieldType: types.FieldType{
-   					Tp:      mysql.TypeLong,
-   					Flen:    types.UnspecifiedLength,
-   					Decimal: types.UnspecifiedLength,
-   				},
-   			},
-   			{
-   				Name:  timodel.CIStr{O: "name"},
-   				State: timodel.StatePublic,
-   				FieldType: types.FieldType{
-   					Tp:      mysql.TypeString,
-   					Flen:    types.UnspecifiedLength,
-   					Decimal: types.UnspecifiedLength,
-   				},
-   			},
-   		},
-   	}), true
-   }
-
-   func (h *tableHelper) GetTableByName(schema, table string) (*schema.TableInfo, bool) {
-   	return h.TableByID(42)
-   }
-
-   func (h *tableHelper) GetTableIDByName(schema, table string) (int64, bool) {
-   	return 42, true
-   }
-
-   func (s EmitSuite) TestShouldExecReplaceInto(c *check.C) {
-   	// Set up
-   	db, mock, err := sqlmock.New(sqlmock.QueryMatcherOption(sqlmock.QueryMatcherEqual))
-   	c.Assert(err, check.IsNil)
-   	defer db.Close()
-
-   	helper := tableHelper{}
-   	sink := mysqlSink{
-   		db:         db,
-   		infoGetter: &helper,
-   	}
-
-   	t := model.SingleTableTxn{
-   		DMLs: []*model.DML{
-   			{
-   				Database: "test",
-   				Table:    "user",
-   				Tp:       model.InsertDMLType,
-   				Values: map[string]dbtypes.Datum{
-   					"id":   dbtypes.NewDatum(42),
-   					"name": dbtypes.NewDatum("tester1"),
-   				},
-   			},
-   		},
-   	}
-
-   	mock.ExpectBegin()
-   	mock.ExpectExec("REPLACE INTO `test`.`user`(`id`,`name`) VALUES (?,?);").
-   		WithArgs(42, "tester1").
-   		WillReturnResult(sqlmock.NewResult(1, 1))
-   	mock.ExpectCommit()
-
-   	// Execute
-   	err = sink.EmitDMLs(context.Background(), t)
-
-   	// Validate
-   	c.Assert(err, check.IsNil)
-   	c.Assert(mock.ExpectationsWereMet(), check.IsNil)
-   }
-
-   func (s EmitSuite) TestShouldExecDelete(c *check.C) {
-   	// Set up
-   	db, mock, err := sqlmock.New(sqlmock.QueryMatcherOption(sqlmock.QueryMatcherEqual))
-   	c.Assert(err, check.IsNil)
-   	defer db.Close()
-
-   	helper := tableHelper{}
-   	sink := mysqlSink{
-   		db:         db,
-   		infoGetter: &helper,
-   	}
-
-   	t := model.SingleTableTxn{
-   		DMLs: []*model.DML{
-   			{
-   				Database: "test",
-   				Table:    "user",
-   				Tp:       model.DeleteDMLType,
-   				Values: map[string]dbtypes.Datum{
-   					"id":   dbtypes.NewDatum(123),
-   					"name": dbtypes.NewDatum("tester1"),
-   				},
-   			},
-   		},
-   	}
-
-   	mock.ExpectBegin()
-   	mock.ExpectExec("DELETE FROM `test`.`user` WHERE `id` = ? AND `name` = ? LIMIT 1;").
-   		WithArgs(123, "tester1").
-   		WillReturnResult(sqlmock.NewResult(1, 1))
-   	mock.ExpectCommit()
-
-   	// Execute
-   	err = sink.EmitDMLs(context.Background(), t)
-
-   	// Validate
-   	c.Assert(err, check.IsNil)
-   	c.Assert(mock.ExpectationsWereMet(), check.IsNil)
-   }
-
-   type splitSuite struct{}
-
-   var _ = check.Suite(&splitSuite{})
-
-   func (s *splitSuite) TestCanHandleEmptyInput(c *check.C) {
-   	c.Assert(splitIndependentGroups(nil), check.HasLen, 0)
-   }
-
-   func (s *splitSuite) TestShouldSplitByTable(c *check.C) {
-   	var dmls []*model.DML
-   	addDMLs := func(n int, db, tbl string) {
-   		for i := 0; i < n; i++ {
-   			dml := model.DML{
-   				Database: db,
-   				Table:    tbl,
-   			}
-   			dmls = append(dmls, &dml)
-   		}
-   	}
-   	addDMLs(3, "db", "tbl1")
-   	addDMLs(2, "db", "tbl2")
-   	addDMLs(2, "db", "tbl1")
-   	addDMLs(2, "db2", "tbl2")
-
-   	groups := splitIndependentGroups(dmls)
-
-   	assertAllAreFromTbl := func(dmls []*model.DML, db, tbl string) {
-   		for _, dml := range dmls {
-   			c.Assert(dml.Database, check.Equals, db)
-   			c.Assert(dml.Table, check.Equals, tbl)
-   		}
-   	}
-   	c.Assert(groups, check.HasLen, 3)
-   	sort.Slice(groups, func(i, j int) bool {
-   		tblI := groups[i][0]
-   		tblJ := groups[j][0]
-   		if tblI.Database != tblJ.Database {
-   			return tblI.Database < tblJ.Database
-   		}
-   		return tblI.Table < tblJ.Table
-   	})
-   	assertAllAreFromTbl(groups[0], "db", "tbl1")
-   	assertAllAreFromTbl(groups[1], "db", "tbl2")
-   	assertAllAreFromTbl(groups[2], "db2", "tbl2")
-   }
-
-   type mysqlSinkSuite struct{}
-
-   var _ = check.Suite(&mysqlSinkSuite{})
-
-   func (s *mysqlSinkSuite) TestBuildDBAndParams(c *check.C) {
-   	tests := []struct {
-   		sinkURI string
-   		opts    map[string]string
-   		params  params
-   	}{
-   		{
-   			sinkURI: "mysql://root:123@localhost:4000?worker-count=20",
-   			opts:    map[string]string{dryRunOpt: ""},
-   			params: params{
-   				workerCount: 20,
-   				dryRun:      true,
-   			},
-   		},
-   		{
-   			sinkURI: "tidb://root:123@localhost:4000?worker-count=20",
-   			opts:    map[string]string{dryRunOpt: ""},
-   			params: params{
-   				workerCount: 20,
-   				dryRun:      true,
-   			},
-   		},
-   		{
-   			sinkURI: "root@tcp(127.0.0.1:3306)/", // dsn not uri
-   			opts:    nil,
-   			params:  defaultParams,
-   		},
-   	}
-
-   	for _, t := range tests {
-   		c.Log("case sink: ", t.sinkURI)
-   		db, params, err := buildDBAndParams(t.sinkURI, t.opts)
-   		c.Assert(err, check.IsNil)
-   		c.Assert(params, check.Equals, t.params)
-   		c.Assert(db, check.NotNil)
-   	}
-   }
-
-*/
->>>>>>> 2b16a3cc
+}