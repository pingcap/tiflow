--- conflicted
+++ resolved
@@ -383,12 +383,12 @@
 	ctx := context.Background()
 
 	notifier := new(notify.Notifier)
+	receiver, err := notifier.NewReceiver(-1)
+	c.Assert(err, check.IsNil)
 	for i, tc := range testCases {
 		cctx, cancel := context.WithCancel(ctx)
 		var outputRows [][]*model.RowChangedEvent
 		var outputReplicaIDs []uint64
-		receiver, err := notifier.NewReceiver(-1)
-		c.Assert(err, check.IsNil)
 		w := newMySQLSinkWorker(tc.maxTxnRow, 1,
 			bucketSizeCounter.WithLabelValues("capture", "changefeed", "1"),
 			receiver,
@@ -968,11 +968,6 @@
 	c.Assert(err, check.ErrorMatches, ".*"+sql.ErrConnDone.Error())
 }
 
-<<<<<<< HEAD
-<<<<<<< HEAD
-=======
-=======
->>>>>>> a7fc5b37
 func mockTestDB() (*sql.DB, error) {
 	// mock for test db, which is used querying TiDB session variable
 	db, mock, err := sqlmock.New()
@@ -1043,12 +1038,6 @@
 	sink, err := newMySQLSink(ctx, changefeed, sinkURI, f, rc, opts)
 	c.Assert(err, check.IsNil)
 
-<<<<<<< HEAD
-=======
-	// TODO: remove this line after https://github.com/pingcap/ticdc/issues/1169 is fixed
-	time.Sleep(time.Millisecond * 500)
-
->>>>>>> a7fc5b37
 	err = sink.Close()
 	c.Assert(err, check.IsNil)
 }
@@ -1259,10 +1248,6 @@
 	c.Assert(err, check.IsNil)
 }
 
-<<<<<<< HEAD
->>>>>>> 415aa00... pkg/notify: fix create receiver on closed notifier (#1185)
-=======
->>>>>>> a7fc5b37
 /*
    import (
    	"context"
