// Copyright 2020 PingCAP, Inc.
//
// Licensed under the Apache License, Version 2.0 (the "License");
// you may not use this file except in compliance with the License.
// You may obtain a copy of the License at
//
//     http://www.apache.org/licenses/LICENSE-2.0
//
// Unless required by applicable law or agreed to in writing, software
// distributed under the License is distributed on an "AS IS" BASIS,
// See the License for the specific language governing permissions and
// limitations under the License.

package sink

import (
	"context"
	"database/sql"
	"database/sql/driver"
	"fmt"
	"net"
	"net/url"
	"sort"
	"strings"
	"sync"
	"testing"
	"time"

	"github.com/DATA-DOG/go-sqlmock"
	"github.com/davecgh/go-spew/spew"
	dmysql "github.com/go-sql-driver/mysql"
	"github.com/pingcap/check"
	"github.com/pingcap/errors"
	timodel "github.com/pingcap/parser/model"
	"github.com/pingcap/parser/mysql"
	"github.com/pingcap/ticdc/cdc/model"
	"github.com/pingcap/ticdc/cdc/sink/common"
	"github.com/pingcap/ticdc/pkg/config"
	"github.com/pingcap/ticdc/pkg/cyclic/mark"
	cerror "github.com/pingcap/ticdc/pkg/errors"
	"github.com/pingcap/ticdc/pkg/filter"
	"github.com/pingcap/ticdc/pkg/notify"
	"github.com/pingcap/ticdc/pkg/retry"
	"github.com/pingcap/ticdc/pkg/util/testleak"
	"github.com/pingcap/tidb/infoschema"
	"golang.org/x/sync/errgroup"
)

type MySQLSinkSuite struct{}

func Test(t *testing.T) { check.TestingT(t) }

var _ = check.Suite(&MySQLSinkSuite{})

func newMySQLSink4Test(ctx context.Context, c *check.C) *mysqlSink {
	f, err := filter.NewFilter(config.GetDefaultReplicaConfig())
	c.Assert(err, check.IsNil)
	params := defaultParams.Clone()
	params.batchReplaceEnabled = false
	return &mysqlSink{
		txnCache:   common.NewUnresolvedTxnCache(),
		filter:     f,
		statistics: NewStatistics(ctx, "test", make(map[string]string)),
		params:     params,
	}
}

<<<<<<< HEAD
func (s MySQLSinkSuite) TestEmitRowChangedEvents(c *check.C) {
	defer testleak.AfterTest(c)()
	testCases := []struct {
		input    []*model.RowChangedEvent
		expected map[model.TableID][]*model.SingleTableTxn
	}{{
		input:    []*model.RowChangedEvent{},
		expected: map[model.TableID][]*model.SingleTableTxn{},
	}, {
		input: []*model.RowChangedEvent{
			{
				StartTs:  1,
				CommitTs: 2,
				Table:    &model.TableName{Schema: "s1", Table: "t1", TableID: 1},
			},
			{
				StartTs:  1,
				CommitTs: 2,
				Table:    &model.TableName{Schema: "s1", Table: "t1", TableID: 1},
			},
			{
				StartTs:  1,
				CommitTs: 2,
				Table:    &model.TableName{Schema: "s1", Table: "t1", TableID: 1},
			},
			{
				StartTs:  3,
				CommitTs: 4,
				Table:    &model.TableName{Schema: "s1", Table: "t1", TableID: 1},
			},
			{
				StartTs:  3,
				CommitTs: 4,
				Table:    &model.TableName{Schema: "s1", Table: "t1", TableID: 1},
			},
			{
				StartTs:  3,
				CommitTs: 4,
				Table:    &model.TableName{Schema: "s1", Table: "t1", TableID: 1},
			},
		},
		expected: map[model.TableID][]*model.SingleTableTxn{
			1: {
				{
					Table:    &model.TableName{Schema: "s1", Table: "t1", TableID: 1},
					StartTs:  1,
					CommitTs: 2,
					Rows: []*model.RowChangedEvent{
						{
							StartTs:  1,
							CommitTs: 2,
							Table:    &model.TableName{Schema: "s1", Table: "t1", TableID: 1},
						},
						{
							StartTs:  1,
							CommitTs: 2,
							Table:    &model.TableName{Schema: "s1", Table: "t1", TableID: 1},
						},
						{
							StartTs:  1,
							CommitTs: 2,
							Table:    &model.TableName{Schema: "s1", Table: "t1", TableID: 1},
						},
					},
				},
				{
					Table:    &model.TableName{Schema: "s1", Table: "t1", TableID: 1},
					StartTs:  3,
					CommitTs: 4,
					Rows: []*model.RowChangedEvent{
						{
							StartTs:  3,
							CommitTs: 4,
							Table:    &model.TableName{Schema: "s1", Table: "t1", TableID: 1},
						},
						{
							StartTs:  3,
							CommitTs: 4,
							Table:    &model.TableName{Schema: "s1", Table: "t1", TableID: 1},
						},
						{
							StartTs:  3,
							CommitTs: 4,
							Table:    &model.TableName{Schema: "s1", Table: "t1", TableID: 1},
						},
					},
				},
			},
		},
	}, {
		input: []*model.RowChangedEvent{
			{
				StartTs:  1,
				CommitTs: 2,
				Table:    &model.TableName{Schema: "s1", Table: "t1", TableID: 1},
			},
			{
				StartTs:  3,
				CommitTs: 4,
				Table:    &model.TableName{Schema: "s1", Table: "t1", TableID: 1},
			},
			{
				StartTs:  5,
				CommitTs: 6,
				Table:    &model.TableName{Schema: "s1", Table: "t1", TableID: 1},
			},
			{
				StartTs:  1,
				CommitTs: 2,
				Table:    &model.TableName{Schema: "s1", Table: "t2", TableID: 2},
			},
			{
				StartTs:  3,
				CommitTs: 4,
				Table:    &model.TableName{Schema: "s1", Table: "t2", TableID: 2},
			},
			{
				StartTs:  5,
				CommitTs: 6,
				Table:    &model.TableName{Schema: "s1", Table: "t2", TableID: 2},
			},
		},
		expected: map[model.TableID][]*model.SingleTableTxn{
			1: {
				{
					Table:    &model.TableName{Schema: "s1", Table: "t1", TableID: 1},
					StartTs:  1,
					CommitTs: 2,
					Rows: []*model.RowChangedEvent{
						{
							StartTs:  1,
							CommitTs: 2,
							Table:    &model.TableName{Schema: "s1", Table: "t1", TableID: 1},
						},
					},
				},
				{
					Table:    &model.TableName{Schema: "s1", Table: "t1", TableID: 1},
					StartTs:  3,
					CommitTs: 4,
					Rows: []*model.RowChangedEvent{
						{
							StartTs:  3,
							CommitTs: 4,
							Table:    &model.TableName{Schema: "s1", Table: "t1", TableID: 1},
						},
					},
				},
				{
					Table:    &model.TableName{Schema: "s1", Table: "t1", TableID: 1},
					StartTs:  5,
					CommitTs: 6,
					Rows: []*model.RowChangedEvent{
						{
							StartTs:  5,
							CommitTs: 6,
							Table:    &model.TableName{Schema: "s1", Table: "t1", TableID: 1},
						},
					},
				},
			},
			2: {
				{
					Table:    &model.TableName{Schema: "s1", Table: "t2", TableID: 2},
					StartTs:  1,
					CommitTs: 2,
					Rows: []*model.RowChangedEvent{
						{
							StartTs:  1,
							CommitTs: 2,
							Table:    &model.TableName{Schema: "s1", Table: "t2", TableID: 2},
						},
					},
				},
				{
					Table:    &model.TableName{Schema: "s1", Table: "t2", TableID: 2},
					StartTs:  3,
					CommitTs: 4,
					Rows: []*model.RowChangedEvent{
						{
							StartTs:  3,
							CommitTs: 4,
							Table:    &model.TableName{Schema: "s1", Table: "t2", TableID: 2},
						},
					},
				},
				{
					Table:    &model.TableName{Schema: "s1", Table: "t2", TableID: 2},
					StartTs:  5,
					CommitTs: 6,
					Rows: []*model.RowChangedEvent{
						{
							StartTs:  5,
							CommitTs: 6,
							Table:    &model.TableName{Schema: "s1", Table: "t2", TableID: 2},
						},
					},
				},
			},
		},
	}}
	ctx, cancel := context.WithCancel(context.Background())
	defer cancel()
	for _, tc := range testCases {
		ms := newMySQLSink4Test(ctx, c)
		err := ms.EmitRowChangedEvents(ctx, tc.input...)
		c.Assert(err, check.IsNil)
		c.Assert(ms.txnCache.Unresolved(), check.DeepEquals, tc.expected)
	}
}

=======
>>>>>>> 717de7ae
func (s MySQLSinkSuite) TestMysqlSinkWorker(c *check.C) {
	defer testleak.AfterTest(c)()
	testCases := []struct {
		txns                     []*model.SingleTableTxn
		expectedOutputRows       [][]*model.RowChangedEvent
		exportedOutputReplicaIDs []uint64
		maxTxnRow                int
	}{
		{
			txns:      []*model.SingleTableTxn{},
			maxTxnRow: 4,
		}, {
			txns: []*model.SingleTableTxn{
				{
					CommitTs:  1,
					Rows:      []*model.RowChangedEvent{{CommitTs: 1}},
					ReplicaID: 1,
				},
			},
			expectedOutputRows:       [][]*model.RowChangedEvent{{{CommitTs: 1}}},
			exportedOutputReplicaIDs: []uint64{1},
			maxTxnRow:                2,
		}, {
			txns: []*model.SingleTableTxn{
				{
					CommitTs:  1,
					Rows:      []*model.RowChangedEvent{{CommitTs: 1}, {CommitTs: 1}, {CommitTs: 1}},
					ReplicaID: 1,
				},
			},
			expectedOutputRows: [][]*model.RowChangedEvent{
				{{CommitTs: 1}, {CommitTs: 1}, {CommitTs: 1}},
			},
			exportedOutputReplicaIDs: []uint64{1},
			maxTxnRow:                2,
		}, {
			txns: []*model.SingleTableTxn{
				{
					CommitTs:  1,
					Rows:      []*model.RowChangedEvent{{CommitTs: 1}, {CommitTs: 1}},
					ReplicaID: 1,
				},
				{
					CommitTs:  2,
					Rows:      []*model.RowChangedEvent{{CommitTs: 2}},
					ReplicaID: 1,
				},
				{
					CommitTs:  3,
					Rows:      []*model.RowChangedEvent{{CommitTs: 3}, {CommitTs: 3}},
					ReplicaID: 1,
				},
			},
			expectedOutputRows: [][]*model.RowChangedEvent{
				{{CommitTs: 1}, {CommitTs: 1}, {CommitTs: 2}},
				{{CommitTs: 3}, {CommitTs: 3}},
			},
			exportedOutputReplicaIDs: []uint64{1, 1},
			maxTxnRow:                4,
		}, {
			txns: []*model.SingleTableTxn{
				{
					CommitTs:  1,
					Rows:      []*model.RowChangedEvent{{CommitTs: 1}},
					ReplicaID: 1,
				},
				{
					CommitTs:  2,
					Rows:      []*model.RowChangedEvent{{CommitTs: 2}},
					ReplicaID: 2,
				},
				{
					CommitTs:  3,
					Rows:      []*model.RowChangedEvent{{CommitTs: 3}},
					ReplicaID: 3,
				},
			},
			expectedOutputRows: [][]*model.RowChangedEvent{
				{{CommitTs: 1}},
				{{CommitTs: 2}},
				{{CommitTs: 3}},
			},
			exportedOutputReplicaIDs: []uint64{1, 2, 3},
			maxTxnRow:                4,
		}, {
			txns: []*model.SingleTableTxn{
				{
					CommitTs:  1,
					Rows:      []*model.RowChangedEvent{{CommitTs: 1}},
					ReplicaID: 1,
				},
				{
					CommitTs:  2,
					Rows:      []*model.RowChangedEvent{{CommitTs: 2}, {CommitTs: 2}, {CommitTs: 2}},
					ReplicaID: 1,
				},
				{
					CommitTs:  3,
					Rows:      []*model.RowChangedEvent{{CommitTs: 3}},
					ReplicaID: 1,
				},
				{
					CommitTs:  4,
					Rows:      []*model.RowChangedEvent{{CommitTs: 4}},
					ReplicaID: 1,
				},
			},
			expectedOutputRows: [][]*model.RowChangedEvent{
				{{CommitTs: 1}},
				{{CommitTs: 2}, {CommitTs: 2}, {CommitTs: 2}},
				{{CommitTs: 3}, {CommitTs: 4}},
			},
			exportedOutputReplicaIDs: []uint64{1, 1, 1},
			maxTxnRow:                2,
		},
	}
	ctx := context.Background()

	notifier := new(notify.Notifier)
	receiver, err := notifier.NewReceiver(-1)
	c.Assert(err, check.IsNil)
	for i, tc := range testCases {
		cctx, cancel := context.WithCancel(ctx)
		var outputRows [][]*model.RowChangedEvent
		var outputReplicaIDs []uint64
		w := newMySQLSinkWorker(tc.maxTxnRow, 1,
			bucketSizeCounter.WithLabelValues("capture", "changefeed", "1"),
			receiver,
			func(ctx context.Context, events []*model.RowChangedEvent, replicaID uint64, bucket int) error {
				outputRows = append(outputRows, events)
				outputReplicaIDs = append(outputReplicaIDs, replicaID)
				return nil
			})
		errg, cctx := errgroup.WithContext(cctx)
		errg.Go(func() error {
			return w.run(cctx)
		})
		for _, txn := range tc.txns {
			w.appendTxn(cctx, txn)
		}
		// ensure all txns are fetched from txn channel in sink worker
		time.Sleep(time.Millisecond * 100)
		notifier.Notify()
		w.waitAllTxnsExecuted()
		cancel()
		c.Assert(errg.Wait(), check.IsNil)
		c.Assert(outputRows, check.DeepEquals, tc.expectedOutputRows,
			check.Commentf("case %v, %s, %s", i, spew.Sdump(outputRows), spew.Sdump(tc.expectedOutputRows)))
		c.Assert(outputReplicaIDs, check.DeepEquals, tc.exportedOutputReplicaIDs,
			check.Commentf("case %v, %s, %s", i, spew.Sdump(outputReplicaIDs), spew.Sdump(tc.exportedOutputReplicaIDs)))
	}
}

func (s MySQLSinkSuite) TestPrepareDML(c *check.C) {
	defer testleak.AfterTest(c)()
	testCases := []struct {
		input    []*model.RowChangedEvent
		expected *preparedDMLs
	}{{
		input:    []*model.RowChangedEvent{},
		expected: &preparedDMLs{sqls: []string{}, values: [][]interface{}{}},
	}, {
		input: []*model.RowChangedEvent{
			{
				StartTs:  418658114257813514,
				CommitTs: 418658114257813515,
				Table:    &model.TableName{Schema: "common_1", Table: "uk_without_pk"},
				PreColumns: []*model.Column{nil, {
					Name:  "a1",
					Type:  mysql.TypeLong,
					Flag:  model.BinaryFlag | model.MultipleKeyFlag | model.HandleKeyFlag,
					Value: 1,
				}, {
					Name:  "a3",
					Type:  mysql.TypeLong,
					Flag:  model.BinaryFlag | model.MultipleKeyFlag | model.HandleKeyFlag,
					Value: 1,
				}},
				IndexColumns: [][]int{{1, 2}},
			},
		},
		expected: &preparedDMLs{
			sqls:     []string{"DELETE FROM `common_1`.`uk_without_pk` WHERE `a1` = ? AND `a3` = ? LIMIT 1;"},
			values:   [][]interface{}{{1, 1}},
			rowCount: 1,
		},
	}}
	ctx, cancel := context.WithCancel(context.Background())
	defer cancel()
	ms := newMySQLSink4Test(ctx, c)
	for i, tc := range testCases {
		dmls := ms.prepareDMLs(tc.input, 0, 0)
		c.Assert(dmls, check.DeepEquals, tc.expected, check.Commentf("%d", i))
	}
}

func (s MySQLSinkSuite) TestPrepareUpdate(c *check.C) {
	defer testleak.AfterTest(c)()
	testCases := []struct {
		quoteTable   string
		preCols      []*model.Column
		cols         []*model.Column
		expectedSQL  string
		expectedArgs []interface{}
	}{
		{
			quoteTable:   "`test`.`t1`",
			preCols:      []*model.Column{},
			cols:         []*model.Column{},
			expectedSQL:  "",
			expectedArgs: nil,
		},
		{
			quoteTable: "`test`.`t1`",
			preCols: []*model.Column{
				{Name: "a", Type: mysql.TypeLong, Flag: model.HandleKeyFlag | model.PrimaryKeyFlag, Value: 1},
				{Name: "b", Type: mysql.TypeVarchar, Flag: 0, Value: "test"},
			},
			cols: []*model.Column{
				{Name: "a", Type: mysql.TypeLong, Flag: model.HandleKeyFlag | model.PrimaryKeyFlag, Value: 1},
				{Name: "b", Type: mysql.TypeVarchar, Flag: 0, Value: "test2"},
			},
			expectedSQL:  "UPDATE `test`.`t1` SET `a`=?,`b`=? WHERE `a`=? LIMIT 1;",
			expectedArgs: []interface{}{1, "test2", 1},
		},
		{
			quoteTable: "`test`.`t1`",
			preCols: []*model.Column{
				{Name: "a", Type: mysql.TypeLong, Flag: model.MultipleKeyFlag | model.HandleKeyFlag, Value: 1},
				{Name: "b", Type: mysql.TypeVarString, Flag: model.MultipleKeyFlag | model.HandleKeyFlag, Value: "test"},
				{Name: "c", Type: mysql.TypeLong, Flag: model.GeneratedColumnFlag, Value: 100},
			},
			cols: []*model.Column{
				{Name: "a", Type: mysql.TypeLong, Flag: model.MultipleKeyFlag | model.HandleKeyFlag, Value: 2},
				{Name: "b", Type: mysql.TypeVarString, Flag: model.MultipleKeyFlag | model.HandleKeyFlag, Value: "test2"},
				{Name: "c", Type: mysql.TypeLong, Flag: model.GeneratedColumnFlag, Value: 100},
			},
			expectedSQL:  "UPDATE `test`.`t1` SET `a`=?,`b`=? WHERE `a`=? AND `b`=? LIMIT 1;",
			expectedArgs: []interface{}{2, "test2", 1, "test"},
		},
	}
	for _, tc := range testCases {
		query, args := prepareUpdate(tc.quoteTable, tc.preCols, tc.cols, false)
		c.Assert(query, check.Equals, tc.expectedSQL)
		c.Assert(args, check.DeepEquals, tc.expectedArgs)
	}
}

func (s MySQLSinkSuite) TestPrepareDelete(c *check.C) {
	defer testleak.AfterTest(c)()
	testCases := []struct {
		quoteTable   string
		preCols      []*model.Column
		expectedSQL  string
		expectedArgs []interface{}
	}{
		{
			quoteTable:   "`test`.`t1`",
			preCols:      []*model.Column{},
			expectedSQL:  "",
			expectedArgs: nil,
		},
		{
			quoteTable: "`test`.`t1`",
			preCols: []*model.Column{
				{Name: "a", Type: mysql.TypeLong, Flag: model.HandleKeyFlag | model.PrimaryKeyFlag, Value: 1},
				{Name: "b", Type: mysql.TypeVarchar, Flag: 0, Value: "test"},
			},
			expectedSQL:  "DELETE FROM `test`.`t1` WHERE `a` = ? LIMIT 1;",
			expectedArgs: []interface{}{1},
		},
		{
			quoteTable: "`test`.`t1`",
			preCols: []*model.Column{
				{Name: "a", Type: mysql.TypeLong, Flag: model.MultipleKeyFlag | model.HandleKeyFlag, Value: 1},
				{Name: "b", Type: mysql.TypeVarString, Flag: model.MultipleKeyFlag | model.HandleKeyFlag, Value: "test"},
				{Name: "c", Type: mysql.TypeLong, Flag: model.GeneratedColumnFlag, Value: 100},
			},
			expectedSQL:  "DELETE FROM `test`.`t1` WHERE `a` = ? AND `b` = ? LIMIT 1;",
			expectedArgs: []interface{}{1, "test"},
		},
	}
	for _, tc := range testCases {
		query, args := prepareDelete(tc.quoteTable, tc.preCols, false)
		c.Assert(query, check.Equals, tc.expectedSQL)
		c.Assert(args, check.DeepEquals, tc.expectedArgs)
	}
}

func (s MySQLSinkSuite) TestWhereSlice(c *check.C) {
	defer testleak.AfterTest(c)()
	testCases := []struct {
		cols             []*model.Column
		forceReplicate   bool
		expectedColNames []string
		expectedArgs     []interface{}
	}{
		{
			cols:             []*model.Column{},
			forceReplicate:   false,
			expectedColNames: nil,
			expectedArgs:     nil,
		},
		{
			cols: []*model.Column{
				{Name: "a", Type: mysql.TypeLong, Flag: model.HandleKeyFlag | model.PrimaryKeyFlag, Value: 1},
				{Name: "b", Type: mysql.TypeVarchar, Flag: 0, Value: "test"},
			},
			forceReplicate:   false,
			expectedColNames: []string{"a"},
			expectedArgs:     []interface{}{1},
		},
		{
			cols: []*model.Column{
				{Name: "a", Type: mysql.TypeLong, Flag: model.MultipleKeyFlag | model.HandleKeyFlag, Value: 1},
				{Name: "b", Type: mysql.TypeVarString, Flag: model.MultipleKeyFlag | model.HandleKeyFlag, Value: "test"},
				{Name: "c", Type: mysql.TypeLong, Flag: model.GeneratedColumnFlag, Value: 100},
			},
			forceReplicate:   false,
			expectedColNames: []string{"a", "b"},
			expectedArgs:     []interface{}{1, "test"},
		},
		{
			cols:             []*model.Column{},
			forceReplicate:   true,
			expectedColNames: []string{},
			expectedArgs:     []interface{}{},
		},
		{
			cols: []*model.Column{
				{Name: "a", Type: mysql.TypeLong, Flag: model.HandleKeyFlag | model.PrimaryKeyFlag, Value: 1},
				{Name: "b", Type: mysql.TypeVarchar, Flag: 0, Value: "test"},
			},
			forceReplicate:   true,
			expectedColNames: []string{"a"},
			expectedArgs:     []interface{}{1},
		},
		{
			cols: []*model.Column{
				{Name: "a", Type: mysql.TypeLong, Flag: model.MultipleKeyFlag | model.HandleKeyFlag, Value: 1},
				{Name: "b", Type: mysql.TypeVarString, Flag: model.MultipleKeyFlag | model.HandleKeyFlag, Value: "test"},
				{Name: "c", Type: mysql.TypeLong, Flag: model.GeneratedColumnFlag, Value: 100},
			},
			forceReplicate:   true,
			expectedColNames: []string{"a", "b"},
			expectedArgs:     []interface{}{1, "test"},
		},
		{
			cols: []*model.Column{
				{Name: "a", Type: mysql.TypeLong, Flag: model.UniqueKeyFlag, Value: 1},
				{Name: "b", Type: mysql.TypeVarchar, Flag: 0, Value: "test"},
			},
			forceReplicate:   true,
			expectedColNames: []string{"a", "b"},
			expectedArgs:     []interface{}{1, "test"},
		},
		{
			cols: []*model.Column{
				{Name: "a", Type: mysql.TypeLong, Flag: model.MultipleKeyFlag, Value: 1},
				{Name: "b", Type: mysql.TypeVarString, Flag: model.MultipleKeyFlag, Value: "test"},
				{Name: "c", Type: mysql.TypeLong, Flag: model.GeneratedColumnFlag, Value: 100},
			},
			forceReplicate:   true,
			expectedColNames: []string{"a", "b", "c"},
			expectedArgs:     []interface{}{1, "test", 100},
		},
	}
	for _, tc := range testCases {
		colNames, args := whereSlice(tc.cols, tc.forceReplicate)
		c.Assert(colNames, check.DeepEquals, tc.expectedColNames)
		c.Assert(args, check.DeepEquals, tc.expectedArgs)
	}
}

func (s MySQLSinkSuite) TestMapReplace(c *check.C) {
	defer testleak.AfterTest(c)()
	testCases := []struct {
		quoteTable    string
		cols          []*model.Column
		expectedQuery string
		expectedArgs  []interface{}
	}{
		{
			quoteTable: "`test`.`t1`",
			cols: []*model.Column{
				{Name: "a", Type: mysql.TypeLong, Value: 1},
				{Name: "b", Type: mysql.TypeVarchar, Value: "varchar"},
				{Name: "c", Type: mysql.TypeLong, Value: 1, Flag: model.GeneratedColumnFlag},
				{Name: "d", Type: mysql.TypeTiny, Value: uint8(255)},
			},
			expectedQuery: "REPLACE INTO `test`.`t1`(`a`,`b`,`d`) VALUES ",
			expectedArgs:  []interface{}{1, "varchar", uint8(255)},
		},
		{
			quoteTable: "`test`.`t1`",
			cols: []*model.Column{
				{Name: "a", Type: mysql.TypeLong, Value: 1},
				{Name: "b", Type: mysql.TypeVarchar, Value: "varchar"},
				{Name: "c", Type: mysql.TypeLong, Value: 1},
				{Name: "d", Type: mysql.TypeTiny, Value: uint8(255)},
			},
			expectedQuery: "REPLACE INTO `test`.`t1`(`a`,`b`,`c`,`d`) VALUES ",
			expectedArgs:  []interface{}{1, "varchar", 1, uint8(255)},
		},
	}
	for _, tc := range testCases {
		// multiple times to verify the stability of column sequence in query string
		for i := 0; i < 10; i++ {
			query, args := prepareReplace(tc.quoteTable, tc.cols, false, false)
			c.Assert(query, check.Equals, tc.expectedQuery)
			c.Assert(args, check.DeepEquals, tc.expectedArgs)
		}
	}
}

type sqlArgs [][]interface{}

func (a sqlArgs) Len() int           { return len(a) }
func (a sqlArgs) Less(i, j int) bool { return fmt.Sprintf("%s", a[i]) < fmt.Sprintf("%s", a[j]) }
func (a sqlArgs) Swap(i, j int)      { a[i], a[j] = a[j], a[i] }

func (s MySQLSinkSuite) TestReduceReplace(c *check.C) {
	defer testleak.AfterTest(c)()
	testCases := []struct {
		replaces   map[string][][]interface{}
		batchSize  int
		sort       bool
		expectSQLs []string
		expectArgs [][]interface{}
	}{
		{
			replaces: map[string][][]interface{}{
				"REPLACE INTO `test`.`t1`(`a`,`b`) VALUES ": {
					[]interface{}{1, "1"},
					[]interface{}{2, "2"},
					[]interface{}{3, "3"},
				},
			},
			batchSize: 1,
			sort:      false,
			expectSQLs: []string{
				"REPLACE INTO `test`.`t1`(`a`,`b`) VALUES (?,?)",
				"REPLACE INTO `test`.`t1`(`a`,`b`) VALUES (?,?)",
				"REPLACE INTO `test`.`t1`(`a`,`b`) VALUES (?,?)",
			},
			expectArgs: [][]interface{}{
				{1, "1"},
				{2, "2"},
				{3, "3"},
			},
		},
		{
			replaces: map[string][][]interface{}{
				"REPLACE INTO `test`.`t1`(`a`,`b`) VALUES ": {
					[]interface{}{1, "1"},
					[]interface{}{2, "2"},
					[]interface{}{3, "3"},
					[]interface{}{4, "3"},
					[]interface{}{5, "5"},
				},
			},
			batchSize: 3,
			sort:      false,
			expectSQLs: []string{
				"REPLACE INTO `test`.`t1`(`a`,`b`) VALUES (?,?),(?,?),(?,?)",
				"REPLACE INTO `test`.`t1`(`a`,`b`) VALUES (?,?),(?,?)",
			},
			expectArgs: [][]interface{}{
				{1, "1", 2, "2", 3, "3"},
				{4, "3", 5, "5"},
			},
		},
		{
			replaces: map[string][][]interface{}{
				"REPLACE INTO `test`.`t1`(`a`,`b`) VALUES ": {
					[]interface{}{1, "1"},
					[]interface{}{2, "2"},
					[]interface{}{3, "3"},
					[]interface{}{4, "3"},
					[]interface{}{5, "5"},
				},
			},
			batchSize: 10,
			sort:      false,
			expectSQLs: []string{
				"REPLACE INTO `test`.`t1`(`a`,`b`) VALUES (?,?),(?,?),(?,?),(?,?),(?,?)",
			},
			expectArgs: [][]interface{}{
				{1, "1", 2, "2", 3, "3", 4, "3", 5, "5"},
			},
		},
		{
			replaces: map[string][][]interface{}{
				"REPLACE INTO `test`.`t1`(`a`,`b`) VALUES ": {
					[]interface{}{1, "1"},
					[]interface{}{2, "2"},
					[]interface{}{3, "3"},
					[]interface{}{4, "3"},
					[]interface{}{5, "5"},
					[]interface{}{6, "6"},
				},
				"REPLACE INTO `test`.`t2`(`a`,`b`) VALUES ": {
					[]interface{}{7, ""},
					[]interface{}{8, ""},
					[]interface{}{9, ""},
				},
			},
			batchSize: 3,
			sort:      true,
			expectSQLs: []string{
				"REPLACE INTO `test`.`t1`(`a`,`b`) VALUES (?,?),(?,?),(?,?)",
				"REPLACE INTO `test`.`t1`(`a`,`b`) VALUES (?,?),(?,?),(?,?)",
				"REPLACE INTO `test`.`t2`(`a`,`b`) VALUES (?,?),(?,?),(?,?)",
			},
			expectArgs: [][]interface{}{
				{1, "1", 2, "2", 3, "3"},
				{4, "3", 5, "5", 6, "6"},
				{7, "", 8, "", 9, ""},
			},
		},
	}
	for _, tc := range testCases {
		sqls, args := reduceReplace(tc.replaces, tc.batchSize)
		if tc.sort {
			sort.Strings(sqls)
			sort.Sort(sqlArgs(args))
		}
		c.Assert(sqls, check.DeepEquals, tc.expectSQLs)
		c.Assert(args, check.DeepEquals, tc.expectArgs)
	}
}

func (s MySQLSinkSuite) TestSinkParamsClone(c *check.C) {
	defer testleak.AfterTest(c)()
	param1 := defaultParams.Clone()
	param2 := param1.Clone()
	param2.changefeedID = "123"
	param2.batchReplaceEnabled = false
	param2.maxTxnRow = 1
	c.Assert(param1, check.DeepEquals, &sinkParams{
		workerCount:         defaultWorkerCount,
		maxTxnRow:           defaultMaxTxnRow,
		tidbTxnMode:         defaultTiDBTxnMode,
		batchReplaceEnabled: defaultBatchReplaceEnabled,
		batchReplaceSize:    defaultBatchReplaceSize,
		readTimeout:         defaultReadTimeout,
		writeTimeout:        defaultWriteTimeout,
		dialTimeout:         defaultDialTimeout,
		safeMode:            defaultSafeMode,
	})
	c.Assert(param2, check.DeepEquals, &sinkParams{
		changefeedID:        "123",
		workerCount:         defaultWorkerCount,
		maxTxnRow:           1,
		tidbTxnMode:         defaultTiDBTxnMode,
		batchReplaceEnabled: false,
		batchReplaceSize:    defaultBatchReplaceSize,
		readTimeout:         defaultReadTimeout,
		writeTimeout:        defaultWriteTimeout,
		dialTimeout:         defaultDialTimeout,
		safeMode:            defaultSafeMode,
	})
}

func (s MySQLSinkSuite) TestConfigureSinkURI(c *check.C) {
	defer testleak.AfterTest(c)()

	testDefaultParams := func() {
		db, err := mockTestDB()
		c.Assert(err, check.IsNil)
		defer db.Close()

		dsn, err := dmysql.ParseDSN("root:123456@tcp(127.0.0.1:4000)/")
		c.Assert(err, check.IsNil)
		params := defaultParams.Clone()
		dsnStr, err := configureSinkURI(context.TODO(), dsn, params, db)
		c.Assert(err, check.IsNil)
		expectedParams := []string{
			"tidb_txn_mode=optimistic",
			"readTimeout=2m",
			"writeTimeout=2m",
			"allow_auto_random_explicit_insert=1",
		}
		for _, param := range expectedParams {
			c.Assert(strings.Contains(dsnStr, param), check.IsTrue)
		}
		c.Assert(strings.Contains(dsnStr, "time_zone"), check.IsFalse)
	}

	testTimezoneParam := func() {
		db, err := mockTestDB()
		c.Assert(err, check.IsNil)
		defer db.Close()

		dsn, err := dmysql.ParseDSN("root:123456@tcp(127.0.0.1:4000)/")
		c.Assert(err, check.IsNil)
		params := defaultParams.Clone()
		params.timezone = `"UTC"`
		dsnStr, err := configureSinkURI(context.TODO(), dsn, params, db)
		c.Assert(err, check.IsNil)
		c.Assert(strings.Contains(dsnStr, "time_zone=%22UTC%22"), check.IsTrue)
	}

	testTimeoutParams := func() {
		db, err := mockTestDB()
		c.Assert(err, check.IsNil)
		defer db.Close()

		dsn, err := dmysql.ParseDSN("root:123456@tcp(127.0.0.1:4000)/")
		c.Assert(err, check.IsNil)
		uri, err := url.Parse("mysql://127.0.0.1:3306/?read-timeout=4m&write-timeout=5m&timeout=3m")
		c.Assert(err, check.IsNil)
		params, err := parseSinkURI(context.TODO(), uri, map[string]string{})
		c.Assert(err, check.IsNil)
		dsnStr, err := configureSinkURI(context.TODO(), dsn, params, db)
		c.Assert(err, check.IsNil)
		expectedParams := []string{
			"readTimeout=4m",
			"writeTimeout=5m",
			"timeout=3m",
		}
		for _, param := range expectedParams {
			c.Assert(strings.Contains(dsnStr, param), check.IsTrue)
		}
	}

	testDefaultParams()
	testTimezoneParam()
	testTimeoutParams()
}

func (s MySQLSinkSuite) TestParseSinkURI(c *check.C) {
	defer testleak.AfterTest(c)()
	expected := defaultParams.Clone()
	expected.workerCount = 64
	expected.maxTxnRow = 20
	expected.batchReplaceEnabled = true
	expected.batchReplaceSize = 50
	expected.safeMode = true
	expected.timezone = `"UTC"`
	expected.changefeedID = "cf-id"
	expected.captureAddr = "127.0.0.1:8300"
	expected.tidbTxnMode = "pessimistic"
	uriStr := "mysql://127.0.0.1:3306/?worker-count=64&max-txn-row=20" +
		"&batch-replace-enable=true&batch-replace-size=50&safe-mode=true" +
		"&tidb-txn-mode=pessimistic"
	opts := map[string]string{
		OptChangefeedID: expected.changefeedID,
		OptCaptureAddr:  expected.captureAddr,
	}
	uri, err := url.Parse(uriStr)
	c.Assert(err, check.IsNil)
	params, err := parseSinkURI(context.TODO(), uri, opts)
	c.Assert(err, check.IsNil)
	c.Assert(params, check.DeepEquals, expected)
}

func (s MySQLSinkSuite) TestParseSinkURITimezone(c *check.C) {
	defer testleak.AfterTest(c)()
	uris := []string{
		"mysql://127.0.0.1:3306/?time-zone=Asia/Shanghai&worker-count=32",
		"mysql://127.0.0.1:3306/?time-zone=&worker-count=32",
		"mysql://127.0.0.1:3306/?worker-count=32",
	}
	expected := []string{
		"\"Asia/Shanghai\"",
		"",
		"\"UTC\"",
	}
	ctx := context.TODO()
	opts := map[string]string{}
	for i, uriStr := range uris {
		uri, err := url.Parse(uriStr)
		c.Assert(err, check.IsNil)
		params, err := parseSinkURI(ctx, uri, opts)
		c.Assert(err, check.IsNil)
		c.Assert(params.timezone, check.Equals, expected[i])
	}
}

func (s MySQLSinkSuite) TestParseSinkURIBadQueryString(c *check.C) {
	defer testleak.AfterTest(c)()
	uris := []string{
		"",
		"postgre://127.0.0.1:3306",
		"mysql://127.0.0.1:3306/?worker-count=not-number",
		"mysql://127.0.0.1:3306/?max-txn-row=not-number",
		"mysql://127.0.0.1:3306/?ssl-ca=only-ca-exists",
		"mysql://127.0.0.1:3306/?batch-replace-enable=not-bool",
		"mysql://127.0.0.1:3306/?batch-replace-enable=true&batch-replace-size=not-number",
		"mysql://127.0.0.1:3306/?safe-mode=not-bool",
	}
	ctx := context.TODO()
	opts := map[string]string{OptChangefeedID: "changefeed-01"}
	var uri *url.URL
	var err error
	for _, uriStr := range uris {
		if uriStr != "" {
			uri, err = url.Parse(uriStr)
			c.Assert(err, check.IsNil)
		} else {
			uri = nil
		}
		_, err = parseSinkURI(ctx, uri, opts)
		c.Assert(err, check.NotNil)
	}
}

func (s MySQLSinkSuite) TestCheckTiDBVariable(c *check.C) {
	defer testleak.AfterTest(c)()
	db, mock, err := sqlmock.New()
	c.Assert(err, check.IsNil)
	defer db.Close() //nolint:errcheck
	columns := []string{"Variable_name", "Value"}

	mock.ExpectQuery("show session variables like 'allow_auto_random_explicit_insert';").WillReturnRows(
		sqlmock.NewRows(columns).AddRow("allow_auto_random_explicit_insert", "0"),
	)
	val, err := checkTiDBVariable(context.TODO(), db, "allow_auto_random_explicit_insert", "1")
	c.Assert(err, check.IsNil)
	c.Assert(val, check.Equals, "1")

	mock.ExpectQuery("show session variables like 'no_exist_variable';").WillReturnError(sql.ErrNoRows)
	val, err = checkTiDBVariable(context.TODO(), db, "no_exist_variable", "0")
	c.Assert(err, check.IsNil)
	c.Assert(val, check.Equals, "")

	mock.ExpectQuery("show session variables like 'version';").WillReturnError(sql.ErrConnDone)
	_, err = checkTiDBVariable(context.TODO(), db, "version", "5.7.25-TiDB-v4.0.0")
	c.Assert(err, check.ErrorMatches, ".*"+sql.ErrConnDone.Error())
}

func mockTestDB() (*sql.DB, error) {
	// mock for test db, which is used querying TiDB session variable
	db, mock, err := sqlmock.New()
	if err != nil {
		return nil, err
	}
	columns := []string{"Variable_name", "Value"}
	mock.ExpectQuery("show session variables like 'allow_auto_random_explicit_insert';").WillReturnRows(
		sqlmock.NewRows(columns).AddRow("allow_auto_random_explicit_insert", "0"),
	)
	mock.ExpectQuery("show session variables like 'tidb_txn_mode';").WillReturnRows(
		sqlmock.NewRows(columns).AddRow("tidb_txn_mode", "pessimistic"),
	)
	mock.ExpectClose()
	return db, nil
}

func (s MySQLSinkSuite) TestAdjustSQLMode(c *check.C) {
	defer testleak.AfterTest(c)()

	ctx, cancel := context.WithCancel(context.Background())
	defer cancel()

	dbIndex := 0
	mockGetDBConn := func(ctx context.Context, dsnStr string) (*sql.DB, error) {
		defer func() {
			dbIndex++
		}()
		if dbIndex == 0 {
			// test db
			db, err := mockTestDB()
			c.Assert(err, check.IsNil)
			return db, nil
		}
		// normal db
		db, mock, err := sqlmock.New(sqlmock.QueryMatcherOption(sqlmock.QueryMatcherEqual))
		c.Assert(err, check.IsNil)
		mock.ExpectQuery("SELECT @@SESSION.sql_mode;").
			WillReturnRows(sqlmock.NewRows([]string{"@@SESSION.sql_mode"}).
				AddRow("ONLY_FULL_GROUP_BY,STRICT_TRANS_TABLES,NO_ZERO_IN_DATE,NO_ZERO_DATE"))
		mock.ExpectExec("SET sql_mode = 'ONLY_FULL_GROUP_BY,NO_ZERO_IN_DATE,NO_ZERO_DATE';").
			WillReturnResult(sqlmock.NewResult(0, 0))
		mock.ExpectClose()
		return db, nil
	}
	backupGetDBConn := getDBConnImpl
	getDBConnImpl = mockGetDBConn
	defer func() {
		getDBConnImpl = backupGetDBConn
	}()

	changefeed := "test-changefeed"
	sinkURI, err := url.Parse("mysql://127.0.0.1:4000/?time-zone=UTC&worker-count=4")
	c.Assert(err, check.IsNil)
	rc := config.GetDefaultReplicaConfig()
	rc.Cyclic = &config.CyclicConfig{
		Enable:          true,
		ReplicaID:       1,
		FilterReplicaID: []uint64{2},
	}
	f, err := filter.NewFilter(rc)
	c.Assert(err, check.IsNil)
	cyclicConfig, err := rc.Cyclic.Marshal()
	c.Assert(err, check.IsNil)
	opts := map[string]string{
		mark.OptCyclicConfig: cyclicConfig,
	}
	sink, err := newMySQLSink(ctx, changefeed, sinkURI, f, rc, opts)
	c.Assert(err, check.IsNil)

	err = sink.Close()
	c.Assert(err, check.IsNil)
}

type mockUnavailableMySQL struct {
	listener net.Listener
	quit     chan interface{}
	wg       sync.WaitGroup
}

func newMockUnavailableMySQL(addr string, c *check.C) *mockUnavailableMySQL {
	s := &mockUnavailableMySQL{
		quit: make(chan interface{}),
	}
	l, err := net.Listen("tcp", addr)
	c.Assert(err, check.IsNil)
	s.listener = l
	s.wg.Add(1)
	go s.serve(c)
	return s
}

func (s *mockUnavailableMySQL) serve(c *check.C) {
	defer s.wg.Done()

	for {
		_, err := s.listener.Accept()
		if err != nil {
			select {
			case <-s.quit:
				return
			default:
				c.Error(err)
			}
		} else {
			s.wg.Add(1)
			go func() {
				// don't read from TCP connection, to simulate database service unavailable
				<-s.quit
				s.wg.Done()
			}()
		}
	}
}

func (s *mockUnavailableMySQL) Stop() {
	close(s.quit)
	s.listener.Close()
	s.wg.Wait()
}

func (s MySQLSinkSuite) TestNewMySQLTimeout(c *check.C) {
	defer testleak.AfterTest(c)()

	addr := "127.0.0.1:33333"
	mockMySQL := newMockUnavailableMySQL(addr, c)
	defer mockMySQL.Stop()

	ctx, cancel := context.WithCancel(context.Background())
	defer cancel()
	changefeed := "test-changefeed"
	sinkURI, err := url.Parse(fmt.Sprintf("mysql://%s/?read-timeout=2s&timeout=2s", addr))
	c.Assert(err, check.IsNil)
	rc := config.GetDefaultReplicaConfig()
	f, err := filter.NewFilter(rc)
	c.Assert(err, check.IsNil)
	_, err = newMySQLSink(ctx, changefeed, sinkURI, f, rc, map[string]string{})
	c.Assert(errors.Cause(err), check.Equals, driver.ErrBadConn)
}

func (s MySQLSinkSuite) TestNewMySQLSinkExecDML(c *check.C) {
	defer testleak.AfterTest(c)()

	dbIndex := 0
	mockGetDBConn := func(ctx context.Context, dsnStr string) (*sql.DB, error) {
		defer func() {
			dbIndex++
		}()
		if dbIndex == 0 {
			// test db
			db, err := mockTestDB()
			c.Assert(err, check.IsNil)
			return db, nil
		}
		// normal db
		db, mock, err := sqlmock.New(sqlmock.QueryMatcherOption(sqlmock.QueryMatcherEqual))
		c.Assert(err, check.IsNil)
		mock.ExpectBegin()
		mock.ExpectExec("REPLACE INTO `s1`.`t1`(`a`,`b`) VALUES (?,?),(?,?)").
			WithArgs(1, "test", 2, "test").
			WillReturnResult(sqlmock.NewResult(2, 2))
		mock.ExpectCommit()
		mock.ExpectBegin()
		mock.ExpectExec("REPLACE INTO `s1`.`t2`(`a`,`b`) VALUES (?,?),(?,?)").
			WithArgs(1, "test", 2, "test").
			WillReturnResult(sqlmock.NewResult(2, 2))
		mock.ExpectCommit()
		mock.ExpectClose()
		return db, nil
	}
	backupGetDBConn := getDBConnImpl
	getDBConnImpl = mockGetDBConn
	defer func() {
		getDBConnImpl = backupGetDBConn
	}()

	ctx, cancel := context.WithCancel(context.Background())
	defer cancel()
	changefeed := "test-changefeed"
	sinkURI, err := url.Parse("mysql://127.0.0.1:4000/?time-zone=UTC&worker-count=4")
	c.Assert(err, check.IsNil)
	rc := config.GetDefaultReplicaConfig()
	f, err := filter.NewFilter(rc)
	c.Assert(err, check.IsNil)
	sink, err := newMySQLSink(ctx, changefeed, sinkURI, f, rc, map[string]string{})
	c.Assert(err, check.IsNil)

	rows := []*model.RowChangedEvent{
		{
			StartTs:  1,
			CommitTs: 2,
			Table:    &model.TableName{Schema: "s1", Table: "t1", TableID: 1},
			Columns: []*model.Column{
				{Name: "a", Type: mysql.TypeLong, Flag: model.HandleKeyFlag | model.PrimaryKeyFlag, Value: 1},
				{Name: "b", Type: mysql.TypeVarchar, Flag: 0, Value: "test"},
			},
		},
		{
			StartTs:  1,
			CommitTs: 2,
			Table:    &model.TableName{Schema: "s1", Table: "t1", TableID: 1},
			Columns: []*model.Column{
				{Name: "a", Type: mysql.TypeLong, Flag: model.HandleKeyFlag | model.PrimaryKeyFlag, Value: 2},
				{Name: "b", Type: mysql.TypeVarchar, Flag: 0, Value: "test"},
			},
		},
		{
			StartTs:  5,
			CommitTs: 6,
			Table:    &model.TableName{Schema: "s1", Table: "t1", TableID: 1},
			Columns: []*model.Column{
				{Name: "a", Type: mysql.TypeLong, Flag: model.HandleKeyFlag | model.PrimaryKeyFlag, Value: 3},
				{Name: "b", Type: mysql.TypeVarchar, Flag: 0, Value: "test"},
			},
		},
		{
			StartTs:  3,
			CommitTs: 4,
			Table:    &model.TableName{Schema: "s1", Table: "t2", TableID: 2},
			Columns: []*model.Column{
				{Name: "a", Type: mysql.TypeLong, Flag: model.HandleKeyFlag | model.PrimaryKeyFlag, Value: 1},
				{Name: "b", Type: mysql.TypeVarchar, Flag: 0, Value: "test"},
			},
		},
		{
			StartTs:  3,
			CommitTs: 4,
			Table:    &model.TableName{Schema: "s1", Table: "t2", TableID: 2},
			Columns: []*model.Column{
				{Name: "a", Type: mysql.TypeLong, Flag: model.HandleKeyFlag | model.PrimaryKeyFlag, Value: 2},
				{Name: "b", Type: mysql.TypeVarchar, Flag: 0, Value: "test"},
			},
		},
	}

	err = sink.EmitRowChangedEvents(ctx, rows...)
	c.Assert(err, check.IsNil)

	err = retry.Run(time.Millisecond*20, 10, func() error {
		ts, err := sink.FlushRowChangedEvents(ctx, uint64(2))
		c.Assert(err, check.IsNil)
		if ts < uint64(2) {
			return errors.Errorf("checkpoint ts %d less than resolved ts %d", ts, 2)
		}
		return nil
	})
	c.Assert(err, check.IsNil)

	err = retry.Run(time.Millisecond*20, 10, func() error {
		ts, err := sink.FlushRowChangedEvents(ctx, uint64(4))
		c.Assert(err, check.IsNil)
		if ts < uint64(4) {
			return errors.Errorf("checkpoint ts %d less than resolved ts %d", ts, 4)
		}
		return nil
	})
	c.Assert(err, check.IsNil)

	err = sink.Close()
	c.Assert(err, check.IsNil)
}

func (s MySQLSinkSuite) TestExecDMLRollback(c *check.C) {
	defer testleak.AfterTest(c)()

	rows := []*model.RowChangedEvent{
		{
			Table: &model.TableName{Schema: "s1", Table: "t1", TableID: 1},
			Columns: []*model.Column{
				{Name: "a", Type: mysql.TypeLong, Flag: model.HandleKeyFlag | model.PrimaryKeyFlag, Value: 1},
			},
		},
		{
			Table: &model.TableName{Schema: "s1", Table: "t1", TableID: 1},
			Columns: []*model.Column{
				{Name: "a", Type: mysql.TypeLong, Flag: model.HandleKeyFlag | model.PrimaryKeyFlag, Value: 2},
			},
		},
	}

	errDatabaseNotExists := &dmysql.MySQLError{
		Number: uint16(infoschema.ErrDatabaseNotExists.Code()),
	}
	dbIndex := 0
	mockGetDBConn := func(ctx context.Context, dsnStr string) (*sql.DB, error) {
		defer func() {
			dbIndex++
		}()
		if dbIndex == 0 {
			// test db
			db, err := mockTestDB()
			c.Assert(err, check.IsNil)
			return db, nil
		}
		// normal db
		db, mock, err := sqlmock.New(sqlmock.QueryMatcherOption(sqlmock.QueryMatcherEqual))
		c.Assert(err, check.IsNil)
		for i := 0; i < defaultDMLMaxRetryTime+1; i++ {
			mock.ExpectBegin()
			mock.ExpectExec("REPLACE INTO `s1`.`t1`(`a`) VALUES (?),(?)").
				WithArgs(1, 2).
				WillReturnError(errDatabaseNotExists)
			mock.ExpectRollback()
		}
		mock.ExpectClose()
		return db, nil
	}
	backupGetDBConn := getDBConnImpl
	getDBConnImpl = mockGetDBConn
	defer func() {
		getDBConnImpl = backupGetDBConn
	}()

	ctx, cancel := context.WithCancel(context.Background())
	defer cancel()
	changefeed := "test-changefeed"
	sinkURI, err := url.Parse("mysql://127.0.0.1:4000/?time-zone=UTC&worker-count=1")
	c.Assert(err, check.IsNil)
	rc := config.GetDefaultReplicaConfig()
	f, err := filter.NewFilter(rc)
	c.Assert(err, check.IsNil)
	sink, err := newMySQLSink(ctx, changefeed, sinkURI, f, rc, map[string]string{})
	c.Assert(err, check.IsNil)

	err = sink.(*mysqlSink).execDMLs(ctx, rows, 1 /* replicaID */, 1 /* bucket */)
	c.Assert(errors.Cause(err), check.Equals, errDatabaseNotExists)

	err = sink.Close()
	c.Assert(err, check.IsNil)
}

func (s MySQLSinkSuite) TestNewMySQLSinkExecDDL(c *check.C) {
	defer testleak.AfterTest(c)()

	dbIndex := 0
	mockGetDBConn := func(ctx context.Context, dsnStr string) (*sql.DB, error) {
		defer func() {
			dbIndex++
		}()
		if dbIndex == 0 {
			// test db
			db, err := mockTestDB()
			c.Assert(err, check.IsNil)
			return db, nil
		}
		// normal db
		db, mock, err := sqlmock.New(sqlmock.QueryMatcherOption(sqlmock.QueryMatcherEqual))
		c.Assert(err, check.IsNil)
		mock.ExpectBegin()
		mock.ExpectExec("USE `test`;").WillReturnResult(sqlmock.NewResult(1, 1))
		mock.ExpectExec("ALTER TABLE test.t1 ADD COLUMN a int").WillReturnResult(sqlmock.NewResult(1, 1))
		mock.ExpectCommit()
		mock.ExpectBegin()
		mock.ExpectExec("USE `test`;").WillReturnResult(sqlmock.NewResult(1, 1))
		mock.ExpectExec("ALTER TABLE test.t1 ADD COLUMN a int").
			WillReturnError(&dmysql.MySQLError{
				Number: uint16(infoschema.ErrColumnExists.Code()),
			})
		mock.ExpectRollback()
		mock.ExpectClose()
		return db, nil
	}
	backupGetDBConn := getDBConnImpl
	getDBConnImpl = mockGetDBConn
	defer func() {
		getDBConnImpl = backupGetDBConn
	}()

	ctx, cancel := context.WithCancel(context.Background())
	defer cancel()
	changefeed := "test-changefeed"
	sinkURI, err := url.Parse("mysql://127.0.0.1:4000/?time-zone=UTC&worker-count=4")
	c.Assert(err, check.IsNil)
	rc := config.GetDefaultReplicaConfig()
	rc.Filter = &config.FilterConfig{
		Rules: []string{"test.t1"},
	}
	f, err := filter.NewFilter(rc)
	c.Assert(err, check.IsNil)
	sink, err := newMySQLSink(ctx, changefeed, sinkURI, f, rc, map[string]string{})
	c.Assert(err, check.IsNil)

	ddl1 := &model.DDLEvent{
		StartTs:  1000,
		CommitTs: 1010,
		TableInfo: &model.SimpleTableInfo{
			Schema: "test",
			Table:  "t1",
		},
		Type:  timodel.ActionAddColumn,
		Query: "ALTER TABLE test.t1 ADD COLUMN a int",
	}
	ddl2 := &model.DDLEvent{
		StartTs:  1020,
		CommitTs: 1030,
		TableInfo: &model.SimpleTableInfo{
			Schema: "test",
			Table:  "t2",
		},
		Type:  timodel.ActionAddColumn,
		Query: "ALTER TABLE test.t1 ADD COLUMN a int",
	}

	err = sink.EmitDDLEvent(ctx, ddl1)
	c.Assert(err, check.IsNil)
	err = sink.EmitDDLEvent(ctx, ddl2)
	c.Assert(cerror.ErrDDLEventIgnored.Equal(err), check.IsTrue)
	// DDL execute failed, but error can be ignored
	err = sink.EmitDDLEvent(ctx, ddl1)
	c.Assert(err, check.IsNil)

	err = sink.Close()
	c.Assert(err, check.IsNil)
}<|MERGE_RESOLUTION|>--- conflicted
+++ resolved
@@ -65,220 +65,6 @@
 	}
 }
 
-<<<<<<< HEAD
-func (s MySQLSinkSuite) TestEmitRowChangedEvents(c *check.C) {
-	defer testleak.AfterTest(c)()
-	testCases := []struct {
-		input    []*model.RowChangedEvent
-		expected map[model.TableID][]*model.SingleTableTxn
-	}{{
-		input:    []*model.RowChangedEvent{},
-		expected: map[model.TableID][]*model.SingleTableTxn{},
-	}, {
-		input: []*model.RowChangedEvent{
-			{
-				StartTs:  1,
-				CommitTs: 2,
-				Table:    &model.TableName{Schema: "s1", Table: "t1", TableID: 1},
-			},
-			{
-				StartTs:  1,
-				CommitTs: 2,
-				Table:    &model.TableName{Schema: "s1", Table: "t1", TableID: 1},
-			},
-			{
-				StartTs:  1,
-				CommitTs: 2,
-				Table:    &model.TableName{Schema: "s1", Table: "t1", TableID: 1},
-			},
-			{
-				StartTs:  3,
-				CommitTs: 4,
-				Table:    &model.TableName{Schema: "s1", Table: "t1", TableID: 1},
-			},
-			{
-				StartTs:  3,
-				CommitTs: 4,
-				Table:    &model.TableName{Schema: "s1", Table: "t1", TableID: 1},
-			},
-			{
-				StartTs:  3,
-				CommitTs: 4,
-				Table:    &model.TableName{Schema: "s1", Table: "t1", TableID: 1},
-			},
-		},
-		expected: map[model.TableID][]*model.SingleTableTxn{
-			1: {
-				{
-					Table:    &model.TableName{Schema: "s1", Table: "t1", TableID: 1},
-					StartTs:  1,
-					CommitTs: 2,
-					Rows: []*model.RowChangedEvent{
-						{
-							StartTs:  1,
-							CommitTs: 2,
-							Table:    &model.TableName{Schema: "s1", Table: "t1", TableID: 1},
-						},
-						{
-							StartTs:  1,
-							CommitTs: 2,
-							Table:    &model.TableName{Schema: "s1", Table: "t1", TableID: 1},
-						},
-						{
-							StartTs:  1,
-							CommitTs: 2,
-							Table:    &model.TableName{Schema: "s1", Table: "t1", TableID: 1},
-						},
-					},
-				},
-				{
-					Table:    &model.TableName{Schema: "s1", Table: "t1", TableID: 1},
-					StartTs:  3,
-					CommitTs: 4,
-					Rows: []*model.RowChangedEvent{
-						{
-							StartTs:  3,
-							CommitTs: 4,
-							Table:    &model.TableName{Schema: "s1", Table: "t1", TableID: 1},
-						},
-						{
-							StartTs:  3,
-							CommitTs: 4,
-							Table:    &model.TableName{Schema: "s1", Table: "t1", TableID: 1},
-						},
-						{
-							StartTs:  3,
-							CommitTs: 4,
-							Table:    &model.TableName{Schema: "s1", Table: "t1", TableID: 1},
-						},
-					},
-				},
-			},
-		},
-	}, {
-		input: []*model.RowChangedEvent{
-			{
-				StartTs:  1,
-				CommitTs: 2,
-				Table:    &model.TableName{Schema: "s1", Table: "t1", TableID: 1},
-			},
-			{
-				StartTs:  3,
-				CommitTs: 4,
-				Table:    &model.TableName{Schema: "s1", Table: "t1", TableID: 1},
-			},
-			{
-				StartTs:  5,
-				CommitTs: 6,
-				Table:    &model.TableName{Schema: "s1", Table: "t1", TableID: 1},
-			},
-			{
-				StartTs:  1,
-				CommitTs: 2,
-				Table:    &model.TableName{Schema: "s1", Table: "t2", TableID: 2},
-			},
-			{
-				StartTs:  3,
-				CommitTs: 4,
-				Table:    &model.TableName{Schema: "s1", Table: "t2", TableID: 2},
-			},
-			{
-				StartTs:  5,
-				CommitTs: 6,
-				Table:    &model.TableName{Schema: "s1", Table: "t2", TableID: 2},
-			},
-		},
-		expected: map[model.TableID][]*model.SingleTableTxn{
-			1: {
-				{
-					Table:    &model.TableName{Schema: "s1", Table: "t1", TableID: 1},
-					StartTs:  1,
-					CommitTs: 2,
-					Rows: []*model.RowChangedEvent{
-						{
-							StartTs:  1,
-							CommitTs: 2,
-							Table:    &model.TableName{Schema: "s1", Table: "t1", TableID: 1},
-						},
-					},
-				},
-				{
-					Table:    &model.TableName{Schema: "s1", Table: "t1", TableID: 1},
-					StartTs:  3,
-					CommitTs: 4,
-					Rows: []*model.RowChangedEvent{
-						{
-							StartTs:  3,
-							CommitTs: 4,
-							Table:    &model.TableName{Schema: "s1", Table: "t1", TableID: 1},
-						},
-					},
-				},
-				{
-					Table:    &model.TableName{Schema: "s1", Table: "t1", TableID: 1},
-					StartTs:  5,
-					CommitTs: 6,
-					Rows: []*model.RowChangedEvent{
-						{
-							StartTs:  5,
-							CommitTs: 6,
-							Table:    &model.TableName{Schema: "s1", Table: "t1", TableID: 1},
-						},
-					},
-				},
-			},
-			2: {
-				{
-					Table:    &model.TableName{Schema: "s1", Table: "t2", TableID: 2},
-					StartTs:  1,
-					CommitTs: 2,
-					Rows: []*model.RowChangedEvent{
-						{
-							StartTs:  1,
-							CommitTs: 2,
-							Table:    &model.TableName{Schema: "s1", Table: "t2", TableID: 2},
-						},
-					},
-				},
-				{
-					Table:    &model.TableName{Schema: "s1", Table: "t2", TableID: 2},
-					StartTs:  3,
-					CommitTs: 4,
-					Rows: []*model.RowChangedEvent{
-						{
-							StartTs:  3,
-							CommitTs: 4,
-							Table:    &model.TableName{Schema: "s1", Table: "t2", TableID: 2},
-						},
-					},
-				},
-				{
-					Table:    &model.TableName{Schema: "s1", Table: "t2", TableID: 2},
-					StartTs:  5,
-					CommitTs: 6,
-					Rows: []*model.RowChangedEvent{
-						{
-							StartTs:  5,
-							CommitTs: 6,
-							Table:    &model.TableName{Schema: "s1", Table: "t2", TableID: 2},
-						},
-					},
-				},
-			},
-		},
-	}}
-	ctx, cancel := context.WithCancel(context.Background())
-	defer cancel()
-	for _, tc := range testCases {
-		ms := newMySQLSink4Test(ctx, c)
-		err := ms.EmitRowChangedEvents(ctx, tc.input...)
-		c.Assert(err, check.IsNil)
-		c.Assert(ms.txnCache.Unresolved(), check.DeepEquals, tc.expected)
-	}
-}
-
-=======
->>>>>>> 717de7ae
 func (s MySQLSinkSuite) TestMysqlSinkWorker(c *check.C) {
 	defer testleak.AfterTest(c)()
 	testCases := []struct {
