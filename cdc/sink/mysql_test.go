// Copyright 2020 PingCAP, Inc.
//
// Licensed under the Apache License, Version 2.0 (the "License");
// you may not use this file except in compliance with the License.
// You may obtain a copy of the License at
//
//     http://www.apache.org/licenses/LICENSE-2.0
//
// Unless required by applicable law or agreed to in writing, software
// distributed under the License is distributed on an "AS IS" BASIS,
// See the License for the specific language governing permissions and
// limitations under the License.

package sink

import (
	"context"
	"database/sql"
	"database/sql/driver"
	"fmt"
	"net"
	"net/url"
	"sort"
	"sync"
	"testing"

	"github.com/DATA-DOG/go-sqlmock"
	dmysql "github.com/go-sql-driver/mysql"
	"github.com/pingcap/errors"
	"github.com/pingcap/log"
	"github.com/pingcap/tidb/infoschema"
	"github.com/pingcap/tidb/parser/charset"
	timodel "github.com/pingcap/tidb/parser/model"
	"github.com/pingcap/tidb/parser/mysql"
	"github.com/pingcap/tiflow/cdc/model"
	"github.com/pingcap/tiflow/cdc/sink/common"
	"github.com/pingcap/tiflow/pkg/config"
	"github.com/pingcap/tiflow/pkg/cyclic/mark"
	cerror "github.com/pingcap/tiflow/pkg/errors"
	"github.com/pingcap/tiflow/pkg/filter"
	"github.com/pingcap/tiflow/pkg/retry"
	"github.com/stretchr/testify/require"
	"go.uber.org/zap"
	"go.uber.org/zap/zaptest/observer"
)

func newMySQLSink4Test(ctx context.Context, t *testing.T) *mysqlSink {
	f, err := filter.NewFilter(config.GetDefaultReplicaConfig())
	require.Nil(t, err)
	params := defaultParams.Clone()
	params.batchReplaceEnabled = false
	return &mysqlSink{
		txnCache:   common.NewUnresolvedTxnCache(),
		filter:     f,
		statistics: NewStatistics(ctx, "test"),
		params:     params,
	}
}

func TestPrepareDML(t *testing.T) {
	testCases := []struct {
		input    []*model.RowChangedEvent
		expected *preparedDMLs
	}{
		{
			input:    []*model.RowChangedEvent{},
			expected: &preparedDMLs{sqls: []string{}, values: [][]interface{}{}},
		}, {
			input: []*model.RowChangedEvent{
				{
					StartTs:  418658114257813514,
					CommitTs: 418658114257813515,
					Table:    &model.TableName{Schema: "common_1", Table: "uk_without_pk"},
					PreColumns: []*model.Column{nil, {
						Name:  "a1",
						Type:  mysql.TypeLong,
						Flag:  model.BinaryFlag | model.MultipleKeyFlag | model.HandleKeyFlag,
						Value: 1,
					}, {
						Name:  "a3",
						Type:  mysql.TypeLong,
						Flag:  model.BinaryFlag | model.MultipleKeyFlag | model.HandleKeyFlag,
						Value: 1,
					}},
					IndexColumns: [][]int{{1, 2}},
				},
			},
			expected: &preparedDMLs{
				sqls:     []string{"DELETE FROM `common_1`.`uk_without_pk` WHERE `a1` = ? AND `a3` = ? LIMIT 1;"},
				values:   [][]interface{}{{1, 1}},
				rowCount: 1,
			},
		}, {
			input: []*model.RowChangedEvent{
				{
					StartTs:  418658114257813516,
					CommitTs: 418658114257813517,
					Table:    &model.TableName{Schema: "common_1", Table: "uk_without_pk"},
					Columns: []*model.Column{nil, {
						Name:  "a1",
						Type:  mysql.TypeLong,
						Flag:  model.BinaryFlag | model.MultipleKeyFlag | model.HandleKeyFlag,
						Value: 2,
					}, {
						Name:  "a3",
						Type:  mysql.TypeLong,
						Flag:  model.BinaryFlag | model.MultipleKeyFlag | model.HandleKeyFlag,
						Value: 2,
					}},
					IndexColumns: [][]int{{1, 2}},
				},
			},
			expected: &preparedDMLs{
				sqls:     []string{"REPLACE INTO `common_1`.`uk_without_pk`(`a1`,`a3`) VALUES (?,?);"},
				values:   [][]interface{}{{2, 2}},
				rowCount: 1,
			},
		},
	}
	ctx, cancel := context.WithCancel(context.Background())
	defer cancel()
	ms := newMySQLSink4Test(ctx, t)
	for _, tc := range testCases {
		dmls := ms.prepareDMLs(tc.input, 0, 0)
		require.Equal(t, tc.expected, dmls)
	}
}

func TestPrepareUpdate(t *testing.T) {
	testCases := []struct {
		quoteTable   string
		preCols      []*model.Column
		cols         []*model.Column
		expectedSQL  string
		expectedArgs []interface{}
	}{
		{
			quoteTable:   "`test`.`t1`",
			preCols:      []*model.Column{},
			cols:         []*model.Column{},
			expectedSQL:  "",
			expectedArgs: nil,
		},
		{
			quoteTable: "`test`.`t1`",
			preCols: []*model.Column{
				{
					Name:  "a",
					Type:  mysql.TypeLong,
					Flag:  model.HandleKeyFlag | model.PrimaryKeyFlag,
					Value: 1,
				},
				{
					Name:  "b",
					Type:  mysql.TypeVarchar,
					Flag:  0,
					Value: "test",
				},
			},
			cols: []*model.Column{
				{
					Name:  "a",
					Type:  mysql.TypeLong,
					Flag:  model.HandleKeyFlag | model.PrimaryKeyFlag,
					Value: 1,
				},
				{Name: "b", Type: mysql.TypeVarchar, Flag: 0, Value: "test2"},
			},
			expectedSQL:  "UPDATE `test`.`t1` SET `a`=?,`b`=? WHERE `a`=? LIMIT 1;",
			expectedArgs: []interface{}{1, "test2", 1},
		},
		{
			quoteTable: "`test`.`t1`",
			preCols: []*model.Column{
				{
					Name:  "a",
					Type:  mysql.TypeLong,
					Flag:  model.MultipleKeyFlag | model.HandleKeyFlag,
					Value: 1,
				},
				{
					Name:  "b",
					Type:  mysql.TypeVarString,
					Flag:  model.MultipleKeyFlag | model.HandleKeyFlag,
					Value: "test",
				},
				{
					Name:  "c",
					Type:  mysql.TypeLong,
					Flag:  model.GeneratedColumnFlag,
					Value: 100,
				},
			},
			cols: []*model.Column{
				{
					Name:  "a",
					Type:  mysql.TypeLong,
					Flag:  model.MultipleKeyFlag | model.HandleKeyFlag,
					Value: 2,
				},
				{
					Name:  "b",
					Type:  mysql.TypeVarString,
					Flag:  model.MultipleKeyFlag | model.HandleKeyFlag,
					Value: "test2",
				},
				{
					Name: "c",
					Type: mysql.TypeLong, Flag: model.GeneratedColumnFlag,
					Value: 100,
				},
			},
			expectedSQL:  "UPDATE `test`.`t1` SET `a`=?,`b`=? WHERE `a`=? AND `b`=? LIMIT 1;",
			expectedArgs: []interface{}{2, "test2", 1, "test"},
		},
		{
			quoteTable: "`test`.`t1`",
			preCols: []*model.Column{
				{
					Name:  "a",
					Type:  mysql.TypeLong,
					Flag:  model.MultipleKeyFlag | model.HandleKeyFlag,
					Value: 1,
				},
				{
					Name: "b", Type: mysql.TypeVarchar,
					Flag:  model.MultipleKeyFlag | model.HandleKeyFlag,
					Value: []byte("你好"),
				},
				{
					Name:  "c",
					Type:  mysql.TypeLong,
					Flag:  model.GeneratedColumnFlag,
					Value: 100,
				},
			},
			cols: []*model.Column{
				{
					Name:  "a",
					Type:  mysql.TypeLong,
					Flag:  model.MultipleKeyFlag | model.HandleKeyFlag,
					Value: 2,
				},
				{
					Name:  "b",
					Type:  mysql.TypeVarchar,
					Flag:  model.MultipleKeyFlag | model.HandleKeyFlag,
					Value: []byte("世界"),
				},
				{
					Name:  "c",
					Type:  mysql.TypeLong,
					Flag:  model.GeneratedColumnFlag,
					Value: 100,
				},
			},
			expectedSQL:  "UPDATE `test`.`t1` SET `a`=?,`b`=? WHERE `a`=? AND `b`=? LIMIT 1;",
			expectedArgs: []interface{}{2, []byte("世界"), 1, []byte("你好")},
		},
		{
			quoteTable: "`test`.`t1`",
			preCols: []*model.Column{
				{
					Name:  "a",
					Type:  mysql.TypeLong,
					Flag:  model.MultipleKeyFlag | model.HandleKeyFlag,
					Value: 1,
				},
				{
					Name:    "b",
					Type:    mysql.TypeTinyBlob,
					Flag:    model.MultipleKeyFlag | model.HandleKeyFlag,
					Charset: charset.CharsetBin,
					Value:   []byte("你好"),
				},
				{
					Name:  "c",
					Type:  mysql.TypeLong,
					Flag:  model.GeneratedColumnFlag,
					Value: 100,
				},
			},
			cols: []*model.Column{
				{
					Name:  "a",
					Type:  mysql.TypeLong,
					Flag:  model.MultipleKeyFlag | model.HandleKeyFlag,
					Value: 2,
				},
				{
					Name:    "b",
					Type:    mysql.TypeTinyBlob,
					Flag:    model.MultipleKeyFlag | model.HandleKeyFlag,
					Charset: charset.CharsetBin,
					Value:   []byte("世界"),
				},
				{
					Name:  "c",
					Type:  mysql.TypeLong,
					Flag:  model.GeneratedColumnFlag,
					Value: 100,
				},
			},
			expectedSQL:  "UPDATE `test`.`t1` SET `a`=?,`b`=? WHERE `a`=? AND `b`=? LIMIT 1;",
			expectedArgs: []interface{}{2, []byte("世界"), 1, []byte("你好")},
		},
		{
			quoteTable: "`test`.`t1`",
			preCols: []*model.Column{
				{
					Name:  "a",
					Type:  mysql.TypeLong,
					Flag:  model.MultipleKeyFlag | model.HandleKeyFlag,
					Value: 1,
				},
				{
					Name:    "b",
					Type:    mysql.TypeTinyBlob,
					Flag:    model.MultipleKeyFlag | model.HandleKeyFlag,
					Charset: charset.CharsetGBK,
					Value:   "你好",
				},
				{
					Name:  "c",
					Type:  mysql.TypeLong,
					Flag:  model.GeneratedColumnFlag,
					Value: 100,
				},
			},
			cols: []*model.Column{
				{
					Name:  "a",
					Type:  mysql.TypeLong,
					Flag:  model.MultipleKeyFlag | model.HandleKeyFlag,
					Value: 2,
				},
				{
					Name:    "b",
					Type:    mysql.TypeTinyBlob,
					Flag:    model.MultipleKeyFlag | model.HandleKeyFlag,
					Charset: charset.CharsetGBK,
					Value:   "世界",
				},
				{
					Name:  "c",
					Type:  mysql.TypeLong,
					Flag:  model.GeneratedColumnFlag,
					Value: 100,
				},
			},
			expectedSQL:  "UPDATE `test`.`t1` SET `a`=?,`b`=? WHERE `a`=? AND `b`=? LIMIT 1;",
			expectedArgs: []interface{}{2, "世界", 1, "你好"},
		},
	}
	for _, tc := range testCases {
		query, args := prepareUpdate(tc.quoteTable, tc.preCols, tc.cols, false)
		fmt.Println(query)
		require.Equal(t, tc.expectedSQL, query)
		require.Equal(t, tc.expectedArgs, args)
	}
}

func TestPrepareDelete(t *testing.T) {
	testCases := []struct {
		quoteTable   string
		preCols      []*model.Column
		expectedSQL  string
		expectedArgs []interface{}
	}{
		{
			quoteTable:   "`test`.`t1`",
			preCols:      []*model.Column{},
			expectedSQL:  "",
			expectedArgs: nil,
		},
		{
			quoteTable: "`test`.`t1`",
			preCols: []*model.Column{
				{
					Name:  "a",
					Type:  mysql.TypeLong,
					Flag:  model.HandleKeyFlag | model.PrimaryKeyFlag,
					Value: 1,
				},
				{
					Name:  "b",
					Type:  mysql.TypeVarchar,
					Flag:  0,
					Value: "test",
				},
			},
			expectedSQL:  "DELETE FROM `test`.`t1` WHERE `a` = ? LIMIT 1;",
			expectedArgs: []interface{}{1},
		},
		{
			quoteTable: "`test`.`t1`",
			preCols: []*model.Column{
				{
					Name:  "a",
					Type:  mysql.TypeLong,
					Flag:  model.MultipleKeyFlag | model.HandleKeyFlag,
					Value: 1,
				},
				{
					Name:  "b",
					Type:  mysql.TypeVarString,
					Flag:  model.MultipleKeyFlag | model.HandleKeyFlag,
					Value: "test",
				},
				{
					Name:  "c",
					Type:  mysql.TypeLong,
					Flag:  model.GeneratedColumnFlag,
					Value: 100,
				},
			},
			expectedSQL:  "DELETE FROM `test`.`t1` WHERE `a` = ? AND `b` = ? LIMIT 1;",
			expectedArgs: []interface{}{1, "test"},
		},
		{
			quoteTable: "`test`.`t1`",
			preCols: []*model.Column{
				{
					Name:  "a",
					Type:  mysql.TypeLong,
					Flag:  model.MultipleKeyFlag | model.HandleKeyFlag,
					Value: 1,
				},
				{
					Name: "b", Type: mysql.TypeVarchar,
					Flag:  model.MultipleKeyFlag | model.HandleKeyFlag,
					Value: []byte("你好"),
				},
				{
					Name:  "c",
					Type:  mysql.TypeLong,
					Flag:  model.GeneratedColumnFlag,
					Value: 100,
				},
			},
			expectedSQL:  "DELETE FROM `test`.`t1` WHERE `a` = ? AND `b` = ? LIMIT 1;",
			expectedArgs: []interface{}{1, []byte("你好")},
		},
		{
			quoteTable: "`test`.`t1`",
			preCols: []*model.Column{
				{
					Name:  "a",
					Type:  mysql.TypeLong,
					Flag:  model.MultipleKeyFlag | model.HandleKeyFlag,
					Value: 1,
				},
				{
					Name:    "b",
					Type:    mysql.TypeTinyBlob,
					Flag:    model.MultipleKeyFlag | model.HandleKeyFlag,
					Charset: charset.CharsetBin,
					Value:   []byte("你好"),
				},
				{
					Name:  "c",
					Type:  mysql.TypeLong,
					Flag:  model.GeneratedColumnFlag,
					Value: 100,
				},
			},
			expectedSQL:  "DELETE FROM `test`.`t1` WHERE `a` = ? AND `b` = ? LIMIT 1;",
			expectedArgs: []interface{}{1, []byte("你好")},
		},
		{
			quoteTable: "`test`.`t1`",
			preCols: []*model.Column{
				{
					Name:  "a",
					Type:  mysql.TypeLong,
					Flag:  model.MultipleKeyFlag | model.HandleKeyFlag,
					Value: 1,
				},
				{
					Name:    "b",
					Type:    mysql.TypeTinyBlob,
					Flag:    model.MultipleKeyFlag | model.HandleKeyFlag,
					Charset: charset.CharsetGBK,
					Value:   "你好",
				},
				{
					Name:  "c",
					Type:  mysql.TypeLong,
					Flag:  model.GeneratedColumnFlag,
					Value: 100,
				},
			},
			expectedSQL:  "DELETE FROM `test`.`t1` WHERE `a` = ? AND `b` = ? LIMIT 1;",
			expectedArgs: []interface{}{1, "你好"},
		},
	}
	for _, tc := range testCases {
		query, args := prepareDelete(tc.quoteTable, tc.preCols, false)
		require.Equal(t, tc.expectedSQL, query)
		require.Equal(t, tc.expectedArgs, args)
	}
}

func TestWhereSlice(t *testing.T) {
	testCases := []struct {
		cols             []*model.Column
		forceReplicate   bool
		expectedColNames []string
		expectedArgs     []interface{}
	}{
		{
			cols:             []*model.Column{},
			forceReplicate:   false,
			expectedColNames: nil,
			expectedArgs:     nil,
		},
		{
			cols: []*model.Column{
				{
					Name:  "a",
					Type:  mysql.TypeLong,
					Flag:  model.HandleKeyFlag | model.PrimaryKeyFlag,
					Value: 1,
				},
				{
					Name:  "b",
					Type:  mysql.TypeVarchar,
					Flag:  0,
					Value: "test",
				},
			},
			forceReplicate:   false,
			expectedColNames: []string{"a"},
			expectedArgs:     []interface{}{1},
		},
		{
			cols: []*model.Column{
				{
					Name:  "a",
					Type:  mysql.TypeLong,
					Flag:  model.MultipleKeyFlag | model.HandleKeyFlag,
					Value: 1,
				},
				{
					Name: "b", Type: mysql.TypeVarString,
					Flag:  model.MultipleKeyFlag | model.HandleKeyFlag,
					Value: "test",
				},
				{
					Name:  "c",
					Type:  mysql.TypeLong,
					Flag:  model.GeneratedColumnFlag,
					Value: 100,
				},
			},
			forceReplicate:   false,
			expectedColNames: []string{"a", "b"},
			expectedArgs:     []interface{}{1, "test"},
		},
		{
			cols:             []*model.Column{},
			forceReplicate:   true,
			expectedColNames: []string{},
			expectedArgs:     []interface{}{},
		},
		{
			cols: []*model.Column{
				{
					Name:  "a",
					Type:  mysql.TypeLong,
					Flag:  model.HandleKeyFlag | model.PrimaryKeyFlag,
					Value: 1,
				},
				{
					Name:  "b",
					Type:  mysql.TypeVarchar,
					Flag:  0,
					Value: "test",
				},
			},
			forceReplicate:   true,
			expectedColNames: []string{"a"},
			expectedArgs:     []interface{}{1},
		},
		{
			cols: []*model.Column{
				{
					Name:  "a",
					Type:  mysql.TypeLong,
					Flag:  model.MultipleKeyFlag | model.HandleKeyFlag,
					Value: 1,
				},
				{
					Name:  "b",
					Type:  mysql.TypeVarString,
					Flag:  model.MultipleKeyFlag | model.HandleKeyFlag,
					Value: "test",
				},
				{
					Name:  "c",
					Type:  mysql.TypeLong,
					Flag:  model.GeneratedColumnFlag,
					Value: 100,
				},
			},
			forceReplicate:   true,
			expectedColNames: []string{"a", "b"},
			expectedArgs:     []interface{}{1, "test"},
		},
		{
			cols: []*model.Column{
				{
					Name:  "a",
					Type:  mysql.TypeLong,
					Flag:  model.UniqueKeyFlag,
					Value: 1,
				},
				{
					Name:  "b",
					Type:  mysql.TypeVarchar,
					Flag:  0,
					Value: "test",
				},
			},
			forceReplicate:   true,
			expectedColNames: []string{"a", "b"},
			expectedArgs:     []interface{}{1, "test"},
		},
		{
			cols: []*model.Column{
				{
					Name:  "a",
					Type:  mysql.TypeLong,
					Flag:  model.MultipleKeyFlag,
					Value: 1,
				},
				{
					Name:  "b",
					Type:  mysql.TypeVarString,
					Flag:  model.MultipleKeyFlag,
					Value: "test",
				},
				{
					Name:  "c",
					Type:  mysql.TypeLong,
					Flag:  model.GeneratedColumnFlag,
					Value: 100,
				},
			},
			forceReplicate:   true,
			expectedColNames: []string{"a", "b", "c"},
			expectedArgs:     []interface{}{1, "test", 100},
		},
		{
			cols: []*model.Column{
				{
					Name:  "a",
					Type:  mysql.TypeLong,
					Flag:  model.MultipleKeyFlag | model.HandleKeyFlag,
					Value: 1,
				},
				{
					Name:  "b",
					Type:  mysql.TypeTinyBlob,
					Flag:  model.MultipleKeyFlag | model.HandleKeyFlag,
					Value: []byte("你好"),
				},
				{
					Name:  "c",
					Type:  mysql.TypeLong,
					Flag:  model.GeneratedColumnFlag,
					Value: 100,
				},
			},
			forceReplicate:   false,
			expectedColNames: []string{"a", "b"},
			expectedArgs:     []interface{}{1, []byte("你好")},
		},
		{
			cols: []*model.Column{
				{
					Name:  "a",
					Type:  mysql.TypeLong,
					Flag:  model.MultipleKeyFlag,
					Value: 1,
				},
				{
					Name:    "b",
					Type:    mysql.TypeTinyBlob,
					Flag:    model.MultipleKeyFlag,
					Charset: charset.CharsetGBK,
					Value:   []byte("你好"),
				},
				{
					Name:  "c",
					Type:  mysql.TypeLong,
					Flag:  model.GeneratedColumnFlag,
					Value: 100,
				},
			},
			forceReplicate:   true,
			expectedColNames: []string{"a", "b", "c"},
			expectedArgs:     []interface{}{1, "你好", 100},
		},
	}
	for _, tc := range testCases {
		colNames, args := whereSlice(tc.cols, tc.forceReplicate)
		require.Equal(t, tc.expectedColNames, colNames)
		require.Equal(t, tc.expectedArgs, args)
	}
}

func TestMapReplace(t *testing.T) {
	testCases := []struct {
		quoteTable    string
		cols          []*model.Column
		expectedQuery string
		expectedArgs  []interface{}
	}{
		{
			quoteTable: "`test`.`t1`",
			cols: []*model.Column{
				{
					Name:  "a",
					Type:  mysql.TypeLong,
					Value: 1,
				},
				{
					Name:  "b",
					Type:  mysql.TypeVarchar,
					Value: "varchar",
				},
				{
					Name:  "c",
					Type:  mysql.TypeLong,
					Value: 1,
					Flag:  model.GeneratedColumnFlag,
				},
				{
					Name:  "d",
					Type:  mysql.TypeTiny,
					Value: uint8(255),
				},
			},
			expectedQuery: "REPLACE INTO `test`.`t1`(`a`,`b`,`d`) VALUES ",
			expectedArgs:  []interface{}{1, "varchar", uint8(255)},
		},
		{
			quoteTable: "`test`.`t1`",
			cols: []*model.Column{
				{
					Name:  "a",
					Type:  mysql.TypeLong,
					Value: 1,
				},
				{
					Name:  "b",
					Type:  mysql.TypeVarchar,
					Value: "varchar",
				},
				{
					Name:  "c",
					Type:  mysql.TypeLong,
					Value: 1,
				},
				{
					Name:  "d",
					Type:  mysql.TypeTiny,
					Value: uint8(255),
				},
			},
			expectedQuery: "REPLACE INTO `test`.`t1`(`a`,`b`,`c`,`d`) VALUES ",
			expectedArgs:  []interface{}{1, "varchar", 1, uint8(255)},
		},
		{
			quoteTable: "`test`.`t1`",
			cols: []*model.Column{
				{
					Name:  "a",
					Type:  mysql.TypeLong,
					Value: 1,
				},
				{
					Name:    "b",
					Type:    mysql.TypeVarchar,
					Charset: charset.CharsetGBK,
					Value:   []byte("你好"),
				},
				{
					Name:    "c",
					Type:    mysql.TypeTinyBlob,
					Charset: charset.CharsetUTF8MB4,
					Value:   []byte("世界"),
				},
				{
					Name:    "d",
					Type:    mysql.TypeMediumBlob,
					Charset: charset.CharsetBin,
					Value:   []byte("你好,世界"),
				},
				{
					Name:  "e",
					Type:  mysql.TypeBlob,
					Value: []byte("你好,世界"),
				},
			},
			expectedQuery: "REPLACE INTO `test`.`t1`(`a`,`b`,`c`,`d`,`e`) VALUES ",
			expectedArgs: []interface{}{
				1, "你好", "世界", []byte("你好,世界"),
				[]byte("你好,世界"),
			},
		},
	}
	for _, tc := range testCases {
		// multiple times to verify the stability of column sequence in query string
		for i := 0; i < 10; i++ {
			query, args := prepareReplace(tc.quoteTable, tc.cols, false, false)
			require.Equal(t, tc.expectedQuery, query)
			require.Equal(t, tc.expectedArgs, args)
		}
	}
}

type sqlArgs [][]interface{}

func (a sqlArgs) Len() int           { return len(a) }
func (a sqlArgs) Less(i, j int) bool { return fmt.Sprintf("%s", a[i]) < fmt.Sprintf("%s", a[j]) }
func (a sqlArgs) Swap(i, j int)      { a[i], a[j] = a[j], a[i] }

func TestReduceReplace(t *testing.T) {
	testCases := []struct {
		replaces   map[string][][]interface{}
		batchSize  int
		sort       bool
		expectSQLs []string
		expectArgs [][]interface{}
	}{
		{
			replaces: map[string][][]interface{}{
				"REPLACE INTO `test`.`t1`(`a`,`b`) VALUES ": {
					[]interface{}{1, "1"},
					[]interface{}{2, "2"},
					[]interface{}{3, "3"},
				},
			},
			batchSize: 1,
			sort:      false,
			expectSQLs: []string{
				"REPLACE INTO `test`.`t1`(`a`,`b`) VALUES (?,?)",
				"REPLACE INTO `test`.`t1`(`a`,`b`) VALUES (?,?)",
				"REPLACE INTO `test`.`t1`(`a`,`b`) VALUES (?,?)",
			},
			expectArgs: [][]interface{}{
				{1, "1"},
				{2, "2"},
				{3, "3"},
			},
		},
		{
			replaces: map[string][][]interface{}{
				"REPLACE INTO `test`.`t1`(`a`,`b`) VALUES ": {
					[]interface{}{1, "1"},
					[]interface{}{2, "2"},
					[]interface{}{3, "3"},
					[]interface{}{4, "3"},
					[]interface{}{5, "5"},
				},
			},
			batchSize: 3,
			sort:      false,
			expectSQLs: []string{
				"REPLACE INTO `test`.`t1`(`a`,`b`) VALUES (?,?),(?,?),(?,?)",
				"REPLACE INTO `test`.`t1`(`a`,`b`) VALUES (?,?),(?,?)",
			},
			expectArgs: [][]interface{}{
				{1, "1", 2, "2", 3, "3"},
				{4, "3", 5, "5"},
			},
		},
		{
			replaces: map[string][][]interface{}{
				"REPLACE INTO `test`.`t1`(`a`,`b`) VALUES ": {
					[]interface{}{1, "1"},
					[]interface{}{2, "2"},
					[]interface{}{3, "3"},
					[]interface{}{4, "3"},
					[]interface{}{5, "5"},
				},
			},
			batchSize: 10,
			sort:      false,
			expectSQLs: []string{
				"REPLACE INTO `test`.`t1`(`a`,`b`) VALUES (?,?),(?,?),(?,?),(?,?),(?,?)",
			},
			expectArgs: [][]interface{}{
				{1, "1", 2, "2", 3, "3", 4, "3", 5, "5"},
			},
		},
		{
			replaces: map[string][][]interface{}{
				"REPLACE INTO `test`.`t1`(`a`,`b`) VALUES ": {
					[]interface{}{1, "1"},
					[]interface{}{2, "2"},
					[]interface{}{3, "3"},
					[]interface{}{4, "3"},
					[]interface{}{5, "5"},
					[]interface{}{6, "6"},
				},
				"REPLACE INTO `test`.`t2`(`a`,`b`) VALUES ": {
					[]interface{}{7, ""},
					[]interface{}{8, ""},
					[]interface{}{9, ""},
				},
			},
			batchSize: 3,
			sort:      true,
			expectSQLs: []string{
				"REPLACE INTO `test`.`t1`(`a`,`b`) VALUES (?,?),(?,?),(?,?)",
				"REPLACE INTO `test`.`t1`(`a`,`b`) VALUES (?,?),(?,?),(?,?)",
				"REPLACE INTO `test`.`t2`(`a`,`b`) VALUES (?,?),(?,?),(?,?)",
			},
			expectArgs: [][]interface{}{
				{1, "1", 2, "2", 3, "3"},
				{4, "3", 5, "5", 6, "6"},
				{7, "", 8, "", 9, ""},
			},
		},
	}
	for _, tc := range testCases {
		sqls, args := reduceReplace(tc.replaces, tc.batchSize)
		if tc.sort {
			sort.Strings(sqls)
			sort.Sort(sqlArgs(args))
		}
		require.Equal(t, tc.expectSQLs, sqls)
		require.Equal(t, tc.expectArgs, args)
	}
}

func mockTestDB(adjustSQLMode bool) (*sql.DB, error) {
	// mock for test db, which is used querying TiDB session variable
	db, mock, err := sqlmock.New()
	if err != nil {
		return nil, err
	}
	if adjustSQLMode {
		mock.ExpectQuery("SELECT @@SESSION.sql_mode;").
			WillReturnRows(sqlmock.NewRows([]string{"@@SESSION.sql_mode"}).
				AddRow("ONLY_FULL_GROUP_BY,STRICT_TRANS_TABLES,NO_ZERO_IN_DATE,NO_ZERO_DATE"))
	}

	columns := []string{"Variable_name", "Value"}
	mock.ExpectQuery("show session variables like 'allow_auto_random_explicit_insert';").WillReturnRows(
		sqlmock.NewRows(columns).AddRow("allow_auto_random_explicit_insert", "0"),
	)
	mock.ExpectQuery("show session variables like 'tidb_txn_mode';").WillReturnRows(
		sqlmock.NewRows(columns).AddRow("tidb_txn_mode", "pessimistic"),
	)
	mock.ExpectQuery("show session variables like 'transaction_isolation';").WillReturnRows(
		sqlmock.NewRows(columns).AddRow("transaction_isolation", "REPEATED-READ"),
	)
<<<<<<< HEAD
	mock.ExpectQuery("select character_set_name from information_schema.character_sets " +
		"where character_set_name = 'gbk';").WillReturnRows(
		sqlmock.NewRows([]string{"character_set_name"}).AddRow("gbk"),
	)
=======
	mock.ExpectQuery("show session variables like 'tidb_placement_mode';").
		WillReturnRows(
			sqlmock.NewRows(columns).
				AddRow("tidb_placement_mode", "IGNORE"),
		)
>>>>>>> 43ca1cdb
	mock.ExpectClose()
	return db, nil
}

func TestAdjustSQLMode(t *testing.T) {
	ctx, cancel := context.WithCancel(context.Background())
	defer cancel()

	dbIndex := 0
	mockGetDBConn := func(ctx context.Context, dsnStr string) (*sql.DB, error) {
		defer func() {
			dbIndex++
		}()
		if dbIndex == 0 {
			// test db
			db, err := mockTestDB(true)
			require.Nil(t, err)
			return db, nil
		}
		// normal db
		db, mock, err := sqlmock.New(sqlmock.QueryMatcherOption(sqlmock.QueryMatcherEqual))
		require.Nil(t, err)
		mock.ExpectClose()
		return db, nil
	}
	backupGetDBConn := GetDBConnImpl
	GetDBConnImpl = mockGetDBConn
	defer func() {
		GetDBConnImpl = backupGetDBConn
	}()

	changefeed := "test-changefeed"
	sinkURI, err := url.Parse("mysql://127.0.0.1:4000/?time-zone=UTC&worker-count=4")
	require.Nil(t, err)
	require.Nil(t, err)
	rc := config.GetDefaultReplicaConfig()
	rc.Cyclic = &config.CyclicConfig{
		Enable:          true,
		ReplicaID:       1,
		FilterReplicaID: []uint64{2},
	}
	f, err := filter.NewFilter(rc)
	require.Nil(t, err)
	cyclicConfig, err := rc.Cyclic.Marshal()
	require.Nil(t, err)
	opts := map[string]string{
		mark.OptCyclicConfig: cyclicConfig,
	}
	sink, err := newMySQLSink(ctx, changefeed, sinkURI, f, rc, opts)
	require.Nil(t, err)

	err = sink.Close(ctx)
	require.Nil(t, err)
}

type mockUnavailableMySQL struct {
	listener net.Listener
	quit     chan interface{}
	wg       sync.WaitGroup
}

func newMockUnavailableMySQL(addr string, t *testing.T) *mockUnavailableMySQL {
	s := &mockUnavailableMySQL{
		quit: make(chan interface{}),
	}
	l, err := net.Listen("tcp", addr)
	require.Nil(t, err)
	s.listener = l
	s.wg.Add(1)
	go s.serve(t)
	return s
}

func (s *mockUnavailableMySQL) serve(t *testing.T) {
	defer s.wg.Done()

	for {
		_, err := s.listener.Accept()
		if err != nil {
			select {
			case <-s.quit:
				return
			default:
				require.Error(t, err)
			}
		} else {
			s.wg.Add(1)
			go func() {
				// don't read from TCP connection, to simulate database service unavailable
				<-s.quit
				s.wg.Done()
			}()
		}
	}
}

func (s *mockUnavailableMySQL) Stop() {
	close(s.quit)
	s.listener.Close()
	s.wg.Wait()
}

func TestNewMySQLTimeout(t *testing.T) {
	addr := "127.0.0.1:33333"
	mockMySQL := newMockUnavailableMySQL(addr, t)
	defer mockMySQL.Stop()

	ctx, cancel := context.WithCancel(context.Background())
	defer cancel()
	changefeed := "test-changefeed"
	sinkURI, err := url.Parse(fmt.Sprintf("mysql://%s/?read-timeout=2s&timeout=2s", addr))
	require.Nil(t, err)
	rc := config.GetDefaultReplicaConfig()
	f, err := filter.NewFilter(rc)
	require.Nil(t, err)
	_, err = newMySQLSink(ctx, changefeed, sinkURI, f, rc, map[string]string{})
	require.Equal(t, driver.ErrBadConn, errors.Cause(err))
}

func TestNewMySQLSinkExecDML(t *testing.T) {
	dbIndex := 0
	mockGetDBConn := func(ctx context.Context, dsnStr string) (*sql.DB, error) {
		defer func() {
			dbIndex++
		}()
		if dbIndex == 0 {
			// test db
			db, err := mockTestDB(true)
			require.Nil(t, err)
			return db, nil
		}
		// normal db
		db, mock, err := sqlmock.New(sqlmock.QueryMatcherOption(sqlmock.QueryMatcherEqual))
		require.Nil(t, err)
		mock.ExpectBegin()
		mock.ExpectExec("REPLACE INTO `s1`.`t1`(`a`,`b`) VALUES (?,?),(?,?)").
			WithArgs(1, "test", 2, "test").
			WillReturnResult(sqlmock.NewResult(2, 2))
		mock.ExpectCommit()
		mock.ExpectBegin()
		mock.ExpectExec("REPLACE INTO `s1`.`t2`(`a`,`b`) VALUES (?,?),(?,?)").
			WithArgs(1, "test", 2, "test").
			WillReturnResult(sqlmock.NewResult(2, 2))
		mock.ExpectCommit()
		mock.ExpectClose()
		return db, nil
	}
	backupGetDBConn := GetDBConnImpl
	GetDBConnImpl = mockGetDBConn
	defer func() {
		GetDBConnImpl = backupGetDBConn
	}()

	ctx, cancel := context.WithCancel(context.Background())
	defer cancel()
	changefeed := "test-changefeed"
	sinkURI, err := url.Parse("mysql://127.0.0.1:4000/?time-zone=UTC&worker-count=4")
	require.Nil(t, err)
	rc := config.GetDefaultReplicaConfig()
	f, err := filter.NewFilter(rc)
	require.Nil(t, err)
	sink, err := newMySQLSink(ctx, changefeed, sinkURI, f, rc, map[string]string{})
	require.Nil(t, err)

	rows := []*model.RowChangedEvent{
		{
			StartTs:  1,
			CommitTs: 2,
			Table:    &model.TableName{Schema: "s1", Table: "t1", TableID: 1},
			Columns: []*model.Column{
				{
					Name:  "a",
					Type:  mysql.TypeLong,
					Flag:  model.HandleKeyFlag | model.PrimaryKeyFlag,
					Value: 1,
				},
				{
					Name:  "b",
					Type:  mysql.TypeVarchar,
					Flag:  0,
					Value: "test",
				},
			},
		},
		{
			StartTs:  1,
			CommitTs: 2,
			Table:    &model.TableName{Schema: "s1", Table: "t1", TableID: 1},
			Columns: []*model.Column{
				{
					Name:  "a",
					Type:  mysql.TypeLong,
					Flag:  model.HandleKeyFlag | model.PrimaryKeyFlag,
					Value: 2,
				},
				{
					Name:  "b",
					Type:  mysql.TypeVarchar,
					Flag:  0,
					Value: "test",
				},
			},
		},
		{
			StartTs:  5,
			CommitTs: 6,
			Table:    &model.TableName{Schema: "s1", Table: "t1", TableID: 1},
			Columns: []*model.Column{
				{
					Name:  "a",
					Type:  mysql.TypeLong,
					Flag:  model.HandleKeyFlag | model.PrimaryKeyFlag,
					Value: 3,
				},
				{
					Name:  "b",
					Type:  mysql.TypeVarchar,
					Flag:  0,
					Value: "test",
				},
			},
		},
		{
			StartTs:  3,
			CommitTs: 4,
			Table:    &model.TableName{Schema: "s1", Table: "t2", TableID: 2},
			Columns: []*model.Column{
				{
					Name:  "a",
					Type:  mysql.TypeLong,
					Flag:  model.HandleKeyFlag | model.PrimaryKeyFlag,
					Value: 1,
				},
				{
					Name:  "b",
					Type:  mysql.TypeVarchar,
					Flag:  0,
					Value: "test",
				},
			},
		},
		{
			StartTs:  3,
			CommitTs: 4,
			Table:    &model.TableName{Schema: "s1", Table: "t2", TableID: 2},
			Columns: []*model.Column{
				{
					Name:  "a",
					Type:  mysql.TypeLong,
					Flag:  model.HandleKeyFlag | model.PrimaryKeyFlag,
					Value: 2,
				},
				{
					Name:  "b",
					Type:  mysql.TypeVarchar,
					Flag:  0,
					Value: "test",
				},
			},
		},
	}

	err = sink.EmitRowChangedEvents(ctx, rows...)
	require.Nil(t, err)

	// retry to make sure event is flushed
	err = retry.Do(context.Background(), func() error {
		ts, err := sink.FlushRowChangedEvents(ctx, 1, uint64(2))
		require.Nil(t, err)
		if ts < uint64(2) {
			return errors.Errorf("checkpoint ts %d less than resolved ts %d", ts, 2)
		}
		return nil
	}, retry.WithBackoffBaseDelay(20), retry.WithMaxTries(10), retry.WithIsRetryableErr(cerror.IsRetryableError))

	require.Nil(t, err)

	err = retry.Do(context.Background(), func() error {
		ts, err := sink.FlushRowChangedEvents(ctx, 2, uint64(4))
		require.Nil(t, err)
		if ts < uint64(4) {
			return errors.Errorf("checkpoint ts %d less than resolved ts %d", ts, 4)
		}
		return nil
	}, retry.WithBackoffBaseDelay(20), retry.WithMaxTries(10), retry.WithIsRetryableErr(cerror.IsRetryableError))
	require.Nil(t, err)

	err = sink.Barrier(ctx, 2)
	require.Nil(t, err)

	err = sink.Close(ctx)
	require.Nil(t, err)
}

func TestExecDMLRollbackErrDatabaseNotExists(t *testing.T) {
	rows := []*model.RowChangedEvent{
		{
			Table: &model.TableName{Schema: "s1", Table: "t1", TableID: 1},
			Columns: []*model.Column{
				{
					Name:  "a",
					Type:  mysql.TypeLong,
					Flag:  model.HandleKeyFlag | model.PrimaryKeyFlag,
					Value: 1,
				},
			},
		},
		{
			Table: &model.TableName{Schema: "s1", Table: "t1", TableID: 1},
			Columns: []*model.Column{
				{
					Name:  "a",
					Type:  mysql.TypeLong,
					Flag:  model.HandleKeyFlag | model.PrimaryKeyFlag,
					Value: 2,
				},
			},
		},
	}

	errDatabaseNotExists := &dmysql.MySQLError{
		Number: uint16(infoschema.ErrDatabaseNotExists.Code()),
	}

	dbIndex := 0
	mockGetDBConnErrDatabaseNotExists := func(ctx context.Context, dsnStr string) (*sql.DB, error) {
		defer func() {
			dbIndex++
		}()
		if dbIndex == 0 {
			// test db
			db, err := mockTestDB(true)
			require.Nil(t, err)
			return db, nil
		}
		// normal db
		db, mock, err := sqlmock.New(sqlmock.QueryMatcherOption(sqlmock.QueryMatcherEqual))
		require.Nil(t, err)
		mock.ExpectBegin()
		mock.ExpectExec("REPLACE INTO `s1`.`t1`(`a`) VALUES (?),(?)").
			WithArgs(1, 2).
			WillReturnError(errDatabaseNotExists)
		mock.ExpectRollback()
		mock.ExpectClose()
		return db, nil
	}
	backupGetDBConn := GetDBConnImpl
	GetDBConnImpl = mockGetDBConnErrDatabaseNotExists
	defer func() {
		GetDBConnImpl = backupGetDBConn
	}()

	ctx, cancel := context.WithCancel(context.Background())
	defer cancel()
	changefeed := "test-changefeed"
	sinkURI, err := url.Parse("mysql://127.0.0.1:4000/?time-zone=UTC&worker-count=1")
	require.Nil(t, err)
	rc := config.GetDefaultReplicaConfig()
	f, err := filter.NewFilter(rc)
	require.Nil(t, err)
	sink, err := newMySQLSink(ctx, changefeed, sinkURI, f, rc, map[string]string{})
	require.Nil(t, err)

	err = sink.(*mysqlSink).execDMLs(ctx, rows, 1 /* replicaID */, 1 /* bucket */)
	require.Equal(t, errDatabaseNotExists, errors.Cause(err))

	err = sink.Close(ctx)
	require.Nil(t, err)
}

func TestExecDMLRollbackErrTableNotExists(t *testing.T) {
	rows := []*model.RowChangedEvent{
		{
			Table: &model.TableName{Schema: "s1", Table: "t1", TableID: 1},
			Columns: []*model.Column{
				{
					Name:  "a",
					Type:  mysql.TypeLong,
					Flag:  model.HandleKeyFlag | model.PrimaryKeyFlag,
					Value: 1,
				},
			},
		},
		{
			Table: &model.TableName{Schema: "s1", Table: "t1", TableID: 1},
			Columns: []*model.Column{
				{
					Name:  "a",
					Type:  mysql.TypeLong,
					Flag:  model.HandleKeyFlag | model.PrimaryKeyFlag,
					Value: 2,
				},
			},
		},
	}

	errTableNotExists := &dmysql.MySQLError{
		Number: uint16(infoschema.ErrTableNotExists.Code()),
	}

	dbIndex := 0
	mockGetDBConnErrDatabaseNotExists := func(ctx context.Context, dsnStr string) (*sql.DB, error) {
		defer func() {
			dbIndex++
		}()
		if dbIndex == 0 {
			// test db
			db, err := mockTestDB(true)
			require.Nil(t, err)
			return db, nil
		}
		// normal db
		db, mock, err := sqlmock.New(sqlmock.QueryMatcherOption(sqlmock.QueryMatcherEqual))
		require.Nil(t, err)
		mock.ExpectBegin()
		mock.ExpectExec("REPLACE INTO `s1`.`t1`(`a`) VALUES (?),(?)").
			WithArgs(1, 2).
			WillReturnError(errTableNotExists)
		mock.ExpectRollback()
		mock.ExpectClose()
		return db, nil
	}
	backupGetDBConn := GetDBConnImpl
	GetDBConnImpl = mockGetDBConnErrDatabaseNotExists
	defer func() {
		GetDBConnImpl = backupGetDBConn
	}()

	ctx, cancel := context.WithCancel(context.Background())
	defer cancel()
	changefeed := "test-changefeed"
	sinkURI, err := url.Parse("mysql://127.0.0.1:4000/?time-zone=UTC&worker-count=1")
	require.Nil(t, err)
	rc := config.GetDefaultReplicaConfig()
	f, err := filter.NewFilter(rc)
	require.Nil(t, err)
	sink, err := newMySQLSink(ctx, changefeed, sinkURI, f, rc, map[string]string{})
	require.Nil(t, err)

	err = sink.(*mysqlSink).execDMLs(ctx, rows, 1 /* replicaID */, 1 /* bucket */)
	require.Equal(t, errTableNotExists, errors.Cause(err))

	err = sink.Close(ctx)
	require.Nil(t, err)
}

func TestExecDMLRollbackErrRetryable(t *testing.T) {
	rows := []*model.RowChangedEvent{
		{
			Table: &model.TableName{Schema: "s1", Table: "t1", TableID: 1},
			Columns: []*model.Column{
				{
					Name:  "a",
					Type:  mysql.TypeLong,
					Flag:  model.HandleKeyFlag | model.PrimaryKeyFlag,
					Value: 1,
				},
			},
		},
		{
			Table: &model.TableName{Schema: "s1", Table: "t1", TableID: 1},
			Columns: []*model.Column{
				{
					Name:  "a",
					Type:  mysql.TypeLong,
					Flag:  model.HandleKeyFlag | model.PrimaryKeyFlag,
					Value: 2,
				},
			},
		},
	}

	errLockDeadlock := &dmysql.MySQLError{
		Number: mysql.ErrLockDeadlock,
	}

	dbIndex := 0
	mockGetDBConnErrDatabaseNotExists := func(ctx context.Context, dsnStr string) (*sql.DB, error) {
		defer func() {
			dbIndex++
		}()
		if dbIndex == 0 {
			// test db
			db, err := mockTestDB(true)
			require.Nil(t, err)
			return db, nil
		}
		// normal db
		db, mock, err := sqlmock.New(sqlmock.QueryMatcherOption(sqlmock.QueryMatcherEqual))
		require.Nil(t, err)
		for i := 0; i < defaultDMLMaxRetryTime; i++ {
			mock.ExpectBegin()
			mock.ExpectExec("REPLACE INTO `s1`.`t1`(`a`) VALUES (?),(?)").
				WithArgs(1, 2).
				WillReturnError(errLockDeadlock)
			mock.ExpectRollback()
		}
		mock.ExpectClose()
		return db, nil
	}
	backupGetDBConn := GetDBConnImpl
	GetDBConnImpl = mockGetDBConnErrDatabaseNotExists
	defer func() {
		GetDBConnImpl = backupGetDBConn
	}()

	ctx, cancel := context.WithCancel(context.Background())
	defer cancel()
	changefeed := "test-changefeed"
	sinkURI, err := url.Parse("mysql://127.0.0.1:4000/?time-zone=UTC&worker-count=1")
	require.Nil(t, err)
	rc := config.GetDefaultReplicaConfig()
	f, err := filter.NewFilter(rc)
	require.Nil(t, err)
	sink, err := newMySQLSink(ctx, changefeed, sinkURI, f, rc, map[string]string{})
	require.Nil(t, err)

	err = sink.(*mysqlSink).execDMLs(ctx, rows, 1 /* replicaID */, 1 /* bucket */)
	require.Equal(t, errLockDeadlock, errors.Cause(err))

	err = sink.Close(ctx)
	require.Nil(t, err)
}

func TestNewMySQLSinkExecDDL(t *testing.T) {
	dbIndex := 0
	mockGetDBConn := func(ctx context.Context, dsnStr string) (*sql.DB, error) {
		defer func() {
			dbIndex++
		}()
		if dbIndex == 0 {
			// test db
			db, err := mockTestDB(true)
			require.Nil(t, err)
			return db, nil
		}
		// normal db
		db, mock, err := sqlmock.New(sqlmock.QueryMatcherOption(sqlmock.QueryMatcherEqual))
		require.Nil(t, err)
		mock.ExpectBegin()
		mock.ExpectExec("USE `test`;").WillReturnResult(sqlmock.NewResult(1, 1))
		mock.ExpectExec("ALTER TABLE test.t1 ADD COLUMN a int").WillReturnResult(sqlmock.NewResult(1, 1))
		mock.ExpectCommit()
		mock.ExpectBegin()
		mock.ExpectExec("USE `test`;").WillReturnResult(sqlmock.NewResult(1, 1))
		mock.ExpectExec("ALTER TABLE test.t1 ADD COLUMN a int").
			WillReturnError(&dmysql.MySQLError{
				Number: uint16(infoschema.ErrColumnExists.Code()),
			})
		mock.ExpectRollback()
		mock.ExpectClose()
		return db, nil
	}
	backupGetDBConn := GetDBConnImpl
	GetDBConnImpl = mockGetDBConn
	defer func() {
		GetDBConnImpl = backupGetDBConn
	}()

	ctx, cancel := context.WithCancel(context.Background())
	defer cancel()
	changefeed := "test-changefeed"
	sinkURI, err := url.Parse("mysql://127.0.0.1:4000/?time-zone=UTC&worker-count=4")
	require.Nil(t, err)
	rc := config.GetDefaultReplicaConfig()
	rc.Filter = &config.FilterConfig{
		Rules: []string{"test.t1"},
	}
	f, err := filter.NewFilter(rc)
	require.Nil(t, err)
	sink, err := newMySQLSink(ctx, changefeed, sinkURI, f, rc, map[string]string{})
	require.Nil(t, err)

	ddl1 := &model.DDLEvent{
		StartTs:  1000,
		CommitTs: 1010,
		TableInfo: &model.SimpleTableInfo{
			Schema: "test",
			Table:  "t1",
		},
		Type:  timodel.ActionAddColumn,
		Query: "ALTER TABLE test.t1 ADD COLUMN a int",
	}
	ddl2 := &model.DDLEvent{
		StartTs:  1020,
		CommitTs: 1030,
		TableInfo: &model.SimpleTableInfo{
			Schema: "test",
			Table:  "t2",
		},
		Type:  timodel.ActionAddColumn,
		Query: "ALTER TABLE test.t1 ADD COLUMN a int",
	}

	err = sink.EmitDDLEvent(ctx, ddl1)
	require.Nil(t, err)
	err = sink.EmitDDLEvent(ctx, ddl2)
	require.True(t, cerror.ErrDDLEventIgnored.Equal(err))
	// DDL execute failed, but error can be ignored
	err = sink.EmitDDLEvent(ctx, ddl1)
	require.Nil(t, err)

	err = sink.Close(ctx)
	require.Nil(t, err)
}

func TestNeedSwitchDB(t *testing.T) {
	testCases := []struct {
		ddl        *model.DDLEvent
		needSwitch bool
	}{
		{
			&model.DDLEvent{
				TableInfo: &model.SimpleTableInfo{
					Schema: "",
				},
				Type: timodel.ActionCreateTable,
			},
			false,
		},
		{
			&model.DDLEvent{
				TableInfo: &model.SimpleTableInfo{
					Schema: "golang",
				},
				Type: timodel.ActionCreateSchema,
			},
			false,
		},
		{
			&model.DDLEvent{
				TableInfo: &model.SimpleTableInfo{
					Schema: "golang",
				},
				Type: timodel.ActionDropSchema,
			},
			false,
		},
		{
			&model.DDLEvent{
				TableInfo: &model.SimpleTableInfo{
					Schema: "golang",
				},
				Type: timodel.ActionCreateTable,
			},
			true,
		},
	}

	for _, tc := range testCases {
		require.Equal(t, tc.needSwitch, needSwitchDB(tc.ddl))
	}
}

func TestNewMySQLSink(t *testing.T) {
	dbIndex := 0
	mockGetDBConn := func(ctx context.Context, dsnStr string) (*sql.DB, error) {
		defer func() {
			dbIndex++
		}()
		if dbIndex == 0 {
			// test db
			db, err := mockTestDB(true)
			require.Nil(t, err)
			return db, nil
		}
		// normal db
		db, mock, err := sqlmock.New(sqlmock.QueryMatcherOption(sqlmock.QueryMatcherEqual))
		mock.ExpectClose()
		require.Nil(t, err)
		return db, nil
	}
	backupGetDBConn := GetDBConnImpl
	GetDBConnImpl = mockGetDBConn
	defer func() {
		GetDBConnImpl = backupGetDBConn
	}()

	ctx, cancel := context.WithCancel(context.Background())
	defer cancel()

	changefeed := "test-changefeed"
	sinkURI, err := url.Parse("mysql://127.0.0.1:4000/?time-zone=UTC&worker-count=4")
	require.Nil(t, err)
	rc := config.GetDefaultReplicaConfig()
	f, err := filter.NewFilter(rc)
	require.Nil(t, err)
	sink, err := newMySQLSink(ctx, changefeed, sinkURI, f, rc, map[string]string{})
	require.Nil(t, err)
	err = sink.Close(ctx)
	require.Nil(t, err)
}

func TestMySQLSinkClose(t *testing.T) {
	dbIndex := 0
	mockGetDBConn := func(ctx context.Context, dsnStr string) (*sql.DB, error) {
		defer func() {
			dbIndex++
		}()
		if dbIndex == 0 {
			// test db
			db, err := mockTestDB(true)
			require.Nil(t, err)
			return db, nil
		}
		// normal db
		db, mock, err := sqlmock.New(sqlmock.QueryMatcherOption(sqlmock.QueryMatcherEqual))
		mock.ExpectClose()
		require.Nil(t, err)
		return db, nil
	}
	backupGetDBConn := GetDBConnImpl
	GetDBConnImpl = mockGetDBConn
	defer func() {
		GetDBConnImpl = backupGetDBConn
	}()

	ctx := context.Background()

	changefeed := "test-changefeed"
	sinkURI, err := url.Parse("mysql://127.0.0.1:4000/?time-zone=UTC&worker-count=4")
	require.Nil(t, err)
	rc := config.GetDefaultReplicaConfig()
	f, err := filter.NewFilter(rc)
	require.Nil(t, err)

	// test sink.Close will work correctly even if the ctx pass in has not been cancel
	sink, err := newMySQLSink(ctx, changefeed, sinkURI, f, rc, map[string]string{})
	require.Nil(t, err)
	err = sink.Close(ctx)
	require.Nil(t, err)
}

func TestMySQLSinkFlushResolvedTs(t *testing.T) {
	dbIndex := 0
	mockGetDBConn := func(ctx context.Context, dsnStr string) (*sql.DB, error) {
		defer func() {
			dbIndex++
		}()
		if dbIndex == 0 {
			// test db
			db, err := mockTestDB(true)
			require.Nil(t, err)
			return db, nil
		}
		// normal db
		db, mock, err := sqlmock.New(sqlmock.QueryMatcherOption(sqlmock.QueryMatcherEqual))
		mock.ExpectBegin()
		mock.ExpectExec("REPLACE INTO `s1`.`t1`(`a`) VALUES (?)").
			WithArgs(1).
			WillReturnResult(sqlmock.NewResult(1, 1))
		mock.ExpectCommit()
		mock.ExpectBegin()
		mock.ExpectExec("REPLACE INTO `s1`.`t2`(`a`) VALUES (?)").
			WithArgs(1).
			WillReturnResult(sqlmock.NewResult(1, 1))
		mock.ExpectCommit()
		mock.ExpectClose()
		require.Nil(t, err)
		return db, nil
	}
	backupGetDBConn := GetDBConnImpl
	GetDBConnImpl = mockGetDBConn
	defer func() {
		GetDBConnImpl = backupGetDBConn
	}()

	ctx := context.Background()

	changefeed := "test-changefeed"
	sinkURI, err := url.Parse("mysql://127.0.0.1:4000/?time-zone=UTC&worker-count=4")
	require.Nil(t, err)
	rc := config.GetDefaultReplicaConfig()
	f, err := filter.NewFilter(rc)
	require.Nil(t, err)

	// test sink.Close will work correctly even if the ctx pass in has not been cancel
	si, err := newMySQLSink(ctx, changefeed, sinkURI, f, rc, map[string]string{})
	sink := si.(*mysqlSink)
	require.Nil(t, err)
	checkpoint, err := sink.FlushRowChangedEvents(ctx, model.TableID(1), 1)
	require.Nil(t, err)
	require.True(t, checkpoint <= 1)
	rows := []*model.RowChangedEvent{
		{
			Table:    &model.TableName{Schema: "s1", Table: "t1", TableID: 1},
			CommitTs: 5,
			Columns: []*model.Column{
				{
					Name:  "a",
					Type:  mysql.TypeLong,
					Flag:  model.HandleKeyFlag | model.PrimaryKeyFlag,
					Value: 1,
				},
			},
		},
	}
	err = sink.EmitRowChangedEvents(ctx, rows...)
	require.Nil(t, err)
	checkpoint, err = sink.FlushRowChangedEvents(ctx, model.TableID(1), 6)
	require.True(t, checkpoint <= 6)
	require.Nil(t, err)
	require.True(t, sink.getTableCheckpointTs(model.TableID(1)) <= 6)
	rows = []*model.RowChangedEvent{
		{
			Table:    &model.TableName{Schema: "s1", Table: "t2", TableID: 2},
			CommitTs: 4,
			Columns: []*model.Column{
				{
					Name:  "a",
					Type:  mysql.TypeLong,
					Flag:  model.HandleKeyFlag | model.PrimaryKeyFlag,
					Value: 1,
				},
			},
		},
	}
	err = sink.EmitRowChangedEvents(ctx, rows...)
	require.Nil(t, err)
	checkpoint, err = sink.FlushRowChangedEvents(ctx, model.TableID(2), 5)
	require.True(t, checkpoint <= 5)
	require.Nil(t, err)
	require.True(t, sink.getTableCheckpointTs(model.TableID(2)) <= 5)
	_ = sink.Close(ctx)
}

func TestGBKSupported(t *testing.T) {
	dbIndex := 0
	mockGetDBConn := func(ctx context.Context, dsnStr string) (*sql.DB, error) {
		defer func() {
			dbIndex++
		}()
		if dbIndex == 0 {
			// test db
			db, err := mockTestDB(true)
			require.Nil(t, err)
			return db, nil
		}
		// normal db
		db, mock, err := sqlmock.New(sqlmock.QueryMatcherOption(sqlmock.QueryMatcherEqual))
		mock.ExpectClose()
		require.Nil(t, err)
		return db, nil
	}
	backupGetDBConn := GetDBConnImpl
	GetDBConnImpl = mockGetDBConn
	defer func() {
		GetDBConnImpl = backupGetDBConn
	}()

	zapcore, logs := observer.New(zap.WarnLevel)
	conf := &log.Config{Level: "warn", File: log.FileLogConfig{}}
	_, r, _ := log.InitLogger(conf)
	logger := zap.New(zapcore)
	restoreFn := log.ReplaceGlobals(logger, r)
	defer restoreFn()

	ctx := context.Background()
	changefeed := "test-changefeed"
	sinkURI, err := url.Parse("mysql://127.0.0.1:4000/?time-zone=UTC&worker-count=4")
	require.Nil(t, err)
	rc := config.GetDefaultReplicaConfig()
	f, err := filter.NewFilter(rc)
	require.Nil(t, err)
	sink, err := newMySQLSink(ctx, changefeed, sinkURI, f, rc, map[string]string{})
	require.Nil(t, err)

	// no gbk-related warning log will be output because GBK charset is supported
	require.Equal(t, logs.FilterMessage("gbk charset is not supported").Len(), 0)

	err = sink.Close(ctx)
	require.Nil(t, err)
}<|MERGE_RESOLUTION|>--- conflicted
+++ resolved
@@ -959,18 +959,15 @@
 	mock.ExpectQuery("show session variables like 'transaction_isolation';").WillReturnRows(
 		sqlmock.NewRows(columns).AddRow("transaction_isolation", "REPEATED-READ"),
 	)
-<<<<<<< HEAD
 	mock.ExpectQuery("select character_set_name from information_schema.character_sets " +
 		"where character_set_name = 'gbk';").WillReturnRows(
 		sqlmock.NewRows([]string{"character_set_name"}).AddRow("gbk"),
 	)
-=======
 	mock.ExpectQuery("show session variables like 'tidb_placement_mode';").
 		WillReturnRows(
 			sqlmock.NewRows(columns).
 				AddRow("tidb_placement_mode", "IGNORE"),
 		)
->>>>>>> 43ca1cdb
 	mock.ExpectClose()
 	return db, nil
 }
