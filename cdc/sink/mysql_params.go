--- conflicted
+++ resolved
@@ -299,12 +299,9 @@
 		dsnCfg.Params["tx_isolation"] = fmt.Sprintf(`"%s"`, defaultTxnIsolationRC)
 	}
 
-<<<<<<< HEAD
-=======
 	// equals to executing "SET NAMES utf8mb4"
 	dsnCfg.Params["charset"] = defaultCharacterSet
 
->>>>>>> e1836359
 	tidbPlacementMode, err := checkTiDBVariable(ctx, testDB, "tidb_placement_mode", "ignore")
 	if err != nil {
 		return "", err
