--- conflicted
+++ resolved
@@ -299,11 +299,9 @@
 		dsnCfg.Params["tx_isolation"] = fmt.Sprintf(`"%s"`, defaultTxnIsolationRC)
 	}
 
-<<<<<<< HEAD
 	// equals to executing "SET NAMES utf8mb4"
 	dsnCfg.Params["charset"] = defaultCharacterSet
 
-=======
 	tidbPlacementMode, err := checkTiDBVariable(ctx, testDB, "tidb_placement_mode", "ignore")
 	if err != nil {
 		return "", err
@@ -311,7 +309,6 @@
 	if tidbPlacementMode != "" {
 		dsnCfg.Params["tidb_placement_mode"] = fmt.Sprintf(`"%s"`, tidbPlacementMode)
 	}
->>>>>>> 43ca1cdb
 	dsnClone := dsnCfg.Clone()
 	dsnClone.Passwd = "******"
 	log.Info("sink uri is configured", zap.String("dsn", dsnClone.FormatDSN()))
