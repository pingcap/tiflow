package sink

import (
	"context"
	"sync/atomic"

	"github.com/pingcap/log"
	"github.com/pingcap/ticdc/cdc/model"
	"go.uber.org/zap"
)

// newBlackHoleSink creates a block hole sink
func newBlackHoleSink(opts map[string]string) *blackHoleSink {
	return &blackHoleSink{
		statistics: NewStatistics("blackhole", opts),
	}
}

type blackHoleSink struct {
	statistics *Statistics

	accumulated     uint64
	lastAccumulated uint64
}

func (b *blackHoleSink) EmitRowChangedEvents(ctx context.Context, rows ...*model.RowChangedEvent) error {
	atomic.AddUint64(&b.accumulated, uint64(len(rows)))
	return nil
}

func (b *blackHoleSink) FlushRowChangedEvents(ctx context.Context, resolvedTs uint64) error {
	log.Info("BlockHoleSink: FlushRowChangedEvents", zap.Uint64("resolvedTs", resolvedTs))
	err := b.statistics.RecordBatchExecution(func() (int, error) {
		// TODO: add some random replication latency
		accumulated := atomic.LoadUint64(&b.accumulated)
		batchSize := accumulated - b.lastAccumulated
		b.lastAccumulated = accumulated
		return int(batchSize), nil
	})
	b.statistics.PrintStatus()
	return err
}

<<<<<<< HEAD
func (b *blackHoleSink) EmitRowChangedEvent(ctx context.Context, rows ...*model.RowChangedEvent) error {
	var count uint64 = 0
	for _, row := range rows {
		if row.Resolved {
			atomic.StoreUint64(&b.resolvedTs, row.CRTs)
		} else {
			count += 1
		}
	}
	atomic.AddUint64(&b.accumulated, count)
=======
func (b *blackHoleSink) EmitCheckpointTs(ctx context.Context, ts uint64) error {
	log.Info("BlockHoleSink: Checkpoint Event", zap.Uint64("ts", ts))
>>>>>>> ce129637
	return nil
}

func (b *blackHoleSink) EmitDDLEvent(ctx context.Context, ddl *model.DDLEvent) error {
	log.Info("BlockHoleSink: DDL Event", zap.Any("ddl", ddl))
	return nil
}

func (b *blackHoleSink) Close() error {
	return nil
}<|MERGE_RESOLUTION|>--- conflicted
+++ resolved
@@ -41,21 +41,8 @@
 	return err
 }
 
-<<<<<<< HEAD
-func (b *blackHoleSink) EmitRowChangedEvent(ctx context.Context, rows ...*model.RowChangedEvent) error {
-	var count uint64 = 0
-	for _, row := range rows {
-		if row.Resolved {
-			atomic.StoreUint64(&b.resolvedTs, row.CRTs)
-		} else {
-			count += 1
-		}
-	}
-	atomic.AddUint64(&b.accumulated, count)
-=======
 func (b *blackHoleSink) EmitCheckpointTs(ctx context.Context, ts uint64) error {
 	log.Info("BlockHoleSink: Checkpoint Event", zap.Uint64("ts", ts))
->>>>>>> ce129637
 	return nil
 }
 
