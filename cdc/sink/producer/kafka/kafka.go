// Copyright 2020 PingCAP, Inc.
//
// Licensed under the Apache License, Version 2.0 (the "License");
// you may not use this file except in compliance with the License.
// You may obtain a copy of the License at
//
//     http://www.apache.org/licenses/LICENSE-2.0
//
// Unless required by applicable law or agreed to in writing, software
// distributed under the License is distributed on an "AS IS" BASIS,
// See the License for the specific language governing permissions and
// limitations under the License.

package kafka

import (
	"context"
	"fmt"
	"regexp"
	"strings"
	"sync"
	"sync/atomic"
	"time"

	"github.com/Shopify/sarama"
	"github.com/pingcap/errors"
	"github.com/pingcap/failpoint"
	"github.com/pingcap/log"
	cerror "github.com/pingcap/ticdc/pkg/errors"
	"github.com/pingcap/ticdc/pkg/notify"
	"github.com/pingcap/ticdc/pkg/security"
	"github.com/pingcap/ticdc/pkg/util"
	"go.uber.org/zap"
)

// Config stores the Kafka configuration
type Config struct {
	PartitionNum      int32
	ReplicationFactor int16

	Version         string
	MaxMessageBytes int
	Compression     string
	ClientID        string
	Credential      *security.Credential
	// TODO support SASL authentication

	// control whether to create topic and verify partition number
	TopicPreProcess bool
}

// NewKafkaConfig returns a default Kafka configuration
func NewKafkaConfig() Config {
	return Config{
		Version:           "2.4.0",
		MaxMessageBytes:   512 * 1024 * 1024, // 512M
		ReplicationFactor: 1,
		Compression:       "none",
		Credential:        &security.Credential{},
		TopicPreProcess:   true,
	}
}

type kafkaSaramaProducer struct {
	// clientLock is used to protect concurrent access of asyncClient and syncClient.
	// Since we don't close these two clients (which have a input chan) from the
	// sender routine, data race or send on closed chan could happen.
	clientLock   sync.RWMutex
	asyncClient  sarama.AsyncProducer
	syncClient   sarama.SyncProducer
	topic        string
	partitionNum int32

	partitionOffset []struct {
		flushed uint64
		sent    uint64
	}
	flushedNotifier *notify.Notifier
	flushedReceiver *notify.Receiver

	failpointCh chan error

	closeCh chan struct{}
	closed  int32
}

func (k *kafkaSaramaProducer) SendMessage(ctx context.Context, key []byte, value []byte, partition int32) error {
	k.clientLock.RLock()
	defer k.clientLock.RUnlock()
	msg := &sarama.ProducerMessage{
		Topic:     k.topic,
		Key:       sarama.ByteEncoder(key),
		Value:     sarama.ByteEncoder(value),
		Partition: partition,
	}
	msg.Metadata = atomic.AddUint64(&k.partitionOffset[partition].sent, 1)

	failpoint.Inject("KafkaSinkAsyncSendError", func() {
		// simulate sending message to intput channel successfully but flushing
		// message to Kafka meets error
		log.Info("failpoint error injected")
		k.failpointCh <- errors.New("kafka sink injected error")
		failpoint.Return(nil)
	})

	failpoint.Inject("SinkFlushDMLPanic", func() {
		time.Sleep(time.Second)
		log.Fatal("SinkFlushDMLPanic")
	})

	select {
	case <-ctx.Done():
		return ctx.Err()
	case <-k.closeCh:
		return nil
	default:
		k.asyncClient.Input() <- msg
	}
	return nil
}

func (k *kafkaSaramaProducer) SyncBroadcastMessage(ctx context.Context, key []byte, value []byte) error {
	k.clientLock.RLock()
	defer k.clientLock.RUnlock()
	msgs := make([]*sarama.ProducerMessage, k.partitionNum)
	for i := 0; i < int(k.partitionNum); i++ {
		msgs[i] = &sarama.ProducerMessage{
			Topic:     k.topic,
			Key:       sarama.ByteEncoder(key),
			Value:     sarama.ByteEncoder(value),
			Partition: int32(i),
		}
	}
	select {
	case <-ctx.Done():
		return ctx.Err()
	case <-k.closeCh:
		return nil
	default:
		err := k.syncClient.SendMessages(msgs)
		return cerror.WrapError(cerror.ErrKafkaSendMessage, err)
	}
}

func (k *kafkaSaramaProducer) Flush(ctx context.Context) error {
	targetOffsets := make([]uint64, k.partitionNum)
	for i := 0; i < len(k.partitionOffset); i++ {
		targetOffsets[i] = atomic.LoadUint64(&k.partitionOffset[i].sent)
	}

	noEventsToFLush := true
	for i, target := range targetOffsets {
		if target > atomic.LoadUint64(&k.partitionOffset[i].flushed) {
			noEventsToFLush = false
			break
		}
	}
	if noEventsToFLush {
		// no events to flush
		return nil
	}

	// checkAllPartitionFlushed checks whether data in each partition is flushed
	checkAllPartitionFlushed := func() bool {
		for i, target := range targetOffsets {
			if target > atomic.LoadUint64(&k.partitionOffset[i].flushed) {
				return false
			}
		}
		return true
	}

flushLoop:
	for {
		select {
		case <-ctx.Done():
			return ctx.Err()
		case <-k.closeCh:
			if checkAllPartitionFlushed() {
				return nil
			}
			return cerror.ErrKafkaFlushUnfished.GenWithStackByArgs()
		case <-k.flushedReceiver.C:
			if !checkAllPartitionFlushed() {
				continue flushLoop
			}
			return nil
		}
	}
}

func (k *kafkaSaramaProducer) GetPartitionNum() int32 {
	return k.partitionNum
}

// stop closes the closeCh to signal other routines to exit
func (k *kafkaSaramaProducer) stop() {
	k.clientLock.Lock()
	defer k.clientLock.Unlock()
	select {
	case <-k.closeCh:
		return
	default:
		close(k.closeCh)
	}
}

// Close implements the Producer interface
func (k *kafkaSaramaProducer) Close() error {
	k.stop()
	k.clientLock.Lock()
	defer k.clientLock.Unlock()
	// close sarama client multiple times will cause panic
	if atomic.LoadInt32(&k.closed) == 1 {
		return nil
	}
	// In fact close sarama sync client doesn't return any error.
	// But close async client returns error if error channel is not empty, we
	// don't populate this error to the upper caller, just add a log here.
	err1 := k.syncClient.Close()
	err2 := k.asyncClient.Close()
	if err1 != nil {
		log.Error("close sync client with error", zap.Error(err1))
	}
	if err2 != nil {
		log.Error("close async client with error", zap.Error(err2))
	}
	atomic.StoreInt32(&k.closed, 1)
	return nil
}

func (k *kafkaSaramaProducer) run(ctx context.Context) error {
	defer func() {
		k.flushedReceiver.Stop()
		k.stop()
	}()
	for {
		select {
		case <-ctx.Done():
			return ctx.Err()
		case <-k.closeCh:
			return nil
		case err := <-k.failpointCh:
			log.Warn("receive from failpoint chan", zap.Error(err))
			return err
		case msg := <-k.asyncClient.Successes():
			if msg == nil || msg.Metadata == nil {
				continue
			}
			flushedOffset := msg.Metadata.(uint64)
			atomic.StoreUint64(&k.partitionOffset[msg.Partition].flushed, flushedOffset)
			k.flushedNotifier.Notify()
		case err := <-k.asyncClient.Errors():
			// We should not wrap a nil pointer if the pointer is of a subtype of `error`
			// because Go would store the type info and the resulted `error` variable would not be nil,
			// which will cause the pkg/error library to malfunction.
			if err == nil {
				return nil
			}
			return cerror.WrapError(cerror.ErrKafkaAsyncSendMessage, err)
		}
	}
}

// kafkaTopicPreProcess gets partition number from existing topic, if topic doesn't
// exit, creates it automatically.
func kafkaTopicPreProcess(topic, address string, config Config, cfg *sarama.Config) (int32, error) {
	admin, err := sarama.NewClusterAdmin(strings.Split(address, ","), cfg)
	if err != nil {
		return 0, cerror.WrapError(cerror.ErrKafkaNewSaramaProducer, err)
	}
	defer func() {
		err := admin.Close()
		if err != nil {
			log.Warn("close admin client failed", zap.Error(err))
		}
	}()
	topics, err := admin.ListTopics()
	if err != nil {
		return 0, cerror.WrapError(cerror.ErrKafkaNewSaramaProducer, err)
	}
	partitionNum := config.PartitionNum
	topicDetail, exist := topics[topic]
	if exist {
		log.Info("get partition number of topic", zap.String("topic", topic), zap.Int32("partition_num", topicDetail.NumPartitions))
		if partitionNum == 0 {
			partitionNum = topicDetail.NumPartitions
		} else if partitionNum < topicDetail.NumPartitions {
			log.Warn("partition number assigned in sink-uri is less than that of topic", zap.Int32("topic partition num", topicDetail.NumPartitions))
		} else if partitionNum > topicDetail.NumPartitions {
			return 0, cerror.ErrKafkaInvalidPartitionNum.GenWithStack(
				"partition number(%d) assigned in sink-uri is more than that of topic(%d)", partitionNum, topicDetail.NumPartitions)
		}
	} else {
		if partitionNum == 0 {
			partitionNum = 4
			log.Warn("topic not found and partition number is not specified, using default partition number", zap.String("topic", topic), zap.Int32("partition_num", partitionNum))
		}
		log.Info("create a topic", zap.String("topic", topic),
			zap.Int32("partition_num", partitionNum),
			zap.Int16("replication_factor", config.ReplicationFactor))
		err := admin.CreateTopic(topic, &sarama.TopicDetail{
			NumPartitions:     partitionNum,
			ReplicationFactor: config.ReplicationFactor,
		}, false)
<<<<<<< HEAD
		if err != nil {
			return 0, cerror.WrapError(cerror.ErrKafkaNewSaramaProducer, err)
=======

		// TODO idenfity the cause of "Topic with this name already exists"
		if err != nil && !strings.Contains(err.Error(), "already exists") {
			return nil, cerror.WrapError(cerror.ErrKafkaNewSaramaProducer, err)
>>>>>>> 7c95f654
		}
	}

	return partitionNum, nil
}

var newSaramaConfigImpl = newSaramaConfig

// NewKafkaSaramaProducer creates a kafka sarama producer
func NewKafkaSaramaProducer(ctx context.Context, address string, topic string, config Config, errCh chan error) (*kafkaSaramaProducer, error) {
	log.Info("Starting kafka sarama producer ...", zap.Reflect("config", config))
	cfg, err := newSaramaConfigImpl(ctx, config)
	if err != nil {
		return nil, err
	}
	if config.PartitionNum < 0 {
		return nil, cerror.ErrKafkaInvalidPartitionNum.GenWithStackByArgs(config.PartitionNum)
	}
	asyncClient, err := sarama.NewAsyncProducer(strings.Split(address, ","), cfg)
	if err != nil {
		return nil, cerror.WrapError(cerror.ErrKafkaNewSaramaProducer, err)
	}
	syncClient, err := sarama.NewSyncProducer(strings.Split(address, ","), cfg)
	if err != nil {
		return nil, cerror.WrapError(cerror.ErrKafkaNewSaramaProducer, err)
	}

	partitionNum := config.PartitionNum
	if config.TopicPreProcess {
		partitionNum, err = kafkaTopicPreProcess(topic, address, config, cfg)
		if err != nil {
			return nil, err
		}
	}

	notifier := new(notify.Notifier)
	k := &kafkaSaramaProducer{
		asyncClient:  asyncClient,
		syncClient:   syncClient,
		topic:        topic,
		partitionNum: partitionNum,
		partitionOffset: make([]struct {
			flushed uint64
			sent    uint64
		}, partitionNum),
		flushedNotifier: notifier,
		flushedReceiver: notifier.NewReceiver(50 * time.Millisecond),
		closeCh:         make(chan struct{}),
		failpointCh:     make(chan error, 1),
	}
	go func() {
		if err := k.run(ctx); err != nil && errors.Cause(err) != context.Canceled {
			select {
			case <-ctx.Done():
				return
			case errCh <- err:
			}
		}
	}()
	return k, nil
}

func init() {
	sarama.MaxRequestSize = 1024 * 1024 * 1024 // 1GB
}

var (
	validClienID      *regexp.Regexp = regexp.MustCompile(`\A[A-Za-z0-9._-]+\z`)
	commonInvalidChar *regexp.Regexp = regexp.MustCompile(`[\?:,"]`)
)

func kafkaClientID(role, captureAddr, changefeedID, configuredClientID string) (clientID string, err error) {
	if configuredClientID != "" {
		clientID = configuredClientID
	} else {
		clientID = fmt.Sprintf("TiCDC_sarama_producer_%s_%s_%s", role, captureAddr, changefeedID)
		clientID = commonInvalidChar.ReplaceAllString(clientID, "_")
	}
	if !validClienID.MatchString(clientID) {
		return "", cerror.ErrKafkaInvalidClientID.GenWithStackByArgs(clientID)
	}
	return
}

// NewSaramaConfig return the default config and set the according version and metrics
func newSaramaConfig(ctx context.Context, c Config) (*sarama.Config, error) {
	config := sarama.NewConfig()

	version, err := sarama.ParseKafkaVersion(c.Version)
	if err != nil {
		return nil, cerror.WrapError(cerror.ErrKafkaInvalidVersion, err)
	}
	var role string
	if util.IsOwnerFromCtx(ctx) {
		role = "owner"
	} else {
		role = "processor"
	}
	captureAddr := util.CaptureAddrFromCtx(ctx)
	changefeedID := util.ChangefeedIDFromCtx(ctx)

	config.ClientID, err = kafkaClientID(role, captureAddr, changefeedID, c.ClientID)
	if err != nil {
		return nil, errors.Trace(err)
	}
	config.Version = version
	config.Metadata.Retry.Max = 20
	config.Metadata.Retry.Backoff = 500 * time.Millisecond

	config.Producer.Partitioner = sarama.NewManualPartitioner
	config.Producer.MaxMessageBytes = c.MaxMessageBytes
	config.Producer.Return.Successes = true
	config.Producer.Return.Errors = true
	config.Producer.RequiredAcks = sarama.WaitForAll

	switch strings.ToLower(strings.TrimSpace(c.Compression)) {
	case "none":
		config.Producer.Compression = sarama.CompressionNone
	case "gzip":
		config.Producer.Compression = sarama.CompressionGZIP
	case "snappy":
		config.Producer.Compression = sarama.CompressionSnappy
	case "lz4":
		config.Producer.Compression = sarama.CompressionLZ4
	case "zstd":
		config.Producer.Compression = sarama.CompressionZSTD
	default:
		log.Warn("Unsupported compression algorithm", zap.String("compression", c.Compression))
		config.Producer.Compression = sarama.CompressionNone
	}

	config.Producer.Retry.Max = 20
	config.Producer.Retry.Backoff = 500 * time.Millisecond

	config.Admin.Retry.Max = 10000
	config.Admin.Retry.Backoff = 500 * time.Millisecond
	config.Admin.Timeout = 20 * time.Second

	if c.Credential != nil && len(c.Credential.CAPath) != 0 {
		config.Net.TLS.Enable = true
		config.Net.TLS.Config, err = c.Credential.ToTLSConfig()
		if err != nil {
			return nil, errors.Trace(err)
		}
	}

	return config, err
}<|MERGE_RESOLUTION|>--- conflicted
+++ resolved
@@ -303,15 +303,9 @@
 			NumPartitions:     partitionNum,
 			ReplicationFactor: config.ReplicationFactor,
 		}, false)
-<<<<<<< HEAD
-		if err != nil {
-			return 0, cerror.WrapError(cerror.ErrKafkaNewSaramaProducer, err)
-=======
-
 		// TODO idenfity the cause of "Topic with this name already exists"
 		if err != nil && !strings.Contains(err.Error(), "already exists") {
-			return nil, cerror.WrapError(cerror.ErrKafkaNewSaramaProducer, err)
->>>>>>> 7c95f654
+			return 0, cerror.WrapError(cerror.ErrKafkaNewSaramaProducer, err)
 		}
 	}
 
