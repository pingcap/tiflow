--- conflicted
+++ resolved
@@ -33,149 +33,6 @@
 	"go.uber.org/zap"
 )
 
-<<<<<<< HEAD
-const defaultPartitionNum = 3
-
-// Config stores user specified Kafka producer configuration
-type Config struct {
-	BrokerEndpoints []string
-	PartitionNum    int32
-
-	// User should make sure that `replication-factor` not greater than the number of kafka brokers.
-	ReplicationFactor int16
-
-	Version         string
-	MaxMessageBytes int
-	Compression     string
-	ClientID        string
-	Credential      *security.Credential
-	SaslScram       *security.SaslScram
-	// control whether to create topic
-	AutoCreate bool
-}
-
-// NewConfig returns a default Kafka configuration
-func NewConfig() *Config {
-	return &Config{
-		Version: "2.4.0",
-		// MaxMessageBytes will be used to initialize producer, we set the default value (1M) identical to kafka broker.
-		MaxMessageBytes:   1 * 1024 * 1024,
-		ReplicationFactor: 1,
-		Compression:       "none",
-		Credential:        &security.Credential{},
-		SaslScram:         &security.SaslScram{},
-		AutoCreate:        true,
-	}
-}
-
-// Initialize the kafka configuration
-func (c *Config) Initialize(sinkURI *url.URL, replicaConfig *config.ReplicaConfig, opts map[string]string) error {
-	c.BrokerEndpoints = strings.Split(sinkURI.Host, ",")
-	params := sinkURI.Query()
-	s := params.Get("partition-num")
-	if s != "" {
-		a, err := strconv.ParseInt(s, 10, 32)
-		if err != nil {
-			return err
-		}
-		c.PartitionNum = int32(a)
-		if c.PartitionNum <= 0 {
-			return cerror.ErrKafkaInvalidPartitionNum.GenWithStackByArgs(c.PartitionNum)
-		}
-	}
-
-	s = params.Get("replication-factor")
-	if s != "" {
-		a, err := strconv.ParseInt(s, 10, 16)
-		if err != nil {
-			return err
-		}
-		c.ReplicationFactor = int16(a)
-	}
-
-	s = params.Get("kafka-version")
-	if s != "" {
-		c.Version = s
-	}
-
-	s = params.Get("max-message-bytes")
-	if s != "" {
-		a, err := strconv.Atoi(s)
-		if err != nil {
-			return err
-		}
-		c.MaxMessageBytes = a
-		opts["max-message-bytes"] = s
-	}
-
-	s = params.Get("max-batch-size")
-	if s != "" {
-		opts["max-batch-size"] = s
-	}
-
-	s = params.Get("compression")
-	if s != "" {
-		c.Compression = s
-	}
-
-	c.ClientID = params.Get("kafka-client-id")
-
-	s = params.Get("ca")
-	if s != "" {
-		c.Credential.CAPath = s
-	}
-
-	s = params.Get("cert")
-	if s != "" {
-		c.Credential.CertPath = s
-	}
-
-	s = params.Get("key")
-	if s != "" {
-		c.Credential.KeyPath = s
-	}
-
-	s = params.Get("sasl-user")
-	if s != "" {
-		c.SaslScram.SaslUser = s
-	}
-
-	s = params.Get("sasl-password")
-	if s != "" {
-		c.SaslScram.SaslPassword = s
-	}
-
-	s = params.Get("sasl-mechanism")
-	if s != "" {
-		c.SaslScram.SaslMechanism = s
-	}
-
-	s = params.Get("auto-create-topic")
-	if s != "" {
-		autoCreate, err := strconv.ParseBool(s)
-		if err != nil {
-			return err
-		}
-		c.AutoCreate = autoCreate
-	}
-
-	s = params.Get("protocol")
-	if s != "" {
-		replicaConfig.Sink.Protocol = s
-	}
-
-	s = params.Get("enable-tidb-extension")
-	if s != "" {
-		_, err := strconv.ParseBool(s)
-		if err != nil {
-			return err
-		}
-		if replicaConfig.Sink.Protocol != "canal-json" {
-			return cerror.WrapError(cerror.ErrKafkaInvalidConfig, errors.New("enable-tidb-extension only support canal-json"))
-		}
-		opts["enable-tidb-extension"] = s
-	}
-=======
 const (
 	// defaultPartitionNum specifies the default number of partitions when we create the topic.
 	defaultPartitionNum = 3
@@ -188,7 +45,6 @@
 	// See: https://kafka.apache.org/documentation/#topicconfigs_max.message.bytes
 	topicMaxMessageBytesConfigName = "max.message.bytes"
 )
->>>>>>> 6f70625b
 
 const (
 	kafkaProducerRunning = 0
