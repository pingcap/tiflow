--- conflicted
+++ resolved
@@ -62,7 +62,7 @@
 	return &Config{
 		Version: "2.4.0",
 		// MaxMessageBytes will be used to initialize producer, we set the default value (1M) identical to kafka broker.
-		MaxMessageBytes:   1 * 1024 * 1024,
+		MaxMessageBytes:   config.DefaultMaxMessageBytes,
 		ReplicationFactor: 1,
 		Compression:       "none",
 		Credential:        &security.Credential{},
@@ -387,33 +387,12 @@
 	}
 }
 
-<<<<<<< HEAD
 func topicPreProcess(topic string, config *Config, saramaConfig *sarama.Config) error {
-=======
-<<<<<<< HEAD
-func topicPreProcess(topic string, protocol codec.Protocol, config *Config, saramaConfig *sarama.Config) error {
->>>>>>> 58c806e5
 	// FIXME: find a way to remove this failpoint for workload the unit test
 	failpoint.Inject("SkipTopicAutoCreate", func() {
 		failpoint.Return(nil)
 	})
 	admin, err := sarama.NewClusterAdmin(config.BrokerEndpoints, saramaConfig)
-=======
-var (
-	newSaramaConfigImpl                                 = newSaramaConfig
-	NewAdminClientImpl  kafka.ClusterAdminClientCreator = kafka.NewSaramaAdminClient
-)
-
-// NewKafkaSaramaProducer creates a kafka sarama producer
-func NewKafkaSaramaProducer(ctx context.Context, topic string, config *Config, opts map[string]string, errCh chan error) (*kafkaSaramaProducer, error) {
-	log.Info("Starting kafka sarama producer ...", zap.Reflect("config", config))
-	cfg, err := newSaramaConfigImpl(ctx, config)
-	if err != nil {
-		return nil, err
-	}
-
-	admin, err := NewAdminClientImpl(config.BrokerEndpoints, cfg)
->>>>>>> f097a1294 (codec(cdc): fix encoder `max-message-bytes` (#4074))
 	if err != nil {
 		return cerror.WrapError(cerror.ErrKafkaNewSaramaProducer, err)
 	}
@@ -423,7 +402,6 @@
 		}
 	}()
 
-<<<<<<< HEAD
 	topics, err := admin.ListTopics()
 	if err != nil {
 		return cerror.WrapError(cerror.ErrKafkaNewSaramaProducer, err)
@@ -507,23 +485,17 @@
 var newSaramaConfigImpl = newSaramaConfig
 
 // NewKafkaSaramaProducer creates a kafka sarama producer
-func NewKafkaSaramaProducer(ctx context.Context, topic string, config *Config, errCh chan error) (*kafkaSaramaProducer, error) {
+func NewKafkaSaramaProducer(ctx context.Context, topic string, config *Config, opts map[string]string, errCh chan error) (*kafkaSaramaProducer, error) {
 	log.Info("Starting kafka sarama producer ...", zap.Reflect("config", config))
 	cfg, err := newSaramaConfigImpl(ctx, config)
 	if err != nil {
 		return nil, err
 	}
 
-<<<<<<< HEAD
 	if err := topicPreProcess(topic, config, cfg); err != nil {
-=======
-	if err := topicPreProcess(topic, protocol, config, cfg); err != nil {
-=======
-	if err := validateMaxMessageBytesAndCreateTopic(admin, topic, config, cfg, opts); err != nil {
->>>>>>> f097a1294 (codec(cdc): fix encoder `max-message-bytes` (#4074))
->>>>>>> 58c806e5
 		return nil, cerror.WrapError(cerror.ErrKafkaNewSaramaProducer, err)
 	}
+	opts["max-message-bytes"] = strconv.Itoa(cfg.Producer.MaxMessageBytes)
 
 	asyncClient, err := sarama.NewAsyncProducer(config.BrokerEndpoints, cfg)
 	if err != nil {
@@ -590,7 +562,6 @@
 	return
 }
 
-<<<<<<< HEAD
 // NewSaramaConfig return the default config and set the according version and metrics
 func newSaramaConfig(ctx context.Context, c *Config) (*sarama.Config, error) {
 	config := sarama.NewConfig()
@@ -598,43 +569,6 @@
 	version, err := sarama.ParseKafkaVersion(c.Version)
 	if err != nil {
 		return nil, cerror.WrapError(cerror.ErrKafkaInvalidVersion, err)
-=======
-func validateMaxMessageBytesAndCreateTopic(admin kafka.ClusterAdminClient, topic string, config *Config, saramaConfig *sarama.Config, opts map[string]string) error {
-	topics, err := admin.ListTopics()
-	if err != nil {
-		return cerror.WrapError(cerror.ErrKafkaNewSaramaProducer, err)
-	}
-
-	info, exists := topics[topic]
-	// once we have found the topic, no matter `auto-create-topic`, make sure user input parameters are valid.
-	if exists {
-		// make sure that producer's `MaxMessageBytes` smaller than topic's `max.message.bytes`
-		topicMaxMessageBytes, err := getTopicMaxMessageBytes(admin, info)
-		if err != nil {
-			return cerror.WrapError(cerror.ErrKafkaNewSaramaProducer, err)
-		}
-
-		if topicMaxMessageBytes < config.MaxMessageBytes {
-			log.Warn("topic's `max.message.bytes` less than the user set `max-message-bytes`,"+
-				"use topic's `max.message.bytes` to initialize the Kafka producer",
-				zap.Int("max.message.bytes", topicMaxMessageBytes),
-				zap.Int("max-message-bytes", config.MaxMessageBytes))
-			saramaConfig.Producer.MaxMessageBytes = topicMaxMessageBytes
-		}
-		opts["max-message-bytes"] = strconv.Itoa(saramaConfig.Producer.MaxMessageBytes)
-
-		// no need to create the topic, but we would have to log user if they found enter wrong topic name later
-		if config.AutoCreate {
-			log.Warn("topic already exist, TiCDC will not create the topic",
-				zap.String("topic", topic), zap.Any("detail", info))
-		}
-
-		if err := config.setPartitionNum(info.NumPartitions); err != nil {
-			return errors.Trace(err)
-		}
-
-		return nil
->>>>>>> f097a1294 (codec(cdc): fix encoder `max-message-bytes` (#4074))
 	}
 	var role string
 	if util.IsOwnerFromCtx(ctx) {
@@ -691,25 +625,10 @@
 		config.Producer.Compression = sarama.CompressionNone
 	}
 
-<<<<<<< HEAD
 	// Time out in one minute(120 * 500ms).
 	config.Admin.Retry.Max = 120
 	config.Admin.Retry.Backoff = 500 * time.Millisecond
 	config.Admin.Timeout = 20 * time.Second
-=======
-	// when create the topic, `max.message.bytes` is decided by the broker,
-	// it would use broker's `message.max.bytes` to set topic's `max.message.bytes`.
-	// TiCDC need to make sure that the producer's `MaxMessageBytes` won't larger than
-	// broker's `message.max.bytes`.
-	if brokerMessageMaxBytes < config.MaxMessageBytes {
-		log.Warn("broker's `message.max.bytes` less than the user set `max-message-bytes`,"+
-			"use broker's `message.max.bytes` to initialize the Kafka producer",
-			zap.Int("message.max.bytes", brokerMessageMaxBytes),
-			zap.Int("max-message-bytes", config.MaxMessageBytes))
-		saramaConfig.Producer.MaxMessageBytes = brokerMessageMaxBytes
-	}
-	opts["max-message-bytes"] = strconv.Itoa(saramaConfig.Producer.MaxMessageBytes)
->>>>>>> f097a1294 (codec(cdc): fix encoder `max-message-bytes` (#4074))
 
 	if c.Credential != nil && len(c.Credential.CAPath) != 0 {
 		config.Net.TLS.Enable = true
