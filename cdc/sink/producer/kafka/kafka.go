// Copyright 2020 PingCAP, Inc.
//
// Licensed under the Apache License, Version 2.0 (the "License");
// you may not use this file except in compliance with the License.
// You may obtain a copy of the License at
//
//     http://www.apache.org/licenses/LICENSE-2.0
//
// Unless required by applicable law or agreed to in writing, software
// distributed under the License is distributed on an "AS IS" BASIS,
// See the License for the specific language governing permissions and
// limitations under the License.

package kafka

import (
	"context"
	"fmt"
	"net/url"
	"regexp"
	"strconv"
	"strings"
	"sync"
	"sync/atomic"
	"time"

	"github.com/Shopify/sarama"
	"github.com/pingcap/errors"
	"github.com/pingcap/failpoint"
	"github.com/pingcap/log"
	"github.com/pingcap/tiflow/cdc/sink/codec"
	"github.com/pingcap/tiflow/pkg/config"
	cerror "github.com/pingcap/tiflow/pkg/errors"
	"github.com/pingcap/tiflow/pkg/notify"
	"github.com/pingcap/tiflow/pkg/security"
	"github.com/pingcap/tiflow/pkg/util"
	"go.uber.org/zap"
)

const defaultPartitionNum = 4

// Config stores the Kafka configuration
type Config struct {
	PartitionNum      int32
	ReplicationFactor int16

	Version         string
	MaxMessageBytes int
	Compression     string
	ClientID        string
	Credential      *security.Credential
	SaslScram       *security.SaslScram
	// control whether to create topic and verify partition number
	TopicPreProcess bool
}

// NewConfig returns a default Kafka configuration
func NewConfig() *Config {
	return &Config{
		Version: "2.4.0",
		// MaxMessageBytes will be used to initialize producer, we set the default value (1M) identical to kafka broker.
		MaxMessageBytes:   1 * 1024 * 1024,
		ReplicationFactor: 1,
		Compression:       "none",
		Credential:        &security.Credential{},
		SaslScram:         &security.SaslScram{},
		TopicPreProcess:   true,
	}
}

// Initialize the kafka configuration
func (c *Config) Initialize(sinkURI *url.URL, replicaConfig *config.ReplicaConfig, opts map[string]string) error {
	s := sinkURI.Query().Get("partition-num")
	if s != "" {
		a, err := strconv.Atoi(s)
		if err != nil {
			return err
		}
		c.PartitionNum = int32(a)
	}

	s = sinkURI.Query().Get("replication-factor")
	if s != "" {
		a, err := strconv.Atoi(s)
		if err != nil {
			return err
		}
		c.ReplicationFactor = int16(a)
	}

	s = sinkURI.Query().Get("kafka-version")
	if s != "" {
		c.Version = s
	}

	s = sinkURI.Query().Get("max-message-bytes")
	if s != "" {
		a, err := strconv.Atoi(s)
		if err != nil {
			return err
		}
		c.MaxMessageBytes = a
		opts["max-message-bytes"] = s
	}

	s = sinkURI.Query().Get("max-batch-size")
	if s != "" {
		opts["max-batch-size"] = s
	}

	s = sinkURI.Query().Get("compression")
	if s != "" {
		c.Compression = s
	}

	c.ClientID = sinkURI.Query().Get("kafka-client-id")

	s = sinkURI.Query().Get("protocol")
	if s != "" {
		replicaConfig.Sink.Protocol = s
	}

	s = sinkURI.Query().Get("ca")
	if s != "" {
		c.Credential.CAPath = s
	}

	s = sinkURI.Query().Get("cert")
	if s != "" {
		c.Credential.CertPath = s
	}

	s = sinkURI.Query().Get("key")
	if s != "" {
		c.Credential.KeyPath = s
	}

	s = sinkURI.Query().Get("sasl-user")
	if s != "" {
		c.SaslScram.SaslUser = s
	}

	s = sinkURI.Query().Get("sasl-password")
	if s != "" {
		c.SaslScram.SaslPassword = s
	}

	s = sinkURI.Query().Get("sasl-mechanism")
	if s != "" {
		c.SaslScram.SaslMechanism = s
	}

	s = sinkURI.Query().Get("auto-create-topic")
	if s != "" {
		autoCreate, err := strconv.ParseBool(s)
		if err != nil {
			return err
		}
		c.TopicPreProcess = autoCreate
	}

	return nil
}

type kafkaSaramaProducer struct {
	// clientLock is used to protect concurrent access of asyncClient and syncClient.
	// Since we don't close these two clients (which have an input chan) from the
	// sender routine, data race or send on closed chan could happen.
	clientLock  sync.RWMutex
	asyncClient sarama.AsyncProducer
	syncClient  sarama.SyncProducer
	// producersReleased records whether asyncClient and syncClient have been closed properly
	producersReleased bool
	topic             string
	partitionNum      int32

	partitionOffset []struct {
		flushed uint64
		sent    uint64
	}
	flushedNotifier *notify.Notifier
	flushedReceiver *notify.Receiver

	failpointCh chan error

	closeCh chan struct{}
	// atomic flag indicating whether the producer is closing
	closing kafkaProducerClosingFlag
}

type kafkaProducerClosingFlag = int32

const (
	kafkaProducerRunning = 0
	kafkaProducerClosing = 1
)

func (k *kafkaSaramaProducer) SendMessage(ctx context.Context, message *codec.MQMessage, partition int32) error {
	k.clientLock.RLock()
	defer k.clientLock.RUnlock()

	// Checks whether the producer is closing.
	// The atomic flag must be checked under `clientLock.RLock()`
	if atomic.LoadInt32(&k.closing) == kafkaProducerClosing {
		return nil
	}

	msg := &sarama.ProducerMessage{
		Topic:     k.topic,
		Key:       sarama.ByteEncoder(message.Key),
		Value:     sarama.ByteEncoder(message.Value),
		Partition: partition,
	}
	msg.Metadata = atomic.AddUint64(&k.partitionOffset[partition].sent, 1)

	failpoint.Inject("KafkaSinkAsyncSendError", func() {
		// simulate sending message to input channel successfully but flushing
		// message to Kafka meets error
		log.Info("failpoint error injected")
		k.failpointCh <- errors.New("kafka sink injected error")
		failpoint.Return(nil)
	})

	failpoint.Inject("SinkFlushDMLPanic", func() {
		time.Sleep(time.Second)
		log.Panic("SinkFlushDMLPanic")
	})

	select {
	case <-ctx.Done():
		return ctx.Err()
	case <-k.closeCh:
		return nil
	case k.asyncClient.Input() <- msg:
	}
	return nil
}

func (k *kafkaSaramaProducer) SyncBroadcastMessage(ctx context.Context, message *codec.MQMessage) error {
	k.clientLock.RLock()
	defer k.clientLock.RUnlock()
	msgs := make([]*sarama.ProducerMessage, k.partitionNum)
	for i := 0; i < int(k.partitionNum); i++ {
		msgs[i] = &sarama.ProducerMessage{
			Topic:     k.topic,
			Key:       sarama.ByteEncoder(message.Key),
			Value:     sarama.ByteEncoder(message.Value),
			Partition: int32(i),
		}
	}
	select {
	case <-ctx.Done():
		return ctx.Err()
	case <-k.closeCh:
		return nil
	default:
		err := k.syncClient.SendMessages(msgs)
		return cerror.WrapError(cerror.ErrKafkaSendMessage, err)
	}
}

func (k *kafkaSaramaProducer) Flush(ctx context.Context) error {
	targetOffsets := make([]uint64, k.partitionNum)
	for i := 0; i < len(k.partitionOffset); i++ {
		targetOffsets[i] = atomic.LoadUint64(&k.partitionOffset[i].sent)
	}

	noEventsToFLush := true
	for i, target := range targetOffsets {
		if target > atomic.LoadUint64(&k.partitionOffset[i].flushed) {
			noEventsToFLush = false
			break
		}
	}
	if noEventsToFLush {
		// no events to flush
		return nil
	}

	// checkAllPartitionFlushed checks whether data in each partition is flushed
	checkAllPartitionFlushed := func() bool {
		for i, target := range targetOffsets {
			if target > atomic.LoadUint64(&k.partitionOffset[i].flushed) {
				return false
			}
		}
		return true
	}

flushLoop:
	for {
		select {
		case <-ctx.Done():
			return ctx.Err()
		case <-k.closeCh:
			if checkAllPartitionFlushed() {
				return nil
			}
			return cerror.ErrKafkaFlushUnfinished.GenWithStackByArgs()
		case <-k.flushedReceiver.C:
			if !checkAllPartitionFlushed() {
				continue flushLoop
			}
			return nil
		}
	}
}

func (k *kafkaSaramaProducer) GetPartitionNum() int32 {
	return k.partitionNum
}

// stop closes the closeCh to signal other routines to exit
// It SHOULD NOT be called under `clientLock`.
func (k *kafkaSaramaProducer) stop() {
	if atomic.SwapInt32(&k.closing, kafkaProducerClosing) == kafkaProducerClosing {
		return
	}
	close(k.closeCh)
}

// Close closes the sync and async clients.
func (k *kafkaSaramaProducer) Close() error {
	k.stop()

	k.clientLock.Lock()
	defer k.clientLock.Unlock()

	if k.producersReleased {
		// We need to guard against double closing the clients,
		// which could lead to panic.
		return nil
	}
	k.producersReleased = true
	// In fact close sarama sync client doesn't return any error.
	// But close async client returns error if error channel is not empty, we
	// don't populate this error to the upper caller, just add a log here.
	err1 := k.syncClient.Close()
	err2 := k.asyncClient.Close()
	if err1 != nil {
		log.Error("close sync client with error", zap.Error(err1))
	}
	if err2 != nil {
		log.Error("close async client with error", zap.Error(err2))
	}
	return nil
}

func (k *kafkaSaramaProducer) run(ctx context.Context) error {
	defer func() {
		k.flushedReceiver.Stop()
		k.stop()
	}()
	for {
		select {
		case <-ctx.Done():
			return ctx.Err()
		case <-k.closeCh:
			return nil
		case err := <-k.failpointCh:
			log.Warn("receive from failpoint chan", zap.Error(err))
			return err
		case msg := <-k.asyncClient.Successes():
			if msg == nil || msg.Metadata == nil {
				continue
			}
			flushedOffset := msg.Metadata.(uint64)
			atomic.StoreUint64(&k.partitionOffset[msg.Partition].flushed, flushedOffset)
			k.flushedNotifier.Notify()
		case err := <-k.asyncClient.Errors():
			// We should not wrap a nil pointer if the pointer is of a subtype of `error`
			// because Go would store the type info and the resulted `error` variable would not be nil,
			// which will cause the pkg/error library to malfunction.
			if err == nil {
				return nil
			}
			return cerror.WrapError(cerror.ErrKafkaAsyncSendMessage, err)
		}
	}
}

// kafkaTopicPreProcess gets partition number from existing topic, if topic doesn't
// exit, creates it automatically.
func kafkaTopicPreProcess(topic, address string, config *Config, cfg *sarama.Config) (int32, error) {
	admin, err := sarama.NewClusterAdmin(strings.Split(address, ","), cfg)
	if err != nil {
		return 0, cerror.WrapError(cerror.ErrKafkaNewSaramaProducer, err)
	}
	defer func() {
		err := admin.Close()
		if err != nil {
			log.Warn("close admin client failed", zap.Error(err))
		}
	}()
	topics, err := admin.ListTopics()
	if err != nil {
		return 0, cerror.WrapError(cerror.ErrKafkaNewSaramaProducer, err)
	}
	partitionNum := config.PartitionNum
	topicDetail, exist := topics[topic]
	if exist {
		log.Info("get partition number of topic", zap.String("topic", topic), zap.Int32("partition_num", topicDetail.NumPartitions))
		if partitionNum == 0 {
			partitionNum = topicDetail.NumPartitions
		} else if partitionNum < topicDetail.NumPartitions {
			log.Warn("partition number assigned in sink-uri is less than that of topic", zap.Int32("topic partition num", topicDetail.NumPartitions))
		} else if partitionNum > topicDetail.NumPartitions {
			return 0, cerror.ErrKafkaInvalidPartitionNum.GenWithStack(
				"partition number(%d) assigned in sink-uri is more than that of topic(%d)", partitionNum, topicDetail.NumPartitions)
		}
	} else {
		if partitionNum == 0 {
			partitionNum = defaultPartitionNum
			log.Warn("topic not found and partition number is not specified, using default partition number", zap.String("topic", topic), zap.Int32("partition_num", partitionNum))
		}
		log.Info("create a topic", zap.String("topic", topic),
			zap.Int32("partition_num", partitionNum),
			zap.Int16("replication_factor", config.ReplicationFactor))
		err := admin.CreateTopic(topic, &sarama.TopicDetail{
			NumPartitions:     partitionNum,
			ReplicationFactor: config.ReplicationFactor,
		}, false)
		// TODO idenfity the cause of "Topic with this name already exists"
		if err != nil && !strings.Contains(err.Error(), "already exists") {
			return 0, cerror.WrapError(cerror.ErrKafkaNewSaramaProducer, err)
		}
	}

	return partitionNum, nil
}

var newSaramaConfigImpl = newSaramaConfig

// NewKafkaSaramaProducer creates a kafka sarama producer
<<<<<<< HEAD
func NewKafkaSaramaProducer(ctx context.Context, address string, topic string, config *Config, errCh chan error) (*kafkaSaramaProducer, error) {
=======
func NewKafkaSaramaProducer(ctx context.Context, topic string, config *Config, opts map[string]string, errCh chan error) (*kafkaSaramaProducer, error) {
>>>>>>> f097a1294 (codec(cdc): fix encoder `max-message-bytes` (#4074))
	log.Info("Starting kafka sarama producer ...", zap.Reflect("config", config))
	cfg, err := newSaramaConfigImpl(ctx, config)
	if err != nil {
		return nil, err
	}
	if config.PartitionNum < 0 {
		return nil, cerror.ErrKafkaInvalidPartitionNum.GenWithStackByArgs(config.PartitionNum)
	}
<<<<<<< HEAD
	asyncClient, err := sarama.NewAsyncProducer(strings.Split(address, ","), cfg)
=======
	defer func() {
		if err := admin.Close(); err != nil {
			log.Warn("close kafka cluster admin failed", zap.Error(err))
		}
	}()

	if err := validateMaxMessageBytesAndCreateTopic(admin, topic, config, cfg, opts); err != nil {
		return nil, cerror.WrapError(cerror.ErrKafkaNewSaramaProducer, err)
	}

	asyncClient, err := sarama.NewAsyncProducer(config.BrokerEndpoints, cfg)
>>>>>>> f097a1294 (codec(cdc): fix encoder `max-message-bytes` (#4074))
	if err != nil {
		return nil, cerror.WrapError(cerror.ErrKafkaNewSaramaProducer, err)
	}
	syncClient, err := sarama.NewSyncProducer(strings.Split(address, ","), cfg)
	if err != nil {
		return nil, cerror.WrapError(cerror.ErrKafkaNewSaramaProducer, err)
	}

	partitionNum := config.PartitionNum
	if config.TopicPreProcess {
		partitionNum, err = kafkaTopicPreProcess(topic, address, config, cfg)
		if err != nil {
			return nil, err
		}
	}

	notifier := new(notify.Notifier)
	flushedReceiver, err := notifier.NewReceiver(50 * time.Millisecond)
	if err != nil {
		return nil, err
	}
	k := &kafkaSaramaProducer{
		asyncClient:  asyncClient,
		syncClient:   syncClient,
		topic:        topic,
		partitionNum: partitionNum,
		partitionOffset: make([]struct {
			flushed uint64
			sent    uint64
		}, partitionNum),
		flushedNotifier: notifier,
		flushedReceiver: flushedReceiver,
		closeCh:         make(chan struct{}),
		failpointCh:     make(chan error, 1),
		closing:         kafkaProducerRunning,
	}
	go func() {
		if err := k.run(ctx); err != nil && errors.Cause(err) != context.Canceled {
			select {
			case <-ctx.Done():
				return
			case errCh <- err:
			default:
				log.Error("error channel is full", zap.Error(err))
			}
		}
	}()
	return k, nil
}

func init() {
	sarama.MaxRequestSize = 1024 * 1024 * 1024 // 1GB
}

var (
	validClientID     = regexp.MustCompile(`\A[A-Za-z0-9._-]+\z`)
	commonInvalidChar = regexp.MustCompile(`[\?:,"]`)
)

func kafkaClientID(role, captureAddr, changefeedID, configuredClientID string) (clientID string, err error) {
	if configuredClientID != "" {
		clientID = configuredClientID
	} else {
		clientID = fmt.Sprintf("TiCDC_sarama_producer_%s_%s_%s", role, captureAddr, changefeedID)
		clientID = commonInvalidChar.ReplaceAllString(clientID, "_")
	}
	if !validClientID.MatchString(clientID) {
		return "", cerror.ErrKafkaInvalidClientID.GenWithStackByArgs(clientID)
	}
	return
}

<<<<<<< HEAD
// NewSaramaConfig return the default config and set the according version and metrics
func newSaramaConfig(ctx context.Context, c *Config) (*sarama.Config, error) {
	config := sarama.NewConfig()
=======
func validateMaxMessageBytesAndCreateTopic(admin kafka.ClusterAdminClient, topic string, config *Config, saramaConfig *sarama.Config, opts map[string]string) error {
	topics, err := admin.ListTopics()
	if err != nil {
		return cerror.WrapError(cerror.ErrKafkaNewSaramaProducer, err)
	}

	info, exists := topics[topic]
	// once we have found the topic, no matter `auto-create-topic`, make sure user input parameters are valid.
	if exists {
		// make sure that producer's `MaxMessageBytes` smaller than topic's `max.message.bytes`
		topicMaxMessageBytes, err := getTopicMaxMessageBytes(admin, info)
		if err != nil {
			return cerror.WrapError(cerror.ErrKafkaNewSaramaProducer, err)
		}

		if topicMaxMessageBytes < config.MaxMessageBytes {
			log.Warn("topic's `max.message.bytes` less than the user set `max-message-bytes`,"+
				"use topic's `max.message.bytes` to initialize the Kafka producer",
				zap.Int("max.message.bytes", topicMaxMessageBytes),
				zap.Int("max-message-bytes", config.MaxMessageBytes))
			saramaConfig.Producer.MaxMessageBytes = topicMaxMessageBytes
		}
		opts["max-message-bytes"] = strconv.Itoa(saramaConfig.Producer.MaxMessageBytes)
>>>>>>> f097a1294 (codec(cdc): fix encoder `max-message-bytes` (#4074))

	version, err := sarama.ParseKafkaVersion(c.Version)
	if err != nil {
		return nil, cerror.WrapError(cerror.ErrKafkaInvalidVersion, err)
	}
<<<<<<< HEAD
	var role string
	if util.IsOwnerFromCtx(ctx) {
		role = "owner"
	} else {
		role = "processor"
=======

	// when create the topic, `max.message.bytes` is decided by the broker,
	// it would use broker's `message.max.bytes` to set topic's `max.message.bytes`.
	// TiCDC need to make sure that the producer's `MaxMessageBytes` won't larger than
	// broker's `message.max.bytes`.
	if brokerMessageMaxBytes < config.MaxMessageBytes {
		log.Warn("broker's `message.max.bytes` less than the user set `max-message-bytes`,"+
			"use broker's `message.max.bytes` to initialize the Kafka producer",
			zap.Int("message.max.bytes", brokerMessageMaxBytes),
			zap.Int("max-message-bytes", config.MaxMessageBytes))
		saramaConfig.Producer.MaxMessageBytes = brokerMessageMaxBytes
	}
	opts["max-message-bytes"] = strconv.Itoa(saramaConfig.Producer.MaxMessageBytes)

	// topic not exists yet, and user does not specify the `partition-num` in the sink uri.
	if config.PartitionNum == 0 {
		config.PartitionNum = defaultPartitionNum
		log.Warn("partition-num is not set, use the default partition count",
			zap.String("topic", topic), zap.Int32("partitions", config.PartitionNum))
	}

	err = admin.CreateTopic(topic, &sarama.TopicDetail{
		NumPartitions:     config.PartitionNum,
		ReplicationFactor: config.ReplicationFactor,
	}, false)
	// TODO identify the cause of "Topic with this name already exists"
	if err != nil && !strings.Contains(err.Error(), "already exists") {
		return cerror.WrapError(cerror.ErrKafkaNewSaramaProducer, err)
	}

	log.Info("TiCDC create the topic",
		zap.Int32("partition-num", config.PartitionNum),
		zap.Int16("replication-factor", config.ReplicationFactor))

	return nil
}

func getBrokerMessageMaxBytes(admin kafka.ClusterAdminClient) (int, error) {
	_, controllerID, err := admin.DescribeCluster()
	if err != nil {
		return 0, cerror.WrapError(cerror.ErrKafkaNewSaramaProducer, err)
>>>>>>> f097a1294 (codec(cdc): fix encoder `max-message-bytes` (#4074))
	}
	captureAddr := util.CaptureAddrFromCtx(ctx)
	changefeedID := util.ChangefeedIDFromCtx(ctx)

	config.ClientID, err = kafkaClientID(role, captureAddr, changefeedID, c.ClientID)
	if err != nil {
		return nil, errors.Trace(err)
	}
	config.Version = version
	// See: https://kafka.apache.org/documentation/#replication
	// When one of the brokers in a Kafka cluster is down, the partition leaders
	// in this broker is broken, Kafka will election a new partition leader and
	// replication logs, this process will last from a few seconds to a few minutes.
	// Kafka cluster will not provide a writing service in this process.
	// Time out in one minute.
	config.Metadata.Retry.Max = 120
	config.Metadata.Retry.Backoff = 500 * time.Millisecond
	// If it is not set, this means a metadata request against an unreachable
	// cluster (all brokers are unreachable or unresponsive) can take up to
	// `Net.[Dial|Read]Timeout * BrokerCount * (Metadata.Retry.Max + 1) +
	// Metadata.Retry.Backoff * Metadata.Retry.Max`
	// to fail.
	// See: https://github.com/Shopify/sarama/issues/765
	// and https://github.com/pingcap/tiflow/issues/3352.
	config.Metadata.Timeout = 1 * time.Minute

	config.Producer.Partitioner = sarama.NewManualPartitioner
	config.Producer.MaxMessageBytes = c.MaxMessageBytes
	config.Producer.Return.Successes = true
	config.Producer.Return.Errors = true
	config.Producer.RequiredAcks = sarama.WaitForAll
	switch strings.ToLower(strings.TrimSpace(c.Compression)) {
	case "none":
		config.Producer.Compression = sarama.CompressionNone
	case "gzip":
		config.Producer.Compression = sarama.CompressionGZIP
	case "snappy":
		config.Producer.Compression = sarama.CompressionSnappy
	case "lz4":
		config.Producer.Compression = sarama.CompressionLZ4
	case "zstd":
		config.Producer.Compression = sarama.CompressionZSTD
	default:
		log.Warn("Unsupported compression algorithm", zap.String("compression", c.Compression))
		config.Producer.Compression = sarama.CompressionNone
	}

	// Time out in five minutes(600 * 500ms).
	config.Producer.Retry.Max = 600
	config.Producer.Retry.Backoff = 500 * time.Millisecond

	// Time out in one minute(120 * 500ms).
	config.Admin.Retry.Max = 120
	config.Admin.Retry.Backoff = 500 * time.Millisecond
	config.Admin.Timeout = 20 * time.Second

	if c.Credential != nil && len(c.Credential.CAPath) != 0 {
		config.Net.TLS.Enable = true
		config.Net.TLS.Config, err = c.Credential.ToTLSConfig()
		if err != nil {
			return nil, errors.Trace(err)
		}
	}
	if c.SaslScram != nil && len(c.SaslScram.SaslUser) != 0 {
		config.Net.SASL.Enable = true
		config.Net.SASL.User = c.SaslScram.SaslUser
		config.Net.SASL.Password = c.SaslScram.SaslPassword
		config.Net.SASL.Mechanism = sarama.SASLMechanism(c.SaslScram.SaslMechanism)
		if strings.EqualFold(c.SaslScram.SaslMechanism, "SCRAM-SHA-256") {
			config.Net.SASL.SCRAMClientGeneratorFunc = func() sarama.SCRAMClient { return &security.XDGSCRAMClient{HashGeneratorFcn: security.SHA256} }
		} else if strings.EqualFold(c.SaslScram.SaslMechanism, "SCRAM-SHA-512") {
			config.Net.SASL.SCRAMClientGeneratorFunc = func() sarama.SCRAMClient { return &security.XDGSCRAMClient{HashGeneratorFcn: security.SHA512} }
		} else {
			return nil, errors.New("Unsupported sasl-mechanism, should be SCRAM-SHA-256 or SCRAM-SHA-512")
		}
	}

	return config, err
}<|MERGE_RESOLUTION|>--- conflicted
+++ resolved
@@ -432,11 +432,7 @@
 var newSaramaConfigImpl = newSaramaConfig
 
 // NewKafkaSaramaProducer creates a kafka sarama producer
-<<<<<<< HEAD
-func NewKafkaSaramaProducer(ctx context.Context, address string, topic string, config *Config, errCh chan error) (*kafkaSaramaProducer, error) {
-=======
 func NewKafkaSaramaProducer(ctx context.Context, topic string, config *Config, opts map[string]string, errCh chan error) (*kafkaSaramaProducer, error) {
->>>>>>> f097a1294 (codec(cdc): fix encoder `max-message-bytes` (#4074))
 	log.Info("Starting kafka sarama producer ...", zap.Reflect("config", config))
 	cfg, err := newSaramaConfigImpl(ctx, config)
 	if err != nil {
@@ -445,21 +441,7 @@
 	if config.PartitionNum < 0 {
 		return nil, cerror.ErrKafkaInvalidPartitionNum.GenWithStackByArgs(config.PartitionNum)
 	}
-<<<<<<< HEAD
 	asyncClient, err := sarama.NewAsyncProducer(strings.Split(address, ","), cfg)
-=======
-	defer func() {
-		if err := admin.Close(); err != nil {
-			log.Warn("close kafka cluster admin failed", zap.Error(err))
-		}
-	}()
-
-	if err := validateMaxMessageBytesAndCreateTopic(admin, topic, config, cfg, opts); err != nil {
-		return nil, cerror.WrapError(cerror.ErrKafkaNewSaramaProducer, err)
-	}
-
-	asyncClient, err := sarama.NewAsyncProducer(config.BrokerEndpoints, cfg)
->>>>>>> f097a1294 (codec(cdc): fix encoder `max-message-bytes` (#4074))
 	if err != nil {
 		return nil, cerror.WrapError(cerror.ErrKafkaNewSaramaProducer, err)
 	}
@@ -532,89 +514,19 @@
 	return
 }
 
-<<<<<<< HEAD
 // NewSaramaConfig return the default config and set the according version and metrics
 func newSaramaConfig(ctx context.Context, c *Config) (*sarama.Config, error) {
 	config := sarama.NewConfig()
-=======
-func validateMaxMessageBytesAndCreateTopic(admin kafka.ClusterAdminClient, topic string, config *Config, saramaConfig *sarama.Config, opts map[string]string) error {
-	topics, err := admin.ListTopics()
-	if err != nil {
-		return cerror.WrapError(cerror.ErrKafkaNewSaramaProducer, err)
-	}
-
-	info, exists := topics[topic]
-	// once we have found the topic, no matter `auto-create-topic`, make sure user input parameters are valid.
-	if exists {
-		// make sure that producer's `MaxMessageBytes` smaller than topic's `max.message.bytes`
-		topicMaxMessageBytes, err := getTopicMaxMessageBytes(admin, info)
-		if err != nil {
-			return cerror.WrapError(cerror.ErrKafkaNewSaramaProducer, err)
-		}
-
-		if topicMaxMessageBytes < config.MaxMessageBytes {
-			log.Warn("topic's `max.message.bytes` less than the user set `max-message-bytes`,"+
-				"use topic's `max.message.bytes` to initialize the Kafka producer",
-				zap.Int("max.message.bytes", topicMaxMessageBytes),
-				zap.Int("max-message-bytes", config.MaxMessageBytes))
-			saramaConfig.Producer.MaxMessageBytes = topicMaxMessageBytes
-		}
-		opts["max-message-bytes"] = strconv.Itoa(saramaConfig.Producer.MaxMessageBytes)
->>>>>>> f097a1294 (codec(cdc): fix encoder `max-message-bytes` (#4074))
 
 	version, err := sarama.ParseKafkaVersion(c.Version)
 	if err != nil {
 		return nil, cerror.WrapError(cerror.ErrKafkaInvalidVersion, err)
 	}
-<<<<<<< HEAD
 	var role string
 	if util.IsOwnerFromCtx(ctx) {
 		role = "owner"
 	} else {
 		role = "processor"
-=======
-
-	// when create the topic, `max.message.bytes` is decided by the broker,
-	// it would use broker's `message.max.bytes` to set topic's `max.message.bytes`.
-	// TiCDC need to make sure that the producer's `MaxMessageBytes` won't larger than
-	// broker's `message.max.bytes`.
-	if brokerMessageMaxBytes < config.MaxMessageBytes {
-		log.Warn("broker's `message.max.bytes` less than the user set `max-message-bytes`,"+
-			"use broker's `message.max.bytes` to initialize the Kafka producer",
-			zap.Int("message.max.bytes", brokerMessageMaxBytes),
-			zap.Int("max-message-bytes", config.MaxMessageBytes))
-		saramaConfig.Producer.MaxMessageBytes = brokerMessageMaxBytes
-	}
-	opts["max-message-bytes"] = strconv.Itoa(saramaConfig.Producer.MaxMessageBytes)
-
-	// topic not exists yet, and user does not specify the `partition-num` in the sink uri.
-	if config.PartitionNum == 0 {
-		config.PartitionNum = defaultPartitionNum
-		log.Warn("partition-num is not set, use the default partition count",
-			zap.String("topic", topic), zap.Int32("partitions", config.PartitionNum))
-	}
-
-	err = admin.CreateTopic(topic, &sarama.TopicDetail{
-		NumPartitions:     config.PartitionNum,
-		ReplicationFactor: config.ReplicationFactor,
-	}, false)
-	// TODO identify the cause of "Topic with this name already exists"
-	if err != nil && !strings.Contains(err.Error(), "already exists") {
-		return cerror.WrapError(cerror.ErrKafkaNewSaramaProducer, err)
-	}
-
-	log.Info("TiCDC create the topic",
-		zap.Int32("partition-num", config.PartitionNum),
-		zap.Int16("replication-factor", config.ReplicationFactor))
-
-	return nil
-}
-
-func getBrokerMessageMaxBytes(admin kafka.ClusterAdminClient) (int, error) {
-	_, controllerID, err := admin.DescribeCluster()
-	if err != nil {
-		return 0, cerror.WrapError(cerror.ErrKafkaNewSaramaProducer, err)
->>>>>>> f097a1294 (codec(cdc): fix encoder `max-message-bytes` (#4074))
 	}
 	captureAddr := util.CaptureAddrFromCtx(ctx)
 	changefeedID := util.ChangefeedIDFromCtx(ctx)
