--- conflicted
+++ resolved
@@ -496,11 +496,7 @@
 		return nil, cerror.WrapError(cerror.ErrKafkaNewSaramaProducer, err)
 	}
 
-<<<<<<< HEAD
 	asyncClient, err := sarama.NewAsyncProducer(strings.Split(address, ","), cfg)
-=======
-	asyncClient, err := sarama.NewAsyncProducer(config.BrokerEndpoints, cfg)
->>>>>>> 3901bdd0
 	if err != nil {
 		return nil, cerror.WrapError(cerror.ErrKafkaNewSaramaProducer, err)
 	}
