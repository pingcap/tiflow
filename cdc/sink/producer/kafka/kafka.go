// Copyright 2020 PingCAP, Inc.
//
// Licensed under the Apache License, Version 2.0 (the "License");
// you may not use this file except in compliance with the License.
// You may obtain a copy of the License at
//
//     http://www.apache.org/licenses/LICENSE-2.0
//
// Unless required by applicable law or agreed to in writing, software
// distributed under the License is distributed on an "AS IS" BASIS,
// See the License for the specific language governing permissions and
// limitations under the License.

package kafka

import (
	"context"
	"fmt"
	"net/url"
	"regexp"
	"strconv"
	"strings"
	"sync"
	"sync/atomic"
	"time"

	"github.com/Shopify/sarama"
	"github.com/pingcap/errors"
	"github.com/pingcap/failpoint"
	"github.com/pingcap/log"
	"github.com/pingcap/tiflow/cdc/model"
	"github.com/pingcap/tiflow/cdc/sink/codec"
	"github.com/pingcap/tiflow/pkg/config"
	cerror "github.com/pingcap/tiflow/pkg/errors"
	"github.com/pingcap/tiflow/pkg/notify"
	"github.com/pingcap/tiflow/pkg/security"
	"github.com/pingcap/tiflow/pkg/util"
	"go.uber.org/zap"
)

const (
	// defaultPartitionNum specifies the default number of partitions when we create the topic.
	defaultPartitionNum = 3

	// flushMetricsInterval specifies the interval of refresh sarama metrics.
	flushMetricsInterval = 5 * time.Second
)

// Config stores user specified Kafka producer configuration
type Config struct {
	BrokerEndpoints []string
	PartitionNum    int32

	// User should make sure that `replication-factor` not greater than the number of kafka brokers.
	ReplicationFactor int16

	Version         string
	MaxMessageBytes int
	Compression     string
	ClientID        string
	Credential      *security.Credential
	SaslScram       *security.SaslScram
	// control whether to create topic and verify partition number
	AutoCreate bool

	// Timeout for sarama `config.Net` configurations, default to `10s`
	DialTimeout  time.Duration
	WriteTimeout time.Duration
	ReadTimeout  time.Duration
}

// NewConfig returns a default Kafka configuration
func NewConfig() *Config {
	return &Config{
		Version: "2.4.0",
		// MaxMessageBytes will be used to initialize producer, we set the default value (1M) identical to kafka broker.
		MaxMessageBytes:   config.DefaultMaxMessageBytes,
		ReplicationFactor: 1,
		Compression:       "none",
		Credential:        &security.Credential{},
		SaslScram:         &security.SaslScram{},
		AutoCreate:        true,
		DialTimeout:       10 * time.Second,
		WriteTimeout:      10 * time.Second,
		ReadTimeout:       10 * time.Second,
	}
}

// Initialize the kafka configuration
func (c *Config) Initialize(sinkURI *url.URL, replicaConfig *config.ReplicaConfig, opts map[string]string) error {
	c.BrokerEndpoints = strings.Split(sinkURI.Host, ",")
	params := sinkURI.Query()
	s := params.Get("partition-num")
	if s != "" {
		a, err := strconv.Atoi(s)
		if err != nil {
			return err
		}
		c.PartitionNum = int32(a)
		if c.PartitionNum <= 0 {
			return cerror.ErrKafkaInvalidPartitionNum.GenWithStackByArgs(c.PartitionNum)
		}
	}

	s = sinkURI.Query().Get("replication-factor")
	if s != "" {
		a, err := strconv.Atoi(s)
		if err != nil {
			return err
		}
		c.ReplicationFactor = int16(a)
	}

	s = sinkURI.Query().Get("kafka-version")
	if s != "" {
		c.Version = s
	}

	s = sinkURI.Query().Get("max-message-bytes")
	if s != "" {
		a, err := strconv.Atoi(s)
		if err != nil {
			return err
		}
		c.MaxMessageBytes = a
		opts["max-message-bytes"] = s
	}

	s = sinkURI.Query().Get("max-batch-size")
	if s != "" {
		opts["max-batch-size"] = s
	}

	s = sinkURI.Query().Get("compression")
	if s != "" {
		c.Compression = s
	}

	c.ClientID = sinkURI.Query().Get("kafka-client-id")

	s = sinkURI.Query().Get("protocol")
	if s != "" {
		replicaConfig.Sink.Protocol = s
	}

	s = sinkURI.Query().Get("ca")
	if s != "" {
		c.Credential.CAPath = s
	}

	s = sinkURI.Query().Get("cert")
	if s != "" {
		c.Credential.CertPath = s
	}

	s = sinkURI.Query().Get("key")
	if s != "" {
		c.Credential.KeyPath = s
	}

	s = sinkURI.Query().Get("sasl-user")
	if s != "" {
		c.SaslScram.SaslUser = s
	}

	s = sinkURI.Query().Get("sasl-password")
	if s != "" {
		c.SaslScram.SaslPassword = s
	}

	s = sinkURI.Query().Get("sasl-mechanism")
	if s != "" {
		c.SaslScram.SaslMechanism = s
	}

	s = sinkURI.Query().Get("auto-create-topic")
	if s != "" {
		autoCreate, err := strconv.ParseBool(s)
		if err != nil {
			return err
		}
		c.AutoCreate = autoCreate
	}

	s = params.Get("dial-timeout")
	if s != "" {
		a, err := time.ParseDuration(s)
		if err != nil {
			return err
		}
		c.DialTimeout = a
	}

	s = params.Get("write-timeout")
	if s != "" {
		a, err := time.ParseDuration(s)
		if err != nil {
			return err
		}
		c.WriteTimeout = a
	}

	s = params.Get("read-timeout")
	if s != "" {
		a, err := time.ParseDuration(s)
		if err != nil {
			return err
		}
		c.ReadTimeout = a
	}

	return nil
}

type kafkaSaramaProducer struct {
	// clientLock is used to protect concurrent access of asyncProducer and syncProducer.
	// Since we don't close these two clients (which have an input chan) from the
	// sender routine, data race or send on closed chan could happen.
	clientLock    sync.RWMutex
	client        sarama.Client
	asyncProducer sarama.AsyncProducer
	syncProducer  sarama.SyncProducer
	// producersReleased records whether asyncProducer and syncProducer have been closed properly
	producersReleased bool
	topic             string
	partitionNum      int32

	partitionOffset []struct {
		flushed uint64
		sent    uint64
	}
	flushedNotifier *notify.Notifier
	flushedReceiver *notify.Receiver

	failpointCh chan error

	closeCh chan struct{}
	// atomic flag indicating whether the producer is closing
	closing kafkaProducerClosingFlag
<<<<<<< HEAD

	role util.Role
	id   model.ChangeFeedID

	metricsMonitor *saramaMetricsMonitor
=======
	role    util.Role
	id      model.ChangeFeedID
>>>>>>> 4418ec11
}

type kafkaProducerClosingFlag = int32

const (
	kafkaProducerRunning = 0
	kafkaProducerClosing = 1
)

func (k *kafkaSaramaProducer) SendMessage(ctx context.Context, message *codec.MQMessage, partition int32) error {
	k.clientLock.RLock()
	defer k.clientLock.RUnlock()

	// Checks whether the producer is closing.
	// The atomic flag must be checked under `clientLock.RLock()`
	if atomic.LoadInt32(&k.closing) == kafkaProducerClosing {
		return nil
	}

	msg := &sarama.ProducerMessage{
		Topic:     k.topic,
		Key:       sarama.ByteEncoder(message.Key),
		Value:     sarama.ByteEncoder(message.Value),
		Partition: partition,
	}
	msg.Metadata = atomic.AddUint64(&k.partitionOffset[partition].sent, 1)

	failpoint.Inject("KafkaSinkAsyncSendError", func() {
		// simulate sending message to input channel successfully but flushing
		// message to Kafka meets error
		log.Info("failpoint error injected", zap.String("changefeed", k.id), zap.Any("role", k.role))
		k.failpointCh <- errors.New("kafka sink injected error")
		failpoint.Return(nil)
	})

	failpoint.Inject("SinkFlushDMLPanic", func() {
		time.Sleep(time.Second)
		log.Panic("SinkFlushDMLPanic", zap.String("changefeed", k.id), zap.Any("role", k.role))
	})

	select {
	case <-ctx.Done():
		return ctx.Err()
	case <-k.closeCh:
		return nil
	case k.asyncProducer.Input() <- msg:
	}
	return nil
}

func (k *kafkaSaramaProducer) SyncBroadcastMessage(ctx context.Context, message *codec.MQMessage) error {
	k.clientLock.RLock()
	defer k.clientLock.RUnlock()
	msgs := make([]*sarama.ProducerMessage, k.partitionNum)
	for i := 0; i < int(k.partitionNum); i++ {
		msgs[i] = &sarama.ProducerMessage{
			Topic:     k.topic,
			Key:       sarama.ByteEncoder(message.Key),
			Value:     sarama.ByteEncoder(message.Value),
			Partition: int32(i),
		}
	}
	select {
	case <-ctx.Done():
		return ctx.Err()
	case <-k.closeCh:
		return nil
	default:
		err := k.syncProducer.SendMessages(msgs)
		return cerror.WrapError(cerror.ErrKafkaSendMessage, err)
	}
}

func (k *kafkaSaramaProducer) Flush(ctx context.Context) error {
	targetOffsets := make([]uint64, k.partitionNum)
	for i := 0; i < len(k.partitionOffset); i++ {
		targetOffsets[i] = atomic.LoadUint64(&k.partitionOffset[i].sent)
	}

	noEventsToFLush := true
	for i, target := range targetOffsets {
		if target > atomic.LoadUint64(&k.partitionOffset[i].flushed) {
			noEventsToFLush = false
			break
		}
	}
	if noEventsToFLush {
		// no events to flush
		return nil
	}

	// checkAllPartitionFlushed checks whether data in each partition is flushed
	checkAllPartitionFlushed := func() bool {
		for i, target := range targetOffsets {
			if target > atomic.LoadUint64(&k.partitionOffset[i].flushed) {
				return false
			}
		}
		return true
	}

flushLoop:
	for {
		select {
		case <-ctx.Done():
			return ctx.Err()
		case <-k.closeCh:
			if checkAllPartitionFlushed() {
				return nil
			}
			return cerror.ErrKafkaFlushUnfinished.GenWithStackByArgs()
		case <-k.flushedReceiver.C:
			if !checkAllPartitionFlushed() {
				continue flushLoop
			}
			return nil
		}
	}
}

func (k *kafkaSaramaProducer) GetPartitionNum() int32 {
	return k.partitionNum
}

// stop closes the closeCh to signal other routines to exit
// It SHOULD NOT be called under `clientLock`.
func (k *kafkaSaramaProducer) stop() {
	if atomic.SwapInt32(&k.closing, kafkaProducerClosing) == kafkaProducerClosing {
		return
	}
	log.Info("kafka producer closing...", zap.String("changefeed", k.id), zap.Any("role", k.role))
	close(k.closeCh)
}

// Close closes the sync and async clients.
func (k *kafkaSaramaProducer) Close() error {
	log.Info("stop the kafka producer", zap.String("changefeed", k.id), zap.Any("role", k.role))
	k.stop()

	k.clientLock.Lock()
	defer k.clientLock.Unlock()

	if k.producersReleased {
		// We need to guard against double closing the clients,
		// which could lead to panic.
		return nil
	}
	k.producersReleased = true
	// `client` is mainly used by `asyncProducer` to fetch metadata and other related
	// operations. When we close the `kafkaSaramaProducer`, TiCDC no need to make sure
	// that buffered messages flushed.
	// Consider the situation that the broker does not respond, If the client is not
	// closed, `asyncProducer.Close()` would waste a mount of time to try flush all messages.
	// To prevent the scenario mentioned above, close client first.
	start := time.Now()
	if err := k.client.Close(); err != nil {
		log.Error("close sarama client with error", zap.Error(err),
			zap.Duration("duration", time.Since(start)),
			zap.String("changefeed", k.id), zap.Any("role", k.role))
	} else {
		log.Info("sarama client closed", zap.Duration("duration", time.Since(start)),
			zap.String("changefeed", k.id), zap.Any("role", k.role))
	}

	start = time.Now()
	err := k.asyncProducer.Close()
	if err != nil {
		log.Error("close async client with error", zap.Error(err),
			zap.Duration("duration", time.Since(start)), zap.String("changefeed", k.id), zap.Any("role", k.role))
	} else {
		log.Info("async client closed", zap.Duration("duration", time.Since(start)),
			zap.String("changefeed", k.id), zap.Any("role", k.role))
	}
	start = time.Now()
	err = k.syncProducer.Close()
	if err != nil {
		log.Error("close sync client with error", zap.Error(err), zap.Duration("duration", time.Since(start)),
			zap.String("changefeed", k.id), zap.Any("role", k.role))
	} else {
		log.Info("sync client closed", zap.Duration("duration", time.Since(start)),
			zap.String("changefeed", k.id), zap.Any("role", k.role))
	}

	k.metricsMonitor.Cleanup()
	return nil
}

func (k *kafkaSaramaProducer) run(ctx context.Context) error {
	defer func() {
		k.flushedReceiver.Stop()
		log.Info("stop the kafka producer",
			zap.String("changefeed", k.id), zap.Any("role", k.role))
		k.stop()
	}()

	ticker := time.NewTicker(flushMetricsInterval)
	defer ticker.Stop()
	for {
		select {
		case <-ctx.Done():
			return ctx.Err()
		case <-k.closeCh:
			return nil
		case <-ticker.C:
			k.metricsMonitor.CollectMetrics()
		case err := <-k.failpointCh:
			log.Warn("receive from failpoint chan", zap.Error(err),
				zap.String("changefeed", k.id), zap.Any("role", k.role))
			return err
		case msg := <-k.asyncProducer.Successes():
			if msg == nil || msg.Metadata == nil {
				continue
			}
			flushedOffset := msg.Metadata.(uint64)
			atomic.StoreUint64(&k.partitionOffset[msg.Partition].flushed, flushedOffset)
			k.flushedNotifier.Notify()
		case err := <-k.asyncProducer.Errors():
			// We should not wrap a nil pointer if the pointer is of a subtype of `error`
			// because Go would store the type info and the resulted `error` variable would not be nil,
			// which will cause the pkg/error library to malfunction.
			if err == nil {
				return nil
			}
			return cerror.WrapError(cerror.ErrKafkaAsyncSendMessage, err)
		}
	}
}

func topicPreProcess(topic string, config *Config, saramaConfig *sarama.Config) error {
	// FIXME: find a way to remove this failpoint for workload the unit test
	failpoint.Inject("SkipTopicAutoCreate", func() {
		failpoint.Return(nil)
	})
	admin, err := sarama.NewClusterAdmin(config.BrokerEndpoints, saramaConfig)
	if err != nil {
		return cerror.WrapError(cerror.ErrKafkaNewSaramaProducer, err)
	}
	defer func() {
		if err := admin.Close(); err != nil {
			log.Warn("close kafka cluster admin failed", zap.Error(err))
			log.Warn("close kafka cluster admin failed", zap.Error(err),
				zap.String("changefeed", changefeedID), zap.Any("role", role))
		}
	}()

	topics, err := admin.ListTopics()
	if err != nil {
		return cerror.WrapError(cerror.ErrKafkaNewSaramaProducer, err)
	}

	info, created := topics[topic]
	// once we have found the topic, no matter `auto-create-topic`, make sure user input parameters are valid.
	if created {
		// make sure that producer's `MaxMessageBytes` smaller than topic's `max.message.bytes`
		topicMaxMessageBytes, err := getTopicMaxMessageBytes(admin, info)
		if err != nil {
			return cerror.WrapError(cerror.ErrKafkaNewSaramaProducer, err)
		}

		if topicMaxMessageBytes < config.MaxMessageBytes {
			log.Warn("topic's `max.message.bytes` less than the `max-message-bytes`,"+
				"use topic's `max.message.bytes` to initialize the Kafka producer",
				zap.Int("max.message.bytes", topicMaxMessageBytes),
				zap.Int("max-message-bytes", config.MaxMessageBytes))
			saramaConfig.Producer.MaxMessageBytes = topicMaxMessageBytes
		}

		// no need to create the topic, but we would have to log user if they found enter wrong topic name later
		if config.AutoCreate {
			log.Warn("topic already exist, TiCDC will not create the topic",
				zap.String("topic", topic), zap.Any("detail", info))
		}

		if err := config.adjustPartitionNum(info.NumPartitions); err != nil {
			return errors.Trace(err)
		}

		return nil
	}

	if !config.AutoCreate {
		return cerror.ErrKafkaInvalidConfig.GenWithStack("`auto-create-topic` is false, and topic not found")
	}

	brokerMessageMaxBytes, err := getBrokerMessageMaxBytes(admin)
	if err != nil {
		log.Warn("TiCDC cannot find `message.max.bytes` from broker's configuration")
		return errors.Trace(err)
	}

	// when create the topic, `max.message.bytes` is decided by the broker,
	// it would use broker's `message.max.bytes` to set topic's `max.message.bytes`.
	// TiCDC need to make sure that the producer's `MaxMessageBytes` won't larger than
	// broker's `message.max.bytes`.
	if brokerMessageMaxBytes < config.MaxMessageBytes {
		log.Warn("broker's `message.max.bytes` less than the `max-message-bytes`,"+
			"use broker's `message.max.bytes` to initialize the Kafka producer",
			zap.Int("message.max.bytes", brokerMessageMaxBytes),
			zap.Int("max-message-bytes", config.MaxMessageBytes))
		saramaConfig.Producer.MaxMessageBytes = brokerMessageMaxBytes
	}

	// topic not created yet, and user does not specify the `partition-num` in the sink uri.
	if config.PartitionNum == 0 {
		config.PartitionNum = defaultPartitionNum
		log.Warn("partition-num is not set, use the default partition count",
			zap.String("topic", topic), zap.Int32("partitions", config.PartitionNum))
	}

	err = admin.CreateTopic(topic, &sarama.TopicDetail{
		NumPartitions:     config.PartitionNum,
		ReplicationFactor: config.ReplicationFactor,
	}, false)
	// TODO identify the cause of "Topic with this name already exists"
	if err != nil && !strings.Contains(err.Error(), "already exists") {
		return cerror.WrapError(cerror.ErrKafkaNewSaramaProducer, err)
	}

	log.Info("TiCDC create the topic",
		zap.Int32("partition-num", config.PartitionNum),
		zap.Int16("replication-factor", config.ReplicationFactor))

	return nil
}

var newSaramaConfigImpl = newSaramaConfig

// NewKafkaSaramaProducer creates a kafka sarama producer
func NewKafkaSaramaProducer(ctx context.Context, topic string, config *Config, opts map[string]string, errCh chan error) (*kafkaSaramaProducer, error) {
	changefeedID := util.ChangefeedIDFromCtx(ctx)
	role := util.RoleFromCtx(ctx)
	log.Info("Starting kafka sarama producer ...", zap.Any("config", config),
		zap.String("changefeed", changefeedID), zap.Any("role", role))

	cfg, err := newSaramaConfigImpl(ctx, config)
	if err != nil {
		return nil, err
	}

	if err := topicPreProcess(topic, config, cfg); err != nil {
		return nil, cerror.WrapError(cerror.ErrKafkaNewSaramaProducer, err)
	}
	opts["max-message-bytes"] = strconv.Itoa(cfg.Producer.MaxMessageBytes)

<<<<<<< HEAD
	if err := validateAndCreateTopic(admin, topic, config, cfg, opts); err != nil {
		return nil, cerror.WrapError(cerror.ErrKafkaNewSaramaProducer, err)
	}

	client, err := sarama.NewClient(config.BrokerEndpoints, cfg)
=======
	client, err := sarama.NewClient(config.BrokerEndpoints, cfg)
	if err != nil {
		return nil, cerror.WrapError(cerror.ErrKafkaNewSaramaProducer, err)
	}

	asyncProducer, err := sarama.NewAsyncProducerFromClient(client)
>>>>>>> 4418ec11
	if err != nil {
		return nil, cerror.WrapError(cerror.ErrKafkaNewSaramaProducer, err)
	}

<<<<<<< HEAD
	asyncProducer, err := sarama.NewAsyncProducerFromClient(client)
	if err != nil {
		return nil, cerror.WrapError(cerror.ErrKafkaNewSaramaProducer, err)
	}

=======
>>>>>>> 4418ec11
	syncProducer, err := sarama.NewSyncProducerFromClient(client)
	if err != nil {
		return nil, cerror.WrapError(cerror.ErrKafkaNewSaramaProducer, err)
	}

	notifier := new(notify.Notifier)
	flushedReceiver, err := notifier.NewReceiver(50 * time.Millisecond)
	if err != nil {
		return nil, err
	}
	k := &kafkaSaramaProducer{
		client:        client,
		asyncProducer: asyncProducer,
		syncProducer:  syncProducer,
		topic:         topic,
		partitionNum:  config.PartitionNum,
		partitionOffset: make([]struct {
			flushed uint64
			sent    uint64
		}, config.PartitionNum),
		flushedNotifier: notifier,
		flushedReceiver: flushedReceiver,
		closeCh:         make(chan struct{}),
		failpointCh:     make(chan error, 1),
		closing:         kafkaProducerRunning,

		id:   changefeedID,
		role: role,

		metricsMonitor: NewSaramaMetricsMonitor(cfg.MetricRegistry,
			util.CaptureAddrFromCtx(ctx), changefeedID),
	}
	go func() {
		if err := k.run(ctx); err != nil && errors.Cause(err) != context.Canceled {
			select {
			case <-ctx.Done():
				return
			case errCh <- err:
			default:
				log.Error("error channel is full", zap.Error(err),
					zap.String("changefeed", k.id), zap.Any("role", role))
			}
		}
	}()

	return k, nil
}

var (
	validClientID     = regexp.MustCompile(`\A[A-Za-z0-9._-]+\z`)
	commonInvalidChar = regexp.MustCompile(`[\?:,"]`)
)

func kafkaClientID(role, captureAddr, changefeedID, configuredClientID string) (clientID string, err error) {
	if configuredClientID != "" {
		clientID = configuredClientID
	} else {
		clientID = fmt.Sprintf("TiCDC_sarama_producer_%s_%s_%s", role, captureAddr, changefeedID)
		clientID = commonInvalidChar.ReplaceAllString(clientID, "_")
	}
	if !validClientID.MatchString(clientID) {
		return "", cerror.ErrKafkaInvalidClientID.GenWithStackByArgs(clientID)
	}
	return
}

func newSaramaConfig(ctx context.Context, c *Config) (*sarama.Config, error) {
	config := sarama.NewConfig()

	version, err := sarama.ParseKafkaVersion(c.Version)
	if err != nil {
		return nil, cerror.WrapError(cerror.ErrKafkaInvalidVersion, err)
	}
	var role string
	if util.IsOwnerFromCtx(ctx) {
		role = "owner"
	} else {
		role = "processor"
	}
	captureAddr := util.CaptureAddrFromCtx(ctx)
	changefeedID := util.ChangefeedIDFromCtx(ctx)

	config.ClientID, err = kafkaClientID(role, captureAddr, changefeedID, c.ClientID)
	if err != nil {
		return nil, errors.Trace(err)
	}
	config.Version = version

	// Producer fetch metadata from brokers frequently, if metadata cannot be
	// refreshed easily, this would indicate the network condition between the
	// capture server and kafka broker is not good.
	// In the scenario that cannot get response from Kafka server, this default
	// setting can help to get response more quickly.
	config.Metadata.Retry.Max = 1
	config.Metadata.Retry.Backoff = 100 * time.Millisecond
	// This Timeout is useless if the `RefreshMetadata` time cost is less than it.
	config.Metadata.Timeout = 1 * time.Minute

	// Admin.Retry take effect on `ClusterAdmin` related operations,
	// only `CreateTopic` for cdc now. set the `Timeout` to `1m` to make CI stable.
	config.Admin.Retry.Max = 5
	config.Admin.Retry.Backoff = 100 * time.Millisecond
	config.Admin.Timeout = 1 * time.Minute

	// Producer.Retry take effect when the producer try to send message to kafka
	// brokers. If kafka cluster is healthy, just the default value should be enough.
	// For kafka cluster with a bad network condition, producer should not try to
	// waster too much time on sending a message, get response no matter success
	// or fail as soon as possible is preferred.
	config.Producer.Retry.Max = 3
	config.Producer.Retry.Backoff = 100 * time.Millisecond

	// make sure sarama producer flush messages as soon as possible.
	config.Producer.Flush.Bytes = 0
	config.Producer.Flush.Messages = 0
	config.Producer.Flush.Frequency = time.Duration(0)

	config.Net.DialTimeout = c.DialTimeout
	config.Net.WriteTimeout = c.WriteTimeout
	config.Net.ReadTimeout = c.ReadTimeout

	config.Producer.Partitioner = sarama.NewManualPartitioner
	config.Producer.MaxMessageBytes = c.MaxMessageBytes
	config.Producer.Return.Successes = true
	config.Producer.Return.Errors = true
	config.Producer.RequiredAcks = sarama.WaitForAll
	switch strings.ToLower(strings.TrimSpace(c.Compression)) {
	case "none":
		config.Producer.Compression = sarama.CompressionNone
	case "gzip":
		config.Producer.Compression = sarama.CompressionGZIP
	case "snappy":
		config.Producer.Compression = sarama.CompressionSnappy
	case "lz4":
		config.Producer.Compression = sarama.CompressionLZ4
	case "zstd":
		config.Producer.Compression = sarama.CompressionZSTD
	default:
		log.Warn("Unsupported compression algorithm", zap.String("compression", c.Compression))
		config.Producer.Compression = sarama.CompressionNone
	}

	if c.Credential != nil && len(c.Credential.CAPath) != 0 {
		config.Net.TLS.Enable = true
		config.Net.TLS.Config, err = c.Credential.ToTLSConfig()
		if err != nil {
			return nil, errors.Trace(err)
		}
	}
	if c.SaslScram != nil && len(c.SaslScram.SaslUser) != 0 {
		config.Net.SASL.Enable = true
		config.Net.SASL.User = c.SaslScram.SaslUser
		config.Net.SASL.Password = c.SaslScram.SaslPassword
		config.Net.SASL.Mechanism = sarama.SASLMechanism(c.SaslScram.SaslMechanism)
		if strings.EqualFold(c.SaslScram.SaslMechanism, "SCRAM-SHA-256") {
			config.Net.SASL.SCRAMClientGeneratorFunc = func() sarama.SCRAMClient { return &security.XDGSCRAMClient{HashGeneratorFcn: security.SHA256} }
		} else if strings.EqualFold(c.SaslScram.SaslMechanism, "SCRAM-SHA-512") {
			config.Net.SASL.SCRAMClientGeneratorFunc = func() sarama.SCRAMClient { return &security.XDGSCRAMClient{HashGeneratorFcn: security.SHA512} }
		} else {
			return nil, errors.New("Unsupported sasl-mechanism, should be SCRAM-SHA-256 or SCRAM-SHA-512")
		}
	}

	return config, err
}

func getBrokerMessageMaxBytes(admin sarama.ClusterAdmin) (int, error) {
	target := "message.max.bytes"
	_, controllerID, err := admin.DescribeCluster()
	if err != nil {
		return 0, cerror.WrapError(cerror.ErrKafkaNewSaramaProducer, err)
	}

	configEntries, err := admin.DescribeConfig(sarama.ConfigResource{
		Type:        sarama.BrokerResource,
		Name:        strconv.Itoa(int(controllerID)),
		ConfigNames: []string{target},
	})
	if err != nil {
		return 0, cerror.WrapError(cerror.ErrKafkaNewSaramaProducer, err)
	}

	if len(configEntries) == 0 || configEntries[0].Name != target {
		return 0, cerror.ErrKafkaNewSaramaProducer.GenWithStack(
			"since cannot find the `message.max.bytes` from the broker's configuration, " +
				"ticdc decline to create the topic and changefeed to prevent potential error")
	}

	result, err := strconv.Atoi(configEntries[0].Value)
	if err != nil {
		return 0, cerror.WrapError(cerror.ErrKafkaNewSaramaProducer, err)
	}

	return result, nil
}

func getTopicMaxMessageBytes(admin sarama.ClusterAdmin, info sarama.TopicDetail) (int, error) {
	if a, ok := info.ConfigEntries["max.message.bytes"]; ok {
		result, err := strconv.Atoi(*a)
		if err != nil {
			return 0, cerror.WrapError(cerror.ErrKafkaNewSaramaProducer, err)
		}
		return result, nil
	}

	return getBrokerMessageMaxBytes(admin)
}

// adjust the partition-num by the topic's partition count
func (c *Config) adjustPartitionNum(realPartitionCount int32) error {
	// user does not specify the `partition-num` in the sink-uri
	if c.PartitionNum == 0 {
		c.PartitionNum = realPartitionCount
		return nil
	}

	if c.PartitionNum < realPartitionCount {
		log.Warn("number of partition specified in sink-uri is less than that of the actual topic. "+
			"Some partitions will not have messages dispatched to",
			zap.Int32("sink-uri partitions", c.PartitionNum),
			zap.Int32("topic partitions", realPartitionCount))
		return nil
	}

	// Make sure that the user-specified `partition-num` is not greater than
	// the real partition count, since messages would be dispatched to different
	// partitions, this could prevent potential correctness problems.
	if c.PartitionNum > realPartitionCount {
		return cerror.ErrKafkaInvalidPartitionNum.GenWithStack(
			"the number of partition (%d) specified in sink-uri is more than that of actual topic (%d)",
			c.PartitionNum, realPartitionCount)
	}
	return nil
}<|MERGE_RESOLUTION|>--- conflicted
+++ resolved
@@ -237,16 +237,11 @@
 	closeCh chan struct{}
 	// atomic flag indicating whether the producer is closing
 	closing kafkaProducerClosingFlag
-<<<<<<< HEAD
 
 	role util.Role
 	id   model.ChangeFeedID
 
 	metricsMonitor *saramaMetricsMonitor
-=======
-	role    util.Role
-	id      model.ChangeFeedID
->>>>>>> 4418ec11
 }
 
 type kafkaProducerClosingFlag = int32
@@ -591,32 +586,16 @@
 	}
 	opts["max-message-bytes"] = strconv.Itoa(cfg.Producer.MaxMessageBytes)
 
-<<<<<<< HEAD
-	if err := validateAndCreateTopic(admin, topic, config, cfg, opts); err != nil {
+	client, err := sarama.NewClient(config.BrokerEndpoints, cfg)
+	if err != nil {
 		return nil, cerror.WrapError(cerror.ErrKafkaNewSaramaProducer, err)
 	}
 
-	client, err := sarama.NewClient(config.BrokerEndpoints, cfg)
-=======
-	client, err := sarama.NewClient(config.BrokerEndpoints, cfg)
+	asyncProducer, err := sarama.NewAsyncProducerFromClient(client)
 	if err != nil {
 		return nil, cerror.WrapError(cerror.ErrKafkaNewSaramaProducer, err)
 	}
 
-	asyncProducer, err := sarama.NewAsyncProducerFromClient(client)
->>>>>>> 4418ec11
-	if err != nil {
-		return nil, cerror.WrapError(cerror.ErrKafkaNewSaramaProducer, err)
-	}
-
-<<<<<<< HEAD
-	asyncProducer, err := sarama.NewAsyncProducerFromClient(client)
-	if err != nil {
-		return nil, cerror.WrapError(cerror.ErrKafkaNewSaramaProducer, err)
-	}
-
-=======
->>>>>>> 4418ec11
 	syncProducer, err := sarama.NewSyncProducerFromClient(client)
 	if err != nil {
 		return nil, cerror.WrapError(cerror.ErrKafkaNewSaramaProducer, err)
