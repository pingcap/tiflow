--- conflicted
+++ resolved
@@ -73,11 +73,8 @@
 
 	role util.Role
 	id   model.ChangeFeedID
-<<<<<<< HEAD
 
 	metricsMonitor *saramaMetricsMonitor
-=======
->>>>>>> 4d7609cf
 }
 
 type kafkaProducerClosingFlag = int32
@@ -336,10 +333,10 @@
 		}
 	}()
 
-<<<<<<< HEAD
-	if err := validateAndCreateTopic(admin, topic, config, cfg, opts); err != nil {
+	if err := validateAndCreateTopic(admin, topic, config, cfg); err != nil {
 		return nil, cerror.WrapError(cerror.ErrKafkaNewSaramaProducer, err)
 	}
+	opts["max-message-bytes"] = strconv.Itoa(cfg.Producer.MaxMessageBytes)
 
 	client, err := sarama.NewClient(config.BrokerEndpoints, cfg)
 	if err != nil {
@@ -380,7 +377,7 @@
 		id:   changefeedID,
 		role: role,
 
-		metricsMonitor: NewSaramaMetricsMonitor(cfg.MetricRegistry,
+		metricsMonitor: newSaramaMetricsMonitor(cfg.MetricRegistry,
 			util.CaptureAddrFromCtx(ctx), changefeedID),
 	}
 	go func() {
@@ -416,158 +413,6 @@
 	return
 }
 
-func validateAndCreateTopic(admin kafka.ClusterAdminClient, topic string, config *Config, saramaConfig *sarama.Config,
-	opts map[string]string) error {
-	topics, err := admin.ListTopics()
-	if err != nil {
-		return cerror.WrapError(cerror.ErrKafkaNewSaramaProducer, err)
-	}
-
-	info, created := topics[topic]
-	// once we have found the topic, no matter `auto-create-topic`, make sure user input parameters are valid.
-	if created {
-		// make sure that producer's `MaxMessageBytes` smaller than topic's `max.message.bytes`
-		topicMaxMessageBytes, err := getTopicMaxMessageBytes(admin, info)
-		if err != nil {
-			return cerror.WrapError(cerror.ErrKafkaNewSaramaProducer, err)
-		}
-
-		if topicMaxMessageBytes < config.MaxMessageBytes {
-			log.Warn("topic's `max.message.bytes` less than the user set `max-message-bytes`,"+
-				"use topic's `max.message.bytes` to initialize the Kafka producer",
-				zap.Int("max.message.bytes", topicMaxMessageBytes),
-				zap.Int("max-message-bytes", config.MaxMessageBytes))
-			saramaConfig.Producer.MaxMessageBytes = topicMaxMessageBytes
-		}
-
-		// no need to create the topic, but we would have to log user if they found enter wrong topic name later
-		if config.AutoCreate {
-			log.Warn("topic already exist, TiCDC will not create the topic",
-				zap.String("topic", topic), zap.Any("detail", info))
-		}
-
-		if err := config.adjustPartitionNum(info.NumPartitions); err != nil {
-			return errors.Trace(err)
-		}
-
-		return nil
-	}
-
-	if !config.AutoCreate {
-		return cerror.ErrKafkaInvalidConfig.GenWithStack("`auto-create-topic` is false, and topic not found")
-	}
-
-	brokerMessageMaxBytes, err := getBrokerMessageMaxBytes(admin)
-	if err != nil {
-		log.Warn("TiCDC cannot find `message.max.bytes` from broker's configuration")
-		return errors.Trace(err)
-	}
-
-	// when create the topic, `max.message.bytes` is decided by the broker,
-	// it would use broker's `message.max.bytes` to set topic's `max.message.bytes`.
-	// TiCDC need to make sure that the producer's `MaxMessageBytes` won't larger than
-	// broker's `message.max.bytes`.
-	if brokerMessageMaxBytes < config.MaxMessageBytes {
-		log.Warn("broker's `message.max.bytes` less than the user set `max-message-bytes`,"+
-			"use broker's `message.max.bytes` to initialize the Kafka producer",
-			zap.Int("message.max.bytes", brokerMessageMaxBytes),
-			zap.Int("max-message-bytes", config.MaxMessageBytes))
-		saramaConfig.Producer.MaxMessageBytes = brokerMessageMaxBytes
-	}
-
-	// topic not created yet, and user does not specify the `partition-num` in the sink uri.
-	if config.PartitionNum == 0 {
-		config.PartitionNum = defaultPartitionNum
-		log.Warn("partition-num is not set, use the default partition count",
-			zap.String("topic", topic), zap.Int32("partitions", config.PartitionNum))
-	}
-
-	err = admin.CreateTopic(topic, &sarama.TopicDetail{
-		NumPartitions:     config.PartitionNum,
-		ReplicationFactor: config.ReplicationFactor,
-	}, false)
-	// TODO identify the cause of "Topic with this name already exists"
-	if err != nil && !strings.Contains(err.Error(), "already exists") {
-		return cerror.WrapError(cerror.ErrKafkaNewSaramaProducer, err)
-=======
-	if err := validateAndCreateTopic(admin, topic, config, cfg); err != nil {
-		return nil, cerror.WrapError(cerror.ErrKafkaNewSaramaProducer, err)
->>>>>>> 4d7609cf
-	}
-	opts["max-message-bytes"] = strconv.Itoa(cfg.Producer.MaxMessageBytes)
-
-	client, err := sarama.NewClient(config.BrokerEndpoints, cfg)
-	if err != nil {
-		return nil, cerror.WrapError(cerror.ErrKafkaNewSaramaProducer, err)
-	}
-
-	asyncProducer, err := sarama.NewAsyncProducerFromClient(client)
-	if err != nil {
-		return nil, cerror.WrapError(cerror.ErrKafkaNewSaramaProducer, err)
-	}
-
-	syncProducer, err := sarama.NewSyncProducerFromClient(client)
-	if err != nil {
-		return nil, cerror.WrapError(cerror.ErrKafkaNewSaramaProducer, err)
-	}
-
-	notifier := new(notify.Notifier)
-	flushedReceiver, err := notifier.NewReceiver(50 * time.Millisecond)
-	if err != nil {
-		return nil, err
-	}
-	k := &kafkaSaramaProducer{
-		client:        client,
-		asyncProducer: asyncProducer,
-		syncProducer:  syncProducer,
-		topic:         topic,
-		partitionNum:  config.PartitionNum,
-		partitionOffset: make([]struct {
-			flushed uint64
-			sent    uint64
-		}, config.PartitionNum),
-		flushedNotifier: notifier,
-		flushedReceiver: flushedReceiver,
-		closeCh:         make(chan struct{}),
-		failpointCh:     make(chan error, 1),
-		closing:         kafkaProducerRunning,
-
-		id:   changefeedID,
-		role: role,
-	}
-	go func() {
-		if err := k.run(ctx); err != nil && errors.Cause(err) != context.Canceled {
-			select {
-			case <-ctx.Done():
-				return
-			case errCh <- err:
-			default:
-				log.Error("error channel is full", zap.Error(err),
-					zap.String("changefeed", k.id), zap.Any("role", role))
-			}
-		}
-	}()
-	return k, nil
-}
-
-var (
-	validClientID     = regexp.MustCompile(`\A[A-Za-z0-9._-]+\z`)
-	commonInvalidChar = regexp.MustCompile(`[\?:,"]`)
-)
-
-func kafkaClientID(role, captureAddr, changefeedID, configuredClientID string) (clientID string, err error) {
-	if configuredClientID != "" {
-		clientID = configuredClientID
-	} else {
-		clientID = fmt.Sprintf("TiCDC_sarama_producer_%s_%s_%s", role, captureAddr, changefeedID)
-		clientID = commonInvalidChar.ReplaceAllString(clientID, "_")
-	}
-	if !validClientID.MatchString(clientID) {
-		return "", cerror.ErrKafkaInvalidClientID.GenWithStackByArgs(clientID)
-	}
-	return
-}
-
 func validateAndCreateTopic(admin kafka.ClusterAdminClient, topic string, config *Config, saramaConfig *sarama.Config) error {
 	topics, err := admin.ListTopics()
 	if err != nil {
