--- conflicted
+++ resolved
@@ -15,13 +15,9 @@
 
 import (
 	"context"
-<<<<<<< HEAD
 	"fmt"
 	"net/url"
-=======
-	"strconv"
 	"strings"
->>>>>>> f097a1294 (codec(cdc): fix encoder `max-message-bytes` (#4074))
 	"sync"
 	"testing"
 	"time"
@@ -29,6 +25,7 @@
 	"github.com/Shopify/sarama"
 	"github.com/pingcap/check"
 	"github.com/pingcap/errors"
+	"github.com/pingcap/failpoint"
 	"github.com/pingcap/tiflow/cdc/sink/codec"
 	"github.com/pingcap/tiflow/pkg/config"
 	cerror "github.com/pingcap/tiflow/pkg/errors"
@@ -101,6 +98,12 @@
 	for k, v := range opts {
 		c.Assert(v, check.Equals, expectedOpts[k])
 	}
+
+	uri = "kafka://127.0.0.1:9092/abc?kafka-version=2.6.0&partition-num=0"
+	sinkURI, err = url.Parse(uri)
+	c.Assert(err, check.IsNil)
+	err = cfg.Initialize(sinkURI, replicaConfig, opts)
+	c.Assert(errors.Cause(err), check.ErrorMatches, ".*invalid partition num.*")
 }
 
 func (s *kafkaSuite) TestSaramaProducer(c *check.C) {
@@ -121,7 +124,7 @@
 	prodSuccess.AddTopicPartition(topic, 0, sarama.ErrNoError)
 	prodSuccess.AddTopicPartition(topic, 1, sarama.ErrNoError)
 	// 200 async messages and 2 sync message, Kafka flush could be in batch,
-	// we can set flush.maxmessages to 1 to control message count exactly.
+	// we can set flush.max.messages to 1 to control message count exactly.
 	for i := 0; i < 202; i++ {
 		leader.Returns(prodSuccess)
 	}
@@ -133,7 +136,8 @@
 	// Ref: https://github.com/Shopify/sarama/blob/89707055369768913defac030c15cf08e9e57925/async_producer_test.go#L1445-L1447
 	config.Version = "0.9.0.0"
 	config.PartitionNum = int32(2)
-	config.TopicPreProcess = false
+	config.AutoCreate = false
+	config.BrokerEndpoints = strings.Split(leader.Addr(), ",")
 
 	newSaramaConfigImplBak := newSaramaConfigImpl
 	newSaramaConfigImpl = func(ctx context.Context, config *Config) (*sarama.Config, error) {
@@ -142,16 +146,13 @@
 		cfg.Producer.Flush.MaxMessages = 1
 		return cfg, err
 	}
+	c.Assert(failpoint.Enable("github.com/pingcap/tiflow/cdc/sink/producer/kafka/SkipTopicAutoCreate", "return(true)"), check.IsNil)
 	defer func() {
 		newSaramaConfigImpl = newSaramaConfigImplBak
-	}()
-
-<<<<<<< HEAD
-	producer, err := NewKafkaSaramaProducer(ctx, leader.Addr(), topic, config, errCh)
-=======
+		_ = failpoint.Disable("github.com/pingcap/tiflow/cdc/sink/producer/kafka/SkipTopicAutoCreate")
+	}()
 	opts := make(map[string]string)
 	producer, err := NewKafkaSaramaProducer(ctx, topic, config, opts, errCh)
->>>>>>> f097a1294 (codec(cdc): fix encoder `max-message-bytes` (#4074))
 	c.Assert(err, check.IsNil)
 	c.Assert(producer.GetPartitionNum(), check.Equals, int32(2))
 	c.Assert(opts, check.HasKey, "max-message-bytes")
@@ -234,13 +235,29 @@
 	}
 }
 
+func (s *kafkaSuite) TestAdjustPartitionNum(c *check.C) {
+	defer testleak.AfterTest(c)()
+	config := NewConfig()
+	err := config.adjustPartitionNum(2)
+	c.Assert(err, check.IsNil)
+	c.Assert(config.PartitionNum, check.Equals, int32(2))
+
+	config.PartitionNum = 1
+	err = config.adjustPartitionNum(2)
+	c.Assert(err, check.IsNil)
+	c.Assert(config.PartitionNum, check.Equals, int32(1))
+
+	config.PartitionNum = 3
+	err = config.adjustPartitionNum(2)
+	c.Assert(cerror.ErrKafkaInvalidPartitionNum.Equal(err), check.IsTrue)
+}
+
 func (s *kafkaSuite) TestTopicPreProcess(c *check.C) {
 	defer testleak.AfterTest(c)
 	topic := "unit_test_2"
 	ctx, cancel := context.WithCancel(context.Background())
 	defer cancel()
 
-<<<<<<< HEAD
 	broker := sarama.NewMockBroker(c, 1)
 	defer broker.Close()
 	metaResponse := sarama.NewMockMetadataResponse(c).
@@ -252,107 +269,21 @@
 		"MetadataRequest":        metaResponse,
 		"DescribeConfigsRequest": sarama.NewMockDescribeConfigsResponse(c),
 	})
-=======
-	// When topic exists and max message bytes is set correctly.
-	config.MaxMessageBytes = adminClient.GetDefaultMaxMessageBytes()
-	cfg, err := newSaramaConfigImpl(context.Background(), config)
-	c.Assert(err, check.IsNil)
-	opts := make(map[string]string)
-	err = validateMaxMessageBytesAndCreateTopic(adminClient, adminClient.GetDefaultMockTopicName(), config, cfg, opts)
-	c.Assert(err, check.IsNil)
-	c.Assert(opts["max-message-bytes"], check.Equals, strconv.Itoa(cfg.Producer.MaxMessageBytes))
->>>>>>> f097a1294 (codec(cdc): fix encoder `max-message-bytes` (#4074))
-
 	config := NewConfig()
 	config.PartitionNum = int32(0)
+	config.BrokerEndpoints = strings.Split(broker.Addr(), ",")
+	config.AutoCreate = false
+
 	cfg, err := newSaramaConfigImpl(ctx, config)
 	c.Assert(err, check.IsNil)
-<<<<<<< HEAD
-	num, err := kafkaTopicPreProcess(topic, broker.Addr(), config, cfg)
-	c.Assert(err, check.IsNil)
-	c.Assert(num, check.Equals, int32(2))
-
+	c.Assert(cfg.Producer.MaxMessageBytes, check.Equals, config.MaxMessageBytes)
+
+	config.BrokerEndpoints = []string{""}
 	cfg.Metadata.Retry.Max = 1
-	_, err = kafkaTopicPreProcess(topic, "", config, cfg)
+
+	err = topicPreProcess(topic, config, cfg)
 	c.Assert(errors.Cause(err), check.Equals, sarama.ErrOutOfBrokers)
-
-	config.PartitionNum = int32(4)
-	_, err = kafkaTopicPreProcess(topic, broker.Addr(), config, cfg)
-	c.Assert(cerror.ErrKafkaInvalidPartitionNum.Equal(err), check.IsTrue)
-}
-=======
-	opts = make(map[string]string)
-	err = validateMaxMessageBytesAndCreateTopic(adminClient, adminClient.GetDefaultMockTopicName(), config, cfg, opts)
-	c.Assert(err, check.IsNil)
-	c.Assert(cfg.Producer.MaxMessageBytes, check.Equals, defaultMaxMessageBytes)
-	c.Assert(opts["max-message-bytes"], check.Equals, strconv.Itoa(cfg.Producer.MaxMessageBytes))
-
-	config.MaxMessageBytes = defaultMaxMessageBytes - 1
-	cfg, err = newSaramaConfigImpl(context.Background(), config)
-	c.Assert(err, check.IsNil)
-	opts = make(map[string]string)
-	err = validateMaxMessageBytesAndCreateTopic(adminClient, adminClient.GetDefaultMockTopicName(), config, cfg, opts)
-	c.Assert(err, check.IsNil)
-	c.Assert(cfg.Producer.MaxMessageBytes, check.Equals, config.MaxMessageBytes)
-	c.Assert(opts["max-message-bytes"], check.Equals, strconv.Itoa(cfg.Producer.MaxMessageBytes))
-
-	// When topic does not exist and auto-create is not enabled.
-	config.AutoCreate = false
-	cfg, err = newSaramaConfigImpl(context.Background(), config)
-	c.Assert(err, check.IsNil)
-	opts = make(map[string]string)
-	err = validateMaxMessageBytesAndCreateTopic(adminClient, "non-exist", config, cfg, opts)
-	c.Assert(
-		errors.Cause(err),
-		check.ErrorMatches,
-		".*auto-create-topic` is false, and topic not found.*",
-	)
-
-	// When the topic does not exist, use the broker's configuration to create the topic.
-	// It is less than the value of broker.
-	config.AutoCreate = true
-	config.MaxMessageBytes = defaultMaxMessageBytes - 1
-	cfg, err = newSaramaConfigImpl(context.Background(), config)
-	c.Assert(err, check.IsNil)
-	opts = make(map[string]string)
-	err = validateMaxMessageBytesAndCreateTopic(adminClient, "create-new-success", config, cfg, opts)
-	c.Assert(err, check.IsNil)
-	c.Assert(cfg.Producer.MaxMessageBytes, check.Equals, config.MaxMessageBytes)
-	c.Assert(opts["max-message-bytes"], check.Equals, strconv.Itoa(cfg.Producer.MaxMessageBytes))
->>>>>>> f097a1294 (codec(cdc): fix encoder `max-message-bytes` (#4074))
-
-func (s *kafkaSuite) TestTopicPreProcessCreate(c *check.C) {
-	defer testleak.AfterTest(c)()
-	topic := "unit_test_3"
-	ctx, cancel := context.WithCancel(context.Background())
-	defer cancel()
-
-	broker := sarama.NewMockBroker(c, 1)
-	broker.SetHandlerByMap(map[string]sarama.MockResponse{
-		"MetadataRequest": sarama.NewMockMetadataResponse(c).
-			SetBroker(broker.Addr(), broker.BrokerID()).
-			SetController(broker.BrokerID()),
-		"DescribeConfigsRequest": sarama.NewMockDescribeConfigsResponse(c),
-		"CreateTopicsRequest":    sarama.NewMockCreateTopicsResponse(c),
-	})
-	defer broker.Close()
-
-	config := NewConfig()
-	config.PartitionNum = int32(0)
-	cfg, err := newSaramaConfigImpl(ctx, config)
-	c.Assert(err, check.IsNil)
-<<<<<<< HEAD
-	num, err := kafkaTopicPreProcess(topic, broker.Addr(), config, cfg)
-	c.Assert(err, check.IsNil)
-	c.Assert(num, check.Equals, int32(4))
-}
-=======
-	opts = make(map[string]string)
-	err = validateMaxMessageBytesAndCreateTopic(adminClient, "create-new-fail", config, cfg, opts)
-	c.Assert(err, check.IsNil)
-	c.Assert(cfg.Producer.MaxMessageBytes, check.Equals, defaultMaxMessageBytes)
-	c.Assert(opts["max-message-bytes"], check.Equals, strconv.Itoa(cfg.Producer.MaxMessageBytes))
->>>>>>> f097a1294 (codec(cdc): fix encoder `max-message-bytes` (#4074))
+}
 
 func (s *kafkaSuite) TestNewSaramaConfig(c *check.C) {
 	defer testleak.AfterTest(c)()
@@ -386,7 +317,6 @@
 		c.Assert(err, check.IsNil)
 		c.Assert(cfg.Producer.Compression, check.Equals, cc.expected)
 	}
-<<<<<<< HEAD
 
 	config.Credential = &security.Credential{
 		CAPath: "/invalid/ca/path",
@@ -409,27 +339,6 @@
 	c.Assert(cfg.Net.SASL.User, check.Equals, "user")
 	c.Assert(cfg.Net.SASL.Password, check.Equals, "password")
 	c.Assert(cfg.Net.SASL.Mechanism, check.Equals, sarama.SASLMechanism("SCRAM-SHA-256"))
-=======
-	err = adminClient.CreateTopic("test-topic", detail, false)
-	c.Assert(err, check.IsNil)
-	opts = make(map[string]string)
-	err = validateMaxMessageBytesAndCreateTopic(adminClient, "test-topic", config, cfg, opts)
-	c.Assert(err, check.IsNil)
-	c.Assert(cfg.Producer.MaxMessageBytes, check.Equals, config.MaxMessageBytes)
-	c.Assert(opts["max-message-bytes"], check.Equals, strconv.Itoa(cfg.Producer.MaxMessageBytes))
-
-	// When the topic exists, but the topic does not store max message bytes info,
-	// the check of parameter fails.
-	// It is larger than the value of broker.
-	config.MaxMessageBytes = defaultMaxMessageBytes + 1
-	cfg, err = newSaramaConfigImpl(context.Background(), config)
-	c.Assert(err, check.IsNil)
-	opts = make(map[string]string)
-	err = validateMaxMessageBytesAndCreateTopic(adminClient, "test-topic", config, cfg, opts)
-	c.Assert(err, check.IsNil)
-	c.Assert(cfg.Producer.MaxMessageBytes, check.Equals, defaultMaxMessageBytes)
-	c.Assert(opts["max-message-bytes"], check.Equals, strconv.Itoa(cfg.Producer.MaxMessageBytes))
->>>>>>> f097a1294 (codec(cdc): fix encoder `max-message-bytes` (#4074))
 }
 
 func (s *kafkaSuite) TestCreateProducerFailed(c *check.C) {
@@ -438,24 +347,13 @@
 	errCh := make(chan error, 1)
 	config := NewConfig()
 	config.Version = "invalid"
-<<<<<<< HEAD
-	_, err := NewKafkaSaramaProducer(ctx, "127.0.0.1:1111", "topic", config, errCh)
-=======
 	config.BrokerEndpoints = []string{"127.0.0.1:1111"}
 	topic := "topic"
-	NewAdminClientImpl = kafka.NewMockAdminClient
-	defer func() {
-		NewAdminClientImpl = kafka.NewSaramaAdminClient
-	}()
-	opts := make(map[string]string)
-	_, err := NewKafkaSaramaProducer(ctx, topic, config, opts, errCh)
->>>>>>> f097a1294 (codec(cdc): fix encoder `max-message-bytes` (#4074))
+	c.Assert(failpoint.Enable("github.com/pingcap/tiflow/cdc/sink/producer/kafka/SkipTopicAutoCreate", "return(true)"), check.IsNil)
+	_, err := NewKafkaSaramaProducer(ctx, topic, config, map[string]string{}, errCh)
 	c.Assert(errors.Cause(err), check.ErrorMatches, "invalid version.*")
 
-	config.Version = "0.8.2.0"
-	config.PartitionNum = int32(-1)
-	_, err = NewKafkaSaramaProducer(ctx, "127.0.0.1:1111", "topic", config, errCh)
-	c.Assert(cerror.ErrKafkaInvalidPartitionNum.Equal(err), check.IsTrue)
+	_ = failpoint.Disable("github.com/pingcap/tiflow/cdc/sink/producer/kafka/SkipTopicAutoCreate")
 }
 
 func (s *kafkaSuite) TestProducerSendMessageFailed(c *check.C) {
@@ -479,7 +377,10 @@
 	// Ref: https://github.com/Shopify/sarama/blob/89707055369768913defac030c15cf08e9e57925/async_producer_test.go#L1445-L1447
 	config.Version = "0.9.0.0"
 	config.PartitionNum = int32(2)
-	config.TopicPreProcess = false
+	config.AutoCreate = false
+	config.BrokerEndpoints = strings.Split(leader.Addr(), ",")
+
+	c.Assert(failpoint.Enable("github.com/pingcap/tiflow/cdc/sink/producer/kafka/SkipTopicAutoCreate", "return(true)"), check.IsNil)
 
 	newSaramaConfigImplBak := newSaramaConfigImpl
 	newSaramaConfigImpl = func(ctx context.Context, config *Config) (*sarama.Config, error) {
@@ -495,14 +396,9 @@
 	}()
 
 	errCh := make(chan error, 1)
-<<<<<<< HEAD
-	producer, err := NewKafkaSaramaProducer(ctx, leader.Addr(), topic, config, errCh)
-=======
-	opts := make(map[string]string)
-	producer, err := NewKafkaSaramaProducer(ctx, topic, config, opts, errCh)
-	c.Assert(opts, check.HasKey, "max-message-bytes")
->>>>>>> f097a1294 (codec(cdc): fix encoder `max-message-bytes` (#4074))
+	producer, err := NewKafkaSaramaProducer(ctx, topic, config, map[string]string{}, errCh)
 	defer func() {
+		_ = failpoint.Disable("github.com/pingcap/tiflow/cdc/sink/producer/kafka/SkipTopicAutoCreate")
 		err := producer.Close()
 		c.Assert(err, check.IsNil)
 	}()
@@ -559,19 +455,17 @@
 	// Ref: https://github.com/Shopify/sarama/blob/89707055369768913defac030c15cf08e9e57925/async_producer_test.go#L1445-L1447
 	config.Version = "0.9.0.0"
 	config.PartitionNum = int32(2)
-	config.TopicPreProcess = false
+	config.AutoCreate = false
+	config.BrokerEndpoints = strings.Split(leader.Addr(), ",")
+
+	c.Assert(failpoint.Enable("github.com/pingcap/tiflow/cdc/sink/producer/kafka/SkipTopicAutoCreate", "return(true)"), check.IsNil)
 
 	errCh := make(chan error, 1)
-<<<<<<< HEAD
-	producer, err := NewKafkaSaramaProducer(ctx, leader.Addr(), topic, config, errCh)
-=======
-	opts := make(map[string]string)
-	producer, err := NewKafkaSaramaProducer(ctx, topic, config, opts, errCh)
-	c.Assert(opts, check.HasKey, "max-message-bytes")
->>>>>>> f097a1294 (codec(cdc): fix encoder `max-message-bytes` (#4074))
+	producer, err := NewKafkaSaramaProducer(ctx, topic, config, map[string]string{}, errCh)
 	defer func() {
 		err := producer.Close()
 		c.Assert(err, check.IsNil)
+		_ = failpoint.Disable("github.com/pingcap/tiflow/cdc/sink/producer/kafka/SkipTopicAutoCreate")
 	}()
 
 	c.Assert(err, check.IsNil)
