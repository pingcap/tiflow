// Copyright 2020 PingCAP, Inc.
//
// Licensed under the Apache License, Version 2.0 (the "License");
// you may not use this file except in compliance with the License.
// You may obtain a copy of the License at
//
//     http://www.apache.org/licenses/LICENSE-2.0
//
// Unless required by applicable law or agreed to in writing, software
// distributed under the License is distributed on an "AS IS" BASIS,
// See the License for the specific language governing permissions and
// limitations under the License.

package kafka

import (
	"context"
<<<<<<< HEAD
	"fmt"
	"net/url"
=======
	"strconv"
>>>>>>> f097a1294 (codec(cdc): fix encoder `max-message-bytes` (#4074))
	"strings"
	"sync"
	"testing"
	"time"

	"github.com/Shopify/sarama"
	"github.com/pingcap/check"
	"github.com/pingcap/errors"
	"github.com/pingcap/failpoint"
	"github.com/pingcap/tiflow/cdc/sink/codec"
	"github.com/pingcap/tiflow/pkg/config"
	cerror "github.com/pingcap/tiflow/pkg/errors"
	"github.com/pingcap/tiflow/pkg/security"
	"github.com/pingcap/tiflow/pkg/util"
	"github.com/pingcap/tiflow/pkg/util/testleak"
)

type kafkaSuite struct{}

var _ = check.Suite(&kafkaSuite{})

func Test(t *testing.T) { check.TestingT(t) }

func (s *kafkaSuite) TestClientID(c *check.C) {
	defer testleak.AfterTest(c)()
	testCases := []struct {
		role         string
		addr         string
		changefeedID string
		configuredID string
		hasError     bool
		expected     string
	}{
		{"owner", "domain:1234", "123-121-121-121", "", false, "TiCDC_sarama_producer_owner_domain_1234_123-121-121-121"},
		{"owner", "127.0.0.1:1234", "123-121-121-121", "", false, "TiCDC_sarama_producer_owner_127.0.0.1_1234_123-121-121-121"},
		{"owner", "127.0.0.1:1234?:,\"", "123-121-121-121", "", false, "TiCDC_sarama_producer_owner_127.0.0.1_1234_____123-121-121-121"},
		{"owner", "中文", "123-121-121-121", "", true, ""},
		{"owner", "127.0.0.1:1234", "123-121-121-121", "cdc-changefeed-1", false, "cdc-changefeed-1"},
	}
	for _, tc := range testCases {
		id, err := kafkaClientID(tc.role, tc.addr, tc.changefeedID, tc.configuredID)
		if tc.hasError {
			c.Assert(err, check.NotNil)
		} else {
			c.Assert(err, check.IsNil)
			c.Assert(id, check.Equals, tc.expected)
		}
	}
}

func (s *kafkaSuite) TestInitializeConfig(c *check.C) {
	defer testleak.AfterTest(c)
	cfg := NewConfig()

	uriTemplate := "kafka://127.0.0.1:9092/kafka-test?kafka-version=2.6.0&max-batch-size=5" +
		"&max-message-bytes=%s&partition-num=1&replication-factor=3" +
		"&kafka-client-id=unit-test&auto-create-topic=false&compression=gzip"
	maxMessageSize := "4096" // 4kb
	uri := fmt.Sprintf(uriTemplate, maxMessageSize)

	sinkURI, err := url.Parse(uri)
	c.Assert(err, check.IsNil)

	replicaConfig := config.GetDefaultReplicaConfig()

	opts := make(map[string]string)
	err = cfg.Initialize(sinkURI, replicaConfig, opts)
	c.Assert(err, check.IsNil)

	c.Assert(cfg.PartitionNum, check.Equals, int32(1))
	c.Assert(cfg.ReplicationFactor, check.Equals, int16(3))
	c.Assert(cfg.Version, check.Equals, "2.6.0")
	c.Assert(cfg.MaxMessageBytes, check.Equals, 4096)

	expectedOpts := map[string]string{
		"max-message-bytes": maxMessageSize,
		"max-batch-size":    "5",
	}
	for k, v := range opts {
		c.Assert(v, check.Equals, expectedOpts[k])
	}

	uri = "kafka://127.0.0.1:9092/abc?kafka-version=2.6.0&partition-num=0"
	sinkURI, err = url.Parse(uri)
	c.Assert(err, check.IsNil)
	err = cfg.Initialize(sinkURI, replicaConfig, opts)
	c.Assert(errors.Cause(err), check.ErrorMatches, ".*invalid partition num.*")
}

func (s *kafkaSuite) TestSaramaProducer(c *check.C) {
	defer testleak.AfterTest(c)()
	ctx, cancel := context.WithCancel(context.Background())

	topic := "unit_test_1"
	leader := sarama.NewMockBroker(c, 2)
	defer leader.Close()
	metadataResponse := new(sarama.MetadataResponse)
	metadataResponse.AddBroker(leader.Addr(), leader.BrokerID())
	metadataResponse.AddTopicPartition(topic, 0, leader.BrokerID(), nil, nil, nil, sarama.ErrNoError)
	metadataResponse.AddTopicPartition(topic, 1, leader.BrokerID(), nil, nil, nil, sarama.ErrNoError)
	leader.Returns(metadataResponse)
	leader.Returns(metadataResponse)

	prodSuccess := new(sarama.ProduceResponse)
	prodSuccess.AddTopicPartition(topic, 0, sarama.ErrNoError)
	prodSuccess.AddTopicPartition(topic, 1, sarama.ErrNoError)
	// 200 async messages and 2 sync message, Kafka flush could be in batch,
	// we can set flush.max.messages to 1 to control message count exactly.
	for i := 0; i < 202; i++ {
		leader.Returns(prodSuccess)
	}

	errCh := make(chan error, 1)
	config := NewConfig()
	// Because the sarama mock broker is not compatible with version larger than 1.0.0
	// We use a smaller version in the following producer tests.
	// Ref: https://github.com/Shopify/sarama/blob/89707055369768913defac030c15cf08e9e57925/async_producer_test.go#L1445-L1447
	config.Version = "0.9.0.0"
	config.PartitionNum = int32(2)
	config.AutoCreate = false
	config.BrokerEndpoints = strings.Split(leader.Addr(), ",")

	newSaramaConfigImplBak := newSaramaConfigImpl
	newSaramaConfigImpl = func(ctx context.Context, config *Config) (*sarama.Config, error) {
		cfg, err := newSaramaConfigImplBak(ctx, config)
		c.Assert(err, check.IsNil)
		cfg.Producer.Flush.MaxMessages = 1
		return cfg, err
	}
	c.Assert(failpoint.Enable("github.com/pingcap/tiflow/cdc/sink/producer/kafka/SkipTopicAutoCreate", "return(true)"), check.IsNil)
	defer func() {
		newSaramaConfigImpl = newSaramaConfigImplBak
		_ = failpoint.Disable("github.com/pingcap/tiflow/cdc/sink/producer/kafka/SkipTopicAutoCreate")
	}()

<<<<<<< HEAD
	producer, err := NewKafkaSaramaProducer(ctx, topic, config, errCh)
=======
<<<<<<< HEAD
	producer, err := NewKafkaSaramaProducer(ctx, topic, codec.ProtocolDefault, config, errCh)
=======
	opts := make(map[string]string)
	producer, err := NewKafkaSaramaProducer(ctx, topic, config, opts, errCh)
>>>>>>> f097a1294 (codec(cdc): fix encoder `max-message-bytes` (#4074))
>>>>>>> 58c806e5
	c.Assert(err, check.IsNil)
	c.Assert(producer.GetPartitionNum(), check.Equals, int32(2))
	c.Assert(opts, check.HasKey, "max-message-bytes")
	for i := 0; i < 100; i++ {
		err = producer.SendMessage(ctx, &codec.MQMessage{
			Key:   []byte("test-key-1"),
			Value: []byte("test-value"),
		}, int32(0))
		c.Assert(err, check.IsNil)
		err = producer.SendMessage(ctx, &codec.MQMessage{
			Key:   []byte("test-key-1"),
			Value: []byte("test-value"),
		}, int32(1))
		c.Assert(err, check.IsNil)
	}

	// In TiCDC logic, resolved ts event will always notify the flush loop. Here we
	// trigger the flushedNotifier periodically to prevent the flush loop block.
	var wg sync.WaitGroup
	wg.Add(1)
	go func() {
		defer wg.Done()
		for {
			select {
			case <-ctx.Done():
				return
			case <-time.After(time.Millisecond * 100):
				producer.flushedNotifier.Notify()
			}
		}
	}()

	err = producer.Flush(ctx)
	c.Assert(err, check.IsNil)
	expected := []struct {
		flushed uint64
		sent    uint64
	}{
		{100, 100},
		{100, 100},
	}
	c.Assert(producer.partitionOffset, check.DeepEquals, expected)
	select {
	case err := <-errCh:
		c.Fatalf("unexpected err: %s", err)
	default:
	}
	// check no events to flush
	err = producer.Flush(ctx)
	c.Assert(err, check.IsNil)

	err = producer.SyncBroadcastMessage(ctx, &codec.MQMessage{
		Key:   []byte("test-broadcast"),
		Value: nil,
	})
	c.Assert(err, check.IsNil)

	err = producer.Close()
	c.Assert(err, check.IsNil)
	// check reentrant close
	err = producer.Close()
	c.Assert(err, check.IsNil)
	cancel()
	wg.Wait()

	// check send messages when context is canceled or producer closed
	err = producer.SendMessage(ctx, &codec.MQMessage{
		Key:   []byte("cancel"),
		Value: nil,
	}, int32(0))
	if err != nil {
		c.Assert(err, check.Equals, context.Canceled)
	}
	err = producer.SyncBroadcastMessage(ctx, &codec.MQMessage{
		Key:   []byte("cancel"),
		Value: nil,
	})
	if err != nil {
		c.Assert(err, check.Equals, context.Canceled)
	}
}

func (s *kafkaSuite) TestAdjustPartitionNum(c *check.C) {
	defer testleak.AfterTest(c)()
	config := NewConfig()
<<<<<<< HEAD
	err := config.adjustPartitionNum(2)
	c.Assert(err, check.IsNil)
	c.Assert(config.PartitionNum, check.Equals, int32(2))
=======
	adminClient := kafka.NewClusterAdminClientMockImpl()
	defer func() {
		_ = adminClient.Close()
	}()

	// When topic exists and max message bytes is set correctly.
	config.MaxMessageBytes = adminClient.GetDefaultMaxMessageBytes()
	cfg, err := newSaramaConfigImpl(context.Background(), config)
	c.Assert(err, check.IsNil)
	opts := make(map[string]string)
	err = validateMaxMessageBytesAndCreateTopic(adminClient, adminClient.GetDefaultMockTopicName(), config, cfg, opts)
	c.Assert(err, check.IsNil)
	c.Assert(opts["max-message-bytes"], check.Equals, strconv.Itoa(cfg.Producer.MaxMessageBytes))
>>>>>>> f097a1294 (codec(cdc): fix encoder `max-message-bytes` (#4074))

	config.PartitionNum = 1
	err = config.adjustPartitionNum(2)
	c.Assert(err, check.IsNil)
<<<<<<< HEAD
	c.Assert(config.PartitionNum, check.Equals, int32(1))

	config.PartitionNum = 3
	err = config.adjustPartitionNum(2)
	c.Assert(cerror.ErrKafkaInvalidPartitionNum.Equal(err), check.IsTrue)
}
=======
	opts = make(map[string]string)
	err = validateMaxMessageBytesAndCreateTopic(adminClient, adminClient.GetDefaultMockTopicName(), config, cfg, opts)
	c.Assert(err, check.IsNil)
	c.Assert(cfg.Producer.MaxMessageBytes, check.Equals, defaultMaxMessageBytes)
	c.Assert(opts["max-message-bytes"], check.Equals, strconv.Itoa(cfg.Producer.MaxMessageBytes))

	config.MaxMessageBytes = defaultMaxMessageBytes - 1
	cfg, err = newSaramaConfigImpl(context.Background(), config)
	c.Assert(err, check.IsNil)
	opts = make(map[string]string)
	err = validateMaxMessageBytesAndCreateTopic(adminClient, adminClient.GetDefaultMockTopicName(), config, cfg, opts)
	c.Assert(err, check.IsNil)
	c.Assert(cfg.Producer.MaxMessageBytes, check.Equals, config.MaxMessageBytes)
	c.Assert(opts["max-message-bytes"], check.Equals, strconv.Itoa(cfg.Producer.MaxMessageBytes))
>>>>>>> f097a1294 (codec(cdc): fix encoder `max-message-bytes` (#4074))

func (s *kafkaSuite) TestTopicPreProcess(c *check.C) {
	defer testleak.AfterTest(c)
	topic := "unit_test_2"
	ctx, cancel := context.WithCancel(context.Background())
	defer cancel()

	broker := sarama.NewMockBroker(c, 1)
	defer broker.Close()
	metaResponse := sarama.NewMockMetadataResponse(c).
		SetBroker(broker.Addr(), broker.BrokerID()).
		SetLeader(topic, 0, broker.BrokerID()).
		SetLeader(topic, 1, broker.BrokerID()).
		SetController(broker.BrokerID())
	broker.SetHandlerByMap(map[string]sarama.MockResponse{
		"MetadataRequest":        metaResponse,
		"DescribeConfigsRequest": sarama.NewMockDescribeConfigsResponse(c),
	})
	config := NewConfig()
	config.PartitionNum = int32(0)
	config.BrokerEndpoints = strings.Split(broker.Addr(), ",")
	config.AutoCreate = false
<<<<<<< HEAD
=======
	cfg, err = newSaramaConfigImpl(context.Background(), config)
	c.Assert(err, check.IsNil)
	opts = make(map[string]string)
	err = validateMaxMessageBytesAndCreateTopic(adminClient, "non-exist", config, cfg, opts)
	c.Assert(
		errors.Cause(err),
		check.ErrorMatches,
		".*auto-create-topic` is false, and topic not found.*",
	)

	// When the topic does not exist, use the broker's configuration to create the topic.
	// It is less than the value of broker.
	config.AutoCreate = true
	config.MaxMessageBytes = defaultMaxMessageBytes - 1
	cfg, err = newSaramaConfigImpl(context.Background(), config)
	c.Assert(err, check.IsNil)
	opts = make(map[string]string)
	err = validateMaxMessageBytesAndCreateTopic(adminClient, "create-new-success", config, cfg, opts)
	c.Assert(err, check.IsNil)
	c.Assert(cfg.Producer.MaxMessageBytes, check.Equals, config.MaxMessageBytes)
	c.Assert(opts["max-message-bytes"], check.Equals, strconv.Itoa(cfg.Producer.MaxMessageBytes))
>>>>>>> f097a1294 (codec(cdc): fix encoder `max-message-bytes` (#4074))

	cfg, err := newSaramaConfigImpl(ctx, config)
	c.Assert(err, check.IsNil)
<<<<<<< HEAD
	c.Assert(cfg.Producer.MaxMessageBytes, check.Equals, config.MaxMessageBytes)
=======
<<<<<<< HEAD
=======
	opts = make(map[string]string)
	err = validateMaxMessageBytesAndCreateTopic(adminClient, "create-new-fail", config, cfg, opts)
	c.Assert(err, check.IsNil)
	c.Assert(cfg.Producer.MaxMessageBytes, check.Equals, defaultMaxMessageBytes)
	c.Assert(opts["max-message-bytes"], check.Equals, strconv.Itoa(cfg.Producer.MaxMessageBytes))
>>>>>>> f097a1294 (codec(cdc): fix encoder `max-message-bytes` (#4074))
>>>>>>> 58c806e5

	config.BrokerEndpoints = []string{""}
	cfg.Metadata.Retry.Max = 1

	err = topicPreProcess(topic, config, cfg)
	c.Assert(errors.Cause(err), check.Equals, sarama.ErrOutOfBrokers)
}

func (s *kafkaSuite) TestNewSaramaConfig(c *check.C) {
	defer testleak.AfterTest(c)()
	ctx := context.Background()
	config := NewConfig()
	config.Version = "invalid"
	_, err := newSaramaConfigImpl(ctx, config)
	c.Assert(errors.Cause(err), check.ErrorMatches, "invalid version.*")

	ctx = util.SetOwnerInCtx(ctx)
	config.Version = "2.6.0"
	config.ClientID = "^invalid$"
	_, err = newSaramaConfigImpl(ctx, config)
	c.Assert(cerror.ErrKafkaInvalidClientID.Equal(err), check.IsTrue)

	config.ClientID = "test-kafka-client"
	compressionCases := []struct {
		algorithm string
		expected  sarama.CompressionCodec
	}{
		{"none", sarama.CompressionNone},
		{"gzip", sarama.CompressionGZIP},
		{"snappy", sarama.CompressionSnappy},
		{"lz4", sarama.CompressionLZ4},
		{"zstd", sarama.CompressionZSTD},
		{"others", sarama.CompressionNone},
	}
	for _, cc := range compressionCases {
		config.Compression = cc.algorithm
		cfg, err := newSaramaConfigImpl(ctx, config)
		c.Assert(err, check.IsNil)
		c.Assert(cfg.Producer.Compression, check.Equals, cc.expected)
	}
<<<<<<< HEAD

	config.Credential = &security.Credential{
		CAPath: "/invalid/ca/path",
	}
	_, err = newSaramaConfigImpl(ctx, config)
	c.Assert(errors.Cause(err), check.ErrorMatches, ".*no such file or directory")

	saslConfig := NewConfig()
	saslConfig.Version = "2.6.0"
	saslConfig.ClientID = "test-sasl-scram"
	saslConfig.SaslScram = &security.SaslScram{
		SaslUser:      "user",
		SaslPassword:  "password",
		SaslMechanism: sarama.SASLTypeSCRAMSHA256,
	}

	cfg, err := newSaramaConfigImpl(ctx, saslConfig)
	c.Assert(err, check.IsNil)
	c.Assert(cfg, check.NotNil)
	c.Assert(cfg.Net.SASL.User, check.Equals, "user")
	c.Assert(cfg.Net.SASL.Password, check.Equals, "password")
	c.Assert(cfg.Net.SASL.Mechanism, check.Equals, sarama.SASLMechanism("SCRAM-SHA-256"))
=======
	err = adminClient.CreateTopic("test-topic", detail, false)
	c.Assert(err, check.IsNil)
	opts = make(map[string]string)
	err = validateMaxMessageBytesAndCreateTopic(adminClient, "test-topic", config, cfg, opts)
	c.Assert(err, check.IsNil)
	c.Assert(cfg.Producer.MaxMessageBytes, check.Equals, config.MaxMessageBytes)
	c.Assert(opts["max-message-bytes"], check.Equals, strconv.Itoa(cfg.Producer.MaxMessageBytes))

	// When the topic exists, but the topic does not store max message bytes info,
	// the check of parameter fails.
	// It is larger than the value of broker.
	config.MaxMessageBytes = defaultMaxMessageBytes + 1
	cfg, err = newSaramaConfigImpl(context.Background(), config)
	c.Assert(err, check.IsNil)
	opts = make(map[string]string)
	err = validateMaxMessageBytesAndCreateTopic(adminClient, "test-topic", config, cfg, opts)
	c.Assert(err, check.IsNil)
	c.Assert(cfg.Producer.MaxMessageBytes, check.Equals, defaultMaxMessageBytes)
	c.Assert(opts["max-message-bytes"], check.Equals, strconv.Itoa(cfg.Producer.MaxMessageBytes))
>>>>>>> f097a1294 (codec(cdc): fix encoder `max-message-bytes` (#4074))
}

func (s *kafkaSuite) TestCreateProducerFailed(c *check.C) {
	defer testleak.AfterTest(c)()
	ctx := context.Background()
	errCh := make(chan error, 1)
	config := NewConfig()
	config.Version = "invalid"
	config.BrokerEndpoints = []string{"127.0.0.1:1111"}
	topic := "topic"
<<<<<<< HEAD
	c.Assert(failpoint.Enable("github.com/pingcap/tiflow/cdc/sink/producer/kafka/SkipTopicAutoCreate", "return(true)"), check.IsNil)
<<<<<<< HEAD
	_, err := NewKafkaSaramaProducer(ctx, topic, config, errCh)
=======
	_, err := NewKafkaSaramaProducer(ctx, topic, codec.ProtocolDefault, config, errCh)
=======
	NewAdminClientImpl = kafka.NewMockAdminClient
	defer func() {
		NewAdminClientImpl = kafka.NewSaramaAdminClient
	}()
	opts := make(map[string]string)
	_, err := NewKafkaSaramaProducer(ctx, topic, config, opts, errCh)
>>>>>>> f097a1294 (codec(cdc): fix encoder `max-message-bytes` (#4074))
>>>>>>> 58c806e5
	c.Assert(errors.Cause(err), check.ErrorMatches, "invalid version.*")
	_ = failpoint.Disable("github.com/pingcap/tiflow/cdc/sink/producer/kafka/SkipTopicAutoCreate")
}

func (s *kafkaSuite) TestProducerSendMessageFailed(c *check.C) {
	defer testleak.AfterTest(c)()
	topic := "unit_test_4"
	ctx, cancel := context.WithTimeout(context.Background(), time.Second*10)
	defer cancel()

	leader := sarama.NewMockBroker(c, 2)
	defer leader.Close()
	metadataResponse := new(sarama.MetadataResponse)
	metadataResponse.AddBroker(leader.Addr(), leader.BrokerID())
	metadataResponse.AddTopicPartition(topic, 0, leader.BrokerID(), nil, nil, nil, sarama.ErrNoError)
	metadataResponse.AddTopicPartition(topic, 1, leader.BrokerID(), nil, nil, nil, sarama.ErrNoError)
	leader.Returns(metadataResponse)
	leader.Returns(metadataResponse)

	config := NewConfig()
	// Because the sarama mock broker is not compatible with version larger than 1.0.0
	// We use a smaller version in the following producer tests.
	// Ref: https://github.com/Shopify/sarama/blob/89707055369768913defac030c15cf08e9e57925/async_producer_test.go#L1445-L1447
	config.Version = "0.9.0.0"
	config.PartitionNum = int32(2)
	config.AutoCreate = false
	config.BrokerEndpoints = strings.Split(leader.Addr(), ",")

	c.Assert(failpoint.Enable("github.com/pingcap/tiflow/cdc/sink/producer/kafka/SkipTopicAutoCreate", "return(true)"), check.IsNil)

	newSaramaConfigImplBak := newSaramaConfigImpl
	newSaramaConfigImpl = func(ctx context.Context, config *Config) (*sarama.Config, error) {
		cfg, err := newSaramaConfigImplBak(ctx, config)
		c.Assert(err, check.IsNil)
		cfg.Producer.Flush.MaxMessages = 1
		cfg.Producer.Retry.Max = 2
		cfg.Producer.MaxMessageBytes = 8
		return cfg, err
	}
	defer func() {
		newSaramaConfigImpl = newSaramaConfigImplBak
	}()

	errCh := make(chan error, 1)
<<<<<<< HEAD
	producer, err := NewKafkaSaramaProducer(ctx, topic, config, errCh)
=======
<<<<<<< HEAD
	producer, err := NewKafkaSaramaProducer(ctx, topic, codec.ProtocolDefault, config, errCh)
=======
	opts := make(map[string]string)
	producer, err := NewKafkaSaramaProducer(ctx, topic, config, opts, errCh)
	c.Assert(opts, check.HasKey, "max-message-bytes")
>>>>>>> f097a1294 (codec(cdc): fix encoder `max-message-bytes` (#4074))
>>>>>>> 58c806e5
	defer func() {
		_ = failpoint.Disable("github.com/pingcap/tiflow/cdc/sink/producer/kafka/SkipTopicAutoCreate")
		err := producer.Close()
		c.Assert(err, check.IsNil)
	}()

	c.Assert(err, check.IsNil)
	c.Assert(producer, check.NotNil)

	var wg sync.WaitGroup

	wg.Add(1)
	go func() {
		defer wg.Done()
		for i := 0; i < 20; i++ {
			err = producer.SendMessage(ctx, &codec.MQMessage{
				Key:   []byte("test-key-1"),
				Value: []byte("test-value"),
			}, int32(0))
			c.Assert(err, check.IsNil)
		}
	}()

	wg.Add(1)
	go func() {
		defer wg.Done()
		select {
		case <-ctx.Done():
			c.Fatal("TestProducerSendMessageFailed timed out")
		case err := <-errCh:
			c.Assert(err, check.ErrorMatches, ".*too large.*")
		}
	}()

	wg.Wait()
}

func (s *kafkaSuite) TestProducerDoubleClose(c *check.C) {
	defer testleak.AfterTest(c)()
	topic := "unit_test_4"
	ctx, cancel := context.WithTimeout(context.Background(), time.Second*10)
	defer cancel()

	leader := sarama.NewMockBroker(c, 2)
	defer leader.Close()
	metadataResponse := new(sarama.MetadataResponse)
	metadataResponse.AddBroker(leader.Addr(), leader.BrokerID())
	metadataResponse.AddTopicPartition(topic, 0, leader.BrokerID(), nil, nil, nil, sarama.ErrNoError)
	metadataResponse.AddTopicPartition(topic, 1, leader.BrokerID(), nil, nil, nil, sarama.ErrNoError)
	leader.Returns(metadataResponse)
	leader.Returns(metadataResponse)

	config := NewConfig()
	// Because the sarama mock broker is not compatible with version larger than 1.0.0
	// We use a smaller version in the following producer tests.
	// Ref: https://github.com/Shopify/sarama/blob/89707055369768913defac030c15cf08e9e57925/async_producer_test.go#L1445-L1447
	config.Version = "0.9.0.0"
	config.PartitionNum = int32(2)
	config.AutoCreate = false
	config.BrokerEndpoints = strings.Split(leader.Addr(), ",")

	c.Assert(failpoint.Enable("github.com/pingcap/tiflow/cdc/sink/producer/kafka/SkipTopicAutoCreate", "return(true)"), check.IsNil)

	errCh := make(chan error, 1)
<<<<<<< HEAD
	producer, err := NewKafkaSaramaProducer(ctx, topic, config, errCh)
=======
<<<<<<< HEAD
	producer, err := NewKafkaSaramaProducer(ctx, topic, codec.ProtocolDefault, config, errCh)
=======
	opts := make(map[string]string)
	producer, err := NewKafkaSaramaProducer(ctx, topic, config, opts, errCh)
	c.Assert(opts, check.HasKey, "max-message-bytes")
>>>>>>> f097a1294 (codec(cdc): fix encoder `max-message-bytes` (#4074))
>>>>>>> 58c806e5
	defer func() {
		err := producer.Close()
		c.Assert(err, check.IsNil)
		_ = failpoint.Disable("github.com/pingcap/tiflow/cdc/sink/producer/kafka/SkipTopicAutoCreate")
	}()

	c.Assert(err, check.IsNil)
	c.Assert(producer, check.NotNil)

	err = producer.Close()
	c.Assert(err, check.IsNil)

	err = producer.Close()
	c.Assert(err, check.IsNil)
}<|MERGE_RESOLUTION|>--- conflicted
+++ resolved
@@ -15,12 +15,8 @@
 
 import (
 	"context"
-<<<<<<< HEAD
 	"fmt"
 	"net/url"
-=======
-	"strconv"
->>>>>>> f097a1294 (codec(cdc): fix encoder `max-message-bytes` (#4074))
 	"strings"
 	"sync"
 	"testing"
@@ -156,16 +152,8 @@
 		_ = failpoint.Disable("github.com/pingcap/tiflow/cdc/sink/producer/kafka/SkipTopicAutoCreate")
 	}()
 
-<<<<<<< HEAD
-	producer, err := NewKafkaSaramaProducer(ctx, topic, config, errCh)
-=======
-<<<<<<< HEAD
-	producer, err := NewKafkaSaramaProducer(ctx, topic, codec.ProtocolDefault, config, errCh)
-=======
 	opts := make(map[string]string)
 	producer, err := NewKafkaSaramaProducer(ctx, topic, config, opts, errCh)
->>>>>>> f097a1294 (codec(cdc): fix encoder `max-message-bytes` (#4074))
->>>>>>> 58c806e5
 	c.Assert(err, check.IsNil)
 	c.Assert(producer.GetPartitionNum(), check.Equals, int32(2))
 	c.Assert(opts, check.HasKey, "max-message-bytes")
@@ -251,52 +239,19 @@
 func (s *kafkaSuite) TestAdjustPartitionNum(c *check.C) {
 	defer testleak.AfterTest(c)()
 	config := NewConfig()
-<<<<<<< HEAD
 	err := config.adjustPartitionNum(2)
 	c.Assert(err, check.IsNil)
 	c.Assert(config.PartitionNum, check.Equals, int32(2))
-=======
-	adminClient := kafka.NewClusterAdminClientMockImpl()
-	defer func() {
-		_ = adminClient.Close()
-	}()
-
-	// When topic exists and max message bytes is set correctly.
-	config.MaxMessageBytes = adminClient.GetDefaultMaxMessageBytes()
-	cfg, err := newSaramaConfigImpl(context.Background(), config)
-	c.Assert(err, check.IsNil)
-	opts := make(map[string]string)
-	err = validateMaxMessageBytesAndCreateTopic(adminClient, adminClient.GetDefaultMockTopicName(), config, cfg, opts)
-	c.Assert(err, check.IsNil)
-	c.Assert(opts["max-message-bytes"], check.Equals, strconv.Itoa(cfg.Producer.MaxMessageBytes))
->>>>>>> f097a1294 (codec(cdc): fix encoder `max-message-bytes` (#4074))
 
 	config.PartitionNum = 1
 	err = config.adjustPartitionNum(2)
 	c.Assert(err, check.IsNil)
-<<<<<<< HEAD
 	c.Assert(config.PartitionNum, check.Equals, int32(1))
 
 	config.PartitionNum = 3
 	err = config.adjustPartitionNum(2)
 	c.Assert(cerror.ErrKafkaInvalidPartitionNum.Equal(err), check.IsTrue)
 }
-=======
-	opts = make(map[string]string)
-	err = validateMaxMessageBytesAndCreateTopic(adminClient, adminClient.GetDefaultMockTopicName(), config, cfg, opts)
-	c.Assert(err, check.IsNil)
-	c.Assert(cfg.Producer.MaxMessageBytes, check.Equals, defaultMaxMessageBytes)
-	c.Assert(opts["max-message-bytes"], check.Equals, strconv.Itoa(cfg.Producer.MaxMessageBytes))
-
-	config.MaxMessageBytes = defaultMaxMessageBytes - 1
-	cfg, err = newSaramaConfigImpl(context.Background(), config)
-	c.Assert(err, check.IsNil)
-	opts = make(map[string]string)
-	err = validateMaxMessageBytesAndCreateTopic(adminClient, adminClient.GetDefaultMockTopicName(), config, cfg, opts)
-	c.Assert(err, check.IsNil)
-	c.Assert(cfg.Producer.MaxMessageBytes, check.Equals, config.MaxMessageBytes)
-	c.Assert(opts["max-message-bytes"], check.Equals, strconv.Itoa(cfg.Producer.MaxMessageBytes))
->>>>>>> f097a1294 (codec(cdc): fix encoder `max-message-bytes` (#4074))
 
 func (s *kafkaSuite) TestTopicPreProcess(c *check.C) {
 	defer testleak.AfterTest(c)
@@ -319,45 +274,10 @@
 	config.PartitionNum = int32(0)
 	config.BrokerEndpoints = strings.Split(broker.Addr(), ",")
 	config.AutoCreate = false
-<<<<<<< HEAD
-=======
-	cfg, err = newSaramaConfigImpl(context.Background(), config)
-	c.Assert(err, check.IsNil)
-	opts = make(map[string]string)
-	err = validateMaxMessageBytesAndCreateTopic(adminClient, "non-exist", config, cfg, opts)
-	c.Assert(
-		errors.Cause(err),
-		check.ErrorMatches,
-		".*auto-create-topic` is false, and topic not found.*",
-	)
-
-	// When the topic does not exist, use the broker's configuration to create the topic.
-	// It is less than the value of broker.
-	config.AutoCreate = true
-	config.MaxMessageBytes = defaultMaxMessageBytes - 1
-	cfg, err = newSaramaConfigImpl(context.Background(), config)
-	c.Assert(err, check.IsNil)
-	opts = make(map[string]string)
-	err = validateMaxMessageBytesAndCreateTopic(adminClient, "create-new-success", config, cfg, opts)
+
+	cfg, err := newSaramaConfigImpl(ctx, config)
 	c.Assert(err, check.IsNil)
 	c.Assert(cfg.Producer.MaxMessageBytes, check.Equals, config.MaxMessageBytes)
-	c.Assert(opts["max-message-bytes"], check.Equals, strconv.Itoa(cfg.Producer.MaxMessageBytes))
->>>>>>> f097a1294 (codec(cdc): fix encoder `max-message-bytes` (#4074))
-
-	cfg, err := newSaramaConfigImpl(ctx, config)
-	c.Assert(err, check.IsNil)
-<<<<<<< HEAD
-	c.Assert(cfg.Producer.MaxMessageBytes, check.Equals, config.MaxMessageBytes)
-=======
-<<<<<<< HEAD
-=======
-	opts = make(map[string]string)
-	err = validateMaxMessageBytesAndCreateTopic(adminClient, "create-new-fail", config, cfg, opts)
-	c.Assert(err, check.IsNil)
-	c.Assert(cfg.Producer.MaxMessageBytes, check.Equals, defaultMaxMessageBytes)
-	c.Assert(opts["max-message-bytes"], check.Equals, strconv.Itoa(cfg.Producer.MaxMessageBytes))
->>>>>>> f097a1294 (codec(cdc): fix encoder `max-message-bytes` (#4074))
->>>>>>> 58c806e5
 
 	config.BrokerEndpoints = []string{""}
 	cfg.Metadata.Retry.Max = 1
@@ -398,7 +318,6 @@
 		c.Assert(err, check.IsNil)
 		c.Assert(cfg.Producer.Compression, check.Equals, cc.expected)
 	}
-<<<<<<< HEAD
 
 	config.Credential = &security.Credential{
 		CAPath: "/invalid/ca/path",
@@ -421,27 +340,6 @@
 	c.Assert(cfg.Net.SASL.User, check.Equals, "user")
 	c.Assert(cfg.Net.SASL.Password, check.Equals, "password")
 	c.Assert(cfg.Net.SASL.Mechanism, check.Equals, sarama.SASLMechanism("SCRAM-SHA-256"))
-=======
-	err = adminClient.CreateTopic("test-topic", detail, false)
-	c.Assert(err, check.IsNil)
-	opts = make(map[string]string)
-	err = validateMaxMessageBytesAndCreateTopic(adminClient, "test-topic", config, cfg, opts)
-	c.Assert(err, check.IsNil)
-	c.Assert(cfg.Producer.MaxMessageBytes, check.Equals, config.MaxMessageBytes)
-	c.Assert(opts["max-message-bytes"], check.Equals, strconv.Itoa(cfg.Producer.MaxMessageBytes))
-
-	// When the topic exists, but the topic does not store max message bytes info,
-	// the check of parameter fails.
-	// It is larger than the value of broker.
-	config.MaxMessageBytes = defaultMaxMessageBytes + 1
-	cfg, err = newSaramaConfigImpl(context.Background(), config)
-	c.Assert(err, check.IsNil)
-	opts = make(map[string]string)
-	err = validateMaxMessageBytesAndCreateTopic(adminClient, "test-topic", config, cfg, opts)
-	c.Assert(err, check.IsNil)
-	c.Assert(cfg.Producer.MaxMessageBytes, check.Equals, defaultMaxMessageBytes)
-	c.Assert(opts["max-message-bytes"], check.Equals, strconv.Itoa(cfg.Producer.MaxMessageBytes))
->>>>>>> f097a1294 (codec(cdc): fix encoder `max-message-bytes` (#4074))
 }
 
 func (s *kafkaSuite) TestCreateProducerFailed(c *check.C) {
@@ -452,21 +350,8 @@
 	config.Version = "invalid"
 	config.BrokerEndpoints = []string{"127.0.0.1:1111"}
 	topic := "topic"
-<<<<<<< HEAD
-	c.Assert(failpoint.Enable("github.com/pingcap/tiflow/cdc/sink/producer/kafka/SkipTopicAutoCreate", "return(true)"), check.IsNil)
-<<<<<<< HEAD
-	_, err := NewKafkaSaramaProducer(ctx, topic, config, errCh)
-=======
-	_, err := NewKafkaSaramaProducer(ctx, topic, codec.ProtocolDefault, config, errCh)
-=======
-	NewAdminClientImpl = kafka.NewMockAdminClient
-	defer func() {
-		NewAdminClientImpl = kafka.NewSaramaAdminClient
-	}()
 	opts := make(map[string]string)
 	_, err := NewKafkaSaramaProducer(ctx, topic, config, opts, errCh)
->>>>>>> f097a1294 (codec(cdc): fix encoder `max-message-bytes` (#4074))
->>>>>>> 58c806e5
 	c.Assert(errors.Cause(err), check.ErrorMatches, "invalid version.*")
 	_ = failpoint.Disable("github.com/pingcap/tiflow/cdc/sink/producer/kafka/SkipTopicAutoCreate")
 }
@@ -511,17 +396,9 @@
 	}()
 
 	errCh := make(chan error, 1)
-<<<<<<< HEAD
-	producer, err := NewKafkaSaramaProducer(ctx, topic, config, errCh)
-=======
-<<<<<<< HEAD
-	producer, err := NewKafkaSaramaProducer(ctx, topic, codec.ProtocolDefault, config, errCh)
-=======
 	opts := make(map[string]string)
 	producer, err := NewKafkaSaramaProducer(ctx, topic, config, opts, errCh)
 	c.Assert(opts, check.HasKey, "max-message-bytes")
->>>>>>> f097a1294 (codec(cdc): fix encoder `max-message-bytes` (#4074))
->>>>>>> 58c806e5
 	defer func() {
 		_ = failpoint.Disable("github.com/pingcap/tiflow/cdc/sink/producer/kafka/SkipTopicAutoCreate")
 		err := producer.Close()
@@ -586,17 +463,9 @@
 	c.Assert(failpoint.Enable("github.com/pingcap/tiflow/cdc/sink/producer/kafka/SkipTopicAutoCreate", "return(true)"), check.IsNil)
 
 	errCh := make(chan error, 1)
-<<<<<<< HEAD
-	producer, err := NewKafkaSaramaProducer(ctx, topic, config, errCh)
-=======
-<<<<<<< HEAD
-	producer, err := NewKafkaSaramaProducer(ctx, topic, codec.ProtocolDefault, config, errCh)
-=======
 	opts := make(map[string]string)
 	producer, err := NewKafkaSaramaProducer(ctx, topic, config, opts, errCh)
 	c.Assert(opts, check.HasKey, "max-message-bytes")
->>>>>>> f097a1294 (codec(cdc): fix encoder `max-message-bytes` (#4074))
->>>>>>> 58c806e5
 	defer func() {
 		err := producer.Close()
 		c.Assert(err, check.IsNil)
