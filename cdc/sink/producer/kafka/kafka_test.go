--- conflicted
+++ resolved
@@ -366,11 +366,6 @@
 	_, err = NewKafkaSaramaProducer(ctx, "127.0.0.1:1111", "topic", config, errCh)
 	c.Assert(cerror.ErrKafkaInvalidPartitionNum.Equal(err), check.IsTrue)
 }
-<<<<<<< HEAD
-<<<<<<< HEAD
-=======
-=======
->>>>>>> 9d3f26f4
 
 func (s *kafkaSuite) TestProducerSendMessageFailed(c *check.C) {
 	defer testleak.AfterTest(c)()
@@ -387,11 +382,7 @@
 	leader.Returns(metadataResponse)
 	leader.Returns(metadataResponse)
 
-<<<<<<< HEAD
-	config := NewConfig()
-=======
-	config := NewKafkaConfig()
->>>>>>> 9d3f26f4
+	config := NewConfig()
 	// Because the sarama mock broker is not compatible with version larger than 1.0.0
 	// We use a smaller version in the following producer tests.
 	// Ref: https://github.com/Shopify/sarama/blob/89707055369768913defac030c15cf08e9e57925/async_producer_test.go#L1445-L1447
@@ -400,11 +391,7 @@
 	config.TopicPreProcess = false
 
 	newSaramaConfigImplBak := newSaramaConfigImpl
-<<<<<<< HEAD
 	newSaramaConfigImpl = func(ctx context.Context, config *Config) (*sarama.Config, error) {
-=======
-	newSaramaConfigImpl = func(ctx context.Context, config Config) (*sarama.Config, error) {
->>>>>>> 9d3f26f4
 		cfg, err := newSaramaConfigImplBak(ctx, config)
 		c.Assert(err, check.IsNil)
 		cfg.Producer.Flush.MaxMessages = 1
@@ -469,11 +456,7 @@
 	leader.Returns(metadataResponse)
 	leader.Returns(metadataResponse)
 
-<<<<<<< HEAD
-	config := NewConfig()
-=======
-	config := NewKafkaConfig()
->>>>>>> 9d3f26f4
+	config := NewConfig()
 	// Because the sarama mock broker is not compatible with version larger than 1.0.0
 	// We use a smaller version in the following producer tests.
 	// Ref: https://github.com/Shopify/sarama/blob/89707055369768913defac030c15cf08e9e57925/async_producer_test.go#L1445-L1447
@@ -496,9 +479,4 @@
 
 	err = producer.Close()
 	c.Assert(err, check.IsNil)
-<<<<<<< HEAD
-}
->>>>>>> b7c783f2f (sink: fix kafka max message size inaccurate issue. (#3002))
-=======
-}
->>>>>>> 9d3f26f4
+}