--- conflicted
+++ resolved
@@ -392,14 +392,11 @@
 		return nil, cerror.WrapError(cerror.ErrKafkaInvalidConfig, err)
 	}
 
-<<<<<<< HEAD
-=======
 	saramaConfig, err := pkafka.NewSaramaConfig(ctx, options)
 	if err != nil {
 		return nil, errors.Trace(err)
 	}
 
->>>>>>> 6e1088ad
 	adminClient, err := kafka.NewAdminClientImpl(ctx, options)
 	if err != nil {
 		return nil, cerror.WrapError(cerror.ErrKafkaNewSaramaProducer, err)
@@ -413,7 +410,7 @@
 		}
 	}()
 
-	if err := kafka.AdjustConfig(adminClient, options, topic); err != nil {
+	if err := kafka.AdjustConfig(adminClient, options, saramaConfig, topic); err != nil {
 		return nil, cerror.WrapError(cerror.ErrKafkaNewSaramaProducer, err)
 	}
 
@@ -428,13 +425,13 @@
 	}
 	// always set encoder's `MaxMessageBytes` equal to producer's `MaxMessageBytes`
 	// to prevent that the encoder generate batched message too large then cause producer meet `message too large`
-	encoderConfig = encoderConfig.WithMaxMessageBytes(options.MaxMessageBytes)
+	encoderConfig = encoderConfig.WithMaxMessageBytes(saramaConfig.Producer.MaxMessageBytes)
 
 	if err := encoderConfig.Validate(); err != nil {
 		return nil, cerror.WrapError(cerror.ErrKafkaInvalidConfig, err)
 	}
 
-	client, err := kafka.NewClientImpl(ctx, options)
+	client, err := kafka.NewClientImpl(options.BrokerEndpoints, saramaConfig)
 	if err != nil {
 		return nil, cerror.WrapError(cerror.ErrKafkaNewSaramaProducer, err)
 	}
@@ -457,6 +454,7 @@
 		client,
 		adminClient,
 		options,
+		saramaConfig,
 		errCh,
 		changefeedID,
 	)
