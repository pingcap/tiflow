// Copyright 2020 PingCAP, Inc.
//
// Licensed under the Apache License, Version 2.0 (the "License");
// you may not use this file except in compliance with the License.
// You may obtain a copy of the License at
//
//     http://www.apache.org/licenses/LICENSE-2.0
//
// Unless required by applicable law or agreed to in writing, software
// distributed under the License is distributed on an "AS IS" BASIS,
// See the License for the specific language governing permissions and
// limitations under the License.

package mq

import (
	"context"
	"net/url"
	"strings"
	"sync"

	"github.com/Shopify/sarama"
	"github.com/pingcap/errors"
	"github.com/pingcap/log"
	"github.com/pingcap/tiflow/cdc/contextutil"
	"github.com/pingcap/tiflow/cdc/model"
	"github.com/pingcap/tiflow/cdc/sink/codec"
	"github.com/pingcap/tiflow/cdc/sink/metrics"
	"github.com/pingcap/tiflow/cdc/sink/mq/dispatcher"
	"github.com/pingcap/tiflow/cdc/sink/mq/manager"
	kafkamanager "github.com/pingcap/tiflow/cdc/sink/mq/manager/kafka"
	pulsarmanager "github.com/pingcap/tiflow/cdc/sink/mq/manager/pulsar"
	"github.com/pingcap/tiflow/cdc/sink/mq/producer"
	"github.com/pingcap/tiflow/cdc/sink/mq/producer/kafka"
	"github.com/pingcap/tiflow/cdc/sink/mq/producer/pulsar"
	"github.com/pingcap/tiflow/pkg/config"
	cerror "github.com/pingcap/tiflow/pkg/errors"
	"github.com/pingcap/tiflow/pkg/filter"
	"github.com/pingcap/tiflow/pkg/security"
	"github.com/pingcap/tiflow/pkg/util"
	"go.uber.org/zap"
	"golang.org/x/sync/errgroup"
)

type resolvedTsEvent struct {
	tableID    model.TableID
	resolvedTs model.Ts
}

const (
	// Depend on this size, `resolvedBuffer` will take
	// approximately 2 KiB memory.
	defaultResolvedTsEventBufferSize = 128
)

type mqSink struct {
	mqProducer     producer.Producer
	eventRouter    *dispatcher.EventRouter
	encoderBuilder codec.EncoderBuilder
	filter         *filter.Filter
	protocol       config.Protocol

	topicManager         manager.TopicManager
	flushWorker          *flushWorker
	tableCheckpointTsMap sync.Map
	resolvedBuffer       chan resolvedTsEvent

	statistics *metrics.Statistics

	role util.Role
	id   model.ChangeFeedID
}

func newMqSink(
	ctx context.Context,
	credential *security.Credential,
	topicManager manager.TopicManager,
	mqProducer producer.Producer,
	filter *filter.Filter,
	defaultTopic string,
	replicaConfig *config.ReplicaConfig, encoderConfig *codec.Config,
	errCh chan error,
) (*mqSink, error) {
	encoderBuilder, err := codec.NewEventBatchEncoderBuilder(encoderConfig, credential)
	if err != nil {
		return nil, cerror.WrapError(cerror.ErrKafkaInvalidConfig, err)
	}

	eventRouter, err := dispatcher.NewEventRouter(replicaConfig, defaultTopic)
	if err != nil {
		return nil, errors.Trace(err)
	}

	changefeedID := contextutil.ChangefeedIDFromCtx(ctx)
	role := contextutil.RoleFromCtx(ctx)

	encoder := encoderBuilder.Build()
	statistics := metrics.NewStatistics(ctx, metrics.SinkTypeMQ)
	flushWorker := newFlushWorker(encoder, mqProducer, statistics)

	s := &mqSink{
		mqProducer:     mqProducer,
		eventRouter:    eventRouter,
		encoderBuilder: encoderBuilder,
		filter:         filter,
		protocol:       encoderConfig.Protocol(),
		topicManager:   topicManager,
		flushWorker:    flushWorker,
		resolvedBuffer: make(chan resolvedTsEvent, defaultResolvedTsEventBufferSize),
		statistics:     statistics,
		role:           role,
		id:             changefeedID,
	}

	go func() {
		if err := s.run(ctx); err != nil && errors.Cause(err) != context.Canceled {
			select {
			case <-ctx.Done():
				return
			case errCh <- err:
			default:
				log.Error("error channel is full", zap.Error(err),
					zap.String("namespace", changefeedID.Namespace),
					zap.String("changefeed", changefeedID.ID),
					zap.Any("role", s.role))
			}
		}
	}()
	return s, nil
}

// TryEmitRowChangedEvents just calls EmitRowChangedEvents internally,
// it still blocking in current implementation.
// TODO(dongmen): We should make this method truly non-blocking after we remove buffer sink
func (k *mqSink) TryEmitRowChangedEvents(ctx context.Context, rows ...*model.RowChangedEvent) (bool, error) {
	err := k.EmitRowChangedEvents(ctx, rows...)
	if err != nil {
		return false, err
	}
	return true, nil
}

// Init table sink resources
func (k *mqSink) Init(tableID model.TableID) error {
	return nil
}

func (k *mqSink) EmitRowChangedEvents(ctx context.Context, rows ...*model.RowChangedEvent) error {
	rowsCount := 0
	for _, row := range rows {
		if k.filter.ShouldIgnoreDMLEvent(row.StartTs, row.Table.Schema, row.Table.Table) {
			log.Info("Row changed event ignored",
<<<<<<< HEAD
				zap.Uint64("start-ts", row.StartTs),
				zap.String("namespace", k.id.Namespace),
				zap.String("changefeed", k.id.ID),
=======
				zap.Uint64("startTs", row.StartTs),
				zap.String("changefeed", k.id),
>>>>>>> 3a4781be
				zap.Any("role", k.role))
			continue
		}
		topic := k.eventRouter.GetTopicForRowChange(row)
		partitionNum, err := k.topicManager.Partitions(topic)
		if err != nil {
			return errors.Trace(err)
		}
		partition := k.eventRouter.GetPartitionForRowChange(row, partitionNum)
		err = k.flushWorker.addEvent(ctx, mqEvent{
			row: row,
			key: topicPartitionKey{
				topic: topic, partition: partition,
			},
		})
		if err != nil {
			return err
		}
		rowsCount++
	}
	k.statistics.AddRowsCount(rowsCount)
	return nil
}

// FlushRowChangedEvents is thread-safety
func (k *mqSink) FlushRowChangedEvents(ctx context.Context, tableID model.TableID, resolvedTs uint64) (uint64, error) {
	var checkpointTs uint64
	v, ok := k.tableCheckpointTsMap.Load(tableID)
	if ok {
		checkpointTs = v.(uint64)
	}
	if resolvedTs <= checkpointTs {
		return checkpointTs, nil
	}
	select {
	case <-ctx.Done():
		return 0, ctx.Err()
	case k.resolvedBuffer <- resolvedTsEvent{
		tableID:    tableID,
		resolvedTs: resolvedTs,
	}:
	}
	k.statistics.PrintStatus(ctx)
	return checkpointTs, nil
}

// bgFlushTs flush resolvedTs to workers and flush the mqProducer
func (k *mqSink) bgFlushTs(ctx context.Context) error {
	for {
		select {
		case <-ctx.Done():
			return errors.Trace(ctx.Err())
		case msg := <-k.resolvedBuffer:
			resolvedTs := msg.resolvedTs
			err := k.flushTsToWorker(ctx, resolvedTs)
			if err != nil {
				return errors.Trace(err)
			}
			// Since CDC does not guarantee exactly once semantic, it won't cause any problem
			// here even if the table was moved or removed.
			// ref: https://github.com/pingcap/tiflow/pull/4356#discussion_r787405134
			k.tableCheckpointTsMap.Store(msg.tableID, resolvedTs)
		}
	}
}

func (k *mqSink) flushTsToWorker(ctx context.Context, resolvedTs model.Ts) error {
	if err := k.flushWorker.addEvent(ctx, mqEvent{resolvedTs: resolvedTs}); err != nil {
		if errors.Cause(err) != context.Canceled {
			log.Warn("failed to flush TS to worker", zap.Error(err))
		} else {
			log.Debug("flushing TS to worker has been canceled", zap.Error(err))
		}
		return err
	}
	return nil
}

func (k *mqSink) EmitCheckpointTs(ctx context.Context, ts uint64, tables []model.TableName) error {
	encoder := k.encoderBuilder.Build()
	msg, err := encoder.EncodeCheckpointEvent(ts)
	if err != nil {
		return errors.Trace(err)
	}
	if msg == nil {
		return nil
	}
	// NOTICE: When there is no table sync,
	// we need to send checkpoint ts to the default topic. T
	// This will be compatible with the old behavior.
	if len(tables) == 0 {
		topic := k.eventRouter.GetDefaultTopic()
		partitionNum, err := k.topicManager.Partitions(topic)
		if err != nil {
			return errors.Trace(err)
		}
		log.Debug("emit checkpointTs to default topic",
			zap.String("topic", topic), zap.Uint64("checkpointTs", ts))
		err = k.mqProducer.SyncBroadcastMessage(ctx, topic, partitionNum, msg)
		return errors.Trace(err)
	}
	topics := k.eventRouter.GetActiveTopics(tables)
	log.Debug("MQ sink current active topics", zap.Any("topics", topics))
	for _, topic := range topics {
		partitionNum, err := k.topicManager.Partitions(topic)
		if err != nil {
			return errors.Trace(err)
		}
		log.Debug("emit checkpointTs to active topic",
			zap.String("topic", topic), zap.Uint64("checkpointTs", ts))
		err = k.mqProducer.SyncBroadcastMessage(ctx, topic, partitionNum, msg)
		if err != nil {
			return errors.Trace(err)
		}
	}
	return nil
}

func (k *mqSink) EmitDDLEvent(ctx context.Context, ddl *model.DDLEvent) error {
	if k.filter.ShouldIgnoreDDLEvent(ddl.StartTs, ddl.Type, ddl.TableInfo.Schema, ddl.TableInfo.Table) {
		log.Info(
			"DDL event ignored",
			zap.String("query", ddl.Query),
			zap.Uint64("startTs", ddl.StartTs),
			zap.Uint64("commitTs", ddl.CommitTs),
			zap.String("namespace", k.id.Namespace),
			zap.String("changefeed", k.id.ID),
			zap.Any("role", k.role),
		)
		return cerror.ErrDDLEventIgnored.GenWithStackByArgs()
	}

	encoder := k.encoderBuilder.Build()
	msg, err := encoder.EncodeDDLEvent(ddl)
	if err != nil {
		return errors.Trace(err)
	}
	if msg == nil {
		return nil
	}

	topic := k.eventRouter.GetTopicForDDL(ddl)
	partitionRule := k.eventRouter.GetDLLDispatchRuleByProtocol(k.protocol)
	k.statistics.AddDDLCount()
	log.Debug("emit ddl event",
		zap.Uint64("commitTs", ddl.CommitTs),
		zap.String("query", ddl.Query),
		zap.String("namespace", k.id.Namespace),
		zap.String("changefeed", k.id.ID),
		zap.Any("role", k.role))
	if partitionRule == dispatcher.PartitionAll {
		partitionNum, err := k.topicManager.Partitions(topic)
		if err != nil {
			return errors.Trace(err)
		}
		err = k.mqProducer.SyncBroadcastMessage(ctx, topic, partitionNum, msg)
		return errors.Trace(err)
	}
	// Notice: We must call Partitions here,
	// which will be responsible for automatically creating topics when they don't exist.
	// If it is not called here and kafka has `auto.create.topics.enable` turned on,
	// then the auto-created topic will not be created as configured by ticdc.
	_, err = k.topicManager.Partitions(topic)
	if err != nil {
		return errors.Trace(err)
	}
	err = k.asyncFlushToPartitionZero(ctx, topic, msg)
	return errors.Trace(err)
}

// Close the producer asynchronously, does not care closed successfully or not.
func (k *mqSink) Close(ctx context.Context) error {
	go k.mqProducer.Close()
	return nil
}

func (k *mqSink) Barrier(cxt context.Context, tableID model.TableID) error {
	// Barrier does nothing because FlushRowChangedEvents in mq sink has flushed
	// all buffered events by force.
	return nil
}

func (k *mqSink) run(ctx context.Context) error {
	wg, ctx := errgroup.WithContext(ctx)
	wg.Go(func() error {
		return k.bgFlushTs(ctx)
	})
	wg.Go(func() error {
		return k.flushWorker.run(ctx)
	})
	return wg.Wait()
}

// asyncFlushToPartitionZero writes message to
// partition zero asynchronously and flush it immediately.
func (k *mqSink) asyncFlushToPartitionZero(
	ctx context.Context, topic string, message *codec.MQMessage,
) error {
	err := k.mqProducer.AsyncSendMessage(ctx, topic, dispatcher.PartitionZero, message)
	if err != nil {
		return err
	}
	return k.mqProducer.Flush(ctx)
}

// NewKafkaSaramaSink creates a new Kafka mqSink.
func NewKafkaSaramaSink(ctx context.Context, sinkURI *url.URL,
	filter *filter.Filter, replicaConfig *config.ReplicaConfig,
	opts map[string]string, errCh chan error,
) (*mqSink, error) {
	topic := strings.TrimFunc(sinkURI.Path, func(r rune) bool {
		return r == '/'
	})
	if topic == "" {
		return nil, cerror.ErrKafkaInvalidConfig.GenWithStack("no topic is specified in sink-uri")
	}

	baseConfig := kafka.NewConfig()
	if err := baseConfig.Apply(sinkURI); err != nil {
		return nil, cerror.WrapError(cerror.ErrKafkaInvalidConfig, err)
	}

	if err := replicaConfig.ApplyProtocol(sinkURI).Validate(); err != nil {
		return nil, errors.Trace(err)
	}

	saramaConfig, err := kafka.NewSaramaConfig(ctx, baseConfig)
	if err != nil {
		return nil, errors.Trace(err)
	}

	adminClient, err := kafka.NewAdminClientImpl(baseConfig.BrokerEndpoints, saramaConfig)
	if err != nil {
		return nil, cerror.WrapError(cerror.ErrKafkaNewSaramaProducer, err)
	}

	if err := kafka.AdjustConfig(adminClient, baseConfig, saramaConfig, topic); err != nil {
		return nil, cerror.WrapError(cerror.ErrKafkaInvalidConfig, err)
	}

	var protocol config.Protocol
	if err := protocol.FromString(replicaConfig.Sink.Protocol); err != nil {
		return nil, cerror.WrapError(cerror.ErrKafkaInvalidConfig, err)
	}

	encoderConfig := codec.NewConfig(protocol, contextutil.TimezoneFromCtx(ctx))
	if err := encoderConfig.Apply(sinkURI, opts); err != nil {
		return nil, cerror.WrapError(cerror.ErrKafkaInvalidConfig, err)
	}
	// always set encoder's `MaxMessageBytes` equal to producer's `MaxMessageBytes`
	// to prevent that the encoder generate batched message too large then cause producer meet `message too large`
	encoderConfig = encoderConfig.WithMaxMessageBytes(saramaConfig.Producer.MaxMessageBytes)

	if err := encoderConfig.Validate(); err != nil {
		return nil, cerror.WrapError(cerror.ErrKafkaInvalidConfig, err)
	}

	client, err := sarama.NewClient(baseConfig.BrokerEndpoints, saramaConfig)
	if err != nil {
		return nil, cerror.WrapError(cerror.ErrKafkaNewSaramaProducer, err)
	}

	topicManager := kafkamanager.NewTopicManager(
		client,
		adminClient,
		baseConfig.DeriveTopicConfig(),
	)
	if _, err := topicManager.CreateTopic(topic); err != nil {
		return nil, cerror.WrapError(cerror.ErrKafkaCreateTopic, err)
	}

	sProducer, err := kafka.NewKafkaSaramaProducer(
		ctx,
		client,
		adminClient,
		baseConfig,
		saramaConfig,
		errCh,
	)
	if err != nil {
		return nil, errors.Trace(err)
	}

	sink, err := newMqSink(
		ctx,
		baseConfig.Credential,
		topicManager,
		sProducer,
		filter,
		topic,
		replicaConfig,
		encoderConfig,
		errCh,
	)
	if err != nil {
		return nil, errors.Trace(err)
	}
	return sink, nil
}

// NewPulsarSink creates a new Pulsar mqSink.
func NewPulsarSink(ctx context.Context, sinkURI *url.URL, filter *filter.Filter,
	replicaConfig *config.ReplicaConfig, opts map[string]string, errCh chan error,
) (*mqSink, error) {
	s := sinkURI.Query().Get(config.ProtocolKey)
	if s != "" {
		replicaConfig.Sink.Protocol = s
	}
	err := replicaConfig.Validate()
	if err != nil {
		return nil, err
	}

	var protocol config.Protocol
	if err := protocol.FromString(replicaConfig.Sink.Protocol); err != nil {
		return nil, cerror.WrapError(cerror.ErrKafkaInvalidConfig, err)
	}

	encoderConfig := codec.NewConfig(protocol, contextutil.TimezoneFromCtx(ctx))
	if err := encoderConfig.Apply(sinkURI, opts); err != nil {
		return nil, errors.Trace(err)
	}
	// todo: set by pulsar producer's `max.message.bytes`
	// encoderConfig = encoderConfig.WithMaxMessageBytes()
	if err := encoderConfig.Validate(); err != nil {
		return nil, errors.Trace(err)
	}

	producer, err := pulsar.NewProducer(sinkURI, errCh)
	if err != nil {
		return nil, errors.Trace(err)
	}
	// For now, it's a placeholder. Avro format have to make connection to Schema Registry,
	// and it may need credential.
	credential := &security.Credential{}
	fakeTopicManager := pulsarmanager.NewTopicManager(
		producer.GetPartitionNum(),
	)
	sink, err := newMqSink(
		ctx,
		credential,
		fakeTopicManager,
		producer,
		filter,
		"",
		replicaConfig,
		encoderConfig,
		errCh,
	)
	if err != nil {
		return nil, errors.Trace(err)
	}
	return sink, nil
}<|MERGE_RESOLUTION|>--- conflicted
+++ resolved
@@ -150,14 +150,9 @@
 	for _, row := range rows {
 		if k.filter.ShouldIgnoreDMLEvent(row.StartTs, row.Table.Schema, row.Table.Table) {
 			log.Info("Row changed event ignored",
-<<<<<<< HEAD
-				zap.Uint64("start-ts", row.StartTs),
+				zap.Uint64("startTs", row.StartTs),
 				zap.String("namespace", k.id.Namespace),
 				zap.String("changefeed", k.id.ID),
-=======
-				zap.Uint64("startTs", row.StartTs),
-				zap.String("changefeed", k.id),
->>>>>>> 3a4781be
 				zap.Any("role", k.role))
 			continue
 		}
