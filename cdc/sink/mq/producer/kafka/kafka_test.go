// Copyright 2020 PingCAP, Inc.
//
// Licensed under the Apache License, Version 2.0 (the "License");
// you may not use this file except in compliance with the License.
// You may obtain a copy of the License at
//
//     http://www.apache.org/licenses/LICENSE-2.0
//
// Unless required by applicable law or agreed to in writing, software
// distributed under the License is distributed on an "AS IS" BASIS,
// See the License for the specific language governing permissions and
// limitations under the License.

package kafka

import (
	"context"
	"fmt"
	"net/url"
	"strconv"
	"strings"
	"sync"
	"testing"
	"time"

	"github.com/Shopify/sarama"
	"github.com/pingcap/errors"
	"github.com/pingcap/tiflow/cdc/contextutil"
	"github.com/pingcap/tiflow/cdc/model"
	"github.com/pingcap/tiflow/cdc/sink/codec/common"
	"github.com/pingcap/tiflow/pkg/config"
	"github.com/pingcap/tiflow/pkg/sink/kafka"
	"github.com/pingcap/tiflow/pkg/util"
	"github.com/stretchr/testify/require"
)

func TestNewSaramaProducer(t *testing.T) {
	ctx, cancel := context.WithCancel(context.Background())

	topic := kafka.DefaultMockTopicName
	leader := sarama.NewMockBroker(t, 2)
	defer leader.Close()
	metadataResponse := new(sarama.MetadataResponse)
	metadataResponse.AddBroker(leader.Addr(), leader.BrokerID())
	metadataResponse.AddTopicPartition(topic, 0, leader.BrokerID(), nil, nil, nil, sarama.ErrNoError)
	metadataResponse.AddTopicPartition(topic, 1, leader.BrokerID(), nil, nil, nil, sarama.ErrNoError)
	// Response for `sarama.NewClient`
	leader.Returns(metadataResponse)

	prodSuccess := new(sarama.ProduceResponse)
	prodSuccess.AddTopicPartition(topic, 0, sarama.ErrNoError)
	prodSuccess.AddTopicPartition(topic, 1, sarama.ErrNoError)
	// 200 async messages and 2 sync message, Kafka flush could be in batch,
	// we can set flush.max.messages to 1 to control message count exactly.
	for i := 0; i < 202; i++ {
		leader.Returns(prodSuccess)
	}

	errCh := make(chan error, 1)
<<<<<<< HEAD
	config := kafka.NewOptions()
=======
	options := kafka.NewOptions()
>>>>>>> ad4dc4a5
	// Because the sarama mock broker is not compatible with version larger than 1.0.0
	// We use a smaller version in the following producer tests.
	// Ref: https://github.com/Shopify/sarama/blob/89707055369768913defac030c15cf08e9e57925/async_producer_test.go#L1445-L1447
	options.Version = "0.9.0.0"
	options.PartitionNum = int32(2)
	options.AutoCreate = false
	options.BrokerEndpoints = strings.Split(leader.Addr(), ",")

	NewAdminClientImpl = kafka.NewMockAdminClient
	defer func() {
		NewAdminClientImpl = kafka.NewSaramaAdminClient
	}()

	ctx = contextutil.PutRoleInCtx(ctx, util.RoleTester)
<<<<<<< HEAD
	saramaConfig, err := kafka.NewSaramaConfig(ctx, config)
=======
	saramaConfig, err := kafka.NewSaramaConfig(ctx, options)
>>>>>>> ad4dc4a5
	require.Nil(t, err)
	saramaConfig.Producer.Flush.MaxMessages = 1
	client, err := NewClientImpl(options.BrokerEndpoints, saramaConfig)
	require.Nil(t, err)
	adminClient, err := NewAdminClientImpl(options.BrokerEndpoints, saramaConfig)
	require.Nil(t, err)

	changefeedID := model.DefaultChangeFeedID("changefeed-test")
	producer, err := NewKafkaSaramaProducer(
		ctx,
		client,
		adminClient,
		options,
		saramaConfig,
		errCh,
		changefeedID,
	)
	require.Nil(t, err)

	for i := 0; i < 100; i++ {
		err = producer.AsyncSendMessage(ctx, topic, int32(0), &common.Message{
			Key:   []byte("test-key-1"),
			Value: []byte("test-value"),
		})
		require.Nil(t, err)
		err = producer.AsyncSendMessage(ctx, topic, int32(1), &common.Message{
			Key:   []byte("test-key-1"),
			Value: []byte("test-value"),
		})
		require.Nil(t, err)
	}

	err = producer.Flush(ctx)
	require.Nil(t, err)
	select {
	case err := <-errCh:
		t.Fatalf("unexpected err: %s", err)
	default:
	}
	producer.mu.Lock()
	require.Equal(t, int64(0), producer.mu.inflight)
	producer.mu.Unlock()
	// check no events to flush
	err = producer.Flush(ctx)
	require.Nil(t, err)
	producer.mu.Lock()
	require.Equal(t, int64(0), producer.mu.inflight)
	producer.mu.Unlock()

	err = producer.SyncBroadcastMessage(ctx, topic, 2, &common.Message{
		Key:   []byte("test-broadcast"),
		Value: nil,
	})
	require.Nil(t, err)

	err = producer.Close()
	require.Nil(t, err)
	// check reentrant close
	err = producer.Close()
	require.Nil(t, err)
	cancel()

	// check send messages when context is canceled or producer closed
	err = producer.AsyncSendMessage(ctx, topic, int32(0), &common.Message{
		Key:   []byte("cancel"),
		Value: nil,
	})
	if err != nil {
		require.Equal(t, context.Canceled, err)
	}
	err = producer.SyncBroadcastMessage(ctx, topic, 2, &common.Message{
		Key:   []byte("cancel"),
		Value: nil,
	})
	if err != nil {
		require.Equal(t, context.Canceled, err)
	}
}

func TestAdjustConfigTopicNotExist(t *testing.T) {
	adminClient := kafka.NewClusterAdminClientMockImpl()
	defer func() {
		_ = adminClient.Close()
	}()

<<<<<<< HEAD
	config := kafka.NewOptions()
	config.BrokerEndpoints = []string{"127.0.0.1:9092"}

	// When the topic does not exist, use the broker's configuration to create the topic.
	// topic not exist, `max-message-bytes` = `message.max.bytes`
	config.MaxMessageBytes = adminClient.GetBrokerMessageMaxBytes()
	saramaConfig, err := kafka.NewSaramaConfig(context.Background(), config)
=======
	options := kafka.NewOptions()
	options.BrokerEndpoints = []string{"127.0.0.1:9092"}

	// When the topic does not exist, use the broker's configuration to create the topic.
	// topic not exist, `max-message-bytes` = `message.max.bytes`
	options.MaxMessageBytes = adminClient.GetBrokerMessageMaxBytes()
	saramaConfig, err := kafka.NewSaramaConfig(context.Background(), options)
>>>>>>> ad4dc4a5
	require.Nil(t, err)

	err = AdjustConfig(adminClient, options, saramaConfig, "create-random1")
	require.Nil(t, err)
	expectedSaramaMaxMessageBytes := options.MaxMessageBytes
	require.Equal(t, expectedSaramaMaxMessageBytes, saramaConfig.Producer.MaxMessageBytes)

	// topic not exist, `max-message-bytes` > `message.max.bytes`
<<<<<<< HEAD
	config.MaxMessageBytes = adminClient.GetBrokerMessageMaxBytes() + 1
	saramaConfig, err = kafka.NewSaramaConfig(context.Background(), config)
=======
	options.MaxMessageBytes = adminClient.GetBrokerMessageMaxBytes() + 1
	saramaConfig, err = kafka.NewSaramaConfig(context.Background(), options)
>>>>>>> ad4dc4a5
	require.Nil(t, err)
	err = AdjustConfig(adminClient, options, saramaConfig, "create-random2")
	require.Nil(t, err)
	expectedSaramaMaxMessageBytes = adminClient.GetBrokerMessageMaxBytes()
	require.Equal(t, expectedSaramaMaxMessageBytes, saramaConfig.Producer.MaxMessageBytes)

	// topic not exist, `max-message-bytes` < `message.max.bytes`
<<<<<<< HEAD
	config.MaxMessageBytes = adminClient.GetBrokerMessageMaxBytes() - 1
	saramaConfig, err = kafka.NewSaramaConfig(context.Background(), config)
=======
	options.MaxMessageBytes = adminClient.GetBrokerMessageMaxBytes() - 1
	saramaConfig, err = kafka.NewSaramaConfig(context.Background(), options)
>>>>>>> ad4dc4a5
	require.Nil(t, err)
	err = AdjustConfig(adminClient, options, saramaConfig, "create-random3")
	require.Nil(t, err)
	expectedSaramaMaxMessageBytes = options.MaxMessageBytes
	require.Equal(t, expectedSaramaMaxMessageBytes, saramaConfig.Producer.MaxMessageBytes)
}

func TestAdjustConfigTopicExist(t *testing.T) {
	adminClient := kafka.NewClusterAdminClientMockImpl()
	defer func() {
		_ = adminClient.Close()
	}()

<<<<<<< HEAD
	config := kafka.NewOptions()
	config.BrokerEndpoints = []string{"127.0.0.1:9092"}

	// topic exists, `max-message-bytes` = `max.message.bytes`.
	config.MaxMessageBytes = adminClient.GetTopicMaxMessageBytes()
	saramaConfig, err := kafka.NewSaramaConfig(context.Background(), config)
=======
	options := kafka.NewOptions()
	options.BrokerEndpoints = []string{"127.0.0.1:9092"}

	// topic exists, `max-message-bytes` = `max.message.bytes`.
	options.MaxMessageBytes = adminClient.GetTopicMaxMessageBytes()
	saramaConfig, err := kafka.NewSaramaConfig(context.Background(), options)
>>>>>>> ad4dc4a5
	require.Nil(t, err)

	err = AdjustConfig(adminClient, options, saramaConfig, adminClient.GetDefaultMockTopicName())
	require.Nil(t, err)

	expectedSaramaMaxMessageBytes := options.MaxMessageBytes
	require.Equal(t, expectedSaramaMaxMessageBytes, saramaConfig.Producer.MaxMessageBytes)

	// topic exists, `max-message-bytes` > `max.message.bytes`
<<<<<<< HEAD
	config.MaxMessageBytes = adminClient.GetTopicMaxMessageBytes() + 1
	saramaConfig, err = kafka.NewSaramaConfig(context.Background(), config)
=======
	options.MaxMessageBytes = adminClient.GetTopicMaxMessageBytes() + 1
	saramaConfig, err = kafka.NewSaramaConfig(context.Background(), options)
>>>>>>> ad4dc4a5
	require.Nil(t, err)

	err = AdjustConfig(adminClient, options, saramaConfig, adminClient.GetDefaultMockTopicName())
	require.Nil(t, err)

	expectedSaramaMaxMessageBytes = adminClient.GetTopicMaxMessageBytes()
	require.Equal(t, expectedSaramaMaxMessageBytes, saramaConfig.Producer.MaxMessageBytes)

	// topic exists, `max-message-bytes` < `max.message.bytes`
<<<<<<< HEAD
	config.MaxMessageBytes = adminClient.GetTopicMaxMessageBytes() - 1
	saramaConfig, err = kafka.NewSaramaConfig(context.Background(), config)
=======
	options.MaxMessageBytes = adminClient.GetTopicMaxMessageBytes() - 1
	saramaConfig, err = kafka.NewSaramaConfig(context.Background(), options)
>>>>>>> ad4dc4a5
	require.Nil(t, err)

	err = AdjustConfig(adminClient, options, saramaConfig, adminClient.GetDefaultMockTopicName())
	require.Nil(t, err)

	expectedSaramaMaxMessageBytes = options.MaxMessageBytes
	require.Equal(t, expectedSaramaMaxMessageBytes, saramaConfig.Producer.MaxMessageBytes)

	// When the topic exists, but the topic does not have `max.message.bytes`
	// create a topic without `max.message.bytes`
	topicName := "test-topic"
	detail := &sarama.TopicDetail{
		NumPartitions: 3,
		// Does not contain `max.message.bytes`.
		ConfigEntries: make(map[string]*string),
	}
	err = adminClient.CreateTopic(topicName, detail, false)
	require.Nil(t, err)

<<<<<<< HEAD
	config.MaxMessageBytes = adminClient.GetBrokerMessageMaxBytes() - 1
	saramaConfig, err = kafka.NewSaramaConfig(context.Background(), config)
=======
	options.MaxMessageBytes = adminClient.GetBrokerMessageMaxBytes() - 1
	saramaConfig, err = kafka.NewSaramaConfig(context.Background(), options)
>>>>>>> ad4dc4a5
	require.Nil(t, err)

	err = AdjustConfig(adminClient, options, saramaConfig, topicName)
	require.Nil(t, err)

	// since `max.message.bytes` cannot found, use broker's `message.max.bytes` instead.
	expectedSaramaMaxMessageBytes = options.MaxMessageBytes
	require.Equal(t, expectedSaramaMaxMessageBytes, saramaConfig.Producer.MaxMessageBytes)

	// When the topic exists, but the topic doesn't have `max.message.bytes`
	// `max-message-bytes` > `message.max.bytes`
<<<<<<< HEAD
	config.MaxMessageBytes = adminClient.GetBrokerMessageMaxBytes() + 1
	saramaConfig, err = kafka.NewSaramaConfig(context.Background(), config)
=======
	options.MaxMessageBytes = adminClient.GetBrokerMessageMaxBytes() + 1
	saramaConfig, err = kafka.NewSaramaConfig(context.Background(), options)
>>>>>>> ad4dc4a5
	require.Nil(t, err)

	err = AdjustConfig(adminClient, options, saramaConfig, topicName)
	require.Nil(t, err)
	expectedSaramaMaxMessageBytes = adminClient.GetBrokerMessageMaxBytes()
	require.Equal(t, expectedSaramaMaxMessageBytes, saramaConfig.Producer.MaxMessageBytes)
}

func TestAdjustConfigMinInsyncReplicas(t *testing.T) {
	adminClient := kafka.NewClusterAdminClientMockImpl()
	defer func() {
		_ = adminClient.Close()
	}()

<<<<<<< HEAD
	config := kafka.NewOptions()
	config.BrokerEndpoints = []string{"127.0.0.1:9092"}

	// Report an error if the replication-factor is less than min.insync.replicas
	// when the topic does not exist.
	saramaConfig, err := kafka.NewSaramaConfig(context.Background(), config)
=======
	options := kafka.NewOptions()
	options.BrokerEndpoints = []string{"127.0.0.1:9092"}

	// Report an error if the replication-factor is less than min.insync.replicas
	// when the topic does not exist.
	saramaConfig, err := kafka.NewSaramaConfig(context.Background(), options)
>>>>>>> ad4dc4a5
	require.Nil(t, err)
	adminClient.SetMinInsyncReplicas("2")
	err = AdjustConfig(
		adminClient,
		options,
		saramaConfig,
		"create-new-fail-invalid-min-insync-replicas",
	)
	require.Regexp(
		t,
		".*`replication-factor` is smaller than the `min.insync.replicas` of broker.*",
		errors.Cause(err),
	)

	// topic not exist, and `min.insync.replicas` not found in broker's configuration
	adminClient.DropBrokerConfig(kafka.MinInsyncReplicasConfigName)
	topicName := "no-topic-no-min-insync-replicas"
	err = AdjustConfig(adminClient, options, saramaConfig, "no-topic-no-min-insync-replicas")
	require.Nil(t, err)
	err = adminClient.CreateTopic(topicName, &sarama.TopicDetail{ReplicationFactor: 1}, false)
	require.ErrorIs(t, err, sarama.ErrPolicyViolation)

	// Report an error if the replication-factor is less than min.insync.replicas
	// when the topic does exist.
<<<<<<< HEAD
	saramaConfig, err = kafka.NewSaramaConfig(context.Background(), config)
=======
	saramaConfig, err = kafka.NewSaramaConfig(context.Background(), options)
>>>>>>> ad4dc4a5
	require.Nil(t, err)

	// topic exist, but `min.insync.replicas` not found in topic and broker configuration
	topicName = "topic-no-options-entry"
	err = adminClient.CreateTopic(topicName, &sarama.TopicDetail{
		ReplicationFactor: 3,
		NumPartitions:     3,
	}, false)
	require.Nil(t, err)
	err = AdjustConfig(adminClient, options, saramaConfig, topicName)
	require.Nil(t, err)

	// topic found, and have `min.insync.replicas`, but set to 2, larger than `replication-factor`.
	adminClient.SetMinInsyncReplicas("2")
	err = AdjustConfig(adminClient, options, saramaConfig, adminClient.GetDefaultMockTopicName())
	require.Regexp(t,
		".*`replication-factor` is smaller than the `min.insync.replicas` of topic.*",
		errors.Cause(err),
	)
}

func TestCreateProducerFailed(t *testing.T) {
<<<<<<< HEAD
	config := kafka.NewOptions()
	config.Version = "invalid"
	saramaConfig, err := kafka.NewSaramaConfig(context.Background(), config)
=======
	options := kafka.NewOptions()
	options.Version = "invalid"
	saramaConfig, err := kafka.NewSaramaConfig(context.Background(), options)
>>>>>>> ad4dc4a5
	require.Regexp(t, "invalid version.*", errors.Cause(err))
	require.Nil(t, saramaConfig)
}

func TestProducerSendMessageFailed(t *testing.T) {
	topic := kafka.DefaultMockTopicName
	ctx, cancel := context.WithTimeout(context.Background(), time.Second*10)
	defer cancel()

	leader := sarama.NewMockBroker(t, 2)
	defer leader.Close()
	metadataResponse := new(sarama.MetadataResponse)
	metadataResponse.AddBroker(leader.Addr(), leader.BrokerID())
	metadataResponse.AddTopicPartition(topic, 0, leader.BrokerID(), nil, nil, nil, sarama.ErrNoError)
	metadataResponse.AddTopicPartition(topic, 1, leader.BrokerID(), nil, nil, nil, sarama.ErrNoError)
	// Response for `sarama.NewClient`
	leader.Returns(metadataResponse)

<<<<<<< HEAD
	config := kafka.NewOptions()
=======
	options := kafka.NewOptions()
>>>>>>> ad4dc4a5
	// Because the sarama mock broker is not compatible with version larger than 1.0.0
	// We use a smaller version in the following producer tests.
	// Ref: https://github.com/Shopify/sarama/blob/89707055369768913defac030c15cf08e9e57925/async_producer_test.go#L1445-L1447
	options.Version = "0.9.0.0"
	options.PartitionNum = int32(2)
	options.AutoCreate = false
	options.BrokerEndpoints = strings.Split(leader.Addr(), ",")

	NewAdminClientImpl = kafka.NewMockAdminClient
	defer func() {
		NewAdminClientImpl = kafka.NewSaramaAdminClient
	}()

	errCh := make(chan error, 1)
	ctx = contextutil.PutRoleInCtx(ctx, util.RoleTester)
<<<<<<< HEAD
	saramaConfig, err := kafka.NewSaramaConfig(context.Background(), config)
=======
	saramaConfig, err := kafka.NewSaramaConfig(context.Background(), options)
>>>>>>> ad4dc4a5
	require.Nil(t, err)
	saramaConfig.Producer.Flush.MaxMessages = 1
	saramaConfig.Producer.Retry.Max = 2
	saramaConfig.Producer.MaxMessageBytes = 8

	client, err := NewClientImpl(options.BrokerEndpoints, saramaConfig)
	require.Nil(t, err)
	adminClient, err := NewAdminClientImpl(options.BrokerEndpoints, saramaConfig)
	require.Nil(t, err)

	changefeedID := model.DefaultChangeFeedID("changefeed-test")
	producer, err := NewKafkaSaramaProducer(
		ctx,
		client,
		adminClient,
		options,
		saramaConfig,
		errCh,
		changefeedID,
	)
	defer func() {
		err := producer.Close()
		require.Nil(t, err)
	}()

	require.Nil(t, err)
	require.NotNil(t, producer)

	var wg sync.WaitGroup

	wg.Add(1)
	go func(t *testing.T) {
		defer wg.Done()
		for i := 0; i < 20; i++ {
			err = producer.AsyncSendMessage(ctx, topic, int32(0), &common.Message{
				Key:   []byte("test-key-1"),
				Value: []byte("test-value"),
			})
			require.Nil(t, err)
		}
	}(t)

	wg.Add(1)
	go func() {
		defer wg.Done()
		select {
		case <-ctx.Done():
			t.Errorf("TestProducerSendMessageFailed timed out")
		case err := <-errCh:
			require.Regexp(t, ".*too large.*", err)
		}
	}()

	wg.Wait()
}

func TestProducerDoubleClose(t *testing.T) {
	topic := kafka.DefaultMockTopicName
	ctx, cancel := context.WithTimeout(context.Background(), time.Second*10)
	defer cancel()

	leader := sarama.NewMockBroker(t, 2)
	defer leader.Close()
	metadataResponse := new(sarama.MetadataResponse)
	metadataResponse.AddBroker(leader.Addr(), leader.BrokerID())
	metadataResponse.AddTopicPartition(topic, 0, leader.BrokerID(), nil, nil, nil, sarama.ErrNoError)
	metadataResponse.AddTopicPartition(topic, 1, leader.BrokerID(), nil, nil, nil, sarama.ErrNoError)
	// Response for `sarama.NewClient`
	leader.Returns(metadataResponse)

<<<<<<< HEAD
	config := kafka.NewOptions()
=======
	options := kafka.NewOptions()
>>>>>>> ad4dc4a5
	// Because the sarama mock broker is not compatible with version larger than 1.0.0
	// We use a smaller version in the following producer tests.
	// Ref: https://github.com/Shopify/sarama/blob/89707055369768913defac030c15cf08e9e57925/async_producer_test.go#L1445-L1447
	options.Version = "0.9.0.0"
	options.PartitionNum = int32(2)
	options.AutoCreate = false
	options.BrokerEndpoints = strings.Split(leader.Addr(), ",")

	NewAdminClientImpl = kafka.NewMockAdminClient
	defer func() {
		NewAdminClientImpl = kafka.NewSaramaAdminClient
	}()

	errCh := make(chan error, 1)
	ctx = contextutil.PutRoleInCtx(ctx, util.RoleTester)
<<<<<<< HEAD
	saramaConfig, err := kafka.NewSaramaConfig(context.Background(), config)
=======
	saramaConfig, err := kafka.NewSaramaConfig(context.Background(), options)
>>>>>>> ad4dc4a5
	require.Nil(t, err)
	client, err := NewClientImpl(options.BrokerEndpoints, saramaConfig)
	require.Nil(t, err)
	adminClient, err := NewAdminClientImpl(options.BrokerEndpoints, saramaConfig)
	require.Nil(t, err)

	changefeedID := model.DefaultChangeFeedID("changefeed-test")
	producer, err := NewKafkaSaramaProducer(
		ctx,
		client,
		adminClient,
		options,
		saramaConfig,
		errCh,
		changefeedID,
	)
	defer func() {
		err := producer.Close()
		require.Nil(t, err)
	}()

	require.Nil(t, err)
	require.NotNil(t, producer)

	err = producer.Close()
	require.Nil(t, err)

	err = producer.Close()
	require.Nil(t, err)
}

func TestConfigurationCombinations(t *testing.T) {
	NewAdminClientImpl = kafka.NewMockAdminClient
	defer func() {
		NewAdminClientImpl = kafka.NewSaramaAdminClient
	}()

	combinations := []struct {
		uriTemplate             string
		uriParams               []interface{}
		brokerMessageMaxBytes   string
		topicMaxMessageBytes    string
		expectedMaxMessageBytes string
	}{
		// topic not created,
		// `max-message-bytes` not set, `message.max.bytes` < `max-message-bytes`
		// expected = min(`max-message-bytes`, `message.max.bytes`) = `message.max.bytes`
		{
			"kafka://127.0.0.1:9092/%s",
			[]interface{}{"not-exist-topic"},
			kafka.BrokerMessageMaxBytes,
			kafka.TopicMaxMessageBytes,
			kafka.BrokerMessageMaxBytes,
		},
		// topic not created,
		// `max-message-bytes` not set, `message.max.bytes` = `max-message-bytes`
		// expected = min(`max-message-bytes`, `message.max.bytes`) = `max-message-bytes`
		{
			"kafka://127.0.0.1:9092/%s",
			[]interface{}{"not-exist-topic"},
			strconv.Itoa(config.DefaultMaxMessageBytes),
			kafka.TopicMaxMessageBytes,
			strconv.Itoa(config.DefaultMaxMessageBytes),
		},
		// topic not created,
		// `max-message-bytes` not set, broker `message.max.bytes` > `max-message-bytes`
		// expected = min(`max-message-bytes`, `message.max.bytes`) = `max-message-bytes`
		{
			"kafka://127.0.0.1:9092/%s",
			[]interface{}{"no-params"},
			strconv.Itoa(config.DefaultMaxMessageBytes + 1),
			kafka.TopicMaxMessageBytes,
			strconv.Itoa(config.DefaultMaxMessageBytes),
		},

		// topic not created
		// user set `max-message-bytes` < `message.max.bytes` < default `max-message-bytes`
		{
			"kafka://127.0.0.1:9092/%s?max-message-bytes=%s",
			[]interface{}{"not-created-topic", strconv.Itoa(1024*1024 - 1)},
			kafka.BrokerMessageMaxBytes,
			kafka.TopicMaxMessageBytes,
			strconv.Itoa(1024*1024 - 1),
		},
		// topic not created
		// user set `max-message-bytes` < default `max-message-bytes` < `message.max.bytes`
		{
			"kafka://127.0.0.1:9092/%s?max-message-bytes=%s",
			[]interface{}{"not-created-topic", strconv.Itoa(config.DefaultMaxMessageBytes - 1)},
			strconv.Itoa(config.DefaultMaxMessageBytes + 1),
			kafka.TopicMaxMessageBytes,
			strconv.Itoa(config.DefaultMaxMessageBytes - 1),
		},
		// topic not created
		// `message.max.bytes` < user set `max-message-bytes` < default `max-message-bytes`
		{
			"kafka://127.0.0.1:9092/%s?max-message-bytes=%s",
			[]interface{}{"not-created-topic", strconv.Itoa(1024*1024 + 1)},
			kafka.BrokerMessageMaxBytes,
			kafka.TopicMaxMessageBytes,
			kafka.BrokerMessageMaxBytes,
		},
		// topic not created
		// `message.max.bytes` < default `max-message-bytes` < user set `max-message-bytes`
		{
			"kafka://127.0.0.1:9092/%s?max-message-bytes=%s",
			[]interface{}{"not-created-topic", strconv.Itoa(config.DefaultMaxMessageBytes + 1)},
			kafka.BrokerMessageMaxBytes,
			kafka.TopicMaxMessageBytes,
			kafka.BrokerMessageMaxBytes,
		},
		// topic not created
		// default `max-message-bytes` < user set `max-message-bytes` < `message.max.bytes`
		{
			"kafka://127.0.0.1:9092/%s?max-message-bytes=%s",
			[]interface{}{"not-created-topic", strconv.Itoa(config.DefaultMaxMessageBytes + 1)},
			strconv.Itoa(config.DefaultMaxMessageBytes + 2),
			kafka.TopicMaxMessageBytes,
			strconv.Itoa(config.DefaultMaxMessageBytes + 1),
		},
		// topic not created
		// default `max-message-bytes` < `message.max.bytes` < user set `max-message-bytes`
		{
			"kafka://127.0.0.1:9092/%s?max-message-bytes=%s",
			[]interface{}{"not-created-topic", strconv.Itoa(config.DefaultMaxMessageBytes + 2)},
			strconv.Itoa(config.DefaultMaxMessageBytes + 1),
			kafka.TopicMaxMessageBytes,
			strconv.Itoa(config.DefaultMaxMessageBytes + 1),
		},

		// topic created,
		// `max-message-bytes` not set, topic's `max.message.bytes` < `max-message-bytes`
		// expected = min(`max-message-bytes`, `max.message.bytes`) = `max.message.bytes`
		{
			"kafka://127.0.0.1:9092/%s",
			[]interface{}{kafka.DefaultMockTopicName},
			kafka.BrokerMessageMaxBytes,
			kafka.TopicMaxMessageBytes,
			kafka.TopicMaxMessageBytes,
		},
		// `max-message-bytes` not set, topic created,
		// topic's `max.message.bytes` = `max-message-bytes`
		// expected = min(`max-message-bytes`, `max.message.bytes`) = `max-message-bytes`
		{
			"kafka://127.0.0.1:9092/%s",
			[]interface{}{kafka.DefaultMockTopicName},
			kafka.BrokerMessageMaxBytes,
			strconv.Itoa(config.DefaultMaxMessageBytes),
			strconv.Itoa(config.DefaultMaxMessageBytes),
		},
		// `max-message-bytes` not set, topic created,
		// topic's `max.message.bytes` > `max-message-bytes`
		// expected = min(`max-message-bytes`, `max.message.bytes`) = `max-message-bytes`
		{
			"kafka://127.0.0.1:9092/%s",
			[]interface{}{kafka.DefaultMockTopicName},
			kafka.BrokerMessageMaxBytes,
			strconv.Itoa(config.DefaultMaxMessageBytes + 1),
			strconv.Itoa(config.DefaultMaxMessageBytes),
		},

		// topic created
		// user set `max-message-bytes` < `max.message.bytes` < default `max-message-bytes`
		{
			"kafka://127.0.0.1:9092/%s?max-message-bytes=%s",
			[]interface{}{kafka.DefaultMockTopicName, strconv.Itoa(1024*1024 - 1)},
			kafka.BrokerMessageMaxBytes,
			kafka.TopicMaxMessageBytes,
			strconv.Itoa(1024*1024 - 1),
		},
		// topic created
		// user set `max-message-bytes` < default `max-message-bytes` < `max.message.bytes`
		{
			"kafka://127.0.0.1:9092/%s?max-message-bytes=%s",
			[]interface{}{
				kafka.DefaultMockTopicName,
				strconv.Itoa(config.DefaultMaxMessageBytes - 1),
			},
			kafka.BrokerMessageMaxBytes,
			strconv.Itoa(config.DefaultMaxMessageBytes + 1),
			strconv.Itoa(config.DefaultMaxMessageBytes - 1),
		},
		// topic created
		// `max.message.bytes` < user set `max-message-bytes` < default `max-message-bytes`
		{
			"kafka://127.0.0.1:9092/%s?max-message-bytes=%s",
			[]interface{}{kafka.DefaultMockTopicName, strconv.Itoa(1024*1024 + 1)},
			kafka.BrokerMessageMaxBytes,
			kafka.TopicMaxMessageBytes,
			kafka.TopicMaxMessageBytes,
		},
		// topic created
		// `max.message.bytes` < default `max-message-bytes` < user set `max-message-bytes`
		{
			"kafka://127.0.0.1:9092/%s?max-message-bytes=%s",
			[]interface{}{
				kafka.DefaultMockTopicName,
				strconv.Itoa(config.DefaultMaxMessageBytes + 1),
			},
			kafka.BrokerMessageMaxBytes,
			kafka.TopicMaxMessageBytes,
			kafka.TopicMaxMessageBytes,
		},
		// topic created
		// default `max-message-bytes` < user set `max-message-bytes` < `max.message.bytes`
		{
			"kafka://127.0.0.1:9092/%s?max-message-bytes=%s",
			[]interface{}{
				kafka.DefaultMockTopicName,
				strconv.Itoa(config.DefaultMaxMessageBytes + 1),
			},
			kafka.BrokerMessageMaxBytes,
			strconv.Itoa(config.DefaultMaxMessageBytes + 2),
			strconv.Itoa(config.DefaultMaxMessageBytes + 1),
		},
		// topic created
		// default `max-message-bytes` < `max.message.bytes` < user set `max-message-bytes`
		{
			"kafka://127.0.0.1:9092/%s?max-message-bytes=%s",
			[]interface{}{
				kafka.DefaultMockTopicName,
				strconv.Itoa(config.DefaultMaxMessageBytes + 2),
			},
			kafka.BrokerMessageMaxBytes,
			strconv.Itoa(config.DefaultMaxMessageBytes + 1),
			strconv.Itoa(config.DefaultMaxMessageBytes + 1),
		},
	}

	for _, a := range combinations {
		kafka.BrokerMessageMaxBytes = a.brokerMessageMaxBytes
		kafka.TopicMaxMessageBytes = a.topicMaxMessageBytes

		uri := fmt.Sprintf(a.uriTemplate, a.uriParams...)
		sinkURI, err := url.Parse(uri)
		require.Nil(t, err)

		options := kafka.NewOptions()
		err = options.Apply(sinkURI)
		require.Nil(t, err)

		saramaConfig, err := kafka.NewSaramaConfig(context.Background(), options)
		require.Nil(t, err)

		adminClient, err := NewAdminClientImpl([]string{sinkURI.Host}, saramaConfig)
		require.Nil(t, err)

		topic, ok := a.uriParams[0].(string)
		require.True(t, ok)
		require.NotEqual(t, "", topic)
		err = AdjustConfig(adminClient, options, saramaConfig, topic)
		require.Nil(t, err)

		encoderConfig := common.NewConfig(config.ProtocolOpen)
		err = encoderConfig.Apply(sinkURI, &config.ReplicaConfig{})
		require.Nil(t, err)
		encoderConfig.WithMaxMessageBytes(saramaConfig.Producer.MaxMessageBytes)

		err = encoderConfig.Validate()
		require.Nil(t, err)

		// producer's `MaxMessageBytes` = encoder's `MaxMessageBytes`.
		require.Equal(t, encoderConfig.MaxMessageBytes, saramaConfig.Producer.MaxMessageBytes)

		expected, err := strconv.Atoi(a.expectedMaxMessageBytes)
		require.Nil(t, err)
		require.Equal(t, expected, saramaConfig.Producer.MaxMessageBytes)

		_ = adminClient.Close()
	}
}<|MERGE_RESOLUTION|>--- conflicted
+++ resolved
@@ -57,11 +57,7 @@
 	}
 
 	errCh := make(chan error, 1)
-<<<<<<< HEAD
-	config := kafka.NewOptions()
-=======
 	options := kafka.NewOptions()
->>>>>>> ad4dc4a5
 	// Because the sarama mock broker is not compatible with version larger than 1.0.0
 	// We use a smaller version in the following producer tests.
 	// Ref: https://github.com/Shopify/sarama/blob/89707055369768913defac030c15cf08e9e57925/async_producer_test.go#L1445-L1447
@@ -76,16 +72,12 @@
 	}()
 
 	ctx = contextutil.PutRoleInCtx(ctx, util.RoleTester)
-<<<<<<< HEAD
-	saramaConfig, err := kafka.NewSaramaConfig(ctx, config)
-=======
 	saramaConfig, err := kafka.NewSaramaConfig(ctx, options)
->>>>>>> ad4dc4a5
 	require.Nil(t, err)
 	saramaConfig.Producer.Flush.MaxMessages = 1
 	client, err := NewClientImpl(options.BrokerEndpoints, saramaConfig)
 	require.Nil(t, err)
-	adminClient, err := NewAdminClientImpl(options.BrokerEndpoints, saramaConfig)
+	adminClient, err := NewAdminClientImpl(ctx, options)
 	require.Nil(t, err)
 
 	changefeedID := model.DefaultChangeFeedID("changefeed-test")
@@ -166,15 +158,6 @@
 		_ = adminClient.Close()
 	}()
 
-<<<<<<< HEAD
-	config := kafka.NewOptions()
-	config.BrokerEndpoints = []string{"127.0.0.1:9092"}
-
-	// When the topic does not exist, use the broker's configuration to create the topic.
-	// topic not exist, `max-message-bytes` = `message.max.bytes`
-	config.MaxMessageBytes = adminClient.GetBrokerMessageMaxBytes()
-	saramaConfig, err := kafka.NewSaramaConfig(context.Background(), config)
-=======
 	options := kafka.NewOptions()
 	options.BrokerEndpoints = []string{"127.0.0.1:9092"}
 
@@ -182,7 +165,6 @@
 	// topic not exist, `max-message-bytes` = `message.max.bytes`
 	options.MaxMessageBytes = adminClient.GetBrokerMessageMaxBytes()
 	saramaConfig, err := kafka.NewSaramaConfig(context.Background(), options)
->>>>>>> ad4dc4a5
 	require.Nil(t, err)
 
 	err = AdjustConfig(adminClient, options, saramaConfig, "create-random1")
@@ -191,13 +173,8 @@
 	require.Equal(t, expectedSaramaMaxMessageBytes, saramaConfig.Producer.MaxMessageBytes)
 
 	// topic not exist, `max-message-bytes` > `message.max.bytes`
-<<<<<<< HEAD
-	config.MaxMessageBytes = adminClient.GetBrokerMessageMaxBytes() + 1
-	saramaConfig, err = kafka.NewSaramaConfig(context.Background(), config)
-=======
 	options.MaxMessageBytes = adminClient.GetBrokerMessageMaxBytes() + 1
 	saramaConfig, err = kafka.NewSaramaConfig(context.Background(), options)
->>>>>>> ad4dc4a5
 	require.Nil(t, err)
 	err = AdjustConfig(adminClient, options, saramaConfig, "create-random2")
 	require.Nil(t, err)
@@ -205,13 +182,8 @@
 	require.Equal(t, expectedSaramaMaxMessageBytes, saramaConfig.Producer.MaxMessageBytes)
 
 	// topic not exist, `max-message-bytes` < `message.max.bytes`
-<<<<<<< HEAD
-	config.MaxMessageBytes = adminClient.GetBrokerMessageMaxBytes() - 1
-	saramaConfig, err = kafka.NewSaramaConfig(context.Background(), config)
-=======
 	options.MaxMessageBytes = adminClient.GetBrokerMessageMaxBytes() - 1
 	saramaConfig, err = kafka.NewSaramaConfig(context.Background(), options)
->>>>>>> ad4dc4a5
 	require.Nil(t, err)
 	err = AdjustConfig(adminClient, options, saramaConfig, "create-random3")
 	require.Nil(t, err)
@@ -225,21 +197,12 @@
 		_ = adminClient.Close()
 	}()
 
-<<<<<<< HEAD
-	config := kafka.NewOptions()
-	config.BrokerEndpoints = []string{"127.0.0.1:9092"}
-
-	// topic exists, `max-message-bytes` = `max.message.bytes`.
-	config.MaxMessageBytes = adminClient.GetTopicMaxMessageBytes()
-	saramaConfig, err := kafka.NewSaramaConfig(context.Background(), config)
-=======
 	options := kafka.NewOptions()
 	options.BrokerEndpoints = []string{"127.0.0.1:9092"}
 
 	// topic exists, `max-message-bytes` = `max.message.bytes`.
 	options.MaxMessageBytes = adminClient.GetTopicMaxMessageBytes()
 	saramaConfig, err := kafka.NewSaramaConfig(context.Background(), options)
->>>>>>> ad4dc4a5
 	require.Nil(t, err)
 
 	err = AdjustConfig(adminClient, options, saramaConfig, adminClient.GetDefaultMockTopicName())
@@ -249,13 +212,8 @@
 	require.Equal(t, expectedSaramaMaxMessageBytes, saramaConfig.Producer.MaxMessageBytes)
 
 	// topic exists, `max-message-bytes` > `max.message.bytes`
-<<<<<<< HEAD
-	config.MaxMessageBytes = adminClient.GetTopicMaxMessageBytes() + 1
-	saramaConfig, err = kafka.NewSaramaConfig(context.Background(), config)
-=======
 	options.MaxMessageBytes = adminClient.GetTopicMaxMessageBytes() + 1
 	saramaConfig, err = kafka.NewSaramaConfig(context.Background(), options)
->>>>>>> ad4dc4a5
 	require.Nil(t, err)
 
 	err = AdjustConfig(adminClient, options, saramaConfig, adminClient.GetDefaultMockTopicName())
@@ -265,13 +223,8 @@
 	require.Equal(t, expectedSaramaMaxMessageBytes, saramaConfig.Producer.MaxMessageBytes)
 
 	// topic exists, `max-message-bytes` < `max.message.bytes`
-<<<<<<< HEAD
-	config.MaxMessageBytes = adminClient.GetTopicMaxMessageBytes() - 1
-	saramaConfig, err = kafka.NewSaramaConfig(context.Background(), config)
-=======
 	options.MaxMessageBytes = adminClient.GetTopicMaxMessageBytes() - 1
 	saramaConfig, err = kafka.NewSaramaConfig(context.Background(), options)
->>>>>>> ad4dc4a5
 	require.Nil(t, err)
 
 	err = AdjustConfig(adminClient, options, saramaConfig, adminClient.GetDefaultMockTopicName())
@@ -283,21 +236,16 @@
 	// When the topic exists, but the topic does not have `max.message.bytes`
 	// create a topic without `max.message.bytes`
 	topicName := "test-topic"
-	detail := &sarama.TopicDetail{
+	detail := &kafka.TopicDetail{
 		NumPartitions: 3,
 		// Does not contain `max.message.bytes`.
-		ConfigEntries: make(map[string]*string),
+		ConfigEntries: make(map[string]string),
 	}
 	err = adminClient.CreateTopic(topicName, detail, false)
 	require.Nil(t, err)
 
-<<<<<<< HEAD
-	config.MaxMessageBytes = adminClient.GetBrokerMessageMaxBytes() - 1
-	saramaConfig, err = kafka.NewSaramaConfig(context.Background(), config)
-=======
 	options.MaxMessageBytes = adminClient.GetBrokerMessageMaxBytes() - 1
 	saramaConfig, err = kafka.NewSaramaConfig(context.Background(), options)
->>>>>>> ad4dc4a5
 	require.Nil(t, err)
 
 	err = AdjustConfig(adminClient, options, saramaConfig, topicName)
@@ -309,13 +257,8 @@
 
 	// When the topic exists, but the topic doesn't have `max.message.bytes`
 	// `max-message-bytes` > `message.max.bytes`
-<<<<<<< HEAD
-	config.MaxMessageBytes = adminClient.GetBrokerMessageMaxBytes() + 1
-	saramaConfig, err = kafka.NewSaramaConfig(context.Background(), config)
-=======
 	options.MaxMessageBytes = adminClient.GetBrokerMessageMaxBytes() + 1
 	saramaConfig, err = kafka.NewSaramaConfig(context.Background(), options)
->>>>>>> ad4dc4a5
 	require.Nil(t, err)
 
 	err = AdjustConfig(adminClient, options, saramaConfig, topicName)
@@ -330,21 +273,12 @@
 		_ = adminClient.Close()
 	}()
 
-<<<<<<< HEAD
-	config := kafka.NewOptions()
-	config.BrokerEndpoints = []string{"127.0.0.1:9092"}
-
-	// Report an error if the replication-factor is less than min.insync.replicas
-	// when the topic does not exist.
-	saramaConfig, err := kafka.NewSaramaConfig(context.Background(), config)
-=======
 	options := kafka.NewOptions()
 	options.BrokerEndpoints = []string{"127.0.0.1:9092"}
 
 	// Report an error if the replication-factor is less than min.insync.replicas
 	// when the topic does not exist.
 	saramaConfig, err := kafka.NewSaramaConfig(context.Background(), options)
->>>>>>> ad4dc4a5
 	require.Nil(t, err)
 	adminClient.SetMinInsyncReplicas("2")
 	err = AdjustConfig(
@@ -364,21 +298,17 @@
 	topicName := "no-topic-no-min-insync-replicas"
 	err = AdjustConfig(adminClient, options, saramaConfig, "no-topic-no-min-insync-replicas")
 	require.Nil(t, err)
-	err = adminClient.CreateTopic(topicName, &sarama.TopicDetail{ReplicationFactor: 1}, false)
+	err = adminClient.CreateTopic(topicName, &kafka.TopicDetail{ReplicationFactor: 1}, false)
 	require.ErrorIs(t, err, sarama.ErrPolicyViolation)
 
 	// Report an error if the replication-factor is less than min.insync.replicas
 	// when the topic does exist.
-<<<<<<< HEAD
-	saramaConfig, err = kafka.NewSaramaConfig(context.Background(), config)
-=======
 	saramaConfig, err = kafka.NewSaramaConfig(context.Background(), options)
->>>>>>> ad4dc4a5
 	require.Nil(t, err)
 
 	// topic exist, but `min.insync.replicas` not found in topic and broker configuration
 	topicName = "topic-no-options-entry"
-	err = adminClient.CreateTopic(topicName, &sarama.TopicDetail{
+	err = adminClient.CreateTopic(topicName, &kafka.TopicDetail{
 		ReplicationFactor: 3,
 		NumPartitions:     3,
 	}, false)
@@ -396,15 +326,9 @@
 }
 
 func TestCreateProducerFailed(t *testing.T) {
-<<<<<<< HEAD
-	config := kafka.NewOptions()
-	config.Version = "invalid"
-	saramaConfig, err := kafka.NewSaramaConfig(context.Background(), config)
-=======
 	options := kafka.NewOptions()
 	options.Version = "invalid"
 	saramaConfig, err := kafka.NewSaramaConfig(context.Background(), options)
->>>>>>> ad4dc4a5
 	require.Regexp(t, "invalid version.*", errors.Cause(err))
 	require.Nil(t, saramaConfig)
 }
@@ -423,11 +347,7 @@
 	// Response for `sarama.NewClient`
 	leader.Returns(metadataResponse)
 
-<<<<<<< HEAD
-	config := kafka.NewOptions()
-=======
 	options := kafka.NewOptions()
->>>>>>> ad4dc4a5
 	// Because the sarama mock broker is not compatible with version larger than 1.0.0
 	// We use a smaller version in the following producer tests.
 	// Ref: https://github.com/Shopify/sarama/blob/89707055369768913defac030c15cf08e9e57925/async_producer_test.go#L1445-L1447
@@ -443,11 +363,7 @@
 
 	errCh := make(chan error, 1)
 	ctx = contextutil.PutRoleInCtx(ctx, util.RoleTester)
-<<<<<<< HEAD
-	saramaConfig, err := kafka.NewSaramaConfig(context.Background(), config)
-=======
 	saramaConfig, err := kafka.NewSaramaConfig(context.Background(), options)
->>>>>>> ad4dc4a5
 	require.Nil(t, err)
 	saramaConfig.Producer.Flush.MaxMessages = 1
 	saramaConfig.Producer.Retry.Max = 2
@@ -455,7 +371,7 @@
 
 	client, err := NewClientImpl(options.BrokerEndpoints, saramaConfig)
 	require.Nil(t, err)
-	adminClient, err := NewAdminClientImpl(options.BrokerEndpoints, saramaConfig)
+	adminClient, err := NewAdminClientImpl(ctx, options)
 	require.Nil(t, err)
 
 	changefeedID := model.DefaultChangeFeedID("changefeed-test")
@@ -518,11 +434,7 @@
 	// Response for `sarama.NewClient`
 	leader.Returns(metadataResponse)
 
-<<<<<<< HEAD
-	config := kafka.NewOptions()
-=======
 	options := kafka.NewOptions()
->>>>>>> ad4dc4a5
 	// Because the sarama mock broker is not compatible with version larger than 1.0.0
 	// We use a smaller version in the following producer tests.
 	// Ref: https://github.com/Shopify/sarama/blob/89707055369768913defac030c15cf08e9e57925/async_producer_test.go#L1445-L1447
@@ -538,15 +450,11 @@
 
 	errCh := make(chan error, 1)
 	ctx = contextutil.PutRoleInCtx(ctx, util.RoleTester)
-<<<<<<< HEAD
-	saramaConfig, err := kafka.NewSaramaConfig(context.Background(), config)
-=======
 	saramaConfig, err := kafka.NewSaramaConfig(context.Background(), options)
->>>>>>> ad4dc4a5
 	require.Nil(t, err)
 	client, err := NewClientImpl(options.BrokerEndpoints, saramaConfig)
 	require.Nil(t, err)
-	adminClient, err := NewAdminClientImpl(options.BrokerEndpoints, saramaConfig)
+	adminClient, err := NewAdminClientImpl(ctx, options)
 	require.Nil(t, err)
 
 	changefeedID := model.DefaultChangeFeedID("changefeed-test")
