--- conflicted
+++ resolved
@@ -21,8 +21,6 @@
 	"sync/atomic"
 	"testing"
 	"time"
-
-	cerror "github.com/pingcap/ticdc/pkg/errors"
 
 	"github.com/pingcap/check"
 	"github.com/pingcap/errors"
@@ -189,13 +187,8 @@
 				})
 				c.Assert(err, check.IsNil)
 			}
-<<<<<<< HEAD
-			_, err := sink.FlushRowChangedEvents(ctx, resolvedTs)
+			_, err := sink.FlushRowChangedEvents(ctx, sink.(*tableSink).tableID, resolvedTs)
 			if err != nil && cerror.ErrFlushTsBlocking.NotEqual(err) {
-=======
-			_, err := sink.FlushRowChangedEvents(ctx, sink.(*tableSink).tableID, resolvedTs)
-			if err != nil {
->>>>>>> f097a129
 				c.Assert(errors.Cause(err), check.Equals, context.Canceled)
 			}
 			lastResolvedTs = resolvedTs
