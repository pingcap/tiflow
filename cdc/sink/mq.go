// Copyright 2020 PingCAP, Inc.
//
// Licensed under the Apache License, Version 2.0 (the "License");
// you may not use this file except in compliance with the License.
// You may obtain a copy of the License at
//
//     http://www.apache.org/licenses/LICENSE-2.0
//
// Unless required by applicable law or agreed to in writing, software
// distributed under the License is distributed on an "AS IS" BASIS,
// See the License for the specific language governing permissions and
// limitations under the License.

package sink

import (
	"context"
	"net/url"
	"strconv"
	"strings"
	"sync/atomic"
	"time"

	"github.com/pingcap/errors"
	"github.com/pingcap/log"
	"go.uber.org/zap"
	"golang.org/x/sync/errgroup"

	"github.com/pingcap/ticdc/cdc/model"
	"github.com/pingcap/ticdc/cdc/sink/codec"
	"github.com/pingcap/ticdc/cdc/sink/dispatcher"
	"github.com/pingcap/ticdc/cdc/sink/producer"
	"github.com/pingcap/ticdc/cdc/sink/producer/kafka"
	"github.com/pingcap/ticdc/cdc/sink/producer/pulsar"
	"github.com/pingcap/ticdc/pkg/config"
	cerror "github.com/pingcap/ticdc/pkg/errors"
	"github.com/pingcap/ticdc/pkg/filter"
	"github.com/pingcap/ticdc/pkg/notify"
	"github.com/pingcap/ticdc/pkg/security"
<<<<<<< HEAD
=======
	"github.com/pingcap/ticdc/pkg/util"
	"go.uber.org/zap"
	"golang.org/x/sync/errgroup"
>>>>>>> b7f67803
)

type mqSink struct {
	mqProducer producer.Producer
	dispatcher dispatcher.Dispatcher
	newEncoder func() codec.EventBatchEncoder
	filter     *filter.Filter
	protocol   codec.Protocol

	partitionNum   int32
	partitionInput []chan struct {
		row        *model.RowChangedEvent
		resolvedTs uint64
	}
	partitionResolvedTs []uint64
	checkpointTs        uint64
	resolvedNotifier    *notify.Notifier
	resolvedReceiver    *notify.Receiver

	statistics *Statistics
}

func newMqSink(
	ctx context.Context, credential *security.Credential, mqProducer producer.Producer,
	filter *filter.Filter, config *config.ReplicaConfig, opts map[string]string, errCh chan error,
) (*mqSink, error) {
	partitionNum := mqProducer.GetPartitionNum()
	partitionInput := make([]chan struct {
		row        *model.RowChangedEvent
		resolvedTs uint64
	}, partitionNum)
	for i := 0; i < int(partitionNum); i++ {
		partitionInput[i] = make(chan struct {
			row        *model.RowChangedEvent
			resolvedTs uint64
		}, 12800)
	}
	d, err := dispatcher.NewDispatcher(config, mqProducer.GetPartitionNum())
	if err != nil {
		return nil, errors.Trace(err)
	}
	notifier := new(notify.Notifier)
	var protocol codec.Protocol
	protocol.FromString(config.Sink.Protocol)

	newEncoder := codec.NewEventBatchEncoder(protocol)
	switch protocol {
	case codec.ProtocolAvro:
		registryURI, ok := opts["registry"]
		if !ok {
			return nil, cerror.ErrPrepareAvroFailed.GenWithStack(`Avro protocol requires parameter "registry"`)
		}
		keySchemaManager, err := codec.NewAvroSchemaManager(ctx, credential, registryURI, "-key")
		if err != nil {
			return nil, errors.Annotate(
				cerror.WrapError(cerror.ErrPrepareAvroFailed, err),
				"Could not create Avro schema manager for message keys")
		}
		valueSchemaManager, err := codec.NewAvroSchemaManager(ctx, credential, registryURI, "-value")
		if err != nil {
			return nil, errors.Annotate(
				cerror.WrapError(cerror.ErrPrepareAvroFailed, err),
				"Could not create Avro schema manager for message values")
		}
		newEncoder1 := newEncoder
		newEncoder = func() codec.EventBatchEncoder {
			avroEncoder := newEncoder1().(*codec.AvroEventBatchEncoder)
			avroEncoder.SetKeySchemaManager(keySchemaManager)
			avroEncoder.SetValueSchemaManager(valueSchemaManager)
			avroEncoder.SetTimeZone(util.TimezoneFromCtx(ctx))
			return avroEncoder
		}
	case codec.ProtocolCanal, codec.ProtocolCanalJSON:
		if !config.EnableOldValue {
			log.Error("Old value is not enabled when using Canal protocol. Please update changefeed config")
			return nil, cerror.WrapError(cerror.ErrKafkaInvalidConfig, errors.New("Canal requires old value to be enabled"))
		}
		if protocol == codec.ProtocolCanalJSON {
			break
		}
		var forceHkPk bool
		forceHkPkOpt, ok := opts["force-handle-key-pkey"]
		if ok && forceHkPkOpt == "true" {
			forceHkPk = true
		}
		var supportTxn bool
		supportTxnOpt, ok := opts["support-txn"]
		if ok && supportTxnOpt == "true" {
			supportTxn = true
		}
		newEncoder = func() codec.EventBatchEncoder {
			if supportTxn {
				canalEncoder := codec.NewCanalEventBatchEncoderWithTxn().(*codec.CanalEventBatchEncoderWithTxn)
				canalEncoder.SetForceHandleKeyPKey(forceHkPk)
				return canalEncoder
			}
			canalEncoder := codec.NewCanalEventBatchEncoderWithoutTxn().(*codec.CanalEventBatchEncoderWithoutTxn)
			canalEncoder.SetForceHandleKeyPKey(forceHkPk)
			return canalEncoder
		}
	}
<<<<<<< HEAD
=======

	// pre-flight verification of encoder parameters
	if err := newEncoder().SetParams(opts); err != nil {
		return nil, cerror.WrapError(cerror.ErrKafkaInvalidConfig, err)
	}

	newEncoder1 := newEncoder
	newEncoder = func() codec.EventBatchEncoder {
		ret := newEncoder1()
		err := ret.SetParams(opts)
		if err != nil {
			log.Panic("MQ Encoder could not parse parameters", zap.Error(err))
		}
		return ret
	}

	resolvedReceiver, err := notifier.NewReceiver(50 * time.Millisecond)
	if err != nil {
		return nil, err
	}
>>>>>>> b7f67803
	k := &mqSink{
		mqProducer:          mqProducer,
		dispatcher:          d,
		newEncoder:          newEncoder,
		filter:              filter,
		protocol:            protocol,
		partitionNum:        partitionNum,
		partitionInput:      partitionInput,
		partitionResolvedTs: make([]uint64, partitionNum),
		resolvedNotifier:    notifier,
<<<<<<< HEAD
		resolvedReceiver:    notifier.NewReceiver(50 * time.Millisecond),
		statistics:          NewStatistics(ctx, "MQ", opts),
=======
		resolvedReceiver:    resolvedReceiver,

		statistics: NewStatistics(ctx, "MQ", opts),
>>>>>>> b7f67803
	}

	go func() {
		if err := k.run(ctx); err != nil && errors.Cause(err) != context.Canceled {
			select {
			case <-ctx.Done():
				return
			case errCh <- err:
			default:
				log.Error("error channel is full", zap.Error(err))
			}
		}
	}()
	return k, nil
}

func (k *mqSink) EmitRowChangedEvents(ctx context.Context, rows ...*model.RowChangedEvent) error {
	rowsCount := 0
	for _, row := range rows {
		if k.filter.ShouldIgnoreDMLEvent(row.StartTs, row.Table.Schema, row.Table.Table) {
			log.Info("Row changed event ignored", zap.Uint64("start-ts", row.StartTs))
			continue
		}
		partition := k.dispatcher.Dispatch(row)

		select {
		case <-ctx.Done():
			return ctx.Err()
		case k.partitionInput[partition] <- struct {
			row        *model.RowChangedEvent
			resolvedTs uint64
		}{row: row}:
		}
		rowsCount++
	}
	k.statistics.AddRowsCount(rowsCount)
	return nil
}

func (k *mqSink) FlushRowChangedEvents(ctx context.Context, resolvedTs uint64) (uint64, error) {
	if resolvedTs <= k.checkpointTs {
		return k.checkpointTs, nil
	}

	for i := 0; i < int(k.partitionNum); i++ {
		select {
		case <-ctx.Done():
			return 0, ctx.Err()
		case k.partitionInput[i] <- struct {
			row        *model.RowChangedEvent
			resolvedTs uint64
		}{resolvedTs: resolvedTs}:
		}
	}

	// waiting for all row events are sent to mq producer
flushLoop:
	for {
		select {
		case <-ctx.Done():
			return 0, ctx.Err()
		case <-k.resolvedReceiver.C:
			for i := 0; i < int(k.partitionNum); i++ {
				if resolvedTs > atomic.LoadUint64(&k.partitionResolvedTs[i]) {
					continue flushLoop
				}
			}
			break flushLoop
		}
	}
	err := k.mqProducer.Flush(ctx)
	if err != nil {
		return 0, errors.Trace(err)
	}
	k.checkpointTs = resolvedTs
	k.statistics.PrintStatus(ctx)
	return k.checkpointTs, nil
}

func (k *mqSink) EmitCheckpointTs(ctx context.Context, ts uint64) error {
	encoder := k.newEncoder()
	msg, err := encoder.EncodeCheckpointEvent(ts)
	if err != nil {
		return errors.Trace(err)
	}
	if msg == nil {
		return nil
	}
	err = k.writeToProducer(ctx, msg, codec.EncoderNeedSyncWrite, -1)
	return errors.Trace(err)
}

func (k *mqSink) EmitDDLEvent(ctx context.Context, ddl *model.DDLEvent) error {
	if k.filter.ShouldIgnoreDDLEvent(ddl.StartTs, ddl.Type, ddl.TableInfo.Schema, ddl.TableInfo.Table) {
		log.Info(
			"DDL event ignored",
			zap.String("query", ddl.Query),
			zap.Uint64("startTs", ddl.StartTs),
			zap.Uint64("commitTs", ddl.CommitTs),
		)
		return cerror.ErrDDLEventIgnored.GenWithStackByArgs()
	}
	encoder := k.newEncoder()
	msg, err := encoder.EncodeDDLEvent(ddl)
	if err != nil {
		return errors.Trace(err)
	}

	if msg == nil {
		return nil
	}
	var partition int32 = -1
	if k.protocol == codec.ProtocolCanal {
		// see https://github.com/alibaba/canal/blob/master/connector/core/src/main/java/com/alibaba/otter/canal/connector/core/producer/MQMessageUtils.java#L257
		partition = 0
	}
	log.Debug("emit ddl event", zap.String("query", ddl.Query), zap.Uint64("commit-ts", ddl.CommitTs))
<<<<<<< HEAD

	err = k.writeToProducer(ctx, msg.Key, msg.Value, codec.EncoderNeedSyncWrite, partition)
=======
	err = k.writeToProducer(ctx, msg, codec.EncoderNeedSyncWrite, -1)
>>>>>>> b7f67803
	return errors.Trace(err)
}

// Initialize registers Avro schemas for all tables
func (k *mqSink) Initialize(ctx context.Context, tableInfo []*model.SimpleTableInfo) error {
	// No longer need it for now
	return nil
}

func (k *mqSink) Close() error {
	err := k.mqProducer.Close()
	return errors.Trace(err)
}

func (k *mqSink) run(ctx context.Context) error {
	defer k.resolvedReceiver.Stop()
	wg, ctx := errgroup.WithContext(ctx)
	for i := int32(0); i < k.partitionNum; i++ {
		partition := i
		wg.Go(func() error {
			return k.runWorker(ctx, partition)
		})
	}
	return wg.Wait()
}

const batchSizeLimit = 4 * 1024 * 1024 // 4MB

func (k *mqSink) runWorker(ctx context.Context, partition int32) error {
	input := k.partitionInput[partition]
	encoder := k.newEncoder()
	tick := time.NewTicker(500 * time.Millisecond)
	defer tick.Stop()

	flushToProducer := func(op codec.EncoderResult) error {
		return k.statistics.RecordBatchExecution(func() (int, error) {
			if op == codec.EncoderNoOperation {
				return 0, nil
			}
			messages := encoder.Build()
			thisBatchSize := len(messages)
			if thisBatchSize == 0 {
				return 0, nil
			}

			for _, msg := range messages {
				err := k.writeToProducer(ctx, msg, codec.EncoderNeedAsyncWrite, partition)
				if err != nil {
					return 0, err
				}
			}

			if op == codec.EncoderNeedSyncWrite {
				err := k.mqProducer.Flush(ctx)
				if err != nil {
					return 0, err
				}
			}
			log.Debug("MQSink flushed", zap.Int("thisBatchSize", thisBatchSize))
			return thisBatchSize, nil
		})
	}

	for {
		var e struct {
			row        *model.RowChangedEvent
			resolvedTs uint64
		}
		select {
		case <-ctx.Done():
			return ctx.Err()
		case <-tick.C:
			if err := flushToProducer(codec.EncoderNeedAsyncWrite); err != nil {
				return errors.Trace(err)
			}
			continue
		case e = <-input:
		}
		if e.row == nil {
			if e.resolvedTs != 0 {
				op, err := encoder.AppendResolvedEvent(e.resolvedTs)
				if err != nil {
					return errors.Trace(err)
				}
				if err := flushToProducer(op); err != nil {
					return errors.Trace(err)
				}

				if err := flushToProducer(op); err != nil {
					return errors.Trace(err)
				}

				atomic.StoreUint64(&k.partitionResolvedTs[partition], e.resolvedTs)
				k.resolvedNotifier.Notify()
			}
			continue
		}
		op, err := encoder.AppendRowChangedEvent(e.row)
		if err != nil {
			return errors.Trace(err)
		}

		if encoder.Size() >= batchSizeLimit {
			op = codec.EncoderNeedAsyncWrite
		}

		if err := flushToProducer(op); err != nil {
			return errors.Trace(err)
		}
	}
}

func (k *mqSink) writeToProducer(ctx context.Context, message *codec.MQMessage, op codec.EncoderResult, partition int32) error {
	switch op {
	case codec.EncoderNeedAsyncWrite:
		if partition >= 0 {
			return k.mqProducer.SendMessage(ctx, message, partition)
		}
		return cerror.ErrAsyncBroadcastNotSupport.GenWithStackByArgs()
	case codec.EncoderNeedSyncWrite:
		if partition >= 0 {
			err := k.mqProducer.SendMessage(ctx, message, partition)
			if err != nil {
				return err
			}
			return k.mqProducer.Flush(ctx)
		}
		return k.mqProducer.SyncBroadcastMessage(ctx, message)
	}

	log.Warn("writeToProducer called with no-op",
		zap.ByteString("key", message.Key),
		zap.ByteString("value", message.Value),
		zap.Int32("partition", partition))
	return nil
}

func newKafkaSaramaSink(ctx context.Context, sinkURI *url.URL, filter *filter.Filter, replicaConfig *config.ReplicaConfig, opts map[string]string, errCh chan error) (*mqSink, error) {
	config := kafka.NewKafkaConfig()

	scheme := strings.ToLower(sinkURI.Scheme)
	if scheme != "kafka" && scheme != "kafka+ssl" {
		return nil, cerror.ErrKafkaInvalidConfig.GenWithStack("can't create MQ sink with unsupported scheme: %s", scheme)
	}
	s := sinkURI.Query().Get("partition-num")
	if s != "" {
		c, err := strconv.Atoi(s)
		if err != nil {
			return nil, cerror.WrapError(cerror.ErrKafkaInvalidConfig, err)
		}
		config.PartitionNum = int32(c)
	}

	s = sinkURI.Query().Get("replication-factor")
	if s != "" {
		c, err := strconv.Atoi(s)
		if err != nil {
			return nil, cerror.WrapError(cerror.ErrKafkaInvalidConfig, err)
		}
		config.ReplicationFactor = int16(c)
	}

	s = sinkURI.Query().Get("kafka-version")
	if s != "" {
		config.Version = s
	}

	s = sinkURI.Query().Get("max-message-bytes")
	if s != "" {
		c, err := strconv.Atoi(s)
		if err != nil {
			return nil, cerror.WrapError(cerror.ErrKafkaInvalidConfig, err)
		}
		config.MaxMessageBytes = c
		opts["max-message-bytes"] = s
	}

	s = sinkURI.Query().Get("max-batch-size")
	if s != "" {
		opts["max-batch-size"] = s
	}

	s = sinkURI.Query().Get("compression")
	if s != "" {
		config.Compression = s
	}

	config.ClientID = sinkURI.Query().Get("kafka-client-id")

	s = sinkURI.Query().Get("protocol")
	if s != "" {
		replicaConfig.Sink.Protocol = s
	}

	s = sinkURI.Query().Get("ca")
	if s != "" {
		config.Credential.CAPath = s
	}

	s = sinkURI.Query().Get("cert")
	if s != "" {
		config.Credential.CertPath = s
	}

	s = sinkURI.Query().Get("key")
	if s != "" {
		config.Credential.KeyPath = s
	}

	s = sinkURI.Query().Get("sasl-user")
	if s != "" {
		config.SaslScram.SaslUser = s
	}

	s = sinkURI.Query().Get("sasl-password")
	if s != "" {
		config.SaslScram.SaslPassword = s
	}

	s = sinkURI.Query().Get("sasl-mechanism")
	if s != "" {
		config.SaslScram.SaslMechanism = s
	}

	s = sinkURI.Query().Get("auto-create-topic")
	if s != "" {
		autoCreate, err := strconv.ParseBool(s)
		if err != nil {
			return nil, cerror.WrapError(cerror.ErrKafkaInvalidConfig, err)
		}
		config.TopicPreProcess = autoCreate
	}

	topic := strings.TrimFunc(sinkURI.Path, func(r rune) bool {
		return r == '/'
	})
	producer, err := kafka.NewKafkaSaramaProducer(ctx, sinkURI.Host, topic, config, errCh)
	if err != nil {
		return nil, errors.Trace(err)
	}
	sink, err := newMqSink(ctx, config.Credential, producer, filter, replicaConfig, opts, errCh)
	if err != nil {
		return nil, errors.Trace(err)
	}
	return sink, nil
}

func newPulsarSink(ctx context.Context, sinkURI *url.URL, filter *filter.Filter, replicaConfig *config.ReplicaConfig, opts map[string]string, errCh chan error) (*mqSink, error) {
	producer, err := pulsar.NewProducer(sinkURI, errCh)
	if err != nil {
		return nil, errors.Trace(err)
	}
	s := sinkURI.Query().Get("protocol")
	if s != "" {
		replicaConfig.Sink.Protocol = s
	}
	// These two options are not used by Pulsar producer itself, but the encoders
	s = sinkURI.Query().Get("max-message-bytes")
	if s != "" {
		opts["max-message-bytes"] = s
	}

	s = sinkURI.Query().Get("max-batch-size")
	if s != "" {
		opts["max-batch-size"] = s
	}
	// For now, it's a place holder. Avro format have to make connection to Schema Registery,
	// and it may needs credential.
	credential := &security.Credential{}
	sink, err := newMqSink(ctx, credential, producer, filter, replicaConfig, opts, errCh)
	if err != nil {
		return nil, errors.Trace(err)
	}
	return sink, nil
}<|MERGE_RESOLUTION|>--- conflicted
+++ resolved
@@ -23,9 +23,6 @@
 
 	"github.com/pingcap/errors"
 	"github.com/pingcap/log"
-	"go.uber.org/zap"
-	"golang.org/x/sync/errgroup"
-
 	"github.com/pingcap/ticdc/cdc/model"
 	"github.com/pingcap/ticdc/cdc/sink/codec"
 	"github.com/pingcap/ticdc/cdc/sink/dispatcher"
@@ -37,12 +34,10 @@
 	"github.com/pingcap/ticdc/pkg/filter"
 	"github.com/pingcap/ticdc/pkg/notify"
 	"github.com/pingcap/ticdc/pkg/security"
-<<<<<<< HEAD
-=======
 	"github.com/pingcap/ticdc/pkg/util"
+
 	"go.uber.org/zap"
 	"golang.org/x/sync/errgroup"
->>>>>>> b7f67803
 )
 
 type mqSink struct {
@@ -123,29 +118,13 @@
 		if protocol == codec.ProtocolCanalJSON {
 			break
 		}
-		var forceHkPk bool
-		forceHkPkOpt, ok := opts["force-handle-key-pkey"]
-		if ok && forceHkPkOpt == "true" {
-			forceHkPk = true
-		}
-		var supportTxn bool
-		supportTxnOpt, ok := opts["support-txn"]
-		if ok && supportTxnOpt == "true" {
-			supportTxn = true
-		}
 		newEncoder = func() codec.EventBatchEncoder {
-			if supportTxn {
-				canalEncoder := codec.NewCanalEventBatchEncoderWithTxn().(*codec.CanalEventBatchEncoderWithTxn)
-				canalEncoder.SetForceHandleKeyPKey(forceHkPk)
-				return canalEncoder
-			}
-			canalEncoder := codec.NewCanalEventBatchEncoderWithoutTxn().(*codec.CanalEventBatchEncoderWithoutTxn)
-			canalEncoder.SetForceHandleKeyPKey(forceHkPk)
-			return canalEncoder
-		}
-	}
-<<<<<<< HEAD
-=======
+			if opts["support-txn"] == "true" {
+				return codec.NewCanalEventBatchEncoderWithTxn()
+			}
+			return codec.NewCanalEventBatchEncoderWithoutTxn()
+		}
+	}
 
 	// pre-flight verification of encoder parameters
 	if err := newEncoder().SetParams(opts); err != nil {
@@ -166,7 +145,6 @@
 	if err != nil {
 		return nil, err
 	}
->>>>>>> b7f67803
 	k := &mqSink{
 		mqProducer:          mqProducer,
 		dispatcher:          d,
@@ -177,14 +155,10 @@
 		partitionInput:      partitionInput,
 		partitionResolvedTs: make([]uint64, partitionNum),
 		resolvedNotifier:    notifier,
-<<<<<<< HEAD
-		resolvedReceiver:    notifier.NewReceiver(50 * time.Millisecond),
-		statistics:          NewStatistics(ctx, "MQ", opts),
-=======
+
 		resolvedReceiver:    resolvedReceiver,
 
 		statistics: NewStatistics(ctx, "MQ", opts),
->>>>>>> b7f67803
 	}
 
 	go func() {
@@ -297,17 +271,14 @@
 		return nil
 	}
 	var partition int32 = -1
-	if k.protocol == codec.ProtocolCanal {
-		// see https://github.com/alibaba/canal/blob/master/connector/core/src/main/java/com/alibaba/otter/canal/connector/core/producer/MQMessageUtils.java#L257
+	if k.protocol == codec.ProtocolCanal || k.protocol == codec.ProtocolCanalJSON{
+		// canal server always put ddl event into partition 0
+		// ref https://github.com/alibaba/canal/blob/master/connector/core/src/main/java/com/alibaba/otter/canal/connector/core/producer/MQMessageUtils.java#L257
 		partition = 0
 	}
 	log.Debug("emit ddl event", zap.String("query", ddl.Query), zap.Uint64("commit-ts", ddl.CommitTs))
-<<<<<<< HEAD
-
-	err = k.writeToProducer(ctx, msg.Key, msg.Value, codec.EncoderNeedSyncWrite, partition)
-=======
-	err = k.writeToProducer(ctx, msg, codec.EncoderNeedSyncWrite, -1)
->>>>>>> b7f67803
+
+	err = k.writeToProducer(ctx, msg, codec.EncoderNeedSyncWrite, partition)
 	return errors.Trace(err)
 }
 
