--- conflicted
+++ resolved
@@ -80,22 +80,8 @@
 
 func (k *mqSink) EmitRowChangedEvents(ctx context.Context, rows ...*model.RowChangedEvent) error {
 	for _, row := range rows {
-<<<<<<< HEAD
-		if row.Resolved {
-			for i := int32(0); i < k.partitionNum; i++ {
-				err := k.mqProducer.SendMessage(ctx, model.NewResolvedMessage(row.CRTs), nil, i)
-				if err != nil {
-					return errors.Trace(err)
-				}
-			}
-			continue
-		}
 		if k.filter.ShouldIgnoreDMLEvent(row.CRTs, row.Table.Schema, row.Table.Table) {
 			log.Info("Row changed event ignored", zap.Uint64("ts", row.CRTs))
-=======
-		if k.filter.ShouldIgnoreEvent(row.Ts, row.Schema, row.Table) {
-			log.Info("Row changed event ignored", zap.Uint64("ts", row.Ts))
->>>>>>> ce129637
 			continue
 		}
 		partition := k.dispatcher.Dispatch(row)
