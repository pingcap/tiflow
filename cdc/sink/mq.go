--- conflicted
+++ resolved
@@ -412,12 +412,7 @@
 	if topic == "" {
 		return nil, cerror.ErrKafkaInvalidConfig.GenWithStack("no topic is specified in sink-uri")
 	}
-<<<<<<< HEAD
 	producer, err := kafka.NewKafkaSaramaProducer(ctx, topic, config, opts, errCh)
-=======
-
-	producer, err := kafka.NewKafkaSaramaProducer(ctx, topic, config, errCh)
->>>>>>> 363517b3
 	if err != nil {
 		return nil, errors.Trace(err)
 	}
