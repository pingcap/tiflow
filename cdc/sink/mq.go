--- conflicted
+++ resolved
@@ -98,7 +98,7 @@
 	changefeedID := util.ChangefeedIDFromCtx(ctx)
 	role := util.RoleFromCtx(ctx)
 
-	encoder, err := encoderBuilder.Build(ctx)
+	encoder := encoderBuilder.Build(ctx)
 	if err != nil {
 		return nil, errors.Trace(err)
 	}
@@ -297,68 +297,9 @@
 	return wg.Wait()
 }
 
-<<<<<<< HEAD
-const batchSizeLimit = 4 * 1024 * 1024 // 4MB
-
-func (k *mqSink) runWorker(ctx context.Context, partition int32) error {
-	input := k.partitionInput[partition]
-	encoder := k.encoderBuilder.Build(ctx)
-
-	tick := time.NewTicker(500 * time.Millisecond)
-	defer tick.Stop()
-
-	flushToProducer := func() error {
-		return k.statistics.RecordBatchExecution(func() (int, error) {
-			messages := encoder.Build()
-			thisBatchSize := 0
-			if len(messages) == 0 {
-				return 0, nil
-			}
-
-			for _, msg := range messages {
-				err := k.writeToProducer(ctx, msg, codec.EncoderNeedAsyncWrite, partition)
-				if err != nil {
-					return 0, err
-				}
-				thisBatchSize += msg.GetRowsCount()
-			}
-			log.Debug("MQSink flushed", zap.Int("thisBatchSize", thisBatchSize),
-				zap.String("changefeed", k.id), zap.Any("role", k.role))
-			return thisBatchSize, nil
-		})
-	}
-	for {
-		var e mqEvent
-		select {
-		case <-ctx.Done():
-			return ctx.Err()
-		case <-tick.C:
-			if err := flushToProducer(); err != nil {
-				return errors.Trace(err)
-			}
-			continue
-		case e = <-input:
-		}
-		if e.row == nil {
-			// When receiving resolved ts events, we need to write all events to the producer.
-			// We don't need to flush it immediately, we wait until all partitions have received
-			// this event before we flush it uniformly.
-			if e.resolvedTs != 0 {
-				if err := flushToProducer(); err != nil {
-					return errors.Trace(err)
-				}
-
-				atomic.StoreUint64(&k.partitionResolvedTs[partition], e.resolvedTs)
-				k.resolvedNotifier.Notify()
-			}
-			continue
-		}
-		err := encoder.AppendRowChangedEvent(e.row)
-=======
 func (k *mqSink) writeToProducer(ctx context.Context, message *codec.MQMessage, partition int32) error {
 	if partition >= 0 {
 		err := k.mqProducer.AsyncSendMessage(ctx, message, partition)
->>>>>>> 901ba1d0
 		if err != nil {
 			return err
 		}
