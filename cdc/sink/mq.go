--- conflicted
+++ resolved
@@ -68,12 +68,8 @@
 
 func newMqSink(
 	ctx context.Context, credential *security.Credential, mqProducer producer.Producer,
-<<<<<<< HEAD
-	filter *filter.Filter, config *config.ReplicaConfig, opts map[string]string, errCh chan error,
-=======
 	filter *filter.Filter, replicaConfig *config.ReplicaConfig, opts map[string]string,
 	errCh chan error,
->>>>>>> 1c1015b01 (sink(cdc): kafka producer use default configuration. (#4359))
 ) (*mqSink, error) {
 	var protocol codec.Protocol
 	protocol.FromString(config.Sink.Protocol)
@@ -109,14 +105,10 @@
 		return nil, errors.Trace(err)
 	}
 
-<<<<<<< HEAD
-	k := &mqSink{
-=======
 	changefeedID := util.ChangefeedIDFromCtx(ctx)
 	role := util.RoleFromCtx(ctx)
 
 	s := &mqSink{
->>>>>>> 1c1015b01 (sink(cdc): kafka producer use default configuration. (#4359))
 		mqProducer:     mqProducer,
 		dispatcher:     d,
 		encoderBuilder: encoderBuilder,
@@ -130,14 +122,9 @@
 		resolvedNotifier:    notifier,
 		resolvedReceiver:    resolvedReceiver,
 
-<<<<<<< HEAD
-		statistics: NewStatistics(ctx, "MQ", opts),
-
-		role: role,
-		id:   changefeedID,
-=======
+		role:       role,
+		id:         changefeedID,
 		statistics: NewStatistics(ctx, "MQ"),
->>>>>>> efeedfdf
 	}
 
 	go func() {
@@ -262,15 +249,10 @@
 	}
 
 	k.statistics.AddDDLCount()
-<<<<<<< HEAD
-	log.Debug("emit ddl event", zap.String("query", ddl.Query), zap.Uint64("commit-ts", ddl.CommitTs))
-	err = k.writeToProducer(ctx, msg, codec.EncoderNeedSyncWrite, -1)
-=======
 	log.Debug("emit ddl event", zap.String("query", ddl.Query),
 		zap.Uint64("commitTs", ddl.CommitTs), zap.Int32("partition", partition),
 		zap.String("changefeed", k.id), zap.Any("role", k.role))
 	err = k.writeToProducer(ctx, msg, codec.EncoderNeedSyncWrite, partition)
->>>>>>> 1c1015b01 (sink(cdc): kafka producer use default configuration. (#4359))
 	return errors.Trace(err)
 }
 
@@ -407,19 +389,12 @@
 	return nil
 }
 
-<<<<<<< HEAD
-func newKafkaSaramaSink(ctx context.Context, sinkURI *url.URL, filter *filter.Filter, replicaConfig *config.ReplicaConfig, opts map[string]string, errCh chan error) (*mqSink, error) {
-	scheme := strings.ToLower(sinkURI.Scheme)
-	if scheme != "kafka" && scheme != "kafka+ssl" {
-		return nil, cerror.ErrKafkaInvalidConfig.GenWithStack("can't create MQ sink with unsupported scheme: %s", scheme)
-=======
 func newKafkaSaramaSink(ctx context.Context, sinkURI *url.URL,
 	filter *filter.Filter, replicaConfig *config.ReplicaConfig,
 	opts map[string]string, errCh chan error) (*mqSink, error) {
 	producerConfig := kafka.NewConfig()
 	if err := kafka.CompleteConfigsAndOpts(sinkURI, producerConfig, replicaConfig, opts); err != nil {
 		return nil, cerror.WrapError(cerror.ErrKafkaInvalidConfig, err)
->>>>>>> 1c1015b01 (sink(cdc): kafka producer use default configuration. (#4359))
 	}
 
 	config := kafka.NewConfig()
