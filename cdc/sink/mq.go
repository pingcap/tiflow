// Copyright 2020 PingCAP, Inc.
//
// Licensed under the Apache License, Version 2.0 (the "License");
// you may not use this file except in compliance with the License.
// You may obtain a copy of the License at
//
//     http://www.apache.org/licenses/LICENSE-2.0
//
// Unless required by applicable law or agreed to in writing, software
// distributed under the License is distributed on an "AS IS" BASIS,
// See the License for the specific language governing permissions and
// limitations under the License.

package sink

import (
	"context"
	"fmt"
	"net/url"
	"strings"
	"sync/atomic"
	"time"

	"github.com/pingcap/errors"
	"github.com/pingcap/log"
	"github.com/pingcap/tiflow/cdc/model"
	"github.com/pingcap/tiflow/cdc/sink/codec"
	"github.com/pingcap/tiflow/cdc/sink/dispatcher"
	"github.com/pingcap/tiflow/cdc/sink/producer"
	"github.com/pingcap/tiflow/cdc/sink/producer/kafka"
	"github.com/pingcap/tiflow/cdc/sink/producer/pulsar"
	"github.com/pingcap/tiflow/pkg/config"
	cerror "github.com/pingcap/tiflow/pkg/errors"
	"github.com/pingcap/tiflow/pkg/filter"
	"github.com/pingcap/tiflow/pkg/notify"
	"github.com/pingcap/tiflow/pkg/security"
	"github.com/pingcap/tiflow/pkg/util"
	"go.uber.org/zap"
	"golang.org/x/sync/errgroup"
)

type mqSink struct {
	mqProducer producer.Producer
	dispatcher dispatcher.Dispatcher
	newEncoder func() codec.EventBatchEncoder
	filter     *filter.Filter
	protocol   codec.Protocol

	partitionNum   int32
	partitionInput []chan struct {
		row        *model.RowChangedEvent
		resolvedTs uint64
	}
	partitionResolvedTs []uint64
	tableCheckpointTs   map[model.TableID]uint64
	resolvedNotifier    *notify.Notifier
	resolvedReceiver    *notify.Receiver

	statistics *Statistics
}

func newMqSink(
	ctx context.Context, credential *security.Credential, mqProducer producer.Producer,
	filter *filter.Filter, config *config.ReplicaConfig, opts map[string]string, errCh chan error,
) (*mqSink, error) {
	partitionNum := mqProducer.GetPartitionNum()
	partitionInput := make([]chan struct {
		row        *model.RowChangedEvent
		resolvedTs uint64
	}, partitionNum)
	for i := 0; i < int(partitionNum); i++ {
		partitionInput[i] = make(chan struct {
			row        *model.RowChangedEvent
			resolvedTs uint64
		}, 12800)
	}
	d, err := dispatcher.NewDispatcher(config, mqProducer.GetPartitionNum())
	if err != nil {
		return nil, errors.Trace(err)
	}
	notifier := new(notify.Notifier)
	var protocol codec.Protocol
	protocol.FromString(config.Sink.Protocol)

	newEncoder := codec.NewEventBatchEncoder(protocol)
	if protocol == codec.ProtocolAvro {
		registryURI, ok := opts["registry"]
		if !ok {
			return nil, cerror.ErrPrepareAvroFailed.GenWithStack(`Avro protocol requires parameter "registry"`)
		}
		keySchemaManager, err := codec.NewAvroSchemaManager(ctx, credential, registryURI, "-key")
		if err != nil {
			return nil, errors.Annotate(
				cerror.WrapError(cerror.ErrPrepareAvroFailed, err),
				"Could not create Avro schema manager for message keys")
		}
		valueSchemaManager, err := codec.NewAvroSchemaManager(ctx, credential, registryURI, "-value")
		if err != nil {
			return nil, errors.Annotate(
				cerror.WrapError(cerror.ErrPrepareAvroFailed, err),
				"Could not create Avro schema manager for message values")
		}
		newEncoder1 := newEncoder
		newEncoder = func() codec.EventBatchEncoder {
			avroEncoder := newEncoder1().(*codec.AvroEventBatchEncoder)
			avroEncoder.SetKeySchemaManager(keySchemaManager)
			avroEncoder.SetValueSchemaManager(valueSchemaManager)
			avroEncoder.SetTimeZone(util.TimezoneFromCtx(ctx))
			return avroEncoder
		}
	} else if (protocol == codec.ProtocolCanal || protocol == codec.ProtocolCanalJSON || protocol == codec.ProtocolMaxwell) && !config.EnableOldValue {
		log.Error(fmt.Sprintf("Old value is not enabled when using `%s` protocol. "+
			"Please update changefeed config", protocol.String()))
		return nil, cerror.WrapError(cerror.ErrKafkaInvalidConfig, errors.New(fmt.Sprintf("%s protocol requires old value to be enabled", protocol.String())))
	}

	// pre-flight verification of encoder parameters
	if err := newEncoder().SetParams(opts); err != nil {
		return nil, cerror.WrapError(cerror.ErrKafkaInvalidConfig, err)
	}

	newEncoder1 := newEncoder
	newEncoder = func() codec.EventBatchEncoder {
		ret := newEncoder1()
		err := ret.SetParams(opts)
		if err != nil {
			log.Panic("MQ Encoder could not parse parameters", zap.Error(err))
		}
		return ret
	}

	resolvedReceiver, err := notifier.NewReceiver(50 * time.Millisecond)
	if err != nil {
		return nil, err
	}
	k := &mqSink{
		mqProducer: mqProducer,
		dispatcher: d,
		newEncoder: newEncoder,
		filter:     filter,
		protocol:   protocol,

		partitionNum:        partitionNum,
		partitionInput:      partitionInput,
		partitionResolvedTs: make([]uint64, partitionNum),
		tableCheckpointTs:   make(map[model.TableID]uint64),
		resolvedNotifier:    notifier,
		resolvedReceiver:    resolvedReceiver,

		statistics: NewStatistics(ctx, "MQ", opts),
	}

	go func() {
		if err := k.run(ctx); err != nil && errors.Cause(err) != context.Canceled {
			select {
			case <-ctx.Done():
				return
			case errCh <- err:
			default:
				log.Error("error channel is full", zap.Error(err))
			}
		}
	}()
	return k, nil
}

func (k *mqSink) EmitRowChangedEvents(ctx context.Context, rows ...*model.RowChangedEvent) error {
	rowsCount := 0
	for _, row := range rows {
		if k.filter.ShouldIgnoreDMLEvent(row.StartTs, row.Table.Schema, row.Table.Table) {
			log.Info("Row changed event ignored", zap.Uint64("start-ts", row.StartTs))
			continue
		}
		partition := k.dispatcher.Dispatch(row)
		select {
		case <-ctx.Done():
			return ctx.Err()
		case k.partitionInput[partition] <- struct {
			row        *model.RowChangedEvent
			resolvedTs uint64
		}{row: row}:
		}
		rowsCount++
	}
	k.statistics.AddRowsCount(rowsCount)
	return nil
}

func (k *mqSink) FlushRowChangedEvents(ctx context.Context, tableID model.TableID, resolvedTs uint64) (uint64, error) {
	if checkpointTs, ok := k.tableCheckpointTs[tableID]; ok && resolvedTs <= checkpointTs {
		return checkpointTs, nil
	}

	for i := 0; i < int(k.partitionNum); i++ {
		select {
		case <-ctx.Done():
			return 0, ctx.Err()
		case k.partitionInput[i] <- struct {
			row        *model.RowChangedEvent
			resolvedTs uint64
		}{resolvedTs: resolvedTs}:
		}
	}

	// waiting for all row events are sent to mq producer
flushLoop:
	for {
		select {
		case <-ctx.Done():
			return 0, ctx.Err()
		case <-k.resolvedReceiver.C:
			for i := 0; i < int(k.partitionNum); i++ {
				if resolvedTs > atomic.LoadUint64(&k.partitionResolvedTs[i]) {
					continue flushLoop
				}
			}
			break flushLoop
		}
	}
	err := k.mqProducer.Flush(ctx)
	if err != nil {
		return 0, errors.Trace(err)
	}
	k.tableCheckpointTs[tableID] = resolvedTs
	k.statistics.PrintStatus(ctx)
	return resolvedTs, nil
}

func (k *mqSink) EmitCheckpointTs(ctx context.Context, ts uint64) error {
	encoder := k.newEncoder()
	msg, err := encoder.EncodeCheckpointEvent(ts)
	if err != nil {
		return errors.Trace(err)
	}
	if msg == nil {
		return nil
	}
	err = k.writeToProducer(ctx, msg, codec.EncoderNeedSyncWrite, -1)
	return errors.Trace(err)
}

func (k *mqSink) EmitDDLEvent(ctx context.Context, ddl *model.DDLEvent) error {
	if k.filter.ShouldIgnoreDDLEvent(ddl.StartTs, ddl.Type, ddl.TableInfo.Schema, ddl.TableInfo.Table) {
		log.Info(
			"DDL event ignored",
			zap.String("query", ddl.Query),
			zap.Uint64("startTs", ddl.StartTs),
			zap.Uint64("commitTs", ddl.CommitTs),
		)
		return cerror.ErrDDLEventIgnored.GenWithStackByArgs()
	}
	encoder := k.newEncoder()
	msg, err := encoder.EncodeDDLEvent(ddl)
	if err != nil {
		return errors.Trace(err)
	}

	if msg == nil {
		return nil
	}

	k.statistics.AddDDLCount()
	log.Debug("emit ddl event", zap.String("query", ddl.Query), zap.Uint64("commit-ts", ddl.CommitTs))
	err = k.writeToProducer(ctx, msg, codec.EncoderNeedSyncWrite, -1)
	return errors.Trace(err)
}

func (k *mqSink) Close(ctx context.Context) error {
	err := k.mqProducer.Close()
	return errors.Trace(err)
}

func (k *mqSink) Barrier(cxt context.Context, tableID model.TableID) error {
	// Barrier does nothing because FlushRowChangedEvents in mq sink has flushed
	// all buffered events forcedlly.
	return nil
}

func (k *mqSink) run(ctx context.Context) error {
	defer k.resolvedReceiver.Stop()
	wg, ctx := errgroup.WithContext(ctx)
	for i := int32(0); i < k.partitionNum; i++ {
		partition := i
		wg.Go(func() error {
			return k.runWorker(ctx, partition)
		})
	}
	return wg.Wait()
}

const batchSizeLimit = 4 * 1024 * 1024 // 4MB

func (k *mqSink) runWorker(ctx context.Context, partition int32) error {
	input := k.partitionInput[partition]
	encoder := k.newEncoder()
	tick := time.NewTicker(500 * time.Millisecond)
	defer tick.Stop()

	flushToProducer := func(op codec.EncoderResult) error {
		return k.statistics.RecordBatchExecution(func() (int, error) {
			messages := encoder.Build()
			thisBatchSize := 0
			if len(messages) == 0 {
				return 0, nil
			}

			for _, msg := range messages {
				err := k.writeToProducer(ctx, msg, codec.EncoderNeedAsyncWrite, partition)
				if err != nil {
					return 0, err
				}
				thisBatchSize += msg.GetRowsCount()
			}

			if op == codec.EncoderNeedSyncWrite {
				err := k.mqProducer.Flush(ctx)
				if err != nil {
					return 0, err
				}
			}
			log.Debug("MQSink flushed", zap.Int("thisBatchSize", thisBatchSize))
			return thisBatchSize, nil
		})
	}
	for {
		var e struct {
			row        *model.RowChangedEvent
			resolvedTs uint64
		}
		select {
		case <-ctx.Done():
			return ctx.Err()
		case <-tick.C:
			if err := flushToProducer(codec.EncoderNeedAsyncWrite); err != nil {
				return errors.Trace(err)
			}
			continue
		case e = <-input:
		}
		if e.row == nil {
			if e.resolvedTs != 0 {
				op, err := encoder.AppendResolvedEvent(e.resolvedTs)
				if err != nil {
					return errors.Trace(err)
				}

				if err := flushToProducer(op); err != nil {
					return errors.Trace(err)
				}

				atomic.StoreUint64(&k.partitionResolvedTs[partition], e.resolvedTs)
				k.resolvedNotifier.Notify()
			}
			continue
		}
		op, err := encoder.AppendRowChangedEvent(e.row)
		if err != nil {
			return errors.Trace(err)
		}

		if encoder.Size() >= batchSizeLimit {
			op = codec.EncoderNeedAsyncWrite
		}

		if encoder.Size() >= batchSizeLimit || op != codec.EncoderNoOperation {
			if err := flushToProducer(op); err != nil {
				return errors.Trace(err)
			}
		}
	}
}

func (k *mqSink) writeToProducer(ctx context.Context, message *codec.MQMessage, op codec.EncoderResult, partition int32) error {
	switch op {
	case codec.EncoderNeedAsyncWrite:
		if partition >= 0 {
			return k.mqProducer.SendMessage(ctx, message, partition)
		}
		return cerror.ErrAsyncBroadcastNotSupport.GenWithStackByArgs()
	case codec.EncoderNeedSyncWrite:
		if partition >= 0 {
			err := k.mqProducer.SendMessage(ctx, message, partition)
			if err != nil {
				return err
			}
			return k.mqProducer.Flush(ctx)
		}
		return k.mqProducer.SyncBroadcastMessage(ctx, message)
	}

	log.Warn("writeToProducer called with no-op",
		zap.ByteString("key", message.Key),
		zap.ByteString("value", message.Value),
		zap.Int32("partition", partition))
	return nil
}

func newKafkaSaramaSink(ctx context.Context, sinkURI *url.URL, filter *filter.Filter, replicaConfig *config.ReplicaConfig, opts map[string]string, errCh chan error) (*mqSink, error) {
	scheme := strings.ToLower(sinkURI.Scheme)
	if scheme != "kafka" && scheme != "kafka+ssl" {
		return nil, cerror.ErrKafkaInvalidConfig.GenWithStack("can't create MQ sink with unsupported scheme: %s", scheme)
	}

	config := kafka.NewConfig()
	if err := config.Initialize(sinkURI, replicaConfig, opts); err != nil {
		return nil, cerror.WrapError(cerror.ErrKafkaInvalidConfig, err)
	}

	topic := strings.TrimFunc(sinkURI.Path, func(r rune) bool {
		return r == '/'
	})
	if topic == "" {
		return nil, cerror.ErrKafkaInvalidConfig.GenWithStack("no topic is specified in sink-uri")
	}

<<<<<<< HEAD
	producer, err := kafka.NewKafkaSaramaProducer(ctx, topic, config, errCh)
=======
	producer, err := kafka.NewKafkaSaramaProducer(ctx, topic, config, opts, errCh)
>>>>>>> cd60d059
	if err != nil {
		return nil, errors.Trace(err)
	}
	sink, err := newMqSink(ctx, config.Credential, producer, filter, replicaConfig, opts, errCh)
	if err != nil {
		return nil, errors.Trace(err)
	}
	return sink, nil
}

func newPulsarSink(ctx context.Context, sinkURI *url.URL, filter *filter.Filter, replicaConfig *config.ReplicaConfig, opts map[string]string, errCh chan error) (*mqSink, error) {
	producer, err := pulsar.NewProducer(sinkURI, errCh)
	if err != nil {
		return nil, errors.Trace(err)
	}
	s := sinkURI.Query().Get("protocol")
	if s != "" {
		replicaConfig.Sink.Protocol = s
	}
	// These two options are not used by Pulsar producer itself, but the encoders
	s = sinkURI.Query().Get("max-message-bytes")
	if s != "" {
		opts["max-message-bytes"] = s
	}

	s = sinkURI.Query().Get("max-batch-size")
	if s != "" {
		opts["max-batch-size"] = s
	}
	// For now, it's a placeholder. Avro format have to make connection to Schema Registry,
	// and it may need credential.
	credential := &security.Credential{}
	sink, err := newMqSink(ctx, credential, producer, filter, replicaConfig, opts, errCh)
	if err != nil {
		return nil, errors.Trace(err)
	}
	return sink, nil
}<|MERGE_RESOLUTION|>--- conflicted
+++ resolved
@@ -413,11 +413,7 @@
 		return nil, cerror.ErrKafkaInvalidConfig.GenWithStack("no topic is specified in sink-uri")
 	}
 
-<<<<<<< HEAD
-	producer, err := kafka.NewKafkaSaramaProducer(ctx, topic, config, errCh)
-=======
 	producer, err := kafka.NewKafkaSaramaProducer(ctx, topic, config, opts, errCh)
->>>>>>> cd60d059
 	if err != nil {
 		return nil, errors.Trace(err)
 	}
