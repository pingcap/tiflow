--- conflicted
+++ resolved
@@ -110,12 +110,7 @@
 		partitionResolvedTs: make([]uint64, partitionNum),
 		resolvedNotifier:    notifier,
 		resolvedReceiver:    notifier.NewReceiver(50 * time.Millisecond),
-<<<<<<< HEAD
-		statistics:          NewStatistics("MQ", opts),
-=======
-
 		statistics: NewStatistics(ctx, "MQ", opts),
->>>>>>> af47050c
 	}
 
 	go func() {
