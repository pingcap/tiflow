--- conflicted
+++ resolved
@@ -221,18 +221,9 @@
 	if msg == nil {
 		return nil
 	}
-<<<<<<< HEAD
-	keys, values := encoder.Build()
-	for i := range keys {
-		err = k.writeToProducer(ctx, keys[i], values[i], op, -1)
-		if err != nil {
-			return errors.Trace(err)
-		}
-=======
 	err = k.writeToProducer(ctx, msg.Key, msg.Value, codec.EncoderNeedSyncWrite, -1)
 	if err != nil {
 		return errors.Trace(err)
->>>>>>> 0608f395
 	}
 	return nil
 }
@@ -252,33 +243,19 @@
 	if err != nil {
 		return errors.Trace(err)
 	}
-<<<<<<< HEAD
-	if op == codec.EncoderNoOperation {
+
+	if msg == nil {
 		return nil
 	}
-
-	keys, values := encoder.Build()
 	var partition int32 = -1
-	log.Info("emit ddl event", zap.ByteStrings("keys", keys), zap.ByteStrings("values", values))
 	if k.protocol == codec.ProtocolCanal {
 		// see https://github.com/alibaba/canal/blob/master/connector/core/src/main/java/com/alibaba/otter/canal/connector/core/producer/MQMessageUtils.java#L257
 		partition = 0
 	}
-	for i := range keys {
-		err = k.writeToProducer(ctx, keys[i], values[i], op, partition)
-		if err != nil {
-			return errors.Trace(err)
-		}
-=======
-
-	if msg == nil {
-		return nil
-	}
 	log.Debug("emit ddl event", zap.String("query", ddl.Query), zap.Uint64("commit-ts", ddl.CommitTs))
-	err = k.writeToProducer(ctx, msg.Key, msg.Value, codec.EncoderNeedSyncWrite, -1)
+	err = k.writeToProducer(ctx, msg.Key, msg.Value, codec.EncoderNeedSyncWrite, partition)
 	if err != nil {
 		return errors.Trace(err)
->>>>>>> 0608f395
 	}
 	return nil
 }
@@ -314,35 +291,15 @@
 func (k *mqSink) runWorker(ctx context.Context, partition int32) error {
 	input := k.partitionInput[partition]
 	encoder := k.newEncoder()
-<<<<<<< HEAD
-	eventCount := 0
-=======
->>>>>>> 0608f395
+
 	tick := time.NewTicker(500 * time.Millisecond)
 	defer tick.Stop()
 
 	flushToProducer := func(op codec.EncoderResult) error {
-<<<<<<< HEAD
-		if op == codec.EncoderNoOperation {
-			return nil
-		}
-		if eventCount == 0 {
-			return nil
-		}
-		keys, values := encoder.Build()
-		for i := range keys {
-			err := k.writeToProducer(ctx, keys[i], values[i], op, partition)
-			if err != nil {
-				return errors.Trace(err)
-			}
-		}
-		eventCount = 0
-		if k.protocol == codec.ProtocolCanal {
-			eventCount = encoder.Size()
-		}
-		return nil
-=======
 		return k.statistics.RecordBatchExecution(func() (int, error) {
+			if op == codec.EncoderNoOperation {
+				return 0, nil
+			}
 			messages := encoder.Build()
 			thisBatchSize := len(messages)
 			if thisBatchSize == 0 {
@@ -362,10 +319,12 @@
 					return 0, err
 				}
 			}
+			if k.protocol == codec.ProtocolCanal {
+				thisBatchSize -= encoder.Size()
+			}
 			log.Debug("MQSink flushed", zap.Int("thisBatchSize", thisBatchSize))
 			return thisBatchSize, nil
 		})
->>>>>>> 0608f395
 	}
 
 	for {
@@ -385,7 +344,7 @@
 		}
 		if e.row == nil {
 			if e.resolvedTs != 0 {
-				op, err := encoder.UpdateResolvedTs(e.resolvedTs)
+				op, err := encoder.AppendResolvedEvent(e.resolvedTs)
 				if err != nil {
 					return errors.Trace(err)
 				}
@@ -398,7 +357,6 @@
 			continue
 		}
 		op, err := encoder.AppendRowChangedEvent(e.row)
-		eventCount++
 		if err != nil {
 			return errors.Trace(err)
 		}
@@ -407,15 +365,8 @@
 			op = codec.EncoderNeedAsyncWrite
 		}
 
-<<<<<<< HEAD
 		if err := flushToProducer(op); err != nil {
 			return errors.Trace(err)
-=======
-		if encoder.Size() >= batchSizeLimit || op != codec.EncoderNoOperation {
-			if err := flushToProducer(op); err != nil {
-				return errors.Trace(err)
-			}
->>>>>>> 0608f395
 		}
 	}
 }
