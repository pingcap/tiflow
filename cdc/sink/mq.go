package sink

import (
	"context"
	"encoding/json"
	"hash/crc32"
	"net/url"
	"strconv"
	"strings"
	"sync/atomic"
	"time"

	"github.com/pingcap/ticdc/pkg/retry"

	"golang.org/x/sync/errgroup"

	"github.com/pingcap/ticdc/pkg/util"

	"github.com/pingcap/log"
	"go.uber.org/zap"

	"github.com/pingcap/errors"
	"github.com/pingcap/ticdc/cdc/model"
	"github.com/pingcap/ticdc/cdc/sink/mqProducer"
)

type mqSink struct {
	mqProducer       mqProducer.Producer
	partitionNum     int32
	lastSentMsgIndex uint64

	sinkCheckpointTsCh chan struct {
		ts    uint64
		index uint64
	}
	globalResolvedTs uint64
	checkpointTs     uint64
	filter           *util.Filter

	captureID    string
	changefeedID string

<<<<<<< HEAD
	count uint64
=======
	count int64

	errCh chan error
>>>>>>> 4a533d4e
}

func newMqSink(mqProducer mqProducer.Producer, filter *util.Filter, opts map[string]string) *mqSink {
	partitionNum := mqProducer.GetPartitionNum()
	changefeedID := opts[OptChangefeedID]
	captureID := opts[OptCaptureID]
	return &mqSink{
		mqProducer:   mqProducer,
		partitionNum: partitionNum,
		sinkCheckpointTsCh: make(chan struct {
			ts    uint64
			index uint64
		}, 128000),
		filter:       filter,
		changefeedID: changefeedID,
		captureID:    captureID,
		errCh:        make(chan error, 1),
	}
}

func (k *mqSink) EmitResolvedEvent(ctx context.Context, ts uint64) error {
	atomic.StoreUint64(&k.globalResolvedTs, ts)
	return nil
}

func (k *mqSink) EmitCheckpointEvent(ctx context.Context, ts uint64) error {
	keyByte, err := model.NewResolvedMessage(ts).Encode()
	if err != nil {
		return errors.Trace(err)
	}
	err = k.mqProducer.SyncBroadcastMessage(ctx, keyByte, nil)
	if err != nil {
		return errors.Trace(err)
	}
	return nil
}

func (k *mqSink) EmitRowChangedEvent(ctx context.Context, rows ...*model.RowChangedEvent) error {
	var sinkCheckpointTs uint64
	for _, row := range rows {
		if row.Resolved {
			sinkCheckpointTs = row.Ts
			continue
		}
		if k.filter.ShouldIgnoreEvent(row.Ts, row.Schema, row.Table) {
			log.Info("Row changed event ignored", zap.Uint64("ts", row.Ts))
			continue
		}
		partition := k.calPartition(row)
		key, value := row.ToMqMessage()
		keyByte, err := key.Encode()
		if err != nil {
			return errors.Trace(err)
		}
		valueByte, err := value.Encode()
		if err != nil {
			return errors.Trace(err)
		}
		k.lastSentMsgIndex, err = k.mqProducer.SendMessage(ctx, keyByte, valueByte, partition, func(err error) {
			if err != nil {
				log.Error("failed to send row changed event to kafka", zap.Int("size", len(keyByte)+len(valueByte)), zap.Error(err), zap.Reflect("row", row))
				select {
				case k.errCh <- err:
				default:
				}
				return
			}
			atomic.AddInt64(&k.count, 1)
		})
		if err != nil {
			return errors.Trace(err)
		}
<<<<<<< HEAD
		atomic.AddUint64(&k.count, 1)
=======
>>>>>>> 4a533d4e
	}
	if sinkCheckpointTs == 0 {
		return nil
	}
	// handle sink checkpoint ts
	select {
	case <-ctx.Done():
		return ctx.Err()
	case k.sinkCheckpointTsCh <- struct {
		ts    uint64
		index uint64
	}{ts: sinkCheckpointTs, index: k.lastSentMsgIndex}:
	}
	return nil
}

func (k *mqSink) calPartition(row *model.RowChangedEvent) int32 {
	hash := crc32.NewIEEE()
	// distribute partition by table
	_, err := hash.Write([]byte(row.Schema))
	if err != nil {
		log.Fatal("calculate hash of message key failed, please report a bug", zap.Error(err))
	}
	_, err = hash.Write([]byte(row.Table))
	if err != nil {
		log.Fatal("calculate hash of message key failed, please report a bug", zap.Error(err))
	}

	if len(row.IndieMarkCol) > 0 {
		// distribute partition by rowid or unique column value
		value := row.Columns[row.IndieMarkCol].Value
		b, err := json.Marshal(value)
		if err != nil {
			log.Fatal("calculate hash of message key failed, please report a bug", zap.Error(err))
		}
		_, err = hash.Write(b)
		if err != nil {
			log.Fatal("calculate hash of message key failed, please report a bug", zap.Error(err))
		}
	}

	return int32(hash.Sum32() % uint32(k.partitionNum))
}

func (k *mqSink) EmitDDLEvent(ctx context.Context, ddl *model.DDLEvent) error {
	if k.filter.ShouldIgnoreEvent(ddl.Ts, ddl.Schema, ddl.Table) {
		log.Info(
			"DDL event ignored",
			zap.String("query", ddl.Query),
			zap.Uint64("ts", ddl.Ts),
		)
		return nil
	}
	key, value := ddl.ToMqMessage()
	keyByte, err := key.Encode()
	if err != nil {
		return errors.Trace(err)
	}
	valueByte, err := value.Encode()
	if err != nil {
		return errors.Trace(err)
	}
	err = k.mqProducer.SyncBroadcastMessage(ctx, keyByte, valueByte)
	if err != nil {
		return errors.Trace(err)
	}
<<<<<<< HEAD
	atomic.AddUint64(&k.count, 1)
=======
>>>>>>> 4a533d4e
	return nil
}

func (k *mqSink) CheckpointTs() uint64 {
	return atomic.LoadUint64(&k.checkpointTs)
}

func (k *mqSink) Count() uint64 {
	return atomic.LoadUint64(&k.count)
}

func (k *mqSink) Run(ctx context.Context) error {
	wg, cctx := errgroup.WithContext(ctx)
	if !util.IsOwnerFromCtx(ctx) {
		wg.Go(func() error {
			return k.run(cctx)
		})
		wg.Go(func() error {
			return k.collectMetrics(ctx)
		})
	}
	wg.Go(func() error {
		return k.mqProducer.Run(cctx)
	})
	return wg.Wait()
}

func (k *mqSink) collectMetrics(ctx context.Context) error {
	for {
		select {
		case <-ctx.Done():
			return nil
		case <-time.After(defaultMetricInterval):
			mqSinkCheckpointChanSizeGauge.WithLabelValues(k.captureID, k.changefeedID).Set(float64(len(k.sinkCheckpointTsCh)))
		}
	}
}

func (k *mqSink) run(ctx context.Context) error {
	for {
		var sinkCheckpoint struct {
			ts    uint64
			index uint64
		}
		select {
		case <-ctx.Done():
			if err := k.Close(); err != nil {
				log.Error("close mq sink failed", zap.Error(err))
			}
			return ctx.Err()
		case err := <-k.errCh:
			log.Error("found err in MQ Sink, exiting", zap.Error(err))
			if err := k.Close(); err != nil {
				log.Error("close mq sink failed", zap.Error(err))
			}
			return err
		case sinkCheckpoint = <-k.sinkCheckpointTsCh:
		}

		// wait mq producer send message successfully
		err := retry.Run(10*time.Millisecond, 25,
			func() error {
				if sinkCheckpoint.index > k.mqProducer.MaxSuccessesIndex() {
					return errors.New("wait MQ producer successes index timeout")
				}
				return nil
			})
		if err != nil {
			return errors.Trace(err)
		}
		globalResolvedTs := atomic.LoadUint64(&k.globalResolvedTs)
		// when local resolvedTS is fallback, we will postpone to pushing global resolvedTS
		// check if the global resolvedTS is postponed

		if globalResolvedTs < sinkCheckpoint.ts {
			sinkCheckpoint.ts = globalResolvedTs
		}
		atomic.StoreUint64(&k.checkpointTs, sinkCheckpoint.ts)
	}
}

func (k *mqSink) Close() error {
	err := k.mqProducer.Close()
	if err != nil {
		return errors.Trace(err)
	}
	close(k.errCh)
	return nil
}

func (k *mqSink) PrintStatus(ctx context.Context) error {
	lastTime := time.Now()
	var lastCount uint64
	timer := time.NewTicker(printStatusInterval)
	defer timer.Stop()
	for {
		select {
		case <-ctx.Done():
			return nil
		case <-timer.C:
			now := time.Now()
			seconds := now.Unix() - lastTime.Unix()
			total := atomic.LoadUint64(&k.count)
			count := total - lastCount
			qps := uint64(0)
			if seconds > 0 {
				qps = count / uint64(seconds)
			}
			lastCount = total
			lastTime = now
			log.Info("MQ sink replication status",
				zap.String("changefeed", k.changefeedID),
				zap.Uint64("count", count),
				zap.Uint64("qps", qps))
		}
	}
}

func newKafkaSaramaSink(ctx context.Context, sinkURI *url.URL, filter *util.Filter, opts map[string]string) (*mqSink, error) {
	config := mqProducer.DefaultKafkaConfig

	scheme := strings.ToLower(sinkURI.Scheme)
	if scheme != "kafka" {
		return nil, errors.New("can not create MQ sink with unsupported scheme")
	}
	s := sinkURI.Query().Get("partition-num")
	if s != "" {
		c, err := strconv.Atoi(s)
		if err != nil {
			return nil, errors.Trace(err)
		}
		config.PartitionNum = int32(c)
	}

	s = sinkURI.Query().Get("replication-factor")
	if s != "" {
		c, err := strconv.Atoi(s)
		if err != nil {
			return nil, errors.Trace(err)
		}
		config.ReplicationFactor = int16(c)
	}

	s = sinkURI.Query().Get("kafka-version")
	if s != "" {
		config.Version = s
	}

	s = sinkURI.Query().Get("max-message-bytes")
	if s != "" {
		c, err := strconv.Atoi(s)
		if err != nil {
			return nil, errors.Trace(err)
		}
		config.MaxMessageBytes = c
	}

	s = sinkURI.Query().Get("compression")
	if s != "" {
		config.Compression = s
	}

	topic := strings.TrimFunc(sinkURI.Path, func(r rune) bool {
		return r == '/'
	})
	producer, err := mqProducer.NewKafkaSaramaProducer(ctx, sinkURI.Host, topic, config)
	if err != nil {
		return nil, errors.Trace(err)
	}
	return newMqSink(producer, filter, opts), nil
}<|MERGE_RESOLUTION|>--- conflicted
+++ resolved
@@ -40,13 +40,9 @@
 	captureID    string
 	changefeedID string
 
-<<<<<<< HEAD
 	count uint64
-=======
-	count int64
 
 	errCh chan error
->>>>>>> 4a533d4e
 }
 
 func newMqSink(mqProducer mqProducer.Producer, filter *util.Filter, opts map[string]string) *mqSink {
@@ -114,15 +110,11 @@
 				}
 				return
 			}
-			atomic.AddInt64(&k.count, 1)
+			atomic.AddUint64(&k.count, 1)
 		})
 		if err != nil {
 			return errors.Trace(err)
 		}
-<<<<<<< HEAD
-		atomic.AddUint64(&k.count, 1)
-=======
->>>>>>> 4a533d4e
 	}
 	if sinkCheckpointTs == 0 {
 		return nil
@@ -189,10 +181,6 @@
 	if err != nil {
 		return errors.Trace(err)
 	}
-<<<<<<< HEAD
-	atomic.AddUint64(&k.count, 1)
-=======
->>>>>>> 4a533d4e
 	return nil
 }
 
