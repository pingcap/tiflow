--- conflicted
+++ resolved
@@ -8,46 +8,23 @@
 	"sync/atomic"
 	"time"
 
-<<<<<<< HEAD
-=======
-	"github.com/pingcap/ticdc/cdc/sink/dispatcher"
-
-	"golang.org/x/sync/errgroup"
-
-	"github.com/pingcap/ticdc/pkg/filter"
-	"github.com/pingcap/ticdc/pkg/util"
-
-	"github.com/pingcap/log"
-	"go.uber.org/zap"
-
->>>>>>> 4388fa5e
 	"github.com/pingcap/errors"
 	"github.com/pingcap/log"
 	"github.com/pingcap/ticdc/cdc/model"
 	"github.com/pingcap/ticdc/cdc/sink/codec"
 	"github.com/pingcap/ticdc/cdc/sink/dispatcher"
 	"github.com/pingcap/ticdc/cdc/sink/mqProducer"
+	"github.com/pingcap/ticdc/pkg/filter"
 	"github.com/pingcap/ticdc/pkg/notify"
-	"github.com/pingcap/ticdc/pkg/util"
 	"go.uber.org/zap"
 	"golang.org/x/sync/errgroup"
 )
 
 type mqSink struct {
-<<<<<<< HEAD
 	mqProducer mqProducer.Producer
 	dispatcher dispatcher.Dispatcher
 	newEncoder func() codec.EventBatchEncoder
-	filter     *util.Filter
-=======
-	mqProducer   mqProducer.Producer
-	partitionNum int32
-
-	globalResolvedTs uint64
-	checkpointTs     uint64
-	filter           *filter.Filter
-	dispatcher       dispatcher.Dispatcher
->>>>>>> 4388fa5e
+	filter     *filter.Filter
 
 	partitionNum   int32
 	partitionInput []chan struct {
@@ -60,8 +37,7 @@
 	statistics *Statistics
 }
 
-<<<<<<< HEAD
-func newMqSink(ctx context.Context, mqProducer mqProducer.Producer, filter *util.Filter, config *util.ReplicaConfig, opts map[string]string, errCh chan error) *mqSink {
+func newMqSink(ctx context.Context, mqProducer mqProducer.Producer, filter *filter.Filter, config *filter.ReplicaConfig, opts map[string]string, errCh chan error) *mqSink {
 	partitionNum := mqProducer.GetPartitionNum()
 	partitionInput := make([]chan struct {
 		row        *model.RowChangedEvent
@@ -72,17 +48,6 @@
 			row        *model.RowChangedEvent
 			resolvedTs uint64
 		}, 12800)
-=======
-func newMqSink(mqProducer mqProducer.Producer, filter *filter.Filter, config *filter.ReplicaConfig, opts map[string]string) *mqSink {
-	return &mqSink{
-		mqProducer:   mqProducer,
-		partitionNum: mqProducer.GetPartitionNum(),
-		dispatcher:   dispatcher.NewDispatcher(config, mqProducer.GetPartitionNum()),
-		filter:       filter,
-		changefeedID: opts[OptChangefeedID],
-		captureID:    opts[OptCaptureID],
-		errCh:        make(chan error, 1),
->>>>>>> 4388fa5e
 	}
 	k := &mqSink{
 		mqProducer: mqProducer,
@@ -287,11 +252,7 @@
 	}
 }
 
-<<<<<<< HEAD
-func newKafkaSaramaSink(ctx context.Context, sinkURI *url.URL, filter *util.Filter, replicaConfig *util.ReplicaConfig, opts map[string]string, errCh chan error) (*mqSink, error) {
-=======
-func newKafkaSaramaSink(ctx context.Context, sinkURI *url.URL, filter *filter.Filter, replicaConfig *filter.ReplicaConfig, opts map[string]string) (*mqSink, error) {
->>>>>>> 4388fa5e
+func newKafkaSaramaSink(ctx context.Context, sinkURI *url.URL, filter *filter.Filter, replicaConfig *filter.ReplicaConfig, opts map[string]string, errCh chan error) (*mqSink, error) {
 	config := mqProducer.DefaultKafkaConfig
 
 	scheme := strings.ToLower(sinkURI.Scheme)
