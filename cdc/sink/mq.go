--- conflicted
+++ resolved
@@ -108,10 +108,10 @@
 			avroEncoder.SetValueSchemaManager(valueSchemaManager)
 			return avroEncoder
 		}
-<<<<<<< HEAD
 	case codec.ProtocolCanal:
 		if !config.EnableOldValue {
-			log.Warn("mqSink treats all updates as inserts if enable old value is not enabled")
+			log.Error("Old value is not enabled when using Canal protocol. Please update changefeed config")
+			return nil, cerror.WrapError(cerror.ErrKafkaInvalidConfig, errors.New("Canal requires old value to be enabled"))
 		}
 		var forceHkPk bool
 		forceHkPkOpt, ok := opts["force-handle-key-pkey"]
@@ -133,11 +133,6 @@
 			canalEncoder.SetForceHandleKeyPKey(forceHkPk)
 			return canalEncoder
 		}
-=======
-	} else if protocol == codec.ProtocolCanal && !config.EnableOldValue {
-		log.Error("Old value is not enabled when using Canal protocol. Please update changefeed config")
-		return nil, cerror.WrapError(cerror.ErrKafkaInvalidConfig, errors.New("Canal requires old value to be enabled"))
->>>>>>> 1c75dee5
 	}
 
 	k := &mqSink{
