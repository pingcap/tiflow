--- conflicted
+++ resolved
@@ -266,14 +266,11 @@
 	return errors.Trace(err)
 }
 
-<<<<<<< HEAD
 func (k *mqSink) Init(_ model.TableID) error {
 	return nil
 }
 
-=======
 // Close the producer asynchronously, does not care closed successfully or not.
->>>>>>> 650557d0
 func (k *mqSink) Close(ctx context.Context) error {
 	go k.mqProducer.Close()
 	return nil
