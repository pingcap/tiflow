--- conflicted
+++ resolved
@@ -386,11 +386,7 @@
 		return nil, cerror.ErrKafkaInvalidConfig.GenWithStack("no topic is specified in sink-uri")
 	}
 
-<<<<<<< HEAD
 	producer, err := kafka.NewKafkaSaramaProducer(ctx, topic, config, opts, errCh)
-=======
-	producer, err := kafka.NewKafkaSaramaProducer(ctx, topic, config, errCh)
->>>>>>> 69f96840
 	if err != nil {
 		return nil, errors.Trace(err)
 	}
