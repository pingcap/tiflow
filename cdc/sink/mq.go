package sink

import (
	"context"
	"net/url"
	"strconv"
	"strings"
	"sync/atomic"
	"time"

	"github.com/pingcap/ticdc/cdc/sink/dispatcher"

	"golang.org/x/sync/errgroup"

	"github.com/pingcap/ticdc/pkg/util"

	"github.com/pingcap/log"
	"go.uber.org/zap"

	"github.com/pingcap/errors"
	"github.com/pingcap/ticdc/cdc/model"
	"github.com/pingcap/ticdc/cdc/sink/mqProducer"
)

type mqSink struct {
	mqProducer   mqProducer.Producer
	partitionNum int32

	globalResolvedTs uint64
	checkpointTs     uint64
	filter           *util.Filter
	dispatcher       dispatcher.Dispatcher

	captureID    string
	changefeedID string

	errCh chan error
}

func newMqSink(mqProducer mqProducer.Producer, filter *util.Filter, config *util.ReplicaConfig, opts map[string]string) *mqSink {
	return &mqSink{
		mqProducer:   mqProducer,
		partitionNum: mqProducer.GetPartitionNum(),
		dispatcher:   dispatcher.NewDispatcher(config, mqProducer.GetPartitionNum()),
		filter:       filter,
		changefeedID: opts[OptChangefeedID],
		captureID:    opts[OptCaptureID],
		errCh:        make(chan error, 1),
	}
}

func (k *mqSink) EmitResolvedEvent(ctx context.Context, ts uint64) error {
	atomic.StoreUint64(&k.globalResolvedTs, ts)
	return nil
}

func (k *mqSink) EmitCheckpointEvent(ctx context.Context, ts uint64) error {
	err := k.mqProducer.SyncBroadcastMessage(ctx, model.NewResolvedMessage(ts), nil)
	if err != nil {
		return errors.Trace(err)
	}
	return nil
}

func (k *mqSink) EmitRowChangedEvent(ctx context.Context, rows ...*model.RowChangedEvent) error {
	for _, row := range rows {
		if row.Resolved {
<<<<<<< HEAD
			err := k.mqProducer.SendMessage(ctx, model.NewResolvedMessage(row.CRTs), nil, 0)
			if err != nil {
				return errors.Trace(err)
=======
			for i := int32(0); i < k.partitionNum; i++ {
				err := k.mqProducer.SendMessage(ctx, model.NewResolvedMessage(row.Ts), nil, i)
				if err != nil {
					return errors.Trace(err)
				}
>>>>>>> 2034031f
			}
			continue
		}
		if k.filter.ShouldIgnoreDMLEvent(row.CRTs, row.Table.Schema, row.Table.Table) {
			log.Info("Row changed event ignored", zap.Uint64("ts", row.CRTs))
			continue
		}
		partition := k.dispatcher.Dispatch(row)
		key, value := row.ToMqMessage()
		err := k.mqProducer.SendMessage(ctx, key, value, partition)
		if err != nil {
			return errors.Trace(err)
		}
	}
	return nil
}

func (k *mqSink) EmitDDLEvent(ctx context.Context, ddl *model.DDLEvent) error {
	if k.filter.ShouldIgnoreDDLEvent(ddl.Ts, ddl.Schema, ddl.Table) {
		log.Info(
			"DDL event ignored",
			zap.String("query", ddl.Query),
			zap.Uint64("ts", ddl.Ts),
		)
		return nil
	}
	key, value := ddl.ToMqMessage()
	log.Info("emit ddl event", zap.Reflect("key", key), zap.Reflect("value", value))
	err := k.mqProducer.SyncBroadcastMessage(ctx, key, value)
	if err != nil {
		return errors.Trace(err)
	}
	return nil
}

func (k *mqSink) CheckpointTs() uint64 {
	return atomic.LoadUint64(&k.checkpointTs)
}

func (k *mqSink) Count() uint64 {
	return k.mqProducer.Count()
}

func (k *mqSink) Run(ctx context.Context) error {
	wg, cctx := errgroup.WithContext(ctx)
	if !util.IsOwnerFromCtx(ctx) {
		wg.Go(func() error {
			return k.run(cctx)
		})
		wg.Go(func() error {
			return k.collectMetrics(ctx)
		})
	}
	wg.Go(func() error {
		return k.mqProducer.Run(cctx)
	})
	return wg.Wait()
}

func (k *mqSink) collectMetrics(ctx context.Context) error {
	for {
		select {
		case <-ctx.Done():
			return nil
		case <-time.After(defaultMetricInterval):
			mqSinkCheckpointChanSizeGauge.WithLabelValues(k.captureID, k.changefeedID).Set(float64(len(k.mqProducer.Successes())))
		}
	}
}

func (k *mqSink) run(ctx context.Context) error {
	for {
		var sinkCheckpoint uint64
		select {
		case <-ctx.Done():
			if err := k.Close(); err != nil {
				log.Error("close mq sink failed", zap.Error(err))
			}
			return ctx.Err()
		case err := <-k.errCh:
			log.Error("found err in MQ Sink, exiting", zap.Error(err))
			if err := k.Close(); err != nil {
				log.Error("close mq sink failed", zap.Error(err))
			}
			return err
		case sinkCheckpoint = <-k.mqProducer.Successes():
		}

		globalResolvedTs := atomic.LoadUint64(&k.globalResolvedTs)
		// when local resolvedTS is fallback, we will postpone to pushing global resolvedTS
		// check if the global resolvedTS is postponed

		if globalResolvedTs < sinkCheckpoint {
			sinkCheckpoint = globalResolvedTs
		}
		atomic.StoreUint64(&k.checkpointTs, sinkCheckpoint)
	}
}

func (k *mqSink) Close() error {
	err := k.mqProducer.Close()
	if err != nil {
		return errors.Trace(err)
	}
	close(k.errCh)
	return nil
}

func (k *mqSink) PrintStatus(ctx context.Context) error {
	return k.mqProducer.PrintStatus(ctx)
}

func newKafkaSaramaSink(ctx context.Context, sinkURI *url.URL, filter *util.Filter, replicaConfig *util.ReplicaConfig, opts map[string]string) (*mqSink, error) {
	config := mqProducer.DefaultKafkaConfig

	scheme := strings.ToLower(sinkURI.Scheme)
	if scheme != "kafka" {
		return nil, errors.New("can not create MQ sink with unsupported scheme")
	}
	s := sinkURI.Query().Get("partition-num")
	if s != "" {
		c, err := strconv.Atoi(s)
		if err != nil {
			return nil, errors.Trace(err)
		}
		config.PartitionNum = int32(c)
	}

	s = sinkURI.Query().Get("replication-factor")
	if s != "" {
		c, err := strconv.Atoi(s)
		if err != nil {
			return nil, errors.Trace(err)
		}
		config.ReplicationFactor = int16(c)
	}

	s = sinkURI.Query().Get("kafka-version")
	if s != "" {
		config.Version = s
	}

	s = sinkURI.Query().Get("max-message-bytes")
	if s != "" {
		c, err := strconv.Atoi(s)
		if err != nil {
			return nil, errors.Trace(err)
		}
		config.MaxMessageBytes = c
	}

	s = sinkURI.Query().Get("compression")
	if s != "" {
		config.Compression = s
	}

	topic := strings.TrimFunc(sinkURI.Path, func(r rune) bool {
		return r == '/'
	})
	producer, err := mqProducer.NewKafkaSaramaProducer(ctx, sinkURI.Host, topic, config)
	if err != nil {
		return nil, errors.Trace(err)
	}
	return newMqSink(producer, filter, replicaConfig, opts), nil
}<|MERGE_RESOLUTION|>--- conflicted
+++ resolved
@@ -65,17 +65,11 @@
 func (k *mqSink) EmitRowChangedEvent(ctx context.Context, rows ...*model.RowChangedEvent) error {
 	for _, row := range rows {
 		if row.Resolved {
-<<<<<<< HEAD
-			err := k.mqProducer.SendMessage(ctx, model.NewResolvedMessage(row.CRTs), nil, 0)
-			if err != nil {
-				return errors.Trace(err)
-=======
 			for i := int32(0); i < k.partitionNum; i++ {
-				err := k.mqProducer.SendMessage(ctx, model.NewResolvedMessage(row.Ts), nil, i)
+				err := k.mqProducer.SendMessage(ctx, model.NewResolvedMessage(row.CRTs), nil, i)
 				if err != nil {
 					return errors.Trace(err)
 				}
->>>>>>> 2034031f
 			}
 			continue
 		}
