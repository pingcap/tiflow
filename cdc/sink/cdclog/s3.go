--- conflicted
+++ resolved
@@ -29,13 +29,6 @@
 	cerror "github.com/pingcap/ticdc/pkg/errors"
 	"github.com/uber-go/atomic"
 	"go.uber.org/zap"
-<<<<<<< HEAD
-
-	"github.com/pingcap/ticdc/cdc/model"
-	"github.com/pingcap/ticdc/cdc/sink/codec"
-=======
-	"golang.org/x/sync/errgroup"
->>>>>>> a98a5ecd
 )
 
 const (
@@ -155,31 +148,11 @@
 			hashPart.uploadNum++
 		}
 
-<<<<<<< HEAD
 		if hashPart.byteSize > maxCompletePartSize || len(rowDatas) <= maxPartFlushSize {
 			// we need do complete when total upload size is greater than 100Mb
 			// or this part data is less than 5Mb to avoid meet EntityTooSmall error
 			log.Info("[FlushRowChangedEvents] complete file", zap.Int64("tableID", tb.tableID))
 			err := hashPart.uploader.CompleteUpload(ctx)
-=======
-			if hashPart.byteSize > maxCompletePartSize || len(rowDatas) <= maxPartFlushSize {
-				// we need do complete when total upload size is greater than 100Mb
-				// or this part data is less than 5Mb to avoid meet EntityTooSmall error
-				log.Info("[FlushRowChangedEvents] complete file", zap.Int64("tableID", tb.tableID))
-				err = hashPart.uploader.CompleteUpload(ctx)
-				if err != nil {
-					return cerror.WrapError(cerror.ErrS3SinkStorageAPI, err)
-				}
-				hashPart.byteSize = 0
-				hashPart.uploadNum = 0
-				hashPart.uploader = nil
-				tb.encoder = nil
-			}
-		} else {
-			// generate normal file because S3 multi-upload need every part at least 5Mb.
-			log.Info("[FlushRowChangedEvents] normal upload file", zap.Int64("tableID", tb.tableID))
-			err := s.storage.Write(ctx, newFileName, rowDatas)
->>>>>>> a98a5ecd
 			if err != nil {
 				return cerror.WrapError(cerror.ErrS3SinkStorageAPI, err)
 			}
@@ -193,7 +166,7 @@
 		log.Info("[FlushRowChangedEvents] normal upload file", zap.Int64("tableID", tb.tableID))
 		err := sink.storage().Write(ctx, newFileName, rowDatas)
 		if err != nil {
-			return err
+			return cerror.WrapError(cerror.ErrS3SinkStorageAPI, err)
 		}
 		tb.encoder = nil
 	}
