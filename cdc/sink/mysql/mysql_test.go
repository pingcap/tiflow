--- conflicted
+++ resolved
@@ -37,6 +37,7 @@
 	"github.com/pingcap/tiflow/cdc/sink/metrics"
 	"github.com/pingcap/tiflow/pkg/config"
 	cerror "github.com/pingcap/tiflow/pkg/errors"
+	"github.com/pingcap/tiflow/pkg/filter"
 	"github.com/pingcap/tiflow/pkg/retry"
 	"github.com/stretchr/testify/require"
 	"go.uber.org/zap"
@@ -1009,11 +1010,7 @@
 	require.Nil(t, err)
 	sink, err := NewMySQLSink(ctx,
 		model.DefaultChangeFeedID(changefeed),
-<<<<<<< HEAD
-		sinkURI, rc, opts)
-=======
-		sinkURI, f, rc)
->>>>>>> 5452232c
+		sinkURI, rc)
 	require.Nil(t, err)
 
 	err = sink.Close(ctx)
@@ -1081,11 +1078,7 @@
 	rc := config.GetDefaultReplicaConfig()
 	require.Nil(t, err)
 	_, err = NewMySQLSink(ctx, model.DefaultChangeFeedID(changefeed),
-<<<<<<< HEAD
-		sinkURI, rc, map[string]string{})
-=======
-		sinkURI, f, rc)
->>>>>>> 5452232c
+		sinkURI, rc)
 	require.Equal(t, driver.ErrBadConn, errors.Cause(err))
 }
 
@@ -1131,11 +1124,8 @@
 	rc := config.GetDefaultReplicaConfig()
 	sink, err := NewMySQLSink(ctx,
 		model.DefaultChangeFeedID(changefeed),
-<<<<<<< HEAD
-		sinkURI, rc, map[string]string{})
-=======
-		sinkURI, f, rc)
->>>>>>> 5452232c
+		sinkURI, rc)
+
 	require.Nil(t, err)
 
 	rows := []*model.RowChangedEvent{
@@ -1340,11 +1330,8 @@
 	rc := config.GetDefaultReplicaConfig()
 	sink, err := NewMySQLSink(ctx,
 		model.DefaultChangeFeedID(changefeed),
-<<<<<<< HEAD
-		sinkURI, rc, map[string]string{})
-=======
-		sinkURI, f, rc)
->>>>>>> 5452232c
+		sinkURI, rc)
+
 	require.Nil(t, err)
 
 	err = sink.execDMLs(ctx, rows, 1 /* replicaID */, 1 /* bucket */)
@@ -1420,11 +1407,8 @@
 	rc := config.GetDefaultReplicaConfig()
 	sink, err := NewMySQLSink(ctx,
 		model.DefaultChangeFeedID(changefeed),
-<<<<<<< HEAD
-		sinkURI, rc, map[string]string{})
-=======
-		sinkURI, f, rc)
->>>>>>> 5452232c
+		sinkURI, rc)
+
 	require.Nil(t, err)
 
 	err = sink.execDMLs(ctx, rows, 1 /* replicaID */, 1 /* bucket */)
@@ -1505,11 +1489,8 @@
 	rc := config.GetDefaultReplicaConfig()
 	sink, err := NewMySQLSink(ctx,
 		model.DefaultChangeFeedID(changefeed),
-<<<<<<< HEAD
-		sinkURI, rc, map[string]string{})
-=======
-		sinkURI, f, rc)
->>>>>>> 5452232c
+		sinkURI, rc)
+
 	require.Nil(t, err)
 
 	err = sink.execDMLs(ctx, rows, 1 /* replicaID */, 1 /* bucket */)
@@ -1565,11 +1546,8 @@
 	}
 	sink, err := NewMySQLSink(ctx,
 		model.DefaultChangeFeedID(changefeed),
-<<<<<<< HEAD
-		sinkURI, rc, map[string]string{})
-=======
-		sinkURI, f, rc)
->>>>>>> 5452232c
+		sinkURI, rc)
+
 	require.Nil(t, err)
 
 	ddl1 := &model.DDLEvent{
@@ -1687,11 +1665,8 @@
 	rc := config.GetDefaultReplicaConfig()
 	sink, err := NewMySQLSink(ctx,
 		model.DefaultChangeFeedID(changefeed),
-<<<<<<< HEAD
-		sinkURI, rc, map[string]string{})
-=======
-		sinkURI, f, rc)
->>>>>>> 5452232c
+		sinkURI, rc)
+
 	require.Nil(t, err)
 	err = sink.Close(ctx)
 	require.Nil(t, err)
@@ -1733,11 +1708,8 @@
 	// test sink.Close will work correctly even if the ctx pass in has not been cancel
 	sink, err := NewMySQLSink(ctx,
 		model.DefaultChangeFeedID(changefeed),
-<<<<<<< HEAD
-		sinkURI, rc, map[string]string{})
-=======
-		sinkURI, f, rc)
->>>>>>> 5452232c
+		sinkURI, rc)
+
 	require.Nil(t, err)
 	err = sink.Close(ctx)
 	require.Nil(t, err)
@@ -1787,11 +1759,7 @@
 	// test sink.Close will work correctly even if the ctx pass in has not been cancel
 	sink, err := NewMySQLSink(ctx,
 		model.DefaultChangeFeedID(changefeed),
-<<<<<<< HEAD
-		sinkURI, rc, map[string]string{})
-=======
-		sinkURI, f, rc)
->>>>>>> 5452232c
+		sinkURI, rc)
 	require.Nil(t, err)
 	checkpoint, err := sink.FlushRowChangedEvents(ctx, model.TableID(1), model.NewResolvedTs(1))
 	require.Nil(t, err)
@@ -1883,11 +1851,7 @@
 	rc := config.GetDefaultReplicaConfig()
 	sink, err := NewMySQLSink(ctx,
 		model.DefaultChangeFeedID(changefeed),
-<<<<<<< HEAD
-		sinkURI, rc, map[string]string{})
-=======
-		sinkURI, f, rc)
->>>>>>> 5452232c
+		sinkURI, rc)
 	require.Nil(t, err)
 
 	// no gbk-related warning log will be output because GBK charset is supported
