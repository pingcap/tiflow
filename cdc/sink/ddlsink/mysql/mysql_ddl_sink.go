--- conflicted
+++ resolved
@@ -204,15 +204,9 @@
 	})
 
 	start := time.Now()
-<<<<<<< HEAD
-	log.Info("Start exec DDL", zap.String("DDL", ddl.Query), zap.Uint64("commitTs", ddl.CommitTs),
-		zap.String("namespace", m.id.Namespace), zap.String("changefeed", m.id.ID))
-	tx, err := m.connector.CurrentDB.BeginTx(ctx, nil)
-=======
 	log.Info("Start exec DDL", zap.String("namespace", m.id.Namespace), zap.String("changefeed", m.id.ID),
 		zap.Uint64("commitTs", ddl.CommitTs), zap.String("DDL", ddl.Query))
-	tx, err := m.db.BeginTx(ctx, nil)
->>>>>>> 6f697c4f
+	tx, err := m.connector.CurrentDB.BeginTx(ctx, nil)
 	if err != nil {
 		return err
 	}
