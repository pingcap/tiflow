// Copyright 2023 PingCAP, Inc.
//
// Licensed under the Apache License, Version 2.0 (the "License");
// you may not use this file except in compliance with the License.
// You may obtain a copy of the License at
//
//     http://www.apache.org/licenses/LICENSE-2.0
//
// Unless required by applicable law or agreed to in writing, software
// distributed under the License is distributed on an "AS IS" BASIS,
// See the License for the specific language governing permissions and
// limitations under the License.

package mq

import (
	"context"
	"net/url"
	"time"

	"github.com/pingcap/errors"
	"github.com/pingcap/log"
	"github.com/pingcap/tiflow/cdc/model"
	"github.com/pingcap/tiflow/cdc/sink/ddlsink/mq/ddlproducer"
	"github.com/pingcap/tiflow/cdc/sink/dmlsink/mq/dispatcher"
	"github.com/pingcap/tiflow/cdc/sink/dmlsink/mq/manager"
	"github.com/pingcap/tiflow/cdc/sink/util"
	"github.com/pingcap/tiflow/pkg/config"
	cerror "github.com/pingcap/tiflow/pkg/errors"
	"github.com/pingcap/tiflow/pkg/sink/codec/builder"
	pulsarConfig "github.com/pingcap/tiflow/pkg/sink/pulsar"
	tiflowutil "github.com/pingcap/tiflow/pkg/util"
	"go.uber.org/zap"
)

// NewPulsarDDLSink will verify the config and create a Pulsar DDL Sink.
func NewPulsarDDLSink(
	ctx context.Context,
	changefeedID model.ChangeFeedID,
	sinkURI *url.URL,
	replicaConfig *config.ReplicaConfig,
	pulsarTopicManagerCreator manager.PulsarTopicManager,
	clientCreator pulsarConfig.FactoryCreator,
	producerCreator ddlproducer.PulsarFactory,
) (_ *DDLSink, err error) {
	log.Info("Starting pulsar DDL producer ...",
		zap.String("namespace", changefeedID.Namespace),
		zap.String("changefeed", changefeedID.ID))

	defaultTopic, err := util.GetTopic(sinkURI)
	if err != nil {
		return nil, errors.Trace(err)
	}

	protocol, err := util.GetProtocol(tiflowutil.GetOrZero(replicaConfig.Sink.Protocol))
	if err != nil {
		return nil, errors.Trace(err)
	}

	pConfig, err := pulsarConfig.NewPulsarConfig(sinkURI, replicaConfig.Sink.PulsarConfig)
	if err != nil {
		return nil, errors.Trace(err)
	}

	log.Info("Try to create a DDL sink producer", zap.Any("pulsarConfig", pConfig))

	// NewEventRouter
	eventRouter, err := dispatcher.NewEventRouter(replicaConfig, defaultTopic)
	if err != nil {
		return nil, errors.Trace(err)
	}

<<<<<<< HEAD
	encoderConfig, err := util.GetEncoderConfig(sinkURI, protocol, replicaConfig, config.DefaultMaxMessageBytes)
=======
	encoderConfig, err := util.GetEncoderConfig(changefeedID, sinkURI, protocol, replicaConfig, pConfig.MaxMessageBytes)
>>>>>>> 0fb9205e
	if err != nil {
		return nil, errors.Trace(err)
	}

	encoderBuilder, err := builder.NewRowEventEncoderBuilder(ctx, encoderConfig)
	if err != nil {
		return nil, cerror.WrapError(cerror.ErrKafkaInvalidConfig, err)
	}

	start := time.Now()
	client, err := clientCreator(pConfig, changefeedID, replicaConfig.Sink)
	if err != nil {
		log.Error("DDL sink producer client create fail", zap.Error(err))
		return nil, cerror.WrapError(cerror.ErrPulsarNewClient, err)
	}

	p, err := producerCreator(ctx, changefeedID, pConfig, client, replicaConfig.Sink)
	log.Info("DDL sink producer client created", zap.Duration("duration", time.Since(start)))
	if err != nil {
		return nil, cerror.WrapError(cerror.ErrPulsarNewProducer, err)
	}

	topicManager, err := pulsarTopicManagerCreator(pConfig, client)
	if err != nil {
		return nil, errors.Trace(err)
	}

	s := newDDLSink(ctx, changefeedID, p, nil, topicManager, eventRouter, encoderBuilder, protocol)

	return s, nil
}<|MERGE_RESOLUTION|>--- conflicted
+++ resolved
@@ -70,11 +70,7 @@
 		return nil, errors.Trace(err)
 	}
 
-<<<<<<< HEAD
-	encoderConfig, err := util.GetEncoderConfig(sinkURI, protocol, replicaConfig, config.DefaultMaxMessageBytes)
-=======
-	encoderConfig, err := util.GetEncoderConfig(changefeedID, sinkURI, protocol, replicaConfig, pConfig.MaxMessageBytes)
->>>>>>> 0fb9205e
+	encoderConfig, err := util.GetEncoderConfig(changefeedID,sinkURI, protocol, replicaConfig, config.DefaultMaxMessageBytes)
 	if err != nil {
 		return nil, errors.Trace(err)
 	}
