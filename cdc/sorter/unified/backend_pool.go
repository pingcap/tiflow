// Copyright 2020 PingCAP, Inc.
//
// Licensed under the Apache License, Version 2.0 (the "License");
// you may not use this file except in compliance with the License.
// You may obtain a copy of the License at
//
//     http://www.apache.org/licenses/LICENSE-2.0
//
// Unless required by applicable law or agreed to in writing, software
// distributed under the License is distributed on an "AS IS" BASIS,
// See the License for the specific language governing permissions and
// limitations under the License.

package unified

import (
	"context"
	"fmt"
	"os"
	"path/filepath"
	"reflect"
	"sync"
	"sync/atomic"
	"time"
	"unsafe"

	"github.com/pingcap/errors"
	"github.com/pingcap/failpoint"
	"github.com/pingcap/log"
	"github.com/pingcap/ticdc/cdc/sorter"
	sorterencoding "github.com/pingcap/ticdc/cdc/sorter/encoding"
	"github.com/pingcap/ticdc/pkg/config"
	cerrors "github.com/pingcap/ticdc/pkg/errors"
	"github.com/pingcap/ticdc/pkg/filelock"
	"github.com/pingcap/ticdc/pkg/util"
	"github.com/pingcap/tidb/util/memory"
	"go.uber.org/zap"
)

const (
	backgroundJobInterval      = time.Second * 15
	sortDirLockFileName        = "ticdc_lock"
	sortDirDataFileMagicPrefix = "sort"
)

var (
	pool   *backEndPool // this is the singleton instance of backEndPool
	poolMu sync.Mutex   // this mutex is for delayed initialization of `pool` only
)

type backEndPool struct {
	memoryUseEstimate int64
	onDiskDataSize    int64
	fileNameCounter   uint64
	memPressure       int32
	cache             [256]unsafe.Pointer
	dir               string
	filePrefix        string

	// to prevent `dir` from being accidentally used by another TiCDC server process.
	fileLock *filelock.FileLock

	// cancelCh needs to be unbuffered to prevent races
	cancelCh chan struct{}
	// cancelRWLock protects cache against races when the backEnd is exiting
	cancelRWLock  sync.RWMutex
	isTerminating bool
}

func newBackEndPool(dir string, captureAddr string) (*backEndPool, error) {
	ret := &backEndPool{
		memoryUseEstimate: 0,
		fileNameCounter:   0,
		dir:               dir,
		cancelCh:          make(chan struct{}),
		filePrefix:        fmt.Sprintf("%s/%s-%d-", dir, sortDirDataFileMagicPrefix, os.Getpid()),
	}

	err := ret.lockSortDir()
	if err != nil {
		log.Warn("failed to lock file prefix",
			zap.String("prefix", ret.filePrefix),
			zap.Error(err))
		return nil, errors.Trace(err)
	}

	err = ret.cleanUpStaleFiles()
	if err != nil {
		log.Warn("Unified Sorter: failed to clean up stale temporary files. Report a bug if you believe this is unexpected", zap.Error(err))
		return nil, errors.Trace(err)
	}

	go func() {
		ticker := time.NewTicker(backgroundJobInterval)
		defer ticker.Stop()

		id := "0" // A placeholder for ID label in metrics.
		metricSorterInMemoryDataSizeGauge := sorter.InMemoryDataSizeGauge.WithLabelValues(captureAddr, id)
		metricSorterOnDiskDataSizeGauge := sorter.OnDiskDataSizeGauge.WithLabelValues(captureAddr, id)
		metricSorterOpenFileCountGauge := sorter.OpenFileCountGauge.WithLabelValues(captureAddr, id)

		// TODO: The underlaying implementation only recognizes cgroups set by
		// containers, we need to support cgroups set by systemd or manually.
<<<<<<< HEAD
=======
		// See https://github.com/pingcap/tidb/issues/22132
>>>>>>> dc5efcc0
		totalMemory, err := memory.MemTotal()
		if err != nil {
			log.Panic("read memory stat failed", zap.Error(err))
		}
		for {
			select {
			case <-ret.cancelCh:
				log.Info("Unified Sorter backEnd is being cancelled")
				return
			case <-ticker.C:
			}

			metricSorterInMemoryDataSizeGauge.Set(float64(atomic.LoadInt64(&ret.memoryUseEstimate)))
			metricSorterOnDiskDataSizeGauge.Set(float64(atomic.LoadInt64(&ret.onDiskDataSize)))
			metricSorterOpenFileCountGauge.Set(float64(atomic.LoadInt64(&openFDCount)))

			// update memPressure
			usedMemory, err := memory.MemUsed()
<<<<<<< HEAD
			if err != nil || totalMemory == 0 {
=======
			failpoint.Inject("getMemoryPressureFails", func() {
				err = errors.New("injected get memory pressure failure")
			})
			if err != nil {
>>>>>>> dc5efcc0
				failpoint.Inject("sorterDebug", func() {
					log.Panic("unified sorter: getting system memory usage failed", zap.Error(err))
				})

				log.Warn("unified sorter: getting system memory usage failed", zap.Error(err))
				// Reports a 100% memory pressure, so that the backEndPool will allocate fileBackEnds.
				// We default to fileBackEnds because they are unlikely to cause OOMs. If IO errors are
				// encountered, we can fail gracefully.
				atomic.StoreInt32(&ret.memPressure, 100)
			} else {
				memPressure := usedMemory * 100 / totalMemory
				atomic.StoreInt32(&ret.memPressure, int32(memPressure))
			}

			// garbage collect temporary files in batches
			freedCount := 0
			for i := range ret.cache {
				ptr := &ret.cache[i]
				innerPtr := atomic.SwapPointer(ptr, nil)
				if innerPtr == nil {
					continue
				}
				backEnd := (*fileBackEnd)(innerPtr)
				err := backEnd.free()
				if err != nil {
					log.Warn("Cannot remove temporary file for sorting", zap.String("file", backEnd.fileName), zap.Error(err))
				} else {
					log.Debug("Temporary file removed", zap.String("file", backEnd.fileName))
					freedCount += 1
				}
				if freedCount >= 16 {
					freedCount = 0
					break
				}
			}
		}
	}()

	return ret, nil
}

func (p *backEndPool) alloc(ctx context.Context) (backEnd, error) {
	sorterConfig := config.GetGlobalServerConfig().Sorter
	if p.sorterMemoryUsage() < int64(sorterConfig.MaxMemoryConsumption) &&
		p.memoryPressure() < int32(sorterConfig.MaxMemoryPressure) {

		ret := newMemoryBackEnd()
		return ret, nil
	}

	p.cancelRWLock.RLock()
	defer p.cancelRWLock.RUnlock()

	if p.isTerminating {
		return nil, cerrors.ErrUnifiedSorterBackendTerminating.GenWithStackByArgs()
	}

	for i := range p.cache {
		ptr := &p.cache[i]
		ret := atomic.SwapPointer(ptr, nil)
		if ret != nil {
			return (*fileBackEnd)(ret), nil
		}
	}

	fname := fmt.Sprintf("%s%d.tmp", p.filePrefix, atomic.AddUint64(&p.fileNameCounter, 1))
	tableID, tableName := util.TableIDFromCtx(ctx)
	log.Debug("Unified Sorter: trying to create file backEnd",
		zap.String("filename", fname),
		zap.Int64("table-id", tableID),
		zap.String("table-name", tableName))

	if err := util.CheckDataDirSatisfied(); err != nil {
		return nil, errors.Trace(err)
	}

	ret, err := newFileBackEnd(fname, &sorterencoding.MsgPackGenSerde{})
	if err != nil {
		return nil, errors.Trace(err)
	}

	return ret, nil
}

func (p *backEndPool) dealloc(backEnd backEnd) error {
	switch b := backEnd.(type) {
	case *memoryBackEnd:
		err := b.free()
		if err != nil {
			log.Warn("error freeing memory backend", zap.Error(err))
		}
		// Let GC do its job
		return nil
	case *fileBackEnd:
		failpoint.Inject("sorterDebug", func() {
			if atomic.LoadInt32(&b.borrowed) != 0 {
				log.Warn("Deallocating a fileBackEnd in use", zap.String("filename", b.fileName))
				failpoint.Return(nil)
			}
		})

		b.cleanStats()

		p.cancelRWLock.RLock()
		defer p.cancelRWLock.RUnlock()

		if p.isTerminating {
			return cerrors.ErrUnifiedSorterBackendTerminating.GenWithStackByArgs()
		}

		for i := range p.cache {
			ptr := &p.cache[i]
			if atomic.CompareAndSwapPointer(ptr, nil, unsafe.Pointer(b)) {
				return nil
			}
		}
		// Cache is full.
		err := b.free()
		if err != nil {
			return errors.Trace(err)
		}

		return nil
	default:
		log.Panic("backEndPool: unexpected backEnd type to be deallocated", zap.Reflect("type", reflect.TypeOf(backEnd)))
	}
	return nil
}

func (p *backEndPool) terminate() {
	defer func() {
		if p.fileLock == nil {
			return
		}
		err := p.unlockSortDir()
		if err != nil {
			log.Warn("failed to unlock file prefix", zap.String("prefix", p.filePrefix))
		}
	}()

	p.cancelCh <- struct{}{}
	defer close(p.cancelCh)
	// the background goroutine can be considered terminated here

	log.Debug("Unified Sorter terminating...")
	p.cancelRWLock.Lock()
	defer p.cancelRWLock.Unlock()
	p.isTerminating = true

	log.Debug("Unified Sorter cleaning up before exiting")
	// any new allocs and deallocs will not succeed from this point
	// accessing p.cache without atomics is safe from now

	for i := range p.cache {
		ptr := &p.cache[i]
		backend := (*fileBackEnd)(*ptr)
		if backend == nil {
			continue
		}
		_ = backend.free()
	}

	if p.filePrefix == "" {
		// This should not happen. But to prevent accidents in production, we add this anyway.
		log.Panic("Empty filePrefix, please report a bug")
	}

	files, err := filepath.Glob(p.filePrefix + "*")
	if err != nil {
		log.Warn("Unified Sorter clean-up failed", zap.Error(err))
	}
	for _, file := range files {
		log.Debug("Unified Sorter backEnd removing file", zap.String("file", file))
		err = os.RemoveAll(file)
		if err != nil {
			log.Warn("Unified Sorter clean-up failed: failed to remove", zap.String("file-name", file), zap.Error(err))
		}
	}

	log.Debug("Unified Sorter backEnd terminated")
}

func (p *backEndPool) sorterMemoryUsage() int64 {
	failpoint.Inject("memoryUsageInjectPoint", func(val failpoint.Value) {
		failpoint.Return(int64(val.(int)))
	})
	return atomic.LoadInt64(&p.memoryUseEstimate)
}

func (p *backEndPool) memoryPressure() int32 {
	failpoint.Inject("memoryPressureInjectPoint", func(val failpoint.Value) {
		failpoint.Return(int32(val.(int)))
	})
	return atomic.LoadInt32(&p.memPressure)
}

func (p *backEndPool) lockSortDir() error {
	lockFileName := fmt.Sprintf("%s/%s", p.dir, sortDirLockFileName)
	fileLock, err := filelock.NewFileLock(lockFileName)
	if err != nil {
		return cerrors.ErrSortDirLockError.Wrap(err).GenWithStackByCause()
	}

	err = fileLock.Lock()
	if err != nil {
		if cerrors.ErrConflictingFileLocks.Equal(err) {
			log.Warn("TiCDC failed to lock sorter temporary file directory. "+
				"Make sure that another instance of TiCDC, or any other program, is not using the directory. "+
				"If you believe you should not see this error, try deleting the lock file and resume the changefeed. "+
				"Report a bug or contact support if the problem persists.",
				zap.String("lock-file", lockFileName))
			return errors.Trace(err)
		}
		return cerrors.ErrSortDirLockError.Wrap(err).GenWithStackByCause()
	}

	p.fileLock = fileLock
	return nil
}

func (p *backEndPool) unlockSortDir() error {
	err := p.fileLock.Unlock()
	if err != nil {
		return cerrors.ErrSortDirLockError.Wrap(err).FastGenWithCause()
	}
	return nil
}

func (p *backEndPool) cleanUpStaleFiles() error {
	if p.dir == "" {
		// guard against programmer error. Must be careful when we are deleting user files.
		log.Panic("unexpected sort-dir", zap.String("sort-dir", p.dir))
	}

	files, err := filepath.Glob(filepath.Join(p.dir, fmt.Sprintf("%s-*", sortDirDataFileMagicPrefix)))
	if err != nil {
		return errors.Trace(err)
	}

	for _, toRemoveFilePath := range files {
		log.Debug("Removing stale sorter temporary file", zap.String("file", toRemoveFilePath))
		err := os.Remove(toRemoveFilePath)
		if err != nil {
			// In production, we do not want an error here to interfere with normal operation,
			// because in most situations, failure to remove files only indicates non-fatal misconfigurations
			// such as permission problems, rather than fatal errors.
			// If the directory is truly unusable, other errors would be raised when we try to write to it.
			log.Warn("failed to remove file",
				zap.String("file", toRemoveFilePath),
				zap.Error(err))
			// For fail-fast in integration tests
			failpoint.Inject("sorterDebug", func() {
				log.Panic("panicking", zap.Error(err))
			})
		}
	}

	return nil
}<|MERGE_RESOLUTION|>--- conflicted
+++ resolved
@@ -101,10 +101,7 @@
 
 		// TODO: The underlaying implementation only recognizes cgroups set by
 		// containers, we need to support cgroups set by systemd or manually.
-<<<<<<< HEAD
-=======
 		// See https://github.com/pingcap/tidb/issues/22132
->>>>>>> dc5efcc0
 		totalMemory, err := memory.MemTotal()
 		if err != nil {
 			log.Panic("read memory stat failed", zap.Error(err))
@@ -123,14 +120,7 @@
 
 			// update memPressure
 			usedMemory, err := memory.MemUsed()
-<<<<<<< HEAD
 			if err != nil || totalMemory == 0 {
-=======
-			failpoint.Inject("getMemoryPressureFails", func() {
-				err = errors.New("injected get memory pressure failure")
-			})
-			if err != nil {
->>>>>>> dc5efcc0
 				failpoint.Inject("sorterDebug", func() {
 					log.Panic("unified sorter: getting system memory usage failed", zap.Error(err))
 				})
