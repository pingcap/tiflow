// Copyright 2021 PingCAP, Inc.
//
// Licensed under the Apache License, Version 2.0 (the "License");
// you may not use this file except in compliance with the License.
// You may obtain a copy of the License at
//
//     http://www.apache.org/licenses/LICENSE-2.0
//
// Unless required by applicable law or agreed to in writing, software
// distributed under the License is distributed on an "AS IS" BASIS,
// See the License for the specific language governing permissions and
// limitations under the License.

package system

import (
	"context"
	"encoding/binary"
	"hash/fnv"
	"sync"
	"time"

	"github.com/pingcap/errors"
	"github.com/pingcap/log"
	"github.com/pingcap/tidb/util/memory"
	lsorter "github.com/pingcap/tiflow/cdc/sorter/leveldb"
	"github.com/pingcap/tiflow/pkg/actor"
	"github.com/pingcap/tiflow/pkg/actor/message"
	"github.com/pingcap/tiflow/pkg/config"
	"github.com/pingcap/tiflow/pkg/db"
	cerrors "github.com/pingcap/tiflow/pkg/errors"
	"go.uber.org/zap"
)

// The interval of collecting db metrics.
const defaultMetricInterval = 15 * time.Second

// State of a system.
type sysState int

const (
	sysStateInit sysState = iota
	sysStateStarted
	sysStateStopped
)

// System manages db sorter resource.
type System struct {
	dbs           []db.DB
	dbSystem      *actor.System
	DBRouter      *actor.Router
	WriterSystem  *actor.System
	WriterRouter  *actor.Router
	ReaderSystem  *actor.System
	ReaderRouter  *actor.Router
	compactSystem *actor.System
	compactRouter *actor.Router
	compactSched  *lsorter.CompactScheduler
	dir           string
	memPercentage float64
	cfg           *config.DBConfig
	closedCh      chan struct{}
	closedWg      *sync.WaitGroup

	state   sysState
	stateMu *sync.Mutex
}

// NewSystem returns a system.
func NewSystem(dir string, memPercentage float64, cfg *config.DBConfig) *System {
	// A system polles actors that read and write leveldb.
	dbSystem, dbRouter := actor.NewSystemBuilder("sorter-db").
		WorkerNumber(cfg.Count).Build()
	// A system polles actors that compact leveldb, garbage collection.
	compactSystem, compactRouter := actor.NewSystemBuilder("sorter-compactor").
		WorkerNumber(cfg.Count).Build()
	// A system polles actors that receive events from Puller and batch send
	// writes to leveldb.
	writerSystem, writerRouter := actor.NewSystemBuilder("sorter-writer").
		WorkerNumber(cfg.Count).Throughput(4, 64).Build()
	readerSystem, readerRouter := actor.NewSystemBuilder("sorter-reader").
		WorkerNumber(cfg.Count).Throughput(4, 64).Build()
	compactSched := lsorter.NewCompactScheduler(compactRouter)
	return &System{
		dbSystem:      dbSystem,
		DBRouter:      dbRouter,
		WriterSystem:  writerSystem,
		WriterRouter:  writerRouter,
		ReaderSystem:  readerSystem,
		ReaderRouter:  readerRouter,
		compactSystem: compactSystem,
		compactRouter: compactRouter,
		compactSched:  compactSched,
		dir:           dir,
		memPercentage: memPercentage,
		cfg:           cfg,
		closedCh:      make(chan struct{}),
		closedWg:      new(sync.WaitGroup),
		state:         sysStateInit,
		stateMu:       new(sync.Mutex),
	}
}

// DBActorID returns an DBActorID correspond with tableID.
func (s *System) DBActorID(tableID uint64) actor.ID {
	h := fnv.New64()
	b := [8]byte{}
	binary.LittleEndian.PutUint64(b[:], tableID)
	h.Write(b[:])
	return actor.ID(h.Sum64() % uint64(s.cfg.Count))
}

// CompactScheduler returns compaction scheduler.
func (s *System) CompactScheduler() *lsorter.CompactScheduler {
	return s.compactSched
}

// broadcase messages to actors in the router.
// Caveats it may lose messages quietly.
func (s *System) broadcast(ctx context.Context, router *actor.Router, msg message.Message) {
	dbCount := s.cfg.Count
	for id := 0; id < dbCount; id++ {
		err := router.SendB(ctx, actor.ID(id), msg)
		if err != nil {
			log.Warn("broadcast message failed",
				zap.Int("ID", id), zap.Any("message", msg))
		}
	}
}

// Start starts a system.
func (s *System) Start(ctx context.Context) error {
	s.stateMu.Lock()
	defer s.stateMu.Unlock()
	if s.state == sysStateStarted {
		// Already started.
		return nil
	} else if s.state == sysStateStopped {
		return cerrors.ErrStartAStoppedLevelDBSystem.GenWithStackByArgs()
	}
	s.state = sysStateStarted

	s.compactSystem.Start(ctx)
	s.dbSystem.Start(ctx)
	s.WriterSystem.Start(ctx)
<<<<<<< HEAD
	s.ReaderSystem.Start(ctx)
	captureAddr := config.GetGlobalServerConfig().AdvertiseAddr
=======
>>>>>>> 9fdebd6c
	totalMemory, err := memory.MemTotal()
	if err != nil {
		return errors.Trace(err)
	}
	memInBytePerDB := float64(totalMemory) * s.memPercentage / float64(s.cfg.Count)
	for id := 0; id < s.cfg.Count; id++ {
		// Open db.
		db, err := db.OpenPebble(ctx, id, s.dir, int(memInBytePerDB), s.cfg)
		if err != nil {
			return errors.Trace(err)
		}
		s.dbs = append(s.dbs, db)
		// Create and spawn compactor actor.
		compactor, cmb, err :=
			lsorter.NewCompactActor(id, db, s.closedWg, s.cfg)
		if err != nil {
			return errors.Trace(err)
		}
		err = s.compactSystem.Spawn(cmb, compactor)
		if err != nil {
			return errors.Trace(err)
		}
		// Create and spawn db actor.
		dbac, dbmb, err :=
			lsorter.NewDBActor(id, db, s.cfg, s.compactSched, s.closedWg)
		if err != nil {
			return errors.Trace(err)
		}
		err = s.dbSystem.Spawn(dbmb, dbac)
		if err != nil {
			return errors.Trace(err)
		}
	}
	s.closedWg.Add(1)
	go func() {
		defer s.closedWg.Done()
		metricsTimer := time.NewTimer(defaultMetricInterval)
		defer metricsTimer.Stop()
		for {
			select {
			case <-ctx.Done():
				return
			case <-s.closedCh:
				return
			case <-metricsTimer.C:
				collectMetrics(s.dbs)
				metricsTimer.Reset(defaultMetricInterval)
			}
		}
	}()
	return nil
}

// Stop stops a system.
func (s *System) Stop() error {
	s.stateMu.Lock()
	defer s.stateMu.Unlock()
	switch s.state {
	case sysStateStopped:
		// Already stopped.
		return nil
	case sysStateInit:
		// Not started.
		return nil
	}
	s.state = sysStateStopped

	// TODO caller should pass context.
	deadline := time.Now().Add(1 * time.Second)
	ctx, cancel := context.WithDeadline(context.Background(), deadline)
	defer cancel()
	// Close actors
	s.broadcast(ctx, s.DBRouter, message.StopMessage())
	s.broadcast(ctx, s.WriterRouter, message.StopMessage())
	s.broadcast(ctx, s.ReaderRouter, message.StopMessage())
	s.broadcast(ctx, s.compactRouter, message.StopMessage())
	// Close metrics goroutine.
	close(s.closedCh)
	// Wait actors and metrics goroutine.
	s.closedWg.Wait()

	// Stop systems.
	err := s.dbSystem.Stop()
	if err != nil {
		return errors.Trace(err)
	}
	err = s.WriterSystem.Stop()
	if err != nil {
		return errors.Trace(err)
	}
	err = s.ReaderSystem.Stop()
	if err != nil {
		return errors.Trace(err)
	}
	err = s.compactSystem.Stop()
	if err != nil {
		return errors.Trace(err)
	}

	// Close dbs.
	for _, db := range s.dbs {
		err = db.Close()
		if err != nil {
			log.Warn("db close error", zap.Error(err))
		}
	}
	return nil
}

func collectMetrics(dbs []db.DB) {
	for i := range dbs {
		db := dbs[i]
		db.CollectMetrics(i)
	}
}<|MERGE_RESOLUTION|>--- conflicted
+++ resolved
@@ -143,11 +143,7 @@
 	s.compactSystem.Start(ctx)
 	s.dbSystem.Start(ctx)
 	s.WriterSystem.Start(ctx)
-<<<<<<< HEAD
 	s.ReaderSystem.Start(ctx)
-	captureAddr := config.GetGlobalServerConfig().AdvertiseAddr
-=======
->>>>>>> 9fdebd6c
 	totalMemory, err := memory.MemTotal()
 	if err != nil {
 		return errors.Trace(err)
