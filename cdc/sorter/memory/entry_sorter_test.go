--- conflicted
+++ resolved
@@ -295,7 +295,170 @@
 	wg.Wait()
 }
 
-<<<<<<< HEAD
+func (s *mockEntrySorterSuite) TestEventLess(c *check.C) {
+	defer testleak.AfterTest(c)()
+	testCases := []struct {
+		i        *model.PolymorphicEvent
+		j        *model.PolymorphicEvent
+		expected bool
+	}{
+		{
+			&model.PolymorphicEvent{
+				CRTs: 1,
+			},
+			&model.PolymorphicEvent{
+				CRTs: 2,
+			},
+			true,
+		},
+		{
+			&model.PolymorphicEvent{
+				CRTs: 2,
+				RawKV: &model.RawKVEntry{
+					OpType: model.OpTypeDelete,
+				},
+			},
+			&model.PolymorphicEvent{
+				CRTs: 2,
+				RawKV: &model.RawKVEntry{
+					OpType: model.OpTypeDelete,
+				},
+			},
+			true,
+		},
+		{
+			&model.PolymorphicEvent{
+				CRTs: 2,
+				RawKV: &model.RawKVEntry{
+					OpType: model.OpTypeResolved,
+				},
+			},
+			&model.PolymorphicEvent{
+				CRTs: 2,
+				RawKV: &model.RawKVEntry{
+					OpType: model.OpTypeResolved,
+				},
+			},
+			true,
+		},
+		{
+			&model.PolymorphicEvent{
+				CRTs: 2,
+				RawKV: &model.RawKVEntry{
+					OpType: model.OpTypeResolved,
+				},
+			},
+			&model.PolymorphicEvent{
+				CRTs: 2,
+				RawKV: &model.RawKVEntry{
+					OpType: model.OpTypeDelete,
+				},
+			},
+			false,
+		},
+		{
+			&model.PolymorphicEvent{
+				CRTs: 3,
+				RawKV: &model.RawKVEntry{
+					OpType: model.OpTypeDelete,
+				},
+			},
+			&model.PolymorphicEvent{
+				CRTs: 2,
+				RawKV: &model.RawKVEntry{
+					OpType: model.OpTypeResolved,
+				},
+			},
+			false,
+		},
+	}
+
+	for _, tc := range testCases {
+		c.Assert(eventLess(tc.i, tc.j), check.Equals, tc.expected)
+	}
+}
+
+func (s *mockEntrySorterSuite) TestMergeEvents(c *check.C) {
+	defer testleak.AfterTest(c)()
+	events1 := []*model.PolymorphicEvent{
+		{
+			CRTs: 1,
+			RawKV: &model.RawKVEntry{
+				OpType: model.OpTypeDelete,
+			},
+		},
+		{
+			CRTs: 2,
+			RawKV: &model.RawKVEntry{
+				OpType: model.OpTypePut,
+			},
+		},
+		{
+			CRTs: 3,
+			RawKV: &model.RawKVEntry{
+				OpType: model.OpTypePut,
+			},
+		},
+		{
+			CRTs: 4,
+			RawKV: &model.RawKVEntry{
+				OpType: model.OpTypePut,
+			},
+		},
+		{
+			CRTs: 5,
+			RawKV: &model.RawKVEntry{
+				OpType: model.OpTypeDelete,
+			},
+		},
+	}
+	events2 := []*model.PolymorphicEvent{
+		{
+			CRTs: 3,
+			RawKV: &model.RawKVEntry{
+				OpType: model.OpTypeResolved,
+			},
+		},
+		{
+			CRTs: 4,
+			RawKV: &model.RawKVEntry{
+				OpType: model.OpTypePut,
+			},
+		},
+		{
+			CRTs: 4,
+			RawKV: &model.RawKVEntry{
+				OpType: model.OpTypeResolved,
+			},
+		},
+		{
+			CRTs: 7,
+			RawKV: &model.RawKVEntry{
+				OpType: model.OpTypePut,
+			},
+		},
+		{
+			CRTs: 9,
+			RawKV: &model.RawKVEntry{
+				OpType: model.OpTypeDelete,
+			},
+		},
+	}
+
+	var outputResults []*model.PolymorphicEvent
+	output := func(event *model.PolymorphicEvent) {
+		outputResults = append(outputResults, event)
+	}
+
+	expectedResults := append(events1, events2...)
+	sort.Slice(expectedResults, func(i, j int) bool {
+		return eventLess(expectedResults[i], expectedResults[j])
+	})
+
+	mergeEvents(events1, events2, output)
+	c.Assert(outputResults, check.DeepEquals, expectedResults)
+}
+
 func (s *mockEntrySorterSuite) TestEntrySorterClosed(c *check.C) {
 	defer testleak.AfterTest(c)()
 	es := NewEntrySorter()
@@ -303,170 +466,6 @@
 	added, err := es.TryAddEntry(context.TODO(), model.NewResolvedPolymorphicEvent(0, 1))
 	c.Assert(added, check.IsFalse)
 	c.Assert(cerror.ErrSorterClosed.Equal(err), check.IsTrue)
-=======
-func (s *mockEntrySorterSuite) TestEventLess(c *check.C) {
-	defer testleak.AfterTest(c)()
-	testCases := []struct {
-		i        *model.PolymorphicEvent
-		j        *model.PolymorphicEvent
-		expected bool
-	}{
-		{
-			&model.PolymorphicEvent{
-				CRTs: 1,
-			},
-			&model.PolymorphicEvent{
-				CRTs: 2,
-			},
-			true,
-		},
-		{
-			&model.PolymorphicEvent{
-				CRTs: 2,
-				RawKV: &model.RawKVEntry{
-					OpType: model.OpTypeDelete,
-				},
-			},
-			&model.PolymorphicEvent{
-				CRTs: 2,
-				RawKV: &model.RawKVEntry{
-					OpType: model.OpTypeDelete,
-				},
-			},
-			true,
-		},
-		{
-			&model.PolymorphicEvent{
-				CRTs: 2,
-				RawKV: &model.RawKVEntry{
-					OpType: model.OpTypeResolved,
-				},
-			},
-			&model.PolymorphicEvent{
-				CRTs: 2,
-				RawKV: &model.RawKVEntry{
-					OpType: model.OpTypeResolved,
-				},
-			},
-			true,
-		},
-		{
-			&model.PolymorphicEvent{
-				CRTs: 2,
-				RawKV: &model.RawKVEntry{
-					OpType: model.OpTypeResolved,
-				},
-			},
-			&model.PolymorphicEvent{
-				CRTs: 2,
-				RawKV: &model.RawKVEntry{
-					OpType: model.OpTypeDelete,
-				},
-			},
-			false,
-		},
-		{
-			&model.PolymorphicEvent{
-				CRTs: 3,
-				RawKV: &model.RawKVEntry{
-					OpType: model.OpTypeDelete,
-				},
-			},
-			&model.PolymorphicEvent{
-				CRTs: 2,
-				RawKV: &model.RawKVEntry{
-					OpType: model.OpTypeResolved,
-				},
-			},
-			false,
-		},
-	}
-
-	for _, tc := range testCases {
-		c.Assert(eventLess(tc.i, tc.j), check.Equals, tc.expected)
-	}
-}
-
-func (s *mockEntrySorterSuite) TestMergeEvents(c *check.C) {
-	defer testleak.AfterTest(c)()
-	events1 := []*model.PolymorphicEvent{
-		{
-			CRTs: 1,
-			RawKV: &model.RawKVEntry{
-				OpType: model.OpTypeDelete,
-			},
-		},
-		{
-			CRTs: 2,
-			RawKV: &model.RawKVEntry{
-				OpType: model.OpTypePut,
-			},
-		},
-		{
-			CRTs: 3,
-			RawKV: &model.RawKVEntry{
-				OpType: model.OpTypePut,
-			},
-		},
-		{
-			CRTs: 4,
-			RawKV: &model.RawKVEntry{
-				OpType: model.OpTypePut,
-			},
-		},
-		{
-			CRTs: 5,
-			RawKV: &model.RawKVEntry{
-				OpType: model.OpTypeDelete,
-			},
-		},
-	}
-	events2 := []*model.PolymorphicEvent{
-		{
-			CRTs: 3,
-			RawKV: &model.RawKVEntry{
-				OpType: model.OpTypeResolved,
-			},
-		},
-		{
-			CRTs: 4,
-			RawKV: &model.RawKVEntry{
-				OpType: model.OpTypePut,
-			},
-		},
-		{
-			CRTs: 4,
-			RawKV: &model.RawKVEntry{
-				OpType: model.OpTypeResolved,
-			},
-		},
-		{
-			CRTs: 7,
-			RawKV: &model.RawKVEntry{
-				OpType: model.OpTypePut,
-			},
-		},
-		{
-			CRTs: 9,
-			RawKV: &model.RawKVEntry{
-				OpType: model.OpTypeDelete,
-			},
-		},
-	}
-
-	var outputResults []*model.PolymorphicEvent
-	output := func(event *model.PolymorphicEvent) {
-		outputResults = append(outputResults, event)
-	}
-
-	expectedResults := append(events1, events2...)
-	sort.Slice(expectedResults, func(i, j int) bool {
-		return eventLess(expectedResults[i], expectedResults[j])
-	})
-
-	mergeEvents(events1, events2, output)
-	c.Assert(outputResults, check.DeepEquals, expectedResults)
->>>>>>> faa070d7
 }
 
 func BenchmarkSorter(b *testing.B) {
