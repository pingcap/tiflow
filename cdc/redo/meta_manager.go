--- conflicted
+++ resolved
@@ -74,6 +74,8 @@
 	lastFlushTime          time.Time
 	cfg                    *config.ConsistentConfig
 	metricFlushLogDuration prometheus.Observer
+
+	flushIntervalInMs int64
 }
 
 // NewDisabledMetaManager creates a disabled Meta Manager.
@@ -92,20 +94,12 @@
 		return &metaManager{enabled: false}
 	}
 
-<<<<<<< HEAD
-	return &metaManager{
-		captureID:     config.GetGlobalServerConfig().AdvertiseAddr,
-		changeFeedID:  changefeedID,
-		uuidGenerator: uuid.NewGenerator(),
-		enabled:       true,
-		cfg:           cfg,
-		startTs:       checkpoint,
-=======
 	m := &metaManager{
 		captureID:         config.GetGlobalServerConfig().AdvertiseAddr,
 		changeFeedID:      changefeedID,
 		uuidGenerator:     uuid.NewGenerator(),
 		enabled:           true,
+		cfg:               cfg,
 		flushIntervalInMs: cfg.MetaFlushIntervalInMs,
 	}
 
@@ -113,8 +107,8 @@
 		log.Warn("redo flush interval is too small, use default value",
 			zap.Int64("interval", m.flushIntervalInMs))
 		m.flushIntervalInMs = redo.DefaultMetaFlushIntervalInMs
->>>>>>> afe43311
-	}
+	}
+	return m
 }
 
 // Enabled returns whether this log manager is enabled
