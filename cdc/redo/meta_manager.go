// Copyright 2023 PingCAP, Inc.
//
// Licensed under the Apache License, Version 2.0 (the "License");
// you may not use this file except in compliance with the License.
// You may obtain a copy of the License at
//
//     http://www.apache.org/licenses/LICENSE-2.0
//
// Unless required by applicable law or agreed to in writing, software
// distributed under the License is distributed on an "AS IS" BASIS,
// See the License for the specific language governing permissions and
// limitations under the License.

package redo

import (
	"context"
	"fmt"
	"path/filepath"
	"strings"
	"time"

	"github.com/pingcap/log"
	"github.com/pingcap/tidb/br/pkg/storage"
	"github.com/pingcap/tiflow/cdc/model"
	"github.com/pingcap/tiflow/cdc/redo/common"
	"github.com/pingcap/tiflow/pkg/config"
	"github.com/pingcap/tiflow/pkg/errors"
	"github.com/pingcap/tiflow/pkg/redo"
	"github.com/pingcap/tiflow/pkg/util"
	"github.com/pingcap/tiflow/pkg/uuid"
	"github.com/prometheus/client_golang/prometheus"
	"go.uber.org/atomic"
	"go.uber.org/zap"
	"golang.org/x/sync/errgroup"
)

var _ MetaManager = (*metaManager)(nil)

// MetaManager defines an interface that is used to manage redo meta and gc logs in owner.
type MetaManager interface {
	redoManager
	// UpdateMeta updates the checkpointTs and resolvedTs asynchronously.
	UpdateMeta(checkpointTs, resolvedTs model.Ts)
	// GetFlushedMeta returns the flushed meta.
	GetFlushedMeta() common.LogMeta
	// Cleanup deletes all redo logs, which are only called from the owner
	// when changefeed is deleted.
	Cleanup(ctx context.Context) error

	// Running return true if the meta manager is running or not.
	Running() bool
}

type metaManager struct {
	captureID    model.CaptureID
	changeFeedID model.ChangeFeedID
	enabled      bool

	// running means the meta manager now running normally.
	running atomic.Bool

	metaCheckpointTs statefulRts
	metaResolvedTs   statefulRts

	// This fields are used to process meta files and perform
	// garbage collection of logs.
	extStorage    storage.ExternalStorage
	uuidGenerator uuid.Generator
	preMetaFile   string

	startTs model.Ts

	lastFlushTime          time.Time
	cfg                    *config.ConsistentConfig
	metricFlushLogDuration prometheus.Observer
}

// NewDisabledMetaManager creates a disabled Meta Manager.
func NewDisabledMetaManager() *metaManager {
	return &metaManager{
		enabled: false,
	}
}

// NewMetaManager creates a new meta Manager.
func NewMetaManager(
	changefeedID model.ChangeFeedID,
	cfg *config.ConsistentConfig, checkpoint model.Ts,
) *metaManager {
	// return a disabled Manager if no consistent config or normal consistent level
	if cfg == nil || !redo.IsConsistentEnabled(cfg.Level) {
		return &metaManager{enabled: false}
	}

	m := &metaManager{
<<<<<<< HEAD
		captureID:         contextutil.CaptureAddrFromCtx(ctx),
		changeFeedID:      contextutil.ChangefeedIDFromCtx(ctx),
		uuidGenerator:     uuid.NewGenerator(),
		enabled:           true,
		flushIntervalInMs: cfg.MetaFlushIntervalInMs,
	}

	if m.flushIntervalInMs < redo.MinFlushIntervalInMs {
		log.Warn("redo flush interval is too small, use default value",
			zap.Int64("interval", m.flushIntervalInMs))
		m.flushIntervalInMs = redo.DefaultMetaFlushIntervalInMs
=======
		captureID:     config.GetGlobalServerConfig().AdvertiseAddr,
		changeFeedID:  changefeedID,
		uuidGenerator: uuid.NewGenerator(),
		enabled:       true,
		cfg:           cfg,
		startTs:       checkpoint,
>>>>>>> f6f03f7d
	}

	return m
}

// Enabled returns whether this log manager is enabled
func (m *metaManager) Enabled() bool {
	return m.enabled
}

// Running return whether the meta manager is initialized,
// which means the external storage is accessible to the meta manager.
func (m *metaManager) Running() bool {
	return m.running.Load()
}

func (m *metaManager) preStart(ctx context.Context) error {
	uri, err := storage.ParseRawURL(m.cfg.Storage)
	if err != nil {
		return err
	}
	// "nfs" and "local" scheme are converted to "file" scheme
	redo.FixLocalScheme(uri)
	extStorage, err := redo.InitExternalStorage(ctx, *uri)
	if err != nil {
		return err
	}
	m.extStorage = extStorage

	m.metricFlushLogDuration = common.RedoFlushLogDurationHistogram.
		WithLabelValues(m.changeFeedID.Namespace, m.changeFeedID.ID)

	err = m.preCleanupExtStorage(ctx)
	if err != nil {
		log.Warn("redo: pre clean redo logs fail",
			zap.String("namespace", m.changeFeedID.Namespace),
			zap.String("changefeed", m.changeFeedID.ID),
			zap.Error(err))
		return err
	}
	err = m.initMeta(ctx)
	if err != nil {
		log.Warn("redo: init redo meta fail",
			zap.String("namespace", m.changeFeedID.Namespace),
			zap.String("changefeed", m.changeFeedID.ID),
			zap.Error(err))
		return err
	}
	return nil
}

// Run runs bgFlushMeta and bgGC.
func (m *metaManager) Run(ctx context.Context, _ ...chan<- error) error {
	if err := m.preStart(ctx); err != nil {
		return err
	}
	eg, egCtx := errgroup.WithContext(ctx)
	eg.Go(func() error {
		return m.bgFlushMeta(egCtx, m.cfg.FlushIntervalInMs)
	})
	eg.Go(func() error {
		return m.bgGC(egCtx)
	})
	m.running.Store(true)
	return eg.Wait()
}

func (m *metaManager) WaitForReady(_ context.Context) {}

func (m *metaManager) Close() {}

// UpdateMeta updates meta.
func (m *metaManager) UpdateMeta(checkpointTs, resolvedTs model.Ts) {
	if ok := m.metaResolvedTs.checkAndSetUnflushed(resolvedTs); !ok {
		log.Warn("update redo meta with a regressed resolved ts, ignore",
			zap.Uint64("currResolvedTs", m.metaResolvedTs.getFlushed()),
			zap.Uint64("recvResolvedTs", resolvedTs),
			zap.String("namespace", m.changeFeedID.Namespace),
			zap.String("changefeed", m.changeFeedID.ID))
	}
	if ok := m.metaCheckpointTs.checkAndSetUnflushed(checkpointTs); !ok {
		log.Warn("update redo meta with a regressed checkpoint ts, ignore",
			zap.Uint64("currCheckpointTs", m.metaCheckpointTs.getFlushed()),
			zap.Uint64("recvCheckpointTs", checkpointTs),
			zap.String("namespace", m.changeFeedID.Namespace),
			zap.String("changefeed", m.changeFeedID.ID))
	}
}

// GetFlushedMeta gets flushed meta.
func (m *metaManager) GetFlushedMeta() common.LogMeta {
	checkpointTs := m.metaCheckpointTs.getFlushed()
	resolvedTs := m.metaResolvedTs.getFlushed()
	return common.LogMeta{CheckpointTs: checkpointTs, ResolvedTs: resolvedTs}
}

// initMeta will read the meta file from external storage and
// use it to initialize the meta field of the metaManager.
func (m *metaManager) initMeta(ctx context.Context) error {
	select {
	case <-ctx.Done():
		return errors.Trace(ctx.Err())
	default:
	}

	metas := []*common.LogMeta{
		{CheckpointTs: m.startTs, ResolvedTs: m.startTs},
	}
	var toRemoveMetaFiles []string
	err := m.extStorage.WalkDir(ctx, nil, func(path string, size int64) error {
		log.Info("redo: meta manager walk dir",
			zap.String("namespace", m.changeFeedID.Namespace),
			zap.String("changefeed", m.changeFeedID.ID),
			zap.String("path", path), zap.Int64("size", size))
		// TODO: use prefix to accelerate traverse operation
		if !strings.HasSuffix(path, redo.MetaEXT) {
			return nil
		}
		toRemoveMetaFiles = append(toRemoveMetaFiles, path)

		data, err := m.extStorage.ReadFile(ctx, path)
		if err != nil {
			log.Warn("redo: read meta file failed",
				zap.String("namespace", m.changeFeedID.Namespace),
				zap.String("changefeed", m.changeFeedID.ID),
				zap.String("path", path), zap.Error(err))
			if !util.IsNotExistInExtStorage(err) {
				return err
			}
			return nil
		}
		var meta common.LogMeta
		_, err = meta.UnmarshalMsg(data)
		if err != nil {
			log.Error("redo: unmarshal meta data failed",
				zap.String("namespace", m.changeFeedID.Namespace),
				zap.String("changefeed", m.changeFeedID.ID),
				zap.Error(err), zap.ByteString("data", data))
			return err
		}
		metas = append(metas, &meta)
		return nil
	})
	if err != nil {
		return errors.WrapError(errors.ErrRedoMetaInitialize, err)
	}

	var checkpointTs, resolvedTs uint64
	common.ParseMeta(metas, &checkpointTs, &resolvedTs)
	if checkpointTs == 0 || resolvedTs == 0 {
		log.Panic("checkpointTs or resolvedTs is 0 when initializing redo meta in owner",
			zap.Uint64("checkpointTs", checkpointTs),
			zap.Uint64("resolvedTs", resolvedTs))
	}
	m.metaResolvedTs.unflushed = resolvedTs
	m.metaCheckpointTs.unflushed = checkpointTs
	if err := m.maybeFlushMeta(ctx); err != nil {
		return errors.WrapError(errors.ErrRedoMetaInitialize, err)
	}

	flushedMeta := m.GetFlushedMeta()
	log.Info("redo: meta manager flush init meta success",
		zap.String("namespace", m.changeFeedID.Namespace),
		zap.String("changefeed", m.changeFeedID.ID),
		zap.Uint64("checkpointTs", flushedMeta.CheckpointTs),
		zap.Uint64("resolvedTs", flushedMeta.ResolvedTs))

	return util.DeleteFilesInExtStorage(ctx, m.extStorage, toRemoveMetaFiles)
}

func (m *metaManager) preCleanupExtStorage(ctx context.Context) error {
	deleteMarker := getDeletedChangefeedMarker(m.changeFeedID)
	ret, err := m.extStorage.FileExists(ctx, deleteMarker)
	if err != nil {
		return errors.WrapError(errors.ErrExternalStorageAPI, err)
	}
	if !ret {
		return nil
	}

	changefeedMatcher := getChangefeedMatcher(m.changeFeedID)
	err = util.RemoveFilesIf(ctx, m.extStorage, func(path string) bool {
		if path == deleteMarker || !strings.Contains(path, changefeedMatcher) {
			return false
		}
		return true
	}, nil)
	if err != nil {
		return err
	}

	err = m.extStorage.DeleteFile(ctx, deleteMarker)
	if err != nil && !util.IsNotExistInExtStorage(err) {
		return errors.WrapError(errors.ErrExternalStorageAPI, err)
	}

	return nil
}

// shouldRemoved remove the file which maxCommitTs in file name less than checkPointTs, since
// all event ts < checkPointTs already sent to sink, the log is not needed any more for recovery
func (m *metaManager) shouldRemoved(path string, checkPointTs uint64) bool {
	changefeedMatcher := getChangefeedMatcher(m.changeFeedID)
	if !strings.Contains(path, changefeedMatcher) {
		return false
	}
	if filepath.Ext(path) != redo.LogEXT {
		return false
	}

	commitTs, fileType, err := redo.ParseLogFileName(path)
	if err != nil {
		log.Error("parse file name failed", zap.String("path", path), zap.Error(err))
		return false
	}
	if fileType != redo.RedoDDLLogFileType && fileType != redo.RedoRowLogFileType {
		log.Panic("unknown file type", zap.String("path", path), zap.Any("fileType", fileType))
	}

	// if commitTs == checkPointTs, the DDL may be executed in the owner,
	// so we should not delete it.
	return commitTs < checkPointTs
}

// deleteAllLogs delete all redo logs and leave a deleted mark.
func (m *metaManager) deleteAllLogs(ctx context.Context) error {
	// when one changefeed with redo enabled gets deleted, it's extStorage should always be set to not nil
	// otherwise it should have already meet panic during changefeed running time.
	// the extStorage may be nil in the unit test, so just set the external storage to make unit test happy.
	if m.extStorage == nil {
		uri, err := storage.ParseRawURL(m.cfg.Storage)
		redo.FixLocalScheme(uri)
		if err != nil {
			return err
		}
		m.extStorage, err = redo.InitExternalStorage(ctx, *uri)
		if err != nil {
			return err
		}
	}
	// Write deleted mark before clean any files.
	deleteMarker := getDeletedChangefeedMarker(m.changeFeedID)
	if err := m.extStorage.WriteFile(ctx, deleteMarker, []byte("D")); err != nil {
		return errors.WrapError(errors.ErrExternalStorageAPI, err)
	}
	log.Info("redo manager write deleted mark",
		zap.String("namespace", m.changeFeedID.Namespace),
		zap.String("changefeed", m.changeFeedID.ID))

	changefeedMatcher := getChangefeedMatcher(m.changeFeedID)
	return util.RemoveFilesIf(ctx, m.extStorage, func(path string) bool {
		if path == deleteMarker || !strings.Contains(path, changefeedMatcher) {
			return false
		}
		return true
	}, nil)
}

func (m *metaManager) maybeFlushMeta(ctx context.Context) error {
	hasChange, unflushed := m.prepareForFlushMeta()
	if !hasChange {
		// check stuck
		if time.Since(m.lastFlushTime) > redo.FlushWarnDuration {
			log.Warn("Redo meta has not changed for a long time, owner may be stuck",
				zap.String("namespace", m.changeFeedID.Namespace),
				zap.String("changefeed", m.changeFeedID.ID),
				zap.Duration("lastFlushTime", time.Since(m.lastFlushTime)),
				zap.Any("meta", unflushed))
		}
		return nil
	}

	log.Debug("Flush redo meta",
		zap.String("namespace", m.changeFeedID.Namespace),
		zap.String("changefeed", m.changeFeedID.ID),
		zap.Any("meta", unflushed))
	if err := m.flush(ctx, unflushed); err != nil {
		return err
	}
	m.postFlushMeta(unflushed)
	m.lastFlushTime = time.Now()
	return nil
}

func (m *metaManager) prepareForFlushMeta() (bool, common.LogMeta) {
	flushed := common.LogMeta{}
	flushed.CheckpointTs = m.metaCheckpointTs.getFlushed()
	flushed.ResolvedTs = m.metaResolvedTs.getFlushed()

	unflushed := common.LogMeta{}
	unflushed.CheckpointTs = m.metaCheckpointTs.getUnflushed()
	unflushed.ResolvedTs = m.metaResolvedTs.getUnflushed()

	hasChange := false
	if flushed.CheckpointTs < unflushed.CheckpointTs ||
		flushed.ResolvedTs < unflushed.ResolvedTs {
		hasChange = true
	}
	return hasChange, unflushed
}

func (m *metaManager) postFlushMeta(meta common.LogMeta) {
	m.metaResolvedTs.checkAndSetFlushed(meta.ResolvedTs)
	m.metaCheckpointTs.checkAndSetFlushed(meta.CheckpointTs)
}

func (m *metaManager) flush(ctx context.Context, meta common.LogMeta) error {
	start := time.Now()
	data, err := meta.MarshalMsg(nil)
	if err != nil {
		return errors.WrapError(errors.ErrMarshalFailed, err)
	}
	metaFile := getMetafileName(m.captureID, m.changeFeedID, m.uuidGenerator)
	if err := m.extStorage.WriteFile(ctx, metaFile, data); err != nil {
		log.Error("redo: meta manager flush meta write file failed",
			zap.String("namespace", m.changeFeedID.Namespace),
			zap.String("changefeed", m.changeFeedID.ID),
			zap.Error(err))
		return errors.WrapError(errors.ErrExternalStorageAPI, err)
	}

	if m.preMetaFile != "" {
		if m.preMetaFile == metaFile {
			// This should only happen when use a constant uuid generator in test.
			return nil
		}
		err := m.extStorage.DeleteFile(ctx, m.preMetaFile)
		if err != nil && !util.IsNotExistInExtStorage(err) {
			log.Error("redo: meta manager flush meta delete file failed",
				zap.String("namespace", m.changeFeedID.Namespace),
				zap.String("changefeed", m.changeFeedID.ID),
				zap.Error(err))
			return errors.WrapError(errors.ErrExternalStorageAPI, err)
		}
	}
	m.preMetaFile = metaFile

	log.Debug("flush meta to s3",
		zap.String("metaFile", metaFile),
		zap.Any("cost", time.Since(start).Milliseconds()))
	m.metricFlushLogDuration.Observe(time.Since(start).Seconds())
	return nil
}

// Cleanup removes all redo logs of this manager, it is called when changefeed is removed
// only owner should call this method.
func (m *metaManager) Cleanup(ctx context.Context) error {
	common.RedoWriteLogDurationHistogram.
		DeleteLabelValues(m.changeFeedID.Namespace, m.changeFeedID.ID)
	common.RedoFlushLogDurationHistogram.
		DeleteLabelValues(m.changeFeedID.Namespace, m.changeFeedID.ID)
	common.RedoTotalRowsCountGauge.
		DeleteLabelValues(m.changeFeedID.Namespace, m.changeFeedID.ID)
	common.RedoWorkerBusyRatio.
		DeleteLabelValues(m.changeFeedID.Namespace, m.changeFeedID.ID)
	return m.deleteAllLogs(ctx)
}

func (m *metaManager) bgFlushMeta(egCtx context.Context, flushIntervalInMs int64) (err error) {
	ticker := time.NewTicker(time.Duration(flushIntervalInMs) * time.Millisecond)
	defer func() {
		ticker.Stop()
		log.Info("redo metaManager bgFlushMeta exits",
			zap.String("namespace", m.changeFeedID.Namespace),
			zap.String("changefeed", m.changeFeedID.ID),
			zap.Error(err))
	}()

	m.lastFlushTime = time.Now()
	for {
		select {
		case <-egCtx.Done():
			return errors.Trace(egCtx.Err())
		case <-ticker.C:
			if err := m.maybeFlushMeta(egCtx); err != nil {
				return errors.Trace(err)
			}
		}
	}
}

// bgGC cleans stale files before the flushed checkpoint in background.
func (m *metaManager) bgGC(egCtx context.Context) error {
	ticker := time.NewTicker(time.Duration(redo.DefaultGCIntervalInMs) * time.Millisecond)
	defer ticker.Stop()

	preCkpt := uint64(0)
	for {
		select {
		case <-egCtx.Done():
			log.Info("redo manager GC exits as context cancelled",
				zap.String("namespace", m.changeFeedID.Namespace),
				zap.String("changefeed", m.changeFeedID.ID))
			return errors.Trace(egCtx.Err())
		case <-ticker.C:
			ckpt := m.metaCheckpointTs.getFlushed()
			if ckpt == preCkpt {
				continue
			}
			preCkpt = ckpt
			log.Debug("redo manager GC is triggered",
				zap.Uint64("checkpointTs", ckpt),
				zap.String("namespace", m.changeFeedID.Namespace),
				zap.String("changefeed", m.changeFeedID.ID))
			err := util.RemoveFilesIf(egCtx, m.extStorage, func(path string) bool {
				return m.shouldRemoved(path, ckpt)
			}, nil)
			if err != nil {
				log.Warn("redo manager log GC fail",
					zap.String("namespace", m.changeFeedID.Namespace),
					zap.String("changefeed", m.changeFeedID.ID), zap.Error(err))
				return errors.Trace(err)
			}
		}
	}
}

func getMetafileName(
	captureID model.CaptureID,
	changeFeedID model.ChangeFeedID,
	uuidGenerator uuid.Generator,
) string {
	return fmt.Sprintf(redo.RedoMetaFileFormat, captureID,
		changeFeedID.Namespace, changeFeedID.ID,
		redo.RedoMetaFileType, uuidGenerator.NewString(), redo.MetaEXT)
}

func getChangefeedMatcher(changeFeedID model.ChangeFeedID) string {
	if changeFeedID.Namespace == "default" {
		return fmt.Sprintf("_%s_", changeFeedID.ID)
	}
	return fmt.Sprintf("_%s_%s_", changeFeedID.Namespace, changeFeedID.ID)
}

func getDeletedChangefeedMarker(changeFeedID model.ChangeFeedID) string {
	if changeFeedID.Namespace == model.DefaultNamespace {
		return fmt.Sprintf("delete_%s", changeFeedID.ID)
	}
	return fmt.Sprintf("delete_%s_%s", changeFeedID.Namespace, changeFeedID.ID)
}<|MERGE_RESOLUTION|>--- conflicted
+++ resolved
@@ -72,6 +72,7 @@
 	startTs model.Ts
 
 	lastFlushTime          time.Time
+	flushIntervalInMs      int64
 	cfg                    *config.ConsistentConfig
 	metricFlushLogDuration prometheus.Observer
 }
@@ -94,11 +95,12 @@
 	}
 
 	m := &metaManager{
-<<<<<<< HEAD
-		captureID:         contextutil.CaptureAddrFromCtx(ctx),
-		changeFeedID:      contextutil.ChangefeedIDFromCtx(ctx),
+		captureID:         config.GetGlobalServerConfig().AdvertiseAddr,
+		changeFeedID:      changefeedID,
 		uuidGenerator:     uuid.NewGenerator(),
 		enabled:           true,
+		cfg:               cfg,
+		startTs:           checkpoint,
 		flushIntervalInMs: cfg.MetaFlushIntervalInMs,
 	}
 
@@ -106,14 +108,6 @@
 		log.Warn("redo flush interval is too small, use default value",
 			zap.Int64("interval", m.flushIntervalInMs))
 		m.flushIntervalInMs = redo.DefaultMetaFlushIntervalInMs
-=======
-		captureID:     config.GetGlobalServerConfig().AdvertiseAddr,
-		changeFeedID:  changefeedID,
-		uuidGenerator: uuid.NewGenerator(),
-		enabled:       true,
-		cfg:           cfg,
-		startTs:       checkpoint,
->>>>>>> f6f03f7d
 	}
 
 	return m
@@ -172,7 +166,7 @@
 	}
 	eg, egCtx := errgroup.WithContext(ctx)
 	eg.Go(func() error {
-		return m.bgFlushMeta(egCtx, m.cfg.FlushIntervalInMs)
+		return m.bgFlushMeta(egCtx, m.flushIntervalInMs)
 	})
 	eg.Go(func() error {
 		return m.bgGC(egCtx)
