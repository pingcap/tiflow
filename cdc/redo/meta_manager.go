// Copyright 2023 PingCAP, Inc.
//
// Licensed under the Apache License, Version 2.0 (the "License");
// you may not use this file except in compliance with the License.
// You may obtain a copy of the License at
//
//     http://www.apache.org/licenses/LICENSE-2.0
//
// Unless required by applicable law or agreed to in writing, software
// distributed under the License is distributed on an "AS IS" BASIS,
// See the License for the specific language governing permissions and
// limitations under the License.

package redo

import (
	"context"
	"fmt"
	"path/filepath"
	"strings"
	"time"

	"github.com/pingcap/log"
	"github.com/pingcap/tidb/br/pkg/storage"
	"github.com/pingcap/tiflow/cdc/model"
	"github.com/pingcap/tiflow/cdc/redo/common"
	"github.com/pingcap/tiflow/pkg/config"
	"github.com/pingcap/tiflow/pkg/errors"
	"github.com/pingcap/tiflow/pkg/redo"
	"github.com/pingcap/tiflow/pkg/util"
	"github.com/pingcap/tiflow/pkg/uuid"
	"github.com/prometheus/client_golang/prometheus"
	"go.uber.org/atomic"
	"go.uber.org/zap"
	"golang.org/x/sync/errgroup"
)

var _ MetaManager = (*metaManager)(nil)

// MetaManager defines an interface that is used to manage redo meta and gc logs in owner.
type MetaManager interface {
	redoManager
	// UpdateMeta updates the checkpointTs and resolvedTs asynchronously.
	UpdateMeta(checkpointTs, resolvedTs model.Ts)
	// GetFlushedMeta returns the flushed meta.
	GetFlushedMeta() common.LogMeta
	// Cleanup deletes all redo logs, which are only called from the owner
	// when changefeed is deleted.
	Cleanup(ctx context.Context) error

	// Running return true if the meta manager is running or not.
	Running() bool
}

type metaManager struct {
	captureID    model.CaptureID
	changeFeedID model.ChangeFeedID
	enabled      bool

	// running means the meta manager now running normally.
	running atomic.Bool

	metaCheckpointTs statefulRts
	metaResolvedTs   statefulRts

	// This fields are used to process meta files and perform
	// garbage collection of logs.
	extStorage    storage.ExternalStorage
	uuidGenerator uuid.Generator
	preMetaFile   string

	startTs model.Ts

	lastFlushTime          time.Time
	cfg                    *config.ConsistentConfig
	metricFlushLogDuration prometheus.Observer
}

// NewDisabledMetaManager creates a disabled Meta Manager.
func NewDisabledMetaManager() *metaManager {
	return &metaManager{
		enabled: false,
	}
}

// NewMetaManager creates a new meta Manager.
func NewMetaManager(
	changefeedID model.ChangeFeedID, cfg *config.ConsistentConfig, checkpoint model.Ts,
) *metaManager {
	// return a disabled Manager if no consistent config or normal consistent level
	if cfg == nil || !redo.IsConsistentEnabled(cfg.Level) {
		return &metaManager{enabled: false}
	}

	m := &metaManager{
<<<<<<< HEAD
		changeFeedID:  changefeedID,
		captureID:     config.GetGlobalServerConfig().AdvertiseAddr,
		uuidGenerator: uuid.NewGenerator(),
		enabled:       true,
		cfg:           cfg,
		startTs:       checkpoint,
	}
	return m
}
=======
		captureID:         contextutil.CaptureAddrFromCtx(ctx),
		changeFeedID:      contextutil.ChangefeedIDFromCtx(ctx),
		uuidGenerator:     uuid.NewGenerator(),
		enabled:           true,
		flushIntervalInMs: cfg.MetaFlushIntervalInMs,
	}

	if m.flushIntervalInMs < redo.MinFlushIntervalInMs {
		log.Warn("redo flush interval is too small, use default value",
			zap.Int64("interval", m.flushIntervalInMs))
		m.flushIntervalInMs = redo.DefaultMetaFlushIntervalInMs
	}
>>>>>>> 390c6ff1

// Enabled returns whether this log manager is enabled
func (m *metaManager) Enabled() bool {
	return m.enabled
}

// Running return whether the meta manager is initialized,
// which means the external storage is accessible to the meta manager.
func (m *metaManager) Running() bool {
	return m.running.Load()
}

func (m *metaManager) preStart(ctx context.Context) error {
	uri, err := storage.ParseRawURL(m.cfg.Storage)
	if err != nil {
		return err
	}
	// "nfs" and "local" scheme are converted to "file" scheme
	redo.FixLocalScheme(uri)

	extStorage, err := redo.InitExternalStorage(ctx, *uri)
	if err != nil {
		return err
	}
	m.extStorage = extStorage

	m.metricFlushLogDuration = common.RedoFlushLogDurationHistogram.
		WithLabelValues(m.changeFeedID.Namespace, m.changeFeedID.ID)

	err = m.preCleanupExtStorage(ctx)
	if err != nil {
		log.Warn("redo: pre clean redo logs fail",
			zap.String("namespace", m.changeFeedID.Namespace),
			zap.String("changefeed", m.changeFeedID.ID),
			zap.Error(err))
		return err
	}
	err = m.initMeta(ctx)
	if err != nil {
		log.Warn("redo: init redo meta fail",
			zap.String("namespace", m.changeFeedID.Namespace),
			zap.String("changefeed", m.changeFeedID.ID),
			zap.Error(err))
		return err
	}
	return nil
}

// Run runs bgFlushMeta and bgGC.
func (m *metaManager) Run(ctx context.Context) error {
	if err := m.preStart(ctx); err != nil {
		return err
	}
	eg, egCtx := errgroup.WithContext(ctx)
	eg.Go(func() error {
		return m.bgFlushMeta(egCtx, m.cfg.FlushIntervalInMs)
	})
	eg.Go(func() error {
		return m.bgGC(egCtx)
	})

	m.running.Store(true)
	return eg.Wait()
}

// UpdateMeta updates meta.
func (m *metaManager) UpdateMeta(checkpointTs, resolvedTs model.Ts) {
	if ok := m.metaResolvedTs.checkAndSetUnflushed(resolvedTs); !ok {
		log.Warn("update redo meta with a regressed resolved ts, ignore",
			zap.Uint64("currResolvedTs", m.metaResolvedTs.getFlushed()),
			zap.Uint64("recvResolvedTs", resolvedTs),
			zap.String("namespace", m.changeFeedID.Namespace),
			zap.String("changefeed", m.changeFeedID.ID))
	}
	if ok := m.metaCheckpointTs.checkAndSetUnflushed(checkpointTs); !ok {
		log.Warn("update redo meta with a regressed checkpoint ts, ignore",
			zap.Uint64("currCheckpointTs", m.metaCheckpointTs.getFlushed()),
			zap.Uint64("recvCheckpointTs", checkpointTs),
			zap.String("namespace", m.changeFeedID.Namespace),
			zap.String("changefeed", m.changeFeedID.ID))
	}
}

// GetFlushedMeta gets flushed meta.
func (m *metaManager) GetFlushedMeta() common.LogMeta {
	checkpointTs := m.metaCheckpointTs.getFlushed()
	resolvedTs := m.metaResolvedTs.getFlushed()
	return common.LogMeta{CheckpointTs: checkpointTs, ResolvedTs: resolvedTs}
}

// initMeta will read the meta file from external storage and
// use it to initialize the meta field of the metaManager.
func (m *metaManager) initMeta(ctx context.Context) error {
	select {
	case <-ctx.Done():
		return errors.Trace(ctx.Err())
	default:
	}

	metas := []*common.LogMeta{
		{CheckpointTs: m.startTs, ResolvedTs: m.startTs},
	}
	var toRemoveMetaFiles []string
	err := m.extStorage.WalkDir(ctx, nil, func(path string, size int64) error {
		log.Info("redo: meta manager walk dir",
			zap.String("namespace", m.changeFeedID.Namespace),
			zap.String("changefeed", m.changeFeedID.ID),
			zap.String("path", path), zap.Int64("size", size))
		// TODO: use prefix to accelerate traverse operation
		if !strings.HasSuffix(path, redo.MetaEXT) {
			return nil
		}
		toRemoveMetaFiles = append(toRemoveMetaFiles, path)

		data, err := m.extStorage.ReadFile(ctx, path)
		if err != nil {
			log.Warn("redo: read meta file failed",
				zap.String("namespace", m.changeFeedID.Namespace),
				zap.String("changefeed", m.changeFeedID.ID),
				zap.String("path", path), zap.Error(err))
			if !util.IsNotExistInExtStorage(err) {
				return err
			}
			return nil
		}
		var meta common.LogMeta
		_, err = meta.UnmarshalMsg(data)
		if err != nil {
			log.Error("redo: unmarshal meta data failed",
				zap.String("namespace", m.changeFeedID.Namespace),
				zap.String("changefeed", m.changeFeedID.ID),
				zap.Error(err), zap.ByteString("data", data))
			return err
		}
		metas = append(metas, &meta)
		return nil
	})
	if err != nil {
		return errors.WrapError(errors.ErrRedoMetaInitialize, err)
	}

	var checkpointTs, resolvedTs uint64
	common.ParseMeta(metas, &checkpointTs, &resolvedTs)
	if checkpointTs == 0 || resolvedTs == 0 {
		log.Panic("checkpointTs or resolvedTs is 0 when initializing redo meta in owner",
			zap.Uint64("checkpointTs", checkpointTs),
			zap.Uint64("resolvedTs", resolvedTs))
	}
	m.metaResolvedTs.unflushed = resolvedTs
	m.metaCheckpointTs.unflushed = checkpointTs
	if err := m.maybeFlushMeta(ctx); err != nil {
		return errors.WrapError(errors.ErrRedoMetaInitialize, err)
	}

	flushedMeta := m.GetFlushedMeta()
	log.Info("redo: meta manager flush init meta success",
		zap.String("namespace", m.changeFeedID.Namespace),
		zap.String("changefeed", m.changeFeedID.ID),
		zap.Uint64("checkpointTs", flushedMeta.CheckpointTs),
		zap.Uint64("resolvedTs", flushedMeta.ResolvedTs))
	return util.DeleteFilesInExtStorage(ctx, m.extStorage, toRemoveMetaFiles)
}

func (m *metaManager) preCleanupExtStorage(ctx context.Context) error {
	deleteMarker := getDeletedChangefeedMarker(m.changeFeedID)
	ret, err := m.extStorage.FileExists(ctx, deleteMarker)
	if err != nil {
		return errors.WrapError(errors.ErrExternalStorageAPI, err)
	}
	if !ret {
		return nil
	}

	changefeedMatcher := getChangefeedMatcher(m.changeFeedID)
	err = util.RemoveFilesIf(ctx, m.extStorage, func(path string) bool {
		if path == deleteMarker || !strings.Contains(path, changefeedMatcher) {
			return false
		}
		return true
	}, nil)
	if err != nil {
		return err
	}

	err = m.extStorage.DeleteFile(ctx, deleteMarker)
	if err != nil && !util.IsNotExistInExtStorage(err) {
		return errors.WrapError(errors.ErrExternalStorageAPI, err)
	}

	return nil
}

// shouldRemoved remove the file which maxCommitTs in file name less than checkPointTs, since
// all event ts < checkPointTs already sent to sink, the log is not needed any more for recovery
func (m *metaManager) shouldRemoved(path string, checkPointTs uint64) bool {
	changefeedMatcher := getChangefeedMatcher(m.changeFeedID)
	if !strings.Contains(path, changefeedMatcher) {
		return false
	}
	if filepath.Ext(path) != redo.LogEXT {
		return false
	}

	commitTs, fileType, err := redo.ParseLogFileName(path)
	if err != nil {
		log.Error("parse file name failed", zap.String("path", path), zap.Error(err))
		return false
	}
	if fileType != redo.RedoDDLLogFileType && fileType != redo.RedoRowLogFileType {
		log.Panic("unknown file type", zap.String("path", path), zap.Any("fileType", fileType))
	}

	// if commitTs == checkPointTs, the DDL may be executed in the owner,
	// so we should not delete it.
	return commitTs < checkPointTs
}

// deleteAllLogs delete all redo logs and leave a deleted mark.
func (m *metaManager) deleteAllLogs(ctx context.Context) error {
	// when one changefeed with redo enabled gets deleted, it's extStorage should always be set to not nil
	// otherwise it should have already meet panic during changefeed running time.
	// the extStorage may be nil in the unit test, so just set the external storage to make unit test happy.
	if m.extStorage == nil {
		uri, err := storage.ParseRawURL(m.cfg.Storage)
		redo.FixLocalScheme(uri)
		if err != nil {
			return err
		}
		m.extStorage, err = redo.InitExternalStorage(ctx, *uri)
		if err != nil {
			return err
		}
	}
	// Write deleted mark before clean any files.
	deleteMarker := getDeletedChangefeedMarker(m.changeFeedID)
	if err := m.extStorage.WriteFile(ctx, deleteMarker, []byte("D")); err != nil {
		return errors.WrapError(errors.ErrExternalStorageAPI, err)
	}
	log.Info("redo manager write deleted mark",
		zap.String("namespace", m.changeFeedID.Namespace),
		zap.String("changefeed", m.changeFeedID.ID))

	changefeedMatcher := getChangefeedMatcher(m.changeFeedID)
	return util.RemoveFilesIf(ctx, m.extStorage, func(path string) bool {
		if path == deleteMarker || !strings.Contains(path, changefeedMatcher) {
			return false
		}
		return true
	}, nil)
}

func (m *metaManager) maybeFlushMeta(ctx context.Context) error {
	hasChange, unflushed := m.prepareForFlushMeta()
	if !hasChange {
		// check stuck
		if time.Since(m.lastFlushTime) > redo.FlushWarnDuration {
			log.Warn("Redo meta has not changed for a long time, owner may be stuck",
				zap.String("namespace", m.changeFeedID.Namespace),
				zap.String("changefeed", m.changeFeedID.ID),
				zap.Duration("lastFlushTime", time.Since(m.lastFlushTime)),
				zap.Any("meta", unflushed))
		}
		return nil
	}

	log.Debug("Flush redo meta",
		zap.String("namespace", m.changeFeedID.Namespace),
		zap.String("changefeed", m.changeFeedID.ID),
		zap.Any("meta", unflushed))
	if err := m.flush(ctx, unflushed); err != nil {
		return err
	}
	m.postFlushMeta(unflushed)
	m.lastFlushTime = time.Now()
	return nil
}

func (m *metaManager) prepareForFlushMeta() (bool, common.LogMeta) {
	flushed := common.LogMeta{}
	flushed.CheckpointTs = m.metaCheckpointTs.getFlushed()
	flushed.ResolvedTs = m.metaResolvedTs.getFlushed()

	unflushed := common.LogMeta{}
	unflushed.CheckpointTs = m.metaCheckpointTs.getUnflushed()
	unflushed.ResolvedTs = m.metaResolvedTs.getUnflushed()

	hasChange := false
	if flushed.CheckpointTs < unflushed.CheckpointTs ||
		flushed.ResolvedTs < unflushed.ResolvedTs {
		hasChange = true
	}
	return hasChange, unflushed
}

func (m *metaManager) postFlushMeta(meta common.LogMeta) {
	m.metaResolvedTs.checkAndSetFlushed(meta.ResolvedTs)
	m.metaCheckpointTs.checkAndSetFlushed(meta.CheckpointTs)
}

func (m *metaManager) flush(ctx context.Context, meta common.LogMeta) error {
	start := time.Now()
	data, err := meta.MarshalMsg(nil)
	if err != nil {
		return errors.WrapError(errors.ErrMarshalFailed, err)
	}
	metaFile := getMetafileName(m.captureID, m.changeFeedID, m.uuidGenerator)
	if err := m.extStorage.WriteFile(ctx, metaFile, data); err != nil {
		log.Error("redo: meta manager flush meta write file failed",
			zap.String("namespace", m.changeFeedID.Namespace),
			zap.String("changefeed", m.changeFeedID.ID),
			zap.Error(err))
		return errors.WrapError(errors.ErrExternalStorageAPI, err)
	}

	if m.preMetaFile != "" {
		if m.preMetaFile == metaFile {
			// This should only happen when use a constant uuid generator in test.
			return nil
		}
		err := m.extStorage.DeleteFile(ctx, m.preMetaFile)
		if err != nil && !util.IsNotExistInExtStorage(err) {
			log.Error("redo: meta manager flush meta delete file failed",
				zap.String("namespace", m.changeFeedID.Namespace),
				zap.String("changefeed", m.changeFeedID.ID),
				zap.Error(err))
			return errors.WrapError(errors.ErrExternalStorageAPI, err)
		}
	}
	m.preMetaFile = metaFile

	log.Debug("flush meta to s3",
		zap.String("metaFile", metaFile),
		zap.Any("cost", time.Since(start).Milliseconds()))
	m.metricFlushLogDuration.Observe(time.Since(start).Seconds())
	return nil
}

// Cleanup removes all redo logs of this manager, it is called when changefeed is removed
// only owner should call this method.
func (m *metaManager) Cleanup(ctx context.Context) error {
	common.RedoWriteLogDurationHistogram.
		DeleteLabelValues(m.changeFeedID.Namespace, m.changeFeedID.ID)
	common.RedoFlushLogDurationHistogram.
		DeleteLabelValues(m.changeFeedID.Namespace, m.changeFeedID.ID)
	common.RedoTotalRowsCountGauge.
		DeleteLabelValues(m.changeFeedID.Namespace, m.changeFeedID.ID)
	common.RedoWorkerBusyRatio.
		DeleteLabelValues(m.changeFeedID.Namespace, m.changeFeedID.ID)
	return m.deleteAllLogs(ctx)
}

func (m *metaManager) bgFlushMeta(egCtx context.Context, flushIntervalInMs int64) (err error) {
	ticker := time.NewTicker(time.Duration(flushIntervalInMs) * time.Millisecond)
	defer func() {
		ticker.Stop()
		log.Info("redo metaManager bgFlushMeta exits",
			zap.String("namespace", m.changeFeedID.Namespace),
			zap.String("changefeed", m.changeFeedID.ID),
			zap.Error(err))
	}()

	m.lastFlushTime = time.Now()
	for {
		select {
		case <-egCtx.Done():
			return errors.Trace(egCtx.Err())
		case <-ticker.C:
			if err := m.maybeFlushMeta(egCtx); err != nil {
				return errors.Trace(err)
			}
		}
	}
}

// bgGC cleans stale files before the flushed checkpoint in background.
func (m *metaManager) bgGC(egCtx context.Context) error {
	ticker := time.NewTicker(time.Duration(redo.DefaultGCIntervalInMs) * time.Millisecond)
	defer ticker.Stop()

	preCkpt := uint64(0)
	for {
		select {
		case <-egCtx.Done():
			log.Info("redo manager GC exits as context cancelled",
				zap.String("namespace", m.changeFeedID.Namespace),
				zap.String("changefeed", m.changeFeedID.ID))
			return errors.Trace(egCtx.Err())
		case <-ticker.C:
			ckpt := m.metaCheckpointTs.getFlushed()
			if ckpt == preCkpt {
				continue
			}
			preCkpt = ckpt
			log.Debug("redo manager GC is triggered",
				zap.Uint64("checkpointTs", ckpt),
				zap.String("namespace", m.changeFeedID.Namespace),
				zap.String("changefeed", m.changeFeedID.ID))
			err := util.RemoveFilesIf(egCtx, m.extStorage, func(path string) bool {
				return m.shouldRemoved(path, ckpt)
			}, nil)
			if err != nil {
				log.Warn("redo manager log GC fail",
					zap.String("namespace", m.changeFeedID.Namespace),
					zap.String("changefeed", m.changeFeedID.ID), zap.Error(err))
				return errors.Trace(err)
			}
		}
	}
}

func getMetafileName(
	captureID model.CaptureID,
	changeFeedID model.ChangeFeedID,
	uuidGenerator uuid.Generator,
) string {
	return fmt.Sprintf(redo.RedoMetaFileFormat, captureID,
		changeFeedID.Namespace, changeFeedID.ID,
		redo.RedoMetaFileType, uuidGenerator.NewString(), redo.MetaEXT)
}

func getChangefeedMatcher(changeFeedID model.ChangeFeedID) string {
	if changeFeedID.Namespace == "default" {
		return fmt.Sprintf("_%s_", changeFeedID.ID)
	}
	return fmt.Sprintf("_%s_%s_", changeFeedID.Namespace, changeFeedID.ID)
}

func getDeletedChangefeedMarker(changeFeedID model.ChangeFeedID) string {
	if changeFeedID.Namespace == model.DefaultNamespace {
		return fmt.Sprintf("delete_%s", changeFeedID.ID)
	}
	return fmt.Sprintf("delete_%s_%s", changeFeedID.Namespace, changeFeedID.ID)
}<|MERGE_RESOLUTION|>--- conflicted
+++ resolved
@@ -93,7 +93,6 @@
 	}
 
 	m := &metaManager{
-<<<<<<< HEAD
 		changeFeedID:  changefeedID,
 		captureID:     config.GetGlobalServerConfig().AdvertiseAddr,
 		uuidGenerator: uuid.NewGenerator(),
@@ -101,22 +100,15 @@
 		cfg:           cfg,
 		startTs:       checkpoint,
 	}
+
+	if m.cfg.MetaFlushIntervalInMs < redo.MinFlushIntervalInMs {
+		log.Warn("redo flush interval is too small, use default value",
+			zap.Int64("interval", m.cfg.MetaFlushIntervalInMs))
+		m.cfg.MetaFlushIntervalInMs = redo.DefaultMetaFlushIntervalInMs
+	}
+
 	return m
 }
-=======
-		captureID:         contextutil.CaptureAddrFromCtx(ctx),
-		changeFeedID:      contextutil.ChangefeedIDFromCtx(ctx),
-		uuidGenerator:     uuid.NewGenerator(),
-		enabled:           true,
-		flushIntervalInMs: cfg.MetaFlushIntervalInMs,
-	}
-
-	if m.flushIntervalInMs < redo.MinFlushIntervalInMs {
-		log.Warn("redo flush interval is too small, use default value",
-			zap.Int64("interval", m.flushIntervalInMs))
-		m.flushIntervalInMs = redo.DefaultMetaFlushIntervalInMs
-	}
->>>>>>> 390c6ff1
 
 // Enabled returns whether this log manager is enabled
 func (m *metaManager) Enabled() bool {
