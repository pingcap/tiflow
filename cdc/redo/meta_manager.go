--- conflicted
+++ resolved
@@ -75,8 +75,6 @@
 	flushIntervalInMs      int64
 	cfg                    *config.ConsistentConfig
 	metricFlushLogDuration prometheus.Observer
-
-	flushIntervalInMs int64
 }
 
 // NewDisabledMetaManager creates a disabled Meta Manager.
@@ -168,11 +166,7 @@
 	}
 	eg, egCtx := errgroup.WithContext(ctx)
 	eg.Go(func() error {
-<<<<<<< HEAD
 		return m.bgFlushMeta(egCtx)
-=======
-		return m.bgFlushMeta(egCtx, m.flushIntervalInMs)
->>>>>>> fa92ec15
 	})
 	eg.Go(func() error {
 		return m.bgGC(egCtx)
