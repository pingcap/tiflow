--- conflicted
+++ resolved
@@ -573,10 +573,6 @@
 
 	data, err := l.meta.MarshalMsg(nil)
 	if err != nil {
-<<<<<<< HEAD
-		l.metaLock.Unlock()
-		return cerror.WrapError(cerror.ErrMarshalFailed, err)
-=======
 		err = cerror.WrapError(cerror.ErrMarshalFailed, err)
 	}
 	return data, err
@@ -589,7 +585,6 @@
 	}
 	if len(data) == 0 {
 		return nil
->>>>>>> abc120ca
 	}
 	l.metaLock.Unlock()
 
