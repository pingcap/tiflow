--- conflicted
+++ resolved
@@ -24,18 +24,7 @@
 	"golang.org/x/sync/errgroup"
 )
 
-<<<<<<< HEAD
-var (
-	defaultEncodingWorkerNum      = 32
-	defaultEncodingInputChanSize  = 128
-	defaultEncodingOutputChanSize = 2048
-	// Maximum allocated memory is flushWorkerNum*maxLogSize, which is
-	// `8*64MB = 512MB` by default.
-	defaultFlushWorkerNum = 8
-)
 
-=======
->>>>>>> 028b3afe
 var _ writer.RedoLogWriter = (*memoryLogWriter)(nil)
 
 type memoryLogWriter struct {
