--- conflicted
+++ resolved
@@ -16,10 +16,7 @@
 import (
 	"context"
 	"sync"
-<<<<<<< HEAD
 	"sync/atomic"
-=======
->>>>>>> 88879399
 	"testing"
 	"time"
 
