--- conflicted
+++ resolved
@@ -23,10 +23,6 @@
 
 	"github.com/pingcap/log"
 	"github.com/pingcap/tiflow/cdc/model"
-<<<<<<< HEAD
-	"github.com/pingcap/tiflow/cdc/redo/writer"
-=======
->>>>>>> fb68baf3
 	"github.com/pingcap/tiflow/pkg/config"
 	"github.com/pingcap/tiflow/pkg/redo"
 	"github.com/stretchr/testify/require"
@@ -34,270 +30,6 @@
 	"golang.org/x/sync/errgroup"
 )
 
-<<<<<<< HEAD
-func checkResolvedTs(t *testing.T, mgr *logManager, expectedRts uint64) {
-	time.Sleep(time.Duration(redo.MinFlushIntervalInMs+200) * time.Millisecond)
-	resolvedTs := uint64(math.MaxUint64)
-	mgr.rtsMap.Range(func(tableID any, value any) bool {
-		v, ok := value.(*statefulRts)
-		require.True(t, ok)
-		ts := v.getFlushed()
-		if ts < resolvedTs {
-			resolvedTs = ts
-		}
-		return true
-	})
-	require.Equal(t, expectedRts, resolvedTs)
-}
-
-func TestConsistentConfig(t *testing.T) {
-	t.Parallel()
-	levelCases := []struct {
-		level string
-		valid bool
-	}{
-		{"none", true},
-		{"eventual", true},
-		{"NONE", false},
-		{"", false},
-	}
-	for _, lc := range levelCases {
-		require.Equal(t, lc.valid, redo.IsValidConsistentLevel(lc.level))
-	}
-
-	levelEnableCases := []struct {
-		level      string
-		consistent bool
-	}{
-		{"invalid-level", false},
-		{"none", false},
-		{"eventual", true},
-	}
-	for _, lc := range levelEnableCases {
-		require.Equal(t, lc.consistent, redo.IsConsistentEnabled(lc.level))
-	}
-
-	storageCases := []struct {
-		storage string
-		valid   bool
-	}{
-		{"local", true},
-		{"nfs", true},
-		{"s3", true},
-		{"blackhole", true},
-		{"Local", false},
-		{"", false},
-	}
-	for _, sc := range storageCases {
-		require.Equal(t, sc.valid, redo.IsValidConsistentStorage(sc.storage))
-	}
-
-	s3StorageCases := []struct {
-		storage   string
-		s3Enabled bool
-	}{
-		{"local", false},
-		{"nfs", false},
-		{"s3", true},
-		{"blackhole", false},
-	}
-	for _, sc := range s3StorageCases {
-		require.Equal(t, sc.s3Enabled, redo.IsExternalStorage(sc.storage))
-	}
-}
-
-// TestLogManagerInProcessor tests how redo log manager is used in processor.
-func TestLogManagerInProcessor(t *testing.T) {
-	t.Parallel()
-	ctx, cancel := context.WithCancel(context.Background())
-	defer cancel()
-
-	testWriteDMLs := func(storage string, useFileBackend bool) {
-		ctx, cancel := context.WithCancel(ctx)
-		cfg := &config.ConsistentConfig{
-			Level:             string(redo.ConsistentLevelEventual),
-			MaxLogSize:        redo.DefaultMaxLogSize,
-			Storage:           storage,
-			FlushIntervalInMs: redo.MinFlushIntervalInMs,
-			UseFileBackend:    useFileBackend,
-		}
-		dmlMgr := NewDMLManager(model.DefaultChangeFeedID("test"), cfg)
-		var eg errgroup.Group
-		eg.Go(func() error {
-			return dmlMgr.Run(ctx)
-		})
-		// check emit row changed events can move forward resolved ts
-		spans := []model.TableID{53, 55, 57, 59}
-
-		startTs := uint64(100)
-		for _, span := range spans {
-			dmlMgr.AddTable(span, startTs)
-		}
-		testCases := []struct {
-			span model.TableID
-			rows []*model.RowChangedEvent
-		}{
-			{
-				span: 53,
-				rows: []*model.RowChangedEvent{
-					{CommitTs: 120, Table: &model.TableName{TableID: 53}},
-					{CommitTs: 125, Table: &model.TableName{TableID: 53}},
-					{CommitTs: 130, Table: &model.TableName{TableID: 53}},
-				},
-			},
-			{
-				span: 55,
-				rows: []*model.RowChangedEvent{
-					{CommitTs: 130, Table: &model.TableName{TableID: 55}},
-					{CommitTs: 135, Table: &model.TableName{TableID: 55}},
-				},
-			},
-			{
-				span: 57,
-				rows: []*model.RowChangedEvent{
-					{CommitTs: 130, Table: &model.TableName{TableID: 57}},
-				},
-			},
-			{
-				span: 59,
-				rows: []*model.RowChangedEvent{
-					{CommitTs: 128, Table: &model.TableName{TableID: 59}},
-					{CommitTs: 130, Table: &model.TableName{TableID: 59}},
-					{CommitTs: 133, Table: &model.TableName{TableID: 59}},
-				},
-			},
-		}
-		for _, tc := range testCases {
-			err := dmlMgr.EmitRowChangedEvents(ctx, tc.span, nil, tc.rows...)
-			require.NoError(t, err)
-		}
-
-		// check UpdateResolvedTs can move forward the resolved ts when there is not row event.
-		flushResolvedTs := uint64(150)
-		for _, span := range spans {
-			checkResolvedTs(t, dmlMgr.logManager, startTs)
-			err := dmlMgr.UpdateResolvedTs(ctx, span, flushResolvedTs)
-			require.NoError(t, err)
-		}
-		checkResolvedTs(t, dmlMgr.logManager, flushResolvedTs)
-
-		// check remove table can work normally
-		removeTable := spans[len(spans)-1]
-		spans = spans[:len(spans)-1]
-		dmlMgr.RemoveTable(removeTable)
-		flushResolvedTs = uint64(200)
-		for _, span := range spans {
-			err := dmlMgr.UpdateResolvedTs(ctx, span, flushResolvedTs)
-			require.NoError(t, err)
-		}
-		checkResolvedTs(t, dmlMgr.logManager, flushResolvedTs)
-
-		cancel()
-		require.ErrorIs(t, eg.Wait(), context.Canceled)
-	}
-
-	testWriteDMLs("blackhole://", true)
-	storages := []string{
-		fmt.Sprintf("file://%s", t.TempDir()),
-		fmt.Sprintf("nfs://%s", t.TempDir()),
-	}
-	for _, storage := range storages {
-		testWriteDMLs(storage, true)
-		testWriteDMLs(storage, false)
-	}
-}
-
-// TestLogManagerInOwner tests how redo log manager is used in owner,
-// where the redo log manager needs to handle DDL event only.
-func TestLogManagerInOwner(t *testing.T) {
-	t.Parallel()
-	ctx, cancel := context.WithCancel(context.Background())
-	defer cancel()
-
-	testWriteDDLs := func(storage string, useFileBackend bool) {
-		ctx, cancel := context.WithCancel(ctx)
-		cfg := &config.ConsistentConfig{
-			Level:             string(redo.ConsistentLevelEventual),
-			MaxLogSize:        redo.DefaultMaxLogSize,
-			Storage:           storage,
-			FlushIntervalInMs: redo.MinFlushIntervalInMs,
-			UseFileBackend:    useFileBackend,
-		}
-		startTs := model.Ts(10)
-		ddlMgr := NewDDLManager(model.DefaultChangeFeedID("test"), cfg, startTs)
-
-		var eg errgroup.Group
-		eg.Go(func() error {
-			return ddlMgr.Run(ctx)
-		})
-
-		require.Equal(t, startTs, ddlMgr.GetResolvedTs())
-		ddl := &model.DDLEvent{StartTs: 100, CommitTs: 120, Query: "CREATE TABLE `TEST.T1`"}
-		err := ddlMgr.EmitDDLEvent(ctx, ddl)
-		require.NoError(t, err)
-		require.Equal(t, startTs, ddlMgr.GetResolvedTs())
-
-		ddlMgr.UpdateResolvedTs(ctx, ddl.CommitTs)
-		checkResolvedTs(t, ddlMgr.logManager, ddl.CommitTs)
-
-		cancel()
-		require.ErrorIs(t, eg.Wait(), context.Canceled)
-	}
-
-	testWriteDDLs("blackhole://", true)
-	storages := []string{
-		fmt.Sprintf("file://%s", t.TempDir()),
-		fmt.Sprintf("nfs://%s", t.TempDir()),
-	}
-	for _, storage := range storages {
-		testWriteDDLs(storage, true)
-		testWriteDDLs(storage, false)
-	}
-}
-
-// TestManagerError tests whether internal error in bgUpdateLog could be managed correctly.
-func TestLogManagerError(t *testing.T) {
-	t.Parallel()
-	ctx, cancel := context.WithTimeout(context.Background(), time.Second*5)
-	defer cancel()
-
-	cfg := &config.ConsistentConfig{
-		Level:             string(redo.ConsistentLevelEventual),
-		MaxLogSize:        redo.DefaultMaxLogSize,
-		Storage:           "blackhole-invalid://",
-		FlushIntervalInMs: redo.MinFlushIntervalInMs,
-	}
-	logMgr := NewDMLManager(model.DefaultChangeFeedID("test"), cfg)
-	var eg errgroup.Group
-	eg.Go(func() error {
-		return logMgr.Run(ctx)
-	})
-
-	testCases := []struct {
-		span model.TableID
-		rows []writer.RedoEvent
-	}{
-		{
-			span: 53,
-			rows: []writer.RedoEvent{
-				&model.RowChangedEvent{CommitTs: 120, Table: &model.TableName{TableID: 53}},
-				&model.RowChangedEvent{CommitTs: 125, Table: &model.TableName{TableID: 53}},
-				&model.RowChangedEvent{CommitTs: 130, Table: &model.TableName{TableID: 53}},
-			},
-		},
-	}
-	for _, tc := range testCases {
-		err := logMgr.emitRedoEvents(ctx, tc.span, nil, tc.rows...)
-		require.NoError(t, err)
-	}
-
-	err := eg.Wait()
-	require.Regexp(t, ".*invalid black hole writer.*", err)
-	require.Regexp(t, ".*WriteLog.*", err)
-}
-
-=======
->>>>>>> fb68baf3
 func BenchmarkBlackhole(b *testing.B) {
 	runBenchTest(b, "blackhole://", false)
 }
