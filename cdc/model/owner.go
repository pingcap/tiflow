--- conflicted
+++ resolved
@@ -342,12 +342,6 @@
 	return &clone
 }
 
-<<<<<<< HEAD
-// ChangeFeedID is the type for change feed ID
-type ChangeFeedID = string
-
-=======
->>>>>>> 6d5b7fa5
 // TableID is the ID of the table
 type TableID = int64
 
