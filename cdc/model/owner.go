--- conflicted
+++ resolved
@@ -78,14 +78,9 @@
 // partial fileds are stored in etcd, we may refine this later
 type ChangeFeedInfo struct {
 	Status       ChangeFeedStatus `json:"-"`
-<<<<<<< HEAD
 	SinkURI      string           `json:"sink-uri"`
-	ResolvedTS   uint64           `json:"resolved-ts"`
-	CheckpointTS uint64           `json:"checkpoint-ts"`
-=======
 	ResolvedTs   uint64           `json:"resolved-ts"`
 	CheckpointTs uint64           `json:"checkpoint-ts"`
->>>>>>> f5a027da
 
 	ProcessorInfos  ProcessorsInfos `json:"-"`
 	DDLCurrentIndex int             `json:"-"`
