--- conflicted
+++ resolved
@@ -81,13 +81,6 @@
 	return data
 }
 
-<<<<<<< HEAD
-// MoveTable records a move operation of a table
-type MoveTable struct {
-	From    CaptureID
-	To      CaptureID
-	TableID TableID
-=======
 // MoveTableStatus represents for the status of a MoveTableJob
 type MoveTableStatus int
 
@@ -105,7 +98,6 @@
 	TableID          TableID
 	TableReplicaInfo *TableReplicaInfo
 	Status           MoveTableStatus
->>>>>>> d22c86f7
 }
 
 // TableOperation records the current information of a table migration
