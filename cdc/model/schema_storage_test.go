--- conflicted
+++ resolved
@@ -322,7 +322,6 @@
 }
 
 func TestColumnsByNames(t *testing.T) {
-<<<<<<< HEAD
 	tidbTableInfo := &timodel.TableInfo{
 		Columns: []*timodel.ColumnInfo{
 			{
@@ -340,28 +339,6 @@
 			{
 				Name: pmodel.CIStr{
 					O: "col3",
-=======
-	tableInfo := &TableInfo{
-		TableInfo: &timodel.TableInfo{
-			Columns: []*timodel.ColumnInfo{
-				{
-					Name: pmodel.CIStr{
-						O: "col2",
-					},
-					Offset: 1,
-				},
-				{
-					Name: pmodel.CIStr{
-						O: "col1",
-					},
-					Offset: 0,
-				},
-				{
-					Name: pmodel.CIStr{
-						O: "col3",
-					},
-					Offset: 2,
->>>>>>> 64decf62
 				},
 				Offset: 2,
 			},
