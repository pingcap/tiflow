--- conflicted
+++ resolved
@@ -37,11 +37,8 @@
 
 // ChangeFeedID is the type for change feed ID
 type ChangeFeedID struct {
-<<<<<<< HEAD
-=======
 	// Namespace and ID pair is unique in one ticdc cluster
 	// the default value of Namespace is "default"
->>>>>>> 196de8b8
 	Namespace string
 	ID        string
 }
