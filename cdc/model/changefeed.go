--- conflicted
+++ resolved
@@ -449,9 +449,8 @@
 	info.Config.FixMemoryQuota()
 }
 
-<<<<<<< HEAD
-func (info *ChangeFeedInfo) fixScheduler() {
-	info.Config.FixScheduler()
+func (info *ChangeFeedInfo) fixScheduler(inheritV66 bool) {
+	info.Config.FixScheduler(inheritV66)
 }
 
 // Barrier is a barrier for changefeed.
@@ -497,8 +496,4 @@
 		return "Storage"
 	}
 	return "unknown"
-=======
-func (info *ChangeFeedInfo) fixScheduler(inheritV66 bool) {
-	info.Config.FixScheduler(inheritV66)
->>>>>>> 00bfd0d0
 }