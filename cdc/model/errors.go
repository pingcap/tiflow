--- conflicted
+++ resolved
@@ -26,13 +26,7 @@
 	Message string `json:"message"`
 }
 
-<<<<<<< HEAD
-// IsChangefeedNotRetryError return true if a running contains a changefeed not retry error.
-func (r RunningError) IsChangefeedNotRetryError() bool {
-	return cerror.ChangefeedNotRetryError(errors.New(r.Message + r.Code))
-=======
 // IsChangefeedNotRetryError return true if a running error contains a changefeed not retry error.
 func (r RunningError) IsChangefeedNotRetryError() bool {
 	return cerror.IsChangefeedNotRetryError(errors.New(r.Message + r.Code))
->>>>>>> e351bacc
 }