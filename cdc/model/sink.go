--- conflicted
+++ resolved
@@ -164,17 +164,10 @@
 
 // TableName represents name of a table, includes table name and schema name.
 type TableName struct {
-<<<<<<< HEAD
 	Schema         string `toml:"db-name" json:"db-name"`
 	Table          string `toml:"tbl-name" json:"tbl-name"`
 	TableID        int64  `toml:"tbl-id" json:"tbl-id"`
 	PartitionTable bool   `toml:"partition-table" json:"partition-table"`
-=======
-	Schema    string `toml:"db-name" json:"db-name"`
-	Table     string `toml:"tbl-name" json:"tbl-name"`
-	TableID   int64  `toml:"tbl-id" json:"tbl-id"`
-	Partition int64  `json:"partition"`
->>>>>>> 67539247
 }
 
 // String implements fmt.Stringer interface.
@@ -220,10 +213,6 @@
 	Columns      []*Column `json:"columns"`
 	PreColumns   []*Column `json:"pre-columns"`
 	IndexColumns [][]int
-<<<<<<< HEAD
-=======
-	// TODO: remove it
-	Keys []string `json:"keys"`
 
 	// approximate size of this event, calculate by tikv proto bytes size
 	ApproximateSize int64
@@ -232,7 +221,6 @@
 // IsDelete returns true if the row is a delete event
 func (r *RowChangedEvent) IsDelete() bool {
 	return len(r.PreColumns) != 0 && len(r.Columns) == 0
->>>>>>> 67539247
 }
 
 // Column represents a column value in row changed event
