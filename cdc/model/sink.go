// Copyright 2020 PingCAP, Inc.
//
// Licensed under the Apache License, Version 2.0 (the "License");
// you may not use this file except in compliance with the License.
// You may obtain a copy of the License at
//
//     http://www.apache.org/licenses/LICENSE-2.0
//
// Unless required by applicable law or agreed to in writing, software
// distributed under the License is distributed on an "AS IS" BASIS,
// See the License for the specific language governing permissions and
// limitations under the License.

package model

import (
<<<<<<< HEAD
	"log"
=======
	"fmt"
>>>>>>> 64cf60d9

	"github.com/pingcap/parser/model"
	"go.uber.org/zap"
)

// MqMessageType is the type of message
type MqMessageType int

const (
	// MqMessageTypeUnknow is unknown type of message key
	MqMessageTypeUnknow MqMessageType = iota
	// MqMessageTypeRow is row type of message key
	MqMessageTypeRow
	// MqMessageTypeDDL is ddl type of message key
	MqMessageTypeDDL
	// MqMessageTypeResolved is resolved type of message key
	MqMessageTypeResolved
)

// TableName represents name of a table, includes table name and schema name.
type TableName struct {
	Schema    string `toml:"db-name" json:"db-name"`
	Table     string `toml:"tbl-name" json:"tbl-name"`
	Partition int64  `json:"partition"`
}

// String implements fmt.Stringer interface.
func (t TableName) String() string {
	return fmt.Sprintf("%s.%s", t.Schema, t.Table)
}

// RowChangedEvent represents a row changed event
type RowChangedEvent struct {
	StartTs  uint64 `json:"start-ts"`
	CommitTs uint64 `json:"commit-ts"`

	RowID int64 `json:"row-id"`

	Table *TableName `json:"table"`

	Delete bool `json:"delete"`

	// if the table of this row only has one unique index(includes primary key),
	// IndieMarkCol will be set to the name of the unique index
	IndieMarkCol string             `json:"indie-mark-col"`
	Columns      map[string]*Column `json:"columns"`
	Keys         []string           `json:"keys"`
}

// Column represents a column value in row changed event
type Column struct {
	Type        byte        `json:"t"`
	WhereHandle *bool       `json:"h,omitempty"`
	Value       interface{} `json:"v"`
}

// DDLEvent represents a DDL event
type DDLEvent struct {
	StartTs  uint64
	CommitTs uint64
	Schema   string
	Table    string
	Query    string
	Type     model.ActionType
}

// FromJob fills the values of DDLEvent from DDL job
func (e *DDLEvent) FromJob(job *model.Job) {
	var tableName string
	if job.BinlogInfo.TableInfo != nil {
		tableName = job.BinlogInfo.TableInfo.Name.O
	}
	e.StartTs = job.StartTS
	e.CommitTs = job.BinlogInfo.FinishedTS
	e.Query = job.Query
	e.Schema = job.SchemaName
	e.Table = tableName
	e.Type = job.Type
}

type Txn struct {
	StartTs   uint64
	CommitTs  uint64
	Rows      []*RowChangedEvent
	Keys      []string
	ReplicaID uint64
}

func (t *Txn) Append(row *RowChangedEvent) {
	if row.StartTs != t.StartTs || row.CommitTs != t.CommitTs {
		log.Fatal("unexpected row change event",
			zap.Uint64("startTs of txn", t.StartTs),
			zap.Uint64("commitTs of txn", t.CommitTs),
			zap.Uint64("startTs of row", row.StartTs),
			zap.Uint64("startTs of row", row.CommitTs))
	}
	t.Rows = append(t.Rows, row)
	if len(row.Keys) == 0 {
		if len(row.Keys) == 0 {
			t.Keys = []string{QuoteSchema(row.Table.Schema, row.Table.Table)}
		}
	} else {
		t.Keys = append(t.Keys, row.Keys...)
	}
}<|MERGE_RESOLUTION|>--- conflicted
+++ resolved
@@ -14,11 +14,8 @@
 package model
 
 import (
-<<<<<<< HEAD
+	"fmt"
 	"log"
-=======
-	"fmt"
->>>>>>> 64cf60d9
 
 	"github.com/pingcap/parser/model"
 	"go.uber.org/zap"
