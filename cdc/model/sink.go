// Copyright 2020 PingCAP, Inc.
//
// Licensed under the Apache License, Version 2.0 (the "License");
// you may not use this file except in compliance with the License.
// You may obtain a copy of the License at
//
//     http://www.apache.org/licenses/LICENSE-2.0
//
// Unless required by applicable law or agreed to in writing, software
// distributed under the License is distributed on an "AS IS" BASIS,
// See the License for the specific language governing permissions and
// limitations under the License.

package model

import (
	"fmt"
	"strconv"

	"github.com/pingcap/log"
	"github.com/pingcap/parser/model"
	"github.com/pingcap/ticdc/pkg/util"
	"go.uber.org/zap"
)

// MqMessageType is the type of message
type MqMessageType int

const (
	// MqMessageTypeUnknow is unknown type of message key
	MqMessageTypeUnknow MqMessageType = iota
	// MqMessageTypeRow is row type of message key
	MqMessageTypeRow
	// MqMessageTypeDDL is ddl type of message key
	MqMessageTypeDDL
	// MqMessageTypeResolved is resolved type of message key
	MqMessageTypeResolved
)

// ColumnFlagType is for encapsulating the flag operations for different flags.
type ColumnFlagType util.Flag

const (
	// BinaryFlag means the column charset is binary
	BinaryFlag ColumnFlagType = 1 << ColumnFlagType(iota)
	// HandleKeyFlag means the column is selected as the handle key
	HandleKeyFlag
	// GeneratedColumnFlag means the column is a generated column
	GeneratedColumnFlag
	// PrimaryKeyFlag means the column is primary key
	PrimaryKeyFlag
	// UniqueKeyFlag means the column is unique key
	UniqueKeyFlag
	// MultipleKeyFlag means the column is multiple key
	MultipleKeyFlag
	// NullableFlag means the column is nullable
	NullableFlag
)

//SetIsBinary set BinaryFlag
func (b *ColumnFlagType) SetIsBinary() {
	(*util.Flag)(b).Add(util.Flag(BinaryFlag))
}

//UnsetIsBinary unset BinaryFlag
func (b *ColumnFlagType) UnsetIsBinary() {
	(*util.Flag)(b).Remove(util.Flag(BinaryFlag))
}

//IsBinary show whether BinaryFlag is set
func (b *ColumnFlagType) IsBinary() bool {
	return (*util.Flag)(b).HasAll(util.Flag(BinaryFlag))
}

//SetIsHandleKey set HandleKey
func (b *ColumnFlagType) SetIsHandleKey() {
	(*util.Flag)(b).Add(util.Flag(HandleKeyFlag))
}

//UnsetIsHandleKey unset HandleKey
func (b *ColumnFlagType) UnsetIsHandleKey() {
	(*util.Flag)(b).Remove(util.Flag(HandleKeyFlag))
}

//IsHandleKey show whether HandleKey is set
func (b *ColumnFlagType) IsHandleKey() bool {
	return (*util.Flag)(b).HasAll(util.Flag(HandleKeyFlag))
}

//SetIsGeneratedColumn set GeneratedColumn
func (b *ColumnFlagType) SetIsGeneratedColumn() {
	(*util.Flag)(b).Add(util.Flag(GeneratedColumnFlag))
}

//UnsetIsGeneratedColumn unset GeneratedColumn
func (b *ColumnFlagType) UnsetIsGeneratedColumn() {
	(*util.Flag)(b).Remove(util.Flag(GeneratedColumnFlag))
}

//IsGeneratedColumn show whether GeneratedColumn is set
func (b *ColumnFlagType) IsGeneratedColumn() bool {
	return (*util.Flag)(b).HasAll(util.Flag(GeneratedColumnFlag))
}

//SetIsPrimaryKey set PrimaryKeyFlag
func (b *ColumnFlagType) SetIsPrimaryKey() {
	(*util.Flag)(b).Add(util.Flag(PrimaryKeyFlag))
}

//UnsetIsPrimaryKey unset PrimaryKeyFlag
func (b *ColumnFlagType) UnsetIsPrimaryKey() {
	(*util.Flag)(b).Remove(util.Flag(PrimaryKeyFlag))
}

//IsPrimaryKey show whether PrimaryKeyFlag is set
func (b *ColumnFlagType) IsPrimaryKey() bool {
	return (*util.Flag)(b).HasAll(util.Flag(PrimaryKeyFlag))
}

//SetIsUniqueKey set UniqueKeyFlag
func (b *ColumnFlagType) SetIsUniqueKey() {
	(*util.Flag)(b).Add(util.Flag(UniqueKeyFlag))
}

//UnsetIsUniqueKey unset UniqueKeyFlag
func (b *ColumnFlagType) UnsetIsUniqueKey() {
	(*util.Flag)(b).Remove(util.Flag(UniqueKeyFlag))
}

//IsUniqueKey show whether UniqueKeyFlag is set
func (b *ColumnFlagType) IsUniqueKey() bool {
	return (*util.Flag)(b).HasAll(util.Flag(UniqueKeyFlag))
}

//IsMultipleKey show whether MultipleKeyFlag is set
func (b *ColumnFlagType) IsMultipleKey() bool {
	return (*util.Flag)(b).HasAll(util.Flag(MultipleKeyFlag))
}

//SetIsMultipleKey set MultipleKeyFlag
func (b *ColumnFlagType) SetIsMultipleKey() {
	(*util.Flag)(b).Add(util.Flag(MultipleKeyFlag))
}

//UnsetIsMultipleKey unset MultipleKeyFlag
func (b *ColumnFlagType) UnsetIsMultipleKey() {
	(*util.Flag)(b).Remove(util.Flag(MultipleKeyFlag))
}

//IsNullable show whether NullableFlag is set
func (b *ColumnFlagType) IsNullable() bool {
	return (*util.Flag)(b).HasAll(util.Flag(NullableFlag))
}

//SetIsNullable set NullableFlag
func (b *ColumnFlagType) SetIsNullable() {
	(*util.Flag)(b).Add(util.Flag(NullableFlag))
}

//UnsetIsNullable unset NullableFlag
func (b *ColumnFlagType) UnsetIsNullable() {
	(*util.Flag)(b).Remove(util.Flag(NullableFlag))
}

// TableName represents name of a table, includes table name and schema name.
type TableName struct {
	Schema    string `toml:"db-name" json:"db-name"`
	Table     string `toml:"tbl-name" json:"tbl-name"`
	TableID   int64  `toml:"tbl-id" json:"tbl-id"`
	Partition int64  `json:"partition"`
}

// String implements fmt.Stringer interface.
func (t TableName) String() string {
	return fmt.Sprintf("%s.%s", t.Schema, t.Table)
}

// QuoteString returns quoted full table name
func (t TableName) QuoteString() string {
	return QuoteSchema(t.Schema, t.Table)
}

// GetSchema returns schema name.
func (t *TableName) GetSchema() string {
	return t.Schema
}

// GetTable returns table name.
func (t *TableName) GetTable() string {
	return t.Table
}

// GetTableID returns table ID.
func (t *TableName) GetTableID() int64 {
	return t.TableID
}

// RowChangedEvent represents a row changed event
type RowChangedEvent struct {
	StartTs  uint64 `json:"start-ts"`
	CommitTs uint64 `json:"commit-ts"`

	RowID int64 `json:"row-id"`

	Table *TableName `json:"table"`

	TableInfoVersion uint64 `json:"table-info-version,omitempty"`

<<<<<<< HEAD
	Columns    []*Column `json:"columns"`
	PreColumns []*Column `json:"pre-columns"`

=======
	// TODO: remove it
	// if the table of this row only has one unique index(includes primary key),
	// IndieMarkCol will be set to the name of the unique index
	IndieMarkCol string    `json:"indie-mark-col"`
	Columns      []*Column `json:"columns"`
	PreColumns   []*Column `json:"pre-columns"`
>>>>>>> 7e14171c
	IndexColumns [][]int
	// TODO: remove it
	Keys []string `json:"keys"`

	// approximate size of this event, calculate by tikv proto bytes size
	ApproximateSize int64
}

// IsDelete returns true if the row is a delete event
func (r *RowChangedEvent) IsDelete() bool {
	return len(r.PreColumns) != 0 && len(r.Columns) == 0
}

// Column represents a column value in row changed event
type Column struct {
	Name  string         `json:"name"`
	Type  byte           `json:"type"`
	Flag  ColumnFlagType `json:"flag"`
	Value interface{}    `json:"value"`
}

// ColumnValueString returns the string representation of the column value
func ColumnValueString(c interface{}) string {
	var data string
	switch v := c.(type) {
	case nil:
		data = "null"
	case bool:
		if v {
			data = "1"
		} else {
			data = "0"
		}
	case int:
		data = strconv.FormatInt(int64(v), 10)
	case int8:
		data = strconv.FormatInt(int64(v), 10)
	case int16:
		data = strconv.FormatInt(int64(v), 10)
	case int32:
		data = strconv.FormatInt(int64(v), 10)
	case int64:
		data = strconv.FormatInt(int64(v), 10)
	case uint8:
		data = strconv.FormatUint(uint64(v), 10)
	case uint16:
		data = strconv.FormatUint(uint64(v), 10)
	case uint32:
		data = strconv.FormatUint(uint64(v), 10)
	case uint64:
		data = strconv.FormatUint(uint64(v), 10)
	case float32:
		data = strconv.FormatFloat(float64(v), 'f', -1, 32)
	case float64:
		data = strconv.FormatFloat(float64(v), 'f', -1, 64)
	case string:
		data = v
	case []byte:
		data = string(v)
	default:
		data = fmt.Sprintf("%v", v)
	}
	return data
}

// ColumnInfo represents the name and type information passed to the sink
type ColumnInfo struct {
	Name string
	Type byte
}

// FromTiColumnInfo populates cdc's ColumnInfo from TiDB's model.ColumnInfo
func (c *ColumnInfo) FromTiColumnInfo(tiColumnInfo *model.ColumnInfo) {
	c.Type = tiColumnInfo.Tp
	c.Name = tiColumnInfo.Name.O
}

// SimpleTableInfo is the simplified table info passed to the sink
type SimpleTableInfo struct {
	// db name
	Schema string
	// table name
	Table string
	// table ID
	TableID    int64
	ColumnInfo []*ColumnInfo
}

// DDLEvent represents a DDL event
type DDLEvent struct {
	StartTs      uint64
	CommitTs     uint64
	TableInfo    *SimpleTableInfo
	PreTableInfo *SimpleTableInfo
	Query        string
	Type         model.ActionType
}

// FromJob fills the values of DDLEvent from DDL job
func (d *DDLEvent) FromJob(job *model.Job, preTableInfo *TableInfo) {
	d.TableInfo = new(SimpleTableInfo)
	d.TableInfo.Schema = job.SchemaName
	d.StartTs = job.StartTS
	d.CommitTs = job.BinlogInfo.FinishedTS
	d.Query = job.Query
	d.Type = job.Type

	if job.BinlogInfo.TableInfo != nil {
		tableName := job.BinlogInfo.TableInfo.Name.O
		tableInfo := job.BinlogInfo.TableInfo
		d.TableInfo.ColumnInfo = make([]*ColumnInfo, len(tableInfo.Columns))

		for i, colInfo := range tableInfo.Columns {
			d.TableInfo.ColumnInfo[i] = new(ColumnInfo)
			d.TableInfo.ColumnInfo[i].FromTiColumnInfo(colInfo)
		}

		d.TableInfo.Table = tableName
		d.TableInfo.TableID = job.TableID
	}
	d.fillPreTableInfo(preTableInfo)
}

func (d *DDLEvent) fillPreTableInfo(preTableInfo *TableInfo) {
	if preTableInfo == nil {
		return
	}
	d.PreTableInfo = new(SimpleTableInfo)
	d.PreTableInfo.Schema = preTableInfo.TableName.Schema
	d.PreTableInfo.Table = preTableInfo.TableName.Table
	d.PreTableInfo.TableID = preTableInfo.ID

	d.PreTableInfo.ColumnInfo = make([]*ColumnInfo, len(preTableInfo.Columns))
	for i, colInfo := range preTableInfo.Columns {
		d.PreTableInfo.ColumnInfo[i] = new(ColumnInfo)
		d.PreTableInfo.ColumnInfo[i].FromTiColumnInfo(colInfo)
	}
}

// Txn represents a transaction which includes many row events
type Txn struct {
	StartTs   uint64
	CommitTs  uint64
	Rows      []*RowChangedEvent
	Keys      []string
	ReplicaID uint64
}

// Append adds a row changed event into Txn
func (t *Txn) Append(row *RowChangedEvent) {
	if row.StartTs != t.StartTs || row.CommitTs != t.CommitTs {
		log.Fatal("unexpected row change event",
			zap.Uint64("startTs of txn", t.StartTs),
			zap.Uint64("commitTs of txn", t.CommitTs),
			zap.Uint64("startTs of row", row.StartTs),
			zap.Uint64("commitTs of row", row.CommitTs))
	}
	t.Rows = append(t.Rows, row)
	if len(row.Keys) == 0 {
		if len(t.Keys) == 0 {
			t.Keys = []string{QuoteSchema(row.Table.Schema, row.Table.Table)}
		}
	} else {
		t.Keys = append(t.Keys, row.Keys...)
	}
}<|MERGE_RESOLUTION|>--- conflicted
+++ resolved
@@ -206,18 +206,8 @@
 
 	TableInfoVersion uint64 `json:"table-info-version,omitempty"`
 
-<<<<<<< HEAD
-	Columns    []*Column `json:"columns"`
-	PreColumns []*Column `json:"pre-columns"`
-
-=======
-	// TODO: remove it
-	// if the table of this row only has one unique index(includes primary key),
-	// IndieMarkCol will be set to the name of the unique index
-	IndieMarkCol string    `json:"indie-mark-col"`
 	Columns      []*Column `json:"columns"`
 	PreColumns   []*Column `json:"pre-columns"`
->>>>>>> 7e14171c
 	IndexColumns [][]int
 	// TODO: remove it
 	Keys []string `json:"keys"`
