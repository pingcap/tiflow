--- conflicted
+++ resolved
@@ -26,12 +26,7 @@
 
 // RowChangedEvent represents a row changed event
 type RowChangedEvent struct {
-<<<<<<< HEAD
 	StartTs uint64 `json:"start-ts"`
-=======
-	Ts    uint64
-	RowID int64
->>>>>>> ce129637
 
 	// Commit or resolved TS
 	CRTs     uint64 `json:"cr-ts"`
@@ -50,42 +45,6 @@
 	Keys         []string           `json:"keys"`
 }
 
-<<<<<<< HEAD
-// ToMqMessage transforms to message key and value
-func (e *RowChangedEvent) ToMqMessage() (*MqMessageKey, *MqMessageRow) {
-	key := &MqMessageKey{
-		Ts:     e.CRTs,
-		Schema: e.Table.Schema,
-		Table:  e.Table.Table,
-		Type:   MqMessageTypeRow,
-	}
-	value := &MqMessageRow{}
-	if e.Delete {
-		value.Delete = e.Columns
-	} else {
-		value.Update = e.Columns
-	}
-	return key, value
-}
-
-// FromMqMessage fills the values of RowChangedEvent from message key and value
-func (e *RowChangedEvent) FromMqMessage(key *MqMessageKey, value *MqMessageRow) {
-	e.CRTs = key.Ts
-	e.Resolved = false
-	e.Table.Table = key.Table
-	e.Table.Schema = key.Schema
-
-	if len(value.Delete) != 0 {
-		e.Delete = true
-		e.Columns = value.Delete
-	} else {
-		e.Delete = false
-		e.Columns = value.Update
-	}
-}
-
-=======
->>>>>>> ce129637
 // Column represents a column value in row changed event
 type Column struct {
 	Type        byte        `json:"t"`
