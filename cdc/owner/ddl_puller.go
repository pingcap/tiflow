--- conflicted
+++ resolved
@@ -83,18 +83,14 @@
 			upStream.GrpcPool,
 			upStream.RegionCache,
 			kvStorage,
-<<<<<<< HEAD
 			upStream.PDClock,
 			// Add "_ddl_puller" to make it different from table pullers.
 			ctx.ChangefeedVars().ID+"_ddl_puller",
-=======
-			ctx.GlobalVars().PDClock,
 			model.ChangeFeedID{
 				Namespace: ctx.ChangefeedVars().ID.Namespace,
 				// Add "_ddl_puller" to make it different from table pullers.
 				ID: ctx.ChangefeedVars().ID.ID + "_ddl_puller",
 			},
->>>>>>> 196de8b8
 			startTs,
 			[]regionspan.Span{regionspan.GetDDLSpan(), regionspan.GetAddIndexDDLSpan()},
 			kvCfg,
