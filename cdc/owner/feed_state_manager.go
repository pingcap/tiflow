// Copyright 2021 PingCAP, Inc.
//
// Licensed under the Apache License, Version 2.0 (the "License");
// you may not use this file except in compliance with the License.
// You may obtain a copy of the License at
//
//     http://www.apache.org/licenses/LICENSE-2.0
//
// Unless required by applicable law or agreed to in writing, software
// distributed under the License is distributed on an "AS IS" BASIS,
// See the License for the specific language governing permissions and
// limitations under the License.

package owner

import (
	"context"
	"time"

	"github.com/cenkalti/backoff/v4"
	"github.com/pingcap/errors"
	"github.com/pingcap/log"
	"github.com/pingcap/tiflow/cdc/model"
	"github.com/pingcap/tiflow/pkg/config"
	cerrors "github.com/pingcap/tiflow/pkg/errors"
	"github.com/pingcap/tiflow/pkg/orchestrator"
	"github.com/pingcap/tiflow/pkg/upstream"
	"github.com/tikv/client-go/v2/oracle"
	pd "github.com/tikv/pd/client"
	"go.uber.org/zap"
)

const (
	// When errors occurred, and we need to do backoff, we start an exponential backoff
	// with an interval from 10s to 30min (10s, 20s, 40s, 80s, 160s, 320s,
	//	 600s, 600s, ...).
	// To avoid thunderherd, a random factor is also added.
	defaultBackoffInitInterval        = 10 * time.Second
	defaultBackoffMaxInterval         = 10 * time.Minute
	defaultBackoffRandomizationFactor = 0.1
	defaultBackoffMultiplier          = 2.0
)

// FeedStateManager manages the life cycle of a changefeed, currently it is responsible for:
// 1. Handle admin jobs
// 2. Handle errors
// 3. Handle warnings
// 4. Control the status of a changefeed
type FeedStateManager interface {
	// PushAdminJob pushed an admin job to the admin job queue
	PushAdminJob(job *model.AdminJob)
	// Tick is the main logic of the FeedStateManager, it will be called periodically
	// resolvedTs is the resolvedTs of the changefeed
	// returns true if there is a pending admin job, if so changefeed should not run the tick logic
	Tick(resolvedTs model.Ts) (adminJobPending bool)
	// HandleError is called an error occurs in Changefeed.Tick
	HandleError(errs ...*model.RunningError)
	// HandleWarning is called a warning occurs in Changefeed.Tick
	HandleWarning(warnings ...*model.RunningError)
	// ShouldRunning returns if the changefeed should be running
	ShouldRunning() bool
	// ShouldRemoved returns if the changefeed should be removed
	ShouldRemoved() bool
	// MarkFinished is call when a changefeed is finished
	MarkFinished()
}

// feedStateManager manages the ReactorState of a changefeed
// when an error or an admin job occurs, the feedStateManager is responsible for controlling the ReactorState
type feedStateManager struct {
	upstream *upstream.Upstream
	state    *orchestrator.ChangefeedReactorState

	shouldBeRunning bool
	// Based on shouldBeRunning = false
	// shouldBeRemoved = true means the changefeed is removed
	// shouldBeRemoved = false means the changefeed is paused
	shouldBeRemoved bool

	adminJobQueue                 []*model.AdminJob
	isRetrying                    bool
	lastErrorRetryTime            time.Time                   // time of last error for a changefeed
	lastErrorRetryCheckpointTs    model.Ts                    // checkpoint ts of last retry
	lastWarningReportCheckpointTs model.Ts                    // checkpoint ts of last warning report
	backoffInterval               time.Duration               // the interval for restarting a changefeed in 'error' state
	errBackoff                    *backoff.ExponentialBackOff // an exponential backoff for restarting a changefeed

	// resolvedTs and initCheckpointTs is for checking whether resolved timestamp
	// has been advanced or not.
	resolvedTs       model.Ts
	initCheckpointTs model.Ts

	checkpointTsAdvanced         time.Time
	lastCheckpointTs             model.Ts
	changefeedErrorStuckDuration time.Duration
}

// newFeedStateManager creates feedStateManager and initialize the exponential backoff
<<<<<<< HEAD
func newFeedStateManager(up *upstream.Upstream,
	state *orchestrator.ChangefeedReactorState,
) *feedStateManager {
	f := new(feedStateManager)
	f.upstream = up
	f.state = state
	if f.state != nil && f.state.Status != nil {
		f.initCheckpointTs = state.Status.CheckpointTs
	}

	f.errBackoff = backoff.NewExponentialBackOff()
	f.errBackoff.InitialInterval = defaultBackoffInitInterval
	f.errBackoff.MaxInterval = defaultBackoffMaxInterval
	f.errBackoff.Multiplier = defaultBackoffMultiplier
	f.errBackoff.RandomizationFactor = defaultBackoffRandomizationFactor
=======
func newFeedStateManager(up *upstream.Upstream, cfg *config.ReplicaConfig) *feedStateManager {
	m := new(feedStateManager)
	m.upstream = up

	m.errBackoff = backoff.NewExponentialBackOff()
	m.errBackoff.InitialInterval = defaultBackoffInitInterval
	m.errBackoff.MaxInterval = defaultBackoffMaxInterval
	m.errBackoff.Multiplier = defaultBackoffMultiplier
	m.errBackoff.RandomizationFactor = defaultBackoffRandomizationFactor
>>>>>>> 2bc82bd6
	// backoff will stop once the defaultBackoffMaxElapsedTime has elapsed.
	m.errBackoff.MaxElapsedTime = *cfg.ChangefeedErrorStuckDuration
	m.changefeedErrorStuckDuration = *cfg.ChangefeedErrorStuckDuration

	m.resetErrRetry()
	return m
}

// resetErrRetry reset the error retry related fields
func (m *feedStateManager) resetErrRetry() {
	m.errBackoff.Reset()
	m.backoffInterval = m.errBackoff.NextBackOff()
	m.lastErrorRetryTime = time.Unix(0, 0)
}

func (m *feedStateManager) Tick(resolvedTs model.Ts) (adminJobPending bool) {
	if m.state != nil && m.state.Status != nil {
		if m.lastCheckpointTs < m.state.Status.CheckpointTs {
			m.lastCheckpointTs = m.state.Status.CheckpointTs
			m.checkpointTsAdvanced = time.Now()
		}
		if m.initCheckpointTs == 0 {
			// It's the first time `m.state.Status` gets filled.
			m.initCheckpointTs = m.state.Status.CheckpointTs
		}
	}

	if m.state != nil {
		m.checkAndInitLastRetryCheckpointTs(m.state.Status)
	}

	m.resolvedTs = resolvedTs
	m.shouldBeRunning = true
	defer func() {
		if !m.shouldBeRunning {
			m.cleanUpTaskPositions()
		}
	}()

	if m.handleAdminJob() {
		// `handleAdminJob` returns true means that some admin jobs are pending
		// skip to the next tick until all the admin jobs is handled
		adminJobPending = true
		return
	}

	switch m.state.Info.State {
	case model.StateUnInitialized:
		m.patchState(model.StateNormal)
		return
	case model.StateRemoved:
		m.shouldBeRunning = false
		m.shouldBeRemoved = true
		return
	case model.StateStopped, model.StateFailed, model.StateFinished:
		m.shouldBeRunning = false
		return
	case model.StatePending:
		if time.Since(m.lastErrorRetryTime) < m.backoffInterval {
			m.shouldBeRunning = false
			return
		}
		// retry the changefeed
		oldBackoffInterval := m.backoffInterval
		m.backoffInterval = m.errBackoff.NextBackOff()
		// NextBackOff() will return -1 once the MaxElapsedTime has elapsed,
		// set the changefeed to failed state.
		if m.backoffInterval == m.errBackoff.Stop {
			log.Error("The changefeed won't be restarted as it has been experiencing failures for "+
				"an extended duration",
				zap.Duration("maxElapsedTime", m.errBackoff.MaxElapsedTime),
				zap.String("namespace", m.state.ID.Namespace),
				zap.String("changefeed", m.state.ID.ID),
				zap.Time("lastRetryTime", m.lastErrorRetryTime),
				zap.Uint64("lastRetryCheckpointTs", m.lastErrorRetryCheckpointTs),
			)
			m.shouldBeRunning = false
			m.patchState(model.StateFailed)
			return
		}

		m.lastErrorRetryTime = time.Now()
		if m.state.Status != nil {
			m.lastErrorRetryCheckpointTs = m.state.Status.CheckpointTs
		}
		m.shouldBeRunning = true
		m.patchState(model.StateWarning)
		log.Info("changefeed retry backoff interval is elapsed,"+
			"chengefeed will be restarted",
			zap.String("namespace", m.state.ID.Namespace),
			zap.String("changefeed", m.state.ID.ID),
			zap.Time("lastErrorRetryTime", m.lastErrorRetryTime),
			zap.Duration("lastRetryInterval", oldBackoffInterval),
			zap.Duration("nextRetryInterval", m.backoffInterval))
	case model.StateNormal, model.StateWarning:
		m.checkAndChangeState()
		errs := m.errorsReportedByProcessors()
		m.HandleError(errs...)
		// only handle warnings when there are no errors
		// otherwise, the warnings will cover the errors
		if len(errs) == 0 {
			// warning are come from processors' sink component
			// they ere not fatal errors, so we don't need to stop the changefeed
			warnings := m.warningsReportedByProcessors()
			m.HandleWarning(warnings...)
		}
	}
	return
}

func (m *feedStateManager) ShouldRunning() bool {
	return m.shouldBeRunning
}

func (m *feedStateManager) ShouldRemoved() bool {
	return m.shouldBeRemoved
}

func (m *feedStateManager) MarkFinished() {
	if m.state == nil {
		// when state is nil, it means that Tick has never been called
		// skip this and wait for the next tick to finish the changefeed
		return
	}
	m.pushAdminJob(&model.AdminJob{
		CfID: m.state.ID,
		Type: model.AdminFinish,
	})
}

func (m *feedStateManager) PushAdminJob(job *model.AdminJob) {
	switch job.Type {
	case model.AdminStop, model.AdminResume, model.AdminRemove:
	default:
		log.Panic("Can not handle this job",
			zap.String("namespace", m.state.ID.Namespace),
			zap.String("changefeed", m.state.ID.ID),
			zap.String("changefeedState", string(m.state.Info.State)), zap.Any("job", job))
	}
	m.pushAdminJob(job)
}

func (m *feedStateManager) handleAdminJob() (jobsPending bool) {
	job := m.popAdminJob()
	if job == nil || job.CfID != m.state.ID {
		return false
	}
	log.Info("handle admin job",
		zap.String("namespace", m.state.ID.Namespace),
		zap.String("changefeed", m.state.ID.ID), zap.Any("job", job))
	switch job.Type {
	case model.AdminStop:
		switch m.state.Info.State {
		case model.StateNormal, model.StateWarning, model.StatePending:
		default:
			log.Warn("can not pause the changefeed in the current state",
				zap.String("namespace", m.state.ID.Namespace),
				zap.String("changefeed", m.state.ID.ID),
				zap.String("changefeedState", string(m.state.Info.State)), zap.Any("job", job))
			return
		}
		m.shouldBeRunning = false
		jobsPending = true
		m.patchState(model.StateStopped)
	case model.AdminRemove:
		m.shouldBeRunning = false
		m.shouldBeRemoved = true
		jobsPending = true

		// remove info
		m.state.PatchInfo(func(info *model.ChangeFeedInfo) (
			*model.ChangeFeedInfo, bool, error,
		) {
			return nil, true, nil
		})
		// remove changefeedStatus
		m.state.PatchStatus(
			func(status *model.ChangeFeedStatus) (
				*model.ChangeFeedStatus, bool, error,
			) {
				return nil, true, nil
			})
		checkpointTs := m.state.Info.GetCheckpointTs(m.state.Status)

		log.Info("the changefeed is removed",
			zap.String("namespace", m.state.ID.Namespace),
			zap.String("changefeed", m.state.ID.ID),
			zap.Uint64("checkpointTs", checkpointTs))
	case model.AdminResume:
		switch m.state.Info.State {
		case model.StateFailed, model.StateStopped, model.StateFinished:
		default:
			log.Warn("can not resume the changefeed in the current state",
				zap.String("namespace", m.state.ID.Namespace),
				zap.String("changefeed", m.state.ID.ID),
				zap.String("changefeedState", string(m.state.Info.State)), zap.Any("job", job))
			return
		}
		m.shouldBeRunning = true
		// when the changefeed is manually resumed, we must reset the backoff
		m.resetErrRetry()
		jobsPending = true
		m.patchState(model.StateNormal)

		m.state.PatchInfo(func(info *model.ChangeFeedInfo) (*model.ChangeFeedInfo, bool, error) {
			changed := false
			if info == nil {
				return nil, changed, nil
			}
			if job.OverwriteCheckpointTs > 0 {
				info.StartTs = job.OverwriteCheckpointTs
				changed = true
			}
			if info.Error != nil {
				info.Error = nil
				changed = true
			}
			return info, changed, nil
		})

		m.state.PatchStatus(func(status *model.ChangeFeedStatus) (
			*model.ChangeFeedStatus, bool, error,
		) {
			if job.OverwriteCheckpointTs > 0 {
				oldCheckpointTs := status.CheckpointTs
				status = &model.ChangeFeedStatus{
					CheckpointTs:      job.OverwriteCheckpointTs,
					MinTableBarrierTs: job.OverwriteCheckpointTs,
					AdminJobType:      model.AdminNone,
				}
				log.Info("overwriting the tableCheckpoint ts",
					zap.String("namespace", m.state.ID.Namespace),
					zap.String("changefeed", m.state.ID.ID),
					zap.Any("oldCheckpointTs", oldCheckpointTs),
					zap.Any("newCheckpointTs", status.CheckpointTs),
				)
				return status, true, nil
			}
			return status, false, nil
		})

	case model.AdminFinish:
		switch m.state.Info.State {
		case model.StateNormal, model.StateWarning:
		default:
			log.Warn("can not finish the changefeed in the current state",
				zap.String("namespace", m.state.ID.Namespace),
				zap.String("changefeed", m.state.ID.ID),
				zap.String("changefeedState", string(m.state.Info.State)), zap.Any("job", job))
			return
		}
		m.shouldBeRunning = false
		jobsPending = true
		m.patchState(model.StateFinished)
	default:
		log.Warn("Unknown admin job", zap.Any("adminJob", job),
			zap.String("namespace", m.state.ID.Namespace),
			zap.String("changefeed", m.state.ID.ID))
	}
	return
}

func (m *feedStateManager) popAdminJob() *model.AdminJob {
	if len(m.adminJobQueue) == 0 {
		return nil
	}
	job := m.adminJobQueue[0]
	m.adminJobQueue = m.adminJobQueue[1:]
	return job
}

func (m *feedStateManager) pushAdminJob(job *model.AdminJob) {
	m.adminJobQueue = append(m.adminJobQueue, job)
}

func (m *feedStateManager) patchState(feedState model.FeedState) {
	var updateEpoch bool
	var adminJobType model.AdminJobType
	switch feedState {
	case model.StateNormal, model.StateWarning:
		adminJobType = model.AdminNone
		updateEpoch = false
	case model.StateFinished:
		adminJobType = model.AdminFinish
		updateEpoch = true
	case model.StatePending, model.StateStopped, model.StateFailed:
		adminJobType = model.AdminStop
		updateEpoch = true
	case model.StateRemoved:
		adminJobType = model.AdminRemove
		updateEpoch = true
	default:
		log.Panic("Unreachable")
	}
	m.state.PatchStatus(func(status *model.ChangeFeedStatus) (*model.ChangeFeedStatus, bool, error) {
		if status == nil {
			return status, false, nil
		}
		if status.AdminJobType != adminJobType {
			status.AdminJobType = adminJobType
			return status, true, nil
		}
		return status, false, nil
	})
	m.state.PatchInfo(func(info *model.ChangeFeedInfo) (*model.ChangeFeedInfo, bool, error) {
		changed := false
		if info == nil {
			return nil, changed, nil
		}
		if info.State != feedState {
			info.State = feedState
			changed = true
		}
		if info.AdminJobType != adminJobType {
			info.AdminJobType = adminJobType
			changed = true

			if updateEpoch {
				previous := info.Epoch
				ctx, cancel := context.WithTimeout(context.TODO(), 5*time.Second)
				defer cancel()
				info.Epoch = GenerateChangefeedEpoch(ctx, m.upstream.PDClient)
				log.Info("update changefeed epoch",
					zap.String("namespace", m.state.ID.Namespace),
					zap.String("changefeed", m.state.ID.ID),
					zap.Uint64("perviousEpoch", previous),
					zap.Uint64("currentEpoch", info.Epoch))
			}
		}
		return info, changed, nil
	})
}

func (m *feedStateManager) cleanUpTaskPositions() {
	for captureID := range m.state.TaskPositions {
		m.state.PatchTaskPosition(captureID, func(position *model.TaskPosition) (*model.TaskPosition, bool, error) {
			return nil, position != nil, nil
		})
	}
}

func (m *feedStateManager) errorsReportedByProcessors() []*model.RunningError {
	var runningErrors map[string]*model.RunningError
	for captureID, position := range m.state.TaskPositions {
		if position.Error != nil {
			if runningErrors == nil {
				runningErrors = make(map[string]*model.RunningError)
			}
			runningErrors[position.Error.Code] = position.Error
			log.Error("processor reports an error",
				zap.String("namespace", m.state.ID.Namespace),
				zap.String("changefeed", m.state.ID.ID),
				zap.String("captureID", captureID),
				zap.Any("error", position.Error))
			m.state.PatchTaskPosition(captureID, func(position *model.TaskPosition) (*model.TaskPosition, bool, error) {
				if position == nil {
					return nil, false, nil
				}
				position.Error = nil
				return position, true, nil
			})
		}
	}
	if runningErrors == nil {
		return nil
	}
	result := make([]*model.RunningError, 0, len(runningErrors))
	for _, err := range runningErrors {
		result = append(result, err)
	}
	return result
}

func (m *feedStateManager) warningsReportedByProcessors() []*model.RunningError {
	var runningWarnings map[string]*model.RunningError
	for captureID, position := range m.state.TaskPositions {
		if position.Warning != nil {
			if runningWarnings == nil {
				runningWarnings = make(map[string]*model.RunningError)
			}
			runningWarnings[position.Warning.Code] = position.Warning
			log.Warn("processor reports a warning",
				zap.String("namespace", m.state.ID.Namespace),
				zap.String("changefeed", m.state.ID.ID),
				zap.String("captureID", captureID),
				zap.Any("warning", position.Warning))
			m.state.PatchTaskPosition(captureID, func(position *model.TaskPosition) (*model.TaskPosition, bool, error) {
				if position == nil {
					return nil, false, nil
				}
				// set Warning to nil after it has been handled
				position.Warning = nil
				return position, true, nil
			})
		}
	}
	if runningWarnings == nil {
		return nil
	}
	result := make([]*model.RunningError, 0, len(runningWarnings))
	for _, err := range runningWarnings {
		result = append(result, err)
	}
	return result
}

func (m *feedStateManager) HandleError(errs ...*model.RunningError) {
	if len(errs) == 0 {
		return
	}
	// if there are a fastFail error in errs, we can just fastFail the changefeed
	// and no need to patch other error to the changefeed info
	for _, err := range errs {
		if cerrors.IsChangefeedGCFastFailErrorCode(errors.RFCErrorCode(err.Code)) ||
			err.ShouldFailChangefeed() {
			m.state.PatchInfo(func(info *model.ChangeFeedInfo) (*model.ChangeFeedInfo, bool, error) {
				if info == nil {
					return nil, false, nil
				}
				info.Error = err
				return info, true, nil
			})
			m.shouldBeRunning = false
			m.patchState(model.StateFailed)
			return
		}
	}

	// Changing changefeed state from stopped to failed is allowed
	// but changing changefeed state from stopped to error or normal is not allowed.
	if m.state.Info != nil && m.state.Info.State == model.StateStopped {
		log.Warn("changefeed is stopped, ignore errors",
			zap.String("changefeed", m.state.ID.ID),
			zap.String("namespace", m.state.ID.Namespace),
			zap.Any("errors", errs))
		return
	}

	var lastError *model.RunningError
	// find the last non nil error
	// BTW, there shouldn't be any nil error in errs
	// this is just a safe guard
	for i := len(errs) - 1; i >= 0; i-- {
		if errs[i] != nil {
			lastError = errs[i]
			break
		}
	}
	// if any error is occurred in this tick, we should set the changefeed state to warning
	// and stop the changefeed
	if lastError != nil {
		log.Warn("changefeed meets an error", zap.Any("error", lastError))
		m.shouldBeRunning = false
		m.patchState(model.StatePending)

		// patch the last error to changefeed info
		m.state.PatchInfo(func(info *model.ChangeFeedInfo) (*model.ChangeFeedInfo, bool, error) {
			if info == nil {
				return nil, false, nil
			}
			info.Error = lastError
			return info, true, nil
		})
	}

	// The errBackoff needs to be reset before the first retry.
	if !m.isRetrying {
		m.resetErrRetry()
		m.isRetrying = true
	}
}

func (m *feedStateManager) HandleWarning(errs ...*model.RunningError) {
	if len(errs) == 0 {
		return
	}
	lastError := errs[len(errs)-1]

	if m.state.Status != nil {
		currTime := m.upstream.PDClock.CurrentTime()
		ckptTime := oracle.GetTimeFromTS(m.state.Status.CheckpointTs)
		m.lastWarningReportCheckpointTs = m.state.Status.CheckpointTs
		// Conditions:
		// 1. checkpoint lag is large enough;
		// 2. checkpoint hasn't been advanced for a long while;
		// 3. the changefeed has been initialized.
		if currTime.Sub(ckptTime) > m.changefeedErrorStuckDuration &&
			time.Since(m.checkpointTsAdvanced) > m.changefeedErrorStuckDuration &&
			m.resolvedTs > m.initCheckpointTs {
			log.Info("changefeed retry on warning for a very long time and does not resume, "+
				"it will be failed", zap.String("changefeed", m.state.ID.ID),
				zap.Uint64("checkpointTs", m.state.Status.CheckpointTs),
				zap.Duration("checkpointTime", currTime.Sub(ckptTime)),
			)
			code, _ := cerrors.RFCCode(cerrors.ErrChangefeedUnretryable)
			m.HandleError(&model.RunningError{
				Time:    lastError.Time,
				Addr:    lastError.Addr,
				Code:    string(code),
				Message: lastError.Message,
			})
			return
		}
	}

	m.patchState(model.StateWarning)
	m.state.PatchInfo(func(info *model.ChangeFeedInfo) (*model.ChangeFeedInfo, bool, error) {
		if info == nil {
			return nil, false, nil
		}
		info.Warning = lastError
		return info, true, nil
	})
}

// GenerateChangefeedEpoch generates a unique changefeed epoch.
func GenerateChangefeedEpoch(ctx context.Context, pdClient pd.Client) uint64 {
	phyTs, logical, err := pdClient.GetTS(ctx)
	if err != nil {
		log.Warn("generate epoch using local timestamp due to error", zap.Error(err))
		return uint64(time.Now().UnixNano())
	}
	return oracle.ComposeTS(phyTs, logical)
}

// checkAndChangeState checks the state of the changefeed and change it if needed.
// if the state of the changefeed is warning and the changefeed's checkpointTs is
// greater than the lastRetryCheckpointTs, it will change the state to normal.
func (m *feedStateManager) checkAndChangeState() {
	if m.state.Info == nil || m.state.Status == nil {
		return
	}
	if m.state.Info.State == model.StateWarning &&
		m.state.Status.CheckpointTs > m.lastErrorRetryCheckpointTs &&
		m.state.Status.CheckpointTs > m.lastWarningReportCheckpointTs {
		log.Info("changefeed is recovered from warning state,"+
			"its checkpointTs is greater than lastRetryCheckpointTs,"+
			"it will be changed to normal state",
			zap.String("changefeed", m.state.ID.String()),
			zap.String("namespace", m.state.ID.Namespace),
			zap.Uint64("checkpointTs", m.state.Status.CheckpointTs),
			zap.Uint64("lastRetryCheckpointTs", m.lastErrorRetryCheckpointTs))
		m.patchState(model.StateNormal)
		m.isRetrying = false
	}
}

// checkAndInitLastRetryCheckpointTs checks the lastRetryCheckpointTs and init it if needed.
// It the owner is changed, the lastRetryCheckpointTs will be reset to 0, and we should init
// it to the checkpointTs of the changefeed when the changefeed is ticked at the first time.
func (m *feedStateManager) checkAndInitLastRetryCheckpointTs(status *model.ChangeFeedStatus) {
	if status == nil || m.lastErrorRetryCheckpointTs != 0 {
		return
	}
	m.lastWarningReportCheckpointTs = status.CheckpointTs
	m.lastErrorRetryCheckpointTs = status.CheckpointTs
	log.Info("init lastRetryCheckpointTs", zap.Uint64("lastRetryCheckpointTs", m.lastErrorRetryCheckpointTs))
}<|MERGE_RESOLUTION|>--- conflicted
+++ resolved
@@ -96,33 +96,21 @@
 }
 
 // newFeedStateManager creates feedStateManager and initialize the exponential backoff
-<<<<<<< HEAD
 func newFeedStateManager(up *upstream.Upstream,
 	state *orchestrator.ChangefeedReactorState,
 ) *feedStateManager {
-	f := new(feedStateManager)
-	f.upstream = up
-	f.state = state
-	if f.state != nil && f.state.Status != nil {
-		f.initCheckpointTs = state.Status.CheckpointTs
-	}
-
-	f.errBackoff = backoff.NewExponentialBackOff()
-	f.errBackoff.InitialInterval = defaultBackoffInitInterval
-	f.errBackoff.MaxInterval = defaultBackoffMaxInterval
-	f.errBackoff.Multiplier = defaultBackoffMultiplier
-	f.errBackoff.RandomizationFactor = defaultBackoffRandomizationFactor
-=======
-func newFeedStateManager(up *upstream.Upstream, cfg *config.ReplicaConfig) *feedStateManager {
 	m := new(feedStateManager)
 	m.upstream = up
+	m.state = state
+	if m.state != nil && m.state.Status != nil {
+		m.initCheckpointTs = state.Status.CheckpointTs
+	}
 
 	m.errBackoff = backoff.NewExponentialBackOff()
 	m.errBackoff.InitialInterval = defaultBackoffInitInterval
 	m.errBackoff.MaxInterval = defaultBackoffMaxInterval
 	m.errBackoff.Multiplier = defaultBackoffMultiplier
 	m.errBackoff.RandomizationFactor = defaultBackoffRandomizationFactor
->>>>>>> 2bc82bd6
 	// backoff will stop once the defaultBackoffMaxElapsedTime has elapsed.
 	m.errBackoff.MaxElapsedTime = *cfg.ChangefeedErrorStuckDuration
 	m.changefeedErrorStuckDuration = *cfg.ChangefeedErrorStuckDuration
