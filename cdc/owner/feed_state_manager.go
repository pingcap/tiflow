// Copyright 2021 PingCAP, Inc.
//
// Licensed under the Apache License, Version 2.0 (the "License");
// you may not use this file except in compliance with the License.
// You may obtain a copy of the License at
//
//     http://www.apache.org/licenses/LICENSE-2.0
//
// Unless required by applicable law or agreed to in writing, software
// distributed under the License is distributed on an "AS IS" BASIS,
// See the License for the specific language governing permissions and
// limitations under the License.

package owner

import (
	"time"

	"github.com/cenkalti/backoff/v4"
	"github.com/pingcap/errors"
	"github.com/pingcap/log"
	"github.com/pingcap/tiflow/cdc/model"
	cerrors "github.com/pingcap/tiflow/pkg/errors"
	"github.com/pingcap/tiflow/pkg/orchestrator"
	"go.uber.org/zap"
)

const (
	// When errors occurred and we need to do backoff, we start an exponential backoff
	// with an interval from 10s to 30min (10s, 20s, 40s, 80s, 160s, 320s, 640s, 1280s, 1800s).
	// And the backoff will be stopped after 72 min (about 9 tries) because if we do another 30min backoff,
	// the total duration (72+30=102min) will exceeds the MaxElapsedTime (90min).
	// To avoid thunderherd, a random factor is also added.
	defaultBackoffInitInterval        = 10 * time.Second
	defaultBackoffMaxInterval         = 30 * time.Minute
	defaultBackoffMaxElapsedTime      = 90 * time.Minute
	defaultBackoffRandomizationFactor = 0.1
	defaultBackoffMultiplier          = 2.0

	// If all states recorded in window are 'normal', it can be assumed that the changfeed
	// is running steady. And then if we enter a state other than normal at next tick,
	// the backoff must be reset.
	defaultStateWindowSize = 512
)

// feedStateManager manages the ReactorState of a changefeed
// when an error or an admin job occurs, the feedStateManager is responsible for controlling the ReactorState
type feedStateManager struct {
	state           *orchestrator.ChangefeedReactorState
	shouldBeRunning bool
	// Based on shouldBeRunning = false
	// shouldBeRemoved = true means the changefeed is removed
	// shouldBeRemoved = false means the changefeed is paused
	shouldBeRemoved bool

	adminJobQueue   []*model.AdminJob
	stateHistory    [defaultStateWindowSize]model.FeedState
	lastErrorTime   time.Time                   // time of last error for a changefeed
	backoffInterval time.Duration               // the interval for restarting a changefeed in 'error' state
	errBackoff      *backoff.ExponentialBackOff // an exponential backoff for restarting a changefeed
}

// newFeedStateManager creates feedStateManager and initialize the exponential backoff
func newFeedStateManager() *feedStateManager {
	f := new(feedStateManager)

	f.errBackoff = backoff.NewExponentialBackOff()
	f.errBackoff.InitialInterval = defaultBackoffInitInterval
	f.errBackoff.MaxInterval = defaultBackoffMaxInterval
	f.errBackoff.MaxElapsedTime = defaultBackoffMaxElapsedTime
	f.errBackoff.Multiplier = defaultBackoffMultiplier
	f.errBackoff.RandomizationFactor = defaultBackoffRandomizationFactor

	f.resetErrBackoff()
	f.lastErrorTime = time.Unix(0, 0)

	return f
}

// newFeedStateManager4Test creates feedStateManager for test
func newFeedStateManager4Test() *feedStateManager {
	f := new(feedStateManager)

	f.errBackoff = backoff.NewExponentialBackOff()
	f.errBackoff.InitialInterval = 200 * time.Millisecond
	f.errBackoff.MaxInterval = 1600 * time.Millisecond
	f.errBackoff.MaxElapsedTime = 6 * time.Second
	f.errBackoff.Multiplier = 2.0
	f.errBackoff.RandomizationFactor = 0

	f.resetErrBackoff()
	f.lastErrorTime = time.Unix(0, 0)

	return f
}

// resetErrBackoff reset the backoff-related fields
func (m *feedStateManager) resetErrBackoff() {
	m.errBackoff.Reset()
	m.backoffInterval = m.errBackoff.NextBackOff()
}

// isChangefeedStable check if there are states other than 'normal' in this sliding window.
func (m *feedStateManager) isChangefeedStable() bool {
	for _, val := range m.stateHistory {
		if val != model.StateNormal {
			return false
		}
	}

	return true
}

// shiftStateWindow shift the sliding window
func (m *feedStateManager) shiftStateWindow(state model.FeedState) {
	for i := 0; i < defaultStateWindowSize-1; i++ {
		m.stateHistory[i] = m.stateHistory[i+1]
	}

	m.stateHistory[defaultStateWindowSize-1] = state
}

func (m *feedStateManager) Tick(state *orchestrator.ChangefeedReactorState) {
	m.state = state
	m.shouldBeRunning = true
	defer func() {
		if m.shouldBeRunning {
			m.patchState(model.StateNormal)
		} else {
			m.cleanUpInfos()
		}
	}()
	if m.handleAdminJob() {
		// `handleAdminJob` returns true means that some admin jobs are pending
		// skip to the next tick until all the admin jobs is handled
		return
	}
	switch m.state.Info.State {
	case model.StateRemoved:
		m.shouldBeRunning = false
		m.shouldBeRemoved = true
		return
	case model.StateStopped, model.StateFailed, model.StateFinished:
		m.shouldBeRunning = false
		return
	}
	errs := m.errorsReportedByProcessors()
	m.handleError(errs...)
}

func (m *feedStateManager) ShouldRunning() bool {
	return m.shouldBeRunning
}

func (m *feedStateManager) ShouldRemoved() bool {
	return m.shouldBeRemoved
}

func (m *feedStateManager) MarkFinished() {
	if m.state == nil {
		// when state is nil, it means that Tick has never been called
		// skip this and wait for the next tick to finish the changefeed
		return
	}
	m.pushAdminJob(&model.AdminJob{
		CfID: m.state.ID,
		Type: model.AdminFinish,
	})
}

func (m *feedStateManager) PushAdminJob(job *model.AdminJob) {
	switch job.Type {
	case model.AdminStop, model.AdminResume, model.AdminRemove:
	default:
		log.Panic("Can not handle this job", zap.String("changefeedID", m.state.ID),
			zap.String("changefeedState", string(m.state.Info.State)), zap.Any("job", job))
	}
	m.pushAdminJob(job)
}

func (m *feedStateManager) handleAdminJob() (jobsPending bool) {
	job := m.popAdminJob()
	if job == nil || job.CfID != m.state.ID {
		return false
	}
	log.Info("handle admin job", zap.String("changefeedID", m.state.ID), zap.Reflect("job", job))
	switch job.Type {
	case model.AdminStop:
		switch m.state.Info.State {
		case model.StateNormal, model.StateError:
		default:
			log.Warn("can not pause the changefeed in the current state", zap.String("changefeedID", m.state.ID),
				zap.String("changefeedState", string(m.state.Info.State)), zap.Any("job", job))
			return
		}
		m.shouldBeRunning = false
		jobsPending = true
		m.patchState(model.StateStopped)
	case model.AdminRemove:
		switch m.state.Info.State {
		case model.StateNormal, model.StateError, model.StateFailed,
			model.StateStopped, model.StateFinished, model.StateRemoved:
		default:
			log.Warn("can not remove the changefeed in the current state", zap.String("changefeedID", m.state.ID),
				zap.String("changefeedState", string(m.state.Info.State)), zap.Any("job", job))
			return
		}
		m.shouldBeRunning = false
		m.shouldBeRemoved = true
		jobsPending = true

		// remove changefeedInfo
		m.state.PatchInfo(func(info *model.ChangeFeedInfo) (*model.ChangeFeedInfo, bool, error) {
			return nil, true, nil
		})
		// remove changefeedStatus
		m.state.PatchStatus(func(status *model.ChangeFeedStatus) (*model.ChangeFeedStatus, bool, error) {
			return nil, true, nil
		})
		checkpointTs := m.state.Info.GetCheckpointTs(m.state.Status)
		log.Info("the changefeed is removed", zap.String("changefeed-id", m.state.ID), zap.Uint64("checkpoint-ts", checkpointTs))
	case model.AdminResume:
		switch m.state.Info.State {
		case model.StateFailed, model.StateError, model.StateStopped, model.StateFinished:
		default:
			log.Warn("can not resume the changefeed in the current state", zap.String("changefeedID", m.state.ID),
				zap.String("changefeedState", string(m.state.Info.State)), zap.Any("job", job))
			return
		}
		m.shouldBeRunning = true
		// when the changefeed is manually resumed, we must reset the backoff
		m.resetErrBackoff()
		// The lastErrorTime also needs to be cleared before a fresh run.
		m.lastErrorTime = time.Unix(0, 0)
		jobsPending = true
		m.patchState(model.StateNormal)
		m.state.PatchInfo(func(info *model.ChangeFeedInfo) (*model.ChangeFeedInfo, bool, error) {
			if info == nil {
				return nil, false, nil
			}
<<<<<<< HEAD
			if info.Error != nil || len(info.ErrorHis) != 0 {
=======
			if info.Error != nil {
>>>>>>> 9d50abac
				info.Error = nil
				return info, true, nil
			}
			return info, false, nil
		})
	case model.AdminFinish:
		switch m.state.Info.State {
		case model.StateNormal:
		default:
			log.Warn("can not finish the changefeed in the current state", zap.String("changefeedID", m.state.ID),
				zap.String("changefeedState", string(m.state.Info.State)), zap.Any("job", job))
			return
		}
		m.shouldBeRunning = false
		jobsPending = true
		m.patchState(model.StateFinished)
	default:
		log.Warn("Unknown admin job", zap.Any("adminJob", job), zap.String("changefeed", m.state.ID))
	}
	return
}

func (m *feedStateManager) popAdminJob() *model.AdminJob {
	if len(m.adminJobQueue) == 0 {
		return nil
	}
	job := m.adminJobQueue[0]
	m.adminJobQueue = m.adminJobQueue[1:]
	return job
}

func (m *feedStateManager) pushAdminJob(job *model.AdminJob) {
	m.adminJobQueue = append(m.adminJobQueue, job)
}

func (m *feedStateManager) patchState(feedState model.FeedState) {
	var adminJobType model.AdminJobType
	switch feedState {
	case model.StateNormal:
		adminJobType = model.AdminNone
	case model.StateFinished:
		adminJobType = model.AdminFinish
	case model.StateError, model.StateStopped, model.StateFailed:
		adminJobType = model.AdminStop
	case model.StateRemoved:
		adminJobType = model.AdminRemove
	default:
		log.Panic("Unreachable")
	}
	m.state.PatchStatus(func(status *model.ChangeFeedStatus) (*model.ChangeFeedStatus, bool, error) {
		if status == nil {
			return status, false, nil
		}
		if status.AdminJobType != adminJobType {
			status.AdminJobType = adminJobType
			return status, true, nil
		}
		return status, false, nil
	})
	m.state.PatchInfo(func(info *model.ChangeFeedInfo) (*model.ChangeFeedInfo, bool, error) {
		changed := false
		if info == nil {
			return nil, changed, nil
		}
		if info.State != feedState {
			info.State = feedState
			changed = true
		}
		if info.AdminJobType != adminJobType {
			info.AdminJobType = adminJobType
			changed = true
		}
		return info, changed, nil
	})
}

func (m *feedStateManager) cleanUpInfos() {
	for captureID := range m.state.TaskStatuses {
		m.state.PatchTaskStatus(captureID, func(status *model.TaskStatus) (*model.TaskStatus, bool, error) {
			return nil, status != nil, nil
		})
	}
	for captureID := range m.state.TaskPositions {
		m.state.PatchTaskPosition(captureID, func(position *model.TaskPosition) (*model.TaskPosition, bool, error) {
			return nil, position != nil, nil
		})
	}
	for captureID := range m.state.Workloads {
		m.state.PatchTaskWorkload(captureID, func(workload model.TaskWorkload) (model.TaskWorkload, bool, error) {
			return nil, workload != nil, nil
		})
	}
}

func (m *feedStateManager) errorsReportedByProcessors() []*model.RunningError {
	var runningErrors map[string]*model.RunningError
	for captureID, position := range m.state.TaskPositions {
		if position.Error != nil {
			if runningErrors == nil {
				runningErrors = make(map[string]*model.RunningError)
			}
			runningErrors[position.Error.Code] = position.Error
			log.Error("processor report an error", zap.String("changefeedID", m.state.ID), zap.String("captureID", captureID), zap.Any("error", position.Error))
			m.state.PatchTaskPosition(captureID, func(position *model.TaskPosition) (*model.TaskPosition, bool, error) {
				if position == nil {
					return nil, false, nil
				}
				position.Error = nil
				return position, true, nil
			})
		}
	}
	if runningErrors == nil {
		return nil
	}
	result := make([]*model.RunningError, 0, len(runningErrors))
	for _, err := range runningErrors {
		result = append(result, err)
	}
	return result
}

func (m *feedStateManager) handleError(errs ...*model.RunningError) {
	// if there are a fastFail error in errs, we can just fastFail the changefeed
	// and no need to patch other error to the changefeed info
	for _, err := range errs {
		if cerrors.ChangefeedFastFailErrorCode(errors.RFCErrorCode(err.Code)) {
			m.state.PatchInfo(func(info *model.ChangeFeedInfo) (*model.ChangeFeedInfo, bool, error) {
				if info == nil {
					return nil, false, nil
				}
				info.Error = err
				return info, true, nil
			})
			m.shouldBeRunning = false
			m.patchState(model.StateFailed)
			return
		}
	}

	m.state.PatchInfo(func(info *model.ChangeFeedInfo) (*model.ChangeFeedInfo, bool, error) {
		if info == nil {
			return nil, false, nil
		}
		for _, err := range errs {
			info.Error = err
		}
		return info, len(errs) > 0, nil
	})

	// If we enter into an abnormal state ('error', 'failed') for this changefeed now
	// but haven't seen abnormal states in a sliding window (512 ticks),
	// it can be assumed that this changefeed meets a sudden change from a stable condition.
	// So we can reset the exponential backoff and re-backoff from the InitialInterval.
	// TODO: this detection policy should be added into unit test.
	if len(errs) > 0 {
		m.lastErrorTime = time.Now()
		if m.isChangefeedStable() {
			m.resetErrBackoff()
		}
	} else {
		if m.state.Info.State == model.StateNormal {
			m.lastErrorTime = time.Unix(0, 0)
		}
	}
	m.shiftStateWindow(m.state.Info.State)

	if m.lastErrorTime == time.Unix(0, 0) {
		return
	}

	if time.Since(m.lastErrorTime) < m.backoffInterval {
		m.shouldBeRunning = false
		m.patchState(model.StateError)
	} else {
		oldBackoffInterval := m.backoffInterval
		m.backoffInterval = m.errBackoff.NextBackOff()
		m.lastErrorTime = time.Unix(0, 0)

		// if the duration since backoff start exceeds MaxElapsedTime,
		// we set the state of changefeed to "failed" and don't let it run again unless it is manually resumed.
		if m.backoffInterval == backoff.Stop {
			log.Warn("changefeed will not be restarted because it has been failing for a long time period",
				zap.Duration("maxElapsedTime", m.errBackoff.MaxElapsedTime))
			m.shouldBeRunning = false
			m.patchState(model.StateFailed)
		} else {
			log.Info("changefeed restart backoff interval is changed", zap.String("changefeed", m.state.ID),
				zap.Duration("oldInterval", oldBackoffInterval), zap.Duration("newInterval", m.backoffInterval))
		}
	}
}<|MERGE_RESOLUTION|>--- conflicted
+++ resolved
@@ -238,11 +238,7 @@
 			if info == nil {
 				return nil, false, nil
 			}
-<<<<<<< HEAD
-			if info.Error != nil || len(info.ErrorHis) != 0 {
-=======
 			if info.Error != nil {
->>>>>>> 9d50abac
 				info.Error = nil
 				return info, true, nil
 			}
