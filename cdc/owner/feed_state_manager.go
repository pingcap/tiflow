// Copyright 2021 PingCAP, Inc.
//
// Licensed under the Apache License, Version 2.0 (the "License");
// you may not use this file except in compliance with the License.
// You may obtain a copy of the License at
//
//     http://www.apache.org/licenses/LICENSE-2.0
//
// Unless required by applicable law or agreed to in writing, software
// distributed under the License is distributed on an "AS IS" BASIS,
// See the License for the specific language governing permissions and
// limitations under the License.

package owner

import (
	"time"

	"github.com/cenkalti/backoff/v4"
	"github.com/pingcap/errors"
	"github.com/pingcap/log"
	"github.com/pingcap/tiflow/cdc/model"
	cerrors "github.com/pingcap/tiflow/pkg/errors"
	"go.uber.org/zap"
)

const (
	// When errors occurred and we need to do backoff, we start an exponential backoff
	// with an interval from 10s to 30min (10s, 20s, 40s, 80s, 160s, 320s, 640s, 1280s, 1800s).
	// And the backoff will be stopped after 72 min (about 9 tries) because if we do another 30min backoff,
	// the total duration (72+30=102min) will exceeds the MaxElapsedTime (90min).
	// To avoid thunderherd, a random factor is also added.
	defaultBackoffInitInterval        = 10 * time.Second
	defaultBackoffMaxInterval         = 30 * time.Minute
	defaultBackoffMaxElapsedTime      = 90 * time.Minute
	defaultBackoffRandomizationFactor = 0.1
	defaultBackoffMultiplier          = 2.0

	// If all states recorded in window are 'normal', it can be assumed that the changfeed
	// is running steady. And then if we enter a state other than normal at next tick,
	// the backoff must be reset.
	defaultStateWindowSize = 512
)

// feedStateManager manages the ReactorState of a changefeed
// when a error or a admin job occurs, the feedStateManager is responsible for controlling the ReactorState
type feedStateManager struct {
	state           *model.ChangefeedReactorState
	shouldBeRunning bool

	adminJobQueue   []*model.AdminJob
	stateHistory    [defaultStateWindowSize]model.FeedState
	lastErrorTime   time.Time                   // time of last error for a changefeed
	backoffInterval time.Duration               // the interval for restarting a changefeed in 'error' state
	errBackoff      *backoff.ExponentialBackOff // an exponential backoff for restarting a changefeed
}

// newFeedStateManager creates feedStateManager and initialize the exponential backoff
func newFeedStateManager() *feedStateManager {
	f := new(feedStateManager)

	f.errBackoff = backoff.NewExponentialBackOff()
	f.errBackoff.InitialInterval = defaultBackoffInitInterval
	f.errBackoff.MaxInterval = defaultBackoffMaxInterval
	f.errBackoff.MaxElapsedTime = defaultBackoffMaxElapsedTime
	f.errBackoff.Multiplier = defaultBackoffMultiplier
	f.errBackoff.RandomizationFactor = defaultBackoffRandomizationFactor

	f.resetErrBackoff()
	f.lastErrorTime = time.Unix(0, 0)

	return f
}

// newFeedStateManager4Test creates feedStateManager for test
func newFeedStateManager4Test() *feedStateManager {
	f := new(feedStateManager)

	f.errBackoff = backoff.NewExponentialBackOff()
	f.errBackoff.InitialInterval = 200 * time.Millisecond
	f.errBackoff.MaxInterval = 1600 * time.Millisecond
	f.errBackoff.MaxElapsedTime = 6 * time.Second
	f.errBackoff.Multiplier = 2.0
	f.errBackoff.RandomizationFactor = 0

	f.resetErrBackoff()
	f.lastErrorTime = time.Unix(0, 0)

	return f
}

// resetErrBackoff reset the backoff-related fields
func (m *feedStateManager) resetErrBackoff() {
	m.errBackoff.Reset()
	m.backoffInterval = m.errBackoff.NextBackOff()
}

// isChangefeedStable check if there are states other than 'normal' in this sliding window.
func (m *feedStateManager) isChangefeedStable() bool {
	for _, val := range m.stateHistory {
		if val != model.StateNormal {
			return false
		}
	}

	return true
}

// shiftStateWindow shift the sliding window
func (m *feedStateManager) shiftStateWindow(state model.FeedState) {
	for i := 0; i < defaultStateWindowSize-1; i++ {
		m.stateHistory[i] = m.stateHistory[i+1]
	}

	m.stateHistory[defaultStateWindowSize-1] = state
}

func (m *feedStateManager) Tick(state *model.ChangefeedReactorState) {
	m.state = state
	m.shouldBeRunning = true
	defer func() {
		if m.shouldBeRunning {
			m.patchState(model.StateNormal)
		} else {
			m.cleanUpInfos()
		}
	}()
	if m.handleAdminJob() {
		// `handleAdminJob` returns true means that some admin jobs are pending
		// skip to the next tick until all the admin jobs is handled
		return
	}
	switch m.state.Info.State {
	case model.StateStopped, model.StateFailed, model.StateRemoved, model.StateFinished:
		m.shouldBeRunning = false
		return
	}
	errs := m.errorsReportedByProcessors()
	m.handleError(errs...)
}

func (m *feedStateManager) ShouldRunning() bool {
	return m.shouldBeRunning
}

func (m *feedStateManager) MarkFinished() {
	if m.state == nil {
		// when state is nil, it means that Tick has never been called
		// skip this and wait for the next tick to finish the changefeed
		return
	}
	m.pushAdminJob(&model.AdminJob{
		CfID: m.state.ID,
		Type: model.AdminFinish,
	})
}

func (m *feedStateManager) PushAdminJob(job *model.AdminJob) {
	switch job.Type {
	case model.AdminStop, model.AdminResume, model.AdminRemove:
	default:
		log.Panic("Can not handle this job", zap.String("changefeedID", m.state.ID),
			zap.String("changefeedState", string(m.state.Info.State)), zap.Any("job", job))
	}
	m.pushAdminJob(job)
}

func (m *feedStateManager) handleAdminJob() (jobsPending bool) {
	job := m.popAdminJob()
	if job == nil || job.CfID != m.state.ID {
		return false
	}
	log.Info("handle admin job", zap.String("changefeedID", m.state.ID), zap.Reflect("job", job))
	switch job.Type {
	case model.AdminStop:
		switch m.state.Info.State {
		case model.StateNormal, model.StateError:
		default:
			log.Warn("can not pause the changefeed in the current state", zap.String("changefeedID", m.state.ID),
				zap.String("changefeedState", string(m.state.Info.State)), zap.Any("job", job))
			return
		}
		m.shouldBeRunning = false
		jobsPending = true
		m.patchState(model.StateStopped)
	case model.AdminRemove:
		switch m.state.Info.State {
		case model.StateNormal, model.StateError, model.StateFailed,
			model.StateStopped, model.StateFinished, model.StateRemoved:
		default:
			log.Warn("can not remove the changefeed in the current state", zap.String("changefeedID", m.state.ID),
				zap.String("changefeedState", string(m.state.Info.State)), zap.Any("job", job))
			return
		}
		m.shouldBeRunning = false
		jobsPending = true

		// remove changefeedInfo
		m.state.PatchInfo(func(info *model.ChangeFeedInfo) (*model.ChangeFeedInfo, bool, error) {
			return nil, true, nil
		})
		// remove changefeedStatus
		m.state.PatchStatus(func(status *model.ChangeFeedStatus) (*model.ChangeFeedStatus, bool, error) {
			return nil, true, nil
		})
		checkpointTs := m.state.Info.GetCheckpointTs(m.state.Status)
		log.Info("the changefeed is removed", zap.String("changefeed-id", m.state.ID), zap.Uint64("checkpoint-ts", checkpointTs))

	case model.AdminResume:
		switch m.state.Info.State {
		case model.StateFailed, model.StateError, model.StateStopped, model.StateFinished:
		default:
			log.Warn("can not resume the changefeed in the current state", zap.String("changefeedID", m.state.ID),
				zap.String("changefeedState", string(m.state.Info.State)), zap.Any("job", job))
			return
		}
		m.shouldBeRunning = true
		// when the changefeed is manually resumed, we must reset the backoff
		m.resetErrBackoff()
		// The lastErrorTime also needs to be cleared before a fresh run.
		m.lastErrorTime = time.Unix(0, 0)
		jobsPending = true
		m.patchState(model.StateNormal)
		m.state.PatchInfo(func(info *model.ChangeFeedInfo) (*model.ChangeFeedInfo, bool, error) {
			if info == nil {
				return nil, false, nil
			}
<<<<<<< HEAD
			if info.Error != nil {
=======
			if info.Error != nil || len(info.ErrorHis) != 0 {
>>>>>>> 6b0b7a8b
				info.Error = nil
				return info, true, nil
			}
			return info, false, nil
		})
	case model.AdminFinish:
		switch m.state.Info.State {
		case model.StateNormal:
		default:
			log.Warn("can not finish the changefeed in the current state", zap.String("changefeedID", m.state.ID),
				zap.String("changefeedState", string(m.state.Info.State)), zap.Any("job", job))
			return
		}
		m.shouldBeRunning = false
		jobsPending = true
		m.patchState(model.StateFinished)
	default:
		log.Warn("Unknown admin job", zap.Any("adminJob", job), zap.String("changefeed", m.state.ID))
	}
	return
}

func (m *feedStateManager) popAdminJob() *model.AdminJob {
	if len(m.adminJobQueue) == 0 {
		return nil
	}
	job := m.adminJobQueue[0]
	m.adminJobQueue = m.adminJobQueue[1:]
	return job
}

func (m *feedStateManager) pushAdminJob(job *model.AdminJob) {
	m.adminJobQueue = append(m.adminJobQueue, job)
}

func (m *feedStateManager) patchState(feedState model.FeedState) {
	var adminJobType model.AdminJobType
	switch feedState {
	case model.StateNormal:
		adminJobType = model.AdminNone
	case model.StateFinished:
		adminJobType = model.AdminFinish
	case model.StateError, model.StateStopped, model.StateFailed:
		adminJobType = model.AdminStop
	case model.StateRemoved:
		adminJobType = model.AdminRemove
	default:
		log.Panic("Unreachable")
	}
	m.state.PatchStatus(func(status *model.ChangeFeedStatus) (*model.ChangeFeedStatus, bool, error) {
		if status == nil {
			return status, false, nil
		}
		if status.AdminJobType != adminJobType {
			status.AdminJobType = adminJobType
			return status, true, nil
		}
		return status, false, nil
	})
	m.state.PatchInfo(func(info *model.ChangeFeedInfo) (*model.ChangeFeedInfo, bool, error) {
		changed := false
		if info == nil {
			return nil, changed, nil
		}
		if info.State != feedState {
			info.State = feedState
			changed = true
		}
		if info.AdminJobType != adminJobType {
			info.AdminJobType = adminJobType
			changed = true
		}
		return info, changed, nil
	})
}

func (m *feedStateManager) cleanUpInfos() {
	for captureID := range m.state.TaskStatuses {
		m.state.PatchTaskStatus(captureID, func(status *model.TaskStatus) (*model.TaskStatus, bool, error) {
			return nil, status != nil, nil
		})
	}
	for captureID := range m.state.TaskPositions {
		m.state.PatchTaskPosition(captureID, func(position *model.TaskPosition) (*model.TaskPosition, bool, error) {
			return nil, position != nil, nil
		})
	}
	for captureID := range m.state.Workloads {
		m.state.PatchTaskWorkload(captureID, func(workload model.TaskWorkload) (model.TaskWorkload, bool, error) {
			return nil, workload != nil, nil
		})
	}
}

func (m *feedStateManager) errorsReportedByProcessors() []*model.RunningError {
	var runningErrors map[string]*model.RunningError
	for captureID, position := range m.state.TaskPositions {
		if position.Error != nil {
			if runningErrors == nil {
				runningErrors = make(map[string]*model.RunningError)
			}
			runningErrors[position.Error.Code] = position.Error
			log.Error("processor report an error", zap.String("changefeedID", m.state.ID), zap.String("captureID", captureID), zap.Any("error", position.Error))
			m.state.PatchTaskPosition(captureID, func(position *model.TaskPosition) (*model.TaskPosition, bool, error) {
				if position == nil {
					return nil, false, nil
				}
				position.Error = nil
				return position, true, nil
			})
		}
	}
	if runningErrors == nil {
		return nil
	}
	result := make([]*model.RunningError, 0, len(runningErrors))
	for _, err := range runningErrors {
		result = append(result, err)
	}
	return result
}

func (m *feedStateManager) handleError(errs ...*model.RunningError) {
	// if there are a fastFail error in errs, we can just fastFail the changefeed
	// and no need to patch other error to the changefeed info
	for _, err := range errs {
		if cerrors.ChangefeedFastFailErrorCode(errors.RFCErrorCode(err.Code)) {
			m.state.PatchInfo(func(info *model.ChangeFeedInfo) (*model.ChangeFeedInfo, bool, error) {
				if info == nil {
					return nil, false, nil
				}
				info.Error = err
				return info, true, nil
			})
			m.shouldBeRunning = false
			m.patchState(model.StateFailed)
			return
		}
	}

	m.state.PatchInfo(func(info *model.ChangeFeedInfo) (*model.ChangeFeedInfo, bool, error) {
		if info == nil {
			return nil, false, nil
		}
		for _, err := range errs {
			info.Error = err
		}
		return info, len(errs) > 0, nil
	})

	// If we enter into an abnormal state ('error', 'failed') for this changefeed now
	// but haven't seen abnormal states in a sliding window (512 ticks),
	// it can be assumed that this changefeed meets a sudden change from a stable condition.
	// So we can reset the exponential backoff and re-backoff from the InitialInterval.
	// TODO: this detection policy should be added into unit test.
	if len(errs) > 0 {
		m.lastErrorTime = time.Now()
		if m.isChangefeedStable() {
			m.resetErrBackoff()
		}
	} else {
		if m.state.Info.State == model.StateNormal {
			m.lastErrorTime = time.Unix(0, 0)
		}
	}
	m.shiftStateWindow(m.state.Info.State)

	if m.lastErrorTime == time.Unix(0, 0) {
		return
	}

	if time.Since(m.lastErrorTime) < m.backoffInterval {
		m.shouldBeRunning = false
		m.patchState(model.StateError)
	} else {
		oldBackoffInterval := m.backoffInterval
		m.backoffInterval = m.errBackoff.NextBackOff()
		m.lastErrorTime = time.Unix(0, 0)

		// if the duration since backoff start exceeds MaxElapsedTime,
		// we set the state of changefeed to "failed" and don't let it run again unless it is manually resumed.
		if m.backoffInterval == backoff.Stop {
			log.Warn("changefeed will not be restarted because it has been failing for a long time period",
				zap.Duration("maxElapsedTime", m.errBackoff.MaxElapsedTime))
			m.shouldBeRunning = false
			m.patchState(model.StateFailed)
		} else {
			log.Info("changefeed restart backoff interval is changed", zap.String("changefeed", m.state.ID),
				zap.Duration("oldInterval", oldBackoffInterval), zap.Duration("newInterval", m.backoffInterval))
		}
	}
}<|MERGE_RESOLUTION|>--- conflicted
+++ resolved
@@ -225,11 +225,7 @@
 			if info == nil {
 				return nil, false, nil
 			}
-<<<<<<< HEAD
 			if info.Error != nil {
-=======
-			if info.Error != nil || len(info.ErrorHis) != 0 {
->>>>>>> 6b0b7a8b
 				info.Error = nil
 				return info, true, nil
 			}
