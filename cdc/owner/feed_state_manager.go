// Copyright 2021 PingCAP, Inc.
//
// Licensed under the Apache License, Version 2.0 (the "License");
// you may not use this file except in compliance with the License.
// You may obtain a copy of the License at
//
//     http://www.apache.org/licenses/LICENSE-2.0
//
// Unless required by applicable law or agreed to in writing, software
// distributed under the License is distributed on an "AS IS" BASIS,
// See the License for the specific language governing permissions and
// limitations under the License.

package owner

import (
	"context"
	"time"

	"github.com/cenkalti/backoff/v4"
	"github.com/pingcap/errors"
	"github.com/pingcap/log"
	"github.com/pingcap/tiflow/cdc/model"
	cerrors "github.com/pingcap/tiflow/pkg/errors"
	"github.com/pingcap/tiflow/pkg/orchestrator"
	"github.com/pingcap/tiflow/pkg/upstream"
	"github.com/tikv/client-go/v2/oracle"
	pd "github.com/tikv/pd/client"
	"go.uber.org/zap"
)

const (
	// When errors occurred, and we need to do backoff, we start an exponential backoff
	// with an interval from 10s to 30min (10s, 20s, 40s, 80s, 160s, 320s,
	//	 600s, 600s, ...).
	// To avoid thunderherd, a random factor is also added.
	defaultBackoffInitInterval        = 10 * time.Second
	defaultBackoffMaxInterval         = 10 * time.Minute
	defaultBackoffMaxElapsedTime      = 30 * time.Minute
	defaultBackoffRandomizationFactor = 0.1
	defaultBackoffMultiplier          = 2.0
)

// feedStateManager manages the ReactorState of a changefeed
// when an error or an admin job occurs, the feedStateManager is responsible for controlling the ReactorState
type feedStateManager struct {
	upstream *upstream.Upstream
	state    *orchestrator.ChangefeedReactorState

	shouldBeRunning bool
	// Based on shouldBeRunning = false
	// shouldBeRemoved = true means the changefeed is removed
	// shouldBeRemoved = false means the changefeed is paused
	shouldBeRemoved bool

	adminJobQueue                 []*model.AdminJob
	isRetrying                    bool
	lastErrorRetryTime            time.Time                   // time of last error for a changefeed
	lastErrorRetryCheckpointTs    model.Ts                    // checkpoint ts of last retry
	lastWarningReportCheckpointTs model.Ts                    // checkpoint ts of last warning report
	backoffInterval               time.Duration               // the interval for restarting a changefeed in 'error' state
	errBackoff                    *backoff.ExponentialBackOff // an exponential backoff for restarting a changefeed

	// resolvedTs and initCheckpointTs is for checking whether resolved timestamp
	// has been advanced or not.
	resolvedTs       model.Ts
	initCheckpointTs model.Ts

	checkpointTsAdvanced time.Time
	lastCheckpointTs     model.Ts
}

// newFeedStateManager creates feedStateManager and initialize the exponential backoff
func newFeedStateManager(up *upstream.Upstream) *feedStateManager {
	f := new(feedStateManager)
	f.upstream = up

	f.errBackoff = backoff.NewExponentialBackOff()
	f.errBackoff.InitialInterval = defaultBackoffInitInterval
	f.errBackoff.MaxInterval = defaultBackoffMaxInterval
	f.errBackoff.Multiplier = defaultBackoffMultiplier
	f.errBackoff.RandomizationFactor = defaultBackoffRandomizationFactor
	// backoff will stop once the defaultBackoffMaxElapsedTime has elapsed.
	f.errBackoff.MaxElapsedTime = defaultBackoffMaxElapsedTime

	f.resetErrRetry()
	return f
}

// resetErrRetry reset the error retry related fields
func (m *feedStateManager) resetErrRetry() {
	m.errBackoff.Reset()
	m.backoffInterval = m.errBackoff.NextBackOff()
	m.lastErrorRetryTime = time.Unix(0, 0)
}

func (m *feedStateManager) Tick(
	state *orchestrator.ChangefeedReactorState,
	resolvedTs model.Ts,
) (adminJobPending bool) {
	if state.Status != nil {
		if m.lastCheckpointTs < state.Status.CheckpointTs {
			m.lastCheckpointTs = state.Status.CheckpointTs
			m.checkpointTsAdvanced = time.Now()
		}
		if m.state == nil || m.state.Status == nil {
			// It's the first time `m.state.Status` gets filled.
			m.initCheckpointTs = state.Status.CheckpointTs
		}
	}

	m.checkAndInitLastRetryCheckpointTs(state.Status)

	m.state = state
	m.resolvedTs = resolvedTs
	m.shouldBeRunning = true
	defer func() {
		if !m.shouldBeRunning {
			m.cleanUpTaskPositions()
		}
	}()

	if m.handleAdminJob() {
		// `handleAdminJob` returns true means that some admin jobs are pending
		// skip to the next tick until all the admin jobs is handled
		adminJobPending = true
		return
	}

	switch m.state.Info.State {
	case model.StateUnInitialized:
		m.patchState(model.StateNormal)
		return
	case model.StateRemoved:
		m.shouldBeRunning = false
		m.shouldBeRemoved = true
		return
	case model.StateStopped, model.StateFailed, model.StateFinished:
		m.shouldBeRunning = false
		return
	case model.StatePending:
		if time.Since(m.lastErrorRetryTime) < m.backoffInterval {
			m.shouldBeRunning = false
			return
		}
		// retry the changefeed
		oldBackoffInterval := m.backoffInterval
		m.backoffInterval = m.errBackoff.NextBackOff()
		// NextBackOff() will return -1 once the MaxElapsedTime has elapsed,
		// set the changefeed to failed state.
		if m.backoffInterval == m.errBackoff.Stop {
			log.Error("The changefeed won't be restarted as it has been experiencing failures for "+
				"an extended duration",
				zap.Duration("maxElapsedTime", m.errBackoff.MaxElapsedTime),
				zap.String("namespace", m.state.ID.Namespace),
				zap.String("changefeed", m.state.ID.ID),
				zap.Time("lastRetryTime", m.lastErrorRetryTime),
				zap.Uint64("lastRetryCheckpointTs", m.lastErrorRetryCheckpointTs),
			)
			m.shouldBeRunning = false
			m.patchState(model.StateFailed)
			return
		}

		m.lastErrorRetryTime = time.Now()
		if m.state.Status != nil {
			m.lastErrorRetryCheckpointTs = m.state.Status.CheckpointTs
		}
		m.shouldBeRunning = true
		m.patchState(model.StateWarning)
		log.Info("changefeed retry backoff interval is elapsed,"+
			"chengefeed will be restarted",
			zap.String("namespace", m.state.ID.Namespace),
			zap.String("changefeed", m.state.ID.ID),
			zap.Time("lastErrorRetryTime", m.lastErrorRetryTime),
			zap.Duration("lastRetryInterval", oldBackoffInterval),
			zap.Duration("nextRetryInterval", m.backoffInterval))
	case model.StateNormal, model.StateWarning:
		m.checkAndChangeState()
		errs := m.errorsReportedByProcessors()
		m.handleError(errs...)
		// only handle warnings when there are no errors
		// otherwise, the warnings will cover the errors
		if len(errs) == 0 {
			// warning are come from processors' sink component
			// they ere not fatal errors, so we don't need to stop the changefeed
			warnings := m.warningsReportedByProcessors()
			m.handleWarning(warnings...)
		}
	}
<<<<<<< HEAD
=======
	errs := m.errorsReportedByProcessors()
	m.handleError(errs...)
	if len(errs) == 0 {
		// warning are come from processors' sink component
		// they ere not fatal errors, so we don't need to stop the changefeed
		warnings := m.warningsReportedByProcessors()
		m.handleWarning(warnings...)
	}
>>>>>>> 84937adc
	return
}

func (m *feedStateManager) ShouldRunning() bool {
	return m.shouldBeRunning
}

func (m *feedStateManager) ShouldRemoved() bool {
	return m.shouldBeRemoved
}

func (m *feedStateManager) MarkFinished() {
	if m.state == nil {
		// when state is nil, it means that Tick has never been called
		// skip this and wait for the next tick to finish the changefeed
		return
	}
	m.pushAdminJob(&model.AdminJob{
		CfID: m.state.ID,
		Type: model.AdminFinish,
	})
}

func (m *feedStateManager) PushAdminJob(job *model.AdminJob) {
	switch job.Type {
	case model.AdminStop, model.AdminResume, model.AdminRemove:
	default:
		log.Panic("Can not handle this job",
			zap.String("namespace", m.state.ID.Namespace),
			zap.String("changefeed", m.state.ID.ID),
			zap.String("changefeedState", string(m.state.Info.State)), zap.Any("job", job))
	}
	m.pushAdminJob(job)
}

func (m *feedStateManager) handleAdminJob() (jobsPending bool) {
	job := m.popAdminJob()
	if job == nil || job.CfID != m.state.ID {
		return false
	}
	log.Info("handle admin job",
		zap.String("namespace", m.state.ID.Namespace),
		zap.String("changefeed", m.state.ID.ID), zap.Any("job", job))
	switch job.Type {
	case model.AdminStop:
		switch m.state.Info.State {
		case model.StateNormal, model.StateWarning, model.StatePending:
		default:
			log.Warn("can not pause the changefeed in the current state",
				zap.String("namespace", m.state.ID.Namespace),
				zap.String("changefeed", m.state.ID.ID),
				zap.String("changefeedState", string(m.state.Info.State)), zap.Any("job", job))
			return
		}
		m.shouldBeRunning = false
		jobsPending = true
		m.patchState(model.StateStopped)
	case model.AdminRemove:
		m.shouldBeRunning = false
		m.shouldBeRemoved = true
		jobsPending = true

		// remove info
		m.state.PatchInfo(func(info *model.ChangeFeedInfo) (
			*model.ChangeFeedInfo, bool, error,
		) {
			return nil, true, nil
		})
		// remove changefeedStatus
		m.state.PatchStatus(
			func(status *model.ChangeFeedStatus) (
				*model.ChangeFeedStatus, bool, error,
			) {
				return nil, true, nil
			})
		checkpointTs := m.state.Info.GetCheckpointTs(m.state.Status)

		log.Info("the changefeed is removed",
			zap.String("namespace", m.state.ID.Namespace),
			zap.String("changefeed", m.state.ID.ID),
			zap.Uint64("checkpointTs", checkpointTs))
	case model.AdminResume:
		switch m.state.Info.State {
		case model.StateFailed, model.StateStopped, model.StateFinished:
		default:
			log.Warn("can not resume the changefeed in the current state",
				zap.String("namespace", m.state.ID.Namespace),
				zap.String("changefeed", m.state.ID.ID),
				zap.String("changefeedState", string(m.state.Info.State)), zap.Any("job", job))
			return
		}
		m.shouldBeRunning = true
		// when the changefeed is manually resumed, we must reset the backoff
		m.resetErrRetry()
		jobsPending = true
		m.patchState(model.StateNormal)

		m.state.PatchInfo(func(info *model.ChangeFeedInfo) (*model.ChangeFeedInfo, bool, error) {
			changed := false
			if info == nil {
				return nil, changed, nil
			}
			if job.OverwriteCheckpointTs > 0 {
				info.StartTs = job.OverwriteCheckpointTs
				changed = true
			}
			if info.Error != nil {
				info.Error = nil
				changed = true
			}
			return info, changed, nil
		})

		m.state.PatchStatus(func(status *model.ChangeFeedStatus) (
			*model.ChangeFeedStatus, bool, error,
		) {
			if job.OverwriteCheckpointTs > 0 {
				oldCheckpointTs := status.CheckpointTs
				status = &model.ChangeFeedStatus{
					CheckpointTs:      job.OverwriteCheckpointTs,
					MinTableBarrierTs: job.OverwriteCheckpointTs,
					AdminJobType:      model.AdminNone,
				}
				log.Info("overwriting the tableCheckpoint ts",
					zap.String("namespace", m.state.ID.Namespace),
					zap.String("changefeed", m.state.ID.ID),
					zap.Any("oldCheckpointTs", oldCheckpointTs),
					zap.Any("newCheckpointTs", status.CheckpointTs),
				)
				return status, true, nil
			}
			return status, false, nil
		})

	case model.AdminFinish:
		switch m.state.Info.State {
		case model.StateNormal, model.StateWarning:
		default:
			log.Warn("can not finish the changefeed in the current state",
				zap.String("namespace", m.state.ID.Namespace),
				zap.String("changefeed", m.state.ID.ID),
				zap.String("changefeedState", string(m.state.Info.State)), zap.Any("job", job))
			return
		}
		m.shouldBeRunning = false
		jobsPending = true
		m.patchState(model.StateFinished)
	default:
		log.Warn("Unknown admin job", zap.Any("adminJob", job),
			zap.String("namespace", m.state.ID.Namespace),
			zap.String("changefeed", m.state.ID.ID))
	}
	return
}

func (m *feedStateManager) popAdminJob() *model.AdminJob {
	if len(m.adminJobQueue) == 0 {
		return nil
	}
	job := m.adminJobQueue[0]
	m.adminJobQueue = m.adminJobQueue[1:]
	return job
}

func (m *feedStateManager) pushAdminJob(job *model.AdminJob) {
	m.adminJobQueue = append(m.adminJobQueue, job)
}

func (m *feedStateManager) patchState(feedState model.FeedState) {
	var updateEpoch bool
	var adminJobType model.AdminJobType
	switch feedState {
	case model.StateNormal, model.StateWarning:
		adminJobType = model.AdminNone
		updateEpoch = false
	case model.StateFinished:
		adminJobType = model.AdminFinish
		updateEpoch = true
	case model.StatePending, model.StateStopped, model.StateFailed:
		adminJobType = model.AdminStop
		updateEpoch = true
	case model.StateRemoved:
		adminJobType = model.AdminRemove
		updateEpoch = true
	default:
		log.Panic("Unreachable")
	}
	m.state.PatchStatus(func(status *model.ChangeFeedStatus) (*model.ChangeFeedStatus, bool, error) {
		if status == nil {
			return status, false, nil
		}
		if status.AdminJobType != adminJobType {
			status.AdminJobType = adminJobType
			return status, true, nil
		}
		return status, false, nil
	})
	m.state.PatchInfo(func(info *model.ChangeFeedInfo) (*model.ChangeFeedInfo, bool, error) {
		changed := false
		if info == nil {
			return nil, changed, nil
		}
		if info.State != feedState {
			info.State = feedState
			changed = true
		}
		if info.AdminJobType != adminJobType {
			info.AdminJobType = adminJobType
			changed = true

			if updateEpoch {
				previous := info.Epoch
				ctx, cancel := context.WithTimeout(context.TODO(), 5*time.Second)
				defer cancel()
				info.Epoch = GenerateChangefeedEpoch(ctx, m.upstream.PDClient)
				log.Info("update changefeed epoch",
					zap.String("namespace", m.state.ID.Namespace),
					zap.String("changefeed", m.state.ID.ID),
					zap.Uint64("perviousEpoch", previous),
					zap.Uint64("currentEpoch", info.Epoch))
			}
		}
		return info, changed, nil
	})
}

func (m *feedStateManager) cleanUpTaskPositions() {
	for captureID := range m.state.TaskPositions {
		m.state.PatchTaskPosition(captureID, func(position *model.TaskPosition) (*model.TaskPosition, bool, error) {
			return nil, position != nil, nil
		})
	}
}

func (m *feedStateManager) errorsReportedByProcessors() []*model.RunningError {
	var runningErrors map[string]*model.RunningError
	for captureID, position := range m.state.TaskPositions {
		if position.Error != nil {
			if runningErrors == nil {
				runningErrors = make(map[string]*model.RunningError)
			}
			runningErrors[position.Error.Code] = position.Error
			log.Error("processor reports an error",
				zap.String("namespace", m.state.ID.Namespace),
				zap.String("changefeed", m.state.ID.ID),
				zap.String("captureID", captureID),
				zap.Any("error", position.Error))
			m.state.PatchTaskPosition(captureID, func(position *model.TaskPosition) (*model.TaskPosition, bool, error) {
				if position == nil {
					return nil, false, nil
				}
				position.Error = nil
				return position, true, nil
			})
		}
	}
	if runningErrors == nil {
		return nil
	}
	result := make([]*model.RunningError, 0, len(runningErrors))
	for _, err := range runningErrors {
		result = append(result, err)
	}
	return result
}

func (m *feedStateManager) warningsReportedByProcessors() []*model.RunningError {
	var runningWarnings map[string]*model.RunningError
	for captureID, position := range m.state.TaskPositions {
		if position.Warning != nil {
			if runningWarnings == nil {
				runningWarnings = make(map[string]*model.RunningError)
			}
			runningWarnings[position.Warning.Code] = position.Warning
			log.Warn("processor reports a warning",
				zap.String("namespace", m.state.ID.Namespace),
				zap.String("changefeed", m.state.ID.ID),
				zap.String("captureID", captureID),
				zap.Any("warning", position.Warning))
			m.state.PatchTaskPosition(captureID, func(position *model.TaskPosition) (*model.TaskPosition, bool, error) {
				if position == nil {
					return nil, false, nil
				}
				// set Warning to nil after it has been handled
				position.Warning = nil
				return position, true, nil
			})
		}
	}
	if runningWarnings == nil {
		return nil
	}
	result := make([]*model.RunningError, 0, len(runningWarnings))
	for _, err := range runningWarnings {
		result = append(result, err)
	}
	return result
}

func (m *feedStateManager) handleError(errs ...*model.RunningError) {
	if len(errs) == 0 {
		return
	}
	// if there are a fastFail error in errs, we can just fastFail the changefeed
	// and no need to patch other error to the changefeed info
	for _, err := range errs {
<<<<<<< HEAD
		if cerrors.IsChangefeedGCFastFailErrorCode(errors.RFCErrorCode(err.Code)) ||
			err.ShouldFailChangefeed() {
=======
		if cerrors.IsChangefeedGCFastFailErrorCode(errors.RFCErrorCode(err.Code)) {
>>>>>>> 84937adc
			m.state.PatchInfo(func(info *model.ChangeFeedInfo) (*model.ChangeFeedInfo, bool, error) {
				if info == nil {
					return nil, false, nil
				}
				info.Error = err
				return info, true, nil
			})
			m.shouldBeRunning = false
			m.patchState(model.StateFailed)
			return
		}
	}

	// Changing changefeed state from stopped to failed is allowed
	// but changing changefeed state from stopped to error or normal is not allowed.
	if m.state.Info != nil && m.state.Info.State == model.StateStopped {
		log.Warn("changefeed is stopped, ignore errors",
			zap.String("changefeed", m.state.ID.ID),
			zap.String("namespace", m.state.ID.Namespace),
			zap.Any("errors", errs))
		return
	}

	var lastError *model.RunningError
	// find the last non nil error
	// BTW, there shouldn't be any nil error in errs
	// this is just a safe guard
	for i := len(errs) - 1; i >= 0; i-- {
		if errs[i] != nil {
			lastError = errs[i]
			break
		}
	}
	// if any error is occurred in this tick, we should set the changefeed state to warning
	// and stop the changefeed
	if lastError != nil {
		log.Warn("changefeed meets an error", zap.Any("error", lastError))
		m.shouldBeRunning = false
		m.patchState(model.StatePending)

		// patch the last error to changefeed info
		m.state.PatchInfo(func(info *model.ChangeFeedInfo) (*model.ChangeFeedInfo, bool, error) {
			if info == nil {
				return nil, false, nil
			}
			info.Error = lastError
			return info, true, nil
		})
	}

	// The errBackoff needs to be reset before the first retry.
	if !m.isRetrying {
		m.resetErrRetry()
		m.isRetrying = true
	}
}

func (m *feedStateManager) handleWarning(errs ...*model.RunningError) {
	if len(errs) == 0 {
		return
	}
	lastError := errs[len(errs)-1]

	if m.state.Status != nil {
		currTime, _ := m.upstream.PDClock.CurrentTime()
		ckptTime := oracle.GetTimeFromTS(m.state.Status.CheckpointTs)
		m.lastWarningReportCheckpointTs = m.state.Status.CheckpointTs
		// Conditions:
		// 1. checkpoint lag is large enough;
		// 2. checkpoint hasn't been advanced for a long while;
		// 3. the changefeed has been initialized.
		if currTime.Sub(ckptTime) > defaultBackoffMaxElapsedTime &&
			time.Since(m.checkpointTsAdvanced) > defaultBackoffMaxElapsedTime &&
			m.resolvedTs > m.initCheckpointTs {
			log.Info("changefeed retry on warning for a very long time and does not resume, "+
				"it will be failed", zap.String("changefeed", m.state.ID.ID),
				zap.Uint64("checkpointTs", m.state.Status.CheckpointTs),
				zap.Duration("checkpointTime", currTime.Sub(ckptTime)),
			)
			code, _ := cerrors.RFCCode(cerrors.ErrChangefeedUnretryable)
			m.handleError(&model.RunningError{
				Time:    lastError.Time,
				Addr:    lastError.Addr,
				Code:    string(code),
				Message: lastError.Message,
			})
			return
		}
	}

	m.patchState(model.StateWarning)
	m.state.PatchInfo(func(info *model.ChangeFeedInfo) (*model.ChangeFeedInfo, bool, error) {
		if info == nil {
			return nil, false, nil
		}
		info.Warning = lastError
		return info, true, nil
	})
}

// GenerateChangefeedEpoch generates a unique changefeed epoch.
func GenerateChangefeedEpoch(ctx context.Context, pdClient pd.Client) uint64 {
	phyTs, logical, err := pdClient.GetTS(ctx)
	if err != nil {
		log.Warn("generate epoch using local timestamp due to error", zap.Error(err))
		return uint64(time.Now().UnixNano())
	}
	return oracle.ComposeTS(phyTs, logical)
}

// checkAndChangeState checks the state of the changefeed and change it if needed.
// if the state of the changefeed is warning and the changefeed's checkpointTs is
// greater than the lastRetryCheckpointTs, it will change the state to normal.
func (m *feedStateManager) checkAndChangeState() {
	if m.state.Info == nil || m.state.Status == nil {
		return
	}
	if m.state.Info.State == model.StateWarning &&
		m.state.Status.CheckpointTs > m.lastErrorRetryCheckpointTs &&
		m.state.Status.CheckpointTs > m.lastWarningReportCheckpointTs {
		log.Info("changefeed is recovered from warning state,"+
			"its checkpointTs is greater than lastRetryCheckpointTs,"+
			"it will be changed to normal state",
			zap.String("changefeed", m.state.ID.ID),
			zap.String("namespace", m.state.ID.Namespace),
			zap.Uint64("checkpointTs", m.state.Status.CheckpointTs),
			zap.Uint64("lastRetryCheckpointTs", m.lastErrorRetryCheckpointTs))
		m.patchState(model.StateNormal)
		m.isRetrying = false
	}
}

// checkAndInitLastRetryCheckpointTs checks the lastRetryCheckpointTs and init it if needed.
// It the owner is changed, the lastRetryCheckpointTs will be reset to 0, and we should init
// it to the checkpointTs of the changefeed when the changefeed is ticked at the first time.
func (m *feedStateManager) checkAndInitLastRetryCheckpointTs(status *model.ChangeFeedStatus) {
	if status == nil || m.lastErrorRetryCheckpointTs != 0 {
		return
	}
	m.lastWarningReportCheckpointTs = status.CheckpointTs
	m.lastErrorRetryCheckpointTs = status.CheckpointTs
	log.Info("init lastRetryCheckpointTs", zap.Uint64("lastRetryCheckpointTs", m.lastErrorRetryCheckpointTs))
}<|MERGE_RESOLUTION|>--- conflicted
+++ resolved
@@ -188,17 +188,6 @@
 			m.handleWarning(warnings...)
 		}
 	}
-<<<<<<< HEAD
-=======
-	errs := m.errorsReportedByProcessors()
-	m.handleError(errs...)
-	if len(errs) == 0 {
-		// warning are come from processors' sink component
-		// they ere not fatal errors, so we don't need to stop the changefeed
-		warnings := m.warningsReportedByProcessors()
-		m.handleWarning(warnings...)
-	}
->>>>>>> 84937adc
 	return
 }
 
@@ -505,12 +494,7 @@
 	// if there are a fastFail error in errs, we can just fastFail the changefeed
 	// and no need to patch other error to the changefeed info
 	for _, err := range errs {
-<<<<<<< HEAD
-		if cerrors.IsChangefeedGCFastFailErrorCode(errors.RFCErrorCode(err.Code)) ||
-			err.ShouldFailChangefeed() {
-=======
 		if cerrors.IsChangefeedGCFastFailErrorCode(errors.RFCErrorCode(err.Code)) {
->>>>>>> 84937adc
 			m.state.PatchInfo(func(info *model.ChangeFeedInfo) (*model.ChangeFeedInfo, bool, error) {
 				if info == nil {
 					return nil, false, nil
