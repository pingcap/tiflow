--- conflicted
+++ resolved
@@ -92,13 +92,8 @@
 	changefeedErrorStuckDuration time.Duration
 }
 
-<<<<<<< HEAD
-// newFeedStateManager creates feedStateManager and initialize the exponential backoff
-func newFeedStateManager(up *upstream.Upstream,
-=======
 // NewFeedStateManager creates feedStateManager and initialize the exponential backoff
 func NewFeedStateManager(up *upstream.Upstream,
->>>>>>> 8dc12db2
 	state ChangefeedState,
 ) FeedStateManager {
 	m := new(feedStateManager)
@@ -294,11 +289,7 @@
 		m.shouldBeRunning = false
 		m.shouldBeRemoved = true
 		jobsPending = true
-<<<<<<< HEAD
-		_ = m.state.RemoveChangefeed()
-=======
 		m.state.RemoveChangefeed()
->>>>>>> 8dc12db2
 		checkpointTs := m.state.GetChangefeedInfo().GetCheckpointTs(m.state.GetChangefeedStatus())
 
 		log.Info("the changefeed is removed",
@@ -321,11 +312,7 @@
 		m.isRetrying = false
 		jobsPending = true
 		m.patchState(model.StateNormal)
-<<<<<<< HEAD
-		_ = m.state.ResumeChnagefeed(job.OverwriteCheckpointTs)
-=======
 		m.state.ResumeChnagefeed(job.OverwriteCheckpointTs)
->>>>>>> 8dc12db2
 
 	case model.AdminFinish:
 		switch m.state.GetChangefeedInfo().State {
@@ -390,11 +377,7 @@
 			epoch = GenerateChangefeedEpoch(ctx, m.upstream.PDClient)
 		}
 	}
-<<<<<<< HEAD
-	_ = m.state.UpdateChangefeedState(feedState, adminJobType, epoch)
-=======
 	m.state.UpdateChangefeedState(feedState, adminJobType, epoch)
->>>>>>> 8dc12db2
 }
 
 func (m *feedStateManager) cleanUp() {
@@ -413,11 +396,7 @@
 	for _, err := range errs {
 		if cerrors.IsChangefeedGCFastFailErrorCode(errors.RFCErrorCode(err.Code)) ||
 			err.ShouldFailChangefeed() {
-<<<<<<< HEAD
-			_ = m.state.SetError(err)
-=======
 			m.state.SetError(err)
->>>>>>> 8dc12db2
 			m.shouldBeRunning = false
 			m.patchState(model.StateFailed)
 			return
@@ -452,11 +431,7 @@
 		m.patchState(model.StatePending)
 
 		// patch the last error to changefeed info
-<<<<<<< HEAD
-		_ = m.state.SetError(lastError)
-=======
 		m.state.SetError(lastError)
->>>>>>> 8dc12db2
 
 		// The errBackoff needs to be reset before the first retry.
 		if !m.isRetrying {
@@ -498,11 +473,7 @@
 	}
 
 	m.patchState(model.StateWarning)
-<<<<<<< HEAD
-	_ = m.state.SetWarning(lastError)
-=======
 	m.state.SetWarning(lastError)
->>>>>>> 8dc12db2
 }
 
 // GenerateChangefeedEpoch generates a unique changefeed epoch.
