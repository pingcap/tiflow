// Copyright 2021 PingCAP, Inc.
//
// Licensed under the Apache License, Version 2.0 (the "License");
// you may not use this file except in compliance with the License.
// You may obtain a copy of the License at
//
//     http://www.apache.org/licenses/LICENSE-2.0
//
// Unless required by applicable law or agreed to in writing, software
// distributed under the License is distributed on an "AS IS" BASIS,
// See the License for the specific language governing permissions and
// limitations under the License.

package owner

import (
	"time"

	"github.com/pingcap/errors"
	"github.com/pingcap/log"
	"github.com/pingcap/ticdc/cdc/model"
	cerrors "github.com/pingcap/ticdc/pkg/errors"
	"go.uber.org/zap"
)

// feedStateManager manages the ReactorState of a changefeed
// when a error or a admin job occurs, the feedStateManager is responsible for controlling the ReactorState
type feedStateManager struct {
	state           *model.ChangefeedReactorState
	shouldBeRunning bool

	adminJobQueue []*model.AdminJob
}

func (m *feedStateManager) Tick(state *model.ChangefeedReactorState) {
	m.state = state
	m.shouldBeRunning = true
	defer func() {
		if m.shouldBeRunning {
			m.patchState(model.StateNormal)
		} else {
			m.cleanUpInfos()
		}
	}()
	if m.handleAdminJob() {
		// `handleAdminJob` returns true means that some admin jobs are pending
		// skip to the next tick until all the admin jobs is handled
		return
	}
	switch m.state.Info.State {
	case model.StateStopped, model.StateFailed, model.StateRemoved, model.StateFinished:
		m.shouldBeRunning = false
		return
	}
	errs := m.errorsReportedByProcessors()
	m.HandleError(errs...)
}

func (m *feedStateManager) ShouldRunning() bool {
	return m.shouldBeRunning
}

func (m *feedStateManager) MarkFinished() {
	if m.state == nil {
		// when state is nil, it means that Tick has never been called
		// skip this and wait for the next tick to finish the changefeed
		return
	}
	m.pushAdminJob(&model.AdminJob{
		CfID: m.state.ID,
		Type: model.AdminFinish,
	})
}

func (m *feedStateManager) PushAdminJob(job *model.AdminJob) {
	switch job.Type {
	case model.AdminStop, model.AdminResume, model.AdminRemove:
	default:
		log.Panic("Can not handle this job", zap.String("changefeedID", m.state.ID),
			zap.String("changefeedState", string(m.state.Info.State)), zap.Any("job", job))
	}
	m.pushAdminJob(job)
}

func (m *feedStateManager) handleAdminJob() (jobsPending bool) {
	job := m.popAdminJob()
	if job == nil || job.CfID != m.state.ID {
		return false
	}
	log.Info("handle admin job", zap.String("changefeedID", m.state.ID), zap.Reflect("job", job))
	switch job.Type {
	case model.AdminStop:
		switch m.state.Info.State {
		case model.StateNormal, model.StateError:
		default:
			log.Warn("can not pause the changefeed in the current state", zap.String("changefeedID", m.state.ID),
				zap.String("changefeedState", string(m.state.Info.State)), zap.Any("job", job))
			return
		}
		m.shouldBeRunning = false
		jobsPending = true
		m.patchState(model.StateStopped)
	case model.AdminRemove:
		switch m.state.Info.State {
		case model.StateNormal, model.StateError, model.StateFailed,
			model.StateStopped, model.StateFinished, model.StateRemoved:
		default:
			log.Warn("can not remove the changefeed in the current state", zap.String("changefeedID", m.state.ID),
				zap.String("changefeedState", string(m.state.Info.State)), zap.Any("job", job))
			return
		}
		m.shouldBeRunning = false
		jobsPending = true
<<<<<<< HEAD
		// remove changefeed info and state
=======
		m.patchState(model.StateRemoved)
		// remove changefeed info and status
>>>>>>> 0bab8ae7
		m.state.PatchInfo(func(info *model.ChangeFeedInfo) (*model.ChangeFeedInfo, bool, error) {
			return nil, true, nil
		})
		m.state.PatchStatus(func(status *model.ChangeFeedStatus) (*model.ChangeFeedStatus, bool, error) {
			return nil, true, nil
		})
		checkpointTs := m.state.Info.GetCheckpointTs(m.state.Status)
		log.Info("the changefeed is removed", zap.String("changefeed-id", m.state.ID), zap.Uint64("checkpoint-ts", checkpointTs))

	case model.AdminResume:
		switch m.state.Info.State {
		case model.StateFailed, model.StateError, model.StateStopped, model.StateFinished:
		default:
			log.Warn("can not resume the changefeed in the current state", zap.String("changefeedID", m.state.ID),
				zap.String("changefeedState", string(m.state.Info.State)), zap.Any("job", job))
			return
		}
		m.shouldBeRunning = true
		jobsPending = true
		m.patchState(model.StateNormal)
		// remove error history to make sure the changefeed can running in next tick
		m.state.PatchInfo(func(info *model.ChangeFeedInfo) (*model.ChangeFeedInfo, bool, error) {
			if info.Error != nil || len(info.ErrorHis) != 0 {
				info.Error = nil
				info.ErrorHis = nil
				return info, true, nil
			}
			return info, false, nil
		})
	case model.AdminFinish:
		switch m.state.Info.State {
		case model.StateNormal:
		default:
			log.Warn("can not finish the changefeed in the current state", zap.String("changefeedID", m.state.ID),
				zap.String("changefeedState", string(m.state.Info.State)), zap.Any("job", job))
			return
		}
		m.shouldBeRunning = false
		jobsPending = true
		m.patchState(model.StateFinished)
	default:
		log.Warn("Unknown admin job", zap.Any("adminJob", job), zap.String("changefeed", m.state.ID))
	}
	return
}

func (m *feedStateManager) popAdminJob() *model.AdminJob {
	if len(m.adminJobQueue) == 0 {
		return nil
	}
	job := m.adminJobQueue[0]
	m.adminJobQueue = m.adminJobQueue[1:]
	return job
}

func (m *feedStateManager) pushAdminJob(job *model.AdminJob) {
	m.adminJobQueue = append(m.adminJobQueue, job)
}

func (m *feedStateManager) patchState(feedState model.FeedState) {
	var adminJobType model.AdminJobType
	switch feedState {
	case model.StateNormal:
		adminJobType = model.AdminNone
	case model.StateFinished:
		adminJobType = model.AdminFinish
	case model.StateError, model.StateStopped, model.StateFailed:
		adminJobType = model.AdminStop
	case model.StateRemoved:
		adminJobType = model.AdminRemove
	default:
		log.Panic("Unreachable")
	}
	m.state.PatchStatus(func(status *model.ChangeFeedStatus) (*model.ChangeFeedStatus, bool, error) {
		if status == nil {
			return status, false, nil
		}
		if status.AdminJobType != adminJobType {
			status.AdminJobType = adminJobType
			return status, true, nil
		}
		return status, false, nil
	})
	m.state.PatchInfo(func(info *model.ChangeFeedInfo) (*model.ChangeFeedInfo, bool, error) {
		changed := false
		if info.State != feedState {
			info.State = feedState
			changed = true
		}
		if info.AdminJobType != adminJobType {
			info.AdminJobType = adminJobType
			changed = true
		}
		return info, changed, nil
	})
}

func (m *feedStateManager) cleanUpInfos() {
	for captureID := range m.state.TaskStatuses {
		m.state.PatchTaskStatus(captureID, func(status *model.TaskStatus) (*model.TaskStatus, bool, error) {
			return nil, status != nil, nil
		})
	}
	for captureID := range m.state.TaskPositions {
		m.state.PatchTaskPosition(captureID, func(position *model.TaskPosition) (*model.TaskPosition, bool, error) {
			return nil, position != nil, nil
		})
	}
	for captureID := range m.state.Workloads {
		m.state.PatchTaskWorkload(captureID, func(workload model.TaskWorkload) (model.TaskWorkload, bool, error) {
			return nil, workload != nil, nil
		})
	}
}

func (m *feedStateManager) errorsReportedByProcessors() []*model.RunningError {
	var runningErrors map[string]*model.RunningError
	for captureID, position := range m.state.TaskPositions {
		if position.Error != nil {
			if runningErrors == nil {
				runningErrors = make(map[string]*model.RunningError)
			}
			runningErrors[position.Error.Code] = position.Error
			log.Error("processor report an error", zap.String("changefeedID", m.state.ID), zap.String("captureID", captureID), zap.Any("error", position.Error))
			m.state.PatchTaskPosition(captureID, func(position *model.TaskPosition) (*model.TaskPosition, bool, error) {
				if position == nil {
					return nil, false, nil
				}
				position.Error = nil
				return position, true, nil
			})
		}
	}
	if runningErrors == nil {
		return nil
	}
	result := make([]*model.RunningError, 0, len(runningErrors))
	for _, err := range runningErrors {
		result = append(result, err)
	}
	return result
}

func (m *feedStateManager) HandleError(errs ...*model.RunningError) {
	m.state.PatchInfo(func(info *model.ChangeFeedInfo) (*model.ChangeFeedInfo, bool, error) {
		for _, err := range errs {
			info.Error = err
			info.ErrorHis = append(info.ErrorHis, time.Now().UnixNano()/1e6)
		}
		needSave := info.CleanUpOutdatedErrorHistory()
		return info, needSave || len(errs) > 0, nil
	})
	var err *model.RunningError
	if len(errs) > 0 {
		err = errs[len(errs)-1]
	}
	// if one of the error stored by changefeed state(error in the last tick) or the error specified by this function(error in the this tick)
	// is a fast-fail error, the changefeed should be failed
	if m.state.Info.HasFastFailError() || (err != nil && cerrors.ChangefeedFastFailErrorCode(errors.RFCErrorCode(err.Code))) {
		m.shouldBeRunning = false
		m.patchState(model.StateFailed)
		return
	}
	// if the number of errors has reached the error threshold, stop the changefeed
	if m.state.Info.ErrorsReachedThreshold() {
		m.shouldBeRunning = false
		m.patchState(model.StateError)
		return
	}
}<|MERGE_RESOLUTION|>--- conflicted
+++ resolved
@@ -111,12 +111,8 @@
 		}
 		m.shouldBeRunning = false
 		jobsPending = true
-<<<<<<< HEAD
+    
 		// remove changefeed info and state
-=======
-		m.patchState(model.StateRemoved)
-		// remove changefeed info and status
->>>>>>> 0bab8ae7
 		m.state.PatchInfo(func(info *model.ChangeFeedInfo) (*model.ChangeFeedInfo, bool, error) {
 			return nil, true, nil
 		})
