// Copyright 2021 PingCAP, Inc.
//
// Licensed under the Apache License, Version 2.0 (the "License");
// you may not use this file except in compliance with the License.
// You may obtain a copy of the License at
//
//     http://www.apache.org/licenses/LICENSE-2.0
//
// Unless required by applicable law or agreed to in writing, software
// distributed under the License is distributed on an "AS IS" BASIS,
// See the License for the specific language governing permissions and
// limitations under the License.

package owner

import (
	"fmt"
	"math/rand"
	"testing"

	"github.com/pingcap/tiflow/cdc/model"
	"github.com/pingcap/tiflow/pkg/etcd"
	"github.com/pingcap/tiflow/pkg/orchestrator"
	"github.com/stretchr/testify/require"
)

type schedulerTester struct {
	changefeedID model.ChangeFeedID
	state        *orchestrator.ChangefeedReactorState
	tester       *orchestrator.ReactorStateTester
	captures     map[model.CaptureID]*model.CaptureInfo
	scheduler    *oldScheduler
}

func (s *schedulerTester) reset(t *testing.T) {
	s.changefeedID = fmt.Sprintf("test-changefeed-%x", rand.Uint32())
	s.state = orchestrator.NewChangefeedReactorState("test-changefeed")
	s.tester = orchestrator.NewReactorStateTester(t, s.state, nil)
	s.scheduler = newSchedulerV1().(*schedulerV1CompatWrapper).inner
	s.captures = make(map[model.CaptureID]*model.CaptureInfo)
	s.state.PatchStatus(func(status *model.ChangeFeedStatus) (*model.ChangeFeedStatus, bool, error) {
		return &model.ChangeFeedStatus{}, true, nil
	})
	s.tester.MustApplyPatches()
}

func (s *schedulerTester) addCapture(captureID model.CaptureID) {
	captureInfo := &model.CaptureInfo{
		ID: captureID,
	}
	s.captures[captureID] = captureInfo
	s.state.PatchTaskStatus(captureID, func(status *model.TaskStatus) (*model.TaskStatus, bool, error) {
		return &model.TaskStatus{}, true, nil
	})
	s.tester.MustApplyPatches()
}

func (s *schedulerTester) finishTableOperation(captureID model.CaptureID, tableIDs ...model.TableID) {
	s.state.PatchTaskStatus(captureID, func(status *model.TaskStatus) (*model.TaskStatus, bool, error) {
		for _, tableID := range tableIDs {
			status.Operation[tableID].Status = model.OperFinished
		}
		return status, true, nil
	})
	s.state.PatchTaskWorkload(captureID, func(workload model.TaskWorkload) (model.TaskWorkload, bool, error) {
		if workload == nil {
			workload = make(model.TaskWorkload)
		}
		for _, tableID := range tableIDs {
			if s.state.TaskStatuses[captureID].Operation[tableID].Delete {
				delete(workload, tableID)
			} else {
				workload[tableID] = model.WorkloadInfo{
					Workload: 1,
				}
			}
		}
		return workload, true, nil
	})
	s.tester.MustApplyPatches()
}

<<<<<<< HEAD
func TestScheduleOneCapture(t *testing.T) {
	s := &schedulerTester{}
	s.reset(t)
	captureID := "test-capture-1"
=======
func (s *schedulerSuite) TestScheduleOneCapture(c *check.C) {
	defer testleak.AfterTest(c)()

	s.reset(c)
	captureID := "test-capture-0"
	s.addCapture(captureID)

	_, _ = s.scheduler.Tick(s.state, []model.TableID{}, s.captures)

	// Manually simulate the scenario where the corresponding key was deleted in the etcd
	key := &etcd.CDCKey{
		Tp:           etcd.CDCKeyTypeTaskStatus,
		CaptureID:    captureID,
		ChangefeedID: s.state.ID,
	}
	s.tester.MustUpdate(key.String(), nil)
	s.tester.MustApplyPatches()

	s.reset(c)
	captureID = "test-capture-1"
>>>>>>> 35dc03c9
	s.addCapture(captureID)

	// add three tables
	shouldUpdateState, err := s.scheduler.Tick(s.state, []model.TableID{1, 2, 3, 4}, s.captures)
	require.Nil(t, err)
	require.False(t, shouldUpdateState)
	s.tester.MustApplyPatches()
	require.Equal(t, s.state.TaskStatuses[captureID].Tables, map[model.TableID]*model.TableReplicaInfo{
		1: {StartTs: 0}, 2: {StartTs: 0}, 3: {StartTs: 0}, 4: {StartTs: 0},
	})
	require.Equal(t, s.state.TaskStatuses[captureID].Operation, map[model.TableID]*model.TableOperation{
		1: {Delete: false, BoundaryTs: 0, Status: model.OperDispatched},
		2: {Delete: false, BoundaryTs: 0, Status: model.OperDispatched},
		3: {Delete: false, BoundaryTs: 0, Status: model.OperDispatched},
		4: {Delete: false, BoundaryTs: 0, Status: model.OperDispatched},
	})
	shouldUpdateState, err = s.scheduler.Tick(s.state, []model.TableID{1, 2, 3, 4}, s.captures)
	require.Nil(t, err)
	require.True(t, shouldUpdateState)
	s.tester.MustApplyPatches()

	// two tables finish adding operation
	s.finishTableOperation(captureID, 2, 3)

	// remove table 1,2 and add table 4,5
	shouldUpdateState, err = s.scheduler.Tick(s.state, []model.TableID{3, 4, 5}, s.captures)
	require.Nil(t, err)
	require.False(t, shouldUpdateState)
	s.tester.MustApplyPatches()
	require.Equal(t, s.state.TaskStatuses[captureID].Tables, map[model.TableID]*model.TableReplicaInfo{
		3: {StartTs: 0}, 4: {StartTs: 0}, 5: {StartTs: 0},
	})
	require.Equal(t, s.state.TaskStatuses[captureID].Operation, map[model.TableID]*model.TableOperation{
		1: {Delete: true, BoundaryTs: 0, Status: model.OperDispatched},
		2: {Delete: true, BoundaryTs: 0, Status: model.OperDispatched},
		4: {Delete: false, BoundaryTs: 0, Status: model.OperDispatched},
		5: {Delete: false, BoundaryTs: 0, Status: model.OperDispatched},
	})

	// move a non exist table to a non exist capture
	s.scheduler.MoveTable(2, "fake-capture")
	// move tables to a non exist capture
	s.scheduler.MoveTable(3, "fake-capture")
	s.scheduler.MoveTable(4, "fake-capture")
	shouldUpdateState, err = s.scheduler.Tick(s.state, []model.TableID{3, 4, 5}, s.captures)
	require.Nil(t, err)
	require.False(t, shouldUpdateState)
	s.tester.MustApplyPatches()
	require.Equal(t, s.state.TaskStatuses[captureID].Tables, map[model.TableID]*model.TableReplicaInfo{
		4: {StartTs: 0}, 5: {StartTs: 0},
	})
	require.Equal(t, s.state.TaskStatuses[captureID].Operation, map[model.TableID]*model.TableOperation{
		1: {Delete: true, BoundaryTs: 0, Status: model.OperDispatched},
		2: {Delete: true, BoundaryTs: 0, Status: model.OperDispatched},
		3: {Delete: true, BoundaryTs: 0, Status: model.OperDispatched},
		4: {Delete: false, BoundaryTs: 0, Status: model.OperDispatched},
		5: {Delete: false, BoundaryTs: 0, Status: model.OperDispatched},
	})

	// finish all operations
	s.finishTableOperation(captureID, 1, 2, 3, 4, 5)

	shouldUpdateState, err = s.scheduler.Tick(s.state, []model.TableID{3, 4, 5}, s.captures)
	require.Nil(t, err)
	require.True(t, shouldUpdateState)
	s.tester.MustApplyPatches()
	require.Equal(t, s.state.TaskStatuses[captureID].Tables, map[model.TableID]*model.TableReplicaInfo{
		4: {StartTs: 0}, 5: {StartTs: 0},
	})
	require.Equal(t, s.state.TaskStatuses[captureID].Operation, map[model.TableID]*model.TableOperation{})

	// table 3 is missing by expected, because the table was trying to move to a invalid capture
	// and the move will failed, the table 3 will be add in next tick
	shouldUpdateState, err = s.scheduler.Tick(s.state, []model.TableID{3, 4, 5}, s.captures)
	require.Nil(t, err)
	require.False(t, shouldUpdateState)
	s.tester.MustApplyPatches()
	require.Equal(t, s.state.TaskStatuses[captureID].Tables, map[model.TableID]*model.TableReplicaInfo{
		4: {StartTs: 0}, 5: {StartTs: 0},
	})
	require.Equal(t, s.state.TaskStatuses[captureID].Operation, map[model.TableID]*model.TableOperation{})

	shouldUpdateState, err = s.scheduler.Tick(s.state, []model.TableID{3, 4, 5}, s.captures)
	require.Nil(t, err)
	require.False(t, shouldUpdateState)
	s.tester.MustApplyPatches()
	require.Equal(t, s.state.TaskStatuses[captureID].Tables, map[model.TableID]*model.TableReplicaInfo{
		3: {StartTs: 0}, 4: {StartTs: 0}, 5: {StartTs: 0},
	})
	require.Equal(t, s.state.TaskStatuses[captureID].Operation, map[model.TableID]*model.TableOperation{
		3: {Delete: false, BoundaryTs: 0, Status: model.OperDispatched},
	})
}

func TestScheduleMoveTable(t *testing.T) {
	s := &schedulerTester{}
	s.reset(t)
	captureID1 := "test-capture-1"
	captureID2 := "test-capture-2"
	s.addCapture(captureID1)

	// add a table
	shouldUpdateState, err := s.scheduler.Tick(s.state, []model.TableID{1}, s.captures)
	require.Nil(t, err)
	require.False(t, shouldUpdateState)
	s.tester.MustApplyPatches()
	require.Equal(t, s.state.TaskStatuses[captureID1].Tables, map[model.TableID]*model.TableReplicaInfo{
		1: {StartTs: 0},
	})
	require.Equal(t, s.state.TaskStatuses[captureID1].Operation, map[model.TableID]*model.TableOperation{
		1: {Delete: false, BoundaryTs: 0, Status: model.OperDispatched},
	})

	s.finishTableOperation(captureID1, 1)
	shouldUpdateState, err = s.scheduler.Tick(s.state, []model.TableID{1}, s.captures)
	require.Nil(t, err)
	require.True(t, shouldUpdateState)
	s.tester.MustApplyPatches()

	s.addCapture(captureID2)

	// add a table
	shouldUpdateState, err = s.scheduler.Tick(s.state, []model.TableID{1, 2}, s.captures)
	require.Nil(t, err)
	require.False(t, shouldUpdateState)
	s.tester.MustApplyPatches()
	require.Equal(t, s.state.TaskStatuses[captureID1].Tables, map[model.TableID]*model.TableReplicaInfo{
		1: {StartTs: 0},
	})
	require.Equal(t, s.state.TaskStatuses[captureID1].Operation, map[model.TableID]*model.TableOperation{})
	require.Equal(t, s.state.TaskStatuses[captureID2].Tables, map[model.TableID]*model.TableReplicaInfo{
		2: {StartTs: 0},
	})
	require.Equal(t, s.state.TaskStatuses[captureID2].Operation, map[model.TableID]*model.TableOperation{
		2: {Delete: false, BoundaryTs: 0, Status: model.OperDispatched},
	})

	s.finishTableOperation(captureID2, 2)

	s.scheduler.MoveTable(2, captureID1)
	shouldUpdateState, err = s.scheduler.Tick(s.state, []model.TableID{1, 2}, s.captures)
	require.Nil(t, err)
	require.False(t, shouldUpdateState)
	s.tester.MustApplyPatches()
	require.Equal(t, s.state.TaskStatuses[captureID1].Tables, map[model.TableID]*model.TableReplicaInfo{
		1: {StartTs: 0},
	})
	require.Equal(t, s.state.TaskStatuses[captureID1].Operation, map[model.TableID]*model.TableOperation{})
	require.Equal(t, s.state.TaskStatuses[captureID2].Tables, map[model.TableID]*model.TableReplicaInfo{})
	require.Equal(t, s.state.TaskStatuses[captureID2].Operation, map[model.TableID]*model.TableOperation{
		2: {Delete: true, BoundaryTs: 0, Status: model.OperDispatched},
	})

	s.finishTableOperation(captureID2, 2)

	shouldUpdateState, err = s.scheduler.Tick(s.state, []model.TableID{1, 2}, s.captures)
	require.Nil(t, err)
	require.True(t, shouldUpdateState)
	s.tester.MustApplyPatches()
	require.Equal(t, s.state.TaskStatuses[captureID1].Tables, map[model.TableID]*model.TableReplicaInfo{
		1: {StartTs: 0},
	})
	require.Equal(t, s.state.TaskStatuses[captureID1].Operation, map[model.TableID]*model.TableOperation{})
	require.Equal(t, s.state.TaskStatuses[captureID2].Tables, map[model.TableID]*model.TableReplicaInfo{})
	require.Equal(t, s.state.TaskStatuses[captureID2].Operation, map[model.TableID]*model.TableOperation{})

	shouldUpdateState, err = s.scheduler.Tick(s.state, []model.TableID{1, 2}, s.captures)
	require.Nil(t, err)
	require.False(t, shouldUpdateState)
	s.tester.MustApplyPatches()
	require.Equal(t, s.state.TaskStatuses[captureID1].Tables, map[model.TableID]*model.TableReplicaInfo{
		1: {StartTs: 0}, 2: {StartTs: 0},
	})
	require.Equal(t, s.state.TaskStatuses[captureID1].Operation, map[model.TableID]*model.TableOperation{
		2: {Delete: false, BoundaryTs: 0, Status: model.OperDispatched},
	})
	require.Equal(t, s.state.TaskStatuses[captureID2].Tables, map[model.TableID]*model.TableReplicaInfo{})
	require.Equal(t, s.state.TaskStatuses[captureID2].Operation, map[model.TableID]*model.TableOperation{})
}

func TestScheduleRebalance(t *testing.T) {
	s := &schedulerTester{}
	s.reset(t)
	captureID1 := "test-capture-1"
	captureID2 := "test-capture-2"
	captureID3 := "test-capture-3"
	s.addCapture(captureID1)
	s.addCapture(captureID2)
	s.addCapture(captureID3)

	s.state.PatchTaskStatus(captureID1, func(status *model.TaskStatus) (*model.TaskStatus, bool, error) {
		status.Tables = make(map[model.TableID]*model.TableReplicaInfo)
		status.Tables[1] = &model.TableReplicaInfo{StartTs: 1}
		status.Tables[2] = &model.TableReplicaInfo{StartTs: 1}
		status.Tables[3] = &model.TableReplicaInfo{StartTs: 1}
		status.Tables[4] = &model.TableReplicaInfo{StartTs: 1}
		status.Tables[5] = &model.TableReplicaInfo{StartTs: 1}
		status.Tables[6] = &model.TableReplicaInfo{StartTs: 1}
		return status, true, nil
	})
	s.tester.MustApplyPatches()

	// rebalance table
	shouldUpdateState, err := s.scheduler.Tick(s.state, []model.TableID{1, 2, 3, 4, 5, 6}, s.captures)
	require.Nil(t, err)
	require.False(t, shouldUpdateState)
	s.tester.MustApplyPatches()
	// 4 tables remove in capture 1, this 4 tables will be added to another capture in next tick
	require.Len(t, s.state.TaskStatuses[captureID1].Tables, 2)
	require.Len(t, s.state.TaskStatuses[captureID2].Tables, 0)
	require.Len(t, s.state.TaskStatuses[captureID3].Tables, 0)

	s.state.PatchTaskStatus(captureID1, func(status *model.TaskStatus) (*model.TaskStatus, bool, error) {
		for _, opt := range status.Operation {
			opt.Status = model.OperFinished
		}
		return status, true, nil
	})
	s.state.PatchTaskWorkload(captureID1, func(workload model.TaskWorkload) (model.TaskWorkload, bool, error) {
		require.Nil(t, workload)
		workload = make(model.TaskWorkload)
		for tableID := range s.state.TaskStatuses[captureID1].Tables {
			workload[tableID] = model.WorkloadInfo{Workload: 1}
		}
		return workload, true, nil
	})
	s.tester.MustApplyPatches()

	// clean finished operation
	shouldUpdateState, err = s.scheduler.Tick(s.state, []model.TableID{1, 2, 3, 4, 5, 6}, s.captures)
	require.Nil(t, err)
	require.True(t, shouldUpdateState)
	s.tester.MustApplyPatches()
	// 4 tables add to another capture in this tick
	require.Len(t, s.state.TaskStatuses[captureID1].Operation, 0)

	// rebalance table
	shouldUpdateState, err = s.scheduler.Tick(s.state, []model.TableID{1, 2, 3, 4, 5, 6}, s.captures)
	require.Nil(t, err)
	require.False(t, shouldUpdateState)
	s.tester.MustApplyPatches()
	// 4 tables add to another capture in this tick
	require.Len(t, s.state.TaskStatuses[captureID1].Tables, 2)
	require.Len(t, s.state.TaskStatuses[captureID2].Tables, 2)
	require.Len(t, s.state.TaskStatuses[captureID3].Tables, 2)
	tableIDs := make(map[model.TableID]struct{})
	for _, status := range s.state.TaskStatuses {
		for tableID := range status.Tables {
			tableIDs[tableID] = struct{}{}
		}
	}
	require.Equal(t, tableIDs, map[model.TableID]struct{}{1: {}, 2: {}, 3: {}, 4: {}, 5: {}, 6: {}})
}<|MERGE_RESOLUTION|>--- conflicted
+++ resolved
@@ -80,15 +80,8 @@
 	s.tester.MustApplyPatches()
 }
 
-<<<<<<< HEAD
 func TestScheduleOneCapture(t *testing.T) {
 	s := &schedulerTester{}
-	s.reset(t)
-	captureID := "test-capture-1"
-=======
-func (s *schedulerSuite) TestScheduleOneCapture(c *check.C) {
-	defer testleak.AfterTest(c)()
-
 	s.reset(c)
 	captureID := "test-capture-0"
 	s.addCapture(captureID)
@@ -106,7 +99,6 @@
 
 	s.reset(c)
 	captureID = "test-capture-1"
->>>>>>> 35dc03c9
 	s.addCapture(captureID)
 
 	// add three tables
