// Copyright 2021 PingCAP, Inc.
//
// Licensed under the Apache License, Version 2.0 (the "License");
// you may not use this file except in compliance with the License.
// You may obtain a copy of the License at
//
//     http://www.apache.org/licenses/LICENSE-2.0
//
// Unless required by applicable law or agreed to in writing, software
// distributed under the License is distributed on an "AS IS" BASIS,
// See the License for the specific language governing permissions and
// limitations under the License.

package owner

import (
	"context"
	"io"
	"sync"
	"sync/atomic"
	"time"

	"github.com/pingcap/errors"
	"github.com/pingcap/failpoint"
	"github.com/pingcap/log"
	"github.com/pingcap/tiflow/cdc/model"
	"github.com/pingcap/tiflow/cdc/scheduler"
	"github.com/pingcap/tiflow/pkg/config"
	cdcContext "github.com/pingcap/tiflow/pkg/context"
	cerror "github.com/pingcap/tiflow/pkg/errors"
	"github.com/pingcap/tiflow/pkg/orchestrator"
	"github.com/pingcap/tiflow/pkg/upstream"
	"github.com/pingcap/tiflow/pkg/version"
	"go.uber.org/zap"
	"golang.org/x/time/rate"
)

type ownerJobType int

// All OwnerJob types
const (
	ownerJobTypeRebalance ownerJobType = iota
	ownerJobTypeScheduleTable
	ownerJobTypeDrainCapture
	ownerJobTypeAdminJob
	ownerJobTypeDebugInfo
	ownerJobTypeQuery
)

// versionInconsistentLogRate represents the rate of log output when there are
// captures with versions different from that of the owner
const versionInconsistentLogRate = 1

// Export field names for pretty printing.
type ownerJob struct {
	Tp           ownerJobType
	ChangefeedID model.ChangeFeedID

	// for ScheduleTable only
	TargetCaptureID model.CaptureID
	// for ScheduleTable only
	TableID model.TableID

	// for Admin Job only
	AdminJob *model.AdminJob

	// for debug info only
	debugInfoWriter io.Writer

	// for status provider
	query *Query

	// for scheduler related jobs
	scheduleQuery *scheduler.Query

	done chan<- error
}

// Owner managers TiCDC cluster.
//
// The interface is thread-safe, except for Tick, it's only used by etcd worker.
type Owner interface {
	orchestrator.Reactor
	EnqueueJob(adminJob model.AdminJob, done chan<- error)
	RebalanceTables(cfID model.ChangeFeedID, done chan<- error)
	ScheduleTable(
		cfID model.ChangeFeedID, toCapture model.CaptureID,
		tableID model.TableID, done chan<- error,
	)
	DrainCapture(query *scheduler.Query, done chan<- error)
	WriteDebugInfo(w io.Writer, done chan<- error)
	Query(query *Query, done chan<- error)
	AsyncStop()
}

type ownerImpl struct {
	changefeeds     map[model.ChangeFeedID]*changefeed
	captures        map[model.CaptureID]*model.CaptureInfo
	upstreamManager *upstream.Manager
	ownerJobQueue   struct {
		sync.Mutex
		queue []*ownerJob
	}
	// logLimiter controls cluster version check log output rate
	logLimiter   *rate.Limiter
	lastTickTime time.Time
	closed       int32
	// bootstrapped specifies whether the owner has been initialized.
	// This will only be done when the owner starts the first Tick.
	// NOTICE: Do not use it in a method other than tick unexpectedly,
	//         as it is not a thread-safe value.
	bootstrapped bool
	// changefeedTicked specifies whether changefeeds have been ticked.
	// NOTICE: Do not use it in a method other than tick unexpectedly,
	//         as it is not a thread-safe value.
	changefeedTicked bool

	newChangefeed func(
		id model.ChangeFeedID,
		state *orchestrator.ChangefeedReactorState,
		up *upstream.Upstream,
		cfg *config.SchedulerConfig,
	) *changefeed
	cfg *config.SchedulerConfig
}

// NewOwner creates a new Owner
func NewOwner(
	upstreamManager *upstream.Manager,
	cfg *config.SchedulerConfig,
) Owner {
	return &ownerImpl{
		upstreamManager: upstreamManager,
		changefeeds:     make(map[model.ChangeFeedID]*changefeed),
		lastTickTime:    time.Now(),
		newChangefeed:   newChangefeed,
		logLimiter:      rate.NewLimiter(versionInconsistentLogRate, versionInconsistentLogRate),
		cfg:             cfg,
	}
}

// Tick implements the Reactor interface
func (o *ownerImpl) Tick(stdCtx context.Context, rawState orchestrator.ReactorState) (nextState orchestrator.ReactorState, err error) {
	failpoint.Inject("owner-run-with-error", func() {
		failpoint.Return(nil, errors.New("owner run with injected error"))
	})
	failpoint.Inject("sleep-in-owner-tick", nil)
	state := rawState.(*orchestrator.GlobalReactorState)
	// At the first Tick, we need to do a bootstrap operation.
	// Fix incompatible or incorrect meta information.
	if !o.bootstrapped {
		o.Bootstrap(state)
		o.bootstrapped = true
		return state, nil
	}

	o.captures = state.Captures
	o.updateMetrics()

	// handleJobs() should be called before clusterVersionConsistent(), because
	// when there are different versions of cdc nodes in the cluster,
	// the admin job may not be processed all the time. And http api relies on
	// admin job, which will cause all http api unavailable.
	o.handleJobs(stdCtx)

	if !o.clusterVersionConsistent(o.captures) {
		return state, nil
	}
	// Owner should update GC safepoint before initializing changefeed, so
	// changefeed can remove its "ticdc-creating" service GC safepoint during
	// initializing.
	//
	// See more gc doc.
	if err = o.updateGCSafepoint(stdCtx, state); err != nil {
		return nil, errors.Trace(err)
	}

	// Tick all changefeeds.
	ctx := stdCtx.(cdcContext.Context)
	for changefeedID, changefeedState := range state.Changefeeds {
		if changefeedState.Info == nil {
			o.cleanUpChangefeed(changefeedState)
			if cfReactor, ok := o.changefeeds[changefeedID]; ok {
				cfReactor.isRemoved = true
			}
			continue
		}
		cfReactor, exist := o.changefeeds[changefeedID]
		if !exist {
			up, ok := o.upstreamManager.Get(changefeedState.Info.UpstreamID)
			if !ok {
				upstreamInfo := state.Upstreams[changefeedState.Info.UpstreamID]
				up = o.upstreamManager.AddUpstream(upstreamInfo)
			}
			cfReactor = o.newChangefeed(changefeedID, changefeedState, up, o.cfg)
			o.changefeeds[changefeedID] = cfReactor
		}
		ctx = cdcContext.WithChangefeedVars(ctx, &cdcContext.ChangefeedVars{
			ID: changefeedID,
		})
		cfReactor.Tick(ctx, state.Captures)
	}
	o.changefeedTicked = true

	// Cleanup changefeeds that are not in the state.
	if len(o.changefeeds) != len(state.Changefeeds) {
		for changefeedID, reactor := range o.changefeeds {
			if _, exist := state.Changefeeds[changefeedID]; exist {
				continue
			}
			reactor.Close(ctx)
			delete(o.changefeeds, changefeedID)
		}
	}

	// Close and cleanup all changefeeds.
	if atomic.LoadInt32(&o.closed) != 0 {
		for _, reactor := range o.changefeeds {
			reactor.Close(ctx)
		}
		return state, cerror.ErrReactorFinished.GenWithStackByArgs()
	}

	if err := o.upstreamManager.Tick(stdCtx, state); err != nil {
		return state, errors.Trace(err)
	}
	return state, nil
}

// EnqueueJob enqueues an admin job into an internal queue,
// and the Owner will handle the job in the next tick
// `done` must be buffered to prevent blocking owner.
func (o *ownerImpl) EnqueueJob(adminJob model.AdminJob, done chan<- error) {
	o.pushOwnerJob(&ownerJob{
		Tp:           ownerJobTypeAdminJob,
		AdminJob:     &adminJob,
		ChangefeedID: adminJob.CfID,
		done:         done,
	})
}

// RebalanceTables triggers a rebalance for the specified changefeed
// `done` must be buffered to prevent blocking owner.
func (o *ownerImpl) RebalanceTables(cfID model.ChangeFeedID, done chan<- error) {
	o.pushOwnerJob(&ownerJob{
		Tp:           ownerJobTypeRebalance,
		ChangefeedID: cfID,
		done:         done,
	})
}

// ScheduleTable moves a table from a capture to another capture
// `done` must be buffered to prevent blocking owner.
func (o *ownerImpl) ScheduleTable(
	cfID model.ChangeFeedID, toCapture model.CaptureID, tableID model.TableID,
	done chan<- error,
) {
	o.pushOwnerJob(&ownerJob{
		Tp:              ownerJobTypeScheduleTable,
		ChangefeedID:    cfID,
		TargetCaptureID: toCapture,
		TableID:         tableID,
		done:            done,
	})
}

// DrainCapture removes all tables at the target capture
// `done` must be buffered to prevent blocking owner.
func (o *ownerImpl) DrainCapture(query *scheduler.Query, done chan<- error) {
	o.pushOwnerJob(&ownerJob{
		Tp:            ownerJobTypeDrainCapture,
		scheduleQuery: query,
		done:          done,
	})
}

// WriteDebugInfo writes debug info into the specified http writer
func (o *ownerImpl) WriteDebugInfo(w io.Writer, done chan<- error) {
	o.pushOwnerJob(&ownerJob{
		Tp:              ownerJobTypeDebugInfo,
		debugInfoWriter: w,
		done:            done,
	})
}

// Query queries owner internal information.
func (o *ownerImpl) Query(query *Query, done chan<- error) {
	o.pushOwnerJob(&ownerJob{
		Tp:    ownerJobTypeQuery,
		query: query,
		done:  done,
	})
}

<<<<<<< HEAD
func (o *ownerImpl) ValidateChangefeed(info *model.ChangeFeedInfo) error {
	o.ownerJobQueue.Lock()
	defer o.ownerJobQueue.Unlock()
	if hasCIEnv {
		// Disable the check on CI platform, because many tests repeatedly
		// create changefeed with same name and same sinkURI.
		return nil
	}

	t, ok := o.removedChangefeed[model.ChangeFeedID{ID: info.ID, Namespace: info.Namespace}]
	if ok {
		remain := recreateChangefeedDelayLimit - time.Since(t)
		if remain >= 0 {
			return cerror.ErrAPIInvalidParam.GenWithStack(
				"changefeed with same ID was just removed, please wait %s", remain)
		}
	}

	sinkURI, err := url.Parse(info.SinkURI)
	if err != nil {
		return cerror.ErrAPIInvalidParam.GenWithStack("invalid ddlSink URI %s", err)
	}

	t, ok = o.removedSinkURI[url.URL{
		Scheme: sinkURI.Scheme,
		Host:   sinkURI.Host,
	}]
	if ok {
		remain := recreateChangefeedDelayLimit - time.Since(t)
		if remain >= 0 {
			return cerror.ErrAPIInvalidParam.GenWithStack(
				"changefeed with same ddlSink URI was just removed, please wait %s", remain)
		}
	}
	return nil
}

=======
>>>>>>> 60a6daae
// AsyncStop stops the owner asynchronously
func (o *ownerImpl) AsyncStop() {
	atomic.StoreInt32(&o.closed, 1)
	// Must be called after setting closed.
	o.cleanupOwnerJob()
	o.cleanStaleMetrics()
}

func (o *ownerImpl) cleanUpChangefeed(state *orchestrator.ChangefeedReactorState) {
	state.PatchInfo(func(info *model.ChangeFeedInfo) (*model.ChangeFeedInfo, bool, error) {
		return nil, info != nil, nil
	})
	state.PatchStatus(func(status *model.ChangeFeedStatus) (*model.ChangeFeedStatus, bool, error) {
		return nil, status != nil, nil
	})
	for captureID := range state.TaskPositions {
		state.PatchTaskPosition(captureID, func(position *model.TaskPosition) (*model.TaskPosition, bool, error) {
			return nil, position != nil, nil
		})
	}
}

// Bootstrap checks if the state contains incompatible or incorrect information and tries to fix it.
func (o *ownerImpl) Bootstrap(state *orchestrator.GlobalReactorState) {
	log.Info("Start bootstrapping")
	o.cleanStaleMetrics()
	fixChangefeedInfos(state)
}

// fixChangefeedInfos attempts to fix incompatible or incorrect meta information in changefeed state.
func fixChangefeedInfos(state *orchestrator.GlobalReactorState) {
	for _, changefeedState := range state.Changefeeds {
		if changefeedState != nil {
			changefeedState.PatchInfo(func(info *model.ChangeFeedInfo) (*model.ChangeFeedInfo, bool, error) {
				if info == nil {
					return nil, false, nil
				}
				info.FixIncompatible()
				return info, true, nil
			})
		}
	}
}

func (o *ownerImpl) cleanStaleMetrics() {
	// The gauge metrics of the Owner should be reset
	// each time a new owner is launched, in case the previous owner
	// has crashed and has not cleaned up the stale metrics values.
	changefeedCheckpointTsGauge.Reset()
	changefeedCheckpointTsLagGauge.Reset()
	changefeedResolvedTsGauge.Reset()
	changefeedResolvedTsLagGauge.Reset()
	changefeedStatusGauge.Reset()
}

func (o *ownerImpl) updateMetrics() {
	// Keep the value of prometheus expression `rate(counter)` = 1
	// Please also change alert rule in ticdc.rules.yml when change the expression value.
	now := time.Now()
	ownershipCounter.Add(float64(now.Sub(o.lastTickTime)) / float64(time.Second))
	o.lastTickTime = now

	for cfID, cf := range o.changefeeds {
		if cf.state != nil && cf.state.Info != nil {
			changefeedStatusGauge.WithLabelValues(cfID.Namespace, cfID.ID).
				Set(float64(cf.state.Info.State.ToInt()))
		}

		// The InfoProvider is a proxy object returning information
		// from the scheduler.
		infoProvider := cf.GetInfoProvider()
		if infoProvider == nil {
			// The scheduler has not been initialized yet.
			continue
		}
	}
}

func (o *ownerImpl) clusterVersionConsistent(captures map[model.CaptureID]*model.CaptureInfo) bool {
	versions := make(map[string]struct{}, len(captures))
	for _, capture := range captures {
		versions[capture.Version] = struct{}{}
	}

	if err := version.CheckTiCDCVersion(versions); err != nil {
		if o.logLimiter.Allow() {
			log.Warn("TiCDC cluster versions not allowed",
				zap.String("ownerVer", version.ReleaseVersion),
				zap.Any("captures", captures), zap.Error(err))
		}
		return false
	}
	return true
}

func (o *ownerImpl) handleDrainCaptures(ctx context.Context, query *scheduler.Query, done chan<- error) {
	if err := o.upstreamManager.Visit(func(upstream *upstream.Upstream) error {
		if err := version.CheckStoreVersion(ctx, upstream.PDClient, 0); err != nil {
			return errors.Trace(err)
		}
		return nil
	}); err != nil {
		log.Info("owner handle drain capture failed, since check upstream store version failed",
			zap.String("target", query.CaptureID), zap.Error(err))
		query.Resp = &model.DrainCaptureResp{CurrentTableCount: 0}
		done <- err
		close(done)
		return
	}

	var (
		changefeedWithTableCount int
		totalTableCount          int
		err                      error
	)
	for _, changefeed := range o.changefeeds {
		// Only count normal changefeed.
		state := changefeed.state.Info.State
		if state != model.StateNormal {
			log.Info("skip drain changefeed",
				zap.String("state", string(state)),
				zap.String("target", query.CaptureID),
				zap.String("namespace", changefeed.id.Namespace),
				zap.String("changefeed", changefeed.id.ID))
			continue
		}
		if changefeed.scheduler == nil {
			// Scheduler is created lazily, it is nil before initialization.
			log.Info("drain a changefeed without scheduler",
				zap.String("state", string(state)),
				zap.String("target", query.CaptureID),
				zap.String("namespace", changefeed.id.Namespace),
				zap.String("changefeed", changefeed.id.ID))
			// To prevent a changefeed being considered drained,
			// we increase totalTableCount.
			totalTableCount++
			continue
		}
		count, e := changefeed.scheduler.DrainCapture(query.CaptureID)
		if e != nil {
			err = e
			break
		}
		if count > 0 {
			changefeedWithTableCount++
		}
		totalTableCount += count
	}

	query.Resp = &model.DrainCaptureResp{
		CurrentTableCount: totalTableCount,
	}

	if err != nil {
		log.Info("owner handle drain capture failed",
			zap.String("target", query.CaptureID), zap.Error(err))
		done <- err
		close(done)
		return
	}

	log.Info("owner handle drain capture",
		zap.String("target", query.CaptureID),
		zap.Int("changefeedWithTableCount", changefeedWithTableCount),
		zap.Int("totalTableCount", totalTableCount))
	close(done)
}

func (o *ownerImpl) handleJobs(ctx context.Context) {
	jobs := o.takeOwnerJobs()
	for _, job := range jobs {
		changefeedID := job.ChangefeedID
		cfReactor, exist := o.changefeeds[changefeedID]
		if !exist && (job.Tp != ownerJobTypeQuery && job.Tp != ownerJobTypeDrainCapture) {
			log.Warn("changefeed not found when handle a job", zap.Any("job", job))
			job.done <- cerror.ErrChangeFeedNotExists.FastGenByArgs(job.ChangefeedID)
			close(job.done)
			continue
		}
		switch job.Tp {
		case ownerJobTypeAdminJob:
			cfReactor.feedStateManager.PushAdminJob(job.AdminJob)
		case ownerJobTypeScheduleTable:
			// Scheduler is created lazily, it is nil before initialization.
			if cfReactor.scheduler != nil {
				cfReactor.scheduler.MoveTable(job.TableID, job.TargetCaptureID)
			}
		case ownerJobTypeDrainCapture:
			o.handleDrainCaptures(ctx, job.scheduleQuery, job.done)
			continue // continue here to prevent close the done channel twice
		case ownerJobTypeRebalance:
			// Scheduler is created lazily, it is nil before initialization.
			if cfReactor.scheduler != nil {
				cfReactor.scheduler.Rebalance()
			}
		case ownerJobTypeQuery:
			job.done <- o.handleQueries(job.query)
		case ownerJobTypeDebugInfo:
			// TODO: implement this function
		}
		close(job.done)
	}
<<<<<<< HEAD

	// Try GC removed changefeed id/ddlSink URI after delay limit passed.
	for id, t := range o.removedChangefeed {
		if time.Since(t) >= recreateChangefeedDelayLimit {
			delete(o.removedChangefeed, id)
		}
	}
	for s, t := range o.removedSinkURI {
		if time.Since(t) >= recreateChangefeedDelayLimit {
			delete(o.removedSinkURI, s)
		}
	}
=======
>>>>>>> 60a6daae
}

func (o *ownerImpl) handleQueries(query *Query) error {
	switch query.Tp {
	case QueryAllChangeFeedStatuses:
		ret := map[model.ChangeFeedID]*model.ChangeFeedStatus{}
		for cfID, cfReactor := range o.changefeeds {
			ret[cfID] = &model.ChangeFeedStatus{}
			if cfReactor.state == nil {
				continue
			}
			if cfReactor.state.Status == nil {
				continue
			}
			ret[cfID].ResolvedTs = cfReactor.state.Status.ResolvedTs
			ret[cfID].CheckpointTs = cfReactor.state.Status.CheckpointTs
			ret[cfID].AdminJobType = cfReactor.state.Status.AdminJobType
		}
		query.Data = ret
	case QueryAllChangeFeedInfo:
		ret := map[model.ChangeFeedID]*model.ChangeFeedInfo{}
		for cfID, cfReactor := range o.changefeeds {
			if cfReactor.state == nil {
				continue
			}
			if cfReactor.state.Info == nil {
				ret[cfID] = &model.ChangeFeedInfo{}
				continue
			}
			var err error
			ret[cfID], err = cfReactor.state.Info.Clone()
			if err != nil {
				return errors.Trace(err)
			}
		}
		query.Data = ret
	case QueryAllTaskStatuses:
		cfReactor, ok := o.changefeeds[query.ChangeFeedID]
		if !ok {
			return cerror.ErrChangeFeedNotExists.GenWithStackByArgs(query.ChangeFeedID)
		}
		if cfReactor.state == nil {
			return cerror.ErrChangeFeedNotExists.GenWithStackByArgs(query.ChangeFeedID)
		}

		var ret map[model.CaptureID]*model.TaskStatus
		provider := cfReactor.GetInfoProvider()
		if provider == nil {
			// The scheduler has not been initialized yet.
			return cerror.ErrChangeFeedNotExists.GenWithStackByArgs(query.ChangeFeedID)
		}

		var err error
		ret, err = provider.GetTaskStatuses()
		if err != nil {
			return errors.Trace(err)
		}
		query.Data = ret
	case QueryProcessors:
		var ret []*model.ProcInfoSnap
		for cfID, cfReactor := range o.changefeeds {
			provider := cfReactor.GetInfoProvider()
			if provider == nil {
				// The scheduler has not been initialized yet.
				continue
			}

			statuses, err := provider.GetTaskStatuses()
			if err != nil {
				return errors.Trace(err)
			}
			for captureID := range statuses {
				ret = append(ret, &model.ProcInfoSnap{
					CfID:      cfID,
					CaptureID: captureID,
				})
			}
		}
		query.Data = ret
	case QueryCaptures:
		var ret []*model.CaptureInfo
		for _, captureInfo := range o.captures {
			ret = append(ret, &model.CaptureInfo{
				ID:            captureInfo.ID,
				AdvertiseAddr: captureInfo.AdvertiseAddr,
				Version:       captureInfo.Version,
			})
		}
		query.Data = ret
	case QueryHealth:
		query.Data = o.isHealthy()
	}
	return nil
}

func (o *ownerImpl) isHealthy() bool {
	if !o.changefeedTicked {
		// Owner has not yet tick changefeeds, some changefeeds may be not
		// initialized.
		log.Warn("owner is not healthy since changefeeds are not ticked")
		return false
	}
	if !o.clusterVersionConsistent(o.captures) {
		return false
	}
	for _, changefeed := range o.changefeeds {
		if changefeed.state == nil {
			log.Warn("isHealthy: changefeed state is nil",
				zap.String("namespace", changefeed.id.Namespace),
				zap.String("changefeed", changefeed.id.ID))
			continue
		}
		if changefeed.state.Info.State != model.StateNormal {
			log.Warn("isHealthy: changefeed not normal",
				zap.String("namespace", changefeed.id.Namespace),
				zap.String("changefeed", changefeed.id.ID),
				zap.Any("state", changefeed.state.Info.State))
			continue
		}

		provider := changefeed.GetInfoProvider()
		if provider == nil || !provider.IsInitialized() {
			// The scheduler has not been initialized yet, it is considered
			// unhealthy, because owner can not schedule tables for now.
			log.Warn("isHealthy: changefeed is not initialized",
				zap.String("namespace", changefeed.id.Namespace),
				zap.String("changefeed", changefeed.id.ID))
			return false
		}
	}
	return true
}

func (o *ownerImpl) takeOwnerJobs() []*ownerJob {
	o.ownerJobQueue.Lock()
	defer o.ownerJobQueue.Unlock()

	jobs := o.ownerJobQueue.queue
	o.ownerJobQueue.queue = nil
	return jobs
}

func (o *ownerImpl) pushOwnerJob(job *ownerJob) {
	o.ownerJobQueue.Lock()
	defer o.ownerJobQueue.Unlock()
	if atomic.LoadInt32(&o.closed) != 0 {
		log.Info("reject owner job as owner has been closed",
			zap.Int("jobType", int(job.Tp)))
		select {
		case job.done <- cerror.ErrOwnerNotFound.GenWithStackByArgs():
		default:
		}
		close(job.done)
		return
	}
	o.ownerJobQueue.queue = append(o.ownerJobQueue.queue, job)
}

func (o *ownerImpl) cleanupOwnerJob() {
	log.Info("cleanup owner jobs as owner has been closed")
	jobs := o.takeOwnerJobs()
	for _, job := range jobs {
		select {
		case job.done <- cerror.ErrOwnerNotFound.GenWithStackByArgs():
		default:
		}
		close(job.done)
	}
}

func (o *ownerImpl) updateGCSafepoint(
	ctx context.Context, state *orchestrator.GlobalReactorState,
) error {
	minChekpoinTsMap, forceUpdateMap := o.calculateGCSafepoint(state)

	for upstreamID, minCheckpointTs := range minChekpoinTsMap {
		up, ok := o.upstreamManager.Get(upstreamID)
		if !ok {
			upstreamInfo := state.Upstreams[upstreamID]
			up = o.upstreamManager.AddUpstream(upstreamInfo)
		}
		if !up.IsNormal() {
			log.Warn("upstream is not ready, skip",
				zap.Uint64("id", up.ID),
				zap.Strings("pd", up.PdEndpoints))
			continue
		}

		// When the changefeed starts up, CDC will do a snapshot read at
		// (checkpointTs - 1) from TiKV, so (checkpointTs - 1) should be an upper
		// bound for the GC safepoint.
		gcSafepointUpperBound := minCheckpointTs - 1

		var forceUpdate bool
		if _, exist := forceUpdateMap[upstreamID]; exist {
			forceUpdate = true
		}

		err := up.GCManager.TryUpdateGCSafePoint(ctx, gcSafepointUpperBound, forceUpdate)
		if err != nil {
			return errors.Trace(err)
		}
	}
	return nil
}

// calculateGCSafepoint calculates GCSafepoint for different upstream.
// Note: we need to maintain a TiCDC service GC safepoint for each upstream TiDB cluster
// to prevent upstream TiDB GC from removing data that is still needed by TiCDC.
// GcSafepoint is the minimum checkpointTs of all changefeeds that replicating a same upstream TiDB cluster.
func (o *ownerImpl) calculateGCSafepoint(state *orchestrator.GlobalReactorState) (
	map[uint64]uint64, map[uint64]interface{},
) {
	minCheckpointTsMap := make(map[uint64]uint64)
	forceUpdateMap := make(map[uint64]interface{})

	for changefeedID, changefeedState := range state.Changefeeds {
		if changefeedState.Info == nil {
			continue
		}
		switch changefeedState.Info.State {
		case model.StateNormal, model.StateStopped, model.StateError:
		default:
			continue
		}

		checkpointTs := changefeedState.Info.GetCheckpointTs(changefeedState.Status)
		upstreamID := changefeedState.Info.UpstreamID

		if _, exist := minCheckpointTsMap[upstreamID]; !exist {
			minCheckpointTsMap[upstreamID] = checkpointTs
		}

		minCpts := minCheckpointTsMap[upstreamID]

		if minCpts > checkpointTs {
			minCpts = checkpointTs
			minCheckpointTsMap[upstreamID] = minCpts
		}
		// Force update when adding a new changefeed.
		_, exist := o.changefeeds[changefeedID]
		if !exist {
			forceUpdateMap[upstreamID] = nil
		}
	}
	return minCheckpointTsMap, forceUpdateMap
}

// StatusProvider returns a StatusProvider
func (o *ownerImpl) StatusProvider() StatusProvider {
	return &ownerStatusProvider{owner: o}
}<|MERGE_RESOLUTION|>--- conflicted
+++ resolved
@@ -292,46 +292,6 @@
 	})
 }
 
-<<<<<<< HEAD
-func (o *ownerImpl) ValidateChangefeed(info *model.ChangeFeedInfo) error {
-	o.ownerJobQueue.Lock()
-	defer o.ownerJobQueue.Unlock()
-	if hasCIEnv {
-		// Disable the check on CI platform, because many tests repeatedly
-		// create changefeed with same name and same sinkURI.
-		return nil
-	}
-
-	t, ok := o.removedChangefeed[model.ChangeFeedID{ID: info.ID, Namespace: info.Namespace}]
-	if ok {
-		remain := recreateChangefeedDelayLimit - time.Since(t)
-		if remain >= 0 {
-			return cerror.ErrAPIInvalidParam.GenWithStack(
-				"changefeed with same ID was just removed, please wait %s", remain)
-		}
-	}
-
-	sinkURI, err := url.Parse(info.SinkURI)
-	if err != nil {
-		return cerror.ErrAPIInvalidParam.GenWithStack("invalid ddlSink URI %s", err)
-	}
-
-	t, ok = o.removedSinkURI[url.URL{
-		Scheme: sinkURI.Scheme,
-		Host:   sinkURI.Host,
-	}]
-	if ok {
-		remain := recreateChangefeedDelayLimit - time.Since(t)
-		if remain >= 0 {
-			return cerror.ErrAPIInvalidParam.GenWithStack(
-				"changefeed with same ddlSink URI was just removed, please wait %s", remain)
-		}
-	}
-	return nil
-}
-
-=======
->>>>>>> 60a6daae
 // AsyncStop stops the owner asynchronously
 func (o *ownerImpl) AsyncStop() {
 	atomic.StoreInt32(&o.closed, 1)
@@ -534,21 +494,6 @@
 		}
 		close(job.done)
 	}
-<<<<<<< HEAD
-
-	// Try GC removed changefeed id/ddlSink URI after delay limit passed.
-	for id, t := range o.removedChangefeed {
-		if time.Since(t) >= recreateChangefeedDelayLimit {
-			delete(o.removedChangefeed, id)
-		}
-	}
-	for s, t := range o.removedSinkURI {
-		if time.Since(t) >= recreateChangefeedDelayLimit {
-			delete(o.removedSinkURI, s)
-		}
-	}
-=======
->>>>>>> 60a6daae
 }
 
 func (o *ownerImpl) handleQueries(query *Query) error {
