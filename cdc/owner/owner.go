// Copyright 2021 PingCAP, Inc.
//
// Licensed under the Apache License, Version 2.0 (the "License");
// you may not use this file except in compliance with the License.
// You may obtain a copy of the License at
//
//     http://www.apache.org/licenses/LICENSE-2.0
//
// Unless required by applicable law or agreed to in writing, software
// distributed under the License is distributed on an "AS IS" BASIS,
// See the License for the specific language governing permissions and
// limitations under the License.

package owner

import (
	"context"
	"io"
	"sync"
	"sync/atomic"
	"time"

	"github.com/pingcap/errors"
	"github.com/pingcap/failpoint"
	"github.com/pingcap/log"
	"github.com/pingcap/tiflow/cdc/model"
	"github.com/pingcap/tiflow/cdc/scheduler"
	cdcContext "github.com/pingcap/tiflow/pkg/context"
	cerror "github.com/pingcap/tiflow/pkg/errors"
	"github.com/pingcap/tiflow/pkg/orchestrator"
	"github.com/pingcap/tiflow/pkg/upstream"
	"github.com/pingcap/tiflow/pkg/version"
	pd "github.com/tikv/pd/client"
	"go.uber.org/zap"
	"golang.org/x/time/rate"
)

type ownerJobType int

// All OwnerJob types
const (
	ownerJobTypeRebalance ownerJobType = iota
	ownerJobTypeScheduleTable
	ownerJobTypeDrainCapture
	ownerJobTypeAdminJob
	ownerJobTypeDebugInfo
	ownerJobTypeQuery
)

// versionInconsistentLogRate represents the rate of log output when there are
// captures with versions different from that of the owner
const versionInconsistentLogRate = 1

// Export field names for pretty printing.
type ownerJob struct {
	Tp           ownerJobType
	ChangefeedID model.ChangeFeedID

	// for ScheduleTable only
	TargetCaptureID model.CaptureID
	// for ScheduleTable only
	TableID model.TableID

	// for Admin Job only
	AdminJob *model.AdminJob

	// for debug info only
	debugInfoWriter io.Writer

	// for status provider
	query *Query

	// for scheduler related jobs
	scheduleQuery *scheduler.Query

	done chan<- error
}

// Owner managers TiCDC cluster.
//
// The interface is thread-safe, except for Tick, it's only used by etcd worker.
type Owner interface {
	orchestrator.Reactor
	EnqueueJob(adminJob model.AdminJob, done chan<- error)
	RebalanceTables(cfID model.ChangeFeedID, done chan<- error)
	ScheduleTable(
		cfID model.ChangeFeedID, toCapture model.CaptureID,
		tableID model.TableID, done chan<- error,
	)
	DrainCapture(query *scheduler.Query, done chan<- error)
	WriteDebugInfo(w io.Writer, done chan<- error)
	Query(query *Query, done chan<- error)
	AsyncStop()
}

type ownerImpl struct {
	changefeeds     map[model.ChangeFeedID]*changefeed
	captures        map[model.CaptureID]*model.CaptureInfo
	upstreamManager *upstream.Manager
	ownerJobQueue   struct {
		sync.Mutex
		queue []*ownerJob
	}
	// logLimiter controls cluster version check log output rate
	logLimiter   *rate.Limiter
	lastTickTime time.Time
	closed       int32
	// bootstrapped specifies whether the owner has been initialized.
	// This will only be done when the owner starts the first Tick.
	// NOTICE: Do not use it in a method other than tick unexpectedly,
	//         as it is not a thread-safe value.
	bootstrapped bool

	newChangefeed func(id model.ChangeFeedID, up *upstream.Upstream) *changefeed
}

// NewOwner creates a new Owner
func NewOwner(upstreamManager *upstream.Manager) Owner {
	return &ownerImpl{
		upstreamManager: upstreamManager,
		changefeeds:     make(map[model.ChangeFeedID]*changefeed),
		lastTickTime:    time.Now(),
		newChangefeed:   newChangefeed,
		logLimiter:      rate.NewLimiter(versionInconsistentLogRate, versionInconsistentLogRate),
	}
}

// NewOwner4Test creates a new Owner for test
func NewOwner4Test(
	newDDLPuller func(ctx cdcContext.Context,
		up *upstream.Upstream, startTs uint64) (DDLPuller, error),
	newSink func() DDLSink,
	pdClient pd.Client,
) Owner {
	m := upstream.NewManager4Test(pdClient)
	o := NewOwner(m).(*ownerImpl)
	// Most tests do not need to test bootstrap.
	o.bootstrapped = true
	o.newChangefeed = func(id model.ChangeFeedID, up *upstream.Upstream) *changefeed {
		return newChangefeed4Test(id, up, newDDLPuller, newSink)
	}
	return o
}

// Tick implements the Reactor interface
func (o *ownerImpl) Tick(stdCtx context.Context, rawState orchestrator.ReactorState) (nextState orchestrator.ReactorState, err error) {
	failpoint.Inject("owner-run-with-error", func() {
		failpoint.Return(nil, errors.New("owner run with injected error"))
	})
	failpoint.Inject("sleep-in-owner-tick", nil)
	state := rawState.(*orchestrator.GlobalReactorState)
	// At the first Tick, we need to do a bootstrap operation.
	// Fix incompatible or incorrect meta information.
	if !o.bootstrapped {
		o.Bootstrap(state)
		o.bootstrapped = true
		return state, nil
	}

	o.captures = state.Captures
	o.updateMetrics(state)

	// handleJobs() should be called before clusterVersionConsistent(), because
	// when there are different versions of cdc nodes in the cluster,
	// the admin job may not be processed all the time. And http api relies on
	// admin job, which will cause all http api unavailable.
	o.handleJobs()

	if !o.clusterVersionConsistent(state.Captures) {
		return state, nil
	}
	// Owner should update GC safepoint before initializing changefeed, so
	// changefeed can remove its "ticdc-creating" service GC safepoint during
	// initializing.
	//
	// See more gc doc.
	if err = o.updateGCSafepoint(stdCtx, state); err != nil {
		return nil, errors.Trace(err)
	}

	// Tick all changefeeds.
	ctx := stdCtx.(cdcContext.Context)
	for changefeedID, changefeedState := range state.Changefeeds {
		if changefeedState.Info == nil {
			o.cleanUpChangefeed(changefeedState)
			if cfReactor, ok := o.changefeeds[changefeedID]; ok {
				cfReactor.isRemoved = true
			}
			continue
		}
		ctx = cdcContext.WithChangefeedVars(ctx, &cdcContext.ChangefeedVars{
			ID:   changefeedID,
			Info: changefeedState.Info,
		})
		cfReactor, exist := o.changefeeds[changefeedID]
		if !exist {
			up, ok := o.upstreamManager.Get(changefeedState.Info.UpstreamID)
			if !ok {
				upstreamInfo := state.Upstreams[changefeedState.Info.UpstreamID]
				up = o.upstreamManager.AddUpstream(upstreamInfo.ID, upstreamInfo)
			}
			cfReactor = o.newChangefeed(changefeedID, up)
			o.changefeeds[changefeedID] = cfReactor
		}
		cfReactor.Tick(ctx, changefeedState, state.Captures)
	}

	// Cleanup changefeeds that are not in the state.
	if len(o.changefeeds) != len(state.Changefeeds) {
		for changefeedID, cfReactor := range o.changefeeds {
			if _, exist := state.Changefeeds[changefeedID]; exist {
				continue
			}
			ctx = cdcContext.WithChangefeedVars(ctx, &cdcContext.ChangefeedVars{
				ID: changefeedID,
			})
			cfReactor.Close(ctx)
			delete(o.changefeeds, changefeedID)
		}
	}

	// Close and cleanup all changefeeds.
	if atomic.LoadInt32(&o.closed) != 0 {
		for changefeedID, cfReactor := range o.changefeeds {
			ctx = cdcContext.WithChangefeedVars(ctx, &cdcContext.ChangefeedVars{
				ID: changefeedID,
			})
			cfReactor.Close(ctx)
		}
		return state, cerror.ErrReactorFinished.GenWithStackByArgs()
	}
	// close upstream
	if err := o.upstreamManager.Tick(stdCtx, state); err != nil {
		return state, errors.Trace(err)
	}
	return state, nil
}

// EnqueueJob enqueues an admin job into an internal queue,
// and the Owner will handle the job in the next tick
// `done` must be buffered to prevent blocking owner.
func (o *ownerImpl) EnqueueJob(adminJob model.AdminJob, done chan<- error) {
	o.pushOwnerJob(&ownerJob{
		Tp:           ownerJobTypeAdminJob,
		AdminJob:     &adminJob,
		ChangefeedID: adminJob.CfID,
		done:         done,
	})
}

// RebalanceTables triggers a rebalance for the specified changefeed
// `done` must be buffered to prevent blocking owner.
func (o *ownerImpl) RebalanceTables(cfID model.ChangeFeedID, done chan<- error) {
	o.pushOwnerJob(&ownerJob{
		Tp:           ownerJobTypeRebalance,
		ChangefeedID: cfID,
		done:         done,
	})
}

// ScheduleTable moves a table from a capture to another capture
// `done` must be buffered to prevent blocking owner.
func (o *ownerImpl) ScheduleTable(
	cfID model.ChangeFeedID, toCapture model.CaptureID, tableID model.TableID,
	done chan<- error,
) {
	o.pushOwnerJob(&ownerJob{
		Tp:              ownerJobTypeScheduleTable,
		ChangefeedID:    cfID,
		TargetCaptureID: toCapture,
		TableID:         tableID,
		done:            done,
	})
}

// DrainCapture removes all tables at the target capture
// `done` must be buffered to prevent blocking owner.
func (o *ownerImpl) DrainCapture(query *scheduler.Query, done chan<- error) {
	o.pushOwnerJob(&ownerJob{
		Tp:            ownerJobTypeDrainCapture,
		scheduleQuery: query,
		done:          done,
	})
}

// WriteDebugInfo writes debug info into the specified http writer
func (o *ownerImpl) WriteDebugInfo(w io.Writer, done chan<- error) {
	o.pushOwnerJob(&ownerJob{
		Tp:              ownerJobTypeDebugInfo,
		debugInfoWriter: w,
		done:            done,
	})
}

// Query queries owner internal information.
func (o *ownerImpl) Query(query *Query, done chan<- error) {
	o.pushOwnerJob(&ownerJob{
		Tp:    ownerJobTypeQuery,
		query: query,
		done:  done,
	})
}

// AsyncStop stops the owner asynchronously
func (o *ownerImpl) AsyncStop() {
	atomic.StoreInt32(&o.closed, 1)
	// Must be called after setting closed.
	o.cleanupOwnerJob()
	o.cleanStaleMetrics()
}

func (o *ownerImpl) cleanUpChangefeed(state *orchestrator.ChangefeedReactorState) {
	state.PatchInfo(func(info *model.ChangeFeedInfo) (*model.ChangeFeedInfo, bool, error) {
		return nil, info != nil, nil
	})
	state.PatchStatus(func(status *model.ChangeFeedStatus) (*model.ChangeFeedStatus, bool, error) {
		return nil, status != nil, nil
	})
	for captureID := range state.TaskPositions {
		state.PatchTaskPosition(captureID, func(position *model.TaskPosition) (*model.TaskPosition, bool, error) {
			return nil, position != nil, nil
		})
	}
}

// Bootstrap checks if the state contains incompatible or incorrect information and tries to fix it.
func (o *ownerImpl) Bootstrap(state *orchestrator.GlobalReactorState) {
	log.Info("Start bootstrapping")
	o.cleanStaleMetrics()
	fixChangefeedInfos(state)
}

// fixChangefeedInfos attempts to fix incompatible or incorrect meta information in changefeed state.
func fixChangefeedInfos(state *orchestrator.GlobalReactorState) {
	for _, changefeedState := range state.Changefeeds {
		if changefeedState != nil {
			changefeedState.PatchInfo(func(info *model.ChangeFeedInfo) (*model.ChangeFeedInfo, bool, error) {
				if info == nil {
					return nil, false, nil
				}
				info.FixIncompatible()
				return info, true, nil
			})
		}
	}
}

func (o *ownerImpl) cleanStaleMetrics() {
	// The gauge metrics of the Owner should be reset
	// each time a new owner is launched, in case the previous owner
	// has crashed and has not cleaned up the stale metrics values.
	changefeedCheckpointTsGauge.Reset()
	changefeedCheckpointTsLagGauge.Reset()
	changefeedResolvedTsGauge.Reset()
	changefeedResolvedTsLagGauge.Reset()
	ownerMaintainTableNumGauge.Reset()
	changefeedStatusGauge.Reset()
}

func (o *ownerImpl) updateMetrics(state *orchestrator.GlobalReactorState) {
	// Keep the value of prometheus expression `rate(counter)` = 1
	// Please also change alert rule in ticdc.rules.yml when change the expression value.
	now := time.Now()
	ownershipCounter.Add(float64(now.Sub(o.lastTickTime)) / float64(time.Second))
	o.lastTickTime = now

	for cfID, cf := range o.changefeeds {
		if cf.state != nil && cf.state.Info != nil {
			changefeedStatusGauge.WithLabelValues(cfID.Namespace, cfID.ID).
				Set(float64(cf.state.Info.State.ToInt()))
		}

		// The InfoProvider is a proxy object returning information
		// from the scheduler.
		infoProvider := cf.GetInfoProvider()
		if infoProvider == nil {
			// The scheduler has not been initialized yet.
			continue
		}

		totalCounts := infoProvider.GetTotalTableCounts()
		pendingCounts := infoProvider.GetPendingTableCounts()

		for captureID, info := range o.captures {
			ownerMaintainTableNumGauge.
				WithLabelValues(cfID.Namespace, cfID.ID,
					info.AdvertiseAddr, maintainTableTypeTotal).
				Set(float64(totalCounts[captureID]))
			ownerMaintainTableNumGauge.
				WithLabelValues(cfID.Namespace, cfID.ID,
					info.AdvertiseAddr, maintainTableTypeWip).
				Set(float64(pendingCounts[captureID]))
		}
	}
	return
}

func (o *ownerImpl) clusterVersionConsistent(captures map[model.CaptureID]*model.CaptureInfo) bool {
	myVersion := version.ReleaseVersion
	for _, capture := range captures {
		if myVersion != capture.Version {
			if o.logLimiter.Allow() {
				log.Warn("the capture version is different with the owner",
					zap.Reflect("capture", capture), zap.String("ownerVer", myVersion))
			}
			return false
		}
	}
	return true
}

func (o *ownerImpl) handleDrainCaptures(query *scheduler.Query, done chan<- error) {
	changefeedWithTableCount := 0
	totalTableCount := 0
	for _, changefeed := range o.changefeeds {
		count := changefeed.scheduler.DrainCapture(query.CaptureID)
		if count > 0 {
			changefeedWithTableCount++
		}
		totalTableCount += count
	}
	log.Info("owner handle drain capture",
		zap.Int("changefeedWithTableCount", changefeedWithTableCount),
		zap.Int("totalTableCount", totalTableCount))
	query.Resp = &model.DrainCaptureResp{
		CurrentTableCount: totalTableCount,
	}
	close(done)
}

func (o *ownerImpl) handleJobs() {
	jobs := o.takeOwnerJobs()
	for _, job := range jobs {
		changefeedID := job.ChangefeedID
		cfReactor, exist := o.changefeeds[changefeedID]
		if !exist && (job.Tp != ownerJobTypeQuery && job.Tp != ownerJobTypeDrainCapture) {
			log.Warn("changefeed not found when handle a job", zap.Reflect("job", job))
			job.done <- cerror.ErrChangeFeedNotExists.FastGenByArgs(job.ChangefeedID)
			close(job.done)
			continue
		}
		switch job.Tp {
		case ownerJobTypeAdminJob:
			cfReactor.feedStateManager.PushAdminJob(job.AdminJob)
		case ownerJobTypeScheduleTable:
			cfReactor.scheduler.MoveTable(job.TableID, job.TargetCaptureID)
		case ownerJobTypeDrainCapture:
			o.handleDrainCaptures(job.scheduleQuery, job.done)
			continue // continue here to prevent close the done channel twice
		case ownerJobTypeRebalance:
			cfReactor.scheduler.Rebalance()
		case ownerJobTypeQuery:
			job.done <- o.handleQueries(job.query)
		case ownerJobTypeDebugInfo:
			// TODO: implement this function
		}
		close(job.done)
	}
}

func (o *ownerImpl) handleQueries(query *Query) error {
	switch query.Tp {
	case QueryAllChangeFeedStatuses:
		ret := map[model.ChangeFeedID]*model.ChangeFeedStatus{}
		for cfID, cfReactor := range o.changefeeds {
			ret[cfID] = &model.ChangeFeedStatus{}
			if cfReactor.state == nil {
				continue
			}
			if cfReactor.state.Status == nil {
				continue
			}
			ret[cfID].ResolvedTs = cfReactor.state.Status.ResolvedTs
			ret[cfID].CheckpointTs = cfReactor.state.Status.CheckpointTs
			ret[cfID].AdminJobType = cfReactor.state.Status.AdminJobType
		}
		query.Data = ret
	case QueryAllChangeFeedInfo:
		ret := map[model.ChangeFeedID]*model.ChangeFeedInfo{}
		for cfID, cfReactor := range o.changefeeds {
			if cfReactor.state == nil {
				continue
			}
			if cfReactor.state.Info == nil {
				ret[cfID] = &model.ChangeFeedInfo{}
				continue
			}
			var err error
			ret[cfID], err = cfReactor.state.Info.Clone()
			if err != nil {
				return errors.Trace(err)
			}
		}
		query.Data = ret
	case QueryAllTaskStatuses:
		cfReactor, ok := o.changefeeds[query.ChangeFeedID]
		if !ok {
			return cerror.ErrChangeFeedNotExists.GenWithStackByArgs(query.ChangeFeedID)
		}
		if cfReactor.state == nil {
			return cerror.ErrChangeFeedNotExists.GenWithStackByArgs(query.ChangeFeedID)
		}

		var ret map[model.CaptureID]*model.TaskStatus
		provider := cfReactor.GetInfoProvider()
		if provider == nil {
			// The scheduler has not been initialized yet.
			return cerror.ErrChangeFeedNotExists.GenWithStackByArgs(query.ChangeFeedID)
		}

		var err error
		ret, err = provider.GetTaskStatuses()
		if err != nil {
			return errors.Trace(err)
		}
		query.Data = ret
	case QueryTaskPositions:
		cfReactor, ok := o.changefeeds[query.ChangeFeedID]
		if !ok {
			return cerror.ErrChangeFeedNotExists.GenWithStackByArgs(query.ChangeFeedID)
		}

		provider := cfReactor.GetInfoProvider()
		if provider == nil {
			// The scheduler has not been initialized yet.
			return cerror.ErrChangeFeedNotExists.GenWithStackByArgs(query.ChangeFeedID)
		}

		ret, err := provider.GetTaskPositions()
		if err != nil {
			return errors.Trace(err)
		}
		query.Data = ret
	case QueryProcessors:
		var ret []*model.ProcInfoSnap
		for cfID, cfReactor := range o.changefeeds {
			provider := cfReactor.GetInfoProvider()
			if provider == nil {
				// The scheduler has not been initialized yet.
				continue
			}

			positions, err := provider.GetTaskPositions()
			if err != nil {
				return errors.Trace(err)
			}
			for captureID := range positions {
				ret = append(ret, &model.ProcInfoSnap{
					CfID:      cfID,
					CaptureID: captureID,
				})
			}
		}
		query.Data = ret
	case QueryCaptures:
		var ret []*model.CaptureInfo
		for _, captureInfo := range o.captures {
			ret = append(ret, &model.CaptureInfo{
				ID:            captureInfo.ID,
				AdvertiseAddr: captureInfo.AdvertiseAddr,
				Version:       captureInfo.Version,
			})
		}
		query.Data = ret
	}
	return nil
}

func (o *ownerImpl) takeOwnerJobs() []*ownerJob {
	o.ownerJobQueue.Lock()
	defer o.ownerJobQueue.Unlock()

	jobs := o.ownerJobQueue.queue
	o.ownerJobQueue.queue = nil
	return jobs
}

func (o *ownerImpl) pushOwnerJob(job *ownerJob) {
	o.ownerJobQueue.Lock()
	defer o.ownerJobQueue.Unlock()
	if atomic.LoadInt32(&o.closed) != 0 {
		log.Info("reject owner job as owner has been closed",
			zap.Int("jobType", int(job.Tp)))
		select {
		case job.done <- cerror.ErrOwnerNotFound.GenWithStackByArgs():
		default:
		}
		close(job.done)
		return
	}
	o.ownerJobQueue.queue = append(o.ownerJobQueue.queue, job)
}

func (o *ownerImpl) cleanupOwnerJob() {
	log.Info("cleanup owner jobs as owner has been closed")
	jobs := o.takeOwnerJobs()
	for _, job := range jobs {
		select {
		case job.done <- cerror.ErrOwnerNotFound.GenWithStackByArgs():
		default:
		}
		close(job.done)
	}
}

func (o *ownerImpl) updateGCSafepoint(
	ctx context.Context, state *orchestrator.GlobalReactorState,
) error {
	minChekpoinTsMap, forceUpdateMap := o.calculateGCSafepoint(state)
<<<<<<< HEAD
=======

>>>>>>> 4d2f8fea
	for upstreamID, minCheckpointTs := range minChekpoinTsMap {
		up, ok := o.upstreamManager.Get(upstreamID)
		if !ok {
			upstreamInfo := state.Upstreams[upstreamID]
			up = o.upstreamManager.AddUpstream(upstreamInfo.ID, upstreamInfo)
		}
		if !up.IsNormal() {
			log.Warn("upstream is not ready, skip",
				zap.Uint64("id", up.ID),
				zap.Strings("pd", up.PdEndpoints))
			continue
		}

		// When the changefeed starts up, CDC will do a snapshot read at
		// (checkpointTs - 1) from TiKV, so (checkpointTs - 1) should be an upper
		// bound for the GC safepoint.
		gcSafepointUpperBound := minCheckpointTs - 1

		var forceUpdate bool
		if _, exist := forceUpdateMap[upstreamID]; exist {
			forceUpdate = true
		}

		err := up.GCManager.TryUpdateGCSafePoint(ctx, gcSafepointUpperBound, forceUpdate)
		if err != nil {
			return errors.Trace(err)
		}
	}
	return nil
}

<<<<<<< HEAD
// calculateGCSafepoint calculates `GC Safepoint` for different upstream.
=======
// calculateGCSafepoint calculates GCSafepoint for different upstream.
>>>>>>> 4d2f8fea
func (o *ownerImpl) calculateGCSafepoint(state *orchestrator.GlobalReactorState) (
	map[uint64]uint64, map[uint64]interface{},
) {
	minCheckpointTsMap := make(map[uint64]uint64)
	forceUpdateMap := make(map[uint64]interface{})

	for changefeedID, changefeedState := range state.Changefeeds {
		if changefeedState.Info == nil {
			continue
		}
		switch changefeedState.Info.State {
		case model.StateNormal, model.StateStopped, model.StateError:
		default:
			continue
		}

		checkpointTs := changefeedState.Info.GetCheckpointTs(changefeedState.Status)
		upstreamID := changefeedState.Info.UpstreamID

		if _, exist := minCheckpointTsMap[upstreamID]; !exist {
			minCheckpointTsMap[upstreamID] = checkpointTs
		}

		minCpts := minCheckpointTsMap[upstreamID]

		if minCpts > checkpointTs {
			minCpts = checkpointTs
			minCheckpointTsMap[upstreamID] = minCpts
		}
		// Force update when adding a new changefeed.
		_, exist := o.changefeeds[changefeedID]
		if !exist {
			forceUpdateMap[upstreamID] = nil
		}
	}
	return minCheckpointTsMap, forceUpdateMap
}

// StatusProvider returns a StatusProvider
func (o *ownerImpl) StatusProvider() StatusProvider {
	return &ownerStatusProvider{owner: o}
}<|MERGE_RESOLUTION|>--- conflicted
+++ resolved
@@ -607,10 +607,6 @@
 	ctx context.Context, state *orchestrator.GlobalReactorState,
 ) error {
 	minChekpoinTsMap, forceUpdateMap := o.calculateGCSafepoint(state)
-<<<<<<< HEAD
-=======
-
->>>>>>> 4d2f8fea
 	for upstreamID, minCheckpointTs := range minChekpoinTsMap {
 		up, ok := o.upstreamManager.Get(upstreamID)
 		if !ok {
@@ -642,11 +638,7 @@
 	return nil
 }
 
-<<<<<<< HEAD
 // calculateGCSafepoint calculates `GC Safepoint` for different upstream.
-=======
-// calculateGCSafepoint calculates GCSafepoint for different upstream.
->>>>>>> 4d2f8fea
 func (o *ownerImpl) calculateGCSafepoint(state *orchestrator.GlobalReactorState) (
 	map[uint64]uint64, map[uint64]interface{},
 ) {
