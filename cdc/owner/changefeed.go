--- conflicted
+++ resolved
@@ -595,15 +595,6 @@
 		if err != nil {
 			return false, errors.Trace(err)
 		}
-<<<<<<< HEAD
-=======
-		ddlEvent.Query, err = addSpecialComment(ddlEvent.Query)
-		if err != nil {
-			log.Error("add special comment fail", zap.String("changefeed", c.id.ID),
-				zap.String("Query", ddlEvent.Query), zap.Error(err))
-			return false, errors.Trace(err)
-		}
->>>>>>> 9bcebc1f
 
 		c.ddlEventCache = ddlEvents
 		c.ddlEventDone = make([]bool, len(ddlEvents))
@@ -616,7 +607,6 @@
 			}
 		}
 	}
-<<<<<<< HEAD
 
 	jobDone := true
 	for i, ddlEvent := range c.ddlEventCache {
@@ -631,16 +621,6 @@
 			c.ddlEventDone[i] = true
 		}
 		jobDone = jobDone && eventDone
-=======
-	if job.BinlogInfo.TableInfo != nil && c.schema.IsIneligibleTableID(job.BinlogInfo.TableInfo.ID) {
-		log.Warn("ignore the DDL job of ineligible table",
-			zap.String("changefeed", c.id.ID), zap.Reflect("job", job))
-		return true, nil
-	}
-	done, err = c.sink.emitDDLEvent(ctx, c.ddlEventCache)
-	if err != nil {
-		return false, err
->>>>>>> 9bcebc1f
 	}
 
 	if jobDone {
