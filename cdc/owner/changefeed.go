// Copyright 2021 PingCAP, Inc.
//
// Licensed under the Apache License, Version 2.0 (the "License");
// you may not use this file except in compliance with the License.
// You may obtain a copy of the License at
//
//     http://www.apache.org/licenses/LICENSE-2.0
//
// Unless required by applicable law or agreed to in writing, software
// distributed under the License is distributed on an "AS IS" BASIS,
// See the License for the specific language governing permissions and
// limitations under the License.

package owner

import (
	"context"
	"sync"

	"github.com/pingcap/errors"
	"github.com/pingcap/failpoint"
	"github.com/pingcap/log"
	"github.com/pingcap/ticdc/cdc/model"
	"github.com/pingcap/ticdc/cdc/redo"
	schedulerv2 "github.com/pingcap/ticdc/cdc/scheduler"
	cdcContext "github.com/pingcap/ticdc/pkg/context"
	cerror "github.com/pingcap/ticdc/pkg/errors"
	"github.com/pingcap/ticdc/pkg/orchestrator"
	"github.com/pingcap/ticdc/pkg/txnutil/gc"
	"github.com/pingcap/ticdc/pkg/util"
	timodel "github.com/pingcap/tidb/parser/model"
	"github.com/pingcap/tidb/sessionctx/binloginfo"
	"github.com/prometheus/client_golang/prometheus"
	"github.com/tikv/client-go/v2/oracle"
	"go.uber.org/zap"
)

type changefeed struct {
	id    model.ChangeFeedID
	state *orchestrator.ChangefeedReactorState

	scheduler        scheduler
	barriers         *barriers
	feedStateManager *feedStateManager
	gcManager        gc.Manager
	redoManager      redo.LogManager

	schema      *schemaWrap4Owner
	sink        AsyncSink
	ddlPuller   DDLPuller
	initialized bool
	// isRemoved is true if the changefeed is removed
	isRemoved bool

	// only used for asyncExecDDL function
	// ddlEventCache is not nil when the changefeed is executing a DDL event asynchronously
	// After the DDL event has been executed, ddlEventCache will be set to nil.
	ddlEventCache *model.DDLEvent

	errCh  chan error
	cancel context.CancelFunc

	// The changefeed will start some backend goroutines in the function `initialize`,
	// such as DDLPuller, Sink, etc.
	// `wg` is used to manage those backend goroutines.
	// But it only manages the DDLPuller for now.
	// TODO: manage the Sink and other backend goroutines.
	wg sync.WaitGroup

	metricsChangefeedCheckpointTsGauge    prometheus.Gauge
	metricsChangefeedCheckpointTsLagGauge prometheus.Gauge

	newDDLPuller func(ctx cdcContext.Context, startTs uint64) (DDLPuller, error)
	newSink      func(ctx cdcContext.Context) (AsyncSink, error)
	newScheduler func(ctx cdcContext.Context, startTs uint64) (scheduler, error)
}

func newChangefeed(id model.ChangeFeedID, gcManager gc.Manager) *changefeed {
	c := &changefeed{
		id: id,
		// The scheduler will be created lazily.
		scheduler:        nil,
		barriers:         newBarriers(),
		feedStateManager: new(feedStateManager),
		gcManager:        gcManager,

		errCh:  make(chan error, defaultErrChSize),
		cancel: func() {},

		newDDLPuller: newDDLPuller,
	}
	c.newSink = newAsyncSink
	c.newScheduler = newScheduler
	return c
}

func newChangefeed4Test(
	id model.ChangeFeedID, gcManager gc.Manager,
	newDDLPuller func(ctx cdcContext.Context, startTs uint64) (DDLPuller, error),
	newSink func(ctx cdcContext.Context) (AsyncSink, error),
) *changefeed {
	c := newChangefeed(id, gcManager)
	c.newDDLPuller = newDDLPuller
	c.newSink = newSink
	return c
}

func (c *changefeed) Tick(ctx cdcContext.Context, state *orchestrator.ChangefeedReactorState, captures map[model.CaptureID]*model.CaptureInfo) {
	ctx = cdcContext.WithErrorHandler(ctx, func(err error) error {
		c.errCh <- errors.Trace(err)
		return nil
	})
	state.CheckCaptureAlive(ctx.GlobalVars().CaptureInfo.ID)
	if err := c.tick(ctx, state, captures); err != nil {
		log.Error("an error occurred in Owner", zap.String("changefeedID", c.state.ID), zap.Error(err))
		var code string
		if rfcCode, ok := cerror.RFCCode(err); ok {
			code = string(rfcCode)
		} else {
			code = string(cerror.ErrOwnerUnknown.RFCCode())
		}
		c.feedStateManager.handleError(&model.RunningError{
			Addr:    util.CaptureAddrFromCtx(ctx),
			Code:    code,
			Message: err.Error(),
		})
		c.releaseResources(ctx)
	}
}

func (c *changefeed) checkStaleCheckpointTs(ctx cdcContext.Context, checkpointTs uint64) error {
	state := c.state.Info.State
	if state == model.StateNormal || state == model.StateStopped || state == model.StateError {
		failpoint.Inject("InjectChangefeedFastFailError", func() error {
			return cerror.ErrGCTTLExceeded.FastGen("InjectChangefeedFastFailError")
		})
		if err := c.gcManager.CheckStaleCheckpointTs(ctx, c.id, checkpointTs); err != nil {
			return errors.Trace(err)
		}
	}
	return nil
}

func (c *changefeed) tick(ctx cdcContext.Context, state *orchestrator.ChangefeedReactorState, captures map[model.CaptureID]*model.CaptureInfo) error {
	c.state = state
	c.feedStateManager.Tick(state)

	checkpointTs := c.state.Info.GetCheckpointTs(c.state.Status)
	// check stale checkPointTs must be called before `feedStateManager.ShouldRunning()`
	// to ensure an error or stopped changefeed also be checked
	if err := c.checkStaleCheckpointTs(ctx, checkpointTs); err != nil {
		return errors.Trace(err)
	}

	if !c.feedStateManager.ShouldRunning() {
		c.isRemoved = c.feedStateManager.ShouldRemoved()
		c.releaseResources(ctx)
		return nil
	}

	if !c.preflightCheck(captures) {
		return nil
	}
	if err := c.initialize(ctx); err != nil {
		return errors.Trace(err)
	}

	select {
	case err := <-c.errCh:
		return errors.Trace(err)
	default:
	}

	c.sink.EmitCheckpointTs(ctx, checkpointTs)
	barrierTs, err := c.handleBarrier(ctx)
	if err != nil {
		return errors.Trace(err)
	}
	if barrierTs < checkpointTs {
		// This condition implies that the DDL resolved-ts has not yet reached checkpointTs,
		// which implies that it would be premature to schedule tables or to update status.
		// So we return here.
		return nil
	}
	newCheckpointTs, newResolvedTs, err := c.scheduler.Tick(ctx, c.state, c.schema.AllPhysicalTables(), captures)
	if err != nil {
		return errors.Trace(err)
	}
	// CheckpointCannotProceed implies that not all tables are being replicated normally,
	// so in that case there is no need to advance the global watermarks.
	if newCheckpointTs != schedulerv2.CheckpointCannotProceed {
		pdTime, _ := ctx.GlobalVars().TimeAcquirer.CurrentTimeFromCached()
		currentTs := oracle.GetPhysical(pdTime)
		if newResolvedTs > barrierTs {
			newResolvedTs = barrierTs
		}
		if newCheckpointTs > barrierTs {
			newCheckpointTs = barrierTs
		}
		c.updateStatus(currentTs, newCheckpointTs, newResolvedTs)
	}
	return nil
}

func (c *changefeed) initialize(ctx cdcContext.Context) error {
	if c.initialized {
		return nil
	}
	// clean the errCh
	// When the changefeed is resumed after being stopped, the changefeed instance will be reused,
	// So we should make sure that the errCh is empty when the changefeed is restarting
LOOP:
	for {
		select {
		case <-c.errCh:
		default:
			break LOOP
		}
	}
	checkpointTs := c.state.Info.GetCheckpointTs(c.state.Status)
	log.Info("initialize changefeed", zap.String("changefeed", c.state.ID),
		zap.Stringer("info", c.state.Info),
		zap.Uint64("checkpoint ts", checkpointTs))
	failpoint.Inject("NewChangefeedNoRetryError", func() {
		failpoint.Return(cerror.ErrStartTsBeforeGC.GenWithStackByArgs(checkpointTs-300, checkpointTs))
	})
	failpoint.Inject("NewChangefeedRetryError", func() {
		failpoint.Return(errors.New("failpoint injected retriable error"))
	})
	if c.state.Info.Config.CheckGCSafePoint {
		// Check TiDB GC safepoint does not exceed the checkpoint.
		//
		// We update TTL to 10 minutes,
		//  1. to delete the service GC safepoint effectively,
		//  2. in case owner update TiCDC service GC safepoint fails.
		//
		// Also it unblocks TiDB GC, because the service GC safepoint is set to
		// 1 hour TTL during creating changefeed.
		//
		// See more gc doc.
		ensureTTL := int64(10 * 60)
		err := gc.EnsureChangefeedStartTsSafety(
			ctx, ctx.GlobalVars().PDClient, c.state.ID, ensureTTL, checkpointTs)
		if err != nil {
			return errors.Trace(err)
		}
	}
	if c.state.Info.SyncPointEnabled {
		c.barriers.Update(syncPointBarrier, checkpointTs)
	}
	// Since we are starting DDL puller from (checkpointTs-1) to make
	// the DDL committed at checkpointTs executable by CDC, we need to set
	// the DDL barrier to the correct start point.
	c.barriers.Update(ddlJobBarrier, checkpointTs-1)
	c.barriers.Update(finishBarrier, c.state.Info.GetTargetTs())
	var err error
	// Note that (checkpointTs == ddl.FinishedTs) DOES NOT imply that the DDL has been completed executed.
	// So we need to process all DDLs from the range [checkpointTs, ...), but since the semantics of start-ts requires
	// the lower bound of an open interval, i.e. (startTs, ...), we pass checkpointTs-1 as the start-ts to initialize
	// the schema cache.
	c.schema, err = newSchemaWrap4Owner(ctx.GlobalVars().KVStorage, checkpointTs-1, c.state.Info.Config)
	if err != nil {
		return errors.Trace(err)
	}
	cancelCtx, cancel := cdcContext.WithCancel(ctx)
	c.cancel = cancel
	c.sink, err = c.newSink(cancelCtx)
	if err != nil {
		return errors.Trace(err)
	}

	// Refer to the previous comment on why we use (checkpointTs-1).
	c.ddlPuller, err = c.newDDLPuller(cancelCtx, checkpointTs-1)
	if err != nil {
		return errors.Trace(err)
	}
	c.wg.Add(1)
	go func() {
		defer c.wg.Done()
		ctx.Throw(c.ddlPuller.Run(cancelCtx))
	}()

	stdCtx := util.PutChangefeedIDInCtx(cancelCtx, c.id)
	redoManagerOpts := &redo.ManagerOptions{EnableBgRunner: false}
	redoManager, err := redo.NewManager(stdCtx, c.state.Info.Config.Consistent, redoManagerOpts)
	if err != nil {
		return err
	}
	c.redoManager = redoManager

	// init metrics
	c.metricsChangefeedCheckpointTsGauge = changefeedCheckpointTsGauge.WithLabelValues(c.id)
	c.metricsChangefeedCheckpointTsLagGauge = changefeedCheckpointTsLagGauge.WithLabelValues(c.id)

	// create scheduler
	c.scheduler, err = c.newScheduler(ctx, checkpointTs)
	if err != nil {
		return errors.Trace(err)
	}

	c.initialized = true
	return nil
}

func (c *changefeed) releaseResources(ctx cdcContext.Context) {
	if !c.initialized {
		c.redoManagerCleanup(ctx)
		return
	}
	log.Info("close changefeed", zap.String("changefeed", c.state.ID),
		zap.Stringer("info", c.state.Info), zap.Bool("isRemoved", c.isRemoved))
	c.cancel()
	c.cancel = func() {}
	c.ddlPuller.Close()
	c.schema = nil
<<<<<<< HEAD
	c.redoManagerCleanup(ctx)
	ctx, cancel := context.WithCancel(context.Background())
=======
	if c.isRemoved && c.redoManager.Enabled() {
		err := c.redoManager.Cleanup(ctx)
		if err != nil {
			log.Error("cleanup redo logs failed", zap.String("changefeed", c.id), zap.Error(err))
		}
	}
	canceledCtx, cancel := context.WithCancel(context.Background())
>>>>>>> 5d803160
	cancel()
	// We don't need to wait sink Close, pass a canceled context is ok
	if err := c.sink.Close(canceledCtx); err != nil {
		log.Warn("Closing sink failed in Owner", zap.String("changefeedID", c.state.ID), zap.Error(err))
	}
	c.wg.Wait()
	c.scheduler.Close(ctx)
	changefeedCheckpointTsGauge.DeleteLabelValues(c.id)
	changefeedCheckpointTsLagGauge.DeleteLabelValues(c.id)
	c.metricsChangefeedCheckpointTsGauge = nil
	c.metricsChangefeedCheckpointTsLagGauge = nil
	c.initialized = false
}

// redoManagerCleanup cleanups redo logs if changefeed is removed and redo log is enabled
func (c *changefeed) redoManagerCleanup(ctx context.Context) {
	if c.isRemoved {
		if c.state == nil || c.state.Info == nil || c.state.Info.Config == nil ||
			c.state.Info.Config.Consistent == nil {
			log.Warn("changefeed is removed, but state is not complete", zap.Any("state", c.state))
			return
		}
		if !redo.IsConsistentEnabled(c.state.Info.Config.Consistent.Level) {
			return
		}
		// when removing a paused changefeed, the redo manager is nil, create a new one
		if c.redoManager == nil {
			redoManagerOpts := &redo.ManagerOptions{EnableBgRunner: false}
			redoManager, err := redo.NewManager(ctx, c.state.Info.Config.Consistent, redoManagerOpts)
			if err != nil {
				log.Error("create redo manger failed", zap.String("changefeed", c.id), zap.Error(err))
				return
			}
			c.redoManager = redoManager
		}
		err := c.redoManager.Cleanup(ctx)
		if err != nil {
			log.Error("cleanup redo logs failed", zap.String("changefeed", c.id), zap.Error(err))
		}
	}
}

// preflightCheck makes sure that the metadata in Etcd is complete enough to run the tick.
// If the metadata is not complete, such as when the ChangeFeedStatus is nil,
// this function will reconstruct the lost metadata and skip this tick.
func (c *changefeed) preflightCheck(captures map[model.CaptureID]*model.CaptureInfo) (ok bool) {
	ok = true
	if c.state.Status == nil {
		c.state.PatchStatus(func(status *model.ChangeFeedStatus) (*model.ChangeFeedStatus, bool, error) {
			if status == nil {
				status = &model.ChangeFeedStatus{
					// the changefeed status is nil when the changefeed is just created.
					ResolvedTs:   c.state.Info.StartTs,
					CheckpointTs: c.state.Info.StartTs,
					AdminJobType: model.AdminNone,
				}
				return status, true, nil
			}
			return status, false, nil
		})
		ok = false
	}
	for captureID := range captures {
		if _, exist := c.state.TaskStatuses[captureID]; !exist {
			c.state.PatchTaskStatus(captureID, func(status *model.TaskStatus) (*model.TaskStatus, bool, error) {
				if status == nil {
					status = new(model.TaskStatus)
					return status, true, nil
				}
				return status, false, nil
			})
			ok = false
		}
	}
	for captureID := range c.state.TaskStatuses {
		if _, exist := captures[captureID]; !exist {
			c.state.PatchTaskStatus(captureID, func(status *model.TaskStatus) (*model.TaskStatus, bool, error) {
				return nil, status != nil, nil
			})
			ok = false
		}
	}

	for captureID := range c.state.TaskPositions {
		if _, exist := captures[captureID]; !exist {
			c.state.PatchTaskPosition(captureID, func(position *model.TaskPosition) (*model.TaskPosition, bool, error) {
				return nil, position != nil, nil
			})
			ok = false
		}
	}
	for captureID := range c.state.Workloads {
		if _, exist := captures[captureID]; !exist {
			c.state.PatchTaskWorkload(captureID, func(workload model.TaskWorkload) (model.TaskWorkload, bool, error) {
				return nil, workload != nil, nil
			})
			ok = false
		}
	}
	return
}

func (c *changefeed) handleBarrier(ctx cdcContext.Context) (uint64, error) {
	barrierTp, barrierTs := c.barriers.Min()
	blocked := (barrierTs == c.state.Status.CheckpointTs) && (barrierTs == c.state.Status.ResolvedTs)
	switch barrierTp {
	case ddlJobBarrier:
		ddlResolvedTs, ddlJob := c.ddlPuller.FrontDDL()
		if ddlJob == nil || ddlResolvedTs != barrierTs {
			if ddlResolvedTs < barrierTs {
				return barrierTs, nil
			}
			c.barriers.Update(ddlJobBarrier, ddlResolvedTs)
			return barrierTs, nil
		}
		if !blocked {
			return barrierTs, nil
		}
		done, err := c.asyncExecDDL(ctx, ddlJob)
		if err != nil {
			return 0, errors.Trace(err)
		}
		if !done {
			return barrierTs, nil
		}
		c.ddlPuller.PopFrontDDL()
		newDDLResolvedTs, _ := c.ddlPuller.FrontDDL()
		c.barriers.Update(ddlJobBarrier, newDDLResolvedTs)

	case syncPointBarrier:
		if !blocked {
			return barrierTs, nil
		}
		nextSyncPointTs := oracle.GoTimeToTS(oracle.GetTimeFromTS(barrierTs).Add(c.state.Info.SyncPointInterval))
		if err := c.sink.SinkSyncpoint(ctx, barrierTs); err != nil {
			return 0, errors.Trace(err)
		}
		c.barriers.Update(syncPointBarrier, nextSyncPointTs)

	case finishBarrier:
		if !blocked {
			return barrierTs, nil
		}
		c.feedStateManager.MarkFinished()
	default:
		log.Panic("Unknown barrier type", zap.Int("barrier type", int(barrierTp)))
	}
	return barrierTs, nil
}

func (c *changefeed) asyncExecDDL(ctx cdcContext.Context, job *timodel.Job) (done bool, err error) {
	if job.BinlogInfo == nil {
		log.Warn("ignore the invalid DDL job", zap.Reflect("job", job))
		return true, nil
	}
	cyclicConfig := c.state.Info.Config.Cyclic
	if cyclicConfig.IsEnabled() && !cyclicConfig.SyncDDL {
		return true, nil
	}
	if c.ddlEventCache == nil || c.ddlEventCache.CommitTs != job.BinlogInfo.FinishedTS {
		ddlEvent, err := c.schema.BuildDDLEvent(job)
		if err != nil {
			return false, errors.Trace(err)
		}
		err = c.schema.HandleDDL(job)
		if err != nil {
			return false, errors.Trace(err)
		}
		ddlEvent.Query = binloginfo.AddSpecialComment(ddlEvent.Query)
		c.ddlEventCache = ddlEvent
		if c.redoManager.Enabled() {
			err = c.redoManager.EmitDDLEvent(ctx, ddlEvent)
			if err != nil {
				return false, err
			}
		}
	}
	if job.BinlogInfo.TableInfo != nil && c.schema.IsIneligibleTableID(job.BinlogInfo.TableInfo.ID) {
		log.Warn("ignore the DDL job of ineligible table", zap.Reflect("job", job))
		return true, nil
	}
	done, err = c.sink.EmitDDLEvent(ctx, c.ddlEventCache)
	if err != nil {
		return false, err
	}
	if done {
		c.ddlEventCache = nil
	}
	return done, nil
}

func (c *changefeed) updateStatus(currentTs int64, checkpointTs, resolvedTs model.Ts) {
	c.state.PatchStatus(func(status *model.ChangeFeedStatus) (*model.ChangeFeedStatus, bool, error) {
		changed := false
		if status.ResolvedTs != resolvedTs {
			status.ResolvedTs = resolvedTs
			changed = true
		}
		if status.CheckpointTs != checkpointTs {
			status.CheckpointTs = checkpointTs
			changed = true
		}
		return status, changed, nil
	})
	phyTs := oracle.ExtractPhysical(checkpointTs)

	c.metricsChangefeedCheckpointTsGauge.Set(float64(phyTs))
	c.metricsChangefeedCheckpointTsLagGauge.Set(float64(currentTs-phyTs) / 1e3)
}

func (c *changefeed) Close(ctx cdcContext.Context) {
	c.releaseResources(ctx)
}<|MERGE_RESOLUTION|>--- conflicted
+++ resolved
@@ -313,18 +313,8 @@
 	c.cancel = func() {}
 	c.ddlPuller.Close()
 	c.schema = nil
-<<<<<<< HEAD
 	c.redoManagerCleanup(ctx)
-	ctx, cancel := context.WithCancel(context.Background())
-=======
-	if c.isRemoved && c.redoManager.Enabled() {
-		err := c.redoManager.Cleanup(ctx)
-		if err != nil {
-			log.Error("cleanup redo logs failed", zap.String("changefeed", c.id), zap.Error(err))
-		}
-	}
 	canceledCtx, cancel := context.WithCancel(context.Background())
->>>>>>> 5d803160
 	cancel()
 	// We don't need to wait sink Close, pass a canceled context is ok
 	if err := c.sink.Close(canceledCtx); err != nil {
