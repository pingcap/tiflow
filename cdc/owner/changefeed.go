// Copyright 2021 PingCAP, Inc.
//
// Licensed under the Apache License, Version 2.0 (the "License");
// you may not use this file except in compliance with the License.
// You may obtain a copy of the License at
//
//     http://www.apache.org/licenses/LICENSE-2.0
//
// Unless required by applicable law or agreed to in writing, software
// distributed under the License is distributed on an "AS IS" BASIS,
// See the License for the specific language governing permissions and
// limitations under the License.

package owner

import (
	"context"
	"sync"
	"time"

	"github.com/pingcap/errors"
	"github.com/pingcap/failpoint"
	"github.com/pingcap/log"
	timodel "github.com/pingcap/parser/model"
	"github.com/pingcap/ticdc/cdc/model"
	cdcContext "github.com/pingcap/ticdc/pkg/context"
	cerror "github.com/pingcap/ticdc/pkg/errors"
	"github.com/pingcap/ticdc/pkg/txnutil/gc"
	"github.com/pingcap/ticdc/pkg/util"
	"github.com/pingcap/tidb/sessionctx/binloginfo"
	"github.com/prometheus/client_golang/prometheus"
	"github.com/tikv/client-go/v2/oracle"
	"go.uber.org/zap"
)

type changefeed struct {
	id    model.ChangeFeedID
	state *model.ChangefeedReactorState

	scheduler        *scheduler
	barriers         *barriers
	feedStateManager *feedStateManager
	gcManager        gc.Manager

	schema      *schemaWrap4Owner
	sink        AsyncSink
	ddlPuller   DDLPuller
	initialized bool

	// only used for asyncExecDDL function
	// ddlEventCache is not nil when the changefeed is executing a DDL event asynchronously
	// After the DDL event has been executed, ddlEventCache will be set to nil.
	ddlEventCache *model.DDLEvent

	errCh  chan error
	cancel context.CancelFunc

	// The changefeed will start some backend goroutines in the function `initialize`,
	// such as DDLPuller, Sink, etc.
	// `wg` is used to manage those backend goroutines.
	// But it only manages the DDLPuller for now.
	// TODO: manage the Sink and other backend goroutines.
	wg sync.WaitGroup

	metricsChangefeedCheckpointTsGauge    prometheus.Gauge
	metricsChangefeedCheckpointTsLagGauge prometheus.Gauge

	newDDLPuller func(ctx cdcContext.Context, startTs uint64) (DDLPuller, error)
	newSink      func(ctx cdcContext.Context) (AsyncSink, error)
}

func newChangefeed(id model.ChangeFeedID, gcManager gc.Manager) *changefeed {
	c := &changefeed{
		id:               id,
		scheduler:        newScheduler(),
		barriers:         newBarriers(),
		feedStateManager: new(feedStateManager),
		gcManager:        gcManager,

		errCh:  make(chan error, defaultErrChSize),
		cancel: func() {},

		newDDLPuller: newDDLPuller,
	}
	c.newSink = newAsyncSink
	return c
}

func newChangefeed4Test(
	id model.ChangeFeedID, gcManager gc.Manager,
	newDDLPuller func(ctx cdcContext.Context, startTs uint64) (DDLPuller, error),
	newSink func(ctx cdcContext.Context) (AsyncSink, error),
) *changefeed {
	c := newChangefeed(id, gcManager)
	c.newDDLPuller = newDDLPuller
	c.newSink = newSink
	return c
}

func (c *changefeed) Tick(ctx cdcContext.Context, state *model.ChangefeedReactorState, captures map[model.CaptureID]*model.CaptureInfo) {
	ctx = cdcContext.WithErrorHandler(ctx, func(err error) error {
		c.errCh <- errors.Trace(err)
		return nil
	})
	state.CheckCaptureAlive(ctx.GlobalVars().CaptureInfo.ID)
	if err := c.tick(ctx, state, captures); err != nil {
		log.Error("an error occurred in Owner", zap.String("changefeedID", c.state.ID), zap.Error(err))
		var code string
		if rfcCode, ok := cerror.RFCCode(err); ok {
			code = string(rfcCode)
		} else {
			code = string(cerror.ErrOwnerUnknown.RFCCode())
		}
		c.feedStateManager.HandleError(&model.RunningError{
			Addr:    util.CaptureAddrFromCtx(ctx),
			Code:    code,
			Message: err.Error(),
		})
		c.releaseResources()
	}
}

func (c *changefeed) checkStaleCheckpointTs(ctx cdcContext.Context, checkpointTs uint64) error {
	state := c.state.Info.State
	if state == model.StateNormal || state == model.StateStopped || state == model.StateError {
		if err := c.gcManager.CheckStaleCheckpointTs(ctx, c.id, checkpointTs); err != nil {
			return errors.Trace(err)
		}
	}
	return nil
}

func (c *changefeed) tick(ctx cdcContext.Context, state *model.ChangefeedReactorState, captures map[model.CaptureID]*model.CaptureInfo) error {
	c.state = state
	c.feedStateManager.Tick(state)
	if !c.feedStateManager.ShouldRunning() {
		c.releaseResources()
		return nil
	}

	checkpointTs := c.state.Info.GetCheckpointTs(c.state.Status)
	if err := c.checkStaleCheckpointTs(ctx, checkpointTs); err != nil {
		return errors.Trace(err)
	}

	if !c.preflightCheck(captures) {
		return nil
	}
	if err := c.initialize(ctx); err != nil {
		return errors.Trace(err)
	}

	select {
	case err := <-c.errCh:
		return errors.Trace(err)
	default:
	}

	c.sink.EmitCheckpointTs(ctx, checkpointTs)
	barrierTs, err := c.handleBarrier(ctx)
	if err != nil {
		return errors.Trace(err)
	}
	if barrierTs < checkpointTs {
		// This condition implies that the DDL resolved-ts has not yet reached checkpointTs,
		// which implies that it would be premature to schedule tables or to update status.
		// So we return here.
		return nil
	}
	shouldUpdateState, err := c.scheduler.Tick(c.state, c.schema.AllPhysicalTables(), captures)
	if err != nil {
		return errors.Trace(err)
	}
	if shouldUpdateState {
		c.updateStatus(barrierTs)
	}
	return nil
}

func (c *changefeed) initialize(ctx cdcContext.Context) error {
	if c.initialized {
		return nil
	}
	// clean the errCh
	// When the changefeed is resumed after being stopped, the changefeed instance will be reused,
	// So we should make sure that the errCh is empty when the changefeed is restarting
LOOP:
	for {
		select {
		case <-c.errCh:
		default:
			break LOOP
		}
	}
	checkpointTs := c.state.Info.GetCheckpointTs(c.state.Status)
	log.Info("initialize changefeed", zap.String("changefeed", c.state.ID),
		zap.Stringer("info", c.state.Info),
		zap.Uint64("checkpoint ts", checkpointTs))
	failpoint.Inject("NewChangefeedNoRetryError", func() {
		failpoint.Return(cerror.ErrStartTsBeforeGC.GenWithStackByArgs(checkpointTs-300, checkpointTs))
	})
	failpoint.Inject("NewChangefeedRetryError", func() {
		failpoint.Return(errors.New("failpoint injected retriable error"))
	})
	if c.state.Info.Config.CheckGCSafePoint {
		// Check TiDB GC safepoint does not exceed the checkpoint.
		//
<<<<<<< HEAD
		// We update TTL to 10 mintues,
=======
		// We update TTL to 10 minutes,
>>>>>>> 8b4d761f
		//  1. to delete the service GC safepoint effectively,
		//  2. in case owner update TiCDC service GC safepoint fails.
		//
		// Also it unblocks TiDB GC, because the service GC safepoint is set to
		// 1 hour TTL during creating changefeed.
		//
		// See more gc doc.
		ensureTTL := int64(10 * 60)
		err := gc.EnsureChangefeedStartTsSafety(
			ctx, ctx.GlobalVars().PDClient, c.state.ID, ensureTTL, checkpointTs)
		if err != nil {
			return errors.Trace(err)
		}
	}
	if c.state.Info.SyncPointEnabled {
		c.barriers.Update(syncPointBarrier, checkpointTs)
	}
	// Since we are starting DDL puller from (checkpointTs-1) to make
	// the DDL committed at checkpointTs executable by CDC, we need to set
	// the DDL barrier to the correct start point.
	c.barriers.Update(ddlJobBarrier, checkpointTs-1)
	c.barriers.Update(finishBarrier, c.state.Info.GetTargetTs())
	var err error
	// Note that (checkpointTs == ddl.FinishedTs) DOES NOT imply that the DDL has been completed executed.
	// So we need to process all DDLs from the range [checkpointTs, ...), but since the semantics of start-ts requires
	// the lower bound of an open interval, i.e. (startTs, ...), we pass checkpointTs-1 as the start-ts to initialize
	// the schema cache.
	c.schema, err = newSchemaWrap4Owner(ctx.GlobalVars().KVStorage, checkpointTs-1, c.state.Info.Config)
	if err != nil {
		return errors.Trace(err)
	}
	cancelCtx, cancel := cdcContext.WithCancel(ctx)
	c.cancel = cancel
	c.sink, err = c.newSink(cancelCtx)
	if err != nil {
		return errors.Trace(err)
	}
	err = c.sink.Initialize(cancelCtx, c.schema.SinkTableInfos())
	if err != nil {
		return errors.Trace(err)
	}
	// Refer to the previous comment on why we use (checkpointTs-1).
	c.ddlPuller, err = c.newDDLPuller(cancelCtx, checkpointTs-1)
	if err != nil {
		return errors.Trace(err)
	}
	c.wg.Add(1)
	go func() {
		defer c.wg.Done()
		ctx.Throw(c.ddlPuller.Run(cancelCtx))
	}()

	// init metrics
	c.metricsChangefeedCheckpointTsGauge = changefeedCheckpointTsGauge.WithLabelValues(c.id)
	c.metricsChangefeedCheckpointTsLagGauge = changefeedCheckpointTsLagGauge.WithLabelValues(c.id)
	c.initialized = true
	return nil
}

func (c *changefeed) releaseResources() {
	if !c.initialized {
		return
	}
	log.Info("close changefeed", zap.String("changefeed", c.state.ID),
		zap.Stringer("info", c.state.Info))
	c.cancel()
	c.cancel = func() {}
	c.ddlPuller.Close()
	c.schema = nil
	ctx, cancel := context.WithCancel(context.Background())
	cancel()
	// We don't need to wait sink Close, pass a canceled context is ok
	if err := c.sink.Close(ctx); err != nil {
		log.Warn("Closing sink failed in Owner", zap.String("changefeedID", c.state.ID), zap.Error(err))
	}
	c.wg.Wait()
	changefeedCheckpointTsGauge.DeleteLabelValues(c.id)
	changefeedCheckpointTsLagGauge.DeleteLabelValues(c.id)
	c.metricsChangefeedCheckpointTsGauge = nil
	c.metricsChangefeedCheckpointTsLagGauge = nil
	c.initialized = false
}

// preflightCheck makes sure that the metadata in Etcd is complete enough to run the tick.
// If the metadata is not complete, such as when the ChangeFeedStatus is nil,
// this function will reconstruct the lost metadata and skip this tick.
func (c *changefeed) preflightCheck(captures map[model.CaptureID]*model.CaptureInfo) (ok bool) {
	ok = true
	if c.state.Status == nil {
		c.state.PatchStatus(func(status *model.ChangeFeedStatus) (*model.ChangeFeedStatus, bool, error) {
			if status == nil {
				status = &model.ChangeFeedStatus{
					// the changefeed status is nil when the changefeed is just created.
					ResolvedTs:   c.state.Info.StartTs,
					CheckpointTs: c.state.Info.StartTs,
					AdminJobType: model.AdminNone,
				}
				return status, true, nil
			}
			return status, false, nil
		})
		ok = false
	}
	for captureID := range captures {
		if _, exist := c.state.TaskStatuses[captureID]; !exist {
			c.state.PatchTaskStatus(captureID, func(status *model.TaskStatus) (*model.TaskStatus, bool, error) {
				if status == nil {
					status = new(model.TaskStatus)
					return status, true, nil
				}
				return status, false, nil
			})
			ok = false
		}
	}
	for captureID := range c.state.TaskStatuses {
		if _, exist := captures[captureID]; !exist {
			c.state.PatchTaskStatus(captureID, func(status *model.TaskStatus) (*model.TaskStatus, bool, error) {
				return nil, status != nil, nil
			})
			ok = false
		}
	}

	for captureID := range c.state.TaskPositions {
		if _, exist := captures[captureID]; !exist {
			c.state.PatchTaskPosition(captureID, func(position *model.TaskPosition) (*model.TaskPosition, bool, error) {
				return nil, position != nil, nil
			})
			ok = false
		}
	}
	for captureID := range c.state.Workloads {
		if _, exist := captures[captureID]; !exist {
			c.state.PatchTaskWorkload(captureID, func(workload model.TaskWorkload) (model.TaskWorkload, bool, error) {
				return nil, workload != nil, nil
			})
			ok = false
		}
	}
	return
}

func (c *changefeed) handleBarrier(ctx cdcContext.Context) (uint64, error) {
	barrierTp, barrierTs := c.barriers.Min()
	blocked := (barrierTs == c.state.Status.CheckpointTs) && (barrierTs == c.state.Status.ResolvedTs)
	switch barrierTp {
	case ddlJobBarrier:
		ddlResolvedTs, ddlJob := c.ddlPuller.FrontDDL()
		if ddlJob == nil || ddlResolvedTs != barrierTs {
			if ddlResolvedTs < barrierTs {
				return barrierTs, nil
			}
			c.barriers.Update(ddlJobBarrier, ddlResolvedTs)
			return barrierTs, nil
		}
		if !blocked {
			return barrierTs, nil
		}
		done, err := c.asyncExecDDL(ctx, ddlJob)
		if err != nil {
			return 0, errors.Trace(err)
		}
		if !done {
			return barrierTs, nil
		}
		c.ddlPuller.PopFrontDDL()
		newDDLResolvedTs, _ := c.ddlPuller.FrontDDL()
		c.barriers.Update(ddlJobBarrier, newDDLResolvedTs)

	case syncPointBarrier:
		if !blocked {
			return barrierTs, nil
		}
		nextSyncPointTs := oracle.GoTimeToTS(oracle.GetTimeFromTS(barrierTs).Add(c.state.Info.SyncPointInterval))
		if err := c.sink.SinkSyncpoint(ctx, barrierTs); err != nil {
			return 0, errors.Trace(err)
		}
		c.barriers.Update(syncPointBarrier, nextSyncPointTs)

	case finishBarrier:
		if !blocked {
			return barrierTs, nil
		}
		c.feedStateManager.MarkFinished()
	default:
		log.Panic("Unknown barrier type", zap.Int("barrier type", int(barrierTp)))
	}
	return barrierTs, nil
}

func (c *changefeed) asyncExecDDL(ctx cdcContext.Context, job *timodel.Job) (done bool, err error) {
	if job.BinlogInfo == nil {
		log.Warn("ignore the invalid DDL job", zap.Reflect("job", job))
		return true, nil
	}
	cyclicConfig := c.state.Info.Config.Cyclic
	if cyclicConfig.IsEnabled() && !cyclicConfig.SyncDDL {
		return true, nil
	}
	if c.ddlEventCache == nil || c.ddlEventCache.CommitTs != job.BinlogInfo.FinishedTS {
		ddlEvent, err := c.schema.BuildDDLEvent(job)
		if err != nil {
			return false, errors.Trace(err)
		}
		err = c.schema.HandleDDL(job)
		if err != nil {
			return false, errors.Trace(err)
		}
		ddlEvent.Query = binloginfo.AddSpecialComment(ddlEvent.Query)
		c.ddlEventCache = ddlEvent
	}
	if job.BinlogInfo.TableInfo != nil && c.schema.IsIneligibleTableID(job.BinlogInfo.TableInfo.ID) {
		log.Warn("ignore the DDL job of ineligible table", zap.Reflect("job", job))
		return true, nil
	}
	done, err = c.sink.EmitDDLEvent(ctx, c.ddlEventCache)
	if err != nil {
		return false, err
	}
	if done {
		c.ddlEventCache = nil
	}
	return done, nil
}

func (c *changefeed) updateStatus(barrierTs model.Ts) {
	resolvedTs := barrierTs
	for _, position := range c.state.TaskPositions {
		if resolvedTs > position.ResolvedTs {
			resolvedTs = position.ResolvedTs
		}
	}
	for _, taskStatus := range c.state.TaskStatuses {
		for _, opt := range taskStatus.Operation {
			if resolvedTs > opt.BoundaryTs {
				resolvedTs = opt.BoundaryTs
			}
		}
	}
	checkpointTs := resolvedTs
	for _, position := range c.state.TaskPositions {
		if checkpointTs > position.CheckPointTs {
			checkpointTs = position.CheckPointTs
		}
	}
	c.state.PatchStatus(func(status *model.ChangeFeedStatus) (*model.ChangeFeedStatus, bool, error) {
		changed := false
		if status.ResolvedTs != resolvedTs {
			status.ResolvedTs = resolvedTs
			changed = true
		}
		if status.CheckpointTs != checkpointTs {
			status.CheckpointTs = checkpointTs
			changed = true
		}
		return status, changed, nil
	})

	phyTs := oracle.ExtractPhysical(checkpointTs)
	c.metricsChangefeedCheckpointTsGauge.Set(float64(phyTs))
	// It is more accurate to get tso from PD, but in most cases since we have
	// deployed NTP service, a little bias is acceptable here.
	c.metricsChangefeedCheckpointTsLagGauge.Set(float64(oracle.GetPhysical(time.Now())-phyTs) / 1e3)
}

func (c *changefeed) Close() {
	c.releaseResources()
}<|MERGE_RESOLUTION|>--- conflicted
+++ resolved
@@ -205,11 +205,7 @@
 	if c.state.Info.Config.CheckGCSafePoint {
 		// Check TiDB GC safepoint does not exceed the checkpoint.
 		//
-<<<<<<< HEAD
-		// We update TTL to 10 mintues,
-=======
 		// We update TTL to 10 minutes,
->>>>>>> 8b4d761f
 		//  1. to delete the service GC safepoint effectively,
 		//  2. in case owner update TiCDC service GC safepoint fails.
 		//
