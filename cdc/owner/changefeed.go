--- conflicted
+++ resolved
@@ -599,13 +599,6 @@
 		if err != nil {
 			return false, errors.Trace(err)
 		}
-<<<<<<< HEAD
-		c.ddlEventCache, err = c.filterDDLEvent(ddlEvents)
-		if err != nil {
-			return false, err
-		}
-=======
->>>>>>> 0417ce30
 		if c.redoManager.Enabled() {
 			for _, ddlEvent := range c.ddlEventCache {
 				err = c.redoManager.EmitDDLEvent(ctx, ddlEvent)
@@ -656,34 +649,6 @@
 	return done, nil
 }
 
-<<<<<<< HEAD
-func (c *changefeed) filterDDLEvent(ddlEvents []*model.DDLEvent) ([]*model.DDLEvent, error) {
-	res := make([]*model.DDLEvent, 0)
-	// filter ddl event here
-	for _, ddlEvent := range ddlEvents {
-		ignore, err := c.filter.ShouldIgnoreDDLEvent(ddlEvent)
-		// fizz: complete this err
-		if err != nil {
-			return nil, err
-		}
-		if ignore {
-			log.Info(
-				"DDL event ignored",
-				zap.String("query", ddlEvent.Query),
-				zap.Uint64("startTs", ddlEvent.StartTs),
-				zap.Uint64("commitTs", ddlEvent.CommitTs),
-				zap.String("namespace", c.id.Namespace),
-				zap.String("changefeed", c.id.ID),
-			)
-			continue
-		}
-		res = append(res, ddlEvent)
-	}
-	return res, nil
-}
-
-=======
->>>>>>> 0417ce30
 func (c *changefeed) updateMetrics(currentTs int64, checkpointTs, resolvedTs model.Ts) {
 	phyCkpTs := oracle.ExtractPhysical(checkpointTs)
 	c.metricsChangefeedCheckpointTsGauge.Set(float64(phyCkpTs))
