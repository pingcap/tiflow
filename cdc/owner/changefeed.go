// Copyright 2021 PingCAP, Inc.
//
// Licensed under the Apache License, Version 2.0 (the "License");
// you may not use this file except in compliance with the License.
// You may obtain a copy of the License at
//
//     http://www.apache.org/licenses/LICENSE-2.0
//
// Unless required by applicable law or agreed to in writing, software
// distributed under the License is distributed on an "AS IS" BASIS,
// See the License for the specific language governing permissions and
// limitations under the License.

package owner

import (
	"context"
	"reflect"
	"sync"
	"time"

	"github.com/pingcap/errors"
	"github.com/pingcap/failpoint"
	"github.com/pingcap/log"
	timodel "github.com/pingcap/parser/model"
	"github.com/pingcap/ticdc/cdc/model"
	cdcContext "github.com/pingcap/ticdc/pkg/context"
	cerror "github.com/pingcap/ticdc/pkg/errors"
	"github.com/pingcap/ticdc/pkg/util"
	"github.com/pingcap/tidb/sessionctx/binloginfo"
	"github.com/pingcap/tidb/store/tikv/oracle"
	"github.com/prometheus/client_golang/prometheus"
	"go.uber.org/zap"
)

type changefeed struct {
	id    model.ChangeFeedID
	state *model.ChangefeedReactorState

	scheduler        *scheduler
	barriers         *barriers
	feedStateManager *feedStateManager
	gcManager        *gcManager

	schema      *schemaWrap4Owner
	sink        AsyncSink
	ddlPuller   DDLPuller
	initialized bool

	// only used for asyncExecDDL function
	// the ddlEventCache is not nil when the changefeed is executing the DDL event asynchronously
	// when the DDL event is executed, the ddlEventCache will be set to nil
	ddlEventCache *model.DDLEvent

	errCh  chan error
	cancel context.CancelFunc

	// the changefeed will start some backend goroutine in initialize function,
	// such as DDLPuller, Sink, etc.
	// the wait group is used to manager those backend goroutine.
	// but the wait group only manager the DDLPuller for now.
	// TODO: manager the Sink and another backend goroutine.
	wg sync.WaitGroup

	metricsChangefeedCheckpointTsGauge    prometheus.Gauge
	metricsChangefeedCheckpointTsLagGauge prometheus.Gauge

	newDDLPuller func(ctx cdcContext.Context, startTs uint64) (DDLPuller, error)
	newSink      func(ctx cdcContext.Context) (AsyncSink, error)
}

func newChangefeed(id model.ChangeFeedID, gcManager *gcManager) *changefeed {
	c := &changefeed{
		id:               id,
		scheduler:        newScheduler(),
		barriers:         newBarriers(),
		feedStateManager: new(feedStateManager),
		gcManager:        gcManager,

		errCh:  make(chan error, defaultErrChSize),
		cancel: func() {},

		newDDLPuller: newDDLPuller,
	}
	c.newSink = newAsyncSink
	return c
}

func newChangefeed4Test(
	id model.ChangeFeedID, gcManager *gcManager,
	newDDLPuller func(ctx cdcContext.Context, startTs uint64) (DDLPuller, error),
	newSink func(ctx cdcContext.Context) (AsyncSink, error),
) *changefeed {
	c := newChangefeed(id, gcManager)
	c.newDDLPuller = newDDLPuller
	c.newSink = newSink
	return c
}

func (c *changefeed) Tick(ctx cdcContext.Context, state *model.ChangefeedReactorState, captures map[model.CaptureID]*model.CaptureInfo) {
	ctx = cdcContext.WithErrorHandler(ctx, func(err error) error {
		c.errCh <- errors.Trace(err)
		return nil
	})
	if err := c.tick(ctx, state, captures); err != nil {
		log.Error("an error occurred in Owner", zap.String("changefeedID", c.state.ID), zap.Error(err), zap.Stringer("tp", reflect.TypeOf(err)))
		var code string
		if rfcCode, ok := cerror.RFCCode(err); ok {
			code = string(rfcCode)
		} else {
			code = string(cerror.ErrOwnerUnknown.RFCCode())
		}
		c.feedStateManager.HandleError(&model.RunningError{
			Addr:    util.CaptureAddrFromCtx(ctx),
			Code:    code,
			Message: err.Error(),
		})
		c.releaseResources()
	}
}

func (c *changefeed) tick(ctx cdcContext.Context, state *model.ChangefeedReactorState, captures map[model.CaptureID]*model.CaptureInfo) error {
	c.state = state
	c.feedStateManager.Tick(state)
	if !c.feedStateManager.ShouldRunning() {
		c.releaseResources()
		return nil
	}

	checkpointTs := c.state.Info.GetCheckpointTs(c.state.Status)
	if err := c.gcManager.CheckStaleCheckpointTs(ctx, checkpointTs); err != nil {
		return errors.Trace(err)
	}
	if !c.preCheck(captures) {
		return nil
	}
	if err := c.initialize(ctx); err != nil {
		return errors.Trace(err)
	}

	select {
	case err := <-c.errCh:
		return errors.Trace(err)
	default:
	}

	c.sink.EmitCheckpointTs(ctx, checkpointTs)
	barrierTs, err := c.handleBarrier(ctx)
	if err != nil {
		return errors.Trace(err)
	}
	shouldUpdateState, err := c.scheduler.Tick(c.state, c.schema.AllPhysicalTables(), captures)
	if err != nil {
		return errors.Trace(err)
	}
	if shouldUpdateState {
		c.updateStatus(barrierTs)
	}
	return nil
}

func (c *changefeed) initialize(ctx cdcContext.Context) error {
	if c.initialized {
		return nil
	}
	// clean the errCh
	// when the changefeed is resumed after stopped, the changefeed instance will be reuse,
	// so we should make sure that the errCh is empty when the changefeed restarting
LOOP:
	for {
		select {
		case <-c.errCh:
		default:
			break LOOP
		}
	}
	startTs := c.state.Info.GetCheckpointTs(c.state.Status)
	log.Info("initialize changefeed", zap.String("changefeed", c.state.ID),
		zap.Stringer("info", c.state.Info),
		zap.Uint64("checkpoint ts", startTs))
	failpoint.Inject("NewChangefeedNoRetryError", func() {
		failpoint.Return(cerror.ErrStartTsBeforeGC.GenWithStackByArgs(startTs-300, startTs))
	})

	failpoint.Inject("NewChangefeedRetryError", func() {
		failpoint.Return(errors.New("failpoint injected retriable error"))
	})

	if c.state.Info.Config.CheckGCSafePoint {
		err := util.CheckSafetyOfStartTs(ctx, ctx.GlobalVars().PDClient, c.state.ID, startTs)
		if err != nil {
			return errors.Trace(err)
		}
	}
	c.barriers.Update(ddlJobBarrier, startTs)
	c.barriers.Update(syncPointBarrier, startTs)
	c.barriers.Update(finishBarrier, c.state.Info.GetTargetTs())
	var err error
	c.schema, err = newSchemaWrap4Owner(ctx.GlobalVars().KVStorage, startTs, c.state.Info.Config)
	if err != nil {
		return errors.Trace(err)
	}
	cancelCtx, cancel := cdcContext.WithCancel(ctx)
	c.cancel = cancel
	c.sink, err = c.newSink(cancelCtx)
	if err != nil {
		return errors.Trace(err)
	}
	err = c.sink.Initialize(cancelCtx, c.schema.SinkTableInfos())
	if err != nil {
		return errors.Trace(err)
	}
	c.ddlPuller, err = c.newDDLPuller(cancelCtx, startTs)
	if err != nil {
		return errors.Trace(err)
	}
	c.wg.Add(1)
	go func() {
		defer c.wg.Done()
		ctx.Throw(c.ddlPuller.Run(cancelCtx))
	}()

	// init metrics
	c.metricsChangefeedCheckpointTsGauge = changefeedCheckpointTsGauge.WithLabelValues(c.id)
	c.metricsChangefeedCheckpointTsLagGauge = changefeedCheckpointTsLagGauge.WithLabelValues(c.id)
	c.initialized = true
	return nil
}

func (c *changefeed) releaseResources() {
	if !c.initialized {
		return
	}
	log.Info("close changefeed", zap.String("changefeed", c.state.ID),
		zap.Stringer("info", c.state.Info))
	c.cancel()
	c.cancel = func() {}
	c.ddlPuller.Close()
	c.schema = nil
	if err := c.sink.Close(); err != nil {
		log.Warn("Closing sink failed in Owner", zap.String("changefeedID", c.state.ID), zap.Error(err))
	}
	c.wg.Wait()
	changefeedCheckpointTsGauge.DeleteLabelValues(c.id)
	changefeedCheckpointTsLagGauge.DeleteLabelValues(c.id)
	c.metricsChangefeedCheckpointTsGauge = nil
	c.metricsChangefeedCheckpointTsLagGauge = nil
	c.initialized = false
}

<<<<<<< HEAD
// preCheck makes sure the metadata is enough to run the tick
// if the metadata is not complete, for example, the ChangeFeedStatus is nil,
// this function will create the lost metadata and skip this tick.
func (c *changefeed) preCheck(captures map[model.CaptureID]*model.CaptureInfo) (passCheck bool) {
=======
func (c *changefeed) preflightCheck(captures map[model.CaptureID]*model.CaptureInfo) (ok bool) {
>>>>>>> 9bd73db5
	passCheck = true
	if c.state.Status == nil {
		c.state.PatchStatus(func(status *model.ChangeFeedStatus) (*model.ChangeFeedStatus, bool, error) {
			if status == nil {
				status = &model.ChangeFeedStatus{
					ResolvedTs:   c.state.Info.StartTs,
					CheckpointTs: c.state.Info.StartTs,
					AdminJobType: model.AdminNone,
				}
				return status, true, nil
			}
			return status, false, nil
		})
		passCheck = false
	}
	for captureID := range captures {
		if _, exist := c.state.TaskStatuses[captureID]; !exist {
			c.state.PatchTaskStatus(captureID, func(status *model.TaskStatus) (*model.TaskStatus, bool, error) {
				if status == nil {
					status = new(model.TaskStatus)
					return status, true, nil
				}
				return status, false, nil
			})
			passCheck = false
		}
	}
	for captureID := range c.state.TaskStatuses {
		if _, exist := captures[captureID]; !exist {
			c.state.PatchTaskStatus(captureID, func(status *model.TaskStatus) (*model.TaskStatus, bool, error) {
				return nil, status != nil, nil
			})
			passCheck = false
		}
	}

	for captureID := range c.state.TaskPositions {
		if _, exist := captures[captureID]; !exist {
			c.state.PatchTaskPosition(captureID, func(position *model.TaskPosition) (*model.TaskPosition, bool, error) {
				return nil, position != nil, nil
			})
			passCheck = false
		}
	}
	for captureID := range c.state.Workloads {
		if _, exist := captures[captureID]; !exist {
			c.state.PatchTaskWorkload(captureID, func(workload model.TaskWorkload) (model.TaskWorkload, bool, error) {
				return nil, workload != nil, nil
			})
			passCheck = false
		}
	}
	return
}

func (c *changefeed) handleBarrier(ctx cdcContext.Context) (uint64, error) {
	barrierTp, barrierTs := c.barriers.Min()
	blocked := (barrierTs == c.state.Status.CheckpointTs) && (barrierTs == c.state.Status.ResolvedTs)
	if blocked && c.state.Info.SyncPointEnabled {
		if err := c.sink.SinkSyncpoint(ctx, barrierTs); err != nil {
			return 0, errors.Trace(err)
		}
	}
	switch barrierTp {
	case ddlJobBarrier:
		ddlResolvedTs, ddlJob := c.ddlPuller.FrontDDL()
		if ddlJob == nil || ddlResolvedTs != barrierTs {
			c.barriers.Update(ddlJobBarrier, ddlResolvedTs)
			return barrierTs, nil
		}
		if !blocked {
			return barrierTs, nil
		}
		done, err := c.asyncExecDDL(ctx, ddlJob)
		if err != nil {
			return 0, errors.Trace(err)
		}
		if !done {
			return barrierTs, nil
		}
		c.ddlPuller.PopFrontDDL()
		newDDLResolvedTs, _ := c.ddlPuller.FrontDDL()
		c.barriers.Update(ddlJobBarrier, newDDLResolvedTs)

	case syncPointBarrier:
		if !c.state.Info.SyncPointEnabled {
			c.barriers.Remove(syncPointBarrier)
			return barrierTs, nil
		}
		if !blocked {
			return barrierTs, nil
		}
		nextSyncPointTs := oracle.GoTimeToTS(oracle.GetTimeFromTS(barrierTs).Add(c.state.Info.SyncPointInterval))
		c.barriers.Update(syncPointBarrier, nextSyncPointTs)

	case finishBarrier:
		if !blocked {
			return barrierTs, nil
		}
		c.feedStateManager.MarkFinished()
	default:
		log.Panic("Unknown barrier type", zap.Int("barrier type", int(barrierTp)))
	}
	return barrierTs, nil
}

func (c *changefeed) asyncExecDDL(ctx cdcContext.Context, job *timodel.Job) (done bool, err error) {
	if job.BinlogInfo == nil {
		log.Warn("ignore the invalid DDL job", zap.Reflect("job", job))
		return true, nil
	}
	cyclicConfig := c.state.Info.Config.Cyclic
	if cyclicConfig.IsEnabled() && !cyclicConfig.SyncDDL {
		return true, nil
	}
	if c.ddlEventCache == nil || c.ddlEventCache.CommitTs != job.BinlogInfo.FinishedTS {
		ddlEvent, err := c.schema.BuildDDLEvent(job)
		if err != nil {
			return false, errors.Trace(err)
		}
		err = c.schema.HandleDDL(job)
		if err != nil {
			return false, errors.Trace(err)
		}
		ddlEvent.Query = binloginfo.AddSpecialComment(ddlEvent.Query)
		c.ddlEventCache = ddlEvent
	}
	if job.BinlogInfo.TableInfo != nil && c.schema.IsIneligibleTableID(job.BinlogInfo.TableInfo.ID) {
		log.Warn("ignore the DDL job of ineligible table", zap.Reflect("job", job))
		return true, nil
	}
	done, err = c.sink.EmitDDLEvent(ctx, c.ddlEventCache)
	if err != nil {
		return false, err
	}
	if done {
		c.ddlEventCache = nil
	}
	return done, nil
}

func (c *changefeed) updateStatus(barrierTs model.Ts) {
	resolvedTs := barrierTs
	for _, position := range c.state.TaskPositions {
		if resolvedTs > position.ResolvedTs {
			resolvedTs = position.ResolvedTs
		}
	}
	for _, taskStatus := range c.state.TaskStatuses {
		for _, opt := range taskStatus.Operation {
			if resolvedTs > opt.BoundaryTs {
				resolvedTs = opt.BoundaryTs
			}
		}
	}
	checkpointTs := resolvedTs
	for _, position := range c.state.TaskPositions {
		if checkpointTs > position.CheckPointTs {
			checkpointTs = position.CheckPointTs
		}
	}
	c.state.PatchStatus(func(status *model.ChangeFeedStatus) (*model.ChangeFeedStatus, bool, error) {
		changed := false
		if status.ResolvedTs != resolvedTs {
			status.ResolvedTs = resolvedTs
			changed = true
		}
		if status.CheckpointTs != checkpointTs {
			status.CheckpointTs = checkpointTs
			changed = true
		}
		return status, changed, nil
	})

	phyTs := oracle.ExtractPhysical(checkpointTs)
	c.metricsChangefeedCheckpointTsGauge.Set(float64(phyTs))
	// It is more accurate to get tso from PD, but in most cases we have
	// deployed NTP service, a little bias is acceptable here.
	c.metricsChangefeedCheckpointTsLagGauge.Set(float64(oracle.GetPhysical(time.Now())-phyTs) / 1e3)
}

func (c *changefeed) Close() {
	c.releaseResources()
}<|MERGE_RESOLUTION|>--- conflicted
+++ resolved
@@ -131,7 +131,7 @@
 	if err := c.gcManager.CheckStaleCheckpointTs(ctx, checkpointTs); err != nil {
 		return errors.Trace(err)
 	}
-	if !c.preCheck(captures) {
+	if !c.preflightCheck(captures) {
 		return nil
 	}
 	if err := c.initialize(ctx); err != nil {
@@ -248,15 +248,11 @@
 	c.initialized = false
 }
 
-<<<<<<< HEAD
-// preCheck makes sure the metadata is enough to run the tick
+// preflightCheck makes sure the metadata is enough to run the tick
 // if the metadata is not complete, for example, the ChangeFeedStatus is nil,
 // this function will create the lost metadata and skip this tick.
-func (c *changefeed) preCheck(captures map[model.CaptureID]*model.CaptureInfo) (passCheck bool) {
-=======
 func (c *changefeed) preflightCheck(captures map[model.CaptureID]*model.CaptureInfo) (ok bool) {
->>>>>>> 9bd73db5
-	passCheck = true
+	ok = true
 	if c.state.Status == nil {
 		c.state.PatchStatus(func(status *model.ChangeFeedStatus) (*model.ChangeFeedStatus, bool, error) {
 			if status == nil {
@@ -269,7 +265,7 @@
 			}
 			return status, false, nil
 		})
-		passCheck = false
+		ok = false
 	}
 	for captureID := range captures {
 		if _, exist := c.state.TaskStatuses[captureID]; !exist {
@@ -280,7 +276,7 @@
 				}
 				return status, false, nil
 			})
-			passCheck = false
+			ok = false
 		}
 	}
 	for captureID := range c.state.TaskStatuses {
@@ -288,7 +284,7 @@
 			c.state.PatchTaskStatus(captureID, func(status *model.TaskStatus) (*model.TaskStatus, bool, error) {
 				return nil, status != nil, nil
 			})
-			passCheck = false
+			ok = false
 		}
 	}
 
@@ -297,7 +293,7 @@
 			c.state.PatchTaskPosition(captureID, func(position *model.TaskPosition) (*model.TaskPosition, bool, error) {
 				return nil, position != nil, nil
 			})
-			passCheck = false
+			ok = false
 		}
 	}
 	for captureID := range c.state.Workloads {
@@ -305,7 +301,7 @@
 			c.state.PatchTaskWorkload(captureID, func(workload model.TaskWorkload) (model.TaskWorkload, bool, error) {
 				return nil, workload != nil, nil
 			})
-			passCheck = false
+			ok = false
 		}
 	}
 	return
