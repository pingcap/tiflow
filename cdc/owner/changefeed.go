// Copyright 2021 PingCAP, Inc.
//
// Licensed under the Apache License, Version 2.0 (the "License");
// you may not use this file except in compliance with the License.
// You may obtain a copy of the License at
//
//     http://www.apache.org/licenses/LICENSE-2.0
//
// Unless required by applicable law or agreed to in writing, software
// distributed under the License is distributed on an "AS IS" BASIS,
// See the License for the specific language governing permissions and
// limitations under the License.

package owner

import (
	"context"
	"strings"
	"sync"
	"time"

	"github.com/pingcap/errors"
	"github.com/pingcap/failpoint"
	"github.com/pingcap/log"
	"github.com/pingcap/tidb/parser"
	"github.com/pingcap/tidb/parser/format"
	timodel "github.com/pingcap/tidb/parser/model"
	"github.com/pingcap/tiflow/cdc/contextutil"
	"github.com/pingcap/tiflow/cdc/model"
	"github.com/pingcap/tiflow/cdc/puller"
	"github.com/pingcap/tiflow/cdc/redo"
	"github.com/pingcap/tiflow/cdc/scheduler"
	"github.com/pingcap/tiflow/pkg/config"
	cdcContext "github.com/pingcap/tiflow/pkg/context"
	cerror "github.com/pingcap/tiflow/pkg/errors"
	"github.com/pingcap/tiflow/pkg/orchestrator"
	"github.com/pingcap/tiflow/pkg/txnutil/gc"
	"github.com/pingcap/tiflow/pkg/upstream"
	"github.com/prometheus/client_golang/prometheus"
	"github.com/tikv/client-go/v2/oracle"
	"go.uber.org/zap"
)

// newSchedulerV2FromCtx creates a new schedulerV2 from context.
// This function is factored out to facilitate unit testing.
func newSchedulerV2FromCtx(
	ctx cdcContext.Context, startTs uint64,
) (ret scheduler.Scheduler, err error) {
	changeFeedID := ctx.ChangefeedVars().ID
	messageServer := ctx.GlobalVars().MessageServer
	messageRouter := ctx.GlobalVars().MessageRouter
	ownerRev := ctx.GlobalVars().OwnerRevision
	captureID := ctx.GlobalVars().CaptureInfo.ID
	cfg := config.GetGlobalServerConfig().Debug
	if cfg.EnableSchedulerV3 {
		ret, err = scheduler.NewSchedulerV3(
			ctx, captureID, changeFeedID, startTs,
			messageServer, messageRouter, ownerRev, cfg.Scheduler)
	} else {
		ret, err = scheduler.NewScheduler(
			ctx, captureID, changeFeedID, startTs,
			messageServer, messageRouter, ownerRev, cfg.Scheduler)
	}
	return ret, errors.Trace(err)
}

func newScheduler(ctx cdcContext.Context, startTs uint64) (scheduler.Scheduler, error) {
	return newSchedulerV2FromCtx(ctx, startTs)
}

type changefeed struct {
	id model.ChangeFeedID
	// state is read-only during the Tick, should only be updated by patch the etcd.
	state *orchestrator.ChangefeedReactorState

	upstream  *upstream.Upstream
	scheduler scheduler.Scheduler
	// barriers will be created when a changefeed is initialized
	// and will be destroyed when a changefeed is closed.
	barriers         *barriers
	feedStateManager *feedStateManager
	redoManager      redo.LogManager

	schema      *schemaWrap4Owner
	sink        DDLSink
	ddlPuller   puller.DDLPuller
	initialized bool
	// isRemoved is true if the changefeed is removed,
	// which means it will be removed from memory forever
	isRemoved bool
	// isReleased is true if the changefeed's resource is released
	// but it will still be kept in the memory and it will be check
	// in every tick
	isReleased bool

	// only used for asyncExecDDL function
	// ddlEventCache is not nil when the changefeed is executing
	// a DDL job asynchronously. After the DDL job has been executed,
	// ddlEventCache will be set to nil. ddlEventCache contains more than
	// one event for a rename tables DDL job.
	ddlEventCache []*model.DDLEvent
	// currentTableNames is the table names that the changefeed is watching.
	// And it contains only the tables of the ddl that have been processed.
	// The ones that have not been executed yet do not have.
	currentTableNames []model.TableName

	errCh chan error
	// cancel the running goroutine start by `DDLPuller`
	cancel context.CancelFunc

	// The changefeed will start a backend goroutine in the function `initialize` for DDLPuller
	// `ddlWg` is used to manage this backend goroutine.
	ddlWg sync.WaitGroup

	metricsChangefeedBarrierTsGauge       prometheus.Gauge
	metricsChangefeedCheckpointTsGauge    prometheus.Gauge
	metricsChangefeedCheckpointTsLagGauge prometheus.Gauge
	metricsChangefeedResolvedTsGauge      prometheus.Gauge
	metricsChangefeedResolvedTsLagGauge   prometheus.Gauge
	metricsChangefeedTickDuration         prometheus.Observer

	newDDLPuller func(ctx context.Context,
		replicaConfig *config.ReplicaConfig,
		up *upstream.Upstream,
		startTs uint64,
		changefeed model.ChangeFeedID,
	) (puller.DDLPuller, error)

	newSink      func() DDLSink
	newScheduler func(ctx cdcContext.Context, startTs uint64) (scheduler.Scheduler, error)
}

func newChangefeed(
	id model.ChangeFeedID,
	state *orchestrator.ChangefeedReactorState,
	up *upstream.Upstream,
) *changefeed {
	c := &changefeed{
		id:    id,
		state: state,
		// The scheduler will be created lazily.
		scheduler:        nil,
		barriers:         newBarriers(),
		feedStateManager: newFeedStateManager(),
		upstream:         up,

		errCh:  make(chan error, defaultErrChSize),
		cancel: func() {},

		newDDLPuller: puller.NewDDLPuller,
		newSink:      newDDLSink,
	}
	c.newScheduler = newScheduler
	return c
}

func newChangefeed4Test(
	id model.ChangeFeedID, state *orchestrator.ChangefeedReactorState, up *upstream.Upstream,
	newDDLPuller func(ctx context.Context,
	replicaConfig *config.ReplicaConfig,
	up *upstream.Upstream,
	startTs uint64,
	changefeed model.ChangeFeedID,
) (puller.DDLPuller, error),
	newSink func() DDLSink,
	newScheduler func(ctx cdcContext.Context, startTs uint64) (scheduler.Scheduler, error),
) *changefeed {
	c := newChangefeed(id, state, up)
	c.newDDLPuller = newDDLPuller
	c.newSink = newSink
	c.newScheduler = newScheduler
	return c
}

func (c *changefeed) Tick(ctx cdcContext.Context, captures map[model.CaptureID]*model.CaptureInfo) {
	startTime := time.Now()
	if err := c.upstream.Error(); err != nil {
		c.handleErr(ctx, err)
		return
	}
	if c.upstream.IsClosed() {
		log.Panic("upstream is closed",
			zap.Uint64("upstreamID", c.upstream.ID),
			zap.String("namespace", c.id.Namespace),
			zap.String("changefeed", c.id.ID))
	}
	// skip this tick
	if !c.upstream.IsNormal() {
		return
	}
	ctx = cdcContext.WithErrorHandler(ctx, func(err error) error {
		c.errCh <- errors.Trace(err)
		return nil
	})
	c.state.CheckCaptureAlive(ctx.GlobalVars().CaptureInfo.ID)
	err := c.tick(ctx, captures)

	// The tick duration is recorded only if changefeed has completed initialization
	if c.initialized {
		costTime := time.Since(startTime)
		if costTime > changefeedLogsWarnDuration {
			log.Warn("changefeed tick took too long",
				zap.String("namespace", c.id.Namespace),
				zap.String("changefeed", c.id.ID),
				zap.Duration("duration", costTime))
		}
		c.metricsChangefeedTickDuration.Observe(costTime.Seconds())
	}

	if err != nil {
		c.handleErr(ctx, err)
	}
}

func (c *changefeed) handleErr(ctx cdcContext.Context, err error) {
	log.Error("an error occurred in Owner",
		zap.String("namespace", c.id.Namespace),
		zap.String("changefeed", c.id.ID), zap.Error(err))
	var code string
	if rfcCode, ok := cerror.RFCCode(err); ok {
		code = string(rfcCode)
	} else {
		code = string(cerror.ErrOwnerUnknown.RFCCode())
	}
	c.feedStateManager.handleError(&model.RunningError{
		Addr:    contextutil.CaptureAddrFromCtx(ctx),
		Code:    code,
		Message: err.Error(),
	})
	c.releaseResources(ctx)
}

func (c *changefeed) checkStaleCheckpointTs(ctx cdcContext.Context, checkpointTs uint64) error {
	state := c.state.Info.State
	if state == model.StateNormal || state == model.StateStopped || state == model.StateError {
		failpoint.Inject("InjectChangefeedFastFailError", func() error {
			return cerror.ErrGCTTLExceeded.FastGen("InjectChangefeedFastFailError")
		})
		if err := c.upstream.GCManager.CheckStaleCheckpointTs(ctx, c.id, checkpointTs); err != nil {
			return errors.Trace(err)
		}
	}
	return nil
}

func (c *changefeed) tick(ctx cdcContext.Context, captures map[model.CaptureID]*model.CaptureInfo) error {
	adminJobPending := c.feedStateManager.Tick(c.state)
	checkpointTs := c.state.Info.GetCheckpointTs(c.state.Status)
	// check stale checkPointTs must be called before `feedStateManager.ShouldRunning()`
	// to ensure an error or stopped changefeed also be checked
	if err := c.checkStaleCheckpointTs(ctx, checkpointTs); err != nil {
		return errors.Trace(err)
	}

	if !c.feedStateManager.ShouldRunning() {
		c.isRemoved = c.feedStateManager.ShouldRemoved()
		c.releaseResources(ctx)
		return nil
	}

	if adminJobPending {
		return nil
	}

	if !c.preflightCheck(captures) {
		return nil
	}
	if err := c.initialize(ctx); err != nil {
		return errors.Trace(err)
	}

	select {
	case err := <-c.errCh:
		return errors.Trace(err)
	default:
	}
	// we need to wait sink to be ready before we do the other things
	// otherwise, we may cause a nil pointer panic
	if !c.sink.isInitialized() {
		return nil
	}
	// This means that the cached DDL has been executed,
	// and we need to use the latest table names.
	if c.currentTableNames == nil {
		c.currentTableNames = c.schema.AllTableNames()
		log.Debug("changefeed current table names updated",
			zap.String("namespace", c.id.Namespace),
			zap.String("changefeed", c.id.ID),
			zap.Any("tables", c.currentTableNames),
		)
	}
	c.sink.emitCheckpointTs(checkpointTs, c.currentTableNames)

	barrierTs, err := c.handleBarrier(ctx)
	if err != nil {
		return errors.Trace(err)
	}
	log.Debug("owner handles barrier",
		zap.String("namespace", c.id.Namespace),
		zap.String("changefeed", c.id.ID),
		zap.Uint64("barrierTs", barrierTs),
		zap.Uint64("checkpointTs", checkpointTs))

	if barrierTs < checkpointTs {
		// This condition implies that the DDL resolved-ts has not yet reached checkpointTs,
		// which implies that it would be premature to schedule tables or to update status.
		// So we return here.
		return nil
	}

	startTime := time.Now()
	newCheckpointTs, newResolvedTs, err := c.scheduler.Tick(
		ctx, c.state.Status.CheckpointTs, c.schema.AllPhysicalTables(), captures)
	costTime := time.Since(startTime)
	if costTime > schedulerLogsWarnDuration {
		log.Warn("scheduler tick took too long",
			zap.String("namespace", c.id.Namespace),
			zap.String("changefeed", c.id.ID), zap.Duration("duration", costTime))
	}
	if err != nil {
		return errors.Trace(err)
	}

	pdTime, _ := c.upstream.PDClock.CurrentTime()
	currentTs := oracle.GetPhysical(pdTime)

	// CheckpointCannotProceed implies that not all tables are being replicated normally,
	// so in that case there is no need to advance the global watermarks.
	if newCheckpointTs != scheduler.CheckpointCannotProceed {
		// If the owner is just initialized, barrierTs can be `checkpoint-1`. To avoid
		// global resolvedTs and checkpointTs regression, we need to handle the case.
		if newResolvedTs > barrierTs {
			newResolvedTs = barrierTs
		}
		if newCheckpointTs > barrierTs {
			newCheckpointTs = barrierTs
		}
		prevResolvedTs := c.state.Status.ResolvedTs
		if c.redoManager.Enabled() {
			var flushedCheckpointTs, flushedResolvedTs model.Ts
			// newResolvedTs can never exceed the barrier timestamp boundary. If redo is enabled,
			// we can only upload it to etcd after it has been flushed into redo meta.
			// NOTE: `UpdateMeta` handles regressed checkpointTs and resolvedTs internally.
			c.redoManager.UpdateMeta(newCheckpointTs, newResolvedTs)
			c.redoManager.GetFlushedMeta(&flushedCheckpointTs, &flushedResolvedTs)
			log.Debug("owner gets flushed meta",
				zap.Uint64("flushedResolvedTs", flushedResolvedTs),
				zap.Uint64("flushedCheckpointTs", flushedCheckpointTs),
				zap.Uint64("newResolvedTs", newResolvedTs),
				zap.Uint64("newCheckpointTs", newCheckpointTs),
				zap.String("namespace", c.id.Namespace),
				zap.String("changefeed", c.id.ID))
			if flushedResolvedTs != 0 {
				// It's not necessary to replace newCheckpointTs with flushedResolvedTs,
				// as cdc can ensure newCheckpointTs can never exceed prevResolvedTs.
				newResolvedTs = flushedResolvedTs
			} else {
				newResolvedTs = prevResolvedTs
			}
		}
		log.Debug("owner prepares to update status",
			zap.Uint64("prevResolvedTs", prevResolvedTs),
			zap.Uint64("newResolvedTs", newResolvedTs),
			zap.Uint64("newCheckpointTs", newCheckpointTs),
			zap.String("namespace", c.id.Namespace),
			zap.String("changefeed", c.id.ID))
		// resolvedTs should never regress but checkpointTs can, as checkpointTs has already
		// been decreased when the owner is initialized.
		if newResolvedTs < prevResolvedTs {
			newResolvedTs = prevResolvedTs
		}
		c.updateStatus(newCheckpointTs, newResolvedTs)
		c.updateMetrics(currentTs, newCheckpointTs, newResolvedTs)
	} else if c.state.Status != nil {
		// We should keep the metrics updated even if the scheduler cannot
		// advance the watermarks for now.
		c.updateMetrics(currentTs, c.state.Status.CheckpointTs, c.state.Status.ResolvedTs)
	}
	return nil
}

func (c *changefeed) initialize(ctx cdcContext.Context) (err error) {
	if c.initialized || c.state.Status == nil {
		// If `c.state.Status` is nil it means the changefeed struct is just created, it needs to
		//  1. use startTs as checkpointTs and resolvedTs, if it's a new created changefeed; or
		//  2. load checkpointTs and resolvedTs from etcd, if it's an existing changefeed.
		// And then it can continue to initialize.
		return nil
	}
	c.isReleased = false
	// clean the errCh
	// When the changefeed is resumed after being stopped, the changefeed instance will be reused,
	// So we should make sure that the errCh is empty when the changefeed is restarting
LOOP:
	for {
		select {
		case <-c.errCh:
		default:
			break LOOP
		}
	}

	checkpointTs := c.state.Status.CheckpointTs
	resolvedTs := c.state.Status.ResolvedTs

	failpoint.Inject("NewChangefeedNoRetryError", func() {
		failpoint.Return(cerror.ErrStartTsBeforeGC.GenWithStackByArgs(checkpointTs-300, checkpointTs))
	})
	failpoint.Inject("NewChangefeedRetryError", func() {
		failpoint.Return(errors.New("failpoint injected retriable error"))
	})

	if c.state.Info.Config.CheckGCSafePoint {
		// Check TiDB GC safepoint does not exceed the checkpoint.
		//
		// We update TTL to 10 minutes,
		//  1. to delete the service GC safepoint effectively,
		//  2. in case owner update TiCDC service GC safepoint fails.
		//
		// Also, it unblocks TiDB GC, because the service GC safepoint is set to
		// 1 hour TTL during creating changefeed.
		//
		// See more gc doc.
		ensureTTL := int64(10 * 60)
		err = gc.EnsureChangefeedStartTsSafety(
			ctx, c.upstream.PDClient,
			ctx.GlobalVars().EtcdClient.GetEnsureGCServiceID(gc.EnsureGCServiceInitializing),
			c.id, ensureTTL, checkpointTs)
		if err != nil {
			return errors.Trace(err)
		}
		// clean service GC safepoint '-creating-' and '-resuming-' if there are any.
		err = gc.UndoEnsureChangefeedStartTsSafety(
			ctx, c.upstream.PDClient,
			ctx.GlobalVars().EtcdClient.GetEnsureGCServiceID(gc.EnsureGCServiceCreating),
			c.id,
		)
		if err != nil {
			return errors.Trace(err)
		}
		err = gc.UndoEnsureChangefeedStartTsSafety(
			ctx, c.upstream.PDClient,
			ctx.GlobalVars().EtcdClient.GetEnsureGCServiceID(gc.EnsureGCServiceResuming),
			c.id,
		)
		if err != nil {
			return errors.Trace(err)
		}
	}
	c.barriers = newBarriers()
	if c.state.Info.SyncPointEnabled {
		c.barriers.Update(syncPointBarrier, resolvedTs)
	}
	// Since we are starting DDL puller from (checkpointTs-1) to make
	// the DDL committed at checkpointTs executable by CDC, we need to set
	// the DDL barrier to the correct start point.
	// TODO: get DDL barrier based on resolvedTs.
	c.barriers.Update(ddlJobBarrier, checkpointTs-1)
	c.barriers.Update(finishBarrier, c.state.Info.GetTargetTs())

	// Note that (checkpointTs == ddl.FinishedTs) DOES NOT imply that the DDL has been completed executed.
	// So we need to process all DDLs from the range [checkpointTs, ...), but since the semantics of start-ts requires
	// the lower bound of an open interval, i.e. (startTs, ...), we pass checkpointTs-1 as the start-ts to initialize
	// the schema cache.
	c.schema, err = newSchemaWrap4Owner(c.upstream.KVStorage,
		checkpointTs-1, c.state.Info.Config, c.id)
	if err != nil {
		return errors.Trace(err)
	}
	cancelCtx, cancel := cdcContext.WithCancel(ctx)
	c.cancel = cancel

	c.sink = c.newSink()
	c.sink.run(cancelCtx, c.id, c.state.Info)

	// Refer to the previous comment on why we use (checkpointTs-1).
	c.ddlPuller, err = c.newDDLPuller(cancelCtx,
		c.state.Info.Config, c.upstream, checkpointTs-1, c.id)
	if err != nil {
		return errors.Trace(err)
	}
	c.ddlWg.Add(1)
	go func() {
		defer c.ddlWg.Done()
		ctx.Throw(c.ddlPuller.Run(cancelCtx))
	}()

	stdCtx := contextutil.PutChangefeedIDInCtx(cancelCtx, c.id)
	redoManagerOpts := redo.NewOwnerManagerOptions(c.errCh)
	mgr, err := redo.NewManager(stdCtx, c.state.Info.Config.Consistent, redoManagerOpts)
	c.redoManager = mgr
	failpoint.Inject("ChangefeedNewRedoManagerError", func() {
		err = errors.New("changefeed new redo manager injected error")
	})
	if err != nil {
		return err
	}
	log.Info("owner creates redo manager",
		zap.String("namespace", c.id.Namespace),
		zap.String("changefeed", c.id.ID))

	// create scheduler
	c.scheduler, err = c.newScheduler(ctx, checkpointTs)
	if err != nil {
		return errors.Trace(err)
	}

	c.initMetrics()

	c.initialized = true
	log.Info("changefeed initialized",
		zap.String("namespace", c.state.ID.Namespace),
		zap.String("changefeed", c.state.ID.ID),
		zap.Uint64("checkpointTs", checkpointTs),
		zap.Uint64("resolvedTs", resolvedTs),
		zap.Stringer("info", c.state.Info))

	return nil
}

<<<<<<< HEAD
func (c *changefeed) initMetrics() {
	c.metricsChangefeedBarrierTsGauge = changefeedBarrierTsGauge.
		WithLabelValues(c.id.Namespace, c.id.ID)
	c.metricsChangefeedCheckpointTsGauge = changefeedCheckpointTsGauge.
		WithLabelValues(c.id.Namespace, c.id.ID)
	c.metricsChangefeedCheckpointTsLagGauge = changefeedCheckpointTsLagGauge.
		WithLabelValues(c.id.Namespace, c.id.ID)
	c.metricsChangefeedResolvedTsGauge = changefeedResolvedTsGauge.
		WithLabelValues(c.id.Namespace, c.id.ID)
	c.metricsChangefeedResolvedTsLagGauge = changefeedResolvedTsLagGauge.
		WithLabelValues(c.id.Namespace, c.id.ID)
	c.metricsChangefeedTickDuration = changefeedTickDuration.
		WithLabelValues(c.id.Namespace, c.id.ID)

}

=======
// releaseResources is idempotent.
>>>>>>> 39fbe60a
func (c *changefeed) releaseResources(ctx cdcContext.Context) {
	if c.isReleased {
		return
	}
	// Must clean redo manager before calling cancel, otherwise
	// the manager can be closed internally.
	c.cleanupRedoManager(ctx)
	c.cleanupChangefeedServiceGCSafePoints(ctx)

	c.cancel()
	c.cancel = func() {}

	if c.ddlPuller != nil {
		c.ddlPuller.Close()
	}
	c.ddlWg.Wait()

	if c.sink != nil {
		canceledCtx, cancel := context.WithCancel(context.Background())
		cancel()
		// TODO(dongmen): remove ctx from func sink.close(), it is useless.
		// We don't need to wait sink Close, pass a canceled context is ok
		if err := c.sink.close(canceledCtx); err != nil {
			log.Warn("owner close sink failed",
				zap.String("namespace", c.id.Namespace),
				zap.String("changefeed", c.id.ID),
				zap.Error(err))
		}
	}

	if c.scheduler != nil {
		c.scheduler.Close(ctx)
		c.scheduler = nil
	}

	c.cleanupMetrics()
	c.schema = nil
	c.barriers = nil
	c.initialized = false
	c.isReleased = true

	log.Info("changefeed closed",
		zap.String("namespace", c.id.Namespace),
		zap.String("changefeed", c.id.ID),
		zap.Stringer("info", c.state.Info), zap.Bool("isRemoved", c.isRemoved))
}

func (c *changefeed) cleanupMetrics() {
	changefeedCheckpointTsGauge.DeleteLabelValues(c.id.Namespace, c.id.ID)
	changefeedCheckpointTsLagGauge.DeleteLabelValues(c.id.Namespace, c.id.ID)
	c.metricsChangefeedCheckpointTsGauge = nil
	c.metricsChangefeedCheckpointTsLagGauge = nil

	changefeedResolvedTsGauge.DeleteLabelValues(c.id.Namespace, c.id.ID)
	changefeedResolvedTsLagGauge.DeleteLabelValues(c.id.Namespace, c.id.ID)
	c.metricsChangefeedResolvedTsGauge = nil
	c.metricsChangefeedResolvedTsLagGauge = nil

	changefeedTickDuration.DeleteLabelValues(c.id.Namespace, c.id.ID)
	c.metricsChangefeedTickDuration = nil

	changefeedBarrierTsGauge.DeleteLabelValues(c.id.Namespace, c.id.ID)
	c.metricsChangefeedBarrierTsGauge = nil
}

// redoManagerCleanup cleanups redo logs if changefeed is removed and redo log is enabled
func (c *changefeed) cleanupRedoManager(ctx context.Context) {
	if c.isRemoved {
		if c.state == nil || c.state.Info == nil || c.state.Info.Config == nil ||
			c.state.Info.Config.Consistent == nil {
			log.Warn("changefeed is removed, but state is not complete", zap.Any("state", c.state))
			return
		}
		if !redo.IsConsistentEnabled(c.state.Info.Config.Consistent.Level) {
			return
		}
		// when removing a paused changefeed, the redo manager is nil, create a new one
		if c.redoManager == nil {
			redoManagerOpts := redo.NewManagerOptionsForClean()
			redoManager, err := redo.NewManager(ctx, c.state.Info.Config.Consistent, redoManagerOpts)
			if err != nil {
				log.Info("owner creates redo manager for clean fail",
					zap.String("namespace", c.id.Namespace),
					zap.String("changefeed", c.id.ID),
					zap.Error(err))
				return
			}
			c.redoManager = redoManager
		}
		err := c.redoManager.Cleanup(ctx)
		if err != nil {
			log.Error("cleanup redo logs failed", zap.String("changefeed", c.id.ID), zap.Error(err))
		}
	}
}

func (c *changefeed) cleanupChangefeedServiceGCSafePoints(ctx cdcContext.Context) {
	if !c.isRemoved {
		return
	}

	serviceIDs := []string{
		ctx.GlobalVars().EtcdClient.GetEnsureGCServiceID(gc.EnsureGCServiceCreating),
		ctx.GlobalVars().EtcdClient.GetEnsureGCServiceID(gc.EnsureGCServiceResuming),
		ctx.GlobalVars().EtcdClient.GetEnsureGCServiceID(gc.EnsureGCServiceInitializing),
	}

	for _, serviceID := range serviceIDs {
		err := gc.UndoEnsureChangefeedStartTsSafety(
			ctx,
			c.upstream.PDClient,
			serviceID,
			c.id)
		if err != nil {
			log.Error("failed to remove gc safepoint",
				zap.String("namespace", c.id.Namespace),
				zap.String("changefeed", c.id.ID),
				zap.String("serviceID", serviceID))
		}
	}
}

// preflightCheck makes sure that the metadata in Etcd is complete enough to run the tick.
// If the metadata is not complete, such as when the ChangeFeedStatus is nil,
// this function will reconstruct the lost metadata and skip this tick.
func (c *changefeed) preflightCheck(captures map[model.CaptureID]*model.CaptureInfo) (ok bool) {
	ok = true
	if c.state.Status == nil {
		c.state.PatchStatus(func(status *model.ChangeFeedStatus) (*model.ChangeFeedStatus, bool, error) {
			if status == nil {
				status = &model.ChangeFeedStatus{
					// the changefeed status is nil when the changefeed is just created.
					ResolvedTs:   c.state.Info.StartTs,
					CheckpointTs: c.state.Info.StartTs,
					AdminJobType: model.AdminNone,
				}
				return status, true, nil
			}
			return status, false, nil
		})
		ok = false
	}

	for captureID := range c.state.TaskPositions {
		if _, exist := captures[captureID]; !exist {
			c.state.PatchTaskPosition(captureID, func(position *model.TaskPosition) (*model.TaskPosition, bool, error) {
				return nil, position != nil, nil
			})
			ok = false
		}
	}
	return
}

func (c *changefeed) handleBarrier(ctx cdcContext.Context) (uint64, error) {
	barrierTp, barrierTs := c.barriers.Min()
	phyBarrierTs := oracle.ExtractPhysical(barrierTs)
	c.metricsChangefeedBarrierTsGauge.Set(float64(phyBarrierTs))
	ddlBlocked := barrierTs == c.state.Status.CheckpointTs
	blocked := ddlBlocked && barrierTs == c.state.Status.ResolvedTs
	switch barrierTp {
	case ddlJobBarrier:
		ddlResolvedTs, ddlJob := c.ddlPuller.FrontDDL()
		if ddlJob == nil || ddlResolvedTs != barrierTs {
			if ddlResolvedTs < barrierTs {
				return barrierTs, nil
			}
			c.barriers.Update(ddlJobBarrier, ddlResolvedTs)
			return barrierTs, nil
		}
		if !ddlBlocked {
			// DDL shouldn't be blocked by resolvedTs because DDL puller is created
			// with checkpointTs instead of resolvedTs.
			return barrierTs, nil
		}
		done, err := c.asyncExecDDLJob(ctx, ddlJob)
		if err != nil {
			return 0, errors.Trace(err)
		}
		if !done {
			return barrierTs, nil
		}
		c.ddlPuller.PopFrontDDL()
		newDDLResolvedTs, _ := c.ddlPuller.FrontDDL()
		c.barriers.Update(ddlJobBarrier, newDDLResolvedTs)

	case syncPointBarrier:
		if !blocked {
			return barrierTs, nil
		}
		nextSyncPointTs := oracle.GoTimeToTS(oracle.GetTimeFromTS(barrierTs).Add(c.state.Info.SyncPointInterval))
		if err := c.sink.emitSyncPoint(ctx, barrierTs); err != nil {
			return 0, errors.Trace(err)
		}
		c.barriers.Update(syncPointBarrier, nextSyncPointTs)

	case finishBarrier:
		if blocked {
			c.feedStateManager.MarkFinished()
		}
		return barrierTs, nil
	default:
		log.Panic("Unknown barrier type", zap.Int("barrierType", int(barrierTp)))
	}
	return barrierTs, nil
}

// asyncExecDDLJob execute ddl job asynchronously, it returns true if the jod is done.
// 0. Build ddl events from job.
// 1. Apply ddl job to c.schema.
// 2. Emit ddl event to redo manager.
// 3. Emit ddl event to ddl sink.
func (c *changefeed) asyncExecDDLJob(ctx cdcContext.Context,
	job *timodel.Job,
) (bool, error) {
	if job.BinlogInfo == nil {
		log.Warn("ignore the invalid DDL job", zap.String("changefeed", c.id.ID),
			zap.Reflect("job", job))
		return true, nil
	}

	if c.ddlEventCache == nil {
		// We must build ddl events from job before we call c.schema.HandleDDL(job).
		ddlEvents, err := c.schema.BuildDDLEvents(job)
		if err != nil {
			log.Error("build DDL event fail", zap.String("changefeed", c.id.ID),
				zap.Reflect("job", job), zap.Error(err))
			return false, errors.Trace(err)
		}
		c.ddlEventCache = ddlEvents
		// We can't use the latest schema directly,
		// we need to make sure we receive the ddl before we start or stop broadcasting checkpoint ts.
		// So let's remember the name of the table before processing and cache the DDL.
		c.currentTableNames = c.schema.AllTableNames()
		checkpointTs := c.state.Status.CheckpointTs
		// refresh checkpointTs and currentTableNames when a ddl job is received
		c.sink.emitCheckpointTs(checkpointTs, c.currentTableNames)
		// we apply ddl to update changefeed schema here.
		err = c.schema.HandleDDL(job)
		if err != nil {
			return false, errors.Trace(err)
		}
		if c.redoManager.Enabled() {
			for _, ddlEvent := range c.ddlEventCache {
				// FIXME: seems it's not necessary to emit DDL to redo storage,
				// because for a given redo meta with range (checkpointTs, resolvedTs],
				// there must be no pending DDLs not flushed into DDL sink.
				err = c.redoManager.EmitDDLEvent(ctx, ddlEvent)
				if err != nil {
					return false, err
				}
			}
		}
	}

	jobDone := true
	for _, event := range c.ddlEventCache {
		eventDone, err := c.asyncExecDDLEvent(ctx, event)
		if err != nil {
			return false, err
		}
		jobDone = jobDone && eventDone
	}

	if jobDone {
		c.ddlEventCache = nil
		// It has expired.
		// We should use the latest table names now.
		c.currentTableNames = nil
	}

	return jobDone, nil
}

func (c *changefeed) asyncExecDDLEvent(ctx cdcContext.Context,
	ddlEvent *model.DDLEvent,
) (done bool, err error) {
	ddlEvent.Query, err = addSpecialComment(ddlEvent.Query)
	if err != nil {
		return false, err
	}
	if ddlEvent.TableInfo != nil &&
		c.schema.IsIneligibleTableID(ddlEvent.TableInfo.TableID) {
		log.Warn("ignore the DDL event of ineligible table",
			zap.String("changefeed", c.id.ID), zap.Reflect("event", ddlEvent))
		return true, nil
	}
	done, err = c.sink.emitDDLEvent(ctx, ddlEvent)
	if err != nil {
		return false, err
	}

	return done, nil
}

func (c *changefeed) updateMetrics(currentTs int64, checkpointTs, resolvedTs model.Ts) {
	phyCkpTs := oracle.ExtractPhysical(checkpointTs)
	c.metricsChangefeedCheckpointTsGauge.Set(float64(phyCkpTs))
	c.metricsChangefeedCheckpointTsLagGauge.Set(float64(currentTs-phyCkpTs) / 1e3)

	phyRTs := oracle.ExtractPhysical(resolvedTs)
	c.metricsChangefeedResolvedTsGauge.Set(float64(phyRTs))
	c.metricsChangefeedResolvedTsLagGauge.Set(float64(currentTs-phyRTs) / 1e3)
}

func (c *changefeed) updateStatus(checkpointTs, resolvedTs model.Ts) {
	c.state.PatchStatus(func(status *model.ChangeFeedStatus) (*model.ChangeFeedStatus, bool, error) {
		changed := false
		if status == nil {
			return nil, changed, nil
		}
		if status.ResolvedTs != resolvedTs {
			status.ResolvedTs = resolvedTs
			changed = true
		}
		if status.CheckpointTs != checkpointTs {
			status.CheckpointTs = checkpointTs
			changed = true
		}
		return status, changed, nil
	})
}

func (c *changefeed) Close(ctx cdcContext.Context) {
	startTime := time.Now()
	c.releaseResources(ctx)

	costTime := time.Since(startTime)
	if costTime > changefeedLogsWarnDuration {
		log.Warn("changefeed close took too long",
			zap.String("changefeed", c.id.ID),
			zap.Duration("duration", costTime))
	}
	changefeedCloseDuration.Observe(costTime.Seconds())
}

// GetInfoProvider returns an InfoProvider if one is available.
func (c *changefeed) GetInfoProvider() scheduler.InfoProvider {
	if provider, ok := c.scheduler.(scheduler.InfoProvider); ok {
		return provider
	}
	return nil
}

// addSpecialComment translate tidb feature to comment
func addSpecialComment(ddlQuery string) (string, error) {
	stms, _, err := parser.New().ParseSQL(ddlQuery)
	if err != nil {
		return "", errors.Trace(err)
	}
	if len(stms) != 1 {
		log.Panic("invalid ddlQuery statement size", zap.String("ddlQuery", ddlQuery))
	}
	var sb strings.Builder
	// translate TiDB feature to special comment
	restoreFlags := format.RestoreTiDBSpecialComment
	// escape the keyword
	restoreFlags |= format.RestoreNameBackQuotes
	// upper case keyword
	restoreFlags |= format.RestoreKeyWordUppercase
	// wrap string with single quote
	restoreFlags |= format.RestoreStringSingleQuotes
	// remove placement rule
	restoreFlags |= format.SkipPlacementRuleForRestore
	if err = stms[0].Restore(format.NewRestoreCtx(restoreFlags, &sb)); err != nil {
		return "", errors.Trace(err)
	}
	return sb.String(), nil
}<|MERGE_RESOLUTION|>--- conflicted
+++ resolved
@@ -157,11 +157,11 @@
 func newChangefeed4Test(
 	id model.ChangeFeedID, state *orchestrator.ChangefeedReactorState, up *upstream.Upstream,
 	newDDLPuller func(ctx context.Context,
-	replicaConfig *config.ReplicaConfig,
-	up *upstream.Upstream,
-	startTs uint64,
-	changefeed model.ChangeFeedID,
-) (puller.DDLPuller, error),
+		replicaConfig *config.ReplicaConfig,
+		up *upstream.Upstream,
+		startTs uint64,
+		changefeed model.ChangeFeedID,
+	) (puller.DDLPuller, error),
 	newSink func() DDLSink,
 	newScheduler func(ctx cdcContext.Context, startTs uint64) (scheduler.Scheduler, error),
 ) *changefeed {
@@ -518,7 +518,6 @@
 	return nil
 }
 
-<<<<<<< HEAD
 func (c *changefeed) initMetrics() {
 	c.metricsChangefeedBarrierTsGauge = changefeedBarrierTsGauge.
 		WithLabelValues(c.id.Namespace, c.id.ID)
@@ -532,12 +531,9 @@
 		WithLabelValues(c.id.Namespace, c.id.ID)
 	c.metricsChangefeedTickDuration = changefeedTickDuration.
 		WithLabelValues(c.id.Namespace, c.id.ID)
-
-}
-
-=======
+}
+
 // releaseResources is idempotent.
->>>>>>> 39fbe60a
 func (c *changefeed) releaseResources(ctx cdcContext.Context) {
 	if c.isReleased {
 		return
