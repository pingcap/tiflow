// Copyright 2021 PingCAP, Inc.
//
// Licensed under the Apache License, Version 2.0 (the "License");
// you may not use this file except in compliance with the License.
// You may obtain a copy of the License at
//
//     http://www.apache.org/licenses/LICENSE-2.0
//
// Unless required by applicable law or agreed to in writing, software
// distributed under the License is distributed on an "AS IS" BASIS,
// See the License for the specific language governing permissions and
// limitations under the License.

package owner

import (
	"context"
	"strings"
	"sync"

	"github.com/pingcap/errors"
	"github.com/pingcap/failpoint"
	"github.com/pingcap/log"
	"github.com/pingcap/tidb/parser"
	"github.com/pingcap/tidb/parser/format"
	timodel "github.com/pingcap/tidb/parser/model"
	"github.com/pingcap/tiflow/cdc/model"
	"github.com/pingcap/tiflow/cdc/redo"
	cdcContext "github.com/pingcap/tiflow/pkg/context"
	cerror "github.com/pingcap/tiflow/pkg/errors"
	"github.com/pingcap/tiflow/pkg/orchestrator"
	"github.com/pingcap/tiflow/pkg/txnutil/gc"
	"github.com/pingcap/tiflow/pkg/util"
	"github.com/prometheus/client_golang/prometheus"
	"github.com/tikv/client-go/v2/oracle"
	"go.uber.org/zap"
)

type changefeed struct {
	id    model.ChangeFeedID
	state *orchestrator.ChangefeedReactorState

	scheduler        *scheduler
	barriers         *barriers
	feedStateManager *feedStateManager
	gcManager        gc.Manager
	redoManager      redo.LogManager

	schema      *schemaWrap4Owner
	sink        DDLSink
	ddlPuller   DDLPuller
	initialized bool
	// isRemoved is true if the changefeed is removed
	isRemoved bool

	// only used for asyncExecDDL function
	// ddlEventCache is not nil when the changefeed is executing a DDL event asynchronously
	// After the DDL event has been executed, ddlEventCache will be set to nil.
	ddlEventCache *model.DDLEvent

	errCh chan error
	// cancel the running goroutine start by `DDLPuller`
	cancel context.CancelFunc

	// The changefeed will start some backend goroutines in the function `initialize`,
	// such as DDLPuller, DDLSink, etc.
	// `wg` is used to manage those backend goroutines.
	wg sync.WaitGroup

	metricsChangefeedCheckpointTsGauge    prometheus.Gauge
	metricsChangefeedCheckpointTsLagGauge prometheus.Gauge
	metricsChangefeedResolvedTsGauge      prometheus.Gauge
	metricsChangefeedResolvedTsLagGauge   prometheus.Gauge

	newDDLPuller func(ctx cdcContext.Context, startTs uint64) (DDLPuller, error)
	newSink      func() DDLSink
}

func newChangefeed(id model.ChangeFeedID, gcManager gc.Manager) *changefeed {
	c := &changefeed{
		id:               id,
		scheduler:        newScheduler(),
		barriers:         newBarriers(),
		feedStateManager: new(feedStateManager),
		gcManager:        gcManager,

		errCh:  make(chan error, defaultErrChSize),
		cancel: func() {},

		newDDLPuller: newDDLPuller,
		newSink:      newDDLSink,
	}
	return c
}

func newChangefeed4Test(
	id model.ChangeFeedID, gcManager gc.Manager,
	newDDLPuller func(ctx cdcContext.Context, startTs uint64) (DDLPuller, error),
	newSink func() DDLSink,
) *changefeed {
	c := newChangefeed(id, gcManager)
	c.newDDLPuller = newDDLPuller
	c.newSink = newSink
	return c
}

func (c *changefeed) Tick(ctx cdcContext.Context, state *orchestrator.ChangefeedReactorState, captures map[model.CaptureID]*model.CaptureInfo) {
	ctx = cdcContext.WithErrorHandler(ctx, func(err error) error {
		c.errCh <- errors.Trace(err)
		return nil
	})
	state.CheckCaptureAlive(ctx.GlobalVars().CaptureInfo.ID)
	if err := c.tick(ctx, state, captures); err != nil {
		log.Error("an error occurred in Owner", zap.String("changefeedID", c.state.ID), zap.Error(err))
		var code string
		if rfcCode, ok := cerror.RFCCode(err); ok {
			code = string(rfcCode)
		} else {
			code = string(cerror.ErrOwnerUnknown.RFCCode())
		}
		c.feedStateManager.handleError(&model.RunningError{
			Addr:    util.CaptureAddrFromCtx(ctx),
			Code:    code,
			Message: err.Error(),
		})
		c.releaseResources(ctx)
	}
}

func (c *changefeed) checkStaleCheckpointTs(ctx cdcContext.Context, checkpointTs uint64) error {
	state := c.state.Info.State
	if state == model.StateNormal || state == model.StateStopped || state == model.StateError {
		failpoint.Inject("InjectChangefeedFastFailError", func() error {
			return cerror.ErrGCTTLExceeded.FastGen("InjectChangefeedFastFailError")
		})
		if err := c.gcManager.CheckStaleCheckpointTs(ctx, c.id, checkpointTs); err != nil {
			return errors.Trace(err)
		}
	}
	return nil
}

func (c *changefeed) tick(ctx cdcContext.Context, state *orchestrator.ChangefeedReactorState, captures map[model.CaptureID]*model.CaptureInfo) error {
	c.state = state
	c.feedStateManager.Tick(state)

	checkpointTs := c.state.Info.GetCheckpointTs(c.state.Status)
	// check stale checkPointTs must be called before `feedStateManager.ShouldRunning()`
	// to ensure an error or stopped changefeed also be checked
	if err := c.checkStaleCheckpointTs(ctx, checkpointTs); err != nil {
		return errors.Trace(err)
	}

	if !c.feedStateManager.ShouldRunning() {
		c.isRemoved = c.feedStateManager.ShouldRemoved()
		c.releaseResources(ctx)
		return nil
	}

	if !c.preflightCheck(captures) {
		return nil
	}
	if err := c.initialize(ctx); err != nil {
		return errors.Trace(err)
	}

	select {
	case err := <-c.errCh:
		return errors.Trace(err)
	default:
	}

	c.sink.emitCheckpointTs(ctx, checkpointTs)
	barrierTs, err := c.handleBarrier(ctx)
	if err != nil {
		return errors.Trace(err)
	}
	if barrierTs < checkpointTs {
		// This condition implies that the DDL resolved-ts has not yet reached checkpointTs,
		// which implies that it would be premature to schedule tables or to update status.
		// So we return here.
		return nil
	}
	shouldUpdateState, err := c.scheduler.Tick(c.state, c.schema.AllPhysicalTables(), captures)
	if err != nil {
		return errors.Trace(err)
	}
	if shouldUpdateState {
		pdTime, _ := ctx.GlobalVars().TimeAcquirer.CurrentTimeFromCached()
		currentTs := oracle.GetPhysical(pdTime)
		c.updateStatus(currentTs, barrierTs)
	}
	return nil
}

func (c *changefeed) initialize(ctx cdcContext.Context) error {
	if c.initialized {
		return nil
	}
	// clean the errCh
	// When the changefeed is resumed after being stopped, the changefeed instance will be reused,
	// So we should make sure that the errCh is empty when the changefeed is restarting
LOOP:
	for {
		select {
		case <-c.errCh:
		default:
			break LOOP
		}
	}
	checkpointTs := c.state.Info.GetCheckpointTs(c.state.Status)
	log.Info("initialize changefeed", zap.String("changefeed", c.state.ID),
		zap.Stringer("info", c.state.Info),
		zap.Uint64("checkpoint ts", checkpointTs))
	failpoint.Inject("NewChangefeedNoRetryError", func() {
		failpoint.Return(cerror.ErrStartTsBeforeGC.GenWithStackByArgs(checkpointTs-300, checkpointTs))
	})
	failpoint.Inject("NewChangefeedRetryError", func() {
		failpoint.Return(errors.New("failpoint injected retriable error"))
	})
	if c.state.Info.Config.CheckGCSafePoint {
		// Check TiDB GC safepoint does not exceed the checkpoint.
		//
		// We update TTL to 10 minutes,
		//  1. to delete the service GC safepoint effectively,
		//  2. in case owner update TiCDC service GC safepoint fails.
		//
		// Also it unblocks TiDB GC, because the service GC safepoint is set to
		// 1 hour TTL during creating changefeed.
		//
		// See more gc doc.
		ensureTTL := int64(10 * 60)
		err := gc.EnsureChangefeedStartTsSafety(
			ctx, ctx.GlobalVars().PDClient, c.state.ID, ensureTTL, checkpointTs)
		if err != nil {
			return errors.Trace(err)
		}
	}
	if c.state.Info.SyncPointEnabled {
		c.barriers.Update(syncPointBarrier, checkpointTs)
	}
	// Since we are starting DDL puller from (checkpointTs-1) to make
	// the DDL committed at checkpointTs executable by CDC, we need to set
	// the DDL barrier to the correct start point.
	c.barriers.Update(ddlJobBarrier, checkpointTs-1)
	c.barriers.Update(finishBarrier, c.state.Info.GetTargetTs())
	var err error
	// Note that (checkpointTs == ddl.FinishedTs) DOES NOT imply that the DDL has been completed executed.
	// So we need to process all DDLs from the range [checkpointTs, ...), but since the semantics of start-ts requires
	// the lower bound of an open interval, i.e. (startTs, ...), we pass checkpointTs-1 as the start-ts to initialize
	// the schema cache.
	c.schema, err = newSchemaWrap4Owner(ctx.GlobalVars().KVStorage, checkpointTs-1, c.state.Info.Config)
	if err != nil {
		return errors.Trace(err)
	}

	cancelCtx, cancel := cdcContext.WithCancel(ctx)
	c.cancel = cancel
<<<<<<< HEAD

	c.sink = c.newSink()
	c.sink.run(cancelCtx, cancelCtx.ChangefeedVars().ID, cancelCtx.ChangefeedVars().Info)
=======
	c.sink, err = c.newSink(cancelCtx)
	if err != nil {
		return errors.Trace(err)
	}
>>>>>>> 69f96840

	// Refer to the previous comment on why we use (checkpointTs-1).
	c.ddlPuller, err = c.newDDLPuller(cancelCtx, checkpointTs-1)
	if err != nil {
		return errors.Trace(err)
	}
	c.wg.Add(1)
	go func() {
		defer c.wg.Done()
		ctx.Throw(c.ddlPuller.Run(cancelCtx))
	}()

	stdCtx := util.PutChangefeedIDInCtx(cancelCtx, c.id)
	redoManagerOpts := &redo.ManagerOptions{EnableBgRunner: false}
	redoManager, err := redo.NewManager(stdCtx, c.state.Info.Config.Consistent, redoManagerOpts)
	if err != nil {
		return err
	}
	c.redoManager = redoManager

	// init metrics
	c.metricsChangefeedCheckpointTsGauge = changefeedCheckpointTsGauge.WithLabelValues(c.id)
	c.metricsChangefeedCheckpointTsLagGauge = changefeedCheckpointTsLagGauge.WithLabelValues(c.id)
	c.metricsChangefeedResolvedTsGauge = changefeedResolvedTsGauge.WithLabelValues(c.id)
	c.metricsChangefeedResolvedTsLagGauge = changefeedResolvedTsLagGauge.WithLabelValues(c.id)

	c.initialized = true
	return nil
}

func (c *changefeed) releaseResources(ctx context.Context) {
	if !c.initialized {
		return
	}
	log.Info("close changefeed", zap.String("changefeed", c.state.ID),
		zap.Stringer("info", c.state.Info), zap.Bool("isRemoved", c.isRemoved))
	c.cancel()
	c.cancel = func() {}
	c.ddlPuller.Close()
	c.schema = nil
	if c.isRemoved && c.redoManager.Enabled() {
		err := c.redoManager.Cleanup(ctx)
		if err != nil {
			log.Error("cleanup redo logs failed", zap.String("changefeed", c.id), zap.Error(err))
		}
	}
	ctx, cancel := context.WithCancel(context.Background())
	cancel()
	// We don't need to wait sink Close, pass a canceled context is ok
	if err := c.sink.close(ctx); err != nil {
		log.Warn("Closing sink failed in Owner", zap.String("changefeedID", c.state.ID), zap.Error(err))
	}
	c.wg.Wait()

	changefeedCheckpointTsGauge.DeleteLabelValues(c.id)
	changefeedCheckpointTsLagGauge.DeleteLabelValues(c.id)
	c.metricsChangefeedCheckpointTsGauge = nil
	c.metricsChangefeedCheckpointTsLagGauge = nil

	changefeedResolvedTsGauge.DeleteLabelValues(c.id)
	changefeedResolvedTsLagGauge.DeleteLabelValues(c.id)
	c.metricsChangefeedResolvedTsGauge = nil
	c.metricsChangefeedResolvedTsLagGauge = nil

	c.initialized = false
}

// preflightCheck makes sure that the metadata in Etcd is complete enough to run the tick.
// If the metadata is not complete, such as when the ChangeFeedStatus is nil,
// this function will reconstruct the lost metadata and skip this tick.
func (c *changefeed) preflightCheck(captures map[model.CaptureID]*model.CaptureInfo) (ok bool) {
	ok = true
	if c.state.Status == nil {
		c.state.PatchStatus(func(status *model.ChangeFeedStatus) (*model.ChangeFeedStatus, bool, error) {
			if status == nil {
				status = &model.ChangeFeedStatus{
					// the changefeed status is nil when the changefeed is just created.
					ResolvedTs:   c.state.Info.StartTs,
					CheckpointTs: c.state.Info.StartTs,
					AdminJobType: model.AdminNone,
				}
				return status, true, nil
			}
			return status, false, nil
		})
		ok = false
	}
	for captureID := range captures {
		if _, exist := c.state.TaskStatuses[captureID]; !exist {
			c.state.PatchTaskStatus(captureID, func(status *model.TaskStatus) (*model.TaskStatus, bool, error) {
				if status == nil {
					status = new(model.TaskStatus)
					return status, true, nil
				}
				return status, false, nil
			})
			ok = false
		}
	}
	for captureID := range c.state.TaskStatuses {
		if _, exist := captures[captureID]; !exist {
			c.state.PatchTaskStatus(captureID, func(status *model.TaskStatus) (*model.TaskStatus, bool, error) {
				return nil, status != nil, nil
			})
			ok = false
		}
	}

	for captureID := range c.state.TaskPositions {
		if _, exist := captures[captureID]; !exist {
			c.state.PatchTaskPosition(captureID, func(position *model.TaskPosition) (*model.TaskPosition, bool, error) {
				return nil, position != nil, nil
			})
			ok = false
		}
	}
	for captureID := range c.state.Workloads {
		if _, exist := captures[captureID]; !exist {
			c.state.PatchTaskWorkload(captureID, func(workload model.TaskWorkload) (model.TaskWorkload, bool, error) {
				return nil, workload != nil, nil
			})
			ok = false
		}
	}
	return
}

func (c *changefeed) handleBarrier(ctx cdcContext.Context) (uint64, error) {
	barrierTp, barrierTs := c.barriers.Min()
	blocked := (barrierTs == c.state.Status.CheckpointTs) && (barrierTs == c.state.Status.ResolvedTs)
	switch barrierTp {
	case ddlJobBarrier:
		ddlResolvedTs, ddlJob := c.ddlPuller.FrontDDL()
		if ddlJob == nil || ddlResolvedTs != barrierTs {
			if ddlResolvedTs < barrierTs {
				return barrierTs, nil
			}
			c.barriers.Update(ddlJobBarrier, ddlResolvedTs)
			return barrierTs, nil
		}
		if !blocked {
			return barrierTs, nil
		}
		done, err := c.asyncExecDDL(ctx, ddlJob)
		if err != nil {
			return 0, errors.Trace(err)
		}
		if !done {
			return barrierTs, nil
		}
		c.ddlPuller.PopFrontDDL()
		newDDLResolvedTs, _ := c.ddlPuller.FrontDDL()
		c.barriers.Update(ddlJobBarrier, newDDLResolvedTs)

	case syncPointBarrier:
		if !blocked {
			return barrierTs, nil
		}
		nextSyncPointTs := oracle.GoTimeToTS(oracle.GetTimeFromTS(barrierTs).Add(c.state.Info.SyncPointInterval))
		if err := c.sink.emitSyncPoint(ctx, barrierTs); err != nil {
			return 0, errors.Trace(err)
		}
		c.barriers.Update(syncPointBarrier, nextSyncPointTs)

	case finishBarrier:
		if !blocked {
			return barrierTs, nil
		}
		c.feedStateManager.MarkFinished()
	default:
		log.Panic("Unknown barrier type", zap.Int("barrier type", int(barrierTp)))
	}
	return barrierTs, nil
}

func (c *changefeed) asyncExecDDL(ctx cdcContext.Context, job *timodel.Job) (done bool, err error) {
	if job.BinlogInfo == nil {
		log.Warn("ignore the invalid DDL job", zap.Reflect("job", job))
		return true, nil
	}
	cyclicConfig := c.state.Info.Config.Cyclic
	if cyclicConfig.IsEnabled() && !cyclicConfig.SyncDDL {
		return true, nil
	}
	if c.ddlEventCache == nil || c.ddlEventCache.CommitTs != job.BinlogInfo.FinishedTS {
		ddlEvent, err := c.schema.BuildDDLEvent(job)
		if err != nil {
			return false, errors.Trace(err)
		}
		err = c.schema.HandleDDL(job)
		if err != nil {
			return false, errors.Trace(err)
		}
		ddlEvent.Query, err = addSpecialComment(ddlEvent.Query)
		if err != nil {
			return false, errors.Trace(err)
		}

		c.ddlEventCache = ddlEvent
		if c.redoManager.Enabled() {
			err = c.redoManager.EmitDDLEvent(ctx, ddlEvent)
			if err != nil {
				return false, err
			}
		}
	}
	if job.BinlogInfo.TableInfo != nil && c.schema.IsIneligibleTableID(job.BinlogInfo.TableInfo.ID) {
		log.Warn("ignore the DDL job of ineligible table", zap.Reflect("job", job))
		return true, nil
	}
	done, err = c.sink.emitDDLEvent(ctx, c.ddlEventCache)
	if err != nil {
		return false, err
	}
	if done {
		c.ddlEventCache = nil
	}
	return done, nil
}

func (c *changefeed) updateStatus(currentTs int64, barrierTs model.Ts) {
	resolvedTs := barrierTs
	for _, position := range c.state.TaskPositions {
		if resolvedTs > position.ResolvedTs {
			resolvedTs = position.ResolvedTs
		}
	}
	for _, taskStatus := range c.state.TaskStatuses {
		for _, opt := range taskStatus.Operation {
			if resolvedTs > opt.BoundaryTs {
				resolvedTs = opt.BoundaryTs
			}
		}
	}
	checkpointTs := resolvedTs
	for _, position := range c.state.TaskPositions {
		if checkpointTs > position.CheckPointTs {
			checkpointTs = position.CheckPointTs
		}
	}
	c.state.PatchStatus(func(status *model.ChangeFeedStatus) (*model.ChangeFeedStatus, bool, error) {
		changed := false
		if status.ResolvedTs != resolvedTs {
			status.ResolvedTs = resolvedTs
			changed = true
		}
		if status.CheckpointTs != checkpointTs {
			status.CheckpointTs = checkpointTs
			changed = true
		}
		return status, changed, nil
	})
	phyCkpTs := oracle.ExtractPhysical(checkpointTs)
	c.metricsChangefeedCheckpointTsGauge.Set(float64(phyCkpTs))
	c.metricsChangefeedCheckpointTsLagGauge.Set(float64(currentTs-phyCkpTs) / 1e3)

	phyRTs := oracle.ExtractPhysical(resolvedTs)
	c.metricsChangefeedResolvedTsGauge.Set(float64(phyRTs))
	c.metricsChangefeedResolvedTsLagGauge.Set(float64(currentTs-phyRTs) / 1e3)
}

func (c *changefeed) Close(ctx context.Context) {
	c.releaseResources(ctx)
}

// addSpecialComment translate tidb feature to comment
func addSpecialComment(ddlQuery string) (string, error) {
	stms, _, err := parser.New().ParseSQL(ddlQuery)
	if err != nil {
		return "", errors.Trace(err)
	}
	if len(stms) != 1 {
		log.Panic("invalid ddlQuery statement size", zap.String("ddlQuery", ddlQuery))
	}
	var sb strings.Builder
	// translate TiDB feature to special comment
	restoreFlags := format.RestoreTiDBSpecialComment
	// escape the keyword
	restoreFlags |= format.RestoreNameBackQuotes
	// upper case keyword
	restoreFlags |= format.RestoreKeyWordUppercase
	// wrap string with single quote
	restoreFlags |= format.RestoreStringSingleQuotes
	if err = stms[0].Restore(format.NewRestoreCtx(restoreFlags, &sb)); err != nil {
		return "", errors.Trace(err)
	}
	return sb.String(), nil
}<|MERGE_RESOLUTION|>--- conflicted
+++ resolved
@@ -256,16 +256,9 @@
 
 	cancelCtx, cancel := cdcContext.WithCancel(ctx)
 	c.cancel = cancel
-<<<<<<< HEAD
 
 	c.sink = c.newSink()
 	c.sink.run(cancelCtx, cancelCtx.ChangefeedVars().ID, cancelCtx.ChangefeedVars().Info)
-=======
-	c.sink, err = c.newSink(cancelCtx)
-	if err != nil {
-		return errors.Trace(err)
-	}
->>>>>>> 69f96840
 
 	// Refer to the previous comment on why we use (checkpointTs-1).
 	c.ddlPuller, err = c.newDDLPuller(cancelCtx, checkpointTs-1)
