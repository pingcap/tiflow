// Copyright 2021 PingCAP, Inc.
//
// Licensed under the Apache License, Version 2.0 (the "License");
// you may not use this file except in compliance with the License.
// You may obtain a copy of the License at
//
//     http://www.apache.org/licenses/LICENSE-2.0
//
// Unless required by applicable law or agreed to in writing, software
// distributed under the License is distributed on an "AS IS" BASIS,
// See the License for the specific language governing permissions and
// limitations under the License.

package owner

import (
	"context"
	"strings"
	"sync"

	"github.com/pingcap/errors"
	"github.com/pingcap/failpoint"
	"github.com/pingcap/log"
	"github.com/pingcap/ticdc/cdc/model"
	"github.com/pingcap/ticdc/cdc/redo"
	schedulerv2 "github.com/pingcap/ticdc/cdc/scheduler"
	cdcContext "github.com/pingcap/ticdc/pkg/context"
	cerror "github.com/pingcap/ticdc/pkg/errors"
	"github.com/pingcap/ticdc/pkg/orchestrator"
	"github.com/pingcap/ticdc/pkg/txnutil/gc"
	"github.com/pingcap/ticdc/pkg/util"
	"github.com/pingcap/tidb/parser"
	"github.com/pingcap/tidb/parser/format"
	timodel "github.com/pingcap/tidb/parser/model"
	"github.com/prometheus/client_golang/prometheus"
	"github.com/tikv/client-go/v2/oracle"
	"go.uber.org/zap"
)

type changefeed struct {
	id    model.ChangeFeedID
	state *orchestrator.ChangefeedReactorState

	scheduler        scheduler
	barriers         *barriers
	feedStateManager *feedStateManager
	gcManager        gc.Manager
	redoManager      redo.LogManager

	schema      *schemaWrap4Owner
	sink        AsyncSink
	ddlPuller   DDLPuller
	initialized bool
	// isRemoved is true if the changefeed is removed
	isRemoved bool

	// only used for asyncExecDDL function
	// ddlEventCache is not nil when the changefeed is executing a DDL event asynchronously
	// After the DDL event has been executed, ddlEventCache will be set to nil.
	ddlEventCache *model.DDLEvent

	errCh  chan error
	cancel context.CancelFunc

	// The changefeed will start some backend goroutines in the function `initialize`,
	// such as DDLPuller, Sink, etc.
	// `wg` is used to manage those backend goroutines.
	// But it only manages the DDLPuller for now.
	// TODO: manage the Sink and other backend goroutines.
	wg sync.WaitGroup

	metricsChangefeedCheckpointTsGauge    prometheus.Gauge
	metricsChangefeedCheckpointTsLagGauge prometheus.Gauge

	newDDLPuller func(ctx cdcContext.Context, startTs uint64) (DDLPuller, error)
	newSink      func(ctx cdcContext.Context) (AsyncSink, error)
	newScheduler func(ctx cdcContext.Context, startTs uint64) (scheduler, error)
}

func newChangefeed(id model.ChangeFeedID, gcManager gc.Manager) *changefeed {
	c := &changefeed{
		id: id,
		// The scheduler will be created lazily.
		scheduler:        nil,
		barriers:         newBarriers(),
		feedStateManager: new(feedStateManager),
		gcManager:        gcManager,

		errCh:  make(chan error, defaultErrChSize),
		cancel: func() {},

		newDDLPuller: newDDLPuller,
	}
	c.newSink = newAsyncSink
	c.newScheduler = newScheduler
	return c
}

func newChangefeed4Test(
	id model.ChangeFeedID, gcManager gc.Manager,
	newDDLPuller func(ctx cdcContext.Context, startTs uint64) (DDLPuller, error),
	newSink func(ctx cdcContext.Context) (AsyncSink, error),
) *changefeed {
	c := newChangefeed(id, gcManager)
	c.newDDLPuller = newDDLPuller
	c.newSink = newSink
	return c
}

func (c *changefeed) Tick(ctx cdcContext.Context, state *orchestrator.ChangefeedReactorState, captures map[model.CaptureID]*model.CaptureInfo) {
	ctx = cdcContext.WithErrorHandler(ctx, func(err error) error {
		c.errCh <- errors.Trace(err)
		return nil
	})
	state.CheckCaptureAlive(ctx.GlobalVars().CaptureInfo.ID)
	if err := c.tick(ctx, state, captures); err != nil {
		log.Error("an error occurred in Owner", zap.String("changefeedID", c.state.ID), zap.Error(err))
		var code string
		if rfcCode, ok := cerror.RFCCode(err); ok {
			code = string(rfcCode)
		} else {
			code = string(cerror.ErrOwnerUnknown.RFCCode())
		}
		c.feedStateManager.handleError(&model.RunningError{
			Addr:    util.CaptureAddrFromCtx(ctx),
			Code:    code,
			Message: err.Error(),
		})
		c.releaseResources(ctx)
	}
}

func (c *changefeed) checkStaleCheckpointTs(ctx cdcContext.Context, checkpointTs uint64) error {
	state := c.state.Info.State
	if state == model.StateNormal || state == model.StateStopped || state == model.StateError {
		failpoint.Inject("InjectChangefeedFastFailError", func() error {
			return cerror.ErrGCTTLExceeded.FastGen("InjectChangefeedFastFailError")
		})
		if err := c.gcManager.CheckStaleCheckpointTs(ctx, c.id, checkpointTs); err != nil {
			return errors.Trace(err)
		}
	}
	return nil
}

func (c *changefeed) tick(ctx cdcContext.Context, state *orchestrator.ChangefeedReactorState, captures map[model.CaptureID]*model.CaptureInfo) error {
	c.state = state
	c.feedStateManager.Tick(state)

	checkpointTs := c.state.Info.GetCheckpointTs(c.state.Status)
	// check stale checkPointTs must be called before `feedStateManager.ShouldRunning()`
	// to ensure an error or stopped changefeed also be checked
	if err := c.checkStaleCheckpointTs(ctx, checkpointTs); err != nil {
		return errors.Trace(err)
	}

	if !c.feedStateManager.ShouldRunning() {
		c.isRemoved = c.feedStateManager.ShouldRemoved()
		c.releaseResources(ctx)
		return nil
	}

	if !c.preflightCheck(captures) {
		return nil
	}
	if err := c.initialize(ctx); err != nil {
		return errors.Trace(err)
	}

	select {
	case err := <-c.errCh:
		return errors.Trace(err)
	default:
	}

	c.sink.EmitCheckpointTs(ctx, checkpointTs)
	barrierTs, err := c.handleBarrier(ctx)
	if err != nil {
		return errors.Trace(err)
	}
	if barrierTs < checkpointTs {
		// This condition implies that the DDL resolved-ts has not yet reached checkpointTs,
		// which implies that it would be premature to schedule tables or to update status.
		// So we return here.
		return nil
	}
	newCheckpointTs, newResolvedTs, err := c.scheduler.Tick(ctx, c.state, c.schema.AllPhysicalTables(), captures)
	if err != nil {
		return errors.Trace(err)
	}
	// CheckpointCannotProceed implies that not all tables are being replicated normally,
	// so in that case there is no need to advance the global watermarks.
	if newCheckpointTs != schedulerv2.CheckpointCannotProceed {
		pdTime, _ := ctx.GlobalVars().TimeAcquirer.CurrentTimeFromCached()
		currentTs := oracle.GetPhysical(pdTime)
		if newResolvedTs > barrierTs {
			newResolvedTs = barrierTs
		}
		if newCheckpointTs > barrierTs {
			newCheckpointTs = barrierTs
		}
		c.updateStatus(currentTs, newCheckpointTs, newResolvedTs)
	}
	return nil
}

func (c *changefeed) initialize(ctx cdcContext.Context) error {
	if c.initialized {
		return nil
	}
	// clean the errCh
	// When the changefeed is resumed after being stopped, the changefeed instance will be reused,
	// So we should make sure that the errCh is empty when the changefeed is restarting
LOOP:
	for {
		select {
		case <-c.errCh:
		default:
			break LOOP
		}
	}
	checkpointTs := c.state.Info.GetCheckpointTs(c.state.Status)
	log.Info("initialize changefeed", zap.String("changefeed", c.state.ID),
		zap.Stringer("info", c.state.Info),
		zap.Uint64("checkpoint ts", checkpointTs))
	failpoint.Inject("NewChangefeedNoRetryError", func() {
		failpoint.Return(cerror.ErrStartTsBeforeGC.GenWithStackByArgs(checkpointTs-300, checkpointTs))
	})
	failpoint.Inject("NewChangefeedRetryError", func() {
		failpoint.Return(errors.New("failpoint injected retriable error"))
	})
	if c.state.Info.Config.CheckGCSafePoint {
		// Check TiDB GC safepoint does not exceed the checkpoint.
		//
		// We update TTL to 10 minutes,
		//  1. to delete the service GC safepoint effectively,
		//  2. in case owner update TiCDC service GC safepoint fails.
		//
		// Also it unblocks TiDB GC, because the service GC safepoint is set to
		// 1 hour TTL during creating changefeed.
		//
		// See more gc doc.
		ensureTTL := int64(10 * 60)
		err := gc.EnsureChangefeedStartTsSafety(
			ctx, ctx.GlobalVars().PDClient, c.state.ID, ensureTTL, checkpointTs)
		if err != nil {
			return errors.Trace(err)
		}
	}
	if c.state.Info.SyncPointEnabled {
		c.barriers.Update(syncPointBarrier, checkpointTs)
	}
	// Since we are starting DDL puller from (checkpointTs-1) to make
	// the DDL committed at checkpointTs executable by CDC, we need to set
	// the DDL barrier to the correct start point.
	c.barriers.Update(ddlJobBarrier, checkpointTs-1)
	c.barriers.Update(finishBarrier, c.state.Info.GetTargetTs())
	var err error
	// Note that (checkpointTs == ddl.FinishedTs) DOES NOT imply that the DDL has been completed executed.
	// So we need to process all DDLs from the range [checkpointTs, ...), but since the semantics of start-ts requires
	// the lower bound of an open interval, i.e. (startTs, ...), we pass checkpointTs-1 as the start-ts to initialize
	// the schema cache.
	c.schema, err = newSchemaWrap4Owner(ctx.GlobalVars().KVStorage, checkpointTs-1, c.state.Info.Config)
	if err != nil {
		return errors.Trace(err)
	}
	cancelCtx, cancel := cdcContext.WithCancel(ctx)
	c.cancel = cancel
	c.sink, err = c.newSink(cancelCtx)
	if err != nil {
		return errors.Trace(err)
	}

	// Refer to the previous comment on why we use (checkpointTs-1).
	c.ddlPuller, err = c.newDDLPuller(cancelCtx, checkpointTs-1)
	if err != nil {
		return errors.Trace(err)
	}
	c.wg.Add(1)
	go func() {
		defer c.wg.Done()
		ctx.Throw(c.ddlPuller.Run(cancelCtx))
	}()

	stdCtx := util.PutChangefeedIDInCtx(cancelCtx, c.id)
	redoManagerOpts := &redo.ManagerOptions{EnableBgRunner: false}
	redoManager, err := redo.NewManager(stdCtx, c.state.Info.Config.Consistent, redoManagerOpts)
	if err != nil {
		return err
	}
	c.redoManager = redoManager

	// init metrics
	c.metricsChangefeedCheckpointTsGauge = changefeedCheckpointTsGauge.WithLabelValues(c.id)
	c.metricsChangefeedCheckpointTsLagGauge = changefeedCheckpointTsLagGauge.WithLabelValues(c.id)

	// create scheduler
	c.scheduler, err = c.newScheduler(ctx, checkpointTs)
	if err != nil {
		return errors.Trace(err)
	}

	c.initialized = true
	return nil
}

func (c *changefeed) releaseResources(ctx cdcContext.Context) {
	if !c.initialized {
		c.redoManagerCleanup(ctx)
		return
	}
	log.Info("close changefeed", zap.String("changefeed", c.state.ID),
		zap.Stringer("info", c.state.Info), zap.Bool("isRemoved", c.isRemoved))
	c.cancel()
	c.cancel = func() {}
	c.ddlPuller.Close()
	c.schema = nil
	c.redoManagerCleanup(ctx)
	canceledCtx, cancel := context.WithCancel(context.Background())
	cancel()
	// We don't need to wait sink Close, pass a canceled context is ok
	if err := c.sink.Close(canceledCtx); err != nil {
		log.Warn("Closing sink failed in Owner", zap.String("changefeedID", c.state.ID), zap.Error(err))
	}
	c.wg.Wait()
	c.scheduler.Close(ctx)
	changefeedCheckpointTsGauge.DeleteLabelValues(c.id)
	changefeedCheckpointTsLagGauge.DeleteLabelValues(c.id)
	c.metricsChangefeedCheckpointTsGauge = nil
	c.metricsChangefeedCheckpointTsLagGauge = nil
	c.initialized = false
}

// redoManagerCleanup cleanups redo logs if changefeed is removed and redo log is enabled
func (c *changefeed) redoManagerCleanup(ctx context.Context) {
	if c.isRemoved {
		if c.state == nil || c.state.Info == nil || c.state.Info.Config == nil ||
			c.state.Info.Config.Consistent == nil {
			log.Warn("changefeed is removed, but state is not complete", zap.Any("state", c.state))
			return
		}
		if !redo.IsConsistentEnabled(c.state.Info.Config.Consistent.Level) {
			return
		}
		// when removing a paused changefeed, the redo manager is nil, create a new one
		if c.redoManager == nil {
			redoManagerOpts := &redo.ManagerOptions{EnableBgRunner: false}
			redoManager, err := redo.NewManager(ctx, c.state.Info.Config.Consistent, redoManagerOpts)
			if err != nil {
				log.Error("create redo manger failed", zap.String("changefeed", c.id), zap.Error(err))
				return
			}
			c.redoManager = redoManager
		}
		err := c.redoManager.Cleanup(ctx)
		if err != nil {
			log.Error("cleanup redo logs failed", zap.String("changefeed", c.id), zap.Error(err))
		}
	}
}

// preflightCheck makes sure that the metadata in Etcd is complete enough to run the tick.
// If the metadata is not complete, such as when the ChangeFeedStatus is nil,
// this function will reconstruct the lost metadata and skip this tick.
func (c *changefeed) preflightCheck(captures map[model.CaptureID]*model.CaptureInfo) (ok bool) {
	ok = true
	if c.state.Status == nil {
		c.state.PatchStatus(func(status *model.ChangeFeedStatus) (*model.ChangeFeedStatus, bool, error) {
			if status == nil {
				status = &model.ChangeFeedStatus{
					// the changefeed status is nil when the changefeed is just created.
					ResolvedTs:   c.state.Info.StartTs,
					CheckpointTs: c.state.Info.StartTs,
					AdminJobType: model.AdminNone,
				}
				return status, true, nil
			}
			return status, false, nil
		})
		ok = false
	}
	for captureID := range captures {
		if _, exist := c.state.TaskStatuses[captureID]; !exist {
			c.state.PatchTaskStatus(captureID, func(status *model.TaskStatus) (*model.TaskStatus, bool, error) {
				if status == nil {
					status = new(model.TaskStatus)
					return status, true, nil
				}
				return status, false, nil
			})
			ok = false
		}
	}
	for captureID := range c.state.TaskStatuses {
		if _, exist := captures[captureID]; !exist {
			c.state.PatchTaskStatus(captureID, func(status *model.TaskStatus) (*model.TaskStatus, bool, error) {
				return nil, status != nil, nil
			})
			ok = false
		}
	}

	for captureID := range c.state.TaskPositions {
		if _, exist := captures[captureID]; !exist {
			c.state.PatchTaskPosition(captureID, func(position *model.TaskPosition) (*model.TaskPosition, bool, error) {
				return nil, position != nil, nil
			})
			ok = false
		}
	}
	for captureID := range c.state.Workloads {
		if _, exist := captures[captureID]; !exist {
			c.state.PatchTaskWorkload(captureID, func(workload model.TaskWorkload) (model.TaskWorkload, bool, error) {
				return nil, workload != nil, nil
			})
			ok = false
		}
	}
	return
}

func (c *changefeed) handleBarrier(ctx cdcContext.Context) (uint64, error) {
	barrierTp, barrierTs := c.barriers.Min()
	blocked := (barrierTs == c.state.Status.CheckpointTs) && (barrierTs == c.state.Status.ResolvedTs)
	switch barrierTp {
	case ddlJobBarrier:
		ddlResolvedTs, ddlJob := c.ddlPuller.FrontDDL()
		if ddlJob == nil || ddlResolvedTs != barrierTs {
			if ddlResolvedTs < barrierTs {
				return barrierTs, nil
			}
			c.barriers.Update(ddlJobBarrier, ddlResolvedTs)
			return barrierTs, nil
		}
		if !blocked {
			return barrierTs, nil
		}
		done, err := c.asyncExecDDL(ctx, ddlJob)
		if err != nil {
			return 0, errors.Trace(err)
		}
		if !done {
			return barrierTs, nil
		}
		c.ddlPuller.PopFrontDDL()
		newDDLResolvedTs, _ := c.ddlPuller.FrontDDL()
		c.barriers.Update(ddlJobBarrier, newDDLResolvedTs)

	case syncPointBarrier:
		if !blocked {
			return barrierTs, nil
		}
		nextSyncPointTs := oracle.GoTimeToTS(oracle.GetTimeFromTS(barrierTs).Add(c.state.Info.SyncPointInterval))
		if err := c.sink.SinkSyncpoint(ctx, barrierTs); err != nil {
			return 0, errors.Trace(err)
		}
		c.barriers.Update(syncPointBarrier, nextSyncPointTs)

	case finishBarrier:
		if !blocked {
			return barrierTs, nil
		}
		c.feedStateManager.MarkFinished()
	default:
		log.Panic("Unknown barrier type", zap.Int("barrier type", int(barrierTp)))
	}
	return barrierTs, nil
}

func (c *changefeed) asyncExecDDL(ctx cdcContext.Context, job *timodel.Job) (done bool, err error) {
	if job.BinlogInfo == nil {
		log.Warn("ignore the invalid DDL job", zap.Reflect("job", job))
		return true, nil
	}
	cyclicConfig := c.state.Info.Config.Cyclic
	if cyclicConfig.IsEnabled() && !cyclicConfig.SyncDDL {
		return true, nil
	}
	if c.ddlEventCache == nil || c.ddlEventCache.CommitTs != job.BinlogInfo.FinishedTS {
		ddlEvent, err := c.schema.BuildDDLEvent(job)
		if err != nil {
			return false, errors.Trace(err)
		}
		err = c.schema.HandleDDL(job)
		if err != nil {
			return false, errors.Trace(err)
		}
		ddlEvent.Query, err = addSpecialComment(ddlEvent.Query)
		if err != nil {
			return false, errors.Trace(err)
		}

		c.ddlEventCache = ddlEvent
		if c.redoManager.Enabled() {
			err = c.redoManager.EmitDDLEvent(ctx, ddlEvent)
			if err != nil {
				return false, err
			}
		}
	}
	if job.BinlogInfo.TableInfo != nil && c.schema.IsIneligibleTableID(job.BinlogInfo.TableInfo.ID) {
		log.Warn("ignore the DDL job of ineligible table", zap.Reflect("job", job))
		return true, nil
	}
	done, err = c.sink.EmitDDLEvent(ctx, c.ddlEventCache)
	if err != nil {
		return false, err
	}
	if done {
		c.ddlEventCache = nil
	}
	return done, nil
}

func (c *changefeed) updateStatus(currentTs int64, checkpointTs, resolvedTs model.Ts) {
	c.state.PatchStatus(func(status *model.ChangeFeedStatus) (*model.ChangeFeedStatus, bool, error) {
		changed := false
		if status.ResolvedTs != resolvedTs {
			status.ResolvedTs = resolvedTs
			changed = true
		}
		if status.CheckpointTs != checkpointTs {
			status.CheckpointTs = checkpointTs
			changed = true
		}
		return status, changed, nil
	})
	phyTs := oracle.ExtractPhysical(checkpointTs)

	c.metricsChangefeedCheckpointTsGauge.Set(float64(phyTs))
	c.metricsChangefeedCheckpointTsLagGauge.Set(float64(currentTs-phyTs) / 1e3)
}

func (c *changefeed) Close(ctx cdcContext.Context) {
	c.releaseResources(ctx)
}

<<<<<<< HEAD
// addSpecialComment translate tidb feature to comment
func addSpecialComment(ddlQuery string) (string, error) {
	stms, _, err := parser.New().ParseSQL(ddlQuery)
	if err != nil {
		return "", errors.Trace(err)
	}
	if len(stms) != 1 {
		log.Panic("invalid ddlQuery statement size", zap.String("ddlQuery", ddlQuery))
	}
	var sb strings.Builder
	if err = stms[0].Restore(format.NewRestoreCtx(format.RestoreStringSingleQuotes|format.RestoreNameBackQuotes|
		format.RestoreKeyWordUppercase|format.RestoreTiDBSpecialComment, &sb)); err != nil {
		return "", errors.Trace(err)
	}
	return sb.String(), nil
=======
func (c *changefeed) GetInfoProvider() schedulerv2.InfoProvider {
	if provider, ok := c.scheduler.(schedulerv2.InfoProvider); ok {
		return provider
	}
	return nil
>>>>>>> 7425f012
}<|MERGE_RESOLUTION|>--- conflicted
+++ resolved
@@ -535,7 +535,13 @@
 	c.releaseResources(ctx)
 }
 
-<<<<<<< HEAD
+func (c *changefeed) GetInfoProvider() schedulerv2.InfoProvider {
+	if provider, ok := c.scheduler.(schedulerv2.InfoProvider); ok {
+		return provider
+	}
+	return nil
+}
+
 // addSpecialComment translate tidb feature to comment
 func addSpecialComment(ddlQuery string) (string, error) {
 	stms, _, err := parser.New().ParseSQL(ddlQuery)
@@ -551,11 +557,4 @@
 		return "", errors.Trace(err)
 	}
 	return sb.String(), nil
-=======
-func (c *changefeed) GetInfoProvider() schedulerv2.InfoProvider {
-	if provider, ok := c.scheduler.(schedulerv2.InfoProvider); ok {
-		return provider
-	}
-	return nil
->>>>>>> 7425f012
 }