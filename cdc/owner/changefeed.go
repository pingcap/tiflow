--- conflicted
+++ resolved
@@ -746,12 +746,8 @@
 }
 
 // releaseResources is idempotent.
-<<<<<<< HEAD
 func (c *changefeed) releaseResources(ctx context.Context) {
-=======
-func (c *changefeed) releaseResources(ctx cdcContext.Context) {
 	c.cleanupMetrics()
->>>>>>> 80257c50
 	if c.isReleased {
 		return
 	}
