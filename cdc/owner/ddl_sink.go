--- conflicted
+++ resolved
@@ -245,14 +245,9 @@
 	ddlSentTs := s.ddlSentTsMap[ddl]
 	if ddl.CommitTs <= ddlSentTs {
 		log.Debug("ddl is not finished yet",
-<<<<<<< HEAD
-			zap.String("changefeed", ctx.ChangefeedVars().ID),
+			zap.String("namespace", ctx.ChangefeedVars().ID.Namespace),
+			zap.String("changefeed", ctx.ChangefeedVars().ID.ID),
 			zap.Uint64("ddlSentTs", ddlSentTs), zap.Any("DDL", ddl))
-=======
-			zap.String("namespace", ctx.ChangefeedVars().ID.Namespace),
-			zap.String("changefeed", ctx.ChangefeedVars().ID.ID),
-			zap.Uint64("ddlSentTs", s.ddlSentTs), zap.Any("DDL", ddl))
->>>>>>> 9bcebc1f
 		// the DDL event is executing and not finished yet, return false
 		return false, nil
 	}
@@ -262,25 +257,15 @@
 	case s.ddlCh <- ddl:
 		s.ddlSentTsMap[ddl] = ddl.CommitTs
 		log.Info("ddl is sent",
-<<<<<<< HEAD
-			zap.String("changefeed", ctx.ChangefeedVars().ID),
+			zap.String("namespace", ctx.ChangefeedVars().ID.Namespace),
+			zap.String("changefeed", ctx.ChangefeedVars().ID.ID),
 			zap.Uint64("ddlSentTs", ddlSentTs))
 	default:
 		log.Warn("ddl chan full, send it the next round",
-			zap.String("changefeed", ctx.ChangefeedVars().ID),
+			zap.String("namespace", ctx.ChangefeedVars().ID.Namespace),
+			zap.String("changefeed", ctx.ChangefeedVars().ID.ID),
 			zap.Uint64("ddlSentTs", ddlSentTs),
 			zap.Uint64("ddlFinishedTs", ddlFinishedTs), zap.Any("DDL", ddl))
-=======
-			zap.String("namespace", ctx.ChangefeedVars().ID.Namespace),
-			zap.String("changefeed", ctx.ChangefeedVars().ID.ID),
-			zap.Uint64("ddlSentTs", s.ddlSentTs))
-	default:
-		log.Warn("ddl chan full, send it the next round",
-			zap.String("namespace", ctx.ChangefeedVars().ID.Namespace),
-			zap.String("changefeed", ctx.ChangefeedVars().ID.ID),
-			zap.Uint64("ddlSentTs", s.ddlSentTs),
-			zap.Uint64("ddlFinishedTs", s.ddlFinishedTs), zap.Any("DDL", ddl))
->>>>>>> 9bcebc1f
 		// if this hit, we think that ddlCh is full,
 		// just return false and send the ddl in the next round.
 	}
