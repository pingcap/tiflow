// Copyright 2021 PingCAP, Inc.
//
// Licensed under the Apache License, Version 2.0 (the "License");
// you may not use this file except in compliance with the License.
// You may obtain a copy of the License at
//
//     http://www.apache.org/licenses/LICENSE-2.0
//
// Unless required by applicable law or agreed to in writing, software
// distributed under the License is distributed on an "AS IS" BASIS,
// See the License for the specific language governing permissions and
// limitations under the License.

package owner

import (
	"context"
	"sync"
	"sync/atomic"
	"time"

	"github.com/pingcap/errors"
	"github.com/pingcap/failpoint"
	"github.com/pingcap/log"
	"github.com/pingcap/tiflow/cdc/model"
	"github.com/pingcap/tiflow/cdc/sink"
	cdcContext "github.com/pingcap/tiflow/pkg/context"
	cerror "github.com/pingcap/tiflow/pkg/errors"
	"github.com/pingcap/tiflow/pkg/filter"
	"github.com/pingcap/tiflow/pkg/util"
	"go.uber.org/zap"
)

const (
	defaultErrChSize = 1024
)

// DDLSink is a wrapper of the `Sink` interface for the owner
// DDLSink should send `DDLEvent` and `CheckpointTs` to downstream sink,
// If `SyncPointEnabled`, also send `syncPoint` to downstream.
type DDLSink interface {
	// run the DDLSink
	run(ctx cdcContext.Context, id model.ChangeFeedID, info *model.ChangeFeedInfo)
	// emitCheckpointTs emits the checkpoint Ts to downstream data source
	// this function will return after recording the checkpointTs specified in memory immediately
	// and the recorded checkpointTs will be sent and updated to downstream data source every second
	emitCheckpointTs(ts uint64, tableNames []model.TableName)
	// emitDDLEvent emits DDL event and return true if the DDL is executed
	// the DDL event will be sent to another goroutine and execute to downstream
	// the caller of this function can call again and again until a true returned
	emitDDLEvent(ctx cdcContext.Context, ddl *model.DDLEvent) (bool, error)
	emitSyncPoint(ctx cdcContext.Context, checkpointTs uint64) error
	// close the sink, cancel running goroutine.
	close(ctx context.Context) error
}

type ddlSinkImpl struct {
	lastSyncPoint  model.Ts
	syncPointStore sink.SyncpointStore

	// It is used to record the checkpointTs and the names of the table at that time.
	mu struct {
		sync.Mutex
		checkpointTs      model.Ts
		currentTableNames []model.TableName
	}
	ddlFinishedTs model.Ts
	ddlSentTs     model.Ts

	ddlCh chan *model.DDLEvent
	errCh chan error

	sink sink.Sink
	// `sinkInitHandler` can be helpful in unit testing.
	sinkInitHandler ddlSinkInitHandler

	// cancel would be used to cancel the goroutine start by `run`
	cancel context.CancelFunc
	wg     sync.WaitGroup
}

func newDDLSink() DDLSink {
	return &ddlSinkImpl{
		ddlCh:           make(chan *model.DDLEvent, 1),
		errCh:           make(chan error, defaultErrChSize),
		sinkInitHandler: ddlSinkInitializer,
		cancel:          func() {},
	}
}

type ddlSinkInitHandler func(ctx cdcContext.Context, a *ddlSinkImpl, id model.ChangeFeedID, info *model.ChangeFeedInfo) error

func ddlSinkInitializer(ctx cdcContext.Context, a *ddlSinkImpl, id model.ChangeFeedID, info *model.ChangeFeedInfo) error {
	filter, err := filter.NewFilter(info.Config)
	if err != nil {
		return errors.Trace(err)
	}

	stdCtx := util.PutChangefeedIDInCtx(ctx, id)
	stdCtx = util.PutRoleInCtx(stdCtx, util.RoleOwner)
	s, err := sink.New(stdCtx, id, info.SinkURI, filter, info.Config, info.Opts, a.errCh)
	if err != nil {
		return errors.Trace(err)
	}
	a.sink = s

	if !info.SyncPointEnabled {
		return nil
	}
	syncPointStore, err := sink.NewSyncpointStore(stdCtx, id, info.SinkURI)
	if err != nil {
		return errors.Trace(err)
	}
	a.syncPointStore = syncPointStore

	if err := a.syncPointStore.CreateSynctable(stdCtx); err != nil {
		return errors.Trace(err)
	}
	return nil
}

func (s *ddlSinkImpl) run(ctx cdcContext.Context, id model.ChangeFeedID, info *model.ChangeFeedInfo) {
	ctx, cancel := cdcContext.WithCancel(ctx)
	s.cancel = cancel

	s.wg.Add(1)
	go func() {
		defer s.wg.Done()

		start := time.Now()
		if err := s.sinkInitHandler(ctx, s, id, info); err != nil {
			log.Warn("ddl sink initialize failed",
				zap.String("changefeed", ctx.ChangefeedVars().ID),
				zap.Duration("duration", time.Since(start)))
			ctx.Throw(err)
			return
		}
		log.Info("ddl sink initialized, start processing...",
			zap.String("changefeed", ctx.ChangefeedVars().ID),
			zap.Duration("duration", time.Since(start)))

		// TODO make the tick duration configurable
		ticker := time.NewTicker(time.Second)
		defer ticker.Stop()
		var lastCheckpointTs model.Ts
		for {
			select {
			case <-ctx.Done():
				return
			case err := <-s.errCh:
				ctx.Throw(err)
				return
			default:
			}
			// `ticker.C` and `ddlCh` may can be triggered at the same time, it
			// does not matter which one emit first, since TiCDC allow DDL with
			// CommitTs equal to the last CheckpointTs be emitted later.
			select {
			case <-ctx.Done():
				return
			case err := <-s.errCh:
				ctx.Throw(err)
				return
			case <-ticker.C:
				s.mu.Lock()
				checkpointTs := s.mu.checkpointTs
				if checkpointTs == 0 || checkpointTs <= lastCheckpointTs {
					s.mu.Unlock()
					continue
				}
				tables := s.mu.currentTableNames
				s.mu.Unlock()
				lastCheckpointTs = checkpointTs
				if err := s.sink.EmitCheckpointTs(ctx, checkpointTs, tables); err != nil {
					ctx.Throw(errors.Trace(err))
					return
				}
			case ddl := <-s.ddlCh:
<<<<<<< HEAD
				log.Info("begin emit ddl event",
					zap.String("changefeed", ctx.ChangefeedVars().ID),
					zap.Any("DDL", ddl))
=======
				log.Info("emit ddl event", zap.Any("DDL", ddl),
					zap.String("changefeed", ctx.ChangefeedVars().ID))
>>>>>>> 6e7151d8
				err := s.sink.EmitDDLEvent(ctx, ddl)
				failpoint.Inject("InjectChangefeedDDLError", func() {
					err = cerror.ErrExecDDLFailed.GenWithStackByArgs()
				})
				if err == nil || cerror.ErrDDLEventIgnored.Equal(errors.Cause(err)) {
					log.Info("Execute DDL succeeded",
						zap.String("changefeed", ctx.ChangefeedVars().ID),
						zap.Bool("ignored", err != nil),
						zap.Any("ddl", ddl))
					atomic.StoreUint64(&s.ddlFinishedTs, ddl.CommitTs)
					continue
				}
				// If DDL executing failed, and the error can not be ignored,
				// throw an error and pause the changefeed
				log.Error("Execute DDL failed",
					zap.String("changefeed", ctx.ChangefeedVars().ID),
					zap.Error(err),
					zap.Any("ddl", ddl))
				ctx.Throw(errors.Trace(err))
				return
			}
		}
	}()
}

func (s *ddlSinkImpl) emitCheckpointTs(ts uint64, tableNames []model.TableName) {
	s.mu.Lock()
	defer s.mu.Unlock()
	s.mu.checkpointTs = ts
	s.mu.currentTableNames = tableNames
}

func (s *ddlSinkImpl) emitDDLEvent(ctx cdcContext.Context, ddl *model.DDLEvent) (bool, error) {
	ddlFinishedTs := atomic.LoadUint64(&s.ddlFinishedTs)
	if ddl.CommitTs <= ddlFinishedTs {
		// the DDL event is executed successfully, and done is true
		log.Info("ddl already executed",
			zap.String("changefeed", ctx.ChangefeedVars().ID),
			zap.Uint64("ddlFinishedTs", ddlFinishedTs), zap.Any("DDL", ddl))
		return true, nil
	}
	if ddl.CommitTs <= s.ddlSentTs {
<<<<<<< HEAD
		log.Debug("ddl is not finished yet",
			zap.String("changefeed", ctx.ChangefeedVars().ID),
			zap.Uint64("ddlSentTs", s.ddlSentTs), zap.Any("DDL", ddl))
=======
>>>>>>> 6e7151d8
		// the DDL event is executing and not finished yet, return false
		return false, nil
	}
	select {
	case <-ctx.Done():
		return false, errors.Trace(ctx.Err())
	case s.ddlCh <- ddl:
		s.ddlSentTs = ddl.CommitTs
		log.Info("ddl is sent",
			zap.String("changefeed", ctx.ChangefeedVars().ID),
			zap.Uint64("ddlSentTs", s.ddlSentTs))
	default:
		log.Warn("ddl chan full, send it the next round",
			zap.String("changefeed", ctx.ChangefeedVars().ID),
			zap.Uint64("ddlSentTs", s.ddlSentTs),
			zap.Uint64("ddlFinishedTs", s.ddlFinishedTs), zap.Any("DDL", ddl))
		// if this hit, we think that ddlCh is full,
		// just return false and send the ddl in the next round.
	}
	return false, nil
}

func (s *ddlSinkImpl) emitSyncPoint(ctx cdcContext.Context, checkpointTs uint64) error {
	if checkpointTs == s.lastSyncPoint {
		return nil
	}
	s.lastSyncPoint = checkpointTs
	// TODO implement async sink syncPoint
	return s.syncPointStore.SinkSyncpoint(ctx, ctx.ChangefeedVars().ID, checkpointTs)
}

func (s *ddlSinkImpl) close(ctx context.Context) (err error) {
	s.cancel()
	if s.sink != nil {
		err = s.sink.Close(ctx)
	}
	if s.syncPointStore != nil {
		err = s.syncPointStore.Close()
	}
	s.wg.Wait()
	return err
}<|MERGE_RESOLUTION|>--- conflicted
+++ resolved
@@ -176,14 +176,9 @@
 					return
 				}
 			case ddl := <-s.ddlCh:
-<<<<<<< HEAD
 				log.Info("begin emit ddl event",
 					zap.String("changefeed", ctx.ChangefeedVars().ID),
 					zap.Any("DDL", ddl))
-=======
-				log.Info("emit ddl event", zap.Any("DDL", ddl),
-					zap.String("changefeed", ctx.ChangefeedVars().ID))
->>>>>>> 6e7151d8
 				err := s.sink.EmitDDLEvent(ctx, ddl)
 				failpoint.Inject("InjectChangefeedDDLError", func() {
 					err = cerror.ErrExecDDLFailed.GenWithStackByArgs()
@@ -226,12 +221,9 @@
 		return true, nil
 	}
 	if ddl.CommitTs <= s.ddlSentTs {
-<<<<<<< HEAD
 		log.Debug("ddl is not finished yet",
 			zap.String("changefeed", ctx.ChangefeedVars().ID),
 			zap.Uint64("ddlSentTs", s.ddlSentTs), zap.Any("DDL", ddl))
-=======
->>>>>>> 6e7151d8
 		// the DDL event is executing and not finished yet, return false
 		return false, nil
 	}
