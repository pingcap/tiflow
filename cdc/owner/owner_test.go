--- conflicted
+++ resolved
@@ -322,13 +322,9 @@
 	o := NewOwner(mockPDClient)
 	o.gcManager = gc.NewManager(mockPDClient)
 	ctx := cdcContext.NewBackendContext4Test(true)
-<<<<<<< HEAD
 	ctx, cancel := cdcContext.WithCancel(ctx)
 	defer cancel()
-	state := orchestrator.NewGlobalState().(*orchestrator.GlobalReactorState)
-=======
 	state := orchestrator.NewGlobalState()
->>>>>>> 93c9ebd3
 	tester := orchestrator.NewReactorStateTester(c, state, nil)
 
 	// no changefeed, the gc safe point should be max uint64
