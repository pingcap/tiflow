// Copyright 2021 PingCAP, Inc.
//
// Licensed under the Apache License, Version 2.0 (the "License");
// you may not use this file except in compliance with the License.
// You may obtain a copy of the License at
//
//     http://www.apache.org/licenses/LICENSE-2.0
//
// Unless required by applicable law or agreed to in writing, software
// distributed under the License is distributed on an "AS IS" BASIS,
// See the License for the specific language governing permissions and
// limitations under the License.

package owner

import (
	"bytes"
	"context"
	"fmt"
	"math"
	"testing"
	"time"

	"github.com/pingcap/errors"
	"github.com/pingcap/kvproto/pkg/metapb"
	"github.com/pingcap/tiflow/cdc/model"
	"github.com/pingcap/tiflow/cdc/puller"
	"github.com/pingcap/tiflow/cdc/scheduler"
	"github.com/pingcap/tiflow/pkg/config"
	cdcContext "github.com/pingcap/tiflow/pkg/context"
	cerror "github.com/pingcap/tiflow/pkg/errors"
	"github.com/pingcap/tiflow/pkg/etcd"
	"github.com/pingcap/tiflow/pkg/orchestrator"
	"github.com/pingcap/tiflow/pkg/txnutil/gc"
	"github.com/pingcap/tiflow/pkg/upstream"
	"github.com/pingcap/tiflow/pkg/version"
	"github.com/stretchr/testify/require"
	"github.com/tikv/client-go/v2/oracle"
	pd "github.com/tikv/pd/client"
	"golang.org/x/time/rate"
)

type mockManager struct {
	gc.Manager
}

func (m *mockManager) CheckStaleCheckpointTs(
	ctx context.Context, changefeedID model.ChangeFeedID, checkpointTs model.Ts,
) error {
	return cerror.ErrGCTTLExceeded.GenWithStackByArgs()
}

var _ gc.Manager = (*mockManager)(nil)

// newOwner4Test creates a new Owner for test
func newOwner4Test(
	newDDLPuller func(ctx context.Context,
		replicaConfig *config.ReplicaConfig,
		up *upstream.Upstream,
		startTs uint64,
		changefeed model.ChangeFeedID,
	) (puller.DDLPuller, error),
<<<<<<< HEAD
	newSink func(changefeedID model.ChangeFeedID, info *model.ChangeFeedInfo, reportErr func(err error)) DDLSink,
	newScheduler func(ctx cdcContext.Context, startTs uint64) (scheduler.Scheduler, error),
=======
	newSink func() DDLSink,
	newScheduler func(
		ctx cdcContext.Context, startTs uint64,
	) (scheduler.Scheduler, error),
>>>>>>> 1775b4f3
	pdClient pd.Client,
) Owner {
	m := upstream.NewManager4Test(pdClient)
	o := NewOwner(m).(*ownerImpl)
	// Most tests do not need to test bootstrap.
	o.bootstrapped = true
	o.newChangefeed = func(
		id model.ChangeFeedID,
		state *orchestrator.ChangefeedReactorState,
		up *upstream.Upstream,
	) *changefeed {
		return newChangefeed4Test(id, state, up, newDDLPuller, newSink, newScheduler)
	}
	return o
}

func createOwner4Test(ctx cdcContext.Context, t *testing.T) (*ownerImpl, *orchestrator.GlobalReactorState, *orchestrator.ReactorStateTester) {
	pdClient := &gc.MockPDClient{
		UpdateServiceGCSafePointFunc: func(ctx context.Context, serviceID string, ttl int64, safePoint uint64) (uint64, error) {
			return safePoint, nil
		},
	}

	owner := newOwner4Test(
		// new ddl puller
		func(ctx context.Context,
			replicaConfig *config.ReplicaConfig,
			up *upstream.Upstream,
			startTs uint64,
			changefeed model.ChangeFeedID,
		) (puller.DDLPuller, error) {
			return &mockDDLPuller{resolvedTs: startTs - 1}, nil
		},
		// new ddl sink
		func(changefeedID model.ChangeFeedID, info *model.ChangeFeedInfo, reportErr func(err error)) DDLSink {
			return &mockDDLSink{}
		},
		// new scheduler
		func(
			ctx cdcContext.Context, startTs uint64,
		) (scheduler.Scheduler, error) {
			return &mockScheduler{}, nil
		},
		pdClient,
	)
	o := owner.(*ownerImpl)
	o.upstreamManager = upstream.NewManager4Test(pdClient)

	state := orchestrator.NewGlobalState(etcd.DefaultCDCClusterID)
	tester := orchestrator.NewReactorStateTester(t, state, nil)

	// set captures
	cdcKey := etcd.CDCKey{
		ClusterID: state.ClusterID,
		Tp:        etcd.CDCKeyTypeCapture,
		CaptureID: ctx.GlobalVars().CaptureInfo.ID,
	}
	captureBytes, err := ctx.GlobalVars().CaptureInfo.Marshal()
	require.Nil(t, err)
	tester.MustUpdate(cdcKey.String(), captureBytes)
	return o, state, tester
}

func TestCreateRemoveChangefeed(t *testing.T) {
	ctx := cdcContext.NewBackendContext4Test(false)
	ctx, cancel := cdcContext.WithCancel(ctx)
	defer cancel()

	owner, state, tester := createOwner4Test(ctx, t)

	changefeedID := model.DefaultChangeFeedID("test-changefeed")
	changefeedInfo := &model.ChangeFeedInfo{
		StartTs: oracle.GoTimeToTS(time.Now()),
		Config:  config.GetDefaultReplicaConfig(),
	}
	changefeedStr, err := changefeedInfo.Marshal()
	require.Nil(t, err)
	cdcKey := etcd.CDCKey{
		ClusterID:    state.ClusterID,
		Tp:           etcd.CDCKeyTypeChangefeedInfo,
		ChangefeedID: changefeedID,
	}
	tester.MustUpdate(cdcKey.String(), []byte(changefeedStr))
	_, err = owner.Tick(ctx, state)
	tester.MustApplyPatches()
	require.Nil(t, err)
	require.Contains(t, owner.changefeeds, changefeedID)

	// delete changefeed info key to remove changefeed
	tester.MustUpdate(cdcKey.String(), nil)
	// this tick to clean the leak info of the removed changefeed
	_, err = owner.Tick(ctx, state)
	require.Nil(t, err)
	// this tick to remove the changefeed state in memory
	tester.MustApplyPatches()
	_, err = owner.Tick(ctx, state)
	require.Nil(t, err)
	tester.MustApplyPatches()

	require.NotContains(t, owner.changefeeds, changefeedID)
	require.NotContains(t, state.Changefeeds, changefeedID)

	tester.MustUpdate(cdcKey.String(), []byte(changefeedStr))
	_, err = owner.Tick(ctx, state)
	tester.MustApplyPatches()
	require.Nil(t, err)
	require.Contains(t, owner.changefeeds, changefeedID)
	removeJob := model.AdminJob{
		CfID:  changefeedID,
		Type:  model.AdminRemove,
		Error: nil,
	}

	// this will make changefeed always meet ErrGCTTLExceeded
	up, _ := owner.upstreamManager.Get(changefeedInfo.UpstreamID)
	mockedManager := &mockManager{Manager: up.GCManager}
	up.GCManager = mockedManager
	err = up.GCManager.CheckStaleCheckpointTs(ctx, changefeedID, 0)
	require.NotNil(t, err)

	// this tick create remove changefeed patches
	done := make(chan error, 1)
	owner.EnqueueJob(removeJob, done)
	_, err = owner.Tick(ctx, state)
	require.Nil(t, err)
	require.Nil(t, <-done)

	// apply patches and update owner's in memory changefeed states
	tester.MustApplyPatches()
	_, err = owner.Tick(ctx, state)
	require.Nil(t, err)
	require.NotContains(t, owner.changefeeds, changefeedID)
}

func TestStopChangefeed(t *testing.T) {
	ctx := cdcContext.NewBackendContext4Test(false)
	owner, state, tester := createOwner4Test(ctx, t)
	ctx, cancel := cdcContext.WithCancel(ctx)
	defer cancel()

	changefeedID := model.DefaultChangeFeedID("test-changefeed")
	changefeedInfo := &model.ChangeFeedInfo{
		StartTs: oracle.GoTimeToTS(time.Now()),
		Config:  config.GetDefaultReplicaConfig(),
	}
	changefeedStr, err := changefeedInfo.Marshal()
	require.Nil(t, err)
	cdcKey := etcd.CDCKey{
		ClusterID:    state.ClusterID,
		Tp:           etcd.CDCKeyTypeChangefeedInfo,
		ChangefeedID: changefeedID,
	}
	tester.MustUpdate(cdcKey.String(), []byte(changefeedStr))
	_, err = owner.Tick(ctx, state)
	tester.MustApplyPatches()
	require.Nil(t, err)
	require.Contains(t, owner.changefeeds, changefeedID)
	// remove changefeed forcibly
	done := make(chan error, 1)
	owner.EnqueueJob(model.AdminJob{
		CfID: changefeedID,
		Type: model.AdminRemove,
	}, done)

	// this tick to clean the leak info fo the removed changefeed
	_, err = owner.Tick(ctx, state)
	require.Nil(t, err)
	require.Nil(t, <-done)

	// this tick to remove the changefeed state in memory
	tester.MustApplyPatches()
	_, err = owner.Tick(ctx, state)
	require.Nil(t, err)
	tester.MustApplyPatches()
	require.Nil(t, err)
	require.NotContains(t, owner.changefeeds, changefeedID)
	require.NotContains(t, state.Changefeeds, changefeedID)
}

func TestFixChangefeedState(t *testing.T) {
	ctx := cdcContext.NewBackendContext4Test(false)
	owner, state, tester := createOwner4Test(ctx, t)
	// We need to do bootstrap.
	owner.bootstrapped = false
	changefeedID := model.DefaultChangeFeedID("test-changefeed")
	// Mismatched state and admin job.
	changefeedInfo := &model.ChangeFeedInfo{
		State:        model.StateNormal,
		AdminJobType: model.AdminStop,
		StartTs:      oracle.GoTimeToTS(time.Now()),
		Config:       config.GetDefaultReplicaConfig(),
	}
	changefeedStr, err := changefeedInfo.Marshal()
	require.Nil(t, err)
	cdcKey := etcd.CDCKey{
		ClusterID:    state.ClusterID,
		Tp:           etcd.CDCKeyTypeChangefeedInfo,
		ChangefeedID: changefeedID,
	}
	tester.MustUpdate(cdcKey.String(), []byte(changefeedStr))
	// For the first tick, we do a bootstrap, and it tries to fix the meta information.
	_, err = owner.Tick(ctx, state)
	tester.MustApplyPatches()
	require.Nil(t, err)
	require.True(t, owner.bootstrapped)
	require.NotContains(t, owner.changefeeds, changefeedID)
	// Start tick normally.
	_, err = owner.Tick(ctx, state)
	tester.MustApplyPatches()
	require.Nil(t, err)
	require.Contains(t, owner.changefeeds, changefeedID)
	// The meta information is fixed correctly.
	require.Equal(t, owner.changefeeds[changefeedID].state.Info.State, model.StateStopped)
}

func TestFixChangefeedSinkProtocol(t *testing.T) {
	ctx := cdcContext.NewBackendContext4Test(false)
	owner, state, tester := createOwner4Test(ctx, t)
	// We need to do bootstrap.
	owner.bootstrapped = false
	changefeedID := model.DefaultChangeFeedID("test-changefeed")
	// Unknown protocol.
	changefeedInfo := &model.ChangeFeedInfo{
		State:          model.StateNormal,
		AdminJobType:   model.AdminStop,
		StartTs:        oracle.GoTimeToTS(time.Now()),
		CreatorVersion: "5.3.0",
		SinkURI:        "kafka://127.0.0.1:9092/ticdc-test2?protocol=random",
		Config: &config.ReplicaConfig{
			Sink: &config.SinkConfig{Protocol: config.ProtocolDefault.String()},
		},
	}
	changefeedStr, err := changefeedInfo.Marshal()
	require.Nil(t, err)
	cdcKey := etcd.CDCKey{
		ClusterID:    state.ClusterID,
		Tp:           etcd.CDCKeyTypeChangefeedInfo,
		ChangefeedID: changefeedID,
	}
	tester.MustUpdate(cdcKey.String(), []byte(changefeedStr))
	// For the first tick, we do a bootstrap, and it tries to fix the meta information.
	_, err = owner.Tick(ctx, state)
	tester.MustApplyPatches()
	require.Nil(t, err)
	require.True(t, owner.bootstrapped)
	require.NotContains(t, owner.changefeeds, changefeedID)

	// Start tick normally.
	_, err = owner.Tick(ctx, state)
	tester.MustApplyPatches()
	require.Nil(t, err)
	require.Contains(t, owner.changefeeds, changefeedID)
	// The meta information is fixed correctly.
	require.Equal(t, owner.changefeeds[changefeedID].state.Info.SinkURI,
		"kafka://127.0.0.1:9092/ticdc-test2?protocol=open-protocol")
}

func TestCheckClusterVersion(t *testing.T) {
	ctx := cdcContext.NewBackendContext4Test(false)
	owner, state, tester := createOwner4Test(ctx, t)
	ctx, cancel := cdcContext.WithCancel(ctx)
	defer cancel()

	tester.MustUpdate(fmt.Sprintf("%s/capture/6bbc01c8-0605-4f86-a0f9-b3119109b225",
		etcd.DefaultClusterAndMetaPrefix),
		[]byte(`{"id":"6bbc01c8-0605-4f86-a0f9-b3119109b225",
"address":"127.0.0.1:8300","version":"v6.0.0"}`))

	changefeedID := model.DefaultChangeFeedID("test-changefeed")
	changefeedInfo := &model.ChangeFeedInfo{
		StartTs: oracle.GoTimeToTS(time.Now()),
		Config:  config.GetDefaultReplicaConfig(),
	}
	changefeedStr, err := changefeedInfo.Marshal()
	require.Nil(t, err)
	cdcKey := etcd.CDCKey{
		ClusterID:    state.ClusterID,
		Tp:           etcd.CDCKeyTypeChangefeedInfo,
		ChangefeedID: changefeedID,
	}
	tester.MustUpdate(cdcKey.String(), []byte(changefeedStr))

	// check the tick is skipped and the changefeed will not be handled
	_, err = owner.Tick(ctx, state)
	tester.MustApplyPatches()
	require.Nil(t, err)
	require.NotContains(t, owner.changefeeds, changefeedID)

	tester.MustUpdate(fmt.Sprintf("%s/capture/6bbc01c8-0605-4f86-a0f9-b3119109b225",
		etcd.DefaultClusterAndMetaPrefix,
	),
		[]byte(`{"id":"6bbc01c8-0605-4f86-a0f9-b3119109b225","address":"127.0.0.1:8300","version":"`+ctx.GlobalVars().CaptureInfo.Version+`"}`))

	// check the tick is not skipped and the changefeed will be handled normally
	_, err = owner.Tick(ctx, state)
	tester.MustApplyPatches()
	require.Nil(t, err)
	require.Contains(t, owner.changefeeds, changefeedID)
}

func TestAdminJob(t *testing.T) {
	ctx := cdcContext.NewBackendContext4Test(false)
	ctx, cancel := cdcContext.WithCancel(ctx)
	defer cancel()

	done1 := make(chan error, 1)
	owner, _, _ := createOwner4Test(ctx, t)
	owner.EnqueueJob(model.AdminJob{
		CfID: model.DefaultChangeFeedID("test-changefeed1"),
		Type: model.AdminResume,
	}, done1)
	done2 := make(chan error, 1)
	owner.RebalanceTables(model.DefaultChangeFeedID("test-changefeed2"), done2)
	done3 := make(chan error, 1)
	owner.ScheduleTable(model.DefaultChangeFeedID("test-changefeed3"),
		"test-caputre1", 10, done3)
	done4 := make(chan error, 1)
	var buf bytes.Buffer
	owner.WriteDebugInfo(&buf, done4)

	// remove job.done, it's hard to check deep equals
	jobs := owner.takeOwnerJobs()
	for _, job := range jobs {
		require.NotNil(t, job.done)
		close(job.done)
		job.done = nil
	}
	require.Equal(t, jobs, []*ownerJob{
		{
			Tp: ownerJobTypeAdminJob,
			AdminJob: &model.AdminJob{
				CfID: model.DefaultChangeFeedID("test-changefeed1"),
				Type: model.AdminResume,
			},
			ChangefeedID: model.DefaultChangeFeedID("test-changefeed1"),
		}, {
			Tp:           ownerJobTypeRebalance,
			ChangefeedID: model.DefaultChangeFeedID("test-changefeed2"),
		}, {
			Tp:              ownerJobTypeScheduleTable,
			ChangefeedID:    model.DefaultChangeFeedID("test-changefeed3"),
			TargetCaptureID: "test-caputre1",
			TableID:         10,
		}, {
			Tp:              ownerJobTypeDebugInfo,
			debugInfoWriter: &buf,
		},
	})
	require.Len(t, owner.takeOwnerJobs(), 0)
}

func TestUpdateGCSafePoint(t *testing.T) {
	mockPDClient := &gc.MockPDClient{}
	m := upstream.NewManager4Test(mockPDClient)
	o := NewOwner(m).(*ownerImpl)
	ctx := cdcContext.NewBackendContext4Test(true)
	ctx, cancel := cdcContext.WithCancel(ctx)
	defer cancel()
	state := orchestrator.NewGlobalState(etcd.DefaultCDCClusterID)
	tester := orchestrator.NewReactorStateTester(t, state, nil)

	// no changefeed, the gc safe point should be max uint64
	mockPDClient.UpdateServiceGCSafePointFunc = func(
		ctx context.Context, serviceID string, ttl int64, safePoint uint64,
	) (uint64, error) {
		// Owner will do a snapshot read at (checkpointTs - 1) from TiKV,
		// set GC safepoint to (checkpointTs - 1)
		require.Equal(t, safePoint, uint64(math.MaxUint64-1))
		return 0, nil
	}
	err := o.updateGCSafepoint(ctx, state)
	require.Nil(t, err)

	// add a failed changefeed, it must not trigger update GC safepoint.
	mockPDClient.UpdateServiceGCSafePointFunc = func(
		ctx context.Context, serviceID string, ttl int64, safePoint uint64,
	) (uint64, error) {
		t.Fatal("must not update")
		return 0, nil
	}
	changefeedID1 := model.DefaultChangeFeedID("test-changefeed1")
	tester.MustUpdate(
		fmt.Sprintf("%s/changefeed/info/%s",
			etcd.DefaultClusterAndNamespacePrefix,
			changefeedID1.ID),
		[]byte(`{"config":{},"state":"failed"}`))
	tester.MustApplyPatches()
	state.Changefeeds[changefeedID1].PatchStatus(
		func(status *model.ChangeFeedStatus) (*model.ChangeFeedStatus, bool, error) {
			return &model.ChangeFeedStatus{CheckpointTs: 2}, true, nil
		})
	tester.MustApplyPatches()
	err = o.updateGCSafepoint(ctx, state)
	require.Nil(t, err)

	// switch the state of changefeed to normal, it must update GC safepoint to
	// 1 (checkpoint Ts of changefeed-test1).
	ch := make(chan struct{}, 1)
	mockPDClient.UpdateServiceGCSafePointFunc = func(
		ctx context.Context, serviceID string, ttl int64, safePoint uint64,
	) (uint64, error) {
		// Owner will do a snapshot read at (checkpointTs - 1) from TiKV,
		// set GC safepoint to (checkpointTs - 1)
		require.Equal(t, safePoint, uint64(1))
		require.Equal(t, serviceID, etcd.GcServiceIDForTest())
		ch <- struct{}{}
		return 0, nil
	}
	state.Changefeeds[changefeedID1].PatchInfo(
		func(info *model.ChangeFeedInfo) (*model.ChangeFeedInfo, bool, error) {
			info.State = model.StateNormal
			return info, true, nil
		})
	tester.MustApplyPatches()
	err = o.updateGCSafepoint(ctx, state)
	require.Nil(t, err)
	select {
	case <-time.After(5 * time.Second):
		t.Fatal("timeout")
	case <-ch:
	}

	// add another changefeed, it must update GC safepoint.
	changefeedID2 := model.DefaultChangeFeedID("test-changefeed2")
	tester.MustUpdate(
		fmt.Sprintf("%s/changefeed/info/%s",
			etcd.DefaultClusterAndNamespacePrefix,
			changefeedID2.ID),
		[]byte(`{"config":{},"state":"normal"}`))
	tester.MustApplyPatches()
	state.Changefeeds[changefeedID1].PatchStatus(
		func(status *model.ChangeFeedStatus) (*model.ChangeFeedStatus, bool, error) {
			return &model.ChangeFeedStatus{CheckpointTs: 20}, true, nil
		})
	state.Changefeeds[changefeedID2].PatchStatus(
		func(status *model.ChangeFeedStatus) (*model.ChangeFeedStatus, bool, error) {
			return &model.ChangeFeedStatus{CheckpointTs: 30}, true, nil
		})
	tester.MustApplyPatches()
	mockPDClient.UpdateServiceGCSafePointFunc = func(
		ctx context.Context, serviceID string, ttl int64, safePoint uint64,
	) (uint64, error) {
		// Owner will do a snapshot read at (checkpointTs - 1) from TiKV,
		// set GC safepoint to (checkpointTs - 1)
		require.Equal(t, safePoint, uint64(19))
		require.Equal(t, serviceID, etcd.GcServiceIDForTest())
		ch <- struct{}{}
		return 0, nil
	}
	err = o.updateGCSafepoint(ctx, state)
	require.Nil(t, err)
	select {
	case <-time.After(5 * time.Second):
		t.Fatal("timeout")
	case <-ch:
	}
}

// make sure handleJobs works well even if there is two different
// version of captures in the cluster
func TestHandleJobsDontBlock(t *testing.T) {
	ctx := cdcContext.NewBackendContext4Test(false)
	ctx, cancel := cdcContext.WithCancel(ctx)
	defer cancel()
	owner, state, tester := createOwner4Test(ctx, t)

	statusProvider := owner.StatusProvider()
	// work well
	cf1 := model.DefaultChangeFeedID("test-changefeed")
	cfInfo1 := &model.ChangeFeedInfo{
		StartTs: oracle.GoTimeToTS(time.Now()),
		Config:  config.GetDefaultReplicaConfig(),
		State:   model.StateNormal,
	}
	changefeedStr, err := cfInfo1.Marshal()
	require.Nil(t, err)
	cdcKey := etcd.CDCKey{
		ClusterID:    state.ClusterID,
		Tp:           etcd.CDCKeyTypeChangefeedInfo,
		ChangefeedID: cf1,
	}
	tester.MustUpdate(cdcKey.String(), []byte(changefeedStr))
	_, err = owner.Tick(ctx, state)
	tester.MustApplyPatches()
	require.Nil(t, err)

	require.Contains(t, owner.changefeeds, cf1)

	// add an non-consistent version capture
	captureInfo := &model.CaptureInfo{
		ID:            "capture-higher-version",
		AdvertiseAddr: "127.0.0.1:0000",
		// owner version is `v6.3.0`, use `v6.4.0` to make version inconsistent
		Version: "v6.4.0",
	}
	cdcKey = etcd.CDCKey{
		ClusterID: state.ClusterID,
		Tp:        etcd.CDCKeyTypeCapture,
		CaptureID: captureInfo.ID,
	}
	v, err := captureInfo.Marshal()
	require.Nil(t, err)
	tester.MustUpdate(cdcKey.String(), v)

	// try to add another changefeed
	cf2 := model.DefaultChangeFeedID("test-changefeed1")
	cfInfo2 := &model.ChangeFeedInfo{
		StartTs: oracle.GoTimeToTS(time.Now()),
		Config:  config.GetDefaultReplicaConfig(),
		State:   model.StateNormal,
	}
	changefeedStr1, err := cfInfo2.Marshal()
	require.Nil(t, err)
	cdcKey = etcd.CDCKey{
		ClusterID:    state.ClusterID,
		Tp:           etcd.CDCKeyTypeChangefeedInfo,
		ChangefeedID: cf2,
	}
	tester.MustUpdate(cdcKey.String(), []byte(changefeedStr1))
	_, err = owner.Tick(ctx, state)
	tester.MustApplyPatches()
	require.Nil(t, err)
	// add changefeed success when the cluster have mixed version.
	require.NotNil(t, owner.changefeeds[cf2])

	// add third non-consistent version capture
	captureInfo = &model.CaptureInfo{
		ID:            "capture-higher-version-2",
		AdvertiseAddr: "127.0.0.1:8302",
		// only allow at most 2 different version instances in the cdc cluster.
		Version: "v6.5.0",
	}
	cdcKey = etcd.CDCKey{
		ClusterID: state.ClusterID,
		Tp:        etcd.CDCKeyTypeCapture,
		CaptureID: captureInfo.ID,
	}
	v, err = captureInfo.Marshal()
	require.NoError(t, err)
	tester.MustUpdate(cdcKey.String(), v)

	// try to add another changefeed, this should not be handled
	cf3 := model.DefaultChangeFeedID("test-changefeed2")
	cfInfo3 := &model.ChangeFeedInfo{
		StartTs: oracle.GoTimeToTS(time.Now()),
		Config:  config.GetDefaultReplicaConfig(),
		State:   model.StateNormal,
	}
	changefeedStr2, err := cfInfo3.Marshal()
	require.NoError(t, err)
	cdcKey = etcd.CDCKey{
		ClusterID:    state.ClusterID,
		Tp:           etcd.CDCKeyTypeChangefeedInfo,
		ChangefeedID: cf3,
	}
	tester.MustUpdate(cdcKey.String(), []byte(changefeedStr2))
	_, err = owner.Tick(ctx, state)
	tester.MustApplyPatches()
	require.NoError(t, err)
	// add changefeed failed, since 3 different version instances in the cluster.
	require.Nil(t, owner.changefeeds[cf3])

	// make sure statusProvider works well
	ctx1, cancel := context.WithTimeout(context.Background(), time.Second*5)
	defer cancel()

	var errIn error
	var infos map[model.ChangeFeedID]*model.ChangeFeedInfo
	done := make(chan struct{})
	go func() {
		infos, errIn = statusProvider.GetAllChangeFeedInfo(ctx1)
		done <- struct{}{}
	}()

	ticker := time.NewTicker(20 * time.Millisecond)
	defer ticker.Stop()
WorkLoop:
	for {
		select {
		case <-done:
			break WorkLoop
		case <-ctx1.Done():
			t.Fatal(ctx1.Err())
		case <-ticker.C:
			_, err = owner.Tick(ctx, state)
			require.Nil(t, err)
		}
	}
	require.Nil(t, errIn)
	require.NotNil(t, infos[cf1])
	require.NotNil(t, infos[cf2])
	require.Nil(t, infos[cf3])
}

func TestCalculateGCSafepointTs(t *testing.T) {
	state := orchestrator.NewGlobalState(etcd.DefaultCDCClusterID)
	expectMinTsMap := make(map[uint64]uint64)
	expectForceUpdateMap := make(map[uint64]interface{})
	o := ownerImpl{changefeeds: make(map[model.ChangeFeedID]*changefeed)}

	for i := 0; i < 100; i++ {
		cfID := model.DefaultChangeFeedID(fmt.Sprintf("testChangefeed-%d", i))
		upstreamID := uint64(i / 10)
		cfInfo := &model.ChangeFeedInfo{UpstreamID: upstreamID, State: model.StateNormal}
		cfStatus := &model.ChangeFeedStatus{CheckpointTs: uint64(i)}
		changefeed := &orchestrator.ChangefeedReactorState{
			ID:     cfID,
			Info:   cfInfo,
			Status: cfStatus,
		}
		state.Changefeeds[cfID] = changefeed

		// expectMinTsMap will be like map[upstreamID]{0, 10, 20, ..., 90}
		if i%10 == 0 {
			expectMinTsMap[upstreamID] = uint64(i)
		}

		// If a changefeed does not exist in ownerImpl.changefeeds,
		// forceUpdate should be true.
		if upstreamID%2 == 0 {
			expectForceUpdateMap[upstreamID] = nil
		} else {
			o.changefeeds[cfID] = nil
		}
	}

	minCheckpoinTsMap, forceUpdateMap := o.calculateGCSafepoint(state)

	require.Equal(t, expectMinTsMap, minCheckpoinTsMap)
	require.Equal(t, expectForceUpdateMap, forceUpdateMap)
}

// AsyncStop should cleanup jobs and reject.
func TestAsyncStop(t *testing.T) {
	t.Parallel()

	owner := ownerImpl{}
	done := make(chan error, 1)
	owner.EnqueueJob(model.AdminJob{
		CfID: model.DefaultChangeFeedID("test-changefeed1"),
		Type: model.AdminResume,
	}, done)
	owner.AsyncStop()
	select {
	case err := <-done:
		require.Error(t, err)
	default:
		require.Fail(t, "unexpected")
	}

	done = make(chan error, 1)
	owner.EnqueueJob(model.AdminJob{
		CfID: model.DefaultChangeFeedID("test-changefeed1"),
		Type: model.AdminResume,
	}, done)
	select {
	case err := <-done:
		require.Error(t, err)
	default:
		require.Fail(t, "unexpected")
	}
}

func TestHandleDrainCapturesSchedulerNotReady(t *testing.T) {
	t.Parallel()

	cf := &changefeed{
		scheduler: nil, // scheduler is not set.
		state: &orchestrator.ChangefeedReactorState{
			Info: &model.ChangeFeedInfo{State: model.StateNormal},
		},
	}

	pdClient := &gc.MockPDClient{}
	o := &ownerImpl{
		changefeeds:     make(map[model.ChangeFeedID]*changefeed),
		upstreamManager: upstream.NewManager4Test(pdClient),
	}
	o.changefeeds[model.ChangeFeedID{}] = cf

	ctx := context.Background()
	query := &scheduler.Query{CaptureID: "test"}
	done := make(chan error, 1)

	// check store version failed.
	pdClient.GetAllStoresFunc = func(
		ctx context.Context, opts ...pd.GetStoreOption,
	) ([]*metapb.Store, error) {
		return nil, errors.New("store version check failed")
	}
	o.handleDrainCaptures(ctx, query, done)
	require.Equal(t, 0, query.Resp.(*model.DrainCaptureResp).CurrentTableCount)
	require.Error(t, <-done)

	pdClient.GetAllStoresFunc = func(
		ctx context.Context, opts ...pd.GetStoreOption,
	) ([]*metapb.Store, error) {
		return nil, nil
	}
	done = make(chan error, 1)
	o.handleDrainCaptures(ctx, query, done)
	require.NotEqualValues(t, 0, query.Resp.(*model.DrainCaptureResp).CurrentTableCount)
	require.Nil(t, <-done)

	// Only count changefeed that is normal.
	cf.state.Info.State = model.StateStopped
	query = &scheduler.Query{CaptureID: "test"}
	done = make(chan error, 1)
	o.handleDrainCaptures(ctx, query, done)
	require.EqualValues(t, 0, query.Resp.(*model.DrainCaptureResp).CurrentTableCount)
	require.Nil(t, <-done)
}

type healthScheduler struct {
	scheduler.Scheduler
	scheduler.InfoProvider
	init bool
}

func (h *healthScheduler) IsInitialized() bool {
	return h.init
}

func TestIsHealthyWithAbnormalChangefeeds(t *testing.T) {
	t.Parallel()

	// There is at least one changefeed not in the normal state, the whole cluster should
	// still be healthy, since abnormal changefeeds does not affect other normal changefeeds.
	o := &ownerImpl{
		changefeeds:      make(map[model.ChangeFeedID]*changefeed),
		changefeedTicked: true,
	}

	query := &Query{Tp: QueryHealth}

	// no changefeed at the first, should be healthy
	err := o.handleQueries(query)
	require.NoError(t, err)
	require.True(t, query.Data.(bool))

	// 1 changefeed, state is nil
	cf := &changefeed{}
	o.changefeeds[model.ChangeFeedID{ID: "1"}] = cf
	err = o.handleQueries(query)
	require.NoError(t, err)
	require.True(t, query.Data.(bool))

	// state is not normal
	cf.state = &orchestrator.ChangefeedReactorState{
		Info: &model.ChangeFeedInfo{State: model.StateStopped},
	}
	err = o.handleQueries(query)
	require.NoError(t, err)
	require.True(t, query.Data.(bool))

	// 2 changefeeds, another is normal, and scheduler initialized.
	o.changefeeds[model.ChangeFeedID{ID: "2"}] = &changefeed{
		state: &orchestrator.ChangefeedReactorState{
			Info: &model.ChangeFeedInfo{State: model.StateNormal},
		},
		scheduler: &healthScheduler{init: true},
	}
	err = o.handleQueries(query)
	require.NoError(t, err)
	require.True(t, query.Data.(bool))
}

func TestIsHealthy(t *testing.T) {
	t.Parallel()

	o := &ownerImpl{
		changefeeds: make(map[model.ChangeFeedID]*changefeed),
		logLimiter:  rate.NewLimiter(1, 1),
	}
	query := &Query{Tp: QueryHealth}

	// Unhealthy, changefeeds are not ticked.
	o.changefeedTicked = false
	err := o.handleQueries(query)
	require.NoError(t, err)
	require.False(t, query.Data.(bool))

	o.changefeedTicked = true
	// Unhealthy, cdc cluster version is inconsistent
	o.captures = map[model.CaptureID]*model.CaptureInfo{
		"1": {
			Version: version.MinTiCDCVersion.String(),
		},
		"2": {
			Version: version.MaxTiCDCVersion.String(),
		},
	}
	err = o.handleQueries(query)
	require.NoError(t, err)
	require.False(t, query.Data.(bool))

	// make all captures version consistent.
	o.captures["2"].Version = version.MinTiCDCVersion.String()
	// Healthy, no changefeed.
	err = o.handleQueries(query)
	require.NoError(t, err)
	require.True(t, query.Data.(bool))

	// changefeed in normal, but the scheduler is not set, Unhealthy.
	cf := &changefeed{
		state: &orchestrator.ChangefeedReactorState{
			Info: &model.ChangeFeedInfo{State: model.StateNormal},
		},
		scheduler: nil, // scheduler is not set.
	}
	o.changefeeds[model.ChangeFeedID{ID: "1"}] = cf
	o.changefeedTicked = true
	err = o.handleQueries(query)
	require.NoError(t, err)
	require.False(t, query.Data.(bool))

	// Healthy, scheduler is set and return true.
	cf.scheduler = &healthScheduler{init: true}
	o.changefeedTicked = true
	err = o.handleQueries(query)
	require.NoError(t, err)
	require.True(t, query.Data.(bool))

	// Unhealthy, changefeeds are not ticked.
	o.changefeedTicked = false
	err = o.handleQueries(query)
	require.NoError(t, err)
	require.False(t, query.Data.(bool))

	// Unhealthy, there is another changefeed is not initialized.
	o.changefeeds[model.ChangeFeedID{ID: "1"}] = &changefeed{
		state: &orchestrator.ChangefeedReactorState{
			Info: &model.ChangeFeedInfo{State: model.StateNormal},
		},
		scheduler: &healthScheduler{init: false},
	}
	o.changefeedTicked = true
	err = o.handleQueries(query)
	require.NoError(t, err)
	require.False(t, query.Data.(bool))
}<|MERGE_RESOLUTION|>--- conflicted
+++ resolved
@@ -60,15 +60,8 @@
 		startTs uint64,
 		changefeed model.ChangeFeedID,
 	) (puller.DDLPuller, error),
-<<<<<<< HEAD
 	newSink func(changefeedID model.ChangeFeedID, info *model.ChangeFeedInfo, reportErr func(err error)) DDLSink,
 	newScheduler func(ctx cdcContext.Context, startTs uint64) (scheduler.Scheduler, error),
-=======
-	newSink func() DDLSink,
-	newScheduler func(
-		ctx cdcContext.Context, startTs uint64,
-	) (scheduler.Scheduler, error),
->>>>>>> 1775b4f3
 	pdClient pd.Client,
 ) Owner {
 	m := upstream.NewManager4Test(pdClient)
