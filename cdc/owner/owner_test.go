// Copyright 2021 PingCAP, Inc.
//
// Licensed under the Apache License, Version 2.0 (the "License");
// you may not use this file except in compliance with the License.
// You may obtain a copy of the License at
//
//     http://www.apache.org/licenses/LICENSE-2.0
//
// Unless required by applicable law or agreed to in writing, software
// distributed under the License is distributed on an "AS IS" BASIS,
// See the License for the specific language governing permissions and
// limitations under the License.

package owner

import (
	"bytes"
	"context"
	"fmt"
	"math"
	"net/url"
	"testing"
	"time"

	"github.com/pingcap/errors"
	"github.com/pingcap/kvproto/pkg/metapb"
	"github.com/pingcap/tiflow/cdc/model"
	"github.com/pingcap/tiflow/cdc/puller"
	"github.com/pingcap/tiflow/cdc/scheduler"
	"github.com/pingcap/tiflow/pkg/config"
	cdcContext "github.com/pingcap/tiflow/pkg/context"
	cerror "github.com/pingcap/tiflow/pkg/errors"
	"github.com/pingcap/tiflow/pkg/etcd"
	"github.com/pingcap/tiflow/pkg/orchestrator"
	"github.com/pingcap/tiflow/pkg/txnutil/gc"
	"github.com/pingcap/tiflow/pkg/upstream"
	"github.com/pingcap/tiflow/pkg/version"
	"github.com/stretchr/testify/require"
	"github.com/tikv/client-go/v2/oracle"
	pd "github.com/tikv/pd/client"
	"golang.org/x/time/rate"
)

type mockManager struct {
	gc.Manager
}

func (m *mockManager) CheckStaleCheckpointTs(
	ctx context.Context, changefeedID model.ChangeFeedID, checkpointTs model.Ts,
) error {
	return cerror.ErrGCTTLExceeded.GenWithStackByArgs()
}

var _ gc.Manager = (*mockManager)(nil)

// newOwner4Test creates a new Owner for test
func newOwner4Test(
	newDDLPuller func(ctx context.Context,
		replicaConfig *config.ReplicaConfig,
		up *upstream.Upstream,
		startTs uint64,
		changefeed model.ChangeFeedID,
	) (puller.DDLPuller, error),
	newSink func(changefeedID model.ChangeFeedID, info *model.ChangeFeedInfo, reportErr func(err error)) DDLSink,
<<<<<<< HEAD
	newScheduler func(
		ctx cdcContext.Context, up *upstream.Upstream, cfg *config.SchedulerConfig,
	) (scheduler.Scheduler, error),
=======
	newScheduler func(ctx cdcContext.Context, up *upstream.Upstream) (scheduler.Scheduler, error),
>>>>>>> 2e9542ab
	pdClient pd.Client,
) Owner {
	m := upstream.NewManager4Test(pdClient)
	o := NewOwner(m, config.NewDefaultSchedulerConfig()).(*ownerImpl)
	// Most tests do not need to test bootstrap.
	o.bootstrapped = true
	o.newChangefeed = func(
		id model.ChangeFeedID,
		state *orchestrator.ChangefeedReactorState,
		up *upstream.Upstream,
		cfg *config.SchedulerConfig,
	) *changefeed {
		return newChangefeed4Test(id, state, up, newDDLPuller, newSink, newScheduler)
	}
	return o
}

func createOwner4Test(ctx cdcContext.Context, t *testing.T) (*ownerImpl, *orchestrator.GlobalReactorState, *orchestrator.ReactorStateTester) {
	pdClient := &gc.MockPDClient{
		UpdateServiceGCSafePointFunc: func(ctx context.Context, serviceID string, ttl int64, safePoint uint64) (uint64, error) {
			return safePoint, nil
		},
	}

	owner := newOwner4Test(
		// new ddl puller
		func(ctx context.Context,
			replicaConfig *config.ReplicaConfig,
			up *upstream.Upstream,
			startTs uint64,
			changefeed model.ChangeFeedID,
		) (puller.DDLPuller, error) {
			return &mockDDLPuller{resolvedTs: startTs - 1}, nil
		},
		// new ddl sink
		func(changefeedID model.ChangeFeedID, info *model.ChangeFeedInfo, reportErr func(err error)) DDLSink {
			return &mockDDLSink{}
		},
		// new scheduler
		func(
<<<<<<< HEAD
			ctx cdcContext.Context, up *upstream.Upstream, cfg *config.SchedulerConfig,
=======
			ctx cdcContext.Context, up *upstream.Upstream,
>>>>>>> 2e9542ab
		) (scheduler.Scheduler, error) {
			return &mockScheduler{}, nil
		},
		pdClient,
	)
	o := owner.(*ownerImpl)
	o.upstreamManager = upstream.NewManager4Test(pdClient)

	state := orchestrator.NewGlobalState(etcd.DefaultCDCClusterID)
	tester := orchestrator.NewReactorStateTester(t, state, nil)

	// set captures
	cdcKey := etcd.CDCKey{
		ClusterID: state.ClusterID,
		Tp:        etcd.CDCKeyTypeCapture,
		CaptureID: ctx.GlobalVars().CaptureInfo.ID,
	}
	captureBytes, err := ctx.GlobalVars().CaptureInfo.Marshal()
	require.Nil(t, err)
	tester.MustUpdate(cdcKey.String(), captureBytes)
	return o, state, tester
}

func TestCreateRemoveChangefeed(t *testing.T) {
	ctx := cdcContext.NewBackendContext4Test(false)
	ctx, cancel := cdcContext.WithCancel(ctx)
	defer cancel()

	owner, state, tester := createOwner4Test(ctx, t)

	changefeedID := model.DefaultChangeFeedID("test-changefeed")
	changefeedInfo := &model.ChangeFeedInfo{
		StartTs: oracle.GoTimeToTS(time.Now()),
		Config:  config.GetDefaultReplicaConfig(),
	}
	changefeedStr, err := changefeedInfo.Marshal()
	require.Nil(t, err)
	cdcKey := etcd.CDCKey{
		ClusterID:    state.ClusterID,
		Tp:           etcd.CDCKeyTypeChangefeedInfo,
		ChangefeedID: changefeedID,
	}
	tester.MustUpdate(cdcKey.String(), []byte(changefeedStr))
	_, err = owner.Tick(ctx, state)
	tester.MustApplyPatches()
	require.Nil(t, err)
	require.Contains(t, owner.changefeeds, changefeedID)

	// delete changefeed info key to remove changefeed
	tester.MustUpdate(cdcKey.String(), nil)
	// this tick to clean the leak info of the removed changefeed
	_, err = owner.Tick(ctx, state)
	require.Nil(t, err)
	// this tick to remove the changefeed state in memory
	tester.MustApplyPatches()
	_, err = owner.Tick(ctx, state)
	require.Nil(t, err)
	tester.MustApplyPatches()

	require.NotContains(t, owner.changefeeds, changefeedID)
	require.NotContains(t, state.Changefeeds, changefeedID)

	tester.MustUpdate(cdcKey.String(), []byte(changefeedStr))
	_, err = owner.Tick(ctx, state)
	tester.MustApplyPatches()
	require.Nil(t, err)
	require.Contains(t, owner.changefeeds, changefeedID)
	removeJob := model.AdminJob{
		CfID:  changefeedID,
		Type:  model.AdminRemove,
		Error: nil,
	}

	// this will make changefeed always meet ErrGCTTLExceeded
	up, _ := owner.upstreamManager.Get(changefeedInfo.UpstreamID)
	mockedManager := &mockManager{Manager: up.GCManager}
	up.GCManager = mockedManager
	err = up.GCManager.CheckStaleCheckpointTs(ctx, changefeedID, 0)
	require.NotNil(t, err)

	// this tick create remove changefeed patches
	done := make(chan error, 1)
	owner.EnqueueJob(removeJob, done)
	_, err = owner.Tick(ctx, state)
	require.Nil(t, err)
	require.Nil(t, <-done)

	// apply patches and update owner's in memory changefeed states
	tester.MustApplyPatches()
	_, err = owner.Tick(ctx, state)
	require.Nil(t, err)
	require.NotContains(t, owner.changefeeds, changefeedID)
}

func TestStopChangefeed(t *testing.T) {
	ctx := cdcContext.NewBackendContext4Test(false)
	owner, state, tester := createOwner4Test(ctx, t)
	ctx, cancel := cdcContext.WithCancel(ctx)
	defer cancel()

	changefeedID := model.DefaultChangeFeedID("test-changefeed")
	changefeedInfo := &model.ChangeFeedInfo{
		StartTs: oracle.GoTimeToTS(time.Now()),
		Config:  config.GetDefaultReplicaConfig(),
	}
	changefeedStr, err := changefeedInfo.Marshal()
	require.Nil(t, err)
	cdcKey := etcd.CDCKey{
		ClusterID:    state.ClusterID,
		Tp:           etcd.CDCKeyTypeChangefeedInfo,
		ChangefeedID: changefeedID,
	}
	tester.MustUpdate(cdcKey.String(), []byte(changefeedStr))
	_, err = owner.Tick(ctx, state)
	tester.MustApplyPatches()
	require.Nil(t, err)
	require.Contains(t, owner.changefeeds, changefeedID)
	// remove changefeed forcibly
	done := make(chan error, 1)
	owner.EnqueueJob(model.AdminJob{
		CfID: changefeedID,
		Type: model.AdminRemove,
	}, done)

	// this tick to clean the leak info fo the removed changefeed
	_, err = owner.Tick(ctx, state)
	require.Nil(t, err)
	require.Nil(t, <-done)

	// this tick to remove the changefeed state in memory
	tester.MustApplyPatches()
	_, err = owner.Tick(ctx, state)
	require.Nil(t, err)
	tester.MustApplyPatches()
	require.Nil(t, err)
	require.NotContains(t, owner.changefeeds, changefeedID)
	require.NotContains(t, state.Changefeeds, changefeedID)
}

func TestFixChangefeedState(t *testing.T) {
	ctx := cdcContext.NewBackendContext4Test(false)
	owner, state, tester := createOwner4Test(ctx, t)
	// We need to do bootstrap.
	owner.bootstrapped = false
	changefeedID := model.DefaultChangeFeedID("test-changefeed")
	// Mismatched state and admin job.
	changefeedInfo := &model.ChangeFeedInfo{
		State:        model.StateNormal,
		AdminJobType: model.AdminStop,
		StartTs:      oracle.GoTimeToTS(time.Now()),
		Config:       config.GetDefaultReplicaConfig(),
	}
	changefeedStr, err := changefeedInfo.Marshal()
	require.Nil(t, err)
	cdcKey := etcd.CDCKey{
		ClusterID:    state.ClusterID,
		Tp:           etcd.CDCKeyTypeChangefeedInfo,
		ChangefeedID: changefeedID,
	}
	tester.MustUpdate(cdcKey.String(), []byte(changefeedStr))
	// For the first tick, we do a bootstrap, and it tries to fix the meta information.
	_, err = owner.Tick(ctx, state)
	tester.MustApplyPatches()
	require.Nil(t, err)
	require.True(t, owner.bootstrapped)
	require.NotContains(t, owner.changefeeds, changefeedID)
	// Start tick normally.
	_, err = owner.Tick(ctx, state)
	tester.MustApplyPatches()
	require.Nil(t, err)
	require.Contains(t, owner.changefeeds, changefeedID)
	// The meta information is fixed correctly.
	require.Equal(t, owner.changefeeds[changefeedID].state.Info.State, model.StateStopped)
}

func TestFixChangefeedSinkProtocol(t *testing.T) {
	ctx := cdcContext.NewBackendContext4Test(false)
	owner, state, tester := createOwner4Test(ctx, t)
	// We need to do bootstrap.
	owner.bootstrapped = false
	changefeedID := model.DefaultChangeFeedID("test-changefeed")
	// Unknown protocol.
	changefeedInfo := &model.ChangeFeedInfo{
		State:          model.StateNormal,
		AdminJobType:   model.AdminStop,
		StartTs:        oracle.GoTimeToTS(time.Now()),
		CreatorVersion: "5.3.0",
		SinkURI:        "kafka://127.0.0.1:9092/ticdc-test2?protocol=random",
		Config: &config.ReplicaConfig{
			Sink: &config.SinkConfig{Protocol: config.ProtocolDefault.String()},
		},
	}
	changefeedStr, err := changefeedInfo.Marshal()
	require.Nil(t, err)
	cdcKey := etcd.CDCKey{
		ClusterID:    state.ClusterID,
		Tp:           etcd.CDCKeyTypeChangefeedInfo,
		ChangefeedID: changefeedID,
	}
	tester.MustUpdate(cdcKey.String(), []byte(changefeedStr))
	// For the first tick, we do a bootstrap, and it tries to fix the meta information.
	_, err = owner.Tick(ctx, state)
	tester.MustApplyPatches()
	require.Nil(t, err)
	require.True(t, owner.bootstrapped)
	require.NotContains(t, owner.changefeeds, changefeedID)

	// Start tick normally.
	_, err = owner.Tick(ctx, state)
	tester.MustApplyPatches()
	require.Nil(t, err)
	require.Contains(t, owner.changefeeds, changefeedID)
	// The meta information is fixed correctly.
	require.Equal(t, owner.changefeeds[changefeedID].state.Info.SinkURI,
		"kafka://127.0.0.1:9092/ticdc-test2?protocol=open-protocol")
}

func TestCheckClusterVersion(t *testing.T) {
	ctx := cdcContext.NewBackendContext4Test(false)
	owner, state, tester := createOwner4Test(ctx, t)
	ctx, cancel := cdcContext.WithCancel(ctx)
	defer cancel()

	tester.MustUpdate(fmt.Sprintf("%s/capture/6bbc01c8-0605-4f86-a0f9-b3119109b225",
		etcd.DefaultClusterAndMetaPrefix),
		[]byte(`{"id":"6bbc01c8-0605-4f86-a0f9-b3119109b225",
"address":"127.0.0.1:8300","version":"v6.0.0"}`))

	changefeedID := model.DefaultChangeFeedID("test-changefeed")
	changefeedInfo := &model.ChangeFeedInfo{
		StartTs: oracle.GoTimeToTS(time.Now()),
		Config:  config.GetDefaultReplicaConfig(),
	}
	changefeedStr, err := changefeedInfo.Marshal()
	require.Nil(t, err)
	cdcKey := etcd.CDCKey{
		ClusterID:    state.ClusterID,
		Tp:           etcd.CDCKeyTypeChangefeedInfo,
		ChangefeedID: changefeedID,
	}
	tester.MustUpdate(cdcKey.String(), []byte(changefeedStr))

	// check the tick is skipped and the changefeed will not be handled
	_, err = owner.Tick(ctx, state)
	tester.MustApplyPatches()
	require.Nil(t, err)
	require.NotContains(t, owner.changefeeds, changefeedID)

	tester.MustUpdate(fmt.Sprintf("%s/capture/6bbc01c8-0605-4f86-a0f9-b3119109b225",
		etcd.DefaultClusterAndMetaPrefix,
	),
		[]byte(`{"id":"6bbc01c8-0605-4f86-a0f9-b3119109b225","address":"127.0.0.1:8300","version":"`+ctx.GlobalVars().CaptureInfo.Version+`"}`))

	// check the tick is not skipped and the changefeed will be handled normally
	_, err = owner.Tick(ctx, state)
	tester.MustApplyPatches()
	require.Nil(t, err)
	require.Contains(t, owner.changefeeds, changefeedID)
}

func TestAdminJob(t *testing.T) {
	ctx := cdcContext.NewBackendContext4Test(false)
	ctx, cancel := cdcContext.WithCancel(ctx)
	defer cancel()

	done1 := make(chan error, 1)
	owner, _, _ := createOwner4Test(ctx, t)
	owner.EnqueueJob(model.AdminJob{
		CfID: model.DefaultChangeFeedID("test-changefeed1"),
		Type: model.AdminResume,
	}, done1)
	done2 := make(chan error, 1)
	owner.RebalanceTables(model.DefaultChangeFeedID("test-changefeed2"), done2)
	done3 := make(chan error, 1)
	owner.ScheduleTable(model.DefaultChangeFeedID("test-changefeed3"),
		"test-caputre1", 10, done3)
	done4 := make(chan error, 1)
	var buf bytes.Buffer
	owner.WriteDebugInfo(&buf, done4)

	// remove job.done, it's hard to check deep equals
	jobs := owner.takeOwnerJobs()
	for _, job := range jobs {
		require.NotNil(t, job.done)
		close(job.done)
		job.done = nil
	}
	require.Equal(t, jobs, []*ownerJob{
		{
			Tp: ownerJobTypeAdminJob,
			AdminJob: &model.AdminJob{
				CfID: model.DefaultChangeFeedID("test-changefeed1"),
				Type: model.AdminResume,
			},
			ChangefeedID: model.DefaultChangeFeedID("test-changefeed1"),
		}, {
			Tp:           ownerJobTypeRebalance,
			ChangefeedID: model.DefaultChangeFeedID("test-changefeed2"),
		}, {
			Tp:              ownerJobTypeScheduleTable,
			ChangefeedID:    model.DefaultChangeFeedID("test-changefeed3"),
			TargetCaptureID: "test-caputre1",
			TableID:         10,
		}, {
			Tp:              ownerJobTypeDebugInfo,
			debugInfoWriter: &buf,
		},
	})
	require.Len(t, owner.takeOwnerJobs(), 0)
}

func TestUpdateGCSafePoint(t *testing.T) {
	mockPDClient := &gc.MockPDClient{}
	m := upstream.NewManager4Test(mockPDClient)
	o := NewOwner(m, config.NewDefaultSchedulerConfig()).(*ownerImpl)
	ctx := cdcContext.NewBackendContext4Test(true)
	ctx, cancel := cdcContext.WithCancel(ctx)
	defer cancel()
	state := orchestrator.NewGlobalState(etcd.DefaultCDCClusterID)
	tester := orchestrator.NewReactorStateTester(t, state, nil)

	// no changefeed, the gc safe point should be max uint64
	mockPDClient.UpdateServiceGCSafePointFunc = func(
		ctx context.Context, serviceID string, ttl int64, safePoint uint64,
	) (uint64, error) {
		// Owner will do a snapshot read at (checkpointTs - 1) from TiKV,
		// set GC safepoint to (checkpointTs - 1)
		require.Equal(t, safePoint, uint64(math.MaxUint64-1))
		return 0, nil
	}
	err := o.updateGCSafepoint(ctx, state)
	require.Nil(t, err)

	// add a failed changefeed, it must not trigger update GC safepoint.
	mockPDClient.UpdateServiceGCSafePointFunc = func(
		ctx context.Context, serviceID string, ttl int64, safePoint uint64,
	) (uint64, error) {
		t.Fatal("must not update")
		return 0, nil
	}
	changefeedID1 := model.DefaultChangeFeedID("test-changefeed1")
	tester.MustUpdate(
		fmt.Sprintf("%s/changefeed/info/%s",
			etcd.DefaultClusterAndNamespacePrefix,
			changefeedID1.ID),
		[]byte(`{"config":{},"state":"failed"}`))
	tester.MustApplyPatches()
	state.Changefeeds[changefeedID1].PatchStatus(
		func(status *model.ChangeFeedStatus) (*model.ChangeFeedStatus, bool, error) {
			return &model.ChangeFeedStatus{CheckpointTs: 2}, true, nil
		})
	tester.MustApplyPatches()
	err = o.updateGCSafepoint(ctx, state)
	require.Nil(t, err)

	// switch the state of changefeed to normal, it must update GC safepoint to
	// 1 (checkpoint Ts of changefeed-test1).
	ch := make(chan struct{}, 1)
	mockPDClient.UpdateServiceGCSafePointFunc = func(
		ctx context.Context, serviceID string, ttl int64, safePoint uint64,
	) (uint64, error) {
		// Owner will do a snapshot read at (checkpointTs - 1) from TiKV,
		// set GC safepoint to (checkpointTs - 1)
		require.Equal(t, safePoint, uint64(1))
		require.Equal(t, serviceID, etcd.GcServiceIDForTest())
		ch <- struct{}{}
		return 0, nil
	}
	state.Changefeeds[changefeedID1].PatchInfo(
		func(info *model.ChangeFeedInfo) (*model.ChangeFeedInfo, bool, error) {
			info.State = model.StateNormal
			return info, true, nil
		})
	tester.MustApplyPatches()
	err = o.updateGCSafepoint(ctx, state)
	require.Nil(t, err)
	select {
	case <-time.After(5 * time.Second):
		t.Fatal("timeout")
	case <-ch:
	}

	// add another changefeed, it must update GC safepoint.
	changefeedID2 := model.DefaultChangeFeedID("test-changefeed2")
	tester.MustUpdate(
		fmt.Sprintf("%s/changefeed/info/%s",
			etcd.DefaultClusterAndNamespacePrefix,
			changefeedID2.ID),
		[]byte(`{"config":{},"state":"normal"}`))
	tester.MustApplyPatches()
	state.Changefeeds[changefeedID1].PatchStatus(
		func(status *model.ChangeFeedStatus) (*model.ChangeFeedStatus, bool, error) {
			return &model.ChangeFeedStatus{CheckpointTs: 20}, true, nil
		})
	state.Changefeeds[changefeedID2].PatchStatus(
		func(status *model.ChangeFeedStatus) (*model.ChangeFeedStatus, bool, error) {
			return &model.ChangeFeedStatus{CheckpointTs: 30}, true, nil
		})
	tester.MustApplyPatches()
	mockPDClient.UpdateServiceGCSafePointFunc = func(
		ctx context.Context, serviceID string, ttl int64, safePoint uint64,
	) (uint64, error) {
		// Owner will do a snapshot read at (checkpointTs - 1) from TiKV,
		// set GC safepoint to (checkpointTs - 1)
		require.Equal(t, safePoint, uint64(19))
		require.Equal(t, serviceID, etcd.GcServiceIDForTest())
		ch <- struct{}{}
		return 0, nil
	}
	err = o.updateGCSafepoint(ctx, state)
	require.Nil(t, err)
	select {
	case <-time.After(5 * time.Second):
		t.Fatal("timeout")
	case <-ch:
	}
}

// make sure handleJobs works well even if there is two different
// version of captures in the cluster
func TestHandleJobsDontBlock(t *testing.T) {
	ctx := cdcContext.NewBackendContext4Test(false)
	ctx, cancel := cdcContext.WithCancel(ctx)
	defer cancel()
	owner, state, tester := createOwner4Test(ctx, t)

	statusProvider := owner.StatusProvider()
	// work well
	cf1 := model.DefaultChangeFeedID("test-changefeed")
	cfInfo1 := &model.ChangeFeedInfo{
		StartTs: oracle.GoTimeToTS(time.Now()),
		Config:  config.GetDefaultReplicaConfig(),
		State:   model.StateNormal,
	}
	changefeedStr, err := cfInfo1.Marshal()
	require.Nil(t, err)
	cdcKey := etcd.CDCKey{
		ClusterID:    state.ClusterID,
		Tp:           etcd.CDCKeyTypeChangefeedInfo,
		ChangefeedID: cf1,
	}
	tester.MustUpdate(cdcKey.String(), []byte(changefeedStr))
	_, err = owner.Tick(ctx, state)
	tester.MustApplyPatches()
	require.Nil(t, err)

	require.Contains(t, owner.changefeeds, cf1)

	// add an non-consistent version capture
	captureInfo := &model.CaptureInfo{
		ID:            "capture-higher-version",
		AdvertiseAddr: "127.0.0.1:0000",
		// owner version is `v6.3.0`, use `v6.4.0` to make version inconsistent
		Version: "v6.4.0",
	}
	cdcKey = etcd.CDCKey{
		ClusterID: state.ClusterID,
		Tp:        etcd.CDCKeyTypeCapture,
		CaptureID: captureInfo.ID,
	}
	v, err := captureInfo.Marshal()
	require.Nil(t, err)
	tester.MustUpdate(cdcKey.String(), v)

	// try to add another changefeed
	cf2 := model.DefaultChangeFeedID("test-changefeed1")
	cfInfo2 := &model.ChangeFeedInfo{
		StartTs: oracle.GoTimeToTS(time.Now()),
		Config:  config.GetDefaultReplicaConfig(),
		State:   model.StateNormal,
	}
	changefeedStr1, err := cfInfo2.Marshal()
	require.Nil(t, err)
	cdcKey = etcd.CDCKey{
		ClusterID:    state.ClusterID,
		Tp:           etcd.CDCKeyTypeChangefeedInfo,
		ChangefeedID: cf2,
	}
	tester.MustUpdate(cdcKey.String(), []byte(changefeedStr1))
	_, err = owner.Tick(ctx, state)
	tester.MustApplyPatches()
	require.Nil(t, err)
	// add changefeed success when the cluster have mixed version.
	require.NotNil(t, owner.changefeeds[cf2])

	// add third non-consistent version capture
	captureInfo = &model.CaptureInfo{
		ID:            "capture-higher-version-2",
		AdvertiseAddr: "127.0.0.1:8302",
		// only allow at most 2 different version instances in the cdc cluster.
		Version: "v6.5.0",
	}
	cdcKey = etcd.CDCKey{
		ClusterID: state.ClusterID,
		Tp:        etcd.CDCKeyTypeCapture,
		CaptureID: captureInfo.ID,
	}
	v, err = captureInfo.Marshal()
	require.NoError(t, err)
	tester.MustUpdate(cdcKey.String(), v)

	// try to add another changefeed, this should not be handled
	cf3 := model.DefaultChangeFeedID("test-changefeed2")
	cfInfo3 := &model.ChangeFeedInfo{
		StartTs: oracle.GoTimeToTS(time.Now()),
		Config:  config.GetDefaultReplicaConfig(),
		State:   model.StateNormal,
	}
	changefeedStr2, err := cfInfo3.Marshal()
	require.NoError(t, err)
	cdcKey = etcd.CDCKey{
		ClusterID:    state.ClusterID,
		Tp:           etcd.CDCKeyTypeChangefeedInfo,
		ChangefeedID: cf3,
	}
	tester.MustUpdate(cdcKey.String(), []byte(changefeedStr2))
	_, err = owner.Tick(ctx, state)
	tester.MustApplyPatches()
	require.NoError(t, err)
	// add changefeed failed, since 3 different version instances in the cluster.
	require.Nil(t, owner.changefeeds[cf3])

	// make sure statusProvider works well
	ctx1, cancel := context.WithTimeout(context.Background(), time.Second*5)
	defer cancel()

	var errIn error
	var infos map[model.ChangeFeedID]*model.ChangeFeedInfo
	done := make(chan struct{})
	go func() {
		infos, errIn = statusProvider.GetAllChangeFeedInfo(ctx1)
		done <- struct{}{}
	}()

	ticker := time.NewTicker(20 * time.Millisecond)
	defer ticker.Stop()
WorkLoop:
	for {
		select {
		case <-done:
			break WorkLoop
		case <-ctx1.Done():
			t.Fatal(ctx1.Err())
		case <-ticker.C:
			_, err = owner.Tick(ctx, state)
			require.Nil(t, err)
		}
	}
	require.Nil(t, errIn)
	require.NotNil(t, infos[cf1])
	require.NotNil(t, infos[cf2])
	require.Nil(t, infos[cf3])
}

func TestCalculateGCSafepointTs(t *testing.T) {
	state := orchestrator.NewGlobalState(etcd.DefaultCDCClusterID)
	expectMinTsMap := make(map[uint64]uint64)
	expectForceUpdateMap := make(map[uint64]interface{})
	o := ownerImpl{changefeeds: make(map[model.ChangeFeedID]*changefeed)}

	for i := 0; i < 100; i++ {
		cfID := model.DefaultChangeFeedID(fmt.Sprintf("testChangefeed-%d", i))
		upstreamID := uint64(i / 10)
		cfInfo := &model.ChangeFeedInfo{UpstreamID: upstreamID, State: model.StateNormal}
		cfStatus := &model.ChangeFeedStatus{CheckpointTs: uint64(i)}
		changefeed := &orchestrator.ChangefeedReactorState{
			ID:     cfID,
			Info:   cfInfo,
			Status: cfStatus,
		}
		state.Changefeeds[cfID] = changefeed

		// expectMinTsMap will be like map[upstreamID]{0, 10, 20, ..., 90}
		if i%10 == 0 {
			expectMinTsMap[upstreamID] = uint64(i)
		}

		// If a changefeed does not exist in ownerImpl.changefeeds,
		// forceUpdate should be true.
		if upstreamID%2 == 0 {
			expectForceUpdateMap[upstreamID] = nil
		} else {
			o.changefeeds[cfID] = nil
		}
	}

	minCheckpoinTsMap, forceUpdateMap := o.calculateGCSafepoint(state)

	require.Equal(t, expectMinTsMap, minCheckpoinTsMap)
	require.Equal(t, expectForceUpdateMap, forceUpdateMap)
}

// AsyncStop should cleanup jobs and reject.
func TestAsyncStop(t *testing.T) {
	t.Parallel()

	owner := ownerImpl{}
	done := make(chan error, 1)
	owner.EnqueueJob(model.AdminJob{
		CfID: model.DefaultChangeFeedID("test-changefeed1"),
		Type: model.AdminResume,
	}, done)
	owner.AsyncStop()
	select {
	case err := <-done:
		require.Error(t, err)
	default:
		require.Fail(t, "unexpected")
	}

	done = make(chan error, 1)
	owner.EnqueueJob(model.AdminJob{
		CfID: model.DefaultChangeFeedID("test-changefeed1"),
		Type: model.AdminResume,
	}, done)
	select {
	case err := <-done:
		require.Error(t, err)
	default:
		require.Fail(t, "unexpected")
	}
}

func TestHandleDrainCapturesSchedulerNotReady(t *testing.T) {
	t.Parallel()

	cf := &changefeed{
		scheduler: nil, // scheduler is not set.
		state: &orchestrator.ChangefeedReactorState{
			Info: &model.ChangeFeedInfo{State: model.StateNormal},
		},
	}

	pdClient := &gc.MockPDClient{}
	o := &ownerImpl{
		changefeeds:     make(map[model.ChangeFeedID]*changefeed),
		upstreamManager: upstream.NewManager4Test(pdClient),
	}
	o.changefeeds[model.ChangeFeedID{}] = cf

	ctx := context.Background()
	query := &scheduler.Query{CaptureID: "test"}
	done := make(chan error, 1)

	// check store version failed.
	pdClient.GetAllStoresFunc = func(
		ctx context.Context, opts ...pd.GetStoreOption,
	) ([]*metapb.Store, error) {
		return nil, errors.New("store version check failed")
	}
	o.handleDrainCaptures(ctx, query, done)
	require.Equal(t, 0, query.Resp.(*model.DrainCaptureResp).CurrentTableCount)
	require.Error(t, <-done)

	pdClient.GetAllStoresFunc = func(
		ctx context.Context, opts ...pd.GetStoreOption,
	) ([]*metapb.Store, error) {
		return nil, nil
	}
	done = make(chan error, 1)
	o.handleDrainCaptures(ctx, query, done)
	require.NotEqualValues(t, 0, query.Resp.(*model.DrainCaptureResp).CurrentTableCount)
	require.Nil(t, <-done)

	// Only count changefeed that is normal.
	cf.state.Info.State = model.StateStopped
	query = &scheduler.Query{CaptureID: "test"}
	done = make(chan error, 1)
	o.handleDrainCaptures(ctx, query, done)
	require.EqualValues(t, 0, query.Resp.(*model.DrainCaptureResp).CurrentTableCount)
	require.Nil(t, <-done)
}

type healthScheduler struct {
	scheduler.Scheduler
	scheduler.InfoProvider
	init bool
}

func (h *healthScheduler) IsInitialized() bool {
	return h.init
}

func TestIsHealthyWithAbnormalChangefeeds(t *testing.T) {
	t.Parallel()

	// There is at least one changefeed not in the normal state, the whole cluster should
	// still be healthy, since abnormal changefeeds does not affect other normal changefeeds.
	o := &ownerImpl{
		changefeeds:      make(map[model.ChangeFeedID]*changefeed),
		changefeedTicked: true,
	}

	query := &Query{Tp: QueryHealth}

	// no changefeed at the first, should be healthy
	err := o.handleQueries(query)
	require.NoError(t, err)
	require.True(t, query.Data.(bool))

	// 1 changefeed, state is nil
	cf := &changefeed{}
	o.changefeeds[model.ChangeFeedID{ID: "1"}] = cf
	err = o.handleQueries(query)
	require.NoError(t, err)
	require.True(t, query.Data.(bool))

	// state is not normal
	cf.state = &orchestrator.ChangefeedReactorState{
		Info: &model.ChangeFeedInfo{State: model.StateStopped},
	}
	err = o.handleQueries(query)
	require.NoError(t, err)
	require.True(t, query.Data.(bool))

	// 2 changefeeds, another is normal, and scheduler initialized.
	o.changefeeds[model.ChangeFeedID{ID: "2"}] = &changefeed{
		state: &orchestrator.ChangefeedReactorState{
			Info: &model.ChangeFeedInfo{State: model.StateNormal},
		},
		scheduler: &healthScheduler{init: true},
	}
	err = o.handleQueries(query)
	require.NoError(t, err)
	require.True(t, query.Data.(bool))
}

func TestIsHealthy(t *testing.T) {
	t.Parallel()

	o := &ownerImpl{
		changefeeds: make(map[model.ChangeFeedID]*changefeed),
		logLimiter:  rate.NewLimiter(1, 1),
	}
	query := &Query{Tp: QueryHealth}

	// Unhealthy, changefeeds are not ticked.
	o.changefeedTicked = false
	err := o.handleQueries(query)
	require.NoError(t, err)
	require.False(t, query.Data.(bool))

	o.changefeedTicked = true
	// Unhealthy, cdc cluster version is inconsistent
	o.captures = map[model.CaptureID]*model.CaptureInfo{
		"1": {
			Version: version.MinTiCDCVersion.String(),
		},
		"2": {
			Version: version.MaxTiCDCVersion.String(),
		},
	}
	err = o.handleQueries(query)
	require.NoError(t, err)
	require.False(t, query.Data.(bool))

	// make all captures version consistent.
	o.captures["2"].Version = version.MinTiCDCVersion.String()
	// Healthy, no changefeed.
	err = o.handleQueries(query)
	require.NoError(t, err)
	require.True(t, query.Data.(bool))

	// changefeed in normal, but the scheduler is not set, Unhealthy.
	cf := &changefeed{
		state: &orchestrator.ChangefeedReactorState{
			Info: &model.ChangeFeedInfo{State: model.StateNormal},
		},
		scheduler: nil, // scheduler is not set.
	}
	o.changefeeds[model.ChangeFeedID{ID: "1"}] = cf
	o.changefeedTicked = true
	err = o.handleQueries(query)
	require.NoError(t, err)
	require.False(t, query.Data.(bool))

	// Healthy, scheduler is set and return true.
	cf.scheduler = &healthScheduler{init: true}
	o.changefeedTicked = true
	err = o.handleQueries(query)
	require.NoError(t, err)
	require.True(t, query.Data.(bool))

	// Unhealthy, changefeeds are not ticked.
	o.changefeedTicked = false
	err = o.handleQueries(query)
	require.NoError(t, err)
	require.False(t, query.Data.(bool))

	// Unhealthy, there is another changefeed is not initialized.
	o.changefeeds[model.ChangeFeedID{ID: "1"}] = &changefeed{
		state: &orchestrator.ChangefeedReactorState{
			Info: &model.ChangeFeedInfo{State: model.StateNormal},
		},
		scheduler: &healthScheduler{init: false},
	}
	o.changefeedTicked = true
	err = o.handleQueries(query)
	require.NoError(t, err)
	require.False(t, query.Data.(bool))
}

func TestValidateChangefeed(t *testing.T) {
	t.Parallel()

	// Test `ValidateChangefeed` by setting `hasCIEnv` to false.
	//
	// FIXME: We need a better way to enable following tests
	//        Changing global variable in a unit test is BAD practice.
	hasCIEnv = false

	o := &ownerImpl{
		changefeeds: make(map[model.ChangeFeedID]*changefeed),
		// logLimiter:  rate.NewLimiter(1, 1),
		removedChangefeed: make(map[model.ChangeFeedID]time.Time),
		removedSinkURI:    make(map[url.URL]time.Time),
	}

	id := model.ChangeFeedID{Namespace: "a", ID: "b"}
	sinkURI := "mysql://host:1234/"
	o.changefeeds[id] = &changefeed{
		state: &orchestrator.ChangefeedReactorState{
			Info: &model.ChangeFeedInfo{SinkURI: sinkURI},
		},
		feedStateManager: &feedStateManager{},
	}

	o.pushOwnerJob(&ownerJob{
		Tp:           ownerJobTypeAdminJob,
		ChangefeedID: id,
		AdminJob: &model.AdminJob{
			CfID: id,
			Type: model.AdminRemove,
		},
		done: make(chan<- error, 1),
	})
	o.handleJobs(context.Background())

	require.Error(t, o.ValidateChangefeed(&model.ChangeFeedInfo{
		ID:        id.ID,
		Namespace: id.Namespace,
	}))
	require.Error(t, o.ValidateChangefeed(&model.ChangeFeedInfo{
		ID:        "unknown",
		Namespace: "unknown",
		SinkURI:   sinkURI,
	}))

	// Test invalid sink URI
	require.Error(t, o.ValidateChangefeed(&model.ChangeFeedInfo{
		SinkURI: "wrong uri\n\t",
	}))

	// Test limit hit.
	o.removedChangefeed[id] = time.Now()
	o.removedSinkURI[url.URL{
		Scheme: "mysql",
		Host:   "host:1234",
	}] = time.Now()

	err := o.ValidateChangefeed(&model.ChangeFeedInfo{
		ID:        id.ID,
		Namespace: id.Namespace,
	})
	require.Regexp(t,
		".*changefeed with same ID was just removed, please wait .*",
		err.Error(),
	)
	err = o.ValidateChangefeed(&model.ChangeFeedInfo{
		ID:        "unknown",
		Namespace: "unknown",
		SinkURI:   sinkURI,
	})
	require.Regexp(t,
		".*changefeed with same sink URI was just removed, please wait .*",
		err.Error(),
	)

	// Test limit passed.
	o.removedChangefeed[id] = time.Now().Add(-2 * recreateChangefeedDelayLimit)
	o.removedSinkURI[url.URL{
		Scheme: "mysql",
		Host:   "host:1234",
	}] = time.Now().Add(-2 * recreateChangefeedDelayLimit)

	require.Nil(t, o.ValidateChangefeed(&model.ChangeFeedInfo{
		ID:        id.ID,
		Namespace: id.Namespace,
	}))
	require.Nil(t, o.ValidateChangefeed(&model.ChangeFeedInfo{
		ID:        "unknown",
		Namespace: "unknown",
		SinkURI:   sinkURI,
	}))

	// Test GC.
	o.handleJobs(context.Background())
	require.Equal(t, 0, len(o.removedChangefeed))
	require.Equal(t, 0, len(o.removedSinkURI))
}<|MERGE_RESOLUTION|>--- conflicted
+++ resolved
@@ -62,13 +62,9 @@
 		changefeed model.ChangeFeedID,
 	) (puller.DDLPuller, error),
 	newSink func(changefeedID model.ChangeFeedID, info *model.ChangeFeedInfo, reportErr func(err error)) DDLSink,
-<<<<<<< HEAD
 	newScheduler func(
 		ctx cdcContext.Context, up *upstream.Upstream, cfg *config.SchedulerConfig,
 	) (scheduler.Scheduler, error),
-=======
-	newScheduler func(ctx cdcContext.Context, up *upstream.Upstream) (scheduler.Scheduler, error),
->>>>>>> 2e9542ab
 	pdClient pd.Client,
 ) Owner {
 	m := upstream.NewManager4Test(pdClient)
@@ -109,11 +105,7 @@
 		},
 		// new scheduler
 		func(
-<<<<<<< HEAD
 			ctx cdcContext.Context, up *upstream.Upstream, cfg *config.SchedulerConfig,
-=======
-			ctx cdcContext.Context, up *upstream.Upstream,
->>>>>>> 2e9542ab
 		) (scheduler.Scheduler, error) {
 			return &mockScheduler{}, nil
 		},
