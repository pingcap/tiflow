--- conflicted
+++ resolved
@@ -105,7 +105,7 @@
 		) (puller.DDLPuller, error) {
 			return &mockDDLPuller{resolvedTs: startTs - 1}, nil
 		},
-		// new ddl ddlSink
+		// new ddl sink
 		func(changefeedID model.ChangeFeedID, info *model.ChangeFeedInfo, reportErr func(err error)) DDLSink {
 			return &mockDDLSink{}
 		},
@@ -476,7 +476,7 @@
 	require.Nil(t, err)
 
 	// switch the state of changefeed to normal, it must update GC safepoint to
-	// 1 (tableCheckpoint Ts of changefeed-test1).
+	// 1 (checkpoint Ts of changefeed-test1).
 	ch := make(chan struct{}, 1)
 	mockPDClient.UpdateServiceGCSafePointFunc = func(
 		ctx context.Context, serviceID string, ttl int64, safePoint uint64,
@@ -920,106 +920,4 @@
 	err = o.handleQueries(query)
 	require.NoError(t, err)
 	require.False(t, query.Data.(bool))
-<<<<<<< HEAD
-}
-
-func TestValidateChangefeed(t *testing.T) {
-	t.Parallel()
-
-	// Test `ValidateChangefeed` by setting `hasCIEnv` to false.
-	//
-	// FIXME: We need a better way to enable following tests
-	//        Changing global variable in a unit test is BAD practice.
-	hasCIEnv = false
-
-	o := &ownerImpl{
-		changefeeds: make(map[model.ChangeFeedID]*changefeed),
-		// logLimiter:  rate.NewLimiter(1, 1),
-		removedChangefeed: make(map[model.ChangeFeedID]time.Time),
-		removedSinkURI:    make(map[url.URL]time.Time),
-	}
-
-	id := model.ChangeFeedID{Namespace: "a", ID: "b"}
-	sinkURI := "mysql://host:1234/"
-	o.changefeeds[id] = &changefeed{
-		state: &orchestrator.ChangefeedReactorState{
-			Info: &model.ChangeFeedInfo{SinkURI: sinkURI},
-		},
-		feedStateManager: &feedStateManager{},
-	}
-
-	o.pushOwnerJob(&ownerJob{
-		Tp:           ownerJobTypeAdminJob,
-		ChangefeedID: id,
-		AdminJob: &model.AdminJob{
-			CfID: id,
-			Type: model.AdminRemove,
-		},
-		done: make(chan<- error, 1),
-	})
-	o.handleJobs(context.Background())
-
-	require.Error(t, o.ValidateChangefeed(&model.ChangeFeedInfo{
-		ID:        id.ID,
-		Namespace: id.Namespace,
-	}))
-	require.Error(t, o.ValidateChangefeed(&model.ChangeFeedInfo{
-		ID:        "unknown",
-		Namespace: "unknown",
-		SinkURI:   sinkURI,
-	}))
-
-	// Test invalid ddlSink URI
-	require.Error(t, o.ValidateChangefeed(&model.ChangeFeedInfo{
-		SinkURI: "wrong uri\n\t",
-	}))
-
-	// Test limit hit.
-	o.removedChangefeed[id] = time.Now()
-	o.removedSinkURI[url.URL{
-		Scheme: "mysql",
-		Host:   "host:1234",
-	}] = time.Now()
-
-	err := o.ValidateChangefeed(&model.ChangeFeedInfo{
-		ID:        id.ID,
-		Namespace: id.Namespace,
-	})
-	require.Regexp(t,
-		".*changefeed with same ID was just removed, please wait .*",
-		err.Error(),
-	)
-	err = o.ValidateChangefeed(&model.ChangeFeedInfo{
-		ID:        "unknown",
-		Namespace: "unknown",
-		SinkURI:   sinkURI,
-	})
-	require.Regexp(t,
-		".*changefeed with same ddlSink URI was just removed, please wait .*",
-		err.Error(),
-	)
-
-	// Test limit passed.
-	o.removedChangefeed[id] = time.Now().Add(-2 * recreateChangefeedDelayLimit)
-	o.removedSinkURI[url.URL{
-		Scheme: "mysql",
-		Host:   "host:1234",
-	}] = time.Now().Add(-2 * recreateChangefeedDelayLimit)
-
-	require.Nil(t, o.ValidateChangefeed(&model.ChangeFeedInfo{
-		ID:        id.ID,
-		Namespace: id.Namespace,
-	}))
-	require.Nil(t, o.ValidateChangefeed(&model.ChangeFeedInfo{
-		ID:        "unknown",
-		Namespace: "unknown",
-		SinkURI:   sinkURI,
-	}))
-
-	// Test GC.
-	o.handleJobs(context.Background())
-	require.Equal(t, 0, len(o.removedChangefeed))
-	require.Equal(t, 0, len(o.removedSinkURI))
-=======
->>>>>>> 60a6daae
 }