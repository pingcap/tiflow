--- conflicted
+++ resolved
@@ -137,22 +137,12 @@
 		// skip the mark table if cyclic is enabled
 		return true
 	}
-<<<<<<< HEAD
+
 	if !tableInfo.IsEligible(s.config.ForceReplicate) {
 		log.Warn("skip ineligible table",
 			zap.Int64("tableID", tableInfo.ID),
 			zap.Stringer("table", tableInfo.TableName),
 			zap.String("changefeed", s.id))
-=======
-	if !t.IsEligible(s.config.ForceReplicate) {
-		// Sequence is not supported yet, and always ineligible.
-		// Skip Warn to avoid confusion.
-		// See https://github.com/pingcap/tiflow/issues/4559
-		if !t.IsSequence() {
-			log.Warn("skip ineligible table",
-				zap.Int64("tableID", t.ID), zap.Stringer("tableName", t.TableName))
-		}
->>>>>>> 5793a7d3
 		return true
 	}
 	return false
