// Copyright 2021 PingCAP, Inc.
//
// Licensed under the Apache License, Version 2.0 (the "License");
// you may not use this file except in compliance with the License.
// You may obtain a copy of the License at
//
//     http://www.apache.org/licenses/LICENSE-2.0
//
// Unless required by applicable law or agreed to in writing, software
// distributed under the License is distributed on an "AS IS" BASIS,
// See the License for the specific language governing permissions and
// limitations under the License.

package owner

import (
	"github.com/pingcap/errors"
	"github.com/pingcap/log"
	tidbkv "github.com/pingcap/tidb/kv"
	timeta "github.com/pingcap/tidb/meta"
	timodel "github.com/pingcap/tidb/parser/model"
	"github.com/pingcap/tiflow/cdc/entry/schema"
	"github.com/pingcap/tiflow/cdc/kv"
	"github.com/pingcap/tiflow/cdc/model"
	"github.com/pingcap/tiflow/pkg/config"
	cerror "github.com/pingcap/tiflow/pkg/errors"
	"github.com/pingcap/tiflow/pkg/filter"
	"github.com/pingcap/tiflow/pkg/util"
	"go.uber.org/zap"
)

type schemaWrap4Owner struct {
	schemaSnapshot         *schema.Snapshot
	filter                 *filter.Filter
	config                 *config.ReplicaConfig
	allPhysicalTablesCache []model.TableID
	ddlHandledTs           model.Ts
	id                     model.ChangeFeedID
}

func newSchemaWrap4Owner(
	kvStorage tidbkv.Storage, startTs model.Ts,
	config *config.ReplicaConfig, id model.ChangeFeedID,
) (*schemaWrap4Owner, error) {
	var meta *timeta.Meta
	if kvStorage != nil {
		var err error
		meta, err = kv.GetSnapshotMeta(kvStorage, startTs)
		if err != nil {
			return nil, errors.Trace(err)
		}
	}
	schemaSnap, err := schema.NewSingleSnapshotFromMeta(meta, startTs, config.ForceReplicate)
	if err != nil {
		return nil, errors.Trace(err)
	}
	f, err := filter.NewFilter(config)
	if err != nil {
		return nil, errors.Trace(err)
	}
	return &schemaWrap4Owner{
		schemaSnapshot: schemaSnap,
		filter:         f,
		config:         config,
		ddlHandledTs:   startTs,
		id:             id,
	}, nil
}

// AllPhysicalTables returns the table IDs of all tables and partition tables.
func (s *schemaWrap4Owner) AllPhysicalTables() []model.TableID {
	if s.allPhysicalTablesCache != nil {
		return s.allPhysicalTablesCache
	}
	// NOTE: it's better to pre-allocate the vector. However in the current implementation
	// we can't know how many valid tables in the snapshot.
	s.allPhysicalTablesCache = make([]model.TableID, 0)
	s.schemaSnapshot.IterTables(true, func(tblInfo *model.TableInfo) {
		if s.shouldIgnoreTable(tblInfo) {
			return
		}
		if pi := tblInfo.GetPartitionInfo(); pi != nil {
			for _, partition := range pi.Definitions {
				s.allPhysicalTablesCache = append(s.allPhysicalTablesCache, partition.ID)
			}
		} else {
			s.allPhysicalTablesCache = append(s.allPhysicalTablesCache, tblInfo.ID)
		}
	})
	return s.allPhysicalTablesCache
}

// AllTableNames returns the table names of all tables that are being replicated.
func (s *schemaWrap4Owner) AllTableNames() []model.TableName {
	names := make([]model.TableName, 0, len(s.allPhysicalTablesCache))
	s.schemaSnapshot.IterTables(true, func(tblInfo *model.TableInfo) {
		if !s.shouldIgnoreTable(tblInfo) {
			names = append(names, tblInfo.TableName)
		}
	})
	return names
}

func (s *schemaWrap4Owner) HandleDDL(job *timodel.Job) error {
	if job.BinlogInfo.FinishedTS <= s.ddlHandledTs {
		log.Warn("job finishTs is less than schema handleTs, discard invalid job",
			zap.String("namespace", s.id.Namespace),
			zap.String("changefeed", s.id.ID),
			zap.Stringer("job", job),
			zap.Any("ddlHandledTs", s.ddlHandledTs))
		return nil
	}
	s.allPhysicalTablesCache = nil
	err := s.schemaSnapshot.HandleDDL(job)
	if err != nil {
		log.Error("handle DDL failed",
			zap.String("namespace", s.id.Namespace),
			zap.String("changefeed", s.id.ID),
			zap.String("DDL", job.Query),
			zap.Stringer("job", job), zap.Error(err),
			zap.Any("role", util.RoleOwner))
		return errors.Trace(err)
	}
	log.Info("handle DDL",
		zap.String("namespace", s.id.Namespace),
		zap.String("changefeed", s.id.ID),
		zap.String("DDL", job.Query), zap.Stringer("job", job),
		zap.Any("role", util.RoleOwner))

	s.ddlHandledTs = job.BinlogInfo.FinishedTS
	return nil
}

func (s *schemaWrap4Owner) IsIneligibleTableID(tableID model.TableID) bool {
	return s.schemaSnapshot.IsIneligibleTableID(tableID)
}

// parseRenameTables gets a list of DDLEvent from a rename tables DDL job.
func (s *schemaWrap4Owner) parseRenameTables(
	job *timodel.Job,
) ([]*model.DDLEvent, error) {
	var (
		oldSchemaIDs, newSchemaIDs, oldTableIDs []int64
		newTableNames, oldSchemaNames           []*timodel.CIStr
		ddlEvents                               []*model.DDLEvent
	)

	err := job.DecodeArgs(&oldSchemaIDs, &newSchemaIDs,
		&newTableNames, &oldTableIDs, &oldSchemaNames)
	if err != nil {
		return nil, errors.Trace(err)
	}

	multiTableInfos := job.BinlogInfo.MultipleTableInfos
	if len(multiTableInfos) != len(oldSchemaIDs) ||
		len(multiTableInfos) != len(newSchemaIDs) ||
		len(multiTableInfos) != len(newTableNames) ||
		len(multiTableInfos) != len(oldTableIDs) ||
		len(multiTableInfos) != len(oldSchemaNames) {
		return nil, cerror.ErrInvalidDDLJob.GenWithStackByArgs(job.ID)
	}

	for i, tableInfo := range multiTableInfos {
		newSchema, ok := s.schemaSnapshot.SchemaByID(newSchemaIDs[i])
		if !ok {
			return nil, cerror.ErrSnapshotSchemaNotFound.GenWithStackByArgs(
				newSchemaIDs[i])
		}
		newSchemaName := newSchema.Name.L
		oldSchemaName := oldSchemaNames[i].L
		event := new(model.DDLEvent)
		preTableInfo, ok := s.schemaSnapshot.PhysicalTableByID(tableInfo.ID)
		if !ok {
			return nil, cerror.ErrSchemaStorageTableMiss.GenWithStackByArgs(
				job.TableID)
		}

		event.FromRenameTablesJob(job, oldSchemaName,
			newSchemaName, preTableInfo, tableInfo)
		ddlEvents = append(ddlEvents, event)
	}

	return ddlEvents, nil
}

// BuildDDLEvents builds ddl events from a DDL job.
// The result contains more than one DDLEvent for a rename tables job.
// Note: If BuildDDLEvents return (nil, nil), it means the DDL Job should be ignored.
func (s *schemaWrap4Owner) BuildDDLEvents(
	job *timodel.Job,
) ([]*model.DDLEvent, error) {
<<<<<<< HEAD
	ignore, err := s.filter.ShouldIgnoreDDLJob(job)
	if err != nil {
		return nil, errors.Trace(err)
	}
	if ignore {
		log.Info(
			"DDL event ignored",
			zap.String("query", job.Query),
			zap.Uint64("startTs", job.StartTS),
			zap.Uint64("commitTs", job.BinlogInfo.FinishedTS),
			zap.String("namespace", s.id.Namespace),
			zap.String("changefeed", s.id.ID),
		)
		return nil, nil
	}

=======
>>>>>>> 28a05794
	var preTableInfo *model.TableInfo
	ddlEvents := make([]*model.DDLEvent, 0)
	switch job.Type {
	case timodel.ActionRenameTables:
		ddlEvents, err = s.parseRenameTables(job)
		if err != nil {
			return nil, errors.Trace(err)
		}
	default:
		event := new(model.DDLEvent)
		preTableInfo, err = s.schemaSnapshot.PreTableInfo(job)
		if err != nil {
			log.Error("build DDL event fail",
				zap.Reflect("job", job), zap.Error(err))
			return nil, errors.Trace(err)
		}
		err = s.schemaSnapshot.FillSchemaName(job)
		if err != nil {
			return nil, errors.Trace(err)
		}
		event.FromJob(job, preTableInfo)
		ddlEvents = append(ddlEvents, event)
	}
	// filter out ddl here
	res := make([]*model.DDLEvent, 0, len(ddlEvents))
	for _, event := range ddlEvents {
		if s.filter.ShouldIgnoreDDLEvent(event) {
			log.Info(
				"DDL event ignored",
				zap.String("query", event.Query),
				zap.Uint64("startTs", event.StartTs),
				zap.Uint64("commitTs", event.CommitTs),
				zap.String("namespace", s.id.Namespace),
				zap.String("changefeed", s.id.ID),
			)
			continue
		}
		res = append(res, event)
	}
	return res, nil
}

func (s *schemaWrap4Owner) shouldIgnoreTable(t *model.TableInfo) bool {
	schemaName := t.TableName.Schema
	tableName := t.TableName.Table
	if s.filter.ShouldIgnoreTable(schemaName, tableName) {
		return true
	}
	if !t.IsEligible(s.config.ForceReplicate) {
		// Sequence is not supported yet, and always ineligible.
		// Skip Warn to avoid confusion.
		// See https://github.com/pingcap/tiflow/issues/4559
		if !t.IsSequence() {
			log.Warn("skip ineligible table", zap.Int64("tableID", t.ID),
				zap.Stringer("tableName", t.TableName),
				zap.String("namespace", s.id.Namespace),
				zap.String("changefeed", s.id.ID))
		}
		return true
	}
	return false
}<|MERGE_RESOLUTION|>--- conflicted
+++ resolved
@@ -189,25 +189,7 @@
 func (s *schemaWrap4Owner) BuildDDLEvents(
 	job *timodel.Job,
 ) ([]*model.DDLEvent, error) {
-<<<<<<< HEAD
-	ignore, err := s.filter.ShouldIgnoreDDLJob(job)
-	if err != nil {
-		return nil, errors.Trace(err)
-	}
-	if ignore {
-		log.Info(
-			"DDL event ignored",
-			zap.String("query", job.Query),
-			zap.Uint64("startTs", job.StartTS),
-			zap.Uint64("commitTs", job.BinlogInfo.FinishedTS),
-			zap.String("namespace", s.id.Namespace),
-			zap.String("changefeed", s.id.ID),
-		)
-		return nil, nil
-	}
-
-=======
->>>>>>> 28a05794
+	var err error
 	var preTableInfo *model.TableInfo
 	ddlEvents := make([]*model.DDLEvent, 0)
 	switch job.Type {
@@ -234,7 +216,11 @@
 	// filter out ddl here
 	res := make([]*model.DDLEvent, 0, len(ddlEvents))
 	for _, event := range ddlEvents {
-		if s.filter.ShouldIgnoreDDLEvent(event) {
+		ignored, err := s.filter.ShouldIgnoreDDLEvent(event)
+		if err != nil {
+			return nil, errors.Trace(err)
+		}
+		if ignored {
 			log.Info(
 				"DDL event ignored",
 				zap.String("query", event.Query),
