--- conflicted
+++ resolved
@@ -244,10 +244,7 @@
 
 	// advance resolvedTs
 	ddlRts := m.ddlPuller.ResolvedTs()
-<<<<<<< HEAD
-=======
 	m.schema.AdvanceResolvedTs(ddlRts)
->>>>>>> ecc7ab62
 	if m.redoDDLManager.Enabled() {
 		err := m.redoDDLManager.UpdateResolvedTs(ctx, ddlRts)
 		if err != nil {
