--- conflicted
+++ resolved
@@ -14,14 +14,9 @@
 package owner
 
 import (
-<<<<<<< HEAD
 	"testing"
-
-=======
 	"time"
 
-	"github.com/pingcap/check"
->>>>>>> cc79ea8b
 	"github.com/pingcap/tiflow/cdc/model"
 	"github.com/pingcap/tiflow/pkg/config"
 	cdcContext "github.com/pingcap/tiflow/pkg/context"
@@ -198,12 +193,6 @@
 	tester.MustApplyPatches()
 	manager.Tick(state)
 	tester.MustApplyPatches()
-<<<<<<< HEAD
-	require.True(t, manager.ShouldRunning())
-	// error reported by processor in task position should be cleaned
-	require.Nil(t, state.TaskPositions[ctx.GlobalVars().CaptureInfo.ID].Error)
-=======
->>>>>>> cc79ea8b
 
 	// the backoff will be stopped after 4600ms because 4600ms + 1600ms > 6000ms.
 	intervals := []time.Duration{200, 400, 800, 1600, 1600}
@@ -212,7 +201,7 @@
 	}
 
 	for _, d := range intervals {
-		c.Assert(manager.ShouldRunning(), check.IsTrue)
+		require.True(t, manager.ShouldRunning())
 		state.PatchTaskPosition(ctx.GlobalVars().CaptureInfo.ID, func(position *model.TaskPosition) (*model.TaskPosition, bool, error) {
 			return &model.TaskPosition{Error: &model.RunningError{
 				Addr:    ctx.GlobalVars().CaptureInfo.AdvertiseAddr,
@@ -223,18 +212,31 @@
 		tester.MustApplyPatches()
 		manager.Tick(state)
 		tester.MustApplyPatches()
-		c.Assert(manager.ShouldRunning(), check.IsFalse)
+		require.False(t, manager.ShouldRunning())
 		time.Sleep(d)
 		manager.Tick(state)
 		tester.MustApplyPatches()
 	}
 
-<<<<<<< HEAD
-	require.False(t, manager.ShouldRunning())
-	require.False(t, manager.ShouldRemoved())
-	require.Equal(t, state.Info.State, model.StateError)
+	require.False(t, manager.ShouldRunning())
+	require.False(t, manager.ShouldRemoved())
+	require.Equal(t, state.Info.State, model.StateFailed)
 	require.Equal(t, state.Info.AdminJobType, model.AdminStop)
 	require.Equal(t, state.Status.AdminJobType, model.AdminStop)
+	
+	// admin resume must retry changefeed immediately.
+	manager.PushAdminJob(&model.AdminJob{
+		CfID: ctx.ChangefeedVars().ID,
+		Type: model.AdminResume,
+		Opts: &model.AdminJobOption{ForceRemove: false},
+	})
+	manager.Tick(state)
+	tester.MustApplyPatches()
+	require.True(t, manager.ShouldRunning())
+	require.False(t, manager.ShouldRemoved())
+	require.Equal(t, state.Info.State, model.StateNormal)
+	require.Equal(t, state.Info.AdminJobType, model.AdminNone)
+	require.Equal(t, state.Status.AdminJobType, model.AdminNone)
 }
 
 func TestHandleFastFailError(t *testing.T) {
@@ -266,27 +268,6 @@
 	// When the patches are applied, the callback function of PatchInfo in feedStateManager.HandleError will be called.
 	// At that time, the nil pointer will be checked instead of throwing a panic. See issue #3128 for more detail.
 	tester.MustApplyPatches()
-=======
-	c.Assert(manager.ShouldRunning(), check.IsFalse)
-	c.Assert(manager.ShouldRemoved(), check.IsFalse)
-	c.Assert(state.Info.State, check.Equals, model.StateFailed)
-	c.Assert(state.Info.AdminJobType, check.Equals, model.AdminStop)
-	c.Assert(state.Status.AdminJobType, check.Equals, model.AdminStop)
-
-	// admin resume must retry changefeed immediately.
-	manager.PushAdminJob(&model.AdminJob{
-		CfID: ctx.ChangefeedVars().ID,
-		Type: model.AdminResume,
-		Opts: &model.AdminJobOption{ForceRemove: false},
-	})
-	manager.Tick(state)
-	tester.MustApplyPatches()
-	c.Assert(manager.ShouldRunning(), check.IsTrue)
-	c.Assert(manager.ShouldRemoved(), check.IsFalse)
-	c.Assert(state.Info.State, check.Equals, model.StateNormal)
-	c.Assert(state.Info.AdminJobType, check.Equals, model.AdminNone)
-	c.Assert(state.Status.AdminJobType, check.Equals, model.AdminNone)
->>>>>>> cc79ea8b
 }
 
 func TestChangefeedStatusNotExist(t *testing.T) {
