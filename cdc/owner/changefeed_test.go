--- conflicted
+++ resolved
@@ -176,27 +176,25 @@
 		},
 	})
 
-	cf := newChangefeed4Test(ctx.ChangefeedVars().ID, up, func(ctx cdcContext.Context, up *upstream.Upstream, startTs uint64) (DDLPuller, error) {
-		return &mockDDLPuller{resolvedTs: startTs - 1}, nil
-	}, func() DDLSink {
-		return &mockDDLSink{
-			resetDDLDone:     true,
-			recordDDLHistory: false,
-		}
-	})
+	cf := newChangefeed4Test(ctx.ChangefeedVars().ID, up,
+		func(ctx cdcContext.Context, up *upstream.Upstream,
+			startTs uint64,
+		) (DDLPuller, error) {
+			return &mockDDLPuller{resolvedTs: startTs - 1}, nil
+		}, func() DDLSink {
+			return &mockDDLSink{
+				resetDDLDone:     true,
+				recordDDLHistory: false,
+			}
+		})
 	cf.newScheduler = func(
 		ctx cdcContext.Context, startTs uint64,
 	) (scheduler.Scheduler, error) {
 		return &mockScheduler{}, nil
 	}
-<<<<<<< HEAD
-	cf.upStream = upStream
+	cf.upstream = up
 	state := orchestrator.NewChangefeedReactorState(etcd.DefaultCDCClusterID,
 		ctx.ChangefeedVars().ID)
-=======
-	cf.upstream = up
-	state := orchestrator.NewChangefeedReactorState(ctx.ChangefeedVars().ID)
->>>>>>> 46646ded
 	tester := orchestrator.NewReactorStateTester(t, state, nil)
 	state.PatchInfo(func(info *model.ChangeFeedInfo) (*model.ChangeFeedInfo, bool, error) {
 		require.Nil(t, info)
