// Copyright 2021 PingCAP, Inc.
//
// Licensed under the Apache License, Version 2.0 (the "License");
// you may not use this file except in compliance with the License.
// You may obtain a copy of the License at
//
//     http://www.apache.org/licenses/LICENSE-2.0
//
// Unless required by applicable law or agreed to in writing, software
// distributed under the License is distributed on an "AS IS" BASIS,
// See the License for the specific language governing permissions and
// limitations under the License.

package owner

import (
	"context"
<<<<<<< HEAD
	"os"
	"path/filepath"
=======
	"sync"
>>>>>>> c8158a35
	"sync/atomic"
	"time"

	"github.com/pingcap/check"
	"github.com/pingcap/errors"
	timodel "github.com/pingcap/tidb/parser/model"
	"github.com/pingcap/tiflow/cdc/entry"
	"github.com/pingcap/tiflow/cdc/model"
	"github.com/pingcap/tiflow/pkg/config"
	cdcContext "github.com/pingcap/tiflow/pkg/context"
	"github.com/pingcap/tiflow/pkg/orchestrator"
	"github.com/pingcap/tiflow/pkg/pdtime"
	"github.com/pingcap/tiflow/pkg/txnutil/gc"
	"github.com/pingcap/tiflow/pkg/util/testleak"
	"github.com/pingcap/tiflow/pkg/version"
	"github.com/tikv/client-go/v2/oracle"
)

type mockDDLPuller struct {
	// DDLPuller
	resolvedTs model.Ts
	ddlQueue   []*timodel.Job
}

func (m *mockDDLPuller) FrontDDL() (uint64, *timodel.Job) {
	if len(m.ddlQueue) > 0 {
		return m.ddlQueue[0].BinlogInfo.FinishedTS, m.ddlQueue[0]
	}
	return m.resolvedTs, nil
}

func (m *mockDDLPuller) PopFrontDDL() (uint64, *timodel.Job) {
	if len(m.ddlQueue) > 0 {
		job := m.ddlQueue[0]
		m.ddlQueue = m.ddlQueue[1:]
		return job.BinlogInfo.FinishedTS, job
	}
	return m.resolvedTs, nil
}

func (m *mockDDLPuller) Close() {}

func (m *mockDDLPuller) Run(ctx cdcContext.Context) error {
	<-ctx.Done()
	return nil
}

type mockDDLSink struct {
	// DDLSink
	ddlExecuting *model.DDLEvent
	ddlDone      bool
	checkpointTs model.Ts
	syncPoint    model.Ts
	syncPointHis []model.Ts

	wg sync.WaitGroup
}

func (m *mockDDLSink) run(ctx cdcContext.Context, _ model.ChangeFeedID, _ *model.ChangeFeedInfo) {
	m.wg.Add(1)
	go func() {
		<-ctx.Done()
		m.wg.Done()
	}()
}

func (m *mockDDLSink) emitDDLEvent(ctx cdcContext.Context, ddl *model.DDLEvent) (bool, error) {
	m.ddlExecuting = ddl
	defer func() { m.ddlDone = false }()
	return m.ddlDone, nil
}

func (m *mockDDLSink) emitSyncPoint(ctx cdcContext.Context, checkpointTs uint64) error {
	if checkpointTs == m.syncPoint {
		return nil
	}
	m.syncPoint = checkpointTs
	m.syncPointHis = append(m.syncPointHis, checkpointTs)
	return nil
}

func (m *mockDDLSink) emitCheckpointTs(ctx cdcContext.Context, ts uint64) {
	atomic.StoreUint64(&m.checkpointTs, ts)
}

func (m *mockDDLSink) close(ctx context.Context) error {
	m.wg.Wait()
	return nil
}

func (m *mockDDLSink) Barrier(ctx context.Context) error {
	return nil
}

var _ = check.Suite(&changefeedSuite{})

type changefeedSuite struct{}

func createChangefeed4Test(ctx cdcContext.Context, c *check.C) (*changefeed, *orchestrator.ChangefeedReactorState,
	map[model.CaptureID]*model.CaptureInfo, *orchestrator.ReactorStateTester) {
	ctx.GlobalVars().PDClient = &gc.MockPDClient{
		UpdateServiceGCSafePointFunc: func(ctx context.Context, serviceID string, ttl int64, safePoint uint64) (uint64, error) {
			return safePoint, nil
		},
	}
	gcManager := gc.NewManager(ctx.GlobalVars().PDClient)
	cf := newChangefeed4Test(ctx.ChangefeedVars().ID, gcManager, func(ctx cdcContext.Context, startTs uint64) (DDLPuller, error) {
		return &mockDDLPuller{resolvedTs: startTs - 1}, nil
	}, func() DDLSink {
		return &mockDDLSink{}
	})
	state := orchestrator.NewChangefeedReactorState(ctx.ChangefeedVars().ID)
	tester := orchestrator.NewReactorStateTester(c, state, nil)
	state.PatchInfo(func(info *model.ChangeFeedInfo) (*model.ChangeFeedInfo, bool, error) {
		c.Assert(info, check.IsNil)
		info = ctx.ChangefeedVars().Info
		return info, true, nil
	})
	tester.MustUpdate("/tidb/cdc/capture/"+ctx.GlobalVars().CaptureInfo.ID, []byte(`{"id":"`+ctx.GlobalVars().CaptureInfo.ID+`","address":"127.0.0.1:8300"}`))
	tester.MustApplyPatches()
	captures := map[model.CaptureID]*model.CaptureInfo{ctx.GlobalVars().CaptureInfo.ID: ctx.GlobalVars().CaptureInfo}
	return cf, state, captures, tester
}

func (s *changefeedSuite) TestPreCheck(c *check.C) {
	defer testleak.AfterTest(c)()
	ctx := cdcContext.NewBackendContext4Test(true)
	cf, state, captures, tester := createChangefeed4Test(ctx, c)
	cf.Tick(ctx, state, captures)
	tester.MustApplyPatches()
	c.Assert(state.Status, check.NotNil)
	c.Assert(state.TaskStatuses, check.HasKey, ctx.GlobalVars().CaptureInfo.ID)

	// test clean the meta data of offline capture
	offlineCaputreID := "offline-capture"
	state.PatchTaskStatus(offlineCaputreID, func(status *model.TaskStatus) (*model.TaskStatus, bool, error) {
		return new(model.TaskStatus), true, nil
	})
	state.PatchTaskPosition(offlineCaputreID, func(position *model.TaskPosition) (*model.TaskPosition, bool, error) {
		return new(model.TaskPosition), true, nil
	})
	state.PatchTaskWorkload(offlineCaputreID, func(workload model.TaskWorkload) (model.TaskWorkload, bool, error) {
		return make(model.TaskWorkload), true, nil
	})
	tester.MustApplyPatches()

	cf.Tick(ctx, state, captures)
	tester.MustApplyPatches()
	c.Assert(state.Status, check.NotNil)
	c.Assert(state.TaskStatuses, check.HasKey, ctx.GlobalVars().CaptureInfo.ID)
	c.Assert(state.TaskStatuses, check.Not(check.HasKey), offlineCaputreID)
	c.Assert(state.TaskPositions, check.Not(check.HasKey), offlineCaputreID)
	c.Assert(state.Workloads, check.Not(check.HasKey), offlineCaputreID)
}

func (s *changefeedSuite) TestInitialize(c *check.C) {
	defer testleak.AfterTest(c)()
	ctx := cdcContext.NewBackendContext4Test(true)
	cf, state, captures, tester := createChangefeed4Test(ctx, c)
	defer cf.Close(ctx)
	// pre check
	cf.Tick(ctx, state, captures)
	tester.MustApplyPatches()

	// initialize
	cf.Tick(ctx, state, captures)
	tester.MustApplyPatches()
	c.Assert(state.Status.CheckpointTs, check.Equals, ctx.ChangefeedVars().Info.StartTs)
}

func (s *changefeedSuite) TestHandleError(c *check.C) {
	defer testleak.AfterTest(c)()
	ctx := cdcContext.NewBackendContext4Test(true)
	cf, state, captures, tester := createChangefeed4Test(ctx, c)
	defer cf.Close(ctx)
	// pre check
	cf.Tick(ctx, state, captures)
	tester.MustApplyPatches()

	// initialize
	cf.Tick(ctx, state, captures)
	tester.MustApplyPatches()

	cf.errCh <- errors.New("fake error")
	// handle error
	cf.Tick(ctx, state, captures)
	tester.MustApplyPatches()
	c.Assert(state.Status.CheckpointTs, check.Equals, ctx.ChangefeedVars().Info.StartTs)
	c.Assert(state.Info.Error.Message, check.Equals, "fake error")
}

func (s *changefeedSuite) TestExecDDL(c *check.C) {
	defer testleak.AfterTest(c)()

	helper := entry.NewSchemaTestHelper(c)
	defer helper.Close()
	// Creates a table, which will be deleted at the start-ts of the changefeed.
	// It is expected that the changefeed DOES NOT replicate this table.
	helper.DDL2Job("create database test0")
	job := helper.DDL2Job("create table test0.table0(id int primary key)")
	startTs := job.BinlogInfo.FinishedTS + 1000

	ctx := cdcContext.NewContext(context.Background(), &cdcContext.GlobalVars{
		KVStorage: helper.Storage(),
		CaptureInfo: &model.CaptureInfo{
			ID:            "capture-id-test",
			AdvertiseAddr: "127.0.0.1:0000",
			Version:       version.ReleaseVersion,
		},
		TimeAcquirer: pdtime.NewTimeAcquirer4Test(),
	})
	ctx = cdcContext.WithChangefeedVars(ctx, &cdcContext.ChangefeedVars{
		ID: "changefeed-id-test",
		Info: &model.ChangeFeedInfo{
			StartTs: startTs,
			Config:  config.GetDefaultReplicaConfig(),
		},
	})

	cf, state, captures, tester := createChangefeed4Test(ctx, c)
	defer cf.Close(ctx)
	tickThreeTime := func() {
		cf.Tick(ctx, state, captures)
		tester.MustApplyPatches()
		cf.Tick(ctx, state, captures)
		tester.MustApplyPatches()
		cf.Tick(ctx, state, captures)
		tester.MustApplyPatches()
	}
	// pre check and initialize
	tickThreeTime()

	c.Assert(cf.schema.AllPhysicalTables(), check.HasLen, 1)
	c.Assert(state.TaskStatuses[ctx.GlobalVars().CaptureInfo.ID].Operation, check.HasLen, 0)
	c.Assert(state.TaskStatuses[ctx.GlobalVars().CaptureInfo.ID].Tables, check.HasLen, 0)

	job = helper.DDL2Job("drop table test0.table0")
	// ddl puller resolved ts grow uo
	mockDDLPuller := cf.ddlPuller.(*mockDDLPuller)
	mockDDLPuller.resolvedTs = startTs
	mockDDLSink := cf.sink.(*mockDDLSink)
	job.BinlogInfo.FinishedTS = mockDDLPuller.resolvedTs
	mockDDLPuller.ddlQueue = append(mockDDLPuller.ddlQueue, job)
	// three tick to make sure all barriers set in initialize is handled
	tickThreeTime()
	c.Assert(state.Status.CheckpointTs, check.Equals, mockDDLPuller.resolvedTs)
	// The ephemeral table should have left no trace in the schema cache
	c.Assert(cf.schema.AllPhysicalTables(), check.HasLen, 0)

	// executing the ddl finished
	mockDDLSink.ddlDone = true
	mockDDLPuller.resolvedTs += 1000
	tickThreeTime()
	c.Assert(state.Status.CheckpointTs, check.Equals, mockDDLPuller.resolvedTs)

	// handle create database
	job = helper.DDL2Job("create database test1")
	mockDDLPuller.resolvedTs += 1000
	job.BinlogInfo.FinishedTS = mockDDLPuller.resolvedTs
	mockDDLPuller.ddlQueue = append(mockDDLPuller.ddlQueue, job)
	tickThreeTime()
	c.Assert(state.Status.CheckpointTs, check.Equals, mockDDLPuller.resolvedTs)
	c.Assert(mockDDLSink.ddlExecuting.Query, check.Equals, "CREATE DATABASE `test1`")

	// executing the ddl finished
	mockDDLSink.ddlDone = true
	mockDDLPuller.resolvedTs += 1000
	tickThreeTime()
	c.Assert(state.Status.CheckpointTs, check.Equals, mockDDLPuller.resolvedTs)

	// handle create table
	job = helper.DDL2Job("create table test1.test1(id int primary key)")
	mockDDLPuller.resolvedTs += 1000
	job.BinlogInfo.FinishedTS = mockDDLPuller.resolvedTs
	mockDDLPuller.ddlQueue = append(mockDDLPuller.ddlQueue, job)
	tickThreeTime()
	c.Assert(state.Status.CheckpointTs, check.Equals, mockDDLPuller.resolvedTs)
	c.Assert(mockDDLSink.ddlExecuting.Query, check.Equals, "CREATE TABLE `test1`.`test1` (`id` INT PRIMARY KEY)")

	// executing the ddl finished
	mockDDLSink.ddlDone = true
	mockDDLPuller.resolvedTs += 1000
	tickThreeTime()
	c.Assert(state.TaskStatuses[ctx.GlobalVars().CaptureInfo.ID].Tables, check.HasKey, job.TableID)
}

func (s *changefeedSuite) TestSyncPoint(c *check.C) {
	defer testleak.AfterTest(c)()
	ctx := cdcContext.NewBackendContext4Test(true)
	ctx.ChangefeedVars().Info.SyncPointEnabled = true
	ctx.ChangefeedVars().Info.SyncPointInterval = 1 * time.Second
	cf, state, captures, tester := createChangefeed4Test(ctx, c)
	defer cf.Close(ctx)

	// pre check
	cf.Tick(ctx, state, captures)
	tester.MustApplyPatches()

	// initialize
	cf.Tick(ctx, state, captures)
	tester.MustApplyPatches()

	mockDDLPuller := cf.ddlPuller.(*mockDDLPuller)
	mockDDLSink := cf.sink.(*mockDDLSink)
	// add 5s to resolvedTs
	mockDDLPuller.resolvedTs = oracle.GoTimeToTS(oracle.GetTimeFromTS(mockDDLPuller.resolvedTs).Add(5 * time.Second))
	// tick 20 times
	for i := 0; i <= 20; i++ {
		cf.Tick(ctx, state, captures)
		tester.MustApplyPatches()
	}
	for i := 1; i < len(mockDDLSink.syncPointHis); i++ {
		// check the time interval between adjacent sync points is less or equal than one second
		c.Assert(mockDDLSink.syncPointHis[i]-mockDDLSink.syncPointHis[i-1], check.LessEqual, uint64(1000<<18))
	}
	c.Assert(len(mockDDLSink.syncPointHis), check.GreaterEqual, 5)
}

func (s *changefeedSuite) TestFinished(c *check.C) {
	defer testleak.AfterTest(c)()
	ctx := cdcContext.NewBackendContext4Test(true)
	ctx.ChangefeedVars().Info.TargetTs = ctx.ChangefeedVars().Info.StartTs + 1000
	cf, state, captures, tester := createChangefeed4Test(ctx, c)
	defer cf.Close(ctx)

	// pre check
	cf.Tick(ctx, state, captures)
	tester.MustApplyPatches()

	// initialize
	cf.Tick(ctx, state, captures)
	tester.MustApplyPatches()

	mockDDLPuller := cf.ddlPuller.(*mockDDLPuller)
	mockDDLPuller.resolvedTs += 2000
	// tick many times to make sure the change feed is stopped
	for i := 0; i <= 10; i++ {
		cf.Tick(ctx, state, captures)
		tester.MustApplyPatches()
	}

	c.Assert(state.Status.CheckpointTs, check.Equals, state.Info.TargetTs)
	c.Assert(state.Info.State, check.Equals, model.StateFinished)
}

func (s *changefeedSuite) TestAddSpecialComment(c *check.C) {
	defer testleak.AfterTest(c)()
	testCase := []struct {
		input  string
		result string
	}{
		{
			"create table t1 (id int ) shard_row_id_bits=2;",
			"CREATE TABLE `t1` (`id` INT) /*T! SHARD_ROW_ID_BITS = 2 */",
		},
		{
			"create table t1 (id int ) shard_row_id_bits=2 pre_split_regions=2;",
			"CREATE TABLE `t1` (`id` INT) /*T! SHARD_ROW_ID_BITS = 2 */ /*T! PRE_SPLIT_REGIONS = 2 */",
		},
		{
			"create table t1 (id int ) shard_row_id_bits=2     pre_split_regions=2;",
			"CREATE TABLE `t1` (`id` INT) /*T! SHARD_ROW_ID_BITS = 2 */ /*T! PRE_SPLIT_REGIONS = 2 */",
		},
		{
			"create table t1 (id int ) shard_row_id_bits=2 engine=innodb pre_split_regions=2;",
			"CREATE TABLE `t1` (`id` INT) /*T! SHARD_ROW_ID_BITS = 2 */ ENGINE = innodb /*T! PRE_SPLIT_REGIONS = 2 */",
		},
		{
			"create table t1 (id int ) pre_split_regions=2 shard_row_id_bits=2;",
			"CREATE TABLE `t1` (`id` INT) /*T! PRE_SPLIT_REGIONS = 2 */ /*T! SHARD_ROW_ID_BITS = 2 */",
		},
		{
			"create table t6 (id int ) shard_row_id_bits=2 shard_row_id_bits=3 pre_split_regions=2;",
			"CREATE TABLE `t6` (`id` INT) /*T! SHARD_ROW_ID_BITS = 2 */ /*T! SHARD_ROW_ID_BITS = 3 */ /*T! PRE_SPLIT_REGIONS = 2 */",
		},
		{
			"create table t1 (id int primary key auto_random(2));",
			"CREATE TABLE `t1` (`id` INT PRIMARY KEY /*T![auto_rand] AUTO_RANDOM(2) */)",
		},
		{
			"create table t1 (id int primary key auto_random);",
			"CREATE TABLE `t1` (`id` INT PRIMARY KEY /*T![auto_rand] AUTO_RANDOM */)",
		},
		{
			"create table t1 (id int auto_random ( 4 ) primary key);",
			"CREATE TABLE `t1` (`id` INT /*T![auto_rand] AUTO_RANDOM(4) */ PRIMARY KEY)",
		},
		{
			"create table t1 (id int  auto_random  (   4    ) primary key);",
			"CREATE TABLE `t1` (`id` INT /*T![auto_rand] AUTO_RANDOM(4) */ PRIMARY KEY)",
		},
		{
			"create table t1 (id int auto_random ( 3 ) primary key) auto_random_base = 100;",
			"CREATE TABLE `t1` (`id` INT /*T![auto_rand] AUTO_RANDOM(3) */ PRIMARY KEY) /*T![auto_rand_base] AUTO_RANDOM_BASE = 100 */",
		},
		{
			"create table t1 (id int auto_random primary key) auto_random_base = 50;",
			"CREATE TABLE `t1` (`id` INT /*T![auto_rand] AUTO_RANDOM */ PRIMARY KEY) /*T![auto_rand_base] AUTO_RANDOM_BASE = 50 */",
		},
		{
			"create table t1 (id int auto_increment key) auto_id_cache 100;",
			"CREATE TABLE `t1` (`id` INT AUTO_INCREMENT PRIMARY KEY) /*T![auto_id_cache] AUTO_ID_CACHE = 100 */",
		},
		{
			"create table t1 (id int auto_increment unique) auto_id_cache 10;",
			"CREATE TABLE `t1` (`id` INT AUTO_INCREMENT UNIQUE KEY) /*T![auto_id_cache] AUTO_ID_CACHE = 10 */",
		},
		{
			"create table t1 (id int) auto_id_cache = 5;",
			"CREATE TABLE `t1` (`id` INT) /*T![auto_id_cache] AUTO_ID_CACHE = 5 */",
		},
		{
			"create table t1 (id int) auto_id_cache=5;",
			"CREATE TABLE `t1` (`id` INT) /*T![auto_id_cache] AUTO_ID_CACHE = 5 */",
		},
		{
			"create table t1 (id int) /*T![auto_id_cache] auto_id_cache=5 */ ;",
			"CREATE TABLE `t1` (`id` INT) /*T![auto_id_cache] AUTO_ID_CACHE = 5 */",
		},
		{
			"create table t1 (id int, a varchar(255), primary key (a, b) clustered);",
			"CREATE TABLE `t1` (`id` INT,`a` VARCHAR(255),PRIMARY KEY(`a`, `b`) /*T![clustered_index] CLUSTERED */)",
		},
		{
			"create table t1(id int, v int, primary key(a) clustered);",
			"CREATE TABLE `t1` (`id` INT,`v` INT,PRIMARY KEY(`a`) /*T![clustered_index] CLUSTERED */)",
		},
		{
			"create table t1(id int primary key clustered, v int);",
			"CREATE TABLE `t1` (`id` INT PRIMARY KEY /*T![clustered_index] CLUSTERED */,`v` INT)",
		},
		{
			"alter table t add primary key(a) clustered;",
			"ALTER TABLE `t` ADD PRIMARY KEY(`a`) /*T![clustered_index] CLUSTERED */",
		},
		{
			"create table t1 (id int, a varchar(255), primary key (a, b) nonclustered);",
			"CREATE TABLE `t1` (`id` INT,`a` VARCHAR(255),PRIMARY KEY(`a`, `b`) /*T![clustered_index] NONCLUSTERED */)",
		},
		{
			"create table t1 (id int, a varchar(255), primary key (a, b) /*T![clustered_index] nonclustered */);",
			"CREATE TABLE `t1` (`id` INT,`a` VARCHAR(255),PRIMARY KEY(`a`, `b`) /*T![clustered_index] NONCLUSTERED */)",
		},
		{
			"create table clustered_test(id int)",
			"CREATE TABLE `clustered_test` (`id` INT)",
		},
		{
			"create database clustered_test",
			"CREATE DATABASE `clustered_test`",
		},
		{
			"create database clustered",
			"CREATE DATABASE `clustered`",
		},
		{
			"create table clustered (id int)",
			"CREATE TABLE `clustered` (`id` INT)",
		},
		{
			"create table t1 (id int, a varchar(255) key clustered);",
			"CREATE TABLE `t1` (`id` INT,`a` VARCHAR(255) PRIMARY KEY /*T![clustered_index] CLUSTERED */)",
		},
		{
			"alter table t force auto_increment = 12;",
			"ALTER TABLE `t` /*T![force_inc] FORCE */ AUTO_INCREMENT = 12",
		},
		{
			"alter table t force, auto_increment = 12;",
			"ALTER TABLE `t` FORCE /* AlterTableForce is not supported */ , AUTO_INCREMENT = 12",
		},
		{
			"create table cdc_test (id varchar(10) primary key ,c1 varchar(10)) ENGINE=InnoDB DEFAULT CHARSET=utf8mb4 COLLATE=utf8mb4_bin/*!90000  SHARD_ROW_ID_BITS=4 PRE_SPLIT_REGIONS=3 */",
			"CREATE TABLE `cdc_test` (`id` VARCHAR(10) PRIMARY KEY,`c1` VARCHAR(10)) ENGINE = InnoDB DEFAULT CHARACTER SET = UTF8MB4 DEFAULT COLLATE = UTF8MB4_BIN /*T! SHARD_ROW_ID_BITS = 4 */ /*T! PRE_SPLIT_REGIONS = 3 */",
		},
	}
	for _, ca := range testCase {
		re, err := addSpecialComment(ca.input)
		c.Check(err, check.IsNil)
		c.Check(re, check.Equals, ca.result)
	}
	c.Assert(func() {
		_, _ = addSpecialComment("alter table t force, auto_increment = 12;alter table t force, auto_increment = 12;")
	}, check.Panics, "invalid ddlQuery statement size")
}

func (s *changefeedSuite) TestRemoveChangefeed(c *check.C) {
	defer testleak.AfterTest(c)()

	baseCtx, cancel := context.WithCancel(context.Background())
	ctx := cdcContext.NewContext4Test(baseCtx, true)
	info := ctx.ChangefeedVars().Info
	dir := c.MkDir()
	info.Config.Consistent = &config.ConsistentConfig{
		Level:   "eventual",
		Storage: filepath.Join("nfs://", dir),
	}
	ctx = cdcContext.WithChangefeedVars(ctx, &cdcContext.ChangefeedVars{
		ID:   ctx.ChangefeedVars().ID,
		Info: info,
	})
	testChangefeedReleaseResource(c, ctx, cancel, dir, true /*expectedInitialized*/)
}

func (s *changefeedSuite) TestRemovePausedChangefeed(c *check.C) {
	defer testleak.AfterTest(c)()

	baseCtx, cancel := context.WithCancel(context.Background())
	ctx := cdcContext.NewContext4Test(baseCtx, true)
	info := ctx.ChangefeedVars().Info
	info.State = model.StateStopped
	dir := c.MkDir()
	info.Config.Consistent = &config.ConsistentConfig{
		Level:   "eventual",
		Storage: filepath.Join("nfs://", dir),
	}
	ctx = cdcContext.WithChangefeedVars(ctx, &cdcContext.ChangefeedVars{
		ID:   ctx.ChangefeedVars().ID,
		Info: info,
	})
	testChangefeedReleaseResource(c, ctx, cancel, dir, false /*expectedInitialized*/)
}

func testChangefeedReleaseResource(
	c *check.C,
	ctx cdcContext.Context,
	cancel context.CancelFunc,
	redoLogDir string,
	expectedInitialized bool,
) {
	cf, state, captures, tester := createChangefeed4Test(ctx, c)

	// pre check
	cf.Tick(ctx, state, captures)
	tester.MustApplyPatches()

	// initialize
	cf.Tick(ctx, state, captures)
	tester.MustApplyPatches()
	c.Assert(cf.initialized, check.Equals, expectedInitialized)

	// remove changefeed from state manager by admin job
	cf.feedStateManager.PushAdminJob(&model.AdminJob{
		CfID: cf.id,
		Type: model.AdminRemove,
	})
	// changefeed tick will release resources
	err := cf.tick(ctx, state, captures)
	c.Assert(err, check.IsNil)
	cancel()
	// check redo log dir is deleted
	_, err = os.Stat(redoLogDir)
	c.Assert(os.IsNotExist(err), check.IsTrue)
}<|MERGE_RESOLUTION|>--- conflicted
+++ resolved
@@ -15,12 +15,9 @@
 
 import (
 	"context"
-<<<<<<< HEAD
 	"os"
 	"path/filepath"
-=======
 	"sync"
->>>>>>> c8158a35
 	"sync/atomic"
 	"time"
 
