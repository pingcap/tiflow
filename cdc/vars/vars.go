--- conflicted
+++ resolved
@@ -70,9 +70,7 @@
 			ID:      "changefeed-id-test",
 			StartTs: oracle.GoTimeToTS(time.Now()),
 			Config:  config.GetDefaultReplicaConfig(),
-<<<<<<< HEAD
-		},
-	}
+		}
 }
 
 // NonAsyncPool is a dummy implementation of workerpool.AsyncPool, which runs tasks synchronously.
@@ -88,7 +86,4 @@
 // Run does nothing.
 func (f *NonAsyncPool) Run(_ context.Context) error {
 	return nil
-=======
-		}
->>>>>>> fe379c23
 }