// Copyright 2019 PingCAP, Inc.
//
// Licensed under the Apache License, Version 2.0 (the "License");
// you may not use this file except in compliance with the License.
// You may obtain a copy of the License at
//
//     http://www.apache.org/licenses/LICENSE-2.0
//
// Unless required by applicable law or agreed to in writing, software
// distributed under the License is distributed on an "AS IS" BASIS,
// See the License for the specific language governing permissions and
// limitations under the License.

package roles

import (
	"context"
	"math"
	"sync"
	"time"

	"github.com/cenkalti/backoff"
	"github.com/pingcap/errors"
	"github.com/pingcap/log"
	"github.com/pingcap/tidb-cdc/cdc/kv"
	"github.com/pingcap/tidb-cdc/cdc/txn"
	"go.uber.org/zap"
	"golang.org/x/sync/errgroup"
)

// Processor is used to push sync progress and calculate the checkpointTS
// How to use it:
// 1. Call SetInputChan to set a rawTxn input channel
//        (you can call SetInputChan many time to set multiple input channel)
// 2. Push rawTxn into rawTxn input channel
// 3. Pull ProcessorEntry from ResolvedChan, RawTxn is included in ProcessorEntry
// 4. execute the RawTxn in ProcessorEntry
// 5. Push ProcessorEntry to ExecutedChan
type Processor interface {
	// SetInputChan receives a table and listens a channel
	SetInputChan(tableID uint64, inputTxn <-chan txn.RawTxn) error
	// ResolvedChan returns a channel, which output the resolved transaction or resolvedTS
	ResolvedChan() <-chan ProcessorEntry
	// ExecutedChan returns a channel, when a transaction is executed,
	// you should put the transaction into this channel,
	// processor will calculate checkpointTS according to this channel
	ExecutedChan() chan<- ProcessorEntry
	// Close closes the processor
	Close()
}

// ProcessorTSRWriter reads or writes the resolvedTS and checkpointTS from the storage
type ProcessorTSRWriter interface {
	// WriteResolvedTS writes the loacl resolvedTS into the storage
	WriteResolvedTS(ctx context.Context, resolvedTS uint64) error
	// WriteCheckpointTS writes the checkpointTS into the storage
	WriteCheckpointTS(ctx context.Context, checkpointTS uint64) error
	// ReadGlobalResolvedTS reads the global resolvedTS from the storage
	ReadGlobalResolvedTS(ctx context.Context) (uint64, error)
}

type txnChannel struct {
	inputTxn   <-chan txn.RawTxn
	outputTxn  chan txn.RawTxn
	putBackTxn *txn.RawTxn
}

func (p *txnChannel) Forward(tableID uint64, ts uint64, entryC chan<- ProcessorEntry) {
	if p.putBackTxn != nil {
		t := *p.putBackTxn
		if t.TS > ts {
			return
		}
		p.putBackTxn = nil
		entryC <- NewProcessorDMLsEntry(t.Entries, t.TS)
	}
	for t := range p.outputTxn {
		if t.TS > ts {
			p.PutBack(t)
			return
		}
		entryC <- NewProcessorDMLsEntry(t.Entries, t.TS)
	}
	log.Info("Input channel of table closed", zap.Uint64("tableID", tableID))
}

func (p *txnChannel) PutBack(t txn.RawTxn) {
	if p.putBackTxn != nil {
		log.Fatal("can not put back raw txn continuously")
	}
	p.putBackTxn = &t
}

func newTxnChannel(inputTxn <-chan txn.RawTxn, chanSize int, handleResolvedTS func(uint64)) *txnChannel {
	tc := &txnChannel{
		inputTxn:  inputTxn,
		outputTxn: make(chan txn.RawTxn, chanSize),
	}
	go func() {
		defer close(tc.outputTxn)
		for {
			t, ok := <-tc.inputTxn
			if !ok {
				return
			}
			handleResolvedTS(t.TS)
			tc.outputTxn <- t
		}
	}()
	return tc
}

type ProcessorEntryType int

const (
	ProcessorEntryUnknown ProcessorEntryType = iota
	ProcessorEntryDMLS
	ProcessorEntryResolved
)

type ProcessorEntry struct {
	Entries []*kv.RawKVEntry
	TS      uint64
	Typ     ProcessorEntryType
}

func NewProcessorDMLsEntry(entries []*kv.RawKVEntry, ts uint64) ProcessorEntry {
	return ProcessorEntry{
		Entries: entries,
		TS:      ts,
		Typ:     ProcessorEntryDMLS,
	}
}

func NewProcessorResolvedEntry(ts uint64) ProcessorEntry {
	return ProcessorEntry{
		TS:  ts,
		Typ: ProcessorEntryResolved,
	}
}

type processorImpl struct {
	tableResolvedTS sync.Map
	tsRWriter       ProcessorTSRWriter
	resolvedEntries chan ProcessorEntry
	executedEntries chan ProcessorEntry

	tableInputChans map[uint64]*txnChannel
	inputChansLock  sync.RWMutex
	wg              *errgroup.Group

	closed chan struct{}
}

func NewProcessor(tsRWriter ProcessorTSRWriter) Processor {
	wg, _ := errgroup.WithContext(context.Background())
	p := &processorImpl{
		tsRWriter: tsRWriter,
		// TODO set the cannel size
		resolvedEntries: make(chan ProcessorEntry),
		// TODO set the cannel size
		executedEntries: make(chan ProcessorEntry),

		tableInputChans: make(map[uint64]*txnChannel),
		closed:          make(chan struct{}),
		wg:              wg,
	}
	wg.Go(func() error {
		p.localResolvedWorker()
		return nil
	})
	wg.Go(func() error {
		p.checkpointWorker()
		return nil
	})
	wg.Go(func() error {
		p.globalResolvedWorker()
		return nil
	})
	return p
}

func (p *processorImpl) localResolvedWorker() {
	for {
		select {
		case <-p.closed:
			log.Info("Local resolved worker exited")
			return
		case <-time.After(3 * time.Second):
			minResolvedTs := uint64(math.MaxUint64)
			p.tableResolvedTS.Range(func(key, value interface{}) bool {
				resolvedTS := value.(uint64)
				if minResolvedTs > resolvedTS {
					minResolvedTs = resolvedTS
				}
				return true
			})
			if minResolvedTs == uint64(math.MaxUint64) {
				// no table in this processor
				continue
			}
			// TODO: refine context management
			err := p.tsRWriter.WriteResolvedTS(context.Background(), minResolvedTs)
			if err != nil {
				log.Error("Local resolved worker: write resolved ts failed", zap.Error(err))
			}
		}
	}
}

func (p *processorImpl) checkpointWorker() {
	checkpointTS := uint64(0)
	for {
		select {
		case e, ok := <-p.executedEntries:
			if !ok {
				log.Info("Checkpoint worker exited")
				return
			}
			if e.Typ == ProcessorEntryResolved {
				checkpointTS = e.TS
			}
		case <-time.After(3 * time.Second):
			// TODO: better context management
			err := p.tsRWriter.WriteCheckpointTS(context.Background(), checkpointTS)
			if err != nil {
				log.Error("Checkpoint worker: write checkpoint ts failed", zap.Error(err))
			}
		}
	}
}

func (p *processorImpl) globalResolvedWorker() {
	log.Info("Global resolved worker started")
	lastGlobalResolvedTS := uint64(0)
	ctx := context.Background()
	wg, _ := errgroup.WithContext(ctx)
	retryCfg := backoff.WithMaxRetries(
		backoff.WithContext(
			backoff.NewExponentialBackOff(), ctx),
		3,
	)
	for {
		select {
		case <-p.closed:
			close(p.resolvedEntries)
			close(p.executedEntries)
			log.Info("Global resolved worker exited")
			return
		default:
		}
<<<<<<< HEAD
		globalResolvedTS, err := p.tsRWriter.ReadGlobalResolvedTS(context.Background())
=======
		var globalResolvedTS uint64
		err := backoff.Retry(func() error {
			var err error
			globalResolvedTS, err = p.tsRWriter.ReadGlobalResolvedTS()
			if err != nil {
				log.Error("Global resolved worker: read global resolved ts failed", zap.Error(err))
			}
			return err
		}, retryCfg)
>>>>>>> 33a8de1c
		if err != nil {
			return
		}
		if lastGlobalResolvedTS == globalResolvedTS {
			time.Sleep(500 * time.Millisecond)
			continue
		}
		lastGlobalResolvedTS = globalResolvedTS
		p.inputChansLock.RLock()
		for table, input := range p.tableInputChans {
			table := table
			input := input
			globalResolvedTS := globalResolvedTS
			wg.Go(func() error {
				input.Forward(table, globalResolvedTS, p.resolvedEntries)
				return nil
			})
		}
		p.inputChansLock.RUnlock()
		wg.Wait()
		p.resolvedEntries <- NewProcessorResolvedEntry(globalResolvedTS)
	}
}

func (p *processorImpl) SetInputChan(tableID uint64, inputTxn <-chan txn.RawTxn) error {
	tc := newTxnChannel(inputTxn, 64, func(resolvedTS uint64) {
		p.tableResolvedTS.Store(tableID, resolvedTS)
	})
	p.inputChansLock.Lock()
	defer p.inputChansLock.Unlock()
	if _, exist := p.tableInputChans[tableID]; exist {
		return errors.Errorf("this chan is already exist, tableID: %d", tableID)
	}
	p.tableInputChans[tableID] = tc
	return nil
}

func (p *processorImpl) ResolvedChan() <-chan ProcessorEntry {
	return p.resolvedEntries
}

func (p *processorImpl) ExecutedChan() chan<- ProcessorEntry {
	return p.executedEntries
}

func (p *processorImpl) Close() {
	close(p.closed)
	p.wg.Wait()
}<|MERGE_RESOLUTION|>--- conflicted
+++ resolved
@@ -249,19 +249,15 @@
 			return
 		default:
 		}
-<<<<<<< HEAD
-		globalResolvedTS, err := p.tsRWriter.ReadGlobalResolvedTS(context.Background())
-=======
 		var globalResolvedTS uint64
 		err := backoff.Retry(func() error {
 			var err error
-			globalResolvedTS, err = p.tsRWriter.ReadGlobalResolvedTS()
+      globalResolvedTS, err = p.tsRWriter.ReadGlobalResolvedTS(context.Background())
 			if err != nil {
 				log.Error("Global resolved worker: read global resolved ts failed", zap.Error(err))
 			}
 			return err
 		}, retryCfg)
->>>>>>> 33a8de1c
 		if err != nil {
 			return
 		}
