// Copyright 2019 PingCAP, Inc.
//
// Licensed under the Apache License, Version 2.0 (the "License");
// you may not use this file except in compliance with the License.
// You may obtain a copy of the License at
//
//     http://www.apache.org/licenses/LICENSE-2.0
//
// Unless required by applicable law or agreed to in writing, software
// distributed under the License is distributed on an "AS IS" BASIS,
// See the License for the specific language governing permissions and
// limitations under the License.

package roles

import (
	"context"
	"math"
	"sync"
	"time"

	"github.com/pingcap/log"
	"github.com/pingcap/tidb-cdc/cdc/kv"
	"github.com/pingcap/tidb-cdc/cdc/schema"
	"github.com/pingcap/tidb-cdc/cdc/txn"
	"go.uber.org/zap"
	"golang.org/x/sync/errgroup"
)

// Processor is used to push sync progress and calculate the checkpointTS
// How to use it:
// 1. Call SetInputChan to set a rawTxn input channel
//        (you can call SetInputChan many time to set multiple input channel)
// 2. Push rawTxn into rawTxn input channel
// 3. Pull ProcessorEntry from ResolvedChan, RawTxn is included in ProcessorEntry
// 4. execute the RawTxn in ProcessorEntry
// 5. Push ProcessorEntry to ExecutedChan
type Processor interface {
	// SetInputChan receives a table and listens a channel
	SetInputChan(table schema.TableName, inputTxn <-chan txn.RawTxn)
	// ResolvedChan returns a channel, which output the resolved transaction or resolvedTS
	ResolvedChan() <-chan ProcessorEntry
	// ExecutedChan returns a channel, when a transaction is executed,
	// you should put the transaction into this channel,
	// processor will calculate checkpointTS according to this channel
	ExecutedChan() chan<- ProcessorEntry
	// Close closes the processor
	Close()
}

// ProcessorTSRWriter reads or writes the resolvedTS and checkpointTS from the storage
type ProcessorTSRWriter interface {
	// WriteResolvedTS writes the loacl resolvedTS into the storage
	WriteResolvedTS(resolvedTS uint64) error
	// WriteCheckpointTS writes the checkpointTS into the storage
	WriteCheckpointTS(checkpointTS uint64) error
	// ReadGlobalResolvedTS reads the global resolvedTS from the storage
	ReadGlobalResolvedTS() (uint64, error)
}

type txnChannel struct {
	inputTxn   <-chan txn.RawTxn
	outputTxn  chan txn.RawTxn
	putBackTxn *txn.RawTxn
}

func (p *txnChannel) Forward(table schema.TableName, ts uint64, entryC chan<- ProcessorEntry) {
	if p.putBackTxn != nil {
		t := *p.putBackTxn
		if t.TS > ts {
			return
		}
		p.putBackTxn = nil
		entryC <- NewProcessorDMLsEntry(t.Entries, t.TS)
	}
	for t := range p.outputTxn {
		if t.TS > ts {
			p.PutBack(t)
			return
		}
		entryC <- NewProcessorDMLsEntry(t.Entries, t.TS)
	}
	log.Info("Input channel of table closed", zap.Any("table", table))
}

func (p *txnChannel) PutBack(t txn.RawTxn) {
	if p.putBackTxn != nil {
		log.Fatal("can not put back raw txn continuously")
	}
	p.putBackTxn = &t
}

func newTxnChannel(inputTxn <-chan txn.RawTxn, chanSize int, handleResolvedTS func(uint64)) *txnChannel {
	tc := &txnChannel{
		inputTxn:  inputTxn,
		outputTxn: make(chan txn.RawTxn, chanSize),
	}
	go func() {
		defer close(tc.outputTxn)
		for {
			t, ok := <-tc.inputTxn
			if !ok {
				return
			}
			handleResolvedTS(t.TS)
			tc.outputTxn <- t
		}
	}()
	return tc
}

type ProcessorEntryType int

const (
	ProcessorEntryUnknown ProcessorEntryType = iota
	ProcessorEntryDMLS
	ProcessorEntryResolved
)

type ProcessorEntry struct {
	Entries []*kv.RawKVEntry
	TS      uint64
	Typ     ProcessorEntryType
}

func NewProcessorDMLsEntry(entries []*kv.RawKVEntry, ts uint64) ProcessorEntry {
	return ProcessorEntry{
		Entries: entries,
		TS:      ts,
		Typ:     ProcessorEntryDMLS,
	}
}

func NewProcessorResolvedEntry(ts uint64) ProcessorEntry {
	return ProcessorEntry{
		TS:  ts,
		Typ: ProcessorEntryResolved,
	}
}

type processorImpl struct {
	tableResolvedTS sync.Map
	tsRWriter       ProcessorTSRWriter
	resolvedEntries chan ProcessorEntry
	executedEntries chan ProcessorEntry

	tableInputChans map[schema.TableName]*txnChannel
	inputChansLock  sync.RWMutex
	wg              *errgroup.Group

	closed chan struct{}
}

func NewProcessor(tsRWriter ProcessorTSRWriter) Processor {
	wg, _ := errgroup.WithContext(context.Background())
	p := &processorImpl{
		tsRWriter: tsRWriter,
		// TODO set the cannel size
		resolvedEntries: make(chan ProcessorEntry),
		// TODO set the cannel size
		executedEntries: make(chan ProcessorEntry),

		tableInputChans: make(map[schema.TableName]*txnChannel),
		closed:          make(chan struct{}),
		wg:              wg,
	}
	wg.Go(func() error {
		p.localResolvedWorker()
		return nil
	})
	wg.Go(func() error {
		p.checkpointWorker()
		return nil
	})
	wg.Go(func() error {
		p.globalResolvedWorker()
		return nil
	})
	return p
}

func (p *processorImpl) localResolvedWorker() {
	for {
		select {
		case <-p.closed:
			log.Info("Local resolved worker exited")
			return
		case <-time.After(3 * time.Second):
			minResolvedTs := uint64(math.MaxUint64)
			p.tableResolvedTS.Range(func(key, value interface{}) bool {
				resolvedTS := value.(uint64)
				if minResolvedTs > resolvedTS {
					minResolvedTs = resolvedTS
				}
				return true
			})
			if minResolvedTs == uint64(math.MaxUint64) {
				// no table in this processor
				continue
			}
			err := p.tsRWriter.WriteResolvedTS(minResolvedTs)
			if err != nil {
				log.Error("Local resolved worker: write resolved ts failed", zap.Error(err))
			}
		}
	}
}

func (p *processorImpl) checkpointWorker() {
	checkpointTS := uint64(0)
	for {
		select {
		case e, ok := <-p.executedEntries:
			if !ok {
				log.Info("Checkpoint worker exited")
				return
			}
			if e.Typ == ProcessorEntryResolved {
				checkpointTS = e.TS
			}
		case <-time.After(3 * time.Second):
			err := p.tsRWriter.WriteCheckpointTS(checkpointTS)
			if err != nil {
				log.Error("Checkpoint worker: write checkpoint ts failed", zap.Error(err))
			}
		}
	}
}

func (p *processorImpl) globalResolvedWorker() {
	log.Info("Global resolved worker started")
	lastGlobalResolvedTS := uint64(0)
	for {
<<<<<<< HEAD
		globalResolvedTS, err := p.tsRWriter.ReadGlobalResolvedTS()
		if err != nil {
			log.Error("Global resolved worker: read global resolved ts failed", zap.Error(err))
			time.Sleep(500 * time.Millisecond)
			continue
		}
		if lastGlobalResolvedTS == globalResolvedTS {
			time.Sleep(500 * time.Millisecond)
			continue
		}
		lastGlobalResolvedTS = globalResolvedTS
		wg, _ := errgroup.WithContext(context.Background())
		p.inputChansLock.RLock()
		for table, input := range p.tableInputChans {
			table := table
			input := input
			globalResolvedTS := globalResolvedTS
			wg.Go(func() error {
				input.Forward(table, globalResolvedTS, p.resolvedEntries)
				return nil
			})
=======
		select {
		case <-p.closed:
			log.Info("Global resolved worker exited")
			return
		default:
			globalResolvedTS, err := p.tsRWriter.ReadGlobalResolvedTS()
			if err != nil {
				log.Error("Global resolved worker: read global resolved ts failed", zap.Error(err))
				//TODO limit the retry times
				time.Sleep(500 * time.Millisecond)
				continue
			}
			if lastGlobalResolvedTS == globalResolvedTS {
				time.Sleep(500 * time.Millisecond)
				continue
			}
			lastGlobalResolvedTS = globalResolvedTS
			wg, _ := errgroup.WithContext(context.Background())
			p.inputChansLock.RLock()
			for table, input := range p.tableInputChans {
				table := table
				input := input
				globalResolvedTS := globalResolvedTS
				wg.Go(func() error {
					p.pushTxn(table, input, globalResolvedTS)
					return nil
				})
			}
			p.inputChansLock.RUnlock()
			wg.Wait()
			p.resolvedEntries <- NewProcessorResolvedEntry(globalResolvedTS)
>>>>>>> 9e793eab
		}
	}
}

func (p *processorImpl) SetInputChan(table schema.TableName, inputTxn <-chan txn.RawTxn) {
	tc := newTxnChannel(inputTxn, 64, func(resolvedTS uint64) {
		p.tableResolvedTS.Store(table, resolvedTS)
	})
	p.inputChansLock.Lock()
	defer p.inputChansLock.Unlock()
	if _, exist := p.tableInputChans[table]; exist {
		log.Fatal("this chan is already exist", zap.Reflect("table", table))
	}
	p.tableInputChans[table] = tc
}

func (p *processorImpl) ResolvedChan() <-chan ProcessorEntry {
	return p.resolvedEntries
}

func (p *processorImpl) ExecutedChan() chan<- ProcessorEntry {
	return p.executedEntries
}

func (p *processorImpl) Close() {
	// TODO close safety
	close(p.closed)
	close(p.resolvedEntries)
	close(p.executedEntries)
	p.wg.Wait()
}<|MERGE_RESOLUTION|>--- conflicted
+++ resolved
@@ -231,29 +231,6 @@
 	log.Info("Global resolved worker started")
 	lastGlobalResolvedTS := uint64(0)
 	for {
-<<<<<<< HEAD
-		globalResolvedTS, err := p.tsRWriter.ReadGlobalResolvedTS()
-		if err != nil {
-			log.Error("Global resolved worker: read global resolved ts failed", zap.Error(err))
-			time.Sleep(500 * time.Millisecond)
-			continue
-		}
-		if lastGlobalResolvedTS == globalResolvedTS {
-			time.Sleep(500 * time.Millisecond)
-			continue
-		}
-		lastGlobalResolvedTS = globalResolvedTS
-		wg, _ := errgroup.WithContext(context.Background())
-		p.inputChansLock.RLock()
-		for table, input := range p.tableInputChans {
-			table := table
-			input := input
-			globalResolvedTS := globalResolvedTS
-			wg.Go(func() error {
-				input.Forward(table, globalResolvedTS, p.resolvedEntries)
-				return nil
-			})
-=======
 		select {
 		case <-p.closed:
 			log.Info("Global resolved worker exited")
@@ -278,14 +255,13 @@
 				input := input
 				globalResolvedTS := globalResolvedTS
 				wg.Go(func() error {
-					p.pushTxn(table, input, globalResolvedTS)
+					input.Forward(table, globalResolvedTS, p.resolvedEntries)
 					return nil
 				})
 			}
 			p.inputChansLock.RUnlock()
 			wg.Wait()
 			p.resolvedEntries <- NewProcessorResolvedEntry(globalResolvedTS)
->>>>>>> 9e793eab
 		}
 	}
 }
