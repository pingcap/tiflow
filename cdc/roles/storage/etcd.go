// Copyright 2019 PingCAP, Inc.
//
// Licensed under the Apache License, Version 2.0 (the "License");
// you may not use this file except in compliance with the License.
// You may obtain a copy of the License at
//
//     http://www.apache.org/licenses/LICENSE-2.0
//
// Unless required by applicable law or agreed to in writing, software
// distributed under the License is distributed on an "AS IS" BASIS,
// See the License for the specific language governing permissions and
// limitations under the License.

package storage

import (
	"context"
	"sync"

	"github.com/cenkalti/backoff"
	"github.com/coreos/etcd/clientv3"
	"github.com/coreos/etcd/embed"
	"github.com/pingcap/errors"
	"github.com/pingcap/tidb-cdc/cdc/kv"
	"github.com/pingcap/tidb-cdc/cdc/model"
)

// ChangeFeedInfoRWriter implements `roles.ChangeFeedInfoRWriter` interface
type ChangeFeedInfoRWriter struct {
	etcdClient *clientv3.Client
}

// NewChangeFeedInfoEtcdRWriter returns a new `*ChangeFeedInfoRWriter` instance
func NewChangeFeedInfoEtcdRWriter(cli *clientv3.Client) *ChangeFeedInfoRWriter {
	return &ChangeFeedInfoRWriter{
		etcdClient: cli,
	}
}

// Read reads from etcd, and returns map mapping from changefeedID to `model.ProcessorsInfos`
func (rw *ChangeFeedInfoRWriter) Read(ctx context.Context) (map[model.ChangeFeedID]model.ProcessorsInfos, error) {
	_, details, err := kv.GetChangeFeeds(ctx, rw.etcdClient)
	if err != nil {
		return nil, err
	}
	result := make(map[string]model.ProcessorsInfos, len(details))
	for changefeedID := range details {
		pinfo, err := kv.GetSubChangeFeedInfos(ctx, rw.etcdClient, changefeedID)
		if err != nil {
			return nil, err
		}
		result[changefeedID] = pinfo
	}
	return result, nil
}

// Write writes ChangeFeedInfo of each changefeed into etcd
func (rw *ChangeFeedInfoRWriter) Write(ctx context.Context, infos map[model.ChangeFeedID]*model.ChangeFeedInfo) error {
	var (
		txn = rw.etcdClient.KV.Txn(ctx)
		ops = make([]clientv3.Op, 0, embed.DefaultMaxTxnOps)
	)
	for changefeedID, info := range infos {
		storeVal, err := info.Marshal()
		if err != nil {
			return err
		}
		key := kv.GetEtcdKeyChangeFeedStatus(changefeedID)
		ops = append(ops, clientv3.OpPut(key, storeVal))
		if uint(len(ops)) >= embed.DefaultMaxTxnOps {
			_, err = txn.Then(ops...).Commit()
			if err != nil {
				return errors.Trace(err)
			}
			txn = rw.etcdClient.KV.Txn(ctx)
			ops = ops[:0]
		}
	}
	if len(ops) > 0 {
		_, err := txn.Then(ops...).Commit()
		if err != nil {
			return errors.Trace(err)
		}
	}
	return nil
}

// ProcessorTsEtcdRWriter implements `roles.ProcessorTsRWriter` interface
type ProcessorTsEtcdRWriter struct {
	lock         sync.Mutex
	etcdClient   *clientv3.Client
	changefeedID string
	captureID    string
	modRevision  int64
	info         *model.SubChangeFeedInfo
}

// NewProcessorTsEtcdRWriter returns a new `*ChangeFeedInfoRWriter` instance
func NewProcessorTsEtcdRWriter(cli *clientv3.Client, changefeedID, captureID string) *ProcessorTsEtcdRWriter {
	return &ProcessorTsEtcdRWriter{
		etcdClient:   cli,
		changefeedID: changefeedID,
		captureID:    captureID,
	}
}

// updateSubChangeFeedInfo queries SubChangeFeedInfo from etcd and update the memory cached value.
// This function is not thread safe.
<<<<<<< HEAD
func (rw *ProcessorTSEtcdRWriter) updateSubChangeFeedInfo(ctx context.Context) error {
	modRevision, info, err := kv.GetSubChangeFeedInfo(ctx, rw.etcdClient, rw.changefeedID, rw.captureID)
=======
func (rw *ProcessorTsEtcdRWriter) updateSubChangeFeedInfo(ctx context.Context) error {
	revision, info, err := kv.GetSubChangeFeedInfo(ctx, rw.etcdClient, rw.changefeedID, rw.captureID)
>>>>>>> 0129c6d8
	if err != nil {
		return err
	}
	rw.modRevision = modRevision
	rw.info = info
	return nil
}

// writeTsOrUpToDate updates new SubChangeFeed info into etcd if the cached info
// is up to date, otherwise update the cached SubChangeFeed info to the etcd value.
// This function is not thread safe.
func (rw *ProcessorTsEtcdRWriter) writeTsOrUpToDate(ctx context.Context) error {
	key := kv.GetEtcdKeySubChangeFeed(rw.changefeedID, rw.captureID)
	value, err := rw.info.Marshal()
	if err != nil {
		return err
	}

	resp, err := rw.etcdClient.KV.Txn(ctx).If(
		clientv3.Compare(clientv3.ModRevision(key), "=", rw.modRevision),
	).Then(
		clientv3.OpPut(key, value),
	).Commit()
	if err != nil {
		return errors.Trace(err)
	}
	if !resp.Succeeded {
		err2 := rw.updateSubChangeFeedInfo(ctx)
		if err2 != nil {
			return err2
		}
		return errors.Annotatef(model.ErrWriteTsConflict, "key: %s", key)
	}

	rw.modRevision = resp.Header.Revision
	return nil
}

func (rw *ProcessorTsEtcdRWriter) retryWriteTs(ctx context.Context, updateTsFn func()) error {
	retryCfg := backoff.WithMaxRetries(
		backoff.WithContext(
			backoff.NewExponentialBackOff(), ctx),
		3,
	)

	err := backoff.Retry(func() error {
		rw.lock.Lock()
		defer rw.lock.Unlock()
		updateTsFn()
		err := rw.writeTsOrUpToDate(ctx)
		if err != nil && errors.Cause(err) == context.Canceled {
			return backoff.Permanent(err)
		}
		return err

	}, retryCfg)

	return err
}

func (rw *ProcessorTsEtcdRWriter) ensureCacheData(ctx context.Context) error {
	rw.lock.Lock()
	defer rw.lock.Unlock()
	if rw.modRevision == 0 {
		return rw.updateSubChangeFeedInfo(ctx)
	}
	return nil
}

// WriteResolvedTs writes the loacl resolvedTs into etcd
func (rw *ProcessorTsEtcdRWriter) WriteResolvedTs(ctx context.Context, resolvedTs uint64) error {
	err := rw.ensureCacheData(ctx)
	if err != nil {
		return err
	}

	return rw.retryWriteTs(ctx, func() {
		rw.info.ResolvedTs = resolvedTs
	})
}

// WriteCheckpointTs writes the checkpointTs into etcd
func (rw *ProcessorTsEtcdRWriter) WriteCheckpointTs(ctx context.Context, checkpointTs uint64) error {
	err := rw.ensureCacheData(ctx)
	if err != nil {
		return err
	}

	return rw.retryWriteTs(ctx, func() {
		rw.info.CheckPointTs = checkpointTs
	})
}

// ReadGlobalResolvedTs reads the global resolvedTs from etcd
func (rw *ProcessorTsEtcdRWriter) ReadGlobalResolvedTs(ctx context.Context) (uint64, error) {
	info, err := kv.GetChangeFeedInfo(ctx, rw.etcdClient, rw.changefeedID)
	if err != nil {
		return 0, errors.Trace(err)
	}
	return info.ResolvedTs, nil
}<|MERGE_RESOLUTION|>--- conflicted
+++ resolved
@@ -106,13 +106,8 @@
 
 // updateSubChangeFeedInfo queries SubChangeFeedInfo from etcd and update the memory cached value.
 // This function is not thread safe.
-<<<<<<< HEAD
-func (rw *ProcessorTSEtcdRWriter) updateSubChangeFeedInfo(ctx context.Context) error {
+func (rw *ProcessorTsEtcdRWriter) updateSubChangeFeedInfo(ctx context.Context) error {
 	modRevision, info, err := kv.GetSubChangeFeedInfo(ctx, rw.etcdClient, rw.changefeedID, rw.captureID)
-=======
-func (rw *ProcessorTsEtcdRWriter) updateSubChangeFeedInfo(ctx context.Context) error {
-	revision, info, err := kv.GetSubChangeFeedInfo(ctx, rw.etcdClient, rw.changefeedID, rw.captureID)
->>>>>>> 0129c6d8
 	if err != nil {
 		return err
 	}
