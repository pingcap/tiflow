// Copyright 2019 PingCAP, Inc.
//
// Licensed under the Apache License, Version 2.0 (the "License");
// you may not use this file except in compliance with the License.
// You may obtain a copy of the License at
//
//     http://www.apache.org/licenses/LICENSE-2.0
//
// Unless required by applicable law or agreed to in writing, software
// distributed under the License is distributed on an "AS IS" BASIS,
// See the License for the specific language governing permissions and
// limitations under the License.

package storage

import (
	"context"
	"time"

	"github.com/cenkalti/backoff"
	"github.com/coreos/etcd/clientv3"
	"github.com/coreos/etcd/embed"
	"github.com/pingcap/errors"
	"github.com/pingcap/log"
	"github.com/pingcap/ticdc/cdc/kv"
	"github.com/pingcap/ticdc/cdc/model"
	"github.com/pingcap/ticdc/pkg/retry"
	"github.com/pingcap/ticdc/pkg/util"
	"github.com/pingcap/tidb/store/tikv/oracle"
	"go.uber.org/zap"
)

// ChangeFeedInfoRWriter implements `roles.ChangeFeedInfoRWriter` interface
type ChangeFeedInfoRWriter struct {
	etcdClient *clientv3.Client
}

// NewChangeFeedInfoEtcdRWriter returns a new `*ChangeFeedInfoRWriter` instance
func NewChangeFeedInfoEtcdRWriter(cli *clientv3.Client) *ChangeFeedInfoRWriter {
	return &ChangeFeedInfoRWriter{
		etcdClient: cli,
	}
}

// Read reads from etcd, and returns
// - map mapping from changefeedID to `*model.ChangeFeedDetail`
// - map mapping from changefeedID to `model.ProcessorsInfos`
func (rw *ChangeFeedInfoRWriter) Read(ctx context.Context) (map[model.ChangeFeedID]*model.ChangeFeedDetail, map[model.ChangeFeedID]model.ProcessorsInfos, error) {
	_, details, err := kv.GetChangeFeeds(ctx, rw.etcdClient)
	if err != nil {
		return nil, nil, err
	}
	changefeeds := make(map[string]*model.ChangeFeedDetail, len(details))
	pinfos := make(map[string]model.ProcessorsInfos, len(details))
	for changefeedID, rawKv := range details {
		changefeed := &model.ChangeFeedDetail{}
		err := changefeed.Unmarshal(rawKv.Value)
		if err != nil {
			return nil, nil, err
		}

		pinfo, err := kv.GetAllTaskStatus(ctx, rw.etcdClient, changefeedID)
		if err != nil {
			return nil, nil, err
		}

		// Set changefeed taskStatus if exists.
		changefeedInfo, err := kv.GetChangeFeedInfo(ctx, rw.etcdClient, changefeedID)

		switch errors.Cause(err) {
		case nil:
			changefeed.Info = changefeedInfo
		case model.ErrChangeFeedNotExists:
		default:
			return nil, nil, err
		}

		changefeeds[changefeedID] = changefeed
		pinfos[changefeedID] = pinfo
	}
	return changefeeds, pinfos, nil
}

// Write writes ChangeFeedInfo of each changefeed into etcd
func (rw *ChangeFeedInfoRWriter) Write(ctx context.Context, infos map[model.ChangeFeedID]*model.ChangeFeedInfo) error {
	var (
		txn = rw.etcdClient.KV.Txn(ctx)
		ops = make([]clientv3.Op, 0, embed.DefaultMaxTxnOps)
	)
	for changefeedID, info := range infos {
		storeVal, err := info.Marshal()
		if err != nil {
			return errors.Trace(err)
		}
		key := kv.GetEtcdKeyChangeFeedStatus(changefeedID)
		ops = append(ops, clientv3.OpPut(key, storeVal))
		if uint(len(ops)) >= embed.DefaultMaxTxnOps {
			_, err = txn.Then(ops...).Commit()
			if err != nil {
				return errors.Trace(err)
			}
			txn = rw.etcdClient.KV.Txn(ctx)
			ops = ops[:0]
		}
	}
	if len(ops) > 0 {
		_, err := txn.Then(ops...).Commit()
		if err != nil {
			return errors.Trace(err)
		}
	}
	return nil
}

// ProcessorTsRWriter reads or writes the resolvedTs and checkpointTs from the storage
type ProcessorTsRWriter interface {
	// ReadGlobalResolvedTs read the bloable resolved ts.
	ReadGlobalResolvedTs(ctx context.Context) (uint64, error)

	// The flowing methods *IS NOT* thread safe.
	// GetTaskStatus returns the in memory cache *model.TaskStatus
	GetTaskStatus() *model.TaskStatus
	// UpdateInfo update the in memory cache as taskStatus in storage.
	// oldInfo and newInfo is the old and new in memory cache taskStatus.
	UpdateInfo(ctx context.Context) (oldInfo *model.TaskStatus, newInfo *model.TaskStatus, err error)
	// WriteInfoIntoStorage update taskStatus into storage, return model.ErrWriteTsConflict if in last learn taskStatus is out dated and must call UpdateInfo.
	WriteInfoIntoStorage(ctx context.Context) error
}

var _ ProcessorTsRWriter = &ProcessorTsEtcdRWriter{}

// ProcessorTsEtcdRWriter implements `ProcessorTsRWriter` interface
type ProcessorTsEtcdRWriter struct {
	etcdClient   *clientv3.Client
	changefeedID string
	captureID    string
	modRevision  int64
	taskStatus   *model.TaskStatus
	logger       *zap.Logger
}

// NewProcessorTsEtcdRWriter returns a new `*ChangeFeedInfoRWriter` instance
func NewProcessorTsEtcdRWriter(cli *clientv3.Client, changefeedID, captureID string) (*ProcessorTsEtcdRWriter, error) {
	logger := log.L().With(zap.String("changefeed id", changefeedID)).
		With(zap.String("capture id", captureID))

	rw := &ProcessorTsEtcdRWriter{
		etcdClient:   cli,
		changefeedID: changefeedID,
		captureID:    captureID,
		taskStatus:   &model.TaskStatus{},
		logger:       logger,
	}

	var err error
	rw.modRevision, rw.taskStatus, err = kv.GetTaskStatus(context.Background(), rw.etcdClient, rw.changefeedID, rw.captureID)
	if err != nil {
		return nil, errors.Trace(err)
	}

	return rw, nil
}

// UpdateInfo implements ProcessorTsRWriter interface.
func (rw *ProcessorTsEtcdRWriter) UpdateInfo(
	ctx context.Context,
) (oldInfo *model.TaskStatus, newInfo *model.TaskStatus, err error) {
	modRevision, info, err := kv.GetTaskStatus(ctx, rw.etcdClient, rw.changefeedID, rw.captureID)
	if err != nil {
		return nil, nil, errors.Trace(err)
	}

	oldInfo = rw.taskStatus
	newInfo = info
	rw.taskStatus = newInfo
	rw.modRevision = modRevision
	return
}

// WriteInfoIntoStorage write taskStatus into storage, return model.ErrWriteTsConflict if the latest taskStatus is outdated.
func (rw *ProcessorTsEtcdRWriter) WriteInfoIntoStorage(
	ctx context.Context,
) error {
	key := kv.GetEtcdKeyTask(rw.changefeedID, rw.captureID)
	value, err := rw.taskStatus.Marshal()
	if err != nil {
		return errors.Trace(err)
	}

	resp, err := rw.etcdClient.KV.Txn(ctx).If(
		clientv3.Compare(clientv3.ModRevision(key), "=", rw.modRevision),
	).Then(
		clientv3.OpPut(key, value),
	).Commit()

	if err != nil {
		return errors.Trace(err)
	}

	if !resp.Succeeded {
		log.Info("outdated table infos, ignore update taskStatus")
		return errors.Annotatef(model.ErrWriteTsConflict, "key: %s", key)
	}

	rw.logger.Debug("update task status success",
		zap.Int64("modRevision", rw.modRevision),
		zap.Stringer("status", rw.taskStatus))

	rw.modRevision = resp.Header.Revision
	return nil
}

// ReadGlobalResolvedTs reads the global resolvedTs from etcd
func (rw *ProcessorTsEtcdRWriter) ReadGlobalResolvedTs(ctx context.Context) (uint64, error) {
	info, err := kv.GetChangeFeedInfo(ctx, rw.etcdClient, rw.changefeedID)
	if err != nil {
		return 0, errors.Trace(err)
	}
	return info.ResolvedTs, nil
}

// GetTaskStatus returns the in memory cache of *model.TaskStatus stored in ProcessorTsEtcdRWriter
func (rw *ProcessorTsEtcdRWriter) GetTaskStatus() *model.TaskStatus {
	return rw.taskStatus
}

// OwnerSubCFInfoEtcdWriter encapsulates TaskStatus write operation
type OwnerSubCFInfoEtcdWriter struct {
	etcdClient *clientv3.Client
}

// NewOwnerSubCFInfoEtcdWriter returns a new `*OwnerSubCFInfoEtcdWriter` instance
func NewOwnerSubCFInfoEtcdWriter(cli *clientv3.Client) *OwnerSubCFInfoEtcdWriter {
	return &OwnerSubCFInfoEtcdWriter{
		etcdClient: cli,
	}
}

<<<<<<< HEAD
// updateInfo updates the local TaskStatus with etcd value, except for TableInfos and TablePLock
=======
// updateInfo updates the local SubChangeFeedInfo with etcd value, except for TableInfos, Admin and TablePLock
>>>>>>> 95841c66
func (ow *OwnerSubCFInfoEtcdWriter) updateInfo(
	ctx context.Context, changefeedID, captureID string, oldInfo *model.TaskStatus,
) (newInfo *model.TaskStatus, err error) {
	modRevision, info, err := kv.GetTaskStatus(ctx, ow.etcdClient, changefeedID, captureID)
	if err != nil {
		return
	}

	// TableInfos and TablePLock is updated by owner only
	newInfo = info
	newInfo.TableInfos = oldInfo.TableInfos
	newInfo.AdminJobType = oldInfo.AdminJobType
	newInfo.TablePLock = oldInfo.TablePLock
	newInfo.ModRevision = modRevision

	if newInfo.TablePLock != nil {
		if newInfo.TableCLock == nil {
			err = errors.Trace(model.ErrFindPLockNotCommit)
		} else {
			// clean lock
			newInfo.TablePLock = nil
			newInfo.TableCLock = nil
		}
	}
	return
}

// checkLock checks whether there exists p-lock or whether p-lock is committed if it exists
func (ow *OwnerSubCFInfoEtcdWriter) checkLock(
	ctx context.Context, changefeedID, captureID string,
) (status model.TableLockStatus, err error) {
	_, info, err := kv.GetTaskStatus(ctx, ow.etcdClient, changefeedID, captureID)
	if err != nil {
		if errors.Cause(err) == model.ErrTaskStatusNotExists {
			return model.TableNoLock, nil
		}
		return
	}

	// in most cases there is no p-lock
	if info.TablePLock == nil {
		status = model.TableNoLock
		return
	}

	if info.TableCLock != nil {
		status = model.TablePLockCommited
	} else {
		status = model.TablePLock
	}

	return
}

// Write persists given `TaskStatus` into etcd.
// If returned err is not nil, don't use the returned newInfo as it may be not a reasonable value.
func (ow *OwnerSubCFInfoEtcdWriter) Write(
	ctx context.Context,
	changefeedID, captureID string,
	info *model.TaskStatus,
	writePLock bool,
) (newInfo *model.TaskStatus, err error) {

	// check p-lock not exists or is already resolved
	lockStatus, err := ow.checkLock(ctx, changefeedID, captureID)
	if err != nil {
		return
	}
	newInfo = info
	switch lockStatus {
	case model.TableNoLock:
	case model.TablePLockCommited:
		newInfo.TablePLock = nil
		newInfo.TableCLock = nil
	case model.TablePLock:
		err = errors.Trace(model.ErrFindPLockNotCommit)
		return
	}

	if writePLock {
		newInfo.TablePLock = &model.TableLock{
			Ts:        oracle.EncodeTSO(time.Now().UnixNano() / int64(time.Millisecond)),
			CreatorID: util.CaptureIDFromCtx(ctx),
		}
	}

	key := kv.GetEtcdKeyTask(changefeedID, captureID)
	err = retry.Run(func() error {
		value, err := newInfo.Marshal()
		if err != nil {
			return errors.Trace(err)
		}

		resp, err := ow.etcdClient.KV.Txn(ctx).If(
			clientv3.Compare(clientv3.ModRevision(key), "=", newInfo.ModRevision),
		).Then(
			clientv3.OpPut(key, value),
		).Commit()

		if err != nil {
			return errors.Trace(err)
		}

		if !resp.Succeeded {
			log.Info("outdated table infos, update table and retry")
			newInfo, err = ow.updateInfo(ctx, changefeedID, captureID, info)
			switch errors.Cause(err) {
			case model.ErrFindPLockNotCommit:
				return backoff.Permanent(err)
			case nil:
				return errors.Trace(model.ErrWriteTaskStatusConlict)
			default:
				return errors.Trace(err)
			}
		}

		newInfo.ModRevision = resp.Header.Revision

		return nil
	}, 5)

	return
}<|MERGE_RESOLUTION|>--- conflicted
+++ resolved
@@ -236,11 +236,7 @@
 	}
 }
 
-<<<<<<< HEAD
-// updateInfo updates the local TaskStatus with etcd value, except for TableInfos and TablePLock
-=======
-// updateInfo updates the local SubChangeFeedInfo with etcd value, except for TableInfos, Admin and TablePLock
->>>>>>> 95841c66
+// updateInfo updates the local TaskStatus with etcd value, except for TableInfos, Admin and TablePLock
 func (ow *OwnerSubCFInfoEtcdWriter) updateInfo(
 	ctx context.Context, changefeedID, captureID string, oldInfo *model.TaskStatus,
 ) (newInfo *model.TaskStatus, err error) {
