package roles

import (
	"context"
	"math"
	"net/url"
	"time"

	"github.com/coreos/etcd/clientv3"
	"github.com/coreos/etcd/embed"
	"github.com/google/uuid"
	"github.com/pingcap/check"
	"github.com/pingcap/errors"
	"github.com/pingcap/log"
	timodel "github.com/pingcap/parser/model"
	"github.com/pingcap/tidb-cdc/cdc/kv"
	"github.com/pingcap/tidb-cdc/cdc/model"
	"github.com/pingcap/tidb-cdc/cdc/txn"
	"github.com/pingcap/tidb-cdc/pkg/etcd"
)

type ownerSuite struct {
	owner     Owner
	e         *embed.Etcd
	clientURL *url.URL
	client    *clientv3.Client
}

var _ = check.Suite(&ownerSuite{})

func (s *ownerSuite) SetUpTest(c *check.C) {
	dir := c.MkDir()
	var err error
	s.clientURL, s.e, err = etcd.SetupEmbedEtcd(dir)
	c.Assert(err, check.IsNil)
	s.client, err = clientv3.New(clientv3.Config{
		Endpoints:   []string{s.clientURL.String()},
		DialTimeout: 3 * time.Second,
	})
	c.Assert(err, check.IsNil)
	go func() {
		c.Log(<-s.e.Err())
	}()
}

func (s *ownerSuite) TearDownTest(c *check.C) {
	s.e.Close()
}

type handlerForPrueDMLTest struct {
	index            int
	resolvedTs1      []uint64
	resolvedTs2      []uint64
	expectResolvedTs []uint64
	c                *check.C
	cancel           func()
}

<<<<<<< HEAD
func (h *handlerForPrueDMLTest) PullDDL() (resolvedTS uint64, ddl []*txn.DDL, err error) {
=======
func (h *handlerForPrueDMLTest) PullDDL() (resolvedTs uint64, jobs []*timodel.Job, err error) {
>>>>>>> f5a027da
	return uint64(math.MaxUint64), nil, nil
}

func (h *handlerForPrueDMLTest) ExecDDL(context.Context, string, *txn.DDL) error {
	panic("unreachable")
}

func (h *handlerForPrueDMLTest) Close() error {
	return nil
}

func (h *handlerForPrueDMLTest) Read(ctx context.Context) (map[model.ChangeFeedID]model.ProcessorsInfos, error) {
	h.index++
	return map[model.ChangeFeedID]model.ProcessorsInfos{
		"test_change_feed": {
			"capture_1": {
				ResolvedTs: h.resolvedTs1[h.index],
			},
			"capture_2": {
				ResolvedTs: h.resolvedTs2[h.index],
			},
		},
	}, nil
}

func (h *handlerForPrueDMLTest) Write(ctx context.Context, infos map[model.ChangeFeedID]*model.ChangeFeedInfo) error {
	info, exist := infos["test_change_feed"]
	h.c.Assert(exist, check.IsTrue)
	h.c.Assert(info.ResolvedTs, check.Equals, h.expectResolvedTs[h.index])
	h.c.Assert(info.Status, check.Equals, model.ChangeFeedSyncDML)
	if h.index >= len(h.expectResolvedTs)-1 {
		log.Info("cancel")
		h.cancel()
	}
	return nil
}

func (s *ownerSuite) TestPureDML(c *check.C) {
	changeFeedInfos := map[model.ChangeFeedID]*model.ChangeFeedInfo{
		"test_change_feed": {
			Status: model.ChangeFeedSyncDML,
			ProcessorInfos: model.ProcessorsInfos{
				"capture_1": {},
				"capture_2": {},
			},
		},
	}
	ctx, cancel := context.WithCancel(context.Background())

	handler := &handlerForPrueDMLTest{
		index:            -1,
		resolvedTs1:      []uint64{10, 22, 64, 92, 99, 120},
		resolvedTs2:      []uint64{8, 36, 53, 88, 103, 108},
		expectResolvedTs: []uint64{8, 22, 53, 88, 99, 100},
		cancel:           cancel,
		c:                c,
	}

	manager := NewMockManager(uuid.New().String(), cancel)
	err := manager.CampaignOwner(ctx)
	c.Assert(err, check.IsNil)
	owner := &ownerImpl{
		changeFeedInfos: changeFeedInfos,
		targetTs:        100,
		ddlHandler:      handler,
		cfRWriter:       handler,
		manager:         manager,
	}
	s.owner = owner
	err = owner.Run(ctx, 50*time.Millisecond)
	c.Assert(err.Error(), check.Equals, "context canceled")

}

type handlerForDDLTest struct {
	ddlIndex      int
<<<<<<< HEAD
	ddls          []*txn.DDL
	ddlResolvedTS []uint64
=======
	ddlJobs       []*timodel.Job
	ddlResolvedTs []uint64
>>>>>>> f5a027da

	ddlExpectIndex int

	dmlIndex                int
	resolvedTs1             []uint64
	resolvedTs2             []uint64
	currentGlobalResolvedTs uint64

	dmlExpectIndex   int
	expectResolvedTs []uint64
	expectStatus     []model.ChangeFeedStatus

	c      *check.C
	cancel func()
}

<<<<<<< HEAD
func (h *handlerForDDLTest) PullDDL() (resolvedTS uint64, jobs []*txn.DDL, err error) {
	if h.ddlIndex < len(h.ddls)-1 {
		h.ddlIndex++
	}
	return h.ddlResolvedTS[h.ddlIndex], []*txn.DDL{h.ddls[h.ddlIndex]}, nil
=======
func (h *handlerForDDLTest) PullDDL() (resolvedTs uint64, jobs []*timodel.Job, err error) {
	if h.ddlIndex < len(h.ddlJobs)-1 {
		h.ddlIndex++
	}
	return h.ddlResolvedTs[h.ddlIndex], []*timodel.Job{h.ddlJobs[h.ddlIndex]}, nil
>>>>>>> f5a027da
}

func (h *handlerForDDLTest) ExecDDL(ctx context.Context, sinkURI string, ddl *txn.DDL) error {
	h.ddlExpectIndex++
<<<<<<< HEAD
	h.c.Assert(ddl, check.DeepEquals, h.ddls[h.ddlExpectIndex])
	h.c.Assert(ddl.Job.BinlogInfo.FinishedTS, check.Equals, h.currentGlobalResolvedTS)
	return nil
}

func (h *handlerForDDLTest) Close() error {
=======
	h.c.Assert(job, check.DeepEquals, h.ddlJobs[h.ddlExpectIndex])
	h.c.Assert(job.BinlogInfo.FinishedTS, check.Equals, h.currentGlobalResolvedTs)
>>>>>>> f5a027da
	return nil
}

func (h *handlerForDDLTest) Read(ctx context.Context) (map[model.ChangeFeedID]model.ProcessorsInfos, error) {
	if h.dmlIndex < len(h.resolvedTs1)-1 {
		h.dmlIndex++
	}
	return map[model.ChangeFeedID]model.ProcessorsInfos{
		"test_change_feed": {
			"capture_1": {
				ResolvedTs:   h.resolvedTs1[h.dmlIndex],
				CheckPointTs: h.currentGlobalResolvedTs,
			},
			"capture_2": {
				ResolvedTs:   h.resolvedTs2[h.dmlIndex],
				CheckPointTs: h.currentGlobalResolvedTs,
			},
		},
	}, nil
}

func (h *handlerForDDLTest) Write(ctx context.Context, infos map[model.ChangeFeedID]*model.ChangeFeedInfo) error {
	h.dmlExpectIndex++
	info, exist := infos["test_change_feed"]
	h.c.Assert(exist, check.IsTrue)
	h.currentGlobalResolvedTs = info.ResolvedTs
	h.c.Assert(info.ResolvedTs, check.Equals, h.expectResolvedTs[h.dmlExpectIndex])
	h.c.Assert(info.Status, check.Equals, h.expectStatus[h.dmlExpectIndex])
	if h.dmlExpectIndex >= len(h.expectResolvedTs)-1 {
		log.Info("cancel")
		h.cancel()
	}
	return nil
}

func (s *ownerSuite) TestDDL(c *check.C) {

	changeFeedInfos := map[model.ChangeFeedID]*model.ChangeFeedInfo{
		"test_change_feed": {
			Status: model.ChangeFeedSyncDML,
			ProcessorInfos: model.ProcessorsInfos{
				"capture_1": {},
				"capture_2": {},
			},
		},
	}
	ctx, cancel := context.WithCancel(context.Background())

	handler := &handlerForDDLTest{
		ddlIndex:      -1,
<<<<<<< HEAD
		ddlResolvedTS: []uint64{5, 8, 49, 91, 113},
		ddls: []*txn.DDL{
			{Job: &timodel.Job{
=======
		ddlResolvedTs: []uint64{5, 8, 49, 91, 113},
		ddlJobs: []*timodel.Job{
			{
>>>>>>> f5a027da
				ID: 1,
				BinlogInfo: &timodel.HistoryInfo{
					FinishedTS: 3,
				},
			}},
			{Job: &timodel.Job{
				ID: 2,
				BinlogInfo: &timodel.HistoryInfo{
					FinishedTS: 7,
				},
			}},
			{Job: &timodel.Job{
				ID: 3,
				BinlogInfo: &timodel.HistoryInfo{
					FinishedTS: 11,
				},
			}},
			{Job: &timodel.Job{
				ID: 4,
				BinlogInfo: &timodel.HistoryInfo{
					FinishedTS: 89,
				},
			}},
			{Job: &timodel.Job{
				ID: 5,
				BinlogInfo: &timodel.HistoryInfo{
					FinishedTS: 111,
				},
			}},
		},

		ddlExpectIndex: -1,

		dmlIndex:                -1,
		resolvedTs1:             []uint64{10, 22, 64, 92, 99, 120},
		resolvedTs2:             []uint64{8, 36, 53, 88, 103, 108},
		currentGlobalResolvedTs: 0,

		dmlExpectIndex: -1,
		expectResolvedTs: []uint64{
			3, 3,
			7, 7,
			11, 11,
			89, 89,
			100},
		expectStatus: []model.ChangeFeedStatus{
			model.ChangeFeedWaitToExecDDL, model.ChangeFeedExecDDL,
			model.ChangeFeedWaitToExecDDL, model.ChangeFeedExecDDL,
			model.ChangeFeedWaitToExecDDL, model.ChangeFeedExecDDL,
			model.ChangeFeedWaitToExecDDL, model.ChangeFeedExecDDL,
			model.ChangeFeedSyncDML},

		cancel: cancel,
		c:      c,
	}

	manager := NewMockManager(uuid.New().String(), cancel)
	err := manager.CampaignOwner(ctx)
	c.Assert(err, check.IsNil)
	owner := &ownerImpl{
		changeFeedInfos: changeFeedInfos,
		targetTs:        100,

		ddlHandler: handler,
		cfRWriter:  handler,
		manager:    manager,
	}
	s.owner = owner
	err = owner.Run(ctx, 50*time.Millisecond)
	c.Assert(errors.Cause(err), check.DeepEquals, context.Canceled)

}

func (s *ownerSuite) TestAssignChangeFeed(c *check.C) {
	var (
		err          error
		changefeedID = "test-assign-changefeed"
		detail       = &model.ChangeFeedDetail{
			TableIDs: []uint64{30, 31, 32, 33},
		}
		captureIDs  = []string{"capture1", "capture2", "capture3"}
		expectedIDs = map[string][]*model.ProcessTableInfo{
			"capture1": {{ID: 30}, {ID: 33}},
			"capture2": {{ID: 31}},
			"capture3": {{ID: 32}},
		}
	)
	err = kv.SaveChangeFeedDetail(context.Background(), s.client, detail, changefeedID)
	c.Assert(err, check.IsNil)
	for _, cid := range captureIDs {
		cinfo := &model.CaptureInfo{ID: cid}
		// TODO: reorginaze etcd operation for capture info
		key := kv.EtcdKeyBase + "/capture/info/" + cid
		data, err := cinfo.Marshal()
		c.Assert(err, check.IsNil)
		_, err = s.client.Put(context.Background(), key, string(data))
		c.Assert(err, check.IsNil)
	}
	owner := &ownerImpl{etcdClient: s.client}
	pinfo, err := owner.assignChangeFeed(context.Background(), changefeedID)
	c.Assert(err, check.IsNil)

	etcdPinfo, err := kv.GetSubChangeFeedInfos(context.Background(), s.client, changefeedID)
	c.Assert(err, check.IsNil)
	c.Assert(pinfo, check.DeepEquals, etcdPinfo)
	for captureID, info := range etcdPinfo {
		c.Assert(expectedIDs[captureID], check.DeepEquals, info.TableInfos)
	}
}<|MERGE_RESOLUTION|>--- conflicted
+++ resolved
@@ -56,11 +56,7 @@
 	cancel           func()
 }
 
-<<<<<<< HEAD
-func (h *handlerForPrueDMLTest) PullDDL() (resolvedTS uint64, ddl []*txn.DDL, err error) {
-=======
-func (h *handlerForPrueDMLTest) PullDDL() (resolvedTs uint64, jobs []*timodel.Job, err error) {
->>>>>>> f5a027da
+func (h *handlerForPrueDMLTest) PullDDL() (resolvedTs uint64, ddl []*txn.DDL, err error) {
 	return uint64(math.MaxUint64), nil, nil
 }
 
@@ -137,13 +133,8 @@
 
 type handlerForDDLTest struct {
 	ddlIndex      int
-<<<<<<< HEAD
 	ddls          []*txn.DDL
-	ddlResolvedTS []uint64
-=======
-	ddlJobs       []*timodel.Job
 	ddlResolvedTs []uint64
->>>>>>> f5a027da
 
 	ddlExpectIndex int
 
@@ -160,34 +151,21 @@
 	cancel func()
 }
 
-<<<<<<< HEAD
-func (h *handlerForDDLTest) PullDDL() (resolvedTS uint64, jobs []*txn.DDL, err error) {
+func (h *handlerForDDLTest) PullDDL() (resolvedTs uint64, jobs []*txn.DDL, err error) {
 	if h.ddlIndex < len(h.ddls)-1 {
 		h.ddlIndex++
 	}
-	return h.ddlResolvedTS[h.ddlIndex], []*txn.DDL{h.ddls[h.ddlIndex]}, nil
-=======
-func (h *handlerForDDLTest) PullDDL() (resolvedTs uint64, jobs []*timodel.Job, err error) {
-	if h.ddlIndex < len(h.ddlJobs)-1 {
-		h.ddlIndex++
-	}
-	return h.ddlResolvedTs[h.ddlIndex], []*timodel.Job{h.ddlJobs[h.ddlIndex]}, nil
->>>>>>> f5a027da
+	return h.ddlResolvedTs[h.ddlIndex], []*txn.DDL{h.ddls[h.ddlIndex]}, nil
 }
 
 func (h *handlerForDDLTest) ExecDDL(ctx context.Context, sinkURI string, ddl *txn.DDL) error {
 	h.ddlExpectIndex++
-<<<<<<< HEAD
 	h.c.Assert(ddl, check.DeepEquals, h.ddls[h.ddlExpectIndex])
-	h.c.Assert(ddl.Job.BinlogInfo.FinishedTS, check.Equals, h.currentGlobalResolvedTS)
+	h.c.Assert(ddl.Job.BinlogInfo.FinishedTS, check.Equals, h.currentGlobalResolvedTs)
 	return nil
 }
 
 func (h *handlerForDDLTest) Close() error {
-=======
-	h.c.Assert(job, check.DeepEquals, h.ddlJobs[h.ddlExpectIndex])
-	h.c.Assert(job.BinlogInfo.FinishedTS, check.Equals, h.currentGlobalResolvedTs)
->>>>>>> f5a027da
 	return nil
 }
 
@@ -238,15 +216,9 @@
 
 	handler := &handlerForDDLTest{
 		ddlIndex:      -1,
-<<<<<<< HEAD
-		ddlResolvedTS: []uint64{5, 8, 49, 91, 113},
+		ddlResolvedTs: []uint64{5, 8, 49, 91, 113},
 		ddls: []*txn.DDL{
 			{Job: &timodel.Job{
-=======
-		ddlResolvedTs: []uint64{5, 8, 49, 91, 113},
-		ddlJobs: []*timodel.Job{
-			{
->>>>>>> f5a027da
 				ID: 1,
 				BinlogInfo: &timodel.HistoryInfo{
 					FinishedTS: 3,
