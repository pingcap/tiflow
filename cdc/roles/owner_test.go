--- conflicted
+++ resolved
@@ -166,27 +166,18 @@
 	cancel func()
 }
 
-<<<<<<< HEAD
-func (h *handlerForDDLTest) PullDDL() (resolvedTs uint64, jobs []*timodel.Job, err error) {
+func (h *handlerForDDLTest) PullDDL() (resolvedTs uint64, jobs []*txn.DDL, err error) {
 	h.mu.RLock()
 	defer h.mu.RUnlock()
-	if h.ddlIndex < len(h.ddlJobs)-1 {
-=======
-func (h *handlerForDDLTest) PullDDL() (resolvedTs uint64, jobs []*txn.DDL, err error) {
 	if h.ddlIndex < len(h.ddls)-1 {
->>>>>>> ace8f222
 		h.ddlIndex++
 	}
 	return h.ddlResolvedTs[h.ddlIndex], []*txn.DDL{h.ddls[h.ddlIndex]}, nil
 }
 
-<<<<<<< HEAD
-func (h *handlerForDDLTest) ExecDDL(job *timodel.Job) error {
+func (h *handlerForDDLTest) ExecDDL(ctx context.Context, sinkURI string, ddl *txn.DDL) error {
 	h.mu.Lock()
 	defer h.mu.Unlock()
-=======
-func (h *handlerForDDLTest) ExecDDL(ctx context.Context, sinkURI string, ddl *txn.DDL) error {
->>>>>>> ace8f222
 	h.ddlExpectIndex++
 	h.c.Assert(ddl, check.DeepEquals, h.ddls[h.ddlExpectIndex])
 	h.c.Assert(ddl.Job.BinlogInfo.FinishedTS, check.Equals, h.currentGlobalResolvedTs)
