--- conflicted
+++ resolved
@@ -113,10 +113,7 @@
 			cfInfo.ProcessorInfos = etcdChangeFeedInfo
 		} else {
 			var targetTs uint64
-<<<<<<< HEAD
 			var tableIDs []uint64
-=======
->>>>>>> e20a37af
 			changefeed, ok := changefeeds[changeFeedID]
 			if !ok {
 				return errors.Annotatef(model.ErrChangeFeedNotExists, "id:%s", changeFeedID)
