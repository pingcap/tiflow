// Copyright 2019 PingCAP, Inc.
//
// Licensed under the Apache License, Version 2.0 (the "License");
// you may not use this file except in compliance with the License.
// You may obtain a copy of the License at
//
//     http://www.apache.org/licenses/LICENSE-2.0
//
// Unless required by applicable law or agreed to in writing, software
// distributed under the License is distributed on an "AS IS" BASIS,
// See the License for the specific language governing permissions and
// limitations under the License.

package roles

import (
	"context"
	"sync"
	"time"

	"github.com/coreos/etcd/clientv3"
	"github.com/pingcap/errors"
	"github.com/pingcap/log"
	timodel "github.com/pingcap/parser/model"
	"github.com/pingcap/tidb-cdc/cdc/kv"
	"github.com/pingcap/tidb-cdc/cdc/model"
	"github.com/pingcap/tidb-cdc/cdc/roles/storage"
	"go.uber.org/zap"
)

// Owner is used to process etcd information for a capture with owner role
type Owner interface {
	// GetResolvedTs gets resolvedTs of a ChangeFeed
	GetResolvedTs(changeFeedID string) (uint64, error)

	// GetCheckpointTs gets CheckpointTs of a ChangeFeed
	GetCheckpointTs(changeFeedID string) (uint64, error)

	// Run a goroutine to handle Owner logic
	Run(ctx context.Context, tickTime time.Duration) error

	// IsOwner checks whether it has campaigned as owner
	IsOwner(ctx context.Context) bool
}

// OwnerDDLHandler defines the ddl handler for Owner
// which can pull ddl jobs and execute ddl jobs
type OwnerDDLHandler interface {

	// PullDDL pulls the ddl jobs and returns resolvedTs of DDL Puller and job list.
	PullDDL() (resolvedTs uint64, jobs []*timodel.Job, err error)

	// ExecDDL executes the ddl job
	ExecDDL(*timodel.Job) error
}

// ChangeFeedInfoRWriter defines the Reader and Writer for ChangeFeedInfo
type ChangeFeedInfoRWriter interface {
	// Read the changefeed info from storage such as etcd.
	Read(ctx context.Context) (map[model.ChangeFeedID]model.ProcessorsInfos, error)
	// Write the changefeed info to storage such as etcd.
	Write(ctx context.Context, infos map[model.ChangeFeedID]*model.ChangeFeedInfo) error
}

// TODO edit sub change feed
type ownerImpl struct {
	changeFeedInfos map[model.ChangeFeedID]*model.ChangeFeedInfo

	ddlHandler OwnerDDLHandler
	cfRWriter  ChangeFeedInfoRWriter

	ddlResolvedTs uint64
	targetTs      uint64
	ddlJobHistory []*timodel.Job

	l sync.RWMutex

	etcdClient *clientv3.Client
	manager    Manager
}

// NewOwner creates a new ownerImpl instance
func NewOwner(targetTs uint64, cli *clientv3.Client, manager Manager) *ownerImpl {
	owner := &ownerImpl{
		changeFeedInfos: make(map[model.ChangeFeedID]*model.ChangeFeedInfo),
		ddlHandler:      NewDDLHandler(),
		cfRWriter:       storage.NewChangeFeedInfoEtcdRWriter(cli),
		etcdClient:      cli,
		manager:         manager,
	}
	return owner
}

func (o *ownerImpl) loadChangeFeedInfos(ctx context.Context) error {
	infos, err := o.cfRWriter.Read(ctx)
	if err != nil {
		return errors.Trace(err)
	}
	// TODO: handle changefeed changed and the table of sub changefeed changed
	// TODO: find the first index of one changefeed in ddl jobs
	for changeFeedID, etcdChangeFeedInfo := range infos {
		// new changefeed, no subchangefeed assignd
		if len(etcdChangeFeedInfo) == 0 {
			createdInfo, err := o.assignChangeFeed(ctx, changeFeedID)
			if err != nil {
				return err
			}
			etcdChangeFeedInfo = createdInfo
		}

		if cfInfo, exist := o.changeFeedInfos[changeFeedID]; exist {
			cfInfo.ProcessorInfos = etcdChangeFeedInfo
		} else {
			o.changeFeedInfos[changeFeedID] = &model.ChangeFeedInfo{
				Status:          model.ChangeFeedSyncDML,
				ResolvedTs:      0,
				CheckpointTs:    0,
				ProcessorInfos:  etcdChangeFeedInfo,
				DDLCurrentIndex: 0,
			}
		}
	}
	return nil
}

func (o *ownerImpl) flushChangeFeedInfos(ctx context.Context) error {
	return errors.Trace(o.cfRWriter.Write(ctx, o.changeFeedInfos))
}

func (o *ownerImpl) pullDDLJob() error {
	ddlResolvedTs, ddlJobs, err := o.ddlHandler.PullDDL()
	if err != nil {
		return errors.Trace(err)
	}
	o.ddlResolvedTs = ddlResolvedTs
	o.ddlJobHistory = append(o.ddlJobHistory, ddlJobs...)
	return nil
}

func (o *ownerImpl) getChangeFeedInfo(changeFeedID string) (*model.ChangeFeedInfo, error) {
	info, exist := o.changeFeedInfos[changeFeedID]
	if !exist {
		return nil, errors.NotFoundf("ChangeFeed(%s) in ChangeFeedInfos", changeFeedID)
	}
	return info, nil
}

func (o *ownerImpl) GetResolvedTs(changeFeedID string) (uint64, error) {
	o.l.RLock()
	defer o.l.RUnlock()
	cfInfo, err := o.getChangeFeedInfo(changeFeedID)
	if err != nil {
		return 0, err
	}
	return cfInfo.ResolvedTs, nil
}

func (o *ownerImpl) GetCheckpointTs(changeFeedID string) (uint64, error) {
	o.l.RLock()
	defer o.l.RUnlock()
	cfInfo, err := o.getChangeFeedInfo(changeFeedID)
	if err != nil {
		return 0, err
	}
	return cfInfo.CheckpointTs, nil
}

func (o *ownerImpl) calcResolvedTs() error {
	for _, cfInfo := range o.changeFeedInfos {
		if cfInfo.Status != model.ChangeFeedSyncDML {
			continue
		}
		minResolvedTs := o.targetTs

		// calc the min of all resolvedTs in captures
		for _, pStatus := range cfInfo.ProcessorInfos {
			if minResolvedTs > pStatus.ResolvedTs {
				minResolvedTs = pStatus.ResolvedTs
			}
		}

		// if minResolvedTs is greater than ddlResolvedTs,
		// it means that ddlJobHistory in memory is not intact,
		// there are some ddl jobs which finishedTs is smaller than minResolvedTs we don't know.
		// so we need to call `pullDDLJob`, update the ddlJobHistory and ddlResolvedTs.
		if minResolvedTs > o.ddlResolvedTs {
			if err := o.pullDDLJob(); err != nil {
				return errors.Trace(err)
			}
			if minResolvedTs > o.ddlResolvedTs {
				minResolvedTs = o.ddlResolvedTs
			}
		}

		// if minResolvedTs is greater than the finishedTS of ddl job which is not executed,
		// we need to execute this ddl job
		if len(o.ddlJobHistory) > cfInfo.DDLCurrentIndex &&
			minResolvedTs > o.ddlJobHistory[cfInfo.DDLCurrentIndex].BinlogInfo.FinishedTS {
			minResolvedTs = o.ddlJobHistory[cfInfo.DDLCurrentIndex].BinlogInfo.FinishedTS
			cfInfo.Status = model.ChangeFeedWaitToExecDDL
		}
		cfInfo.ResolvedTs = minResolvedTs
	}
	return nil
}

func (o *ownerImpl) handleDDL(ctx context.Context) error {
waitCheckpointTsLoop:
	for changeFeedID, cfInfo := range o.changeFeedInfos {
		if cfInfo.Status != model.ChangeFeedWaitToExecDDL {
			continue waitCheckpointTsLoop
		}
		todoDDLJob := o.ddlJobHistory[cfInfo.DDLCurrentIndex]

		// Check if all the checkpointTs of capture are achieving global resolvedTs(which is equal to todoDDLJob.FinishedTS)
		for _, pInfo := range cfInfo.ProcessorInfos {
			if pInfo.CheckPointTs != todoDDLJob.BinlogInfo.FinishedTS {
				continue waitCheckpointTsLoop
			}
		}

		// Execute DDL Job asynchronously
		cfInfo.Status = model.ChangeFeedExecDDL
		go func(changeFeedID string, cfInfo *model.ChangeFeedInfo) {
			err := o.ddlHandler.ExecDDL(todoDDLJob)
			o.l.Lock()
			defer o.l.Unlock()
			// If DDL executing failed, pause the changefeed and print log
			if err != nil {
				cfInfo.Status = model.ChangeFeedDDLExecuteFailed
				log.Error("Execute DDL failed",
					zap.String("ChangeFeedID", changeFeedID),
					zap.Error(err),
					zap.Reflect("ddlJob", todoDDLJob))
				return
			}
			if cfInfo.Status != model.ChangeFeedExecDDL {
				log.Fatal("changeFeedState must be ChangeFeedExecDDL when DDL is executed",
					zap.String("ChangeFeedID", changeFeedID),
					zap.String("ChangeFeedState", cfInfo.Status.String()))
			}
			cfInfo.DDLCurrentIndex += 1
			cfInfo.Status = model.ChangeFeedSyncDML
		}(changeFeedID, cfInfo)
	}
	return nil
}

func (o *ownerImpl) Run(ctx context.Context, tickTime time.Duration) error {
	for {
		select {
		case <-ctx.Done():
			return ctx.Err()
		case <-time.After(tickTime):
			if !o.IsOwner(ctx) {
				continue
			}
			err := o.run(ctx)
			if err != nil {
				return err
			}
		}
	}
}

func (o *ownerImpl) run(ctx context.Context) error {
	cctx, cancel := context.WithCancel(ctx)
	defer cancel()
	go func() {
		select {
		case <-cctx.Done():
		case <-o.manager.RetireNotify():
			cancel()
		}
	}()

	o.l.Lock()
	defer o.l.Unlock()
	err := o.loadChangeFeedInfos(cctx)
	if err != nil {
		return errors.Trace(err)
	}
	err = o.calcResolvedTs()
	if err != nil {
		return errors.Trace(err)
	}
	err = o.handleDDL(cctx)
	if err != nil {
		return errors.Trace(err)
	}
	err = o.flushChangeFeedInfos(cctx)
	if err != nil {
		return errors.Trace(err)
	}
	return nil
}

func (o *ownerImpl) IsOwner(_ context.Context) bool {
	return o.manager.IsOwner()
}

// assignChangeFeed handels newly added changefeed with following steps:
// 1. assign tables to captures
// 2. create subchangefeed info for each capture, and persist to storage
func (o *ownerImpl) assignChangeFeed(ctx context.Context, changefeedID string) (model.ProcessorsInfos, error) {
	cinfo, err := kv.GetChangeFeedDetail(ctx, o.etcdClient, changefeedID)
	if err != nil {
		return nil, errors.Trace(err)
	}
	if len(cinfo.TableIDs) == 0 {
		return nil, errors.Errorf("no table ids in changefeed %s", changefeedID)
	}

	_, captures, err := kv.GetCaptures(ctx, o.etcdClient)
	if err != nil {
		return nil, errors.Trace(err)
	}
	if len(captures) == 0 {
		return nil, errors.New("no available capture")
	}

	result := make(map[string]*model.SubChangeFeedInfo, len(captures))

	// assign tables with simple round robin
	tableInfos := make([][]*model.ProcessTableInfo, len(captures))
	for i, tableID := range cinfo.TableIDs {
		captureIndex := i % len(captures)
		tableInfos[captureIndex] = append(tableInfos[captureIndex], &model.ProcessTableInfo{
<<<<<<< HEAD
			StartTS: cinfo.StartTS,
			ID:      tableID,
=======
			StartTs: cinfo.StartTs,
			ID:      id,
>>>>>>> f5a027da
		})
	}

	// persist changefeed synchronization status to storage
	err = kv.PutChangeFeedStatus(ctx, o.etcdClient, changefeedID,
		&model.ChangeFeedInfo{
			CheckpointTs: cinfo.StartTs,
			ResolvedTs:   0,
		})
	if err != nil {
		return nil, err
	}

	// create subchangefeed info and persist to storage
	for i := range tableInfos {
		key := kv.GetEtcdKeySubChangeFeed(changefeedID, captures[i].ID)
		info := &model.SubChangeFeedInfo{
			CheckPointTs: 0, // TODO: refine checkpointTs
			ResolvedTs:   0,
			TableInfos:   tableInfos[i],
		}
		sinfo, err := info.Marshal()
		if err != nil {
			return nil, err
		}
		_, err = o.etcdClient.Put(ctx, key, sinfo)
		if err != nil {
			return nil, errors.Trace(err)
		}
		result[captures[i].ID] = info
	}

	return result, nil
}<|MERGE_RESOLUTION|>--- conflicted
+++ resolved
@@ -326,13 +326,8 @@
 	for i, tableID := range cinfo.TableIDs {
 		captureIndex := i % len(captures)
 		tableInfos[captureIndex] = append(tableInfos[captureIndex], &model.ProcessTableInfo{
-<<<<<<< HEAD
-			StartTS: cinfo.StartTS,
+			StartTs: cinfo.StartTs,
 			ID:      tableID,
-=======
-			StartTs: cinfo.StartTs,
-			ID:      id,
->>>>>>> f5a027da
 		})
 	}
 
