### Makefile for ticdc
.PHONY: build test check clean fmt cdc kafka_consumer coverage \
	integration_test_build integration_test integration_test_mysql integration_test_kafka bank \
	dm dm-master dm-worker dmctl dm-portal dm-syncer dm_coverage

PROJECT=ticdc
P=3

FAIL_ON_STDOUT := awk '{ print  } END { if (NR > 0) { exit 1  }  }'

CURDIR := $(shell pwd)
path_to_add := $(addsuffix /bin,$(subst :,/bin:,$(GOPATH)))
export PATH := $(CURDIR)/bin:$(path_to_add):$(PATH)

SHELL := /usr/bin/env bash

TEST_DIR := /tmp/tidb_cdc_test
DM_TEST_DIR := /tmp/dm_test

GO       := GO111MODULE=on go
ifeq (${CDC_ENABLE_VENDOR}, 1)
GOVENDORFLAG := -mod=vendor
endif

GOBUILD  := CGO_ENABLED=0 $(GO) build $(BUILD_FLAG) -trimpath $(GOVENDORFLAG)
GOBUILDNOVENDOR  := CGO_ENABLED=0 $(GO) build $(BUILD_FLAG) -trimpath
GOTEST   := CGO_ENABLED=1 $(GO) test -p $(P) --race
GOTESTNORACE := CGO_ENABLED=1 $(GO) test -p $(P)

ARCH  := "$(shell uname -s)"
LINUX := "Linux"
MAC   := "Darwin"
CDC_PKG := github.com/pingcap/ticdc
DM_PKG := github.com/pingcap/ticdc/dm
PACKAGE_LIST := go list ./... | grep -vE 'vendor|proto|ticdc\/tests|integration|testing_utils|pb|pbmock'
PACKAGE_LIST_WITHOUT_DM := $(PACKAGE_LIST) | grep -vE 'github.com/pingcap/ticdc/dm'
DM_PACKAGE_LIST := go list github.com/pingcap/ticdc/dm/... | grep -vE 'pb|pbmock|dm/cmd'
PACKAGES := $$($(PACKAGE_LIST))
PACKAGES_WITHOUT_DM := $$($(PACKAGE_LIST_WITHOUT_DM))
DM_PACKAGES := $$($(DM_PACKAGE_LIST))
FILES := $$(find . -name '*.go' -type f | grep -vE 'vendor|kv_gen|proto|pb\.go|pb\.gw\.go')
TEST_FILES := $$(find . -name '*_test.go' -type f | grep -vE 'vendor|kv_gen|integration|testing_utils')
TEST_FILES_WITHOUT_DM := $$(find . -name '*_test.go' -type f | grep -vE 'vendor|kv_gen|integration|testing_utils|^\./dm')
FAILPOINT_DIR := $$(for p in $(PACKAGES); do echo $${p\#"github.com/pingcap/$(PROJECT)/"}|grep -v "github.com/pingcap/$(PROJECT)"; done)
FAILPOINT := tools/bin/failpoint-ctl

FAILPOINT_ENABLE  := $$(echo $(FAILPOINT_DIR) | xargs $(FAILPOINT) enable >/dev/null)
FAILPOINT_DISABLE := $$(echo $(FAILPOINT_DIR) | xargs $(FAILPOINT) disable >/dev/null)

RELEASE_VERSION =
ifeq ($(RELEASE_VERSION),)
	RELEASE_VERSION := v5.2.0-master
	release_version_regex := ^v5\..*$$
	release_branch_regex := "^release-[0-9]\.[0-9].*$$|^HEAD$$|^.*/*tags/v[0-9]\.[0-9]\..*$$"
	ifneq ($(shell git rev-parse --abbrev-ref HEAD | egrep $(release_branch_regex)),)
		# If we are in release branch, try to use tag version.
		ifneq ($(shell git describe --tags --dirty | egrep $(release_version_regex)),)
			RELEASE_VERSION := $(shell git describe --tags --dirty)
		endif
	else ifneq ($(shell git status --porcelain),)
		# Add -dirty if the working tree is dirty for non release branch.
		RELEASE_VERSION := $(RELEASE_VERSION)-dirty
	endif
endif

BUILDTS := $(shell date -u '+%Y-%m-%d %H:%M:%S')
GITHASH := $(shell git rev-parse HEAD)
GITBRANCH := $(shell git rev-parse --abbrev-ref HEAD)
GOVERSION := $(shell go version)

# CDC LDFLAGS.
LDFLAGS += -X "$(CDC_PKG)/pkg/version.ReleaseVersion=$(RELEASE_VERSION)"
LDFLAGS += -X "$(CDC_PKG)/pkg/version.BuildTS=$(BUILDTS)"
LDFLAGS += -X "$(CDC_PKG)/pkg/version.GitHash=$(GITHASH)"
LDFLAGS += -X "$(CDC_PKG)/pkg/version.GitBranch=$(GITBRANCH)"
LDFLAGS += -X "$(CDC_PKG)/pkg/version.GoVersion=$(GOVERSION)"

# DM LDFLAGS.
LDFLAGS += -X "$(DM_PKG)/pkg/utils.ReleaseVersion=$(RELEASE_VERSION)"
LDFLAGS += -X "$(DM_PKG)/pkg/utils.BuildTS=$(BUILDTS)"
LDFLAGS += -X "$(DM_PKG)/pkg/utils.GitHash=$(GITHASH)"
LDFLAGS += -X "$(DM_PKG)/pkg/utils.GitBranch=$(GITBRANCH)"
LDFLAGS += -X "$(DM_PKG)/pkg/utils.GoVersion=$(GOVERSION)"

default: build buildsucc

buildsucc:
	@echo Build TiDB CDC successfully!

all: dev install

dev: check test

test: unit_test dm_unit_test

build: cdc dm

bank:
	$(GOBUILD) -ldflags '$(LDFLAGS)' -o bin/bank ./tests/bank/bank.go ./tests/bank/case.go

build-failpoint: check_failpoint_ctl
	$(FAILPOINT_ENABLE)
	$(GOBUILD) -ldflags '$(LDFLAGS)' -o bin/cdc ./cmd/cdc/main.go
	$(FAILPOINT_DISABLE)

cdc:
	$(GOBUILD) -ldflags '$(LDFLAGS)' -o bin/cdc ./cmd/cdc/main.go

kafka_consumer:
	$(GOBUILD) -ldflags '$(LDFLAGS)' -o bin/cdc_kafka_consumer ./cmd/kafka-consumer/main.go

install:
	go install ./...

unit_test: check_failpoint_ctl
	mkdir -p "$(TEST_DIR)"
	$(FAILPOINT_ENABLE)
	@export log_level=error;\
	$(GOTEST) -cover -covermode=atomic -coverprofile="$(TEST_DIR)/cov.unit.out" $(PACKAGES_WITHOUT_DM) \
	|| { $(FAILPOINT_DISABLE); exit 1; }
	$(FAILPOINT_DISABLE)

unit_test_in_verify_ci: check_failpoint_ctl tools/bin/gotestsum tools/bin/gocov tools/bin/gocov-xml
	mkdir -p "$(TEST_DIR)"
	$(FAILPOINT_ENABLE)
	@export log_level=error;\
	CGO_ENABLED=1 tools/bin/gotestsum --junitfile cdc-junit-report.xml -- -v -timeout 5m -p $(P) --race \
	-covermode=atomic -coverprofile="$(TEST_DIR)/cov.unit.out" $(PACKAGES_WITHOUT_DM) \
	|| { $(FAILPOINT_DISABLE); exit 1; }
	tools/bin/gocov convert "$(TEST_DIR)/cov.unit.out" | tools/bin/gocov-xml > cdc-coverage.xml
	$(FAILPOINT_DISABLE)

leak_test: check_failpoint_ctl
	$(FAILPOINT_ENABLE)
	@export log_level=error;\
	$(GOTEST) -count=1 --tags leak $(PACKAGES_WITHOUT_DM) || { $(FAILPOINT_DISABLE); exit 1; }
	$(FAILPOINT_DISABLE)

check_third_party_binary:
	@which bin/tidb-server
	@which bin/tikv-server
	@which bin/pd-server
	@which bin/tiflash
	@which bin/pd-ctl
	@which bin/sync_diff_inspector
	@which bin/go-ycsb
	@which bin/etcdctl
	@which bin/jq
	@which bin/minio

integration_test_build: check_failpoint_ctl
	$(FAILPOINT_ENABLE)
	$(GOTEST) -ldflags '$(LDFLAGS)' -c -cover -covermode=atomic \
		-coverpkg=github.com/pingcap/ticdc/... \
		-o bin/cdc.test github.com/pingcap/ticdc/cmd/cdc \
	|| { $(FAILPOINT_DISABLE); exit 1; }
	$(GOBUILD) -ldflags '$(LDFLAGS)' -o bin/cdc ./cmd/cdc/main.go \
	|| { $(FAILPOINT_DISABLE); exit 1; }
	$(FAILPOINT_DISABLE)

integration_test: integration_test_mysql

integration_test_mysql:
	tests/run.sh mysql "$(CASE)"

integration_test_kafka: check_third_party_binary
	tests/run.sh kafka "$(CASE)"

fmt: tools/bin/gofumports tools/bin/shfmt
	@echo "gofmt (simplify)"
	tools/bin/gofumports -l -w $(FILES) 2>&1 | $(FAIL_ON_STDOUT)
	@echo "run shfmt"
	tools/bin/shfmt -d -w .

errdoc: tools/bin/errdoc-gen
	@echo "generator errors.toml"
	# check-errdoc will skip DM directory.
	./tools/check/check-errdoc.sh

# terror_check is only used for DM errors.
# TODO: unified the error framework of CDC and DM.
terror_check:
	@echo "check terror conflict"
	@cd dm && _utils/terror_gen/check.sh

check-copyright:
	@echo "check-copyright"
	@./scripts/check-copyright.sh

check-merge-conflicts:
	@echo "check-merge-conflicts"
	@./scripts/check-merge-conflicts.sh

check-leaktest-added: tools/bin/gofumports
	@echo "check leak test added in all unit tests"
	# TODO: enable leaktest for DM tests.
	./scripts/add-leaktest.sh $(TEST_FILES_WITHOUT_DM)

vet:
	@echo "vet"
	$(GO) vet $(PACKAGES) 2>&1 | $(FAIL_ON_STDOUT)

tidy:
	@echo "go mod tidy"
	./tools/check/check-tidy.sh

# TODO: Unified cdc and dm config.
check-static: tools/bin/golangci-lint
	tools/bin/golangci-lint run --timeout 10m0s --skip-files kv_gen --skip-dirs dm
	cd dm && ../tools/bin/golangci-lint run --timeout 10m0s

check: check-copyright fmt check-static tidy terror_check errdoc check-leaktest-added check-merge-conflicts

coverage: tools/bin/gocovmerge tools/bin/goveralls
	tools/bin/gocovmerge "$(TEST_DIR)"/cov.* | grep -vE ".*.pb.go|$(CDC_PKG)/testing_utils/.*|$(CDC_PKG)/cdc/kv/testing.go|$(CDC_PKG)/cdc/entry/schema_test_helper.go|$(CDC_PKG)/cdc/sink/simple_mysql_tester.go|.*.__failpoint_binding__.go" > "$(TEST_DIR)/all_cov.out"
	grep -vE ".*.pb.go|$(CDC_PKG)/testing_utils/.*|$(CDC_PKG)/cdc/kv/testing.go|$(CDC_PKG)/cdc/sink/simple_mysql_tester.go|.*.__failpoint_binding__.go" "$(TEST_DIR)/cov.unit.out" > "$(TEST_DIR)/unit_cov.out"
ifeq ("$(JenkinsCI)", "1")
	GO111MODULE=off go get github.com/mattn/goveralls
	tools/bin/goveralls -coverprofile=$(TEST_DIR)/all_cov.out -service=jenkins-ci -repotoken $(COVERALLS_TOKEN)
	@bash <(curl -s https://codecov.io/bash) -f $(TEST_DIR)/unit_cov.out -t $(CODECOV_TOKEN)
else
	go tool cover -html "$(TEST_DIR)/all_cov.out" -o "$(TEST_DIR)/all_cov.html"
	go tool cover -html "$(TEST_DIR)/unit_cov.out" -o "$(TEST_DIR)/unit_cov.html"
	go tool cover -func="$(TEST_DIR)/unit_cov.out"
endif

data-flow-diagram: docs/data-flow.dot
	dot -Tsvg docs/data-flow.dot > docs/data-flow.svg

clean:
	go clean -i ./...
	rm -rf *.out
	rm -f bin/cdc
	rm -f bin/cdc_kafka_consumer

dm: dm-master dm-worker dmctl dm-portal dm-syncer

dm-master:
	$(GOBUILD) -ldflags '$(LDFLAGS)' -o bin/dm-master ./dm/cmd/dm-master

dm-worker:
	$(GOBUILD) -ldflags '$(LDFLAGS)' -o bin/dm-worker ./dm/cmd/dm-worker

dmctl:
	$(GOBUILD) -ldflags '$(LDFLAGS)' -o bin/dmctl ./dm/cmd/dm-ctl

dm-portal:
	$(GOBUILD) -ldflags '$(LDFLAGS)' -o bin/dm-portal ./dm/cmd/dm-portal

dm-syncer:
	$(GOBUILD) -ldflags '$(LDFLAGS)' -o bin/dm-syncer ./dm/cmd/dm-syncer

dm-chaos-case:
	$(GOBUILD) -ldflags '$(LDFLAGS)' -o bin/dm-chaos-case ./dm/chaos/cases

dm_debug-tools:
	$(GOBUILD) -ldflags '$(LDFLAGS)' -o bin/binlog-event-blackhole ./dm/debug-tools/binlog-event-blackhole

dm_generate_proto: tools/bin/protoc-gen-gogofaster tools/bin/protoc-gen-grpc-gateway
	./dm/generate-dm.sh

dm_generate_mock: tools/bin/mockgen
	./dm/tests/generate-mock.sh

dm_generate_openapi: tools/bin/oapi-codegen
	@echo "generate_openapi"
	cd dm && ../tools/bin/oapi-codegen --config=openapi/spec/server-gen-cfg.yaml openapi/spec/dm.yaml
	cd dm && ../tools/bin/oapi-codegen --config=openapi/spec/types-gen-cfg.yaml openapi/spec/dm.yaml

dm_unit_test: check_failpoint_ctl
	mkdir -p $(DM_TEST_DIR)
	$(FAILPOINT_ENABLE)
	@export log_level=error; \
	$(GOTEST) -timeout 5m -covermode=atomic -coverprofile="$(DM_TEST_DIR)/cov.unit_test.out" $(DM_PACKAGES) \
	|| { $(FAILPOINT_DISABLE); exit 1; }
	$(FAILPOINT_DISABLE)

dm_unit_test_in_verify_ci: check_failpoint_ctl tools/bin/gotestsum tools/bin/gocov tools/bin/gocov-xml
	mkdir -p $(DM_TEST_DIR)
	$(FAILPOINT_ENABLE)
	@export log_level=error; \
	CGO_ENABLED=1 tools/bin/gotestsum --junitfile dm-junit-report.xml -- -v -timeout 5m -p $(P) --race \
	-covermode=atomic -coverprofile="$(DM_TEST_DIR)/cov.unit_test.out" $(DM_PACKAGES) \
	|| { $(FAILPOINT_DISABLE); exit 1; }
	tools/bin/gocov convert "$(DM_TEST_DIR)/cov.unit_test.out" | tools/bin/gocov-xml > dm-coverage.xml
	$(FAILPOINT_DISABLE)

dm_integration_test_build: check_failpoint_ctl
	$(FAILPOINT_ENABLE)
	$(GOTEST) -ldflags '$(LDFLAGS)' -c -cover -covermode=atomic \
		-coverpkg=github.com/pingcap/ticdc/dm/... \
		-o bin/dm-worker.test github.com/pingcap/ticdc/dm/cmd/dm-worker \
		|| { $(FAILPOINT_DISABLE); exit 1; }
	$(GOTEST) -ldflags '$(LDFLAGS)' -c -cover -covermode=atomic \
		-coverpkg=github.com/pingcap/ticdc/dm/... \
		-o bin/dm-master.test github.com/pingcap/ticdc/dm/cmd/dm-master \
		|| { $(FAILPOINT_DISABLE); exit 1; }
	$(GOTESTNORACE) -ldflags '$(LDFLAGS)' -c -cover -covermode=count \
		-coverpkg=github.com/pingcap/ticdc/dm/... \
		-o bin/dmctl.test github.com/pingcap/ticdc/dm/cmd/dm-ctl \
		|| { $(FAILPOINT_DISABLE); exit 1; }
	$(GOTEST) -ldflags '$(LDFLAGS)' -c -cover -covermode=atomic \
		-coverpkg=github.com/pingcap/ticdc/dm/... \
		-o bin/dm-syncer.test github.com/pingcap/ticdc/dm/cmd/dm-syncer \
		|| { $(FAILPOINT_DISABLE); exit 1; }
	$(FAILPOINT_DISABLE)
	./dm/tests/prepare_tools.sh

dm_integration_test_build_worker: check_failpoint_ctl
	$(FAILPOINT_ENABLE)
	$(GOTEST) -ldflags '$(LDFLAGS)' -c -cover -covermode=atomic \
		-coverpkg=github.com/pingcap/ticdc/dm/... \
		-o bin/dm-worker.test github.com/pingcap/ticdc/dm/cmd/dm-worker \
		|| { $(FAILPOINT_DISABLE); exit 1; }
	$(FAILPOINT_DISABLE)
	./dm/tests/prepare_tools.sh

dm_integration_test_build_master: check_failpoint_ctl
	$(FAILPOINT_ENABLE)
	$(GOTEST) -ldflags '$(LDFLAGS)' -c -cover -covermode=atomic \
		-coverpkg=github.com/pingcap/ticdc/dm/... \
		-o bin/dm-master.test github.com/pingcap/ticdc/dm/cmd/dm-master \
		|| { $(FAILPOINT_DISABLE); exit 1; }
	$(FAILPOINT_DISABLE)
	./dm/tests/prepare_tools.sh

install_test_python_dep:
	@echo "install python requirments for test"
	pip install --user -q -r ./dm/tests/requirements.txt

check_third_party_binary_for_dm:
	@which bin/tidb-server
	@which bin/sync_diff_inspector
	@which mysql

dm_integration_test: check_third_party_binary_for_dm install_test_python_dep
	@which bin/dm-master.test
	@which bin/dm-worker.test
	@which bin/dm-syncer.test
<<<<<<< HEAD
	cd dm && ln -sf ../bin
=======
	cd dm && ln -sf ../bin .
>>>>>>> 0df7bfb4
	cd dm && ./tests/run.sh $(CASE)

dm_compatibility_test: check_third_party_binary_for_dm
	@which bin/dm-master.test.current
	@which bin/dm-worker.test.current
	@which bin/dm-master.test.previous
	@which bin/dm-worker.test.previous
<<<<<<< HEAD
	cd dm && ln -sf ../bin
=======
	cd dm && ln -sf ../bin .
>>>>>>> 0df7bfb4
	cd dm && ./tests/compatibility_run.sh ${CASE}

dm_coverage: tools/bin/gocovmerge tools/bin/goveralls
	# unify cover mode in coverage files, more details refer to dm/tests/_utils/run_dm_ctl
	find "$(DM_TEST_DIR)" -type f -name "cov.*.dmctl.*.out" -exec sed -i "s/mode: count/mode: atomic/g" {} \;
	tools/bin/gocovmerge "$(DM_TEST_DIR)"/cov.* | grep -vE ".*.pb.go|.*.pb.gw.go|.*.__failpoint_binding__.go|.*debug-tools.*|.*portal.*|.*chaos.*" > "$(DM_TEST_DIR)/all_cov.out"
	tools/bin/gocovmerge "$(DM_TEST_DIR)"/cov.unit_test*.out | grep -vE ".*.pb.go|.*.pb.gw.go|.*.__failpoint_binding__.go|.*debug-tools.*|.*portal.*|.*chaos.*" > $(DM_TEST_DIR)/unit_test.out
ifeq ("$(JenkinsCI)", "1")
	@bash <(curl -s https://codecov.io/bash) -f $(DM_TEST_DIR)/unit_test.out -t $(CODECOV_TOKEN)
	tools/bin/goveralls -coverprofile=$(DM_TEST_DIR)/all_cov.out -service=jenkins-ci -repotoken $(COVERALLS_TOKEN)
else
	go tool cover -html "$(DM_TEST_DIR)/all_cov.out" -o "$(DM_TEST_DIR)/all_cov.html"
	go tool cover -html "$(DM_TEST_DIR)/unit_test.out" -o "$(DM_TEST_DIR)/unit_test_cov.html"
endif

tools/bin/failpoint-ctl: tools/check/go.mod
	cd tools/check && $(GO) build -o ../bin/failpoint-ctl github.com/pingcap/failpoint/failpoint-ctl

tools/bin/gocovmerge: tools/check/go.mod
	cd tools/check && $(GO) build -o ../bin/gocovmerge github.com/zhouqiang-cl/gocovmerge

tools/bin/goveralls: tools/check/go.mod
	cd tools/check && $(GO) build -o ../bin/goveralls github.com/mattn/goveralls

tools/bin/golangci-lint: tools/check/go.mod
	cd tools/check && $(GO) build -o ../bin/golangci-lint github.com/golangci/golangci-lint/cmd/golangci-lint

tools/bin/mockgen: tools/check/go.mod
	cd tools/check && $(GO) build -o ../bin/mockgen github.com/golang/mock/mockgen

tools/bin/protoc-gen-gogofaster: tools/check/go.mod
	cd tools/check && $(GO) build -o ../bin/protoc-gen-gogofaster github.com/gogo/protobuf/protoc-gen-gogofaster

tools/bin/protoc-gen-grpc-gateway: tools/check/go.mod
	cd tools/check && $(GO) build -o ../bin/protoc-gen-grpc-gateway github.com/grpc-ecosystem/grpc-gateway/protoc-gen-grpc-gateway

tools/bin/statik: tools/check/go.mod
	cd tools/check && $(GO) build -o ../bin/statik github.com/rakyll/statik

tools/bin/gofumports: tools/check/go.mod
	cd tools/check && $(GO) build -o ../bin/gofumports mvdan.cc/gofumpt/gofumports

tools/bin/shfmt: tools/check/go.mod
	cd tools/check && $(GO) build -o ../bin/shfmt mvdan.cc/sh/v3/cmd/shfmt

tools/bin/oapi-codegen: tools/check/go.mod
	cd tools/check && $(GO) build -o ../bin/oapi-codegen github.com/deepmap/oapi-codegen/cmd/oapi-codegen

tools/bin/gocov: tools/check/go.mod
	cd tools/check && $(GO) build -o ../bin/gocov  github.com/axw/gocov/gocov

tools/bin/gocov-xml: tools/check/go.mod
	cd tools/check && $(GO) build -o ../bin/gocov-xml github.com/AlekSi/gocov-xml

tools/bin/gotestsum: tools/check/go.mod
	cd tools/check && $(GO) build -o ../bin/gotestsum gotest.tools/gotestsum

tools/bin/errdoc-gen: tools/check/go.mod
	cd tools/check && $(GO) build -o ../bin/errdoc-gen github.com/pingcap/errors/errdoc-gen

check_failpoint_ctl: tools/bin/failpoint-ctl

failpoint-enable: check_failpoint_ctl
	$(FAILPOINT_ENABLE)

failpoint-disable: check_failpoint_ctl
	$(FAILPOINT_DISABLE)<|MERGE_RESOLUTION|>--- conflicted
+++ resolved
@@ -337,11 +337,7 @@
 	@which bin/dm-master.test
 	@which bin/dm-worker.test
 	@which bin/dm-syncer.test
-<<<<<<< HEAD
-	cd dm && ln -sf ../bin
-=======
 	cd dm && ln -sf ../bin .
->>>>>>> 0df7bfb4
 	cd dm && ./tests/run.sh $(CASE)
 
 dm_compatibility_test: check_third_party_binary_for_dm
@@ -349,11 +345,7 @@
 	@which bin/dm-worker.test.current
 	@which bin/dm-master.test.previous
 	@which bin/dm-worker.test.previous
-<<<<<<< HEAD
-	cd dm && ln -sf ../bin
-=======
 	cd dm && ln -sf ../bin .
->>>>>>> 0df7bfb4
 	cd dm && ./tests/compatibility_run.sh ${CASE}
 
 dm_coverage: tools/bin/gocovmerge tools/bin/goveralls
