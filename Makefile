--- conflicted
+++ resolved
@@ -7,11 +7,8 @@
 	build_mysql_integration_test_images clean_integration_test_images \
 	dm dm-master dm-worker dmctl dm-syncer dm_coverage \
 	engine tiflow tiflow-demo tiflow-chaos-case engine_image help \
-<<<<<<< HEAD
-	format-makefiles check-makefiles prepare_test_binaries
-=======
-	format-makefiles check-makefiles oauth2_server
->>>>>>> 12a184e1
+	format-makefiles check-makefiles oauth2_server prepare_test_binaries
+
 
 .DEFAULT_GOAL := default
 
