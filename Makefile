### Makefile for ticdc
.PHONY: build test check clean fmt cdc kafka_consumer coverage \
	integration_test_build integration_test integration_test_mysql integration_test_kafka

PROJECT=ticdc

FAIL_ON_STDOUT := awk '{ print  } END { if (NR > 0) { exit 1  }  }'

CURDIR := $(shell pwd)
path_to_add := $(addsuffix /bin,$(subst :,/bin:,$(GOPATH)))
export PATH := $(path_to_add):$(PATH)

TEST_DIR := /tmp/tidb_cdc_test
SHELL	 := /usr/bin/env bash

GO       := GO111MODULE=on go
ifeq (${CDC_ENABLE_VENDOR}, 1)
GOVENDORFLAG := -mod=vendor
endif

GOBUILD  := CGO_ENABLED=0 $(GO) build $(BUILD_FLAG) -trimpath $(GOVENDORFLAG)
GOBUILDNOVENDOR  := CGO_ENABLED=0 $(GO) build $(BUILD_FLAG) -trimpath
ifeq ($(GOVERSION114), 1)
GOTEST   := CGO_ENABLED=1 $(GO) test -p 3 --race -gcflags=all=-d=checkptr=0
else
GOTEST   := CGO_ENABLED=1 $(GO) test -p 3 --race
endif

ARCH  := "`uname -s`"
LINUX := "Linux"
MAC   := "Darwin"
PACKAGE_LIST := go list ./...| grep -vE 'vendor|proto|ticdc\/tests|integration|testing_utils'
PACKAGES  := $$($(PACKAGE_LIST))
PACKAGE_DIRECTORIES := $(PACKAGE_LIST) | sed 's|github.com/pingcap/$(PROJECT)/||'
FILES := $$(find . -name '*.go' -type f | grep -vE 'vendor|kv_gen|proto')
TEST_FILES := $$(find . -name '*_test.go' -type f | grep -vE 'vendor|kv_gen|integration|testing_utils')
CDC_PKG := github.com/pingcap/ticdc
FAILPOINT_DIR := $$(for p in $(PACKAGES); do echo $${p\#"github.com/pingcap/$(PROJECT)/"}|grep -v "github.com/pingcap/$(PROJECT)"; done)
FAILPOINT := bin/failpoint-ctl

FAILPOINT_ENABLE  := $$(echo $(FAILPOINT_DIR) | xargs $(FAILPOINT) enable >/dev/null)
FAILPOINT_DISABLE := $$(find $(FAILPOINT_DIR) | xargs $(FAILPOINT) disable >/dev/null)

RELEASE_VERSION ?= $(shell git describe --tags --dirty="-dev")
LDFLAGS += -X "$(CDC_PKG)/pkg/version.ReleaseVersion=$(RELEASE_VERSION)"
LDFLAGS += -X "$(CDC_PKG)/pkg/version.BuildTS=$(shell date -u '+%Y-%m-%d %H:%M:%S')"
LDFLAGS += -X "$(CDC_PKG)/pkg/version.GitHash=$(shell git rev-parse HEAD)"
LDFLAGS += -X "$(CDC_PKG)/pkg/version.GitBranch=$(shell git rev-parse --abbrev-ref HEAD)"
LDFLAGS += -X "$(CDC_PKG)/pkg/version.GoVersion=$(shell go version)"

default: build buildsucc

buildsucc:
	@echo Build TiDB CDC successfully!

all: dev install

dev: check test

test: unit_test

build: cdc

<<<<<<< HEAD
build-failpoint: failpoint-enable cdc failpoint-disable
=======
build-failpoint: 
	$(FAILPOINT_ENABLE)
	$(GOBUILD) -ldflags '$(LDFLAGS)' -o bin/cdc ./main.go
	$(FAILPOINT_DISABLE)
>>>>>>> 3b5b9aae

cdc:
	$(GOBUILD) -ldflags '$(LDFLAGS)' -o bin/cdc ./main.go

kafka_consumer:
	$(GOBUILD) -ldflags '$(LDFLAGS)' -o bin/cdc_kafka_consumer ./kafka_consumer/main.go

install:
	go install ./...

unit_test: check_failpoint_ctl
	./scripts/fix_lib_zstd.sh
	mkdir -p "$(TEST_DIR)"
	$(FAILPOINT_ENABLE)
	@export log_level=error;\
	$(GOTEST) -cover -covermode=atomic -coverprofile="$(TEST_DIR)/cov.unit.out" $(PACKAGES) \
	|| { $(FAILPOINT_DISABLE); exit 1; }
	$(FAILPOINT_DISABLE)

leak_test: check_failpoint_ctl
	./scripts/fix_lib_zstd.sh
	$(FAILPOINT_ENABLE)
	@export log_level=error;\
	$(GOTEST) -count=1 --tags leak $(PACKAGES) || { $(FAILPOINT_DISABLE); exit 1; }
	$(FAILPOINT_DISABLE)

check_failpoint_ctl:
	which $(FAILPOINT) >/dev/null 2>&1 || $(GOBUILDNOVENDOR) -o $(FAILPOINT) github.com/pingcap/failpoint/failpoint-ctl

check_third_party_binary:
	@which bin/tidb-server
	@which bin/tikv-server
	@which bin/pd-server
	@which bin/tiflash
	@which bin/pd-ctl
	@which bin/sync_diff_inspector
	@which bin/go-ycsb
	@which bin/etcdctl
	@which bin/jq
	@which bin/minio

integration_test_build: check_failpoint_ctl
	./scripts/fix_lib_zstd.sh
	$(FAILPOINT_ENABLE)
	$(GOTEST) -ldflags '$(LDFLAGS)' -c -cover -covemode=atomic \
		-coverpkg=github.com/pingcap/ticdc/... \
		-o bin/cdc.test github.com/pingcap/ticdc \
	|| { $(FAILPOINT_DISABLE); exit 1; }
	$(GOBUILD) -ldflags '$(LDFLAGS)' -o bin/cdc ./main.go \
	|| { $(FAILPOINT_DISABLE); exit 1; }
	$(FAILPOINT_DISABLE)

integration_test: integration_test_mysql

integration_test_mysql:
	tests/run.sh mysql "$(CASE)"

integration_test_kafka: check_third_party_binary
	tests/run.sh kafka "$(CASE)"

fmt: tools/bin/gofumports
	@echo "gofmt (simplify)"
	tools/bin/gofumports -s -l -w $(FILES) 2>&1 | $(FAIL_ON_STDOUT)

lint: tools/bin/revive
	@echo "linting"
	@tools/bin/revive -formatter friendly -config tools/check/revive.toml $(FILES)

errdoc: tools/bin/errdoc-gen
	@echo "generator errors.toml"
	./tools/check/check-errdoc.sh

check-copyright:
	@echo "check-copyright"
	@./scripts/check-copyright.sh

check-leaktest-added: tools/bin/gofumports
	@echo "check leak test added in all unit tests"
	./scripts/add-leaktest.sh $(TEST_FILES)

vet:
	@echo "vet"
	$(GO) vet $(PACKAGES) 2>&1 | $(FAIL_ON_STDOUT)

tidy:
	@echo "go mod tidy"
	./tools/check/check-tidy.sh

check: check-copyright fmt lint check-static tidy errdoc check-leaktest-added

coverage:
	GO111MODULE=off go get github.com/wadey/gocovmerge
	gocovmerge "$(TEST_DIR)"/cov.* | grep -vE ".*.pb.go|$(CDC_PKG)/testing_utils/.*|$(CDC_PKG)/cdc/kv/testing.go|$(CDC_PKG)/cdc/sink/simple_mysql_tester.go|.*.__failpoint_binding__.go" > "$(TEST_DIR)/all_cov.out"
	grep -vE ".*.pb.go|$(CDC_PKG)/testing_utils/.*|$(CDC_PKG)/cdc/kv/testing.go|$(CDC_PKG)/cdc/sink/simple_mysql_tester.go|.*.__failpoint_binding__.go" "$(TEST_DIR)/cov.unit.out" > "$(TEST_DIR)/unit_cov.out"
ifeq ("$(JenkinsCI)", "1")
	GO111MODULE=off go get github.com/mattn/goveralls
	@goveralls -coverprofile=$(TEST_DIR)/all_cov.out -service=jenkins-ci -repotoken $(COVERALLS_TOKEN)
	@bash <(curl -s https://codecov.io/bash) -f $(TEST_DIR)/unit_cov.out -t $(CODECOV_TOKEN)
else
	go tool cover -html "$(TEST_DIR)/all_cov.out" -o "$(TEST_DIR)/all_cov.html"
	go tool cover -html "$(TEST_DIR)/unit_cov.out" -o "$(TEST_DIR)/unit_cov.html"
	go tool cover -func="$(TEST_DIR)/unit_cov.out"
endif

check-static: tools/bin/golangci-lint
	tools/bin/golangci-lint run --timeout 10m0s --skip-files kv_gen

data-flow-diagram: docs/data-flow.dot
	dot -Tsvg docs/data-flow.dot > docs/data-flow.svg

clean:
	go clean -i ./...
	rm -rf *.out

tools/bin/gofumports: tools/check/go.mod
	cd tools/check; test -e ../bin/gofumports || \
	$(GO) build -o ../bin/gofumports mvdan.cc/gofumpt

tools/bin/revive: tools/check/go.mod
	cd tools/check; test -e ../bin/revive || \
	$(GO) build -o ../bin/revive github.com/mgechev/revive

tools/bin/errdoc-gen: tools/check/go.mod
	cd tools/check; test -e ../bin/errdoc-gen || \
	$(GO) build -o ../bin/errdoc-gen github.com/pingcap/errors/errdoc-gen

tools/bin/golangci-lint: tools/check/go.mod
	cd tools/check; test -e ../bin/golangci-lint || \
	$(GO) build -o ../bin/golangci-lint github.com/golangci/golangci-lint/cmd/golangci-lint

failpoint-enable: check_failpoint_ctl
	$(FAILPOINT_ENABLE)

failpoint-disable: check_failpoint_ctl
	$(FAILPOINT_DISABLE)<|MERGE_RESOLUTION|>--- conflicted
+++ resolved
@@ -61,14 +61,10 @@
 
 build: cdc
 
-<<<<<<< HEAD
-build-failpoint: failpoint-enable cdc failpoint-disable
-=======
 build-failpoint: 
 	$(FAILPOINT_ENABLE)
 	$(GOBUILD) -ldflags '$(LDFLAGS)' -o bin/cdc ./main.go
 	$(FAILPOINT_DISABLE)
->>>>>>> 3b5b9aae
 
 cdc:
 	$(GOBUILD) -ldflags '$(LDFLAGS)' -o bin/cdc ./main.go
