module github.com/pingcap/tidb-cdc/_tools

go 1.13

require (
	github.com/golangci/golangci-lint v1.32.2 // indirect
	github.com/mgechev/revive v1.0.2 // indirect
<<<<<<< HEAD
	github.com/pingcap/tiup v1.2.3
=======
	github.com/pingcap/tiup v1.2.3 // indirect
>>>>>>> 2958b029
)<|MERGE_RESOLUTION|>--- conflicted
+++ resolved
@@ -5,9 +5,5 @@
 require (
 	github.com/golangci/golangci-lint v1.32.2 // indirect
 	github.com/mgechev/revive v1.0.2 // indirect
-<<<<<<< HEAD
 	github.com/pingcap/tiup v1.2.3
-=======
-	github.com/pingcap/tiup v1.2.3 // indirect
->>>>>>> 2958b029
 )