#!/bin/bash

set -e

CUR=$( cd "$( dirname "${BASH_SOURCE[0]}" )" && pwd )
source $CUR/../_utils/test_prepare
WORK_DIR=$OUT_DIR/$TEST_NAME
CDC_BINARY=cdc.test
SINK_TYPE=$1
MAX_RETRIES=20

function check_changefeed_mark_stopped_regex() {
    endpoints=$1
    changefeedid=$2
    error_msg=$3
    info=$(cdc cli changefeed query --pd=$endpoints -c $changefeedid -s)
    echo "$info"
    state=$(echo $info|jq -r '.state')
    if [[ ! "$state" == "stopped" ]]; then
        echo "changefeed state $state does not equal to stopped"
        exit 1
    fi
    message=$(echo $info|jq -r '.error.message')
    if [[ ! "$message" =~ $error_msg ]]; then
        echo "error message '$message' does not match '$error_msg'"
        exit 1
    fi
}

export -f check_changefeed_mark_stopped_regex

function prepare() {
    rm -rf $WORK_DIR && mkdir -p $WORK_DIR

    start_tidb_cluster --workdir $WORK_DIR

    cd $WORK_DIR

    # record tso before we create tables to skip the system table DDLs
    start_ts=$(run_cdc_cli tso query --pd=http://$UP_PD_HOST_1:$UP_PD_PORT_1)

    # starts the first cdc server instance. It will lock the sort-dir first.
    run_cdc_server --workdir $WORK_DIR --binary $CDC_BINARY --addr "127.0.0.1:8300" --logsuffix 1
    capture_pid=$(ps -C $CDC_BINARY -o pid= | awk '{print $1}')

    TOPIC_NAME="ticdc-simple-test-$RANDOM"
    case $SINK_TYPE in
        kafka) SINK_URI="kafka+ssl://127.0.0.1:9092/$TOPIC_NAME?partition-num=4&kafka-client-id=cdc_test_simple&kafka-version=${KAFKA_VERSION}";;
        *) SINK_URI="mysql+ssl://root@127.0.0.1:3306/";;
    esac
    changefeedid=$(cdc cli changefeed create --start-ts=$start_ts --sink-uri="$SINK_URI" 2>&1|tail -n2|head -n1|awk '{print $2}')
    if [ "$SINK_TYPE" == "kafka" ]; then
      run_kafka_consumer $WORK_DIR "kafka://127.0.0.1:9092/$TOPIC_NAME?partition-num=4&version=${KAFKA_VERSION}"
    fi

    run_sql "CREATE table test.simple1(id int primary key, val int);"
    run_sql "CREATE table test.simple2(id int primary key, val int);"
    run_sql "CREATE table test.simple3(id int primary key, val int);"
    run_sql "CREATE table test.simple4(id int primary key, val int);"

<<<<<<< HEAD
    sleep 20
    # starts the first second server instance. It should fail, and bring down the changefeed
<<<<<<< HEAD
    run_cdc_server --workdir $WORK_DIR --binary $CDC_BINARY --addr "127.0.0.1:8301" --logsuffix 2 --sort-dir /tmp/cdc_sort_1
=======
    sleep 10
    # starts the first second server instance. It should fail, and bring down the changefeed, due to sort-dir conflict
    run_cdc_server --workdir $WORK_DIR --binary $CDC_BINARY --addr "127.0.0.1:8301" --logsuffix 1 --data-dir "${WORK_DIR}"/cdc_data1
>>>>>>> 79abe74e (tests: remove --sort-dir in test scripts (#2110))
=======
    run_cdc_server --workdir $WORK_DIR --binary $CDC_BINARY --addr "127.0.0.1:8301" --logsuffix 1 --data-dir "${WORK_DIR}"/cdc_data1
>>>>>>> 6dfdbbf5

    ensure $MAX_RETRIES check_changefeed_mark_stopped_regex http://${UP_PD_HOST_1}:${UP_PD_PORT_1} ${changefeedid} ".*ErrConflictingFileLocks.*"
    kill $capture_pid
    sleep 10 # wait for re-election in case of the owner having been killed
    run_cdc_cli changefeed resume -c ${changefeedid}
}

function sql_check() {
    # run check in sequence and short circuit principle, if error hanppens,
    # the following statement will be not executed

    # check table simple1.
    run_sql "SELECT id, val FROM test.simple1;" ${DOWN_TIDB_HOST} ${DOWN_TIDB_PORT} && \
    check_contains "id: 1" && \
    check_contains "val: 1" && \
    check_contains "id: 2" && \
    check_contains "val: 22" && \
    check_not_contains "id: 3" && \

    # check table simple2.
    run_sql "SELECT id, val FROM test.simple2;" ${DOWN_TIDB_HOST} ${DOWN_TIDB_PORT} && \
    check_contains "id: 1" && \
    check_contains "val: 1" && \
    check_contains "id: 2" && \
    check_contains "val: 22" && \
    check_not_contains "id: 3"
}

function sql_test() {
    # test insert/update/delete for two table in the same way.
    run_sql "INSERT INTO test.simple1(id, val) VALUES (1, 1);"
    run_sql "INSERT INTO test.simple1(id, val) VALUES (2, 2);"
    run_sql "INSERT INTO test.simple1(id, val) VALUES (3, 3);"

    # update id = 2 and delete id = 3
    run_sql "UPDATE test.simple1 set val = 22 where id = 2;"
    run_sql "DELETE from test.simple1 where id = 3;"


    # same dml for table simple2
    run_sql "INSERT INTO test.simple2(id, val) VALUES (1, 1);"
    run_sql "INSERT INTO test.simple2(id, val) VALUES (2, 2);"
    run_sql "INSERT INTO test.simple2(id, val) VALUES (3, 3);"

    run_sql "UPDATE test.simple2 set val = 22 where id = 2;"
    run_sql "DELETE from test.simple2 where id = 3;"

    i=0
    check_time=50
    set +e
    while [ $i -lt $check_time ]
    do
        sql_check
        ret=$?
        if [ "$ret" == 0 ]; then
            echo "check data successfully"
            break
        fi
        ((i++))
        echo "check data failed $i-th time, retry later"
        sleep 2
    done
    set -e

    if [ $i -ge $check_time ]; then
        echo "check data failed at last"
        exit 1
    fi

    cleanup_process $CDC_BINARY
}

trap stop_tidb_cluster EXIT
prepare $*
sql_test $*
check_logs $WORK_DIR
echo "[$(date)] <<<<<< run test case $TEST_NAME success! >>>>>>"<|MERGE_RESOLUTION|>--- conflicted
+++ resolved
@@ -58,19 +58,9 @@
     run_sql "CREATE table test.simple3(id int primary key, val int);"
     run_sql "CREATE table test.simple4(id int primary key, val int);"
 
-<<<<<<< HEAD
     sleep 20
     # starts the first second server instance. It should fail, and bring down the changefeed
-<<<<<<< HEAD
-    run_cdc_server --workdir $WORK_DIR --binary $CDC_BINARY --addr "127.0.0.1:8301" --logsuffix 2 --sort-dir /tmp/cdc_sort_1
-=======
-    sleep 10
-    # starts the first second server instance. It should fail, and bring down the changefeed, due to sort-dir conflict
     run_cdc_server --workdir $WORK_DIR --binary $CDC_BINARY --addr "127.0.0.1:8301" --logsuffix 1 --data-dir "${WORK_DIR}"/cdc_data1
->>>>>>> 79abe74e (tests: remove --sort-dir in test scripts (#2110))
-=======
-    run_cdc_server --workdir $WORK_DIR --binary $CDC_BINARY --addr "127.0.0.1:8301" --logsuffix 1 --data-dir "${WORK_DIR}"/cdc_data1
->>>>>>> 6dfdbbf5
 
     ensure $MAX_RETRIES check_changefeed_mark_stopped_regex http://${UP_PD_HOST_1}:${UP_PD_PORT_1} ${changefeedid} ".*ErrConflictingFileLocks.*"
     kill $capture_pid
