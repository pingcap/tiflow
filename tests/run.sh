#!/bin/bash

set -eu

OUT_DIR=/tmp/tidb_cdc_test

mkdir -p $OUT_DIR || true
# to the dir of this script
cd "$(dirname "$0")"

pwd=$(pwd)

export PATH=$PATH:$pwd/_utils
export PATH=$PATH:$(dirname $pwd)/bin


clean_data() {
    rm -rf $OUT_DIR/* || true
}

stop_services() {
    killall -9 tikv-server || true
    killall -9 pd-server || true
    killall -9 tidb-server || true
}

start_services() {
    stop_services
    clean_data

    echo "Starting PD..."
    pd-server \
        --client-urls http://127.0.0.1:2379 \
        --log-file "$OUT_DIR/pd.log" \
        --data-dir "$OUT_DIR/pd" &

    # wait until PD is online...
    while ! curl -o /dev/null -sf http://127.0.0.1:2379/pd/api/v1/version; do
        sleep 1
    done

# TODO set it split region normally.
    # Tries to limit the max number of open files under the system limit
    cat - > "$OUT_DIR/tikv-config.toml" <<EOF
[rocksdb]
max-open-files = 4096
[raftdb]
max-open-files = 4096
[raftstore]
# true (default value) for high reliability, this can prevent data loss when power failure.
sync-log = false
EOF

# tidb server config file
    cat - > "$OUT_DIR/tidb-config.toml" <<EOF
split-table = true
EOF

    echo "Starting TiKV..."
    tikv-server \
        --pd 127.0.0.1:2379 \
        -A 127.0.0.1:20160 \
        --log-file "$OUT_DIR/tikv.log" \
        -C "$OUT_DIR/tikv-config.toml" \
        -s "$OUT_DIR/tikv" &

    sleep 5

    echo "Starting TiDB..."
    tidb-server \
        -P 4000 \
        -config "$OUT_DIR/tidb-config.toml" \
        --store tikv \
        --path 127.0.0.1:2379 \
        --log-file "$OUT_DIR/tidb.log" &

    echo "Verifying TiDB is started..."
    i=0
    while ! mysql -uroot -h127.0.0.1 -P4000 --default-character-set utf8 -e 'select * from mysql.tidb;'; do
        i=$((i+1))
        if [ "$i" -gt 40 ]; then
            echo 'Failed to start TiDB'
            exit 1
        fi
        sleep 3
    done

    echo "Starting Downstream TiDB..."
    tidb-server \
        -P 3306 \
        -config "$OUT_DIR/tidb-config.toml" \
        --store mocktikv \
        --status=20080 \
        --log-file "$OUT_DIR/down_tidb.log" &

    echo "Verifying Downstream TiDB is started..."
    i=0
    while ! mysql -uroot -h127.0.0.1 -P3306 --default-character-set utf8 -e 'select * from mysql.tidb;'; do
        i=$((i+1))
        if [ "$i" -gt 10 ]; then
            echo 'Failed to start TiDB'
            exit 1
        fi
        sleep 3
    done
<<<<<<< HEAD

    echo "Starting CDC..."
    cdc server --log-file "$OUT_DIR/cdc.log" --log-level debug &
    sleep 1

	# create a changefeed
	cdc cli
=======
>>>>>>> 0d2e6d07
}

trap stop_services EXIT
start_services

run_sql "update mysql.tidb set variable_value='60m' where variable_name='tikv_gc_life_time';"

if [ "${1-}" = '--debug' ]; then
    echo 'You may now debug from another terminal. Press [ENTER] to continue.'
    read line
fi

run_case() {
    local case=$1
    local script=$2
    echo "Running test $script..."
    PATH="$pwd/../bin:$pwd/_utils:$PATH" \
    OUT_DIR=$OUT_DIR \
    TEST_NAME=$case \
    bash "$script"
}

# List the case names to run, eg. ("cdc" "kafka")
do_cases=()

if [ ${#do_cases[@]} -eq 0 ]; then
    for script in ./*/run.sh; do
        test_name="$(basename "$(dirname "$script")")"
        run_case $test_name $script
    done
else
    for case in "${do_cases[@]}"; do
        script="./$case/run.sh"
        run_case $case $script
    done
fi

# with color
echo "\033[0;36m<<< Run all test success >>>\033[0m"<|MERGE_RESOLUTION|>--- conflicted
+++ resolved
@@ -103,7 +103,6 @@
         fi
         sleep 3
     done
-<<<<<<< HEAD
 
     echo "Starting CDC..."
     cdc server --log-file "$OUT_DIR/cdc.log" --log-level debug &
@@ -111,8 +110,6 @@
 
 	# create a changefeed
 	cdc cli
-=======
->>>>>>> 0d2e6d07
 }
 
 trap stop_services EXIT
