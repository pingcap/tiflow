--- conflicted
+++ resolved
@@ -7,120 +7,6 @@
 export PATH=$PATH:$CUR/_utils:$CUR/../bin
 
 mkdir -p $OUT_DIR || true
-<<<<<<< HEAD
-# to the dir of this script
-cd "$(dirname "$0")"
-
-pwd=$(pwd)
-
-export PATH=$PATH:$pwd/_utils
-export PATH=$PATH:$(dirname $pwd)/bin
-
-
-clean_data() {
-    rm -rf $OUT_DIR/* || true
-}
-
-stop_services() {
-    killall -9 tikv-server || true
-    killall -9 pd-server || true
-    killall -9 tidb-server || true
-}
-
-start_services() {
-    stop_services
-    clean_data
-
-    echo "Starting PD..."
-    pd-server \
-        --client-urls http://127.0.0.1:2379 \
-        --log-file "$OUT_DIR/pd.log" \
-        --data-dir "$OUT_DIR/pd" &
-
-    # wait until PD is online...
-    while ! curl -o /dev/null -sf http://127.0.0.1:2379/pd/api/v1/version; do
-        sleep 1
-    done
-
-# TODO set it split region normally.
-    # Tries to limit the max number of open files under the system limit
-    cat - > "$OUT_DIR/tikv-config.toml" <<EOF
-[rocksdb]
-max-open-files = 4096
-[raftdb]
-max-open-files = 4096
-[raftstore]
-# true (default value) for high reliability, this can prevent data loss when power failure.
-sync-log = false
-EOF
-
-# tidb server config file
-    cat - > "$OUT_DIR/tidb-config.toml" <<EOF
-split-table = true
-EOF
-
-    echo "Starting TiKV..."
-    tikv-server \
-        --pd 127.0.0.1:2379 \
-        -A 127.0.0.1:20160 \
-        --log-file "$OUT_DIR/tikv.log" \
-        -C "$OUT_DIR/tikv-config.toml" \
-        -s "$OUT_DIR/tikv" &
-
-    sleep 5
-
-    echo "Starting TiDB..."
-    tidb-server \
-        -P 4000 \
-        -config "$OUT_DIR/tidb-config.toml" \
-        --store tikv \
-        --path 127.0.0.1:2379 \
-        --log-file "$OUT_DIR/tidb.log" &
-
-    echo "Verifying TiDB is started..."
-    i=0
-    while ! mysql -uroot -h127.0.0.1 -P4000 --default-character-set utf8 -e 'select * from mysql.tidb;'; do
-        i=$((i+1))
-        if [ "$i" -gt 40 ]; then
-            echo 'Failed to start TiDB'
-            exit 1
-        fi
-        sleep 3
-    done
-
-    echo "Starting Downstream TiDB..."
-    tidb-server \
-        -P 3306 \
-        -config "$OUT_DIR/tidb-config.toml" \
-        --store mocktikv \
-        --status=20080 \
-        --log-file "$OUT_DIR/down_tidb.log" &
-
-    echo "Verifying Downstream TiDB is started..."
-    i=0
-    while ! mysql -uroot -h127.0.0.1 -P3306 --default-character-set utf8 -e 'select * from mysql.tidb;'; do
-        i=$((i+1))
-        if [ "$i" -gt 10 ]; then
-            echo 'Failed to start TiDB'
-            exit 1
-        fi
-        sleep 3
-    done
-
-    # echo "Starting CDC..."
-    # cdc server --log-file "$OUT_DIR/cdc.log" --log-level debug &
-    # sleep 1
-
-    # create a changefeed
-    # cdc cli
-}
-
-trap stop_services EXIT
-start_services
-
-run_sql "update mysql.tidb set variable_value='60m' where variable_name='tikv_gc_life_time';"
-=======
->>>>>>> 49a6365d
 
 if [ "${1-}" = '--debug' ]; then
     echo 'You may now debug from another terminal. Press [ENTER] to continue.'
