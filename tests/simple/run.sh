#!/bin/bash

set -e

CUR=$( cd "$( dirname "${BASH_SOURCE[0]}" )" && pwd )
source $CUR/../_utils/test_prepare
WORK_DIR=$OUT_DIR/$TEST_NAME

function prepare() {
    rm -rf $WORK_DIR && mkdir -p $WORK_DIR
<<<<<<< HEAD
=======

    start_tidb_cluster $WORK_DIR

>>>>>>> 49a6365d
    cd $WORK_DIR

    # record tso before we create tables for two reasons
    # 1. skip the system table DDL
    # 2. currently we support providing table IDs only when we create a changefeed, so we have to create tables before creating a changefeed.
    start_ts=$(($(date +%s%N | cut -b1-13)<<18))

    run_sql "CREATE table test.simple1(id int primary key, val int);"
    run_sql "CREATE table test.simple2(id int primary key, val int);"

    cdc server --log-file $WORK_DIR/cdc.log --log-level info > $WORK_DIR/stdout.log 2>&1 &
    cdc cli --start-ts=$start_ts
}

function sql_check() {
    # run check in sequence and short circuit principle, if error hanppens,
    # the following statement will be not executed

    # check table simple1.
    run_sql "SELECT id, val FROM test.simple1;" ${DOWN_TIDB_HOST} ${DOWN_TIDB_PORT} && \
    check_contains "id: 1" && \
    check_contains "val: 1" && \
    check_contains "id: 2" && \
    check_contains "val: 22" && \
    check_not_contains "id: 3" && \

    # check table simple2.
    run_sql "SELECT id, val FROM test.simple2;" ${DOWN_TIDB_HOST} ${DOWN_TIDB_PORT} && \
    check_contains "id: 1" && \
    check_contains "val: 1" && \
    check_contains "id: 2" && \
    check_contains "val: 22" && \
    check_not_contains "id: 3"
}

function sql_test() {
    # test insert/update/delete for two table in the same way.
    run_sql "INSERT INTO test.simple1(id, val) VALUES (1, 1);"
    run_sql "INSERT INTO test.simple1(id, val) VALUES (2, 2);"
    run_sql "INSERT INTO test.simple1(id, val) VALUES (3, 3);"

    # update id = 2 and delete id = 3
    run_sql "UPDATE test.simple1 set val = 22 where id = 2;"
    run_sql "DELETE from test.simple1 where id = 3;"


    # same dml for table simple2
    run_sql "INSERT INTO test.simple2(id, val) VALUES (1, 1);"
    run_sql "INSERT INTO test.simple2(id, val) VALUES (2, 2);"
    run_sql "INSERT INTO test.simple2(id, val) VALUES (3, 3);"

    run_sql "UPDATE test.simple2 set val = 22 where id = 2;"
    run_sql "DELETE from test.simple2 where id = 3;"

    i=0
    check_time=50
    set +e
    while [ $i -lt $check_time ]
    do
        sql_check
        ret=$?
        if [ "$ret" == 0 ]; then
            echo "check data successfully"
            break
        fi
        ((i++))
        echo "check data failed $i-th time, retry later"
        sleep 2
    done
    set -e

    if [ $i -ge $check_time ]; then
        echo "check data failed at last"
        exit 1
    fi

    killall cdc || true
}

trap stop_tidb_cluster EXIT
prepare $*
sql_test $*
echo "[$(date)] <<<<<< run test case $TEST_NAME success! >>>>>>"<|MERGE_RESOLUTION|>--- conflicted
+++ resolved
@@ -8,12 +8,9 @@
 
 function prepare() {
     rm -rf $WORK_DIR && mkdir -p $WORK_DIR
-<<<<<<< HEAD
-=======
 
     start_tidb_cluster $WORK_DIR
 
->>>>>>> 49a6365d
     cd $WORK_DIR
 
     # record tso before we create tables for two reasons
