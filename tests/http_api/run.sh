--- conflicted
+++ resolved
@@ -52,21 +52,9 @@
 		"resign_owner"
 	)
 
-<<<<<<< HEAD
-<<<<<<< HEAD
-    for case in $sequential_cases; do {
-        python $CUR/util/test_case.py "$case";
-    } done;
-=======
 	for case in ${sequential_cases[@]}; do
 		python $CUR/util/test_case.py "$case"
 	done
->>>>>>> 67f994db6 (tests: iterate all cases in http api test (#2842))
-=======
-	for case in $sequential_cases; do {
-		python $CUR/util/test_case.py "$case"
-	}; done
->>>>>>> 1585e127
 
 	cleanup_process $CDC_BINARY
 }
