--- conflicted
+++ resolved
@@ -51,13 +51,9 @@
 	if err := prepare(sourceDB); err != nil {
 		log.S().Fatal(err)
 	}
-<<<<<<< HEAD
 	ctx, cancel := context.WithTimeout(context.Background(), 10*time.Second)
 	defer cancel()
-	if err := addLock(ctx, cfg); err != nil {
-=======
-	if err := addLock(cfg); err != nil && errors.Cause(err) != context.Canceled && errors.Cause(err) != context.DeadlineExceeded {
->>>>>>> 61fc6d64
+	if err := addLock(ctx, cfg); err != nil && errors.Cause(err) != context.Canceled && errors.Cause(err) != context.DeadlineExceeded {
 		log.S().Fatal(err)
 	}
 	time.Sleep(5 * time.Second)
@@ -102,7 +98,7 @@
 	}
 
 	pdcli, err := pd.NewClientWithContext(
-		context.Background(), strings.Split(cfg.PDAddr, ","), pd.SecurityOption{})
+		ctx, strings.Split(cfg.PDAddr, ","), pd.SecurityOption{})
 	if err != nil {
 		return errors.Trace(err)
 	}
@@ -175,7 +171,7 @@
 	scannedKeys := 0
 	var batch []int64
 
-	ctx, cancel := context.WithCancel(context.Background())
+	ctx, cancel := context.WithCancel(pctx)
 	defer cancel()
 	for rowID := int64(0); ; rowID = (rowID + 1) % c.tableSize {
 		select {
