#!/bin/bash

set -e

CUR=$(cd "$(dirname "${BASH_SOURCE[0]}")" && pwd)
source $CUR/../_utils/test_prepare
WORK_DIR=$OUT_DIR/$TEST_NAME
CDC_BINARY=cdc.test

MAX_RETRIES=10

function test_owner_ha() {
	test_kill_owner
	test_hang_up_owner
	test_expire_owner
	test_owner_cleanup_stale_tasks
	test_owner_retryable_error
	test_gap_between_watch_capture
}
# test_kill_owner starts two captures and kill the owner
# we expect the live capture will be elected as the new
# owner
function test_kill_owner() {
	echo "run test case test_kill_owner"
	# start a capture server
	run_cdc_server --workdir $WORK_DIR --binary $CDC_BINARY --logsuffix test_kill_owner.server1
	# ensure the server become the owner
	ensure $MAX_RETRIES "$CDC_BINARY cli capture list --disable-version-check 2>&1 | grep '\"is-owner\": true'"
	owner_pid=$(ps -C $CDC_BINARY -o pid= | awk '{print $1}')
	owner_id=$($CDC_BINARY cli capture list --disable-version-check 2>&1 | awk -F '"' '/id/{print $4}')
	echo "owner pid:" $owner_pid
	echo "owner id" $owner_id

	# run another server
	run_cdc_server --workdir $WORK_DIR --binary $CDC_BINARY --addr "127.0.0.1:8301" --logsuffix test_kill_owner.server2
	ensure $MAX_RETRIES "$CDC_BINARY cli capture list --disable-version-check 2>&1 | grep -v \"$owner_id\" | grep id"
	capture_id=$($CDC_BINARY cli capture list --disable-version-check 2>&1 | awk -F '"' '/id/{print $4}' | grep -v "$owner_id")
	echo "capture_id:" $capture_id

	# kill the server
	kill $owner_pid

	# check that the new owner is elected
	ensure $MAX_RETRIES "$CDC_BINARY cli capture list --disable-version-check 2>&1 |grep $capture_id -A1 | grep '\"is-owner\": true'"
	echo "test_kill_owner: pass"

	cleanup_process $CDC_BINARY
}

# test_hang_up_owner starts two captures and stops the owner
# by sending a SIGSTOP signal.
# We expect another capture will be elected as the new owner
function test_hang_up_owner() {
	echo "run test case test_hang_up_owner"

	run_cdc_server --workdir $WORK_DIR --binary $CDC_BINARY --logsuffix test_hang_up_owner.server1
	# ensure the server become the owner
	ensure $MAX_RETRIES "$CDC_BINARY cli capture list --disable-version-check 2>&1 | grep '\"is-owner\": true'"

	owner_pid=$(ps -C $CDC_BINARY -o pid= | awk '{print $1}')
	owner_id=$($CDC_BINARY cli capture list --disable-version-check 2>&1 | awk -F '"' '/id/{print $4}')
	echo "owner pid:" $owner_pid
	echo "owner id" $owner_id

	# run another server
	run_cdc_server --workdir $WORK_DIR --binary $CDC_BINARY --addr "127.0.0.1:8301" --logsuffix test_hang_up_owner.server2
	ensure $MAX_RETRIES "$CDC_BINARY cli capture list --disable-version-check 2>&1 | grep -v \"$owner_id\" | grep id"
	capture_id=$($CDC_BINARY cli capture list --disable-version-check 2>&1 | awk -F '"' '/id/{print $4}' | grep -v "$owner_id")
	echo "capture_id:" $capture_id

	# stop the owner
	kill -SIGSTOP $owner_pid

	# check that the new owner is elected
	ensure $MAX_RETRIES "$CDC_BINARY cli capture list --disable-version-check 2>&1 |grep $capture_id -A1 | grep '\"is-owner\": true'"
	# resume the original process
	kill -SIGCONT $owner_pid

	echo "test_hang_up_owner: pass"

	cleanup_process $CDC_BINARY
}

# test_expire_owner stops the owner by sending
# the SIGSTOP signal and wait unitl its session
# expires.
# We expect when the owner process resumes, it suicides
# itself and recovers from the death.
function test_expire_owner() {
	echo "run test case test_expire_owner"

	run_cdc_server --workdir $WORK_DIR --binary $CDC_BINARY --logsuffix test_expire_owner.server1
	# ensure the server become the owner
	ensure $MAX_RETRIES "$CDC_BINARY cli capture list --disable-version-check 2>&1 | grep '\"is-owner\": true'"

	owner_pid=$(ps -C $CDC_BINARY -o pid= | awk '{print $1}')
	owner_id=$($CDC_BINARY cli capture list --disable-version-check 2>&1 | awk -F '"' '/id/{print $4}')
	echo "owner pid:" $owner_pid
	echo "owner id" $owner_id

	# stop the owner
	kill -SIGSTOP $owner_pid
	echo "process status:" $(ps -h -p $owner_pid -o "s")

	# ensure the session has expired
	ensure $MAX_RETRIES "$CDC_BINARY cli capture list --disable-version-check 2>&1 | grep '\[\]'"

	# resume the owner
	kill -SIGCONT $owner_pid
	echo "process status:" $(ps -h -p $owner_pid -o "s")
	# ensure the owner has recovered
	ensure $MAX_RETRIES "$CDC_BINARY cli capture list --disable-version-check 2>&1 | grep '\"is-owner\": true'"
	echo "test_expire_owner pass"

	cleanup_process $CDC_BINARY
}

function test_owner_cleanup_stale_tasks() {
<<<<<<< HEAD
    echo "run test case test_owner_cleanup_stale_tasks"

    # start a capture server
    run_cdc_server --workdir $WORK_DIR --binary $CDC_BINARY --logsuffix test_owner_cleanup_stale_tasks.server1
    # ensure the server become the owner
    ensure $MAX_RETRIES "$CDC_BINARY cli capture list --disable-version-check 2>&1 | grep '\"is-owner\": true'"
    owner_pid=$(ps -C $CDC_BINARY -o pid= | awk '{print $1}')
    owner_id=$($CDC_BINARY cli capture list --disable-version-check 2>&1 | awk -F '"' '/id/{print $4}')
    echo "owner pid:" $owner_pid
    echo "owner id" $owner_id

    # run another server
    run_cdc_server --workdir $WORK_DIR --binary $CDC_BINARY --addr "127.0.0.1:8301" --logsuffix test_owner_cleanup_stale_tasks.server2
    ensure $MAX_RETRIES "$CDC_BINARY cli capture list --disable-version-check 2>&1 | grep -v \"$owner_id\" | grep id"
    capture_pid=$(ps -C $CDC_BINARY -o pid= | awk '{print $1}' | grep -v "$owner_pid")
    capture_id=$($CDC_BINARY cli capture list --disable-version-check 2>&1 | awk -F '"' '/id/{print $4}' | grep -v "$owner_id")
    echo "capture_id:" $capture_id

    kill -SIGKILL $owner_pid
    kill -SIGKILL $capture_pid
    # wait capture info expires
    sleep 3

    # simulate task status is deleted but task position stales
    ETCDCTL_API=3 etcdctl del /tidb/cdc/task/status --prefix
    run_cdc_server --workdir $WORK_DIR --binary $CDC_BINARY --addr "127.0.0.1:8302" --logsuffix test_owner_cleanup_stale_tasks.server3
    ensure $MAX_RETRIES "$CDC_BINARY cli capture list --disable-version-check 2>&1 | grep '\"is-owner\": true'"

    run_sql "INSERT INTO test.availability1(id, val) VALUES (1, 1);"
    ensure $MAX_RETRIES nonempty 'select id, val from test.availability1 where id=1 and val=1'
    run_sql "UPDATE test.availability1 set val = 22 where id = 1;"
    ensure $MAX_RETRIES nonempty 'select id, val from test.availability1 where id=1 and val=22'
    run_sql "DELETE from test.availability1 where id=1;"
    ensure $MAX_RETRIES empty 'select id, val from test.availability1 where id=1'

    echo "test_owner_cleanup_stale_tasks pass"
    cleanup_process $CDC_BINARY
=======
	echo "run test case test_owner_cleanup_stale_tasks"

	# start a capture server
	run_cdc_server --workdir $WORK_DIR --binary $CDC_BINARY --logsuffix test_owner_cleanup_stale_tasks.server1
	# ensure the server become the owner
	ensure $MAX_RETRIES "$CDC_BINARY cli capture list --disable-version-check 2>&1 | grep '\"is-owner\": true'"
	owner_pid=$(ps -C $CDC_BINARY -o pid= | awk '{print $1}')
	owner_id=$($CDC_BINARY cli capture list --disable-version-check 2>&1 | awk -F '"' '/id/{print $4}')
	echo "owner pid:" $owner_pid
	echo "owner id" $owner_id

	# run another server
	run_cdc_server --workdir $WORK_DIR --binary $CDC_BINARY --addr "127.0.0.1:8301" --logsuffix test_owner_cleanup_stale_tasks.server2
	ensure $MAX_RETRIES "$CDC_BINARY cli capture list --disable-version-check 2>&1 | grep -v \"$owner_id\" | grep id"
	capture_pid=$(ps -C $CDC_BINARY -o pid= | awk '{print $1}' | grep -v "$owner_pid")
	capture_id=$($CDC_BINARY cli capture list --disable-version-check 2>&1 | awk -F '"' '/id/{print $4}' | grep -v "$owner_id")
	echo "capture_id:" $capture_id

	kill -SIGKILL $owner_pid
	kill -SIGKILL $capture_pid
	# wait capture info expires
	sleep 3

	# simulate task status is deleted but task position stales
	etcdctl del /tidb/cdc/task/status --prefix
	run_cdc_server --workdir $WORK_DIR --binary $CDC_BINARY --addr "127.0.0.1:8302" --logsuffix test_owner_cleanup_stale_tasks.server3
	ensure $MAX_RETRIES "$CDC_BINARY cli capture list --disable-version-check 2>&1 | grep '\"is-owner\": true'"

	run_sql "INSERT INTO test.availability1(id, val) VALUES (1, 1);"
	ensure $MAX_RETRIES nonempty 'select id, val from test.availability1 where id=1 and val=1'
	run_sql "UPDATE test.availability1 set val = 22 where id = 1;"
	ensure $MAX_RETRIES nonempty 'select id, val from test.availability1 where id=1 and val=22'
	run_sql "DELETE from test.availability1 where id=1;"
	ensure $MAX_RETRIES empty 'select id, val from test.availability1 where id=1'

	echo "test_owner_cleanup_stale_tasks pass"
	cleanup_process $CDC_BINARY
>>>>>>> 1585e127
}

# test some retryable error meeting in the campaign owner loop
function test_owner_retryable_error() {
	echo "run test case test_owner_retryable_error"

	# export GO_FAILPOINTS='github.com/pingcap/ticdc/cdc/capture-campaign-compacted-error=1*return(true)' # old owner
	export GO_FAILPOINTS='github.com/pingcap/ticdc/cdc/capture/capture-campaign-compacted-error=1*return(true)' # new owner

	# start a capture server
	run_cdc_server --workdir $WORK_DIR --binary $CDC_BINARY --logsuffix test_owner_retryable_error.server1

	# ensure the server become the owner
	ensure $MAX_RETRIES "$CDC_BINARY cli capture list --disable-version-check 2>&1 | grep '\"is-owner\": true'"
	owner_pid=$(ps -C $CDC_BINARY -o pid= | awk '{print $1}')
	owner_id=$($CDC_BINARY cli capture list --disable-version-check 2>&1 | awk -F '"' '/id/{print $4}')
	echo "owner pid:" $owner_pid
	echo "owner id" $owner_id

	# export GO_FAILPOINTS='github.com/pingcap/ticdc/cdc/owner-run-with-error=1*return(true);github.com/pingcap/ticdc/cdc/capture-resign-failed=1*return(true)' # old owner
	export GO_FAILPOINTS='github.com/pingcap/ticdc/cdc/owner/owner-run-with-error=1*return(true);github.com/pingcap/ticdc/cdc/capture/capture-resign-failed=1*return(true)' # new owner

	# run another server
	run_cdc_server --workdir $WORK_DIR --binary $CDC_BINARY --logsuffix test_owner_retryable_error.server2 --addr "127.0.0.1:8301"
	ensure $MAX_RETRIES "$CDC_BINARY cli capture list --disable-version-check 2>&1 | grep -v \"$owner_id\" | grep id"
	capture_pid=$(ps -C $CDC_BINARY -o pid= | awk '{print $1}' | grep -v "$owner_pid")
	capture_id=$($CDC_BINARY cli capture list --disable-version-check 2>&1 | awk -F '"' '/id/{print $4}' | grep -v "$owner_id")
	echo "capture_id:" $capture_id

	# resign the first capture, the second capture campaigns to be owner.
	# However we have injected two failpoints, the second capture owner runs
	# with error and before it exits resign owner also failed, so the second
	# capture will exit and the first capture campaigns to be owner again.
	curl -X POST http://127.0.0.1:8300/capture/owner/resign
	ensure $MAX_RETRIES "$CDC_BINARY cli capture list --disable-version-check 2>&1 | grep $owner_id -A1 | grep '\"is-owner\": true'"
	ensure $MAX_RETRIES "ps -C $CDC_BINARY -o pid= | awk '{print \$1}' | wc -l | grep 1"

	echo "test_owner_retryable_error pass"
	export GO_FAILPOINTS=''
	cleanup_process $CDC_BINARY
}

function test_gap_between_watch_capture() {
	echo "run test case test_gap_between_watch_capture"

	# export GO_FAILPOINTS='github.com/pingcap/ticdc/cdc/sleep-before-watch-capture=1*sleep(6000)' # old owner
	export GO_FAILPOINTS='github.com/pingcap/ticdc/cdc/owner/sleep-in-owner-tick=1*sleep(6000)' # new owner

	# start a capture server
	run_cdc_server --workdir $WORK_DIR --binary $CDC_BINARY --logsuffix test_gap_between_watch_capture.server1
	# ensure the server become the owner
	ensure $MAX_RETRIES "$CDC_BINARY cli capture list --disable-version-check 2>&1 | grep '\"is-owner\": true'"
	owner_pid=$(ps -C $CDC_BINARY -o pid= | awk '{print $1}')
	owner_id=$($CDC_BINARY cli capture list --disable-version-check 2>&1 | awk -F '"' '/id/{print $4}')
	echo "owner pid:" $owner_pid
	echo "owner id" $owner_id

	# run another server
	run_cdc_server --workdir $WORK_DIR --binary $CDC_BINARY --addr "127.0.0.1:8301" --logsuffix test_gap_between_watch_capture.server2
	ensure $MAX_RETRIES "$CDC_BINARY cli capture list --disable-version-check 2>&1 | grep -v \"$owner_id\" | grep id"
	capture_pid=$(ps -C $CDC_BINARY -o pid= | awk '{print $1}' | grep -v "$owner_pid")
	capture_id=$($CDC_BINARY cli capture list --disable-version-check 2>&1 | awk -F '"' '/id/{print $4}' | grep -v "$owner_id")
	echo "capture_id:" $capture_id

	kill -SIGKILL $capture_pid
	# wait capture info expires
	sleep 3

	for i in $(seq 1 3); do
		run_sql "INSERT INTO test.availability$i(id, val) VALUES (1, 1);"
		ensure $MAX_RETRIES nonempty "select id, val from test.availability$i where id=1 and val=1"
		run_sql "UPDATE test.availability$i set val = 22 where id = 1;"
		ensure $MAX_RETRIES nonempty "select id, val from test.availability$i where id=1 and val=22"
		run_sql "DELETE from test.availability$i where id=1;"
		ensure $MAX_RETRIES empty "select id, val from test.availability$i where id=1"
	done

	export GO_FAILPOINTS=''
	echo "test_gap_between_watch_capture pass"
	cleanup_process $CDC_BINARY
}<|MERGE_RESOLUTION|>--- conflicted
+++ resolved
@@ -116,45 +116,6 @@
 }
 
 function test_owner_cleanup_stale_tasks() {
-<<<<<<< HEAD
-    echo "run test case test_owner_cleanup_stale_tasks"
-
-    # start a capture server
-    run_cdc_server --workdir $WORK_DIR --binary $CDC_BINARY --logsuffix test_owner_cleanup_stale_tasks.server1
-    # ensure the server become the owner
-    ensure $MAX_RETRIES "$CDC_BINARY cli capture list --disable-version-check 2>&1 | grep '\"is-owner\": true'"
-    owner_pid=$(ps -C $CDC_BINARY -o pid= | awk '{print $1}')
-    owner_id=$($CDC_BINARY cli capture list --disable-version-check 2>&1 | awk -F '"' '/id/{print $4}')
-    echo "owner pid:" $owner_pid
-    echo "owner id" $owner_id
-
-    # run another server
-    run_cdc_server --workdir $WORK_DIR --binary $CDC_BINARY --addr "127.0.0.1:8301" --logsuffix test_owner_cleanup_stale_tasks.server2
-    ensure $MAX_RETRIES "$CDC_BINARY cli capture list --disable-version-check 2>&1 | grep -v \"$owner_id\" | grep id"
-    capture_pid=$(ps -C $CDC_BINARY -o pid= | awk '{print $1}' | grep -v "$owner_pid")
-    capture_id=$($CDC_BINARY cli capture list --disable-version-check 2>&1 | awk -F '"' '/id/{print $4}' | grep -v "$owner_id")
-    echo "capture_id:" $capture_id
-
-    kill -SIGKILL $owner_pid
-    kill -SIGKILL $capture_pid
-    # wait capture info expires
-    sleep 3
-
-    # simulate task status is deleted but task position stales
-    ETCDCTL_API=3 etcdctl del /tidb/cdc/task/status --prefix
-    run_cdc_server --workdir $WORK_DIR --binary $CDC_BINARY --addr "127.0.0.1:8302" --logsuffix test_owner_cleanup_stale_tasks.server3
-    ensure $MAX_RETRIES "$CDC_BINARY cli capture list --disable-version-check 2>&1 | grep '\"is-owner\": true'"
-
-    run_sql "INSERT INTO test.availability1(id, val) VALUES (1, 1);"
-    ensure $MAX_RETRIES nonempty 'select id, val from test.availability1 where id=1 and val=1'
-    run_sql "UPDATE test.availability1 set val = 22 where id = 1;"
-    ensure $MAX_RETRIES nonempty 'select id, val from test.availability1 where id=1 and val=22'
-    run_sql "DELETE from test.availability1 where id=1;"
-    ensure $MAX_RETRIES empty 'select id, val from test.availability1 where id=1'
-
-    echo "test_owner_cleanup_stale_tasks pass"
-    cleanup_process $CDC_BINARY
-=======
 	echo "run test case test_owner_cleanup_stale_tasks"
 
 	# start a capture server
@@ -179,7 +140,7 @@
 	sleep 3
 
 	# simulate task status is deleted but task position stales
-	etcdctl del /tidb/cdc/task/status --prefix
+	ETCDCTL_API=3 etcdctl del /tidb/cdc/task/status --prefix
 	run_cdc_server --workdir $WORK_DIR --binary $CDC_BINARY --addr "127.0.0.1:8302" --logsuffix test_owner_cleanup_stale_tasks.server3
 	ensure $MAX_RETRIES "$CDC_BINARY cli capture list --disable-version-check 2>&1 | grep '\"is-owner\": true'"
 
@@ -192,7 +153,6 @@
 
 	echo "test_owner_cleanup_stale_tasks pass"
 	cleanup_process $CDC_BINARY
->>>>>>> 1585e127
 }
 
 # test some retryable error meeting in the campaign owner loop
