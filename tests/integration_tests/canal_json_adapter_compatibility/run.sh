--- conflicted
+++ resolved
@@ -33,11 +33,8 @@
 	run_sql_file $CUR/data/data.sql ${UP_TIDB_HOST} ${UP_TIDB_PORT}
 
 	# sync_diff can't check non-exist table, so we check expected tables are created in downstream first
-<<<<<<< HEAD
-	check_table_exists test.binary_columns ${DOWN_TIDB_HOST} ${DOWN_TIDB_PORT} 200
-=======
-	check_table_exists test.multi_data_type ${DOWN_TIDB_HOST} ${DOWN_TIDB_PORT} 1000
->>>>>>> 65db3c52
+	check_table_exists test.binary_columns ${DOWN_TIDB_HOST} ${DOWN_TIDB_PORT} 1000
+
 	check_sync_diff $WORK_DIR $CUR/conf/diff_config.toml
 
 	cleanup_process $CDC_BINARY
