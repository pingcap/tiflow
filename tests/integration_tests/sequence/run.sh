--- conflicted
+++ resolved
@@ -47,14 +47,8 @@
 }
 
 trap stop_tidb_cluster EXIT
-<<<<<<< HEAD
-# run $*
-check_logs $WORK_DIR
-echo "[$(date)] <<<<<< run test case $TEST_NAME success! >>>>>>"
-=======
 # FIXME: re-enable the case later.
 # run $*
 # check_logs $WORK_DIR
 # echo "[$(date)] <<<<<< run test case $TEST_NAME success! >>>>>>"
-echo "case $TEST_NAME is skipped"
->>>>>>> dffd7d11
+echo "case $TEST_NAME is skipped"