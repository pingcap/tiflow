// Copyright 2020 PingCAP, Inc.
//
// Licensed under the Apache License, Version 2.0 (the "License");
// you may not use this file except in compliance with the License.
// You may obtain a copy of the License at
//
//     http://www.apache.org/licenses/LICENSE-2.0
//
// Unless required by applicable law or agreed to in writing, software
// distributed under the License is distributed on an "AS IS" BASIS,
// See the License for the specific language governing permissions and
// limitations under the License.

// This is a program that drives the CDC cluster to move a table
package main

import (
	"bytes"
	"context"
	"encoding/json"
	"flag"
	"fmt"
	"io"
	"io/ioutil"
	"net/http"
	"strings"
	"time"

	"github.com/pingcap/errors"
	"github.com/pingcap/log"
	"github.com/pingcap/tiflow/cdc/model"
	cerrors "github.com/pingcap/tiflow/pkg/errors"
	"github.com/pingcap/tiflow/pkg/etcd"
	"github.com/pingcap/tiflow/pkg/httputil"
	"github.com/pingcap/tiflow/pkg/retry"
	"github.com/pingcap/tiflow/pkg/security"
	"go.etcd.io/etcd/client/pkg/v3/logutil"
	clientv3 "go.etcd.io/etcd/client/v3"
	"go.uber.org/zap"
	"go.uber.org/zap/zapcore"
	"google.golang.org/grpc"
	"google.golang.org/grpc/backoff"
)

var (
	pd       = flag.String("pd", "http://127.0.0.1:2379", "PD address and port")
	logLevel = flag.String("log-level", "debug", "Set log level of the logger")
)

const (
	maxCheckSourceEmptyRetries = 30
)

// This program moves all tables replicated by a certain capture to other captures,
// and makes sure that the original capture becomes empty.
func main() {
	flag.Parse()
	if strings.ToLower(*logLevel) == "debug" {
		log.SetLevel(zapcore.DebugLevel)
	}

	log.Info("table mover started")
	ctx, cancel := context.WithTimeout(context.Background(), 5*time.Minute)
	defer cancel()

	cluster, err := newCluster(ctx, *pd)
	if err != nil {
		log.Fatal("failed to create cluster info", zap.Error(err))
	}
	err = retry.Do(ctx, func() error {
		err := cluster.refreshInfo(ctx)
		if err != nil {
			log.Warn("error refreshing cluster info", zap.Error(err))
		}

		log.Info("task status", zap.Reflect("status", cluster.captures))

		if len(cluster.captures) <= 1 {
			return errors.New("too few captures")
		}
		return nil
	}, retry.WithBackoffBaseDelay(100), retry.WithMaxTries(20), retry.WithIsRetryableErr(cerrors.IsRetryableError))

	if err != nil {
		log.Fatal("Fail to get captures", zap.Error(err))
	}

	var sourceCapture string

	for capture, tables := range cluster.captures {
		if len(tables) == 0 {
			continue
		}
		sourceCapture = capture
		break
	}

	var targetCapture string

	for candidateCapture := range cluster.captures {
		if candidateCapture != sourceCapture {
			targetCapture = candidateCapture
		}
	}

	if targetCapture == "" {
		log.Fatal("no target, unexpected")
	}

	err = cluster.moveAllTables(ctx, sourceCapture, targetCapture)
	if err != nil {
		log.Fatal("failed to move tables", zap.Error(err))
	}

	log.Info("all tables are moved", zap.String("sourceCapture", sourceCapture), zap.String("targetCapture", targetCapture))
}

type tableInfo struct {
	ID         int64
	Changefeed string
}

type cluster struct {
	ownerAddr  string
	captures   map[string][]*tableInfo
	cdcEtcdCli etcd.CDCEtcdClient
}

func newCluster(ctx context.Context, pd string) (*cluster, error) {
	logConfig := logutil.DefaultZapLoggerConfig
	logConfig.Level = zap.NewAtomicLevelAt(zapcore.ErrorLevel)

	etcdCli, err := clientv3.New(clientv3.Config{
		Endpoints:   []string{pd},
		TLS:         nil,
		Context:     ctx,
		LogConfig:   &logConfig,
		DialTimeout: 5 * time.Second,
		DialOptions: []grpc.DialOption{
			grpc.WithInsecure(),
			grpc.WithBlock(),
			grpc.WithConnectParams(grpc.ConnectParams{
				Backoff: backoff.Config{
					BaseDelay:  time.Second,
					Multiplier: 1.1,
					Jitter:     0.1,
					MaxDelay:   3 * time.Second,
				},
				MinConnectTimeout: 3 * time.Second,
			}),
		},
	})
	if err != nil {
		return nil, errors.Trace(err)
	}

	cdcEtcdCli, err := etcd.NewCDCEtcdClient(ctx, etcdCli, etcd.DefaultCDCClusterID)
	if err != nil {
		return nil, errors.Trace(err)
	}
	ret := &cluster{
		ownerAddr:  "",
		captures:   nil,
		cdcEtcdCli: cdcEtcdCli,
	}

	log.Info("new cluster initialized")

	return ret, nil
}

func (c *cluster) moveAllTables(ctx context.Context, sourceCapture, targetCapture string) error {
	// move all tables to another capture
	for _, table := range c.captures[sourceCapture] {
		err := moveTable(ctx, c.ownerAddr, table.Changefeed, targetCapture, table.ID)
		if err != nil {
			log.Warn("failed to move table", zap.Error(err))
			continue
		}

		log.Info("moved table successful", zap.Int64("tableID", table.ID))
	}

	for counter := 0; counter < maxCheckSourceEmptyRetries; counter++ {
		err := retry.Do(ctx, func() error {
			return c.refreshInfo(ctx)
		}, retry.WithBackoffBaseDelay(100), retry.WithMaxTries(5+1), retry.WithIsRetryableErr(cerrors.IsRetryableError))
		if err != nil {
			log.Warn("error refreshing cluster info", zap.Error(err))
		}

		tables, ok := c.captures[sourceCapture]
		if !ok {
			log.Warn("source capture is gone", zap.String("sourceCapture", sourceCapture))
			return errors.New("source capture is gone")
		}

		if len(tables) == 0 {
			log.Info("source capture is now empty", zap.String("sourceCapture", sourceCapture))
			break
		}

		if counter != maxCheckSourceEmptyRetries {
			log.Debug("source capture is not empty, will try again", zap.String("sourceCapture", sourceCapture))
			time.Sleep(time.Second * 10)
		} else {
			return errors.New("source capture is not empty after retries")
		}
	}

	return nil
}

func (c *cluster) refreshInfo(ctx context.Context) error {
<<<<<<< HEAD
	ownerID, err := c.cdcEtcdCli.GetOwnerID(ctx,
		etcd.CaptureOwnerKey(c.cdcEtcdCli.ClusterID))
=======
	ownerID, err := c.cdcEtcdCli.GetOwnerID(ctx)
>>>>>>> 56ff1548
	if err != nil {
		return errors.Trace(err)
	}

	log.Debug("retrieved owner ID", zap.String("ownerID", ownerID))

	captureInfo, err := c.cdcEtcdCli.GetCaptureInfo(ctx, ownerID)
	if err != nil {
		return errors.Trace(err)
	}

	log.Debug("retrieved owner addr", zap.String("ownerAddr", captureInfo.AdvertiseAddr))
	c.ownerAddr = captureInfo.AdvertiseAddr

	_, changefeeds, err := c.cdcEtcdCli.GetChangeFeeds(ctx)
	if err != nil {
		return errors.Trace(err)
	}
	if len(changefeeds) == 0 {
		return errors.New("No changefeed")
	}

	log.Debug("retrieved changefeeds", zap.Reflect("changefeeds", changefeeds))
	var changefeed string
	for k := range changefeeds {
		changefeed = k.ID
		break
	}

	c.captures = make(map[string][]*tableInfo)
	_, captures, err := c.cdcEtcdCli.GetCaptures(ctx)
	if err != nil {
		return errors.Trace(err)
	}
	for _, capture := range captures {
		c.captures[capture.ID] = make([]*tableInfo, 0)
		processorDetails, err := queryProcessor(c.ownerAddr, changefeed, capture.ID)
		if err != nil {
			return errors.Trace(err)
		}

		log.Debug("retrieved processor details",
			zap.String("changefeed", changefeed),
			zap.String("captureID", capture.ID),
			zap.Any("processorDetail", processorDetails))
		for _, tableID := range processorDetails.Tables {
			c.captures[capture.ID] = append(c.captures[capture.ID], &tableInfo{
				ID:         tableID,
				Changefeed: changefeed,
			})
		}
	}
	return nil
}

// queryProcessor invokes the following API to get the mapping from
// captureIDs to tableIDs:
//     GET /api/v1/processors/{changefeed_id}/{capture_id}
func queryProcessor(
	apiEndpoint string,
	changefeed string,
	captureID string,
) (*model.ProcessorDetail, error) {
	httpClient, err := httputil.NewClient(&security.Credential{ /* no TLS */ })
	if err != nil {
		return nil, errors.Trace(err)
	}

	ctx, cancel := context.WithTimeout(context.Background(), 3*time.Second)
	defer cancel()
	requestURL := fmt.Sprintf("http://%s/api/v1/processors/%s/%s", apiEndpoint, changefeed, captureID)
	resp, err := httpClient.Get(ctx, requestURL)
	if err != nil {
		return nil, errors.Trace(err)
	}
	defer func() {
		_ = resp.Body.Close()
	}()
	if resp.StatusCode < 200 || resp.StatusCode >= 300 {
		return nil, errors.Trace(
			errors.Errorf("HTTP API returned error status: %d, url: %s", resp.StatusCode, requestURL))
	}

	bodyBytes, err := ioutil.ReadAll(resp.Body)
	if err != nil {
		return nil, errors.Trace(err)
	}

	var ret model.ProcessorDetail
	err = json.Unmarshal(bodyBytes, &ret)
	if err != nil {
		return nil, errors.Trace(err)
	}

	return &ret, nil
}

func moveTable(ctx context.Context, ownerAddr string, changefeed string, target string, tableID int64) error {
	formStr := fmt.Sprintf("cf-id=%s&target-cp-id=%s&table-id=%d", changefeed, target, tableID)
	log.Debug("preparing HTTP API call to owner", zap.String("formStr", formStr))
	rd := bytes.NewReader([]byte(formStr))
	req, err := http.NewRequestWithContext(ctx, "POST", "http://"+ownerAddr+"/capture/owner/move_table", rd)
	if err != nil {
		return errors.Trace(err)
	}

	req.Header.Set("Content-Type", "application/x-www-form-urlencoded")
	resp, err := http.DefaultClient.Do(req)
	if err != nil {
		return errors.Trace(err)
	}

	if resp.StatusCode < 200 || resp.StatusCode >= 300 {
		body, err := io.ReadAll(resp.Body)
		if err != nil {
			return errors.Trace(err)
		}
		log.Warn("http error", zap.ByteString("body", body))
		return errors.New(resp.Status)
	}

	return nil
}<|MERGE_RESOLUTION|>--- conflicted
+++ resolved
@@ -212,12 +212,7 @@
 }
 
 func (c *cluster) refreshInfo(ctx context.Context) error {
-<<<<<<< HEAD
-	ownerID, err := c.cdcEtcdCli.GetOwnerID(ctx,
-		etcd.CaptureOwnerKey(c.cdcEtcdCli.ClusterID))
-=======
 	ownerID, err := c.cdcEtcdCli.GetOwnerID(ctx)
->>>>>>> 56ff1548
 	if err != nil {
 		return errors.Trace(err)
 	}
