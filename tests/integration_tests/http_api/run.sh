#!/bin/bash

set -eu

CUR=$(cd "$(dirname "${BASH_SOURCE[0]}")" && pwd)
source $CUR/../_utils/test_prepare
WORK_DIR=$OUT_DIR/$TEST_NAME
CDC_BINARY=cdc.test
SINK_TYPE=$1
MAX_RETRIES=50

function run() {
	# mysql and kafka are the same
	if [ "$SINK_TYPE" == "kafka" ]; then
		return
	fi

	sudo python3 -m pip install -U requests==2.26.0

	rm -rf $WORK_DIR && mkdir -p $WORK_DIR

	start_tidb_cluster --workdir $WORK_DIR --multiple-upstream-pd true

	cd $WORK_DIR

	run_cdc_server --workdir $WORK_DIR --binary $CDC_BINARY
	# wait for cdc run
	ensure $MAX_RETRIES "$CDC_BINARY cli capture list --disable-version-check 2>&1 | grep '\"is-owner\": true'"
	owner_pid=$(ps -C $CDC_BINARY -o pid= | awk '{print $1}')
	owner_id=$($CDC_BINARY cli capture list --disable-version-check 2>&1 | awk -F '"' '/id/{print $4}')
	echo "owner pid:" $owner_pid
	echo "owner id" $owner_id

	run_cdc_server --workdir $WORK_DIR --binary $CDC_BINARY --addr "127.0.0.1:8301"
	ensure $MAX_RETRIES "$CDC_BINARY cli capture list --disable-version-check 2>&1 | grep -v \"$owner_id\" | grep id"
	capture_id=$($CDC_BINARY cli capture list --disable-version-check 2>&1 | awk -F '"' '/id/{print $4}' | grep -v "$owner_id")
	echo "capture_id:" $capture_id

	python3 $CUR/util/test_case.py check_health
	python3 $CUR/util/test_case.py get_status

	SINK_URI="mysql://normal:123456@127.0.0.1:3306/"
	python3 $CUR/util/test_case.py create_changefeed "$SINK_URI"

	run_sql "CREATE table test.simple(id int primary key, val int);"
	run_sql "CREATE table test.\`simple-dash\`(id int primary key, val int);"
<<<<<<< HEAD
	run_sql "CREATE table test.simple1(id int primary key, val int);" ${TLS_TIDB_HOST} ${TLS_TIDB_PORT} \
		--ssl-ca=$TLS_DIR/ca.pem \
		--ssl-cert=$TLS_DIR/server.pem \
		--ssl-key=$TLS_DIR/server-key.pem
	run_sql "CREATE table test.simple2(id int primary key, val int);" ${TLS_TIDB_HOST} ${TLS_TIDB_PORT} \
		--ssl-ca=$TLS_DIR/ca.pem \
		--ssl-cert=$TLS_DIR/server.pem \
		--ssl-key=$TLS_DIR/server-key.pem
	run_sql "INSERT INTO test.simple1(id, val) VALUES (1, 1);" ${TLS_TIDB_HOST} ${TLS_TIDB_PORT} \
		--ssl-ca=$TLS_DIR/ca.pem \
		--ssl-cert=$TLS_DIR/server.pem \
		--ssl-key=$TLS_DIR/server-key.pem
	run_sql "INSERT INTO test.simple1(id, val) VALUES (2, 2);" ${TLS_TIDB_HOST} ${TLS_TIDB_PORT} \
		--ssl-ca=$TLS_DIR/ca.pem \
		--ssl-cert=$TLS_DIR/server.pem \
		--ssl-key=$TLS_DIR/server-key.pem
	run_sql "CREATE table test.verify_table_eligible(id int primary key, val int);" ${TLS_TIDB_HOST} ${TLS_TIDB_PORT} \
		--ssl-ca=$TLS_DIR/ca.pem \
		--ssl-cert=$TLS_DIR/server.pem \
		--ssl-key=$TLS_DIR/server-key.pem
	run_sql "CREATE table test.verify_table_ineligible(id int, val int);" ${TLS_TIDB_HOST} ${TLS_TIDB_PORT} \
		--ssl-ca=$TLS_DIR/ca.pem \
		--ssl-cert=$TLS_DIR/server.pem \
		--ssl-key=$TLS_DIR/server-key.pem
=======
	run_sql "CREATE table test.simple1(id int primary key, val int);"
	run_sql "CREATE table test.simple2(id int primary key, val int);"
	run_sql "INSERT INTO test.simple1(id, val) VALUES (1, 1);"
	run_sql "INSERT INTO test.simple1(id, val) VALUES (2, 2);"

>>>>>>> e0593308
	# wait for above sql done in the up source
	sleep 2

	check_table_exists test.simple1 ${DOWN_TIDB_HOST} ${DOWN_TIDB_PORT}

	sequential_cases1=(
		"list_changefeed"
		"get_changefeed"
		"pause_changefeed"
		"update_changefeed"
	)

	for case in ${sequential_cases1[@]}; do
		python3 $CUR/util/test_case.py "$case"
	done

	# kill the cdc owner server
	kill $owner_pid
	# check that the new owner is elected
	ensure $MAX_RETRIES "$CDC_BINARY cli capture list --disable-version-check 2>&1 |grep $capture_id -A1 | grep '\"is-owner\": true'"
	# restart the old owner capture
	run_cdc_server --workdir $WORK_DIR --binary $CDC_BINARY
	ensure $MAX_RETRIES "$CDC_BINARY cli capture list --disable-version-check 2>&1 | grep '\"address\": \"127.0.0.1:8300\"'"

	# make sure api works well after one owner was killed and another owner was elected
	sequential_cases2=(
		"list_changefeed"
		"get_changefeed"
		"resume_changefeed"
		"pause_changefeed"
		"rebalance_table"
		"move_table"
		"get_processor"
		"list_processor"
		"set_log_level"
		"remove_changefeed"
		"resign_owner"
		# api v2
		"get_tso"
		"verify_table"
		"create_changefeed_v2"
	)

	for case in ${sequential_cases2[@]}; do
		python3 $CUR/util/test_case.py "$case"
	done
	cleanup_process $CDC_BINARY
}

trap stop_tidb_cluster EXIT
run $*
check_logs $WORK_DIR
echo "[$(date)] <<<<<< run test case $TEST_NAME success! >>>>>>"<|MERGE_RESOLUTION|>--- conflicted
+++ resolved
@@ -44,38 +44,10 @@
 
 	run_sql "CREATE table test.simple(id int primary key, val int);"
 	run_sql "CREATE table test.\`simple-dash\`(id int primary key, val int);"
-<<<<<<< HEAD
-	run_sql "CREATE table test.simple1(id int primary key, val int);" ${TLS_TIDB_HOST} ${TLS_TIDB_PORT} \
-		--ssl-ca=$TLS_DIR/ca.pem \
-		--ssl-cert=$TLS_DIR/server.pem \
-		--ssl-key=$TLS_DIR/server-key.pem
-	run_sql "CREATE table test.simple2(id int primary key, val int);" ${TLS_TIDB_HOST} ${TLS_TIDB_PORT} \
-		--ssl-ca=$TLS_DIR/ca.pem \
-		--ssl-cert=$TLS_DIR/server.pem \
-		--ssl-key=$TLS_DIR/server-key.pem
-	run_sql "INSERT INTO test.simple1(id, val) VALUES (1, 1);" ${TLS_TIDB_HOST} ${TLS_TIDB_PORT} \
-		--ssl-ca=$TLS_DIR/ca.pem \
-		--ssl-cert=$TLS_DIR/server.pem \
-		--ssl-key=$TLS_DIR/server-key.pem
-	run_sql "INSERT INTO test.simple1(id, val) VALUES (2, 2);" ${TLS_TIDB_HOST} ${TLS_TIDB_PORT} \
-		--ssl-ca=$TLS_DIR/ca.pem \
-		--ssl-cert=$TLS_DIR/server.pem \
-		--ssl-key=$TLS_DIR/server-key.pem
-	run_sql "CREATE table test.verify_table_eligible(id int primary key, val int);" ${TLS_TIDB_HOST} ${TLS_TIDB_PORT} \
-		--ssl-ca=$TLS_DIR/ca.pem \
-		--ssl-cert=$TLS_DIR/server.pem \
-		--ssl-key=$TLS_DIR/server-key.pem
-	run_sql "CREATE table test.verify_table_ineligible(id int, val int);" ${TLS_TIDB_HOST} ${TLS_TIDB_PORT} \
-		--ssl-ca=$TLS_DIR/ca.pem \
-		--ssl-cert=$TLS_DIR/server.pem \
-		--ssl-key=$TLS_DIR/server-key.pem
-=======
 	run_sql "CREATE table test.simple1(id int primary key, val int);"
 	run_sql "CREATE table test.simple2(id int primary key, val int);"
 	run_sql "INSERT INTO test.simple1(id, val) VALUES (1, 1);"
 	run_sql "INSERT INTO test.simple1(id, val) VALUES (2, 2);"
-
->>>>>>> e0593308
 	# wait for above sql done in the up source
 	sleep 2
 
@@ -95,7 +67,7 @@
 	# kill the cdc owner server
 	kill $owner_pid
 	# check that the new owner is elected
-	ensure $MAX_RETRIES "$CDC_BINARY cli capture list --disable-version-check 2>&1 |grep $capture_id -A1 | grep '\"is-owner\": true'"
+	ensure $MAX_RETRIES "$CDC_BINARY cli capture list --server http://127.0.0.1:8301 --disable-version-check 2>&1 |grep $capture_id -A1 | grep '\"is-owner\": true'"
 	# restart the old owner capture
 	run_cdc_server --workdir $WORK_DIR --binary $CDC_BINARY
 	ensure $MAX_RETRIES "$CDC_BINARY cli capture list --disable-version-check 2>&1 | grep '\"address\": \"127.0.0.1:8300\"'"
@@ -115,8 +87,6 @@
 		"resign_owner"
 		# api v2
 		"get_tso"
-		"verify_table"
-		"create_changefeed_v2"
 	)
 
 	for case in ${sequential_cases2[@]}; do
