#!/bin/bash

set -e

CUR=$(cd "$(dirname "${BASH_SOURCE[0]}")" && pwd)
source $CUR/../_utils/test_prepare
WORK_DIR=$OUT_DIR/$TEST_NAME
CDC_BINARY=cdc.test
SINK_TYPE=$1

# cdc parse and restore ddl with flags format.RestoreStringSingleQuotes|format.RestoreNameBackQuotes|format.RestoreKeyWordUppercase|format.RestoreTiDBSpecialComment
ddls=("create database ddl_reentrant" false 'CREATE DATABASE `ddl_reentrant`'
	"create table ddl_reentrant.t1 (id int primary key, id2 int not null, a varchar(10) not null, unique a(a), unique id2(id2))" false 'CREATE TABLE `ddl_reentrant`.`t1` (`id` INT PRIMARY KEY,`id2` INT NOT NULL,`a` VARCHAR(10) NOT NULL,UNIQUE `a`(`a`),UNIQUE `id2`(`id2`))'
	"alter table ddl_reentrant.t1 add column b int" false 'ALTER TABLE `ddl_reentrant`.`t1` ADD COLUMN `b` INT'
	"alter table ddl_reentrant.t1 drop column b" false 'ALTER TABLE `ddl_reentrant`.`t1` DROP COLUMN `b`'
	"alter table ddl_reentrant.t1 add key index_a(a)" false 'ALTER TABLE `ddl_reentrant`.`t1` ADD INDEX `index_a`(`a`)'
	"alter table ddl_reentrant.t1 drop index index_a" false 'ALTER TABLE `ddl_reentrant`.`t1` DROP INDEX `index_a`'
	"truncate table ddl_reentrant.t1" true 'TRUNCATE TABLE `ddl_reentrant`.`t1`'
	"alter table ddl_reentrant.t1 modify a varchar(20)" true 'ALTER TABLE `ddl_reentrant`.`t1` MODIFY COLUMN `a` VARCHAR(20)'
	"rename table ddl_reentrant.t1 to ddl_reentrant.t2" false 'RENAME TABLE `ddl_reentrant`.`t1` TO `ddl_reentrant`.`t2`'
	"alter table ddl_reentrant.t2 alter a set default 'hello'" true 'ALTER TABLE `ddl_reentrant`.`t2` ALTER COLUMN `a` SET DEFAULT _UTF8MB4'"'hello'"
	"alter table ddl_reentrant.t2 comment='modify comment'" true 'ALTER TABLE `ddl_reentrant`.`t2` COMMENT = '"'modify comment'"
	"alter table ddl_reentrant.t2 rename index a to idx_a" false 'ALTER TABLE `ddl_reentrant`.`t2` RENAME INDEX `a` TO `idx_a`'
	"create table ddl_reentrant.t3 (a int primary key, b int) partition by range(a) (partition p0 values less than (1000), partition p1 values less than (2000))" false 'CREATE TABLE `ddl_reentrant`.`t3` (`a` INT PRIMARY KEY,`b` INT) PARTITION BY RANGE (`a`) (PARTITION `p0` VALUES LESS THAN (1000),PARTITION `p1` VALUES LESS THAN (2000))'
	"alter table ddl_reentrant.t3 add partition (partition p2 values less than (3000))" false 'ALTER TABLE `ddl_reentrant`.`t3` ADD PARTITION (PARTITION `p2` VALUES LESS THAN (3000))'
	"alter table ddl_reentrant.t3 drop partition p2" false 'ALTER TABLE `ddl_reentrant`.`t3` DROP PARTITION `p2`'
	"alter table ddl_reentrant.t3 truncate partition p0" true 'ALTER TABLE `ddl_reentrant`.`t3` TRUNCATE PARTITION `p0`'
	"create view ddl_reentrant.t3_view as select a, b from ddl_reentrant.t3" false 'CREATE ALGORITHM = UNDEFINED DEFINER = CURRENT_USER SQL SECURITY DEFINER VIEW `ddl_reentrant`.`t3_view` AS SELECT `a`,`b` FROM `ddl_reentrant`.`t3`'
	"drop view ddl_reentrant.t3_view" false 'DROP VIEW `ddl_reentrant`.`t3_view`'
	"alter table ddl_reentrant.t3 default character set utf8mb4 default collate utf8mb4_unicode_ci" true 'ALTER TABLE `ddl_reentrant`.`t3` CHARACTER SET UTF8MB4 COLLATE UTF8MB4_UNICODE_CI'
	"alter schema ddl_reentrant default character set utf8mb4 default collate utf8mb4_unicode_ci" true 'ALTER DATABASE `ddl_reentrant` CHARACTER SET = utf8mb4 COLLATE = utf8mb4_unicode_ci'
)

function complete_ddls() {
	# TODO: refine the release detection after 5.0 tag of TiDB is ready
	if [[ ! $tidb_build_branch =~ master ]]; then
		echo "skip some DDLs in tidb v4.0.x"
	else
		# DDLs that are supportted since 5.0
<<<<<<< HEAD
		ddls+=("alter table ddl_reentrant.t2 add column c1 int, add column c2 int, add column c3 int" false)
		ddls+=("alter table ddl_reentrant.t2 drop column c1, drop column c2, drop column c3" false)
		ddls+=("rename table ddl_reentrant.t2 to ddl_reentrant.tt2, ddl_reentrant.t3 to ddl_reentrant.tt3" false)
		ddls+=("rename table ddl_reentrant.tt2 to ddl_reentrant.t2, ddl_reentrant.tt3 to ddl_reentrant.t3" false)
=======
		ddls+=("alter table ddl_reentrant.t2 add column c1 int, add column c2 int, add column c3 int" false 'ALTER TABLE `ddl_reentrant`.`t2` ADD COLUMN `c1` INT, ADD COLUMN `c2` INT, ADD COLUMN `c3` INT')
		ddls+=("alter table ddl_reentrant.t2 drop column c1, drop column c2, drop column c3" false 'ALTER TABLE `ddl_reentrant`.`t2` DROP COLUMN `c1`, DROP COLUMN `c2`, DROP COLUMN `c3`')
>>>>>>> 7ccaad22
	fi
	ddls+=("alter table ddl_reentrant.t2 drop primary key" false 'ALTER TABLE `ddl_reentrant`.`t2` DROP PRIMARY KEY')
	ddls+=("alter table ddl_reentrant.t2 add primary key pk(id)" false 'ALTER TABLE `ddl_reentrant`.`t2` ADD PRIMARY KEY `pk`(`id`)')
	ddls+=("drop table ddl_reentrant.t2" false 'DROP TABLE `ddl_reentrant`.`t2`')
	ddls+=("recover table ddl_reentrant.t2" false 'RECOVER TABLE `ddl_reentrant`.`t2`')
	ddls+=("drop database ddl_reentrant" false 'DROP DATABASE `ddl_reentrant`')
}

changefeedid=""
# this test contains `recover table`, which requires super privilege, so we
# can't use the normal user
SINK_URI="mysql://root@127.0.0.1:3306/"

function check_ts_forward() {
	changefeedid=$1
	rts1=$(cdc cli changefeed query --changefeed-id=${changefeedid} 2>&1 | jq '.status."resolved-ts"')
	checkpoint1=$(cdc cli changefeed query --changefeed-id=${changefeedid} 2>&1 | jq '.status."checkpoint-ts"')
	sleep 1
	rts2=$(cdc cli changefeed query --changefeed-id=${changefeedid} 2>&1 | jq '.status."resolved-ts"')
	checkpoint2=$(cdc cli changefeed query --changefeed-id=${changefeedid} 2>&1 | jq '.status."checkpoint-ts"')
	if [[ "$rts1" != "null" ]] && [[ "$rts1" != "0" ]]; then
		if [[ "$rts1" -ne "$rts2" ]] || [[ "$checkpoint1" -ne "$checkpoint2" ]]; then
			echo "changefeed is working normally rts: ${rts1}->${rts2} checkpoint: ${checkpoint1}->${checkpoint2}"
			return
		fi
	fi
	exit 1
}

function check_ddl_executed() {
	log_file="$1"
	ddl=$(cat $2)
	success="$3"
	if [[ $success == "true" ]]; then
		key_word="Exec DDL succeeded"
	else
		key_word="execute DDL failed, but error can be ignored"
	fi
	log=$(grep "${key_word}" ${log_file} | tail -n 1)
	if [[ $log == *"${ddl}"* ]]; then
		echo $log
		return
	else
		exit 1
	fi
}

export -f check_ts_forward
export -f check_ddl_executed

tidb_build_branch=$(mysql -uroot -h${UP_TIDB_HOST} -P${UP_TIDB_PORT} -e \
	"select tidb_version()\G" | grep "Git Branch" | awk -F: '{print $(NF)}' | tr -d " ")

function ddl_test() {
	ddl=$1
	is_reentrant=$2
	restored_sql=$3

	echo "------------------------------------------"
	echo "test ddl $ddl, is_reentrant: $is_reentrant restored_sql: $restored_sql"

	run_sql $ddl ${UP_TIDB_HOST} ${UP_TIDB_PORT}
	ensure 10 check_ts_forward $changefeedid

	echo $restored_sql >${WORK_DIR}/ddl_temp.sql
	ensure 10 check_ddl_executed "${WORK_DIR}/cdc.log" "${WORK_DIR}/ddl_temp.sql" true
	ddl_finished_ts=$(grep "Execute DDL succeeded" ${WORK_DIR}/cdc.log | tail -n 1 | grep -oE '"CommitTs\\":[0-9]{18}' | awk -F: '{print $(NF)}')
	cdc cli changefeed remove --changefeed-id=${changefeedid}
	changefeedid=$(cdc cli changefeed create --no-confirm --start-ts=${ddl_finished_ts} --sink-uri="$SINK_URI" 2>&1 | tail -n2 | head -n1 | awk '{print $2}')
	echo "create new changefeed ${changefeedid} from ${ddl_finished_ts}"
	ensure 10 check_ts_forward $changefeedid
	ensure 10 check_ddl_executed "${WORK_DIR}/cdc.log" "${WORK_DIR}/ddl_temp.sql" $is_reentrant
}

function run() {
	# don't test kafka in this case
	if [ "$SINK_TYPE" == "kafka" ]; then
		return
	fi

	rm -rf $WORK_DIR && mkdir -p $WORK_DIR

	start_tidb_cluster --workdir $WORK_DIR --tidb-config $CUR/conf/tidb_config.toml

	complete_ddls
	# TODO: refine the release detection after 5.0 tag of TiDB is ready
	if [[ $tidb_build_branch =~ master ]]; then
		# https://github.com/pingcap/tidb/pull/21533 disables multi_schema change
		# feature by default, turn it on first
		run_sql "set global tidb_enable_change_multi_schema = on" ${UP_TIDB_HOST} ${UP_TIDB_PORT}
		# This must be set before cdc server starts
		run_sql "set global tidb_enable_change_multi_schema = on" ${DOWN_TIDB_HOST} ${DOWN_TIDB_PORT}
		# TiDB global variables cache 2 seconds at most
		sleep 2
	fi

	cd $WORK_DIR

	run_cdc_server --workdir $WORK_DIR --binary $CDC_BINARY
	changefeedid=$(cdc cli changefeed create --sink-uri="$SINK_URI" 2>&1 | tail -n2 | head -n1 | awk '{print $2}')

	OLDIFS=$IFS
	IFS=""
	idx=0
	while [ $idx -lt ${#ddls[*]} ]; do
		ddl=${ddls[$idx]}
		idx=$((idx + 1))
		idxs_reentrant=${ddls[$idx]}
		idx=$((idx + 1))
		restored_sql=${ddls[$idx]}
		idx=$((idx + 1))
		ddl_test $ddl $idxs_reentrant $restored_sql
	done
	IFS=$OLDIFS

	cleanup_process $CDC_BINARY
}

trap stop_tidb_cluster EXIT
run $*
check_logs $WORK_DIR
echo "[$(date)] <<<<<< run test case $TEST_NAME success! >>>>>>"<|MERGE_RESOLUTION|>--- conflicted
+++ resolved
@@ -37,15 +37,10 @@
 		echo "skip some DDLs in tidb v4.0.x"
 	else
 		# DDLs that are supportted since 5.0
-<<<<<<< HEAD
-		ddls+=("alter table ddl_reentrant.t2 add column c1 int, add column c2 int, add column c3 int" false)
-		ddls+=("alter table ddl_reentrant.t2 drop column c1, drop column c2, drop column c3" false)
-		ddls+=("rename table ddl_reentrant.t2 to ddl_reentrant.tt2, ddl_reentrant.t3 to ddl_reentrant.tt3" false)
-		ddls+=("rename table ddl_reentrant.tt2 to ddl_reentrant.t2, ddl_reentrant.tt3 to ddl_reentrant.t3" false)
-=======
 		ddls+=("alter table ddl_reentrant.t2 add column c1 int, add column c2 int, add column c3 int" false 'ALTER TABLE `ddl_reentrant`.`t2` ADD COLUMN `c1` INT, ADD COLUMN `c2` INT, ADD COLUMN `c3` INT')
 		ddls+=("alter table ddl_reentrant.t2 drop column c1, drop column c2, drop column c3" false 'ALTER TABLE `ddl_reentrant`.`t2` DROP COLUMN `c1`, DROP COLUMN `c2`, DROP COLUMN `c3`')
->>>>>>> 7ccaad22
+		ddls+=("rename table ddl_reentrant.t2 to ddl_reentrant.tt2, ddl_reentrant.t3 to ddl_reentrant.tt3" false 'RENAME TABLE `ddl_reentrant`.`t2` TO `ddl_reentrant`.`tt2`, `ddl_reentrant`.`t3` TO `ddl_reentrant`.`tt3`')
+		ddls+=("rename table ddl_reentrant.tt2 to ddl_reentrant.t2, ddl_reentrant.tt3 to ddl_reentrant.t3" false 'RENAME TABLE `ddl_reentrant`.`tt2` TO `ddl_reentrant`.`t2`, `ddl_reentrant`.`tt3` TO `ddl_reentrant`.`t3`')
 	fi
 	ddls+=("alter table ddl_reentrant.t2 drop primary key" false 'ALTER TABLE `ddl_reentrant`.`t2` DROP PRIMARY KEY')
 	ddls+=("alter table ddl_reentrant.t2 add primary key pk(id)" false 'ALTER TABLE `ddl_reentrant`.`t2` ADD PRIMARY KEY `pk`(`id`)')
