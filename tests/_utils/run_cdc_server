--- conflicted
+++ resolved
@@ -22,15 +22,7 @@
 restart=
 failpoint=$GO_FAILPOINTS
 config_path=
-<<<<<<< HEAD
-<<<<<<< HEAD
-sort_dir=
-=======
 data_dir=
->>>>>>> 79abe74e (tests: remove --sort-dir in test scripts (#2110))
-=======
-data_dir=
->>>>>>> 6dfdbbf5
 
 while [[ ${1} ]]; do
     case "${1}" in
@@ -93,18 +85,8 @@
     fi
 done
 
-<<<<<<< HEAD
-<<<<<<< HEAD
-if [ -z "$sort_dir" ]; then
-    sort_dir=${workdir}/cdc-sort${logsuffix}
-=======
 if [ -z "$data_dir" ]; then
     data_dir=${workdir}/cdc_data${logsuffix}
->>>>>>> 79abe74e (tests: remove --sort-dir in test scripts (#2110))
-=======
-if [ -z "$data_dir" ]; then
-    data_dir=${workdir}/cdc_data${logsuffix}
->>>>>>> 6dfdbbf5
 fi
 
 echo "[$(date)] <<<<<< START cdc server in $TEST_NAME case >>>>>>"
@@ -119,15 +101,7 @@
         --log-file $workdir/cdc$logsuffix.log \
         --log-level $log_level \
         --sorter-num-workerpool-goroutine 4 \
-<<<<<<< HEAD
-<<<<<<< HEAD
-        --sort-dir $sort_dir \
-=======
         --data-dir "$data_dir" \
->>>>>>> 79abe74e (tests: remove --sort-dir in test scripts (#2110))
-=======
-        --data-dir "$data_dir" \
->>>>>>> 6dfdbbf5
         $config_path \
         $tls \
         $certcn \
@@ -143,15 +117,7 @@
     --log-file $workdir/cdc$logsuffix.log \
     --log-level $log_level \
     --sorter-num-workerpool-goroutine 4 \
-<<<<<<< HEAD
-<<<<<<< HEAD
-    --sort-dir $sort_dir \
-=======
     --data-dir "$data_dir" \
->>>>>>> 79abe74e (tests: remove --sort-dir in test scripts (#2110))
-=======
-    --data-dir "$data_dir" \
->>>>>>> 6dfdbbf5
     $config_path \
     $tls \
     $certcn \
