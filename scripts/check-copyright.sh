result=$(find ./ -name "*.go" | grep -vE '.pb.go|vendor/|leaktest.go|kv_gen' | while read file_path; do
    head=`cat "${file_path}" | head -n 1`
<<<<<<< HEAD
    if [[ ! "$head" =~ Copyright\ 20[0-9][0-9]\ PingCAP,\ Inc\. ]];then
=======
    if [[ ! "$head" =~ Copyright\ 20[0-9][0-9]\ PingCAP,\ Inc\. ]]; then
>>>>>>> a25a65af
        echo "${file_path}"
    fi
done)

if [ -n "$result" ]; then
    echo "The copyright information of following files is incorrect:"
    echo "$result"
    exit 1
fi<|MERGE_RESOLUTION|>--- conflicted
+++ resolved
@@ -1,10 +1,6 @@
 result=$(find ./ -name "*.go" | grep -vE '.pb.go|vendor/|leaktest.go|kv_gen' | while read file_path; do
     head=`cat "${file_path}" | head -n 1`
-<<<<<<< HEAD
-    if [[ ! "$head" =~ Copyright\ 20[0-9][0-9]\ PingCAP,\ Inc\. ]];then
-=======
     if [[ ! "$head" =~ Copyright\ 20[0-9][0-9]\ PingCAP,\ Inc\. ]]; then
->>>>>>> a25a65af
         echo "${file_path}"
     fi
 done)
