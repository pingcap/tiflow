#!/bin/bash
# Copyright 2022 PingCAP, Inc.
#
# Licensed under the Apache License, Version 2.0 (the "License");
# you may not use this file except in compliance with the License.
# You may obtain a copy of the License at
#
#     http://www.apache.org/licenses/LICENSE-2.0
#
# Unless required by applicable law or agreed to in writing, software
# distributed under the License is distributed on an "AS IS" BASIS,
# See the License for the specific language governing permissions and
# limitations under the License.

# Run this scripts via `make limit-line-width`.

set -e

# The hash of the latest commit with a commit message matching
# the pattern `\(#[0-9]+\)$`. It's usually a master branch commit.
BASE_HASH=$(git --no-pager log -E --grep='\(#[0-9]+\)$' -n 1 --format=format:%H)
# Please contact TiFlow maintainers before changing following settings.
WARN_THRESHOLD=80
ERROR_THRESHOLD=100

<<<<<<< HEAD
git --no-pager diff $BASE_HASH -U0 -- cdc pkg -- ':(exclude)*_gen.go' -- ':(exclude)*_gen_test.go' |
=======
git --no-pager diff $BASE_HASH -U0 -- cdc pkg cmd |
>>>>>>> be5524dd
	grep -E '^\+' | grep -vE '^\+\+\+' |
	sed 's/\t/    /g' |
	awk "
{
    # Minus 1 for '+'
    width = length(\$0) - 1;
    if (width > $ERROR_THRESHOLD) {
        print \"\033[0;31m[ERROR]\033[0m width too long, \" length \": \" \$0 ;
        fail=1 ;
    } else if (width > $WARN_THRESHOLD) {
        print \"\033[0;33m[WARN]\033[0m  width too long, \" length \": \" \$0 ;
    }
}
END { if (fail != 0) { exit 1 } }"<|MERGE_RESOLUTION|>--- conflicted
+++ resolved
@@ -23,11 +23,7 @@
 WARN_THRESHOLD=80
 ERROR_THRESHOLD=100
 
-<<<<<<< HEAD
-git --no-pager diff $BASE_HASH -U0 -- cdc pkg -- ':(exclude)*_gen.go' -- ':(exclude)*_gen_test.go' |
-=======
-git --no-pager diff $BASE_HASH -U0 -- cdc pkg cmd |
->>>>>>> be5524dd
+git --no-pager diff $BASE_HASH -U0 -- cdc pkg cmd -- ':(exclude)*_gen.go' -- ':(exclude)*_gen_test.go' |
 	grep -E '^\+' | grep -vE '^\+\+\+' |
 	sed 's/\t/    /g' |
 	awk "
