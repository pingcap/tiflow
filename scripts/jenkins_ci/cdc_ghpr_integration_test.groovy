--- conflicted
+++ resolved
@@ -1,65 +1,9 @@
-<<<<<<< HEAD
-def test_case_names = ["simple", "cdc", "multi_capture", "split_region", "row_format", "enable_tls"]
-catchError {
-    stage('Prepare Binaries') {
-        def prepares = [:]
-
-        prepares["download third binaries"] = {
-            container("golang") {
-                def ws = pwd()
-                deleteDir()
-
-                sh "mkdir -p third_bin"
-
-                sh "mkdir -p tmp"
-
-                sh "curl ${FILE_SERVER_URL}/download/builds/pingcap/tidb/700d9def026185fe836dd56b0c39e0b4df3c320b/centos7/tidb-server.tar.gz | tar xz -C ./tmp bin/tidb-server"
-
-                sh "curl ${FILE_SERVER_URL}/download/builds/pingcap/pd/08d927675c8feb30552f9fb27246b120cc9ed6d7/centos7/pd-server.tar.gz | tar xz -C ./tmp bin/*"
-
-                sh "curl ${FILE_SERVER_URL}/download/builds/pingcap/tikv/eeaf4be81fabb71c30f62bc9fd11e77860d47d02/centos7/tikv-server.tar.gz | tar xz -C ./tmp bin/tikv-server"
-
-                sh "mv tmp/bin/* third_bin"
-
-                sh "curl ${FILE_SERVER_URL}/download/builds/pingcap/go-ycsb/test-br/go-ycsb -o third_bin/go-ycsb"
-
-                sh "curl https://download.pingcap.org/tidb-tools-v2.1.6-linux-amd64.tar.gz | tar xz -C ./tmp tidb-tools-v2.1.6-linux-amd64/bin/sync_diff_inspector"
-
-                sh "mv tmp/tidb-tools-v2.1.6-linux-amd64/bin/* third_bin"
-
-                sh "chmod a+x third_bin/*"
-
-                sh "rm -rf tmp"
-
-                stash includes: "third_bin/**", name: "third_binaries"
-            }
-        }
-
-        prepares["build binaries"] = {
-            container("golang") {
-                def ws = pwd()
-                deleteDir()
-                unstash 'ticdc'
-
-                dir("go/src/github.com/pingcap/ticdc") {
-                    sh """
-                        GO111MODULE=off GOPATH=\$GOPATH:${ws}/go PATH=\$GOPATH/bin:${ws}/go/bin:\$PATH make cdc
-                        GO111MODULE=off GOPATH=\$GOPATH:${ws}/go PATH=\$GOPATH/bin:${ws}/go/bin:\$PATH make integration_test_build
-                        GO111MODULE=off GOPATH=\$GOPATH:${ws}/go PATH=\$GOPATH/bin:${ws}/go/bin:\$PATH make kafka_consumer
-                        GO111MODULE=off GOPATH=\$GOPATH:${ws}/go PATH=\$GOPATH/bin:${ws}/go/bin:\$PATH make check_failpoint_ctl
-                    """
-                }
-                stash includes: "go/src/github.com/pingcap/ticdc/bin/**", name: "ticdc_binaries", useDefaultExcludes: false
-            }
-        }
-=======
 def script_path = "go/src/github.com/pingcap/ticdc/scripts/jenkins_ci/integration_test_common.groovy"
 println script_path
 sh"""
 wc -l ${script_path}
 """
 def common = load script_path
->>>>>>> e75cd62a
 
 catchError {
     common.prepare_binaries()
