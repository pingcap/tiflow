module github.com/pingcap/tiflow

go 1.19

require (
	cloud.google.com/go/storage v1.27.0
	github.com/Azure/azure-sdk-for-go/sdk/storage/azblob v0.2.0
	github.com/BurntSushi/toml v1.2.1
	github.com/DATA-DOG/go-sqlmock v1.5.0
	github.com/KimMachineGun/automemlimit v0.2.4
	github.com/Shopify/sarama v1.38.1
	github.com/VividCortex/mysqlerr v1.0.0
	github.com/aws/aws-sdk-go v1.44.48
	github.com/benbjohnson/clock v1.3.0
	github.com/bradleyjkemp/grpc-tools v0.2.5
	github.com/cenkalti/backoff/v4 v4.0.2
	github.com/chaos-mesh/go-sqlsmith v0.0.0-20220905074648-403033efad45
	github.com/chzyer/readline v0.0.0-20180603132655-2972be24d48e
	github.com/cockroachdb/pebble v0.0.0-20220415182917-06c9d3be25b3
	github.com/coreos/go-semver v0.3.0
	github.com/davecgh/go-spew v1.1.1
	github.com/deepmap/oapi-codegen v1.9.0
	github.com/docker/go-units v0.4.0
	github.com/dustin/go-humanize v1.0.0
	github.com/edwingeng/deque v0.0.0-20191220032131-8596380dee17
	github.com/fatih/color v1.13.0
	github.com/gavv/monotime v0.0.0-20190418164738-30dba4353424
	github.com/getkin/kin-openapi v0.80.0
	github.com/gin-gonic/gin v1.7.4
	github.com/glebarez/go-sqlite v1.17.3
	github.com/glebarez/sqlite v1.4.6
	github.com/go-mysql-org/go-mysql v1.6.1-0.20221223014230-81966e15b9c5
	github.com/go-ozzo/ozzo-validation/v4 v4.3.0
	github.com/go-sql-driver/mysql v1.6.0
	github.com/goccy/go-json v0.9.11
	github.com/gogo/gateway v1.1.0
	github.com/gogo/protobuf v1.3.2
	github.com/golang/mock v1.6.0
	github.com/golang/protobuf v1.5.2
	github.com/google/btree v1.1.2
	github.com/google/go-cmp v0.5.9
	github.com/google/shlex v0.0.0-20191202100458-e7afc7fbc510
	github.com/google/uuid v1.3.0
	github.com/grpc-ecosystem/go-grpc-middleware v1.3.0
	github.com/grpc-ecosystem/go-grpc-prometheus v1.2.0
	github.com/grpc-ecosystem/grpc-gateway v1.16.0
	github.com/grpc-ecosystem/grpc-gateway/v2 v2.11.0
	github.com/integralist/go-findroot v0.0.0-20160518114804-ac90681525dc
	github.com/jarcoal/httpmock v1.2.0
	github.com/jmoiron/sqlx v1.3.3
	github.com/kami-zh/go-capturer v0.0.0-20171211120116-e492ea43421d
	github.com/labstack/gommon v0.3.0
	github.com/linkedin/goavro/v2 v2.11.1
	github.com/mailru/easyjson v0.7.7
	github.com/mattn/go-shellwords v1.0.12
	github.com/modern-go/reflect2 v1.0.2
	github.com/phayes/freeport v0.0.0-20180830031419-95f893ade6f2
	github.com/pingcap/check v0.0.0-20211026125417-57bd13f7b5f0
	github.com/pingcap/errors v0.11.5-0.20220729040631-518f63d66278
	github.com/pingcap/failpoint v0.0.0-20220423142525-ae43b7f4e5c3
	github.com/pingcap/kvproto v0.0.0-20221130022225-6c56ac56fe5f
	github.com/pingcap/log v1.1.1-0.20221116035753-734d527bc87c
	github.com/pingcap/tidb v1.1.0-beta.0.20230412065101-c24a1cda6d26
	github.com/pingcap/tidb-tools v7.0.1-0.20230410100500-0bbe5f0cd5c9+incompatible
	github.com/pingcap/tidb/parser v0.0.0-20230412065101-c24a1cda6d26
	github.com/prometheus/client_golang v1.13.0
	github.com/prometheus/client_model v0.2.0
	github.com/r3labs/diff v1.1.0
	github.com/rcrowley/go-metrics v0.0.0-20201227073835-cf1acfcdf475
	github.com/shirou/gopsutil/v3 v3.23.1
	github.com/shopspring/decimal v1.3.0
	github.com/soheilhy/cmux v0.1.5
	github.com/spf13/cobra v1.6.1
	github.com/spf13/pflag v1.0.5
	github.com/stretchr/testify v1.8.1
	github.com/swaggo/files v0.0.0-20190704085106-630677cd5c14
	github.com/swaggo/gin-swagger v1.2.0
	github.com/swaggo/swag v1.6.6-0.20200529100950-7c765ddd0476
	github.com/syndtr/goleveldb v1.0.1-0.20210305035536-64b5b1c73954
	github.com/tikv/client-go/v2 v2.0.4-0.20230131081004-cd83d1507d70
	github.com/tikv/pd v1.1.0-beta.0.20220303060546-3695d8164800
	github.com/tikv/pd/client v0.0.0-20221031025758-80f0d8ca4d07
	github.com/tinylib/msgp v1.1.6
	github.com/uber-go/atomic v1.4.0
	github.com/vmihailenco/msgpack/v5 v5.3.5
	github.com/xdg/scram v1.0.3
	go.etcd.io/etcd/api/v3 v3.5.4
	go.etcd.io/etcd/client/pkg/v3 v3.5.4
	go.etcd.io/etcd/client/v3 v3.5.4
	go.etcd.io/etcd/pkg/v3 v3.5.2
	go.etcd.io/etcd/raft/v3 v3.5.2
	go.etcd.io/etcd/server/v3 v3.5.2
	go.etcd.io/etcd/tests/v3 v3.5.2
	go.uber.org/atomic v1.10.0
	go.uber.org/dig v1.13.0
	go.uber.org/goleak v1.2.0
	go.uber.org/multierr v1.8.0
	go.uber.org/ratelimit v0.2.0
	go.uber.org/zap v1.23.0
	golang.org/x/exp v0.0.0-20221023144134-a1e5550cf13e
<<<<<<< HEAD
	golang.org/x/net v0.5.0
=======
	golang.org/x/net v0.2.0
	golang.org/x/oauth2 v0.2.0
>>>>>>> 2f0b6bec
	golang.org/x/sync v0.1.0
	golang.org/x/sys v0.4.0
	golang.org/x/text v0.6.0
	golang.org/x/time v0.2.0
	google.golang.org/genproto v0.0.0-20221201164419-0e50fba7f41c
	google.golang.org/grpc v1.50.1
	google.golang.org/protobuf v1.28.1
	gopkg.in/yaml.v2 v2.4.0
	gorm.io/driver/mysql v1.3.3
	gorm.io/gorm v1.23.8
	upper.io/db.v3 v3.7.1+incompatible
)

require (
	cloud.google.com/go v0.105.0 // indirect
	cloud.google.com/go/compute v1.13.0 // indirect
	cloud.google.com/go/compute/metadata v0.2.1 // indirect
	cloud.google.com/go/iam v0.8.0 // indirect
	github.com/Azure/azure-sdk-for-go/sdk/azcore v0.20.0 // indirect
	github.com/Azure/azure-sdk-for-go/sdk/azidentity v0.12.0 // indirect
	github.com/Azure/azure-sdk-for-go/sdk/internal v0.8.1 // indirect
	github.com/DataDog/zstd v1.4.6-0.20210211175136-c6db21d202f4 // indirect
	github.com/KyleBanks/depth v1.2.1 // indirect
	github.com/Masterminds/semver v1.5.0 // indirect
	github.com/VividCortex/ewma v1.2.0 // indirect
	github.com/acarl005/stripansi v0.0.0-20180116102854-5a71ef0e047d // indirect
	github.com/aliyun/alibaba-cloud-sdk-go v1.61.1581 // indirect
	github.com/andres-erbsen/clock v0.0.0-20160526145045-9e14626cd129 // indirect
	github.com/apache/thrift v0.13.1-0.20201008052519-daf620915714 // indirect
	github.com/beorn7/perks v1.0.1 // indirect
	github.com/blacktear23/go-proxyprotocol v1.0.5 // indirect
	github.com/cakturk/go-netstat v0.0.0-20200220111822-e5b49efee7a5 // indirect
	github.com/carlmjohnson/flagext v0.21.0 // indirect
	github.com/cespare/xxhash/v2 v2.1.2 // indirect
	github.com/cheggaaa/pb/v3 v3.0.8 // indirect
	github.com/cilium/ebpf v0.4.0 // indirect
	github.com/cockroachdb/errors v1.8.1 // indirect
	github.com/cockroachdb/logtags v0.0.0-20190617123548-eb05cc24525f // indirect
	github.com/cockroachdb/redact v1.0.8 // indirect
	github.com/cockroachdb/sentry-go v0.6.1-cockroachdb.2 // indirect
	github.com/containerd/cgroups v1.0.4 // indirect
	github.com/coocood/bbloom v0.0.0-20190830030839-58deb6228d64 // indirect
	github.com/coocood/freecache v1.2.1 // indirect
	github.com/coocood/rtutil v0.0.0-20190304133409-c84515f646f2 // indirect
	github.com/coreos/go-systemd/v22 v22.3.2 // indirect
	github.com/cznic/mathutil v0.0.0-20181122101859-297441e03548 // indirect
	github.com/danjacques/gofslock v0.0.0-20220131014315-6e321f4509c8 // indirect
	github.com/decred/dcrd/dcrec/secp256k1/v4 v4.1.0 // indirect
	github.com/desertbit/timer v0.0.0-20180107155436-c41aec40b27f // indirect
	github.com/dgraph-io/ristretto v0.1.1 // indirect
	github.com/dgryski/go-farm v0.0.0-20200201041132-a6ae2369ad13 // indirect
	github.com/eapache/go-resiliency v1.3.0 // indirect
	github.com/eapache/go-xerial-snappy v0.0.0-20230111030713-bf00bc1b83b6 // indirect
	github.com/eapache/queue v1.1.0 // indirect
	github.com/emirpasic/gods v1.18.1 // indirect
	github.com/form3tech-oss/jwt-go v3.2.5+incompatible // indirect
	github.com/ghodss/yaml v1.0.0 // indirect
	github.com/gin-contrib/sse v0.1.0 // indirect
	github.com/go-ole/go-ole v1.2.6 // indirect
	github.com/go-openapi/jsonpointer v0.19.5 // indirect
	github.com/go-openapi/jsonreference v0.20.0 // indirect
	github.com/go-openapi/spec v0.20.6 // indirect
	github.com/go-openapi/swag v0.21.1 // indirect
	github.com/go-playground/locales v0.14.0 // indirect
	github.com/go-playground/universal-translator v0.18.0 // indirect
	github.com/go-playground/validator/v10 v10.9.0 // indirect
	github.com/godbus/dbus/v5 v5.0.4 // indirect
	github.com/golang/glog v1.0.0 // indirect
	github.com/golang/groupcache v0.0.0-20210331224755-41bb18bfe9da // indirect
	github.com/golang/snappy v0.0.4 // indirect
	github.com/google/pprof v0.0.0-20211122183932-1daafda22083 // indirect
	github.com/googleapis/enterprise-certificate-proxy v0.2.0 // indirect
	github.com/googleapis/gax-go/v2 v2.7.0 // indirect
	github.com/gorilla/mux v1.8.0 // indirect
	github.com/gorilla/websocket v1.4.2 // indirect
	github.com/hashicorp/errwrap v1.0.0 // indirect
	github.com/hashicorp/go-multierror v1.1.1 // indirect
	github.com/hashicorp/go-uuid v1.0.3 // indirect
	github.com/iancoleman/strcase v0.2.0 // indirect
	github.com/improbable-eng/grpc-web v0.12.0 // indirect
	github.com/inconshreveable/mousetrap v1.0.1 // indirect
	github.com/jcmturner/aescts/v2 v2.0.0 // indirect
	github.com/jcmturner/dnsutils/v2 v2.0.0 // indirect
	github.com/jcmturner/gofork v1.7.6 // indirect
	github.com/jcmturner/gokrb5/v8 v8.4.3 // indirect
	github.com/jcmturner/rpc/v2 v2.0.3 // indirect
	github.com/jedib0t/go-pretty/v6 v6.2.2 // indirect
	github.com/jinzhu/inflection v1.0.0 // indirect
	github.com/jinzhu/now v1.1.5 // indirect
	github.com/jmespath/go-jmespath v0.4.0 // indirect
	github.com/joho/sqltocsv v0.0.0-20210428211105-a6d6801d59df // indirect
	github.com/jonboulle/clockwork v0.3.0 // indirect
	github.com/josharian/intern v1.0.0 // indirect
	github.com/json-iterator/go v1.1.12 // indirect
	github.com/klauspost/compress v1.15.14 // indirect
	github.com/klauspost/cpuid v1.3.1 // indirect
	github.com/kr/pretty v0.3.0 // indirect
	github.com/kr/text v0.2.0 // indirect
	github.com/labstack/echo/v4 v4.2.1 // indirect
	github.com/leodido/go-urn v1.2.1 // indirect
	github.com/lestrrat-go/blackmagic v1.0.1 // indirect
	github.com/lestrrat-go/httpcc v1.0.1 // indirect
	github.com/lestrrat-go/httprc v1.0.4 // indirect
	github.com/lestrrat-go/iter v1.0.2 // indirect
	github.com/lestrrat-go/jwx/v2 v2.0.6 // indirect
	github.com/lestrrat-go/option v1.0.0 // indirect
	github.com/lufia/plan9stats v0.0.0-20220326011226-f1430873d8db // indirect
	github.com/mattn/go-colorable v0.1.13 // indirect
	github.com/mattn/go-isatty v0.0.16 // indirect
	github.com/mattn/go-runewidth v0.0.14 // indirect
	github.com/matttproud/golang_protobuf_extensions v1.0.1 // indirect
	github.com/modern-go/concurrent v0.0.0-20180306012644-bacd9c7ef1dd // indirect
	github.com/ncw/directio v1.0.5 // indirect
	github.com/ngaut/log v0.0.0-20210830112240-0124ec040aeb // indirect
	github.com/ngaut/pools v0.0.0-20180318154953-b7bc8c42aac7 // indirect
	github.com/ngaut/sync2 v0.0.0-20141008032647-7a24ed77b2ef // indirect
	github.com/opencontainers/runtime-spec v1.0.2 // indirect
	github.com/opentracing/basictracer-go v1.1.0 // indirect
	github.com/opentracing/opentracing-go v1.2.0 // indirect
	github.com/philhofer/fwd v1.1.1 // indirect
	github.com/pierrec/lz4/v4 v4.1.17 // indirect
	github.com/pingcap/badger v1.5.1-0.20220314162537-ab58fbf40580 // indirect
	github.com/pingcap/fn v0.0.0-20200306044125-d5540d389059 // indirect
	github.com/pingcap/goleveldb v0.0.0-20191226122134-f82aafb29989 // indirect
	github.com/pingcap/sysutil v0.0.0-20220114020952-ea68d2dbf5b4 // indirect
	github.com/pingcap/tipb v0.0.0-20221123081521-2fb828910813 // indirect
	github.com/pkg/browser v0.0.0-20180916011732-0a3d74bf9ce4 // indirect
	github.com/pkg/errors v0.9.1 // indirect
	github.com/pmezard/go-difflib v1.0.0 // indirect
	github.com/power-devops/perfstat v0.0.0-20210106213030-5aafc221ea8c // indirect
	github.com/prometheus/common v0.37.0 // indirect
	github.com/prometheus/procfs v0.8.0 // indirect
	github.com/remyoudompheng/bigfft v0.0.0-20220927061507-ef77025ab5aa // indirect
	github.com/rivo/uniseg v0.4.2 // indirect
	github.com/rogpeppe/go-internal v1.9.0 // indirect
	github.com/rs/cors v1.7.0 // indirect
	github.com/shurcooL/httpfs v0.0.0-20190707220628-8d4bc4ba7749 // indirect
	github.com/shurcooL/httpgzip v0.0.0-20190720172056-320755c1c1b0 // indirect
	github.com/shurcooL/vfsgen v0.0.0-20200824052919-0d455de96546 // indirect
	github.com/siddontang/go v0.0.0-20180604090527-bdc77568d726 // indirect
	github.com/siddontang/go-log v0.0.0-20180807004314-8d05993dda07 // indirect
	github.com/sirupsen/logrus v1.9.0 // indirect
	github.com/stathat/consistent v1.0.0 // indirect
	github.com/stretchr/objx v0.5.0 // indirect
	github.com/tiancaiamao/appdash v0.0.0-20181126055449-889f96f722a2 // indirect
	github.com/tklauser/go-sysconf v0.3.11 // indirect
	github.com/tklauser/numcpus v0.6.0 // indirect
	github.com/tmc/grpc-websocket-proxy v0.0.0-20201229170055-e5319fda7802 // indirect
	github.com/twmb/murmur3 v1.1.3 // indirect
	github.com/uber/jaeger-client-go v2.30.0+incompatible // indirect
	github.com/uber/jaeger-lib v2.4.1+incompatible // indirect
	github.com/ugorji/go/codec v1.2.6 // indirect
	github.com/valyala/bytebufferpool v1.0.0 // indirect
	github.com/valyala/fasttemplate v1.2.1 // indirect
	github.com/vbauerster/mpb/v7 v7.5.3 // indirect
	github.com/vmihailenco/tagparser/v2 v2.0.0 // indirect
	github.com/wangjohn/quickselect v0.0.0-20161129230411-ed8402a42d5f // indirect
	github.com/xdg/stringprep v1.0.3 // indirect
	github.com/xiang90/probing v0.0.0-20190116061207-43a291ad63a2 // indirect
	github.com/xitongsys/parquet-go v1.6.0 // indirect
	github.com/yusufpapurcu/wmi v1.2.2 // indirect
	go.etcd.io/bbolt v1.3.6 // indirect
	go.etcd.io/etcd/client/v2 v2.305.4 // indirect
	go.opencensus.io v0.24.0 // indirect
	go.opentelemetry.io/contrib v0.20.0 // indirect
	go.opentelemetry.io/contrib/instrumentation/google.golang.org/grpc/otelgrpc v0.20.0 // indirect
	go.opentelemetry.io/otel v0.20.0 // indirect
	go.opentelemetry.io/otel/exporters/otlp v0.20.0 // indirect
	go.opentelemetry.io/otel/metric v0.20.0 // indirect
	go.opentelemetry.io/otel/sdk v0.20.0 // indirect
	go.opentelemetry.io/otel/sdk/export/metric v0.20.0 // indirect
	go.opentelemetry.io/otel/sdk/metric v0.20.0 // indirect
	go.opentelemetry.io/otel/trace v0.20.0 // indirect
	go.opentelemetry.io/proto/otlp v0.7.0 // indirect
	golang.org/x/crypto v0.1.0 // indirect
<<<<<<< HEAD
	golang.org/x/oauth2 v0.2.0 // indirect
	golang.org/x/term v0.4.0 // indirect
=======
	golang.org/x/term v0.2.0 // indirect
>>>>>>> 2f0b6bec
	golang.org/x/tools v0.2.0 // indirect
	golang.org/x/xerrors v0.0.0-20220907171357-04be3eba64a2 // indirect
	google.golang.org/api v0.103.0 // indirect
	google.golang.org/appengine v1.6.7 // indirect
	gopkg.in/mgo.v2 v2.0.0-20190816093944-a6b53ec6cb22 // indirect
	gopkg.in/natefinch/lumberjack.v2 v2.0.0 // indirect
	gopkg.in/yaml.v3 v3.0.1 // indirect
	modernc.org/libc v1.16.8 // indirect
	modernc.org/mathutil v1.4.1 // indirect
	modernc.org/memory v1.1.1 // indirect
	modernc.org/sqlite v1.17.3 // indirect
	sigs.k8s.io/yaml v1.2.0 // indirect
	sourcegraph.com/sourcegraph/appdash v0.0.0-20190731080439-ebfcffb1b5c0 // indirect
	sourcegraph.com/sourcegraph/appdash-data v0.0.0-20151005221446-73f23eafcf67 // indirect
)

// Fix CVE-2020-26160.
replace github.com/dgrijalva/jwt-go v3.2.0+incompatible => github.com/golang-jwt/jwt v3.2.2+incompatible

// Fix https://github.com/pingcap/tiflow/issues/4961
replace github.com/benbjohnson/clock v1.3.0 => github.com/benbjohnson/clock v1.1.0

// copy from TiDB
replace go.opencensus.io => go.opencensus.io v0.23.1-0.20220331163232-052120675fac<|MERGE_RESOLUTION|>--- conflicted
+++ resolved
@@ -98,12 +98,8 @@
 	go.uber.org/ratelimit v0.2.0
 	go.uber.org/zap v1.23.0
 	golang.org/x/exp v0.0.0-20221023144134-a1e5550cf13e
-<<<<<<< HEAD
 	golang.org/x/net v0.5.0
-=======
-	golang.org/x/net v0.2.0
 	golang.org/x/oauth2 v0.2.0
->>>>>>> 2f0b6bec
 	golang.org/x/sync v0.1.0
 	golang.org/x/sys v0.4.0
 	golang.org/x/text v0.6.0
@@ -279,12 +275,7 @@
 	go.opentelemetry.io/otel/trace v0.20.0 // indirect
 	go.opentelemetry.io/proto/otlp v0.7.0 // indirect
 	golang.org/x/crypto v0.1.0 // indirect
-<<<<<<< HEAD
-	golang.org/x/oauth2 v0.2.0 // indirect
 	golang.org/x/term v0.4.0 // indirect
-=======
-	golang.org/x/term v0.2.0 // indirect
->>>>>>> 2f0b6bec
 	golang.org/x/tools v0.2.0 // indirect
 	golang.org/x/xerrors v0.0.0-20220907171357-04be3eba64a2 // indirect
 	google.golang.org/api v0.103.0 // indirect
