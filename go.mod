--- conflicted
+++ resolved
@@ -1,12 +1,8 @@
 module github.com/pingcap/tiflow
 
-<<<<<<< HEAD
-go 1.23.0
-=======
 go 1.23.6
 
 toolchain go1.23.8
->>>>>>> a798ace9
 
 require (
 	cloud.google.com/go/storage v1.39.1
