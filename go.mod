module github.com/pingcap/tiflow

<<<<<<< HEAD
go 1.24.0

toolchain go1.24.4
=======
go 1.25.5
>>>>>>> 8ec968d8

require (
	cloud.google.com/go/storage v1.39.1
	github.com/Azure/azure-sdk-for-go/sdk/storage/azblob v1.0.0
	github.com/BurntSushi/toml v1.5.0
	github.com/DATA-DOG/go-sqlmock v1.5.0
	github.com/IBM/sarama v1.41.2
	github.com/KimMachineGun/automemlimit v0.2.4
	github.com/VividCortex/mysqlerr v1.0.0
	github.com/apache/pulsar-client-go v0.13.0
	github.com/aws/aws-sdk-go v1.55.5
	github.com/aws/aws-sdk-go-v2 v1.40.0
	github.com/aws/aws-sdk-go-v2/config v1.32.2
	github.com/aws/aws-sdk-go-v2/credentials v1.19.2
	github.com/benbjohnson/clock v1.3.5
	github.com/bradleyjkemp/grpc-tools v0.2.5
	github.com/cenkalti/backoff/v4 v4.2.1
	github.com/chaos-mesh/go-sqlsmith v0.0.0-20250416091313-334484c821ae
	github.com/chzyer/readline v1.5.1
	github.com/cockroachdb/pebble v1.1.4-0.20250120151818-5dd133a1e6fb
	github.com/confluentinc/confluent-kafka-go/v2 v2.3.0
	github.com/coreos/go-semver v0.3.1
	github.com/deepmap/oapi-codegen v1.9.0
	github.com/docker/go-units v0.5.0
	github.com/dustin/go-humanize v1.0.1
	github.com/edwingeng/deque v0.0.0-20191220032131-8596380dee17
	github.com/fatih/color v1.18.0
	github.com/gavv/monotime v0.0.0-20190418164738-30dba4353424
	github.com/getkin/kin-openapi v0.131.0
	github.com/gin-gonic/gin v1.9.1
	github.com/glebarez/go-sqlite v1.21.2
	github.com/glebarez/sqlite v1.7.0
	github.com/go-mysql-org/go-mysql v1.13.0
	github.com/go-oauth2/oauth2/v4 v4.5.4
	github.com/go-ozzo/ozzo-validation/v4 v4.3.0
	github.com/go-sql-driver/mysql v1.7.1
	github.com/goccy/go-json v0.10.2
	github.com/gogo/gateway v1.1.0
	github.com/gogo/protobuf v1.3.2
	github.com/golang-jwt/jwt/v5 v5.3.0
	github.com/golang/mock v1.6.0
	github.com/golang/protobuf v1.5.4
	github.com/google/btree v1.1.2
	github.com/google/go-cmp v0.7.0
	github.com/google/shlex v0.0.0-20191202100458-e7afc7fbc510
	github.com/google/uuid v1.6.0
	github.com/grpc-ecosystem/go-grpc-middleware v1.4.0
	github.com/grpc-ecosystem/go-grpc-prometheus v1.2.0
	github.com/grpc-ecosystem/grpc-gateway v1.16.0
	github.com/grpc-ecosystem/grpc-gateway/v2 v2.19.1
	github.com/hashicorp/golang-lru v0.5.1
	github.com/imdario/mergo v0.3.16
	github.com/integralist/go-findroot v0.0.0-20160518114804-ac90681525dc
	github.com/jarcoal/httpmock v1.2.0
	github.com/jcmturner/gokrb5/v8 v8.4.4
	github.com/jmoiron/sqlx v1.3.3
	github.com/kami-zh/go-capturer v0.0.0-20171211120116-e492ea43421d
	github.com/klauspost/compress v1.18.0
	github.com/labstack/gommon v0.4.0
	github.com/linkedin/goavro/v2 v2.14.0
	github.com/mailru/easyjson v0.7.7
	github.com/mattn/go-shellwords v1.0.12
	github.com/modern-go/reflect2 v1.0.2
	github.com/olekukonko/tablewriter v0.0.5
	github.com/phayes/freeport v0.0.0-20180830031419-95f893ade6f2
	github.com/pierrec/lz4/v4 v4.1.18
	github.com/pingcap/check v0.0.0-20211026125417-57bd13f7b5f0
	github.com/pingcap/errors v0.11.5-0.20250523034308-74f78ae071ee
	github.com/pingcap/failpoint v0.0.0-20240528011301-b51a646c7c86
	github.com/pingcap/kvproto v0.0.0-20250915095348-efd5134a6d6c
	github.com/pingcap/log v1.1.1-0.20250917021125-19901e015dc9
	github.com/pingcap/tidb v1.1.0-beta.0.20250925123346-8ea80e6b2b42
	github.com/pingcap/tidb-dashboard v0.0.0-20240326110213-9768844ff5d7
	github.com/pingcap/tidb/pkg/parser v0.0.0-20250925154222-93731f04705d
	github.com/prometheus/client_golang v1.22.0
	github.com/prometheus/client_model v0.6.2
	github.com/r3labs/diff v1.1.0
	github.com/rcrowley/go-metrics v0.0.0-20201227073835-cf1acfcdf475
	github.com/robfig/cron v1.2.0
	github.com/segmentio/kafka-go v0.4.41-0.20230526171612-f057b1d369cd
	github.com/shirou/gopsutil/v3 v3.24.5
	github.com/shopspring/decimal v1.3.0
	github.com/soheilhy/cmux v0.1.5
	github.com/spf13/cobra v1.9.1
	github.com/spf13/pflag v1.0.7
	github.com/stretchr/testify v1.10.0
	github.com/syndtr/goleveldb v1.0.1-0.20210305035536-64b5b1c73954
	github.com/thanhpk/randstr v1.0.6
	github.com/tikv/client-go/v2 v2.0.8-0.20250917111308-6cbd7e4f9761
	github.com/tikv/pd v1.1.0-beta.0.20240407022249-7179657d129b
	github.com/tikv/pd/client v0.0.0-20250703091733-dfd345b89500
	github.com/tinylib/msgp v1.1.6
	github.com/uber-go/atomic v1.4.0
	github.com/vmihailenco/msgpack/v5 v5.3.5
	github.com/xdg/scram v1.0.5
	go.etcd.io/etcd/api/v3 v3.5.15
	go.etcd.io/etcd/client/pkg/v3 v3.5.15
	go.etcd.io/etcd/client/v3 v3.5.15
	go.etcd.io/etcd/pkg/v3 v3.5.15
	go.etcd.io/etcd/raft/v3 v3.5.15
	go.etcd.io/etcd/server/v3 v3.5.15
	go.etcd.io/etcd/tests/v3 v3.5.12
	go.uber.org/atomic v1.11.0
	go.uber.org/dig v1.13.0
	go.uber.org/goleak v1.3.0
	go.uber.org/mock v0.5.2
	go.uber.org/multierr v1.11.0
	go.uber.org/ratelimit v0.2.0
	go.uber.org/zap v1.27.0
	golang.org/x/exp v0.0.0-20240909161429-701f63a606c0
	golang.org/x/net v0.46.0
	golang.org/x/oauth2 v0.30.0
	golang.org/x/sync v0.16.0
	golang.org/x/sys v0.37.0
	golang.org/x/text v0.30.0
	golang.org/x/time v0.12.0
	google.golang.org/genproto/googleapis/api v0.0.0-20240401170217-c3f982113cda
	google.golang.org/genproto/googleapis/rpc v0.0.0-20251103181224-f26f9409b101
	google.golang.org/grpc v1.64.1
	google.golang.org/protobuf v1.36.10
	gopkg.in/yaml.v2 v2.4.0
	gorm.io/driver/mysql v1.5.7
	gorm.io/gorm v1.25.12
	upper.io/db.v3 v3.7.1+incompatible
)

require (
	cloud.google.com/go/kms v1.15.8 // indirect
	filippo.io/edwards25519 v1.1.0 // indirect
	github.com/Azure/go-ntlmssp v0.0.0-20221128193559-754e69321358 // indirect
	github.com/AzureAD/microsoft-authentication-library-for-go v1.2.2 // indirect
	github.com/alibabacloud-go/alibabacloud-gateway-spi v0.0.5 // indirect
	github.com/alibabacloud-go/darabonba-openapi/v2 v2.0.11 // indirect
	github.com/alibabacloud-go/debug v1.0.1 // indirect
	github.com/alibabacloud-go/endpoint-util v1.1.0 // indirect
	github.com/alibabacloud-go/openapi-util v0.1.1 // indirect
	github.com/alibabacloud-go/sts-20150401/v2 v2.0.4 // indirect
	github.com/alibabacloud-go/tea v1.3.11 // indirect
	github.com/alibabacloud-go/tea-utils/v2 v2.0.7 // indirect
	github.com/alibabacloud-go/tea-xml v1.1.3 // indirect
	github.com/aliyun/alibabacloud-oss-go-sdk-v2 v1.2.3 // indirect
	github.com/aliyun/credentials-go v1.4.7 // indirect
	github.com/andybalholm/brotli v1.0.5 // indirect
	github.com/apache/arrow/go/v12 v12.0.1 // indirect
	github.com/asaskevich/govalidator v0.0.0-20230301143203-a9d515a09cc2 // indirect
	github.com/aws/aws-sdk-go-v2/aws/protocol/eventstream v1.7.3 // indirect
	github.com/aws/aws-sdk-go-v2/feature/ec2/imds v1.18.14 // indirect
	github.com/aws/aws-sdk-go-v2/internal/configsources v1.4.14 // indirect
	github.com/aws/aws-sdk-go-v2/internal/endpoints/v2 v2.7.14 // indirect
	github.com/aws/aws-sdk-go-v2/internal/ini v1.8.4 // indirect
	github.com/aws/aws-sdk-go-v2/internal/v4a v1.4.14 // indirect
	github.com/aws/aws-sdk-go-v2/service/internal/accept-encoding v1.13.3 // indirect
	github.com/aws/aws-sdk-go-v2/service/internal/checksum v1.9.5 // indirect
	github.com/aws/aws-sdk-go-v2/service/internal/presigned-url v1.13.14 // indirect
	github.com/aws/aws-sdk-go-v2/service/internal/s3shared v1.19.14 // indirect
	github.com/aws/aws-sdk-go-v2/service/s3 v1.92.1 // indirect
	github.com/aws/aws-sdk-go-v2/service/signin v1.0.2 // indirect
	github.com/aws/aws-sdk-go-v2/service/sso v1.30.5 // indirect
	github.com/aws/aws-sdk-go-v2/service/ssooidc v1.35.10 // indirect
	github.com/aws/aws-sdk-go-v2/service/sts v1.41.2 // indirect
	github.com/aws/smithy-go v1.23.2 // indirect
	github.com/bytedance/sonic v1.9.1 // indirect
	github.com/chenzhuoyu/base64x v0.0.0-20221115062448-fe3a3abad311 // indirect
	github.com/clbanning/mxj/v2 v2.7.0 // indirect
	github.com/cockroachdb/fifo v0.0.0-20240606204812-0bbfbd93a7ce // indirect
	github.com/cockroachdb/tokenbucket v0.0.0-20230807174530-cc333fc44b06 // indirect
	github.com/dolthub/maphash v0.1.0 // indirect
	github.com/dolthub/swiss v0.2.1 // indirect
	github.com/felixge/httpsnoop v1.0.4 // indirect
	github.com/fsnotify/fsnotify v1.7.0 // indirect
	github.com/gabriel-vasile/mimetype v1.4.2 // indirect
	github.com/getsentry/sentry-go v0.27.0 // indirect
	github.com/go-asn1-ber/asn1-ber v1.5.4 // indirect
	github.com/go-ldap/ldap/v3 v3.4.4 // indirect
	github.com/go-logr/logr v1.4.1 // indirect
	github.com/go-logr/stdr v1.2.2 // indirect
	github.com/go-resty/resty/v2 v2.11.0 // indirect
	github.com/goccy/go-reflect v1.2.0 // indirect
	github.com/golang-jwt/jwt/v4 v4.5.2 // indirect
	github.com/google/flatbuffers v2.0.8+incompatible // indirect
	github.com/google/gofuzz v1.2.0 // indirect
	github.com/google/s2a-go v0.1.7 // indirect
	github.com/hamba/avro/v2 v2.22.2-0.20240625062549-66aad10411d9 // indirect
	github.com/influxdata/tdigest v0.0.1 // indirect
	github.com/jellydator/ttlcache/v3 v3.0.1 // indirect
	github.com/jfcg/sixb v1.3.8 // indirect
	github.com/jfcg/sorty/v2 v2.1.0 // indirect
	github.com/joomcode/errorx v1.0.1 // indirect
	github.com/klauspost/asmfmt v1.3.2 // indirect
	github.com/klauspost/cpuid/v2 v2.2.7 // indirect
	github.com/ks3sdklib/aws-sdk-go v1.2.9 // indirect
	github.com/kylelemons/godebug v1.1.0 // indirect
	github.com/minio/asm2plan9s v0.0.0-20200509001527-cdd76441f9d8 // indirect
	github.com/minio/c2goasm v0.0.0-20190812172519-36a3d3bbc4f3 // indirect
	github.com/mitchellh/mapstructure v1.5.0 // indirect
	github.com/mohae/deepcopy v0.0.0-20170929034955-c48cc78d4826 // indirect
	github.com/munnerz/goautoneg v0.0.0-20191010083416-a7dc8b61c822 // indirect
	github.com/oasdiff/yaml v0.0.0-20250309154309-f31be36b4037 // indirect
	github.com/oasdiff/yaml3 v0.0.0-20250309153720-d2182401db90 // indirect
	github.com/perimeterx/marshmallow v1.1.5 // indirect
	github.com/pingcap/metering_sdk v0.0.0-20250918015914-468cd6feb1dc // indirect
	github.com/qri-io/jsonpointer v0.1.1 // indirect
	github.com/qri-io/jsonschema v0.2.1 // indirect
	github.com/robfig/cron/v3 v3.0.1 // indirect
	github.com/segmentio/asm v1.2.0 // indirect
	github.com/segmentio/fasthash v1.0.3 // indirect
	github.com/sergi/go-diff v1.3.1 // indirect
	github.com/tidwall/btree v1.7.0 // indirect
	github.com/tidwall/buntdb v1.3.0 // indirect
	github.com/tidwall/gjson v1.14.4 // indirect
	github.com/tidwall/grect v0.1.4 // indirect
	github.com/tidwall/match v1.1.1 // indirect
	github.com/tidwall/pretty v1.2.1 // indirect
	github.com/tidwall/rtred v0.1.2 // indirect
	github.com/tidwall/tinyqueue v0.1.1 // indirect
	github.com/tjfoc/gmsm v1.4.1 // indirect
	github.com/twitchyliquid64/golang-asm v0.15.1 // indirect
	github.com/zeebo/xxh3 v1.0.2 // indirect
	github.com/zyedidia/generic v1.2.1 // indirect
	go.opentelemetry.io/contrib/instrumentation/net/http/otelhttp v0.49.0 // indirect
	go.opentelemetry.io/otel/exporters/otlp/otlptrace v1.22.0 // indirect
	go.opentelemetry.io/otel/exporters/otlp/otlptrace/otlptracegrpc v1.22.0 // indirect
	golang.org/x/arch v0.3.0 // indirect
	golang.org/x/xerrors v0.0.0-20231012003039-104605ab7028 // indirect
	google.golang.org/genproto v0.0.0-20240401170217-c3f982113cda // indirect
	gopkg.in/inf.v0 v0.9.1 // indirect
	gopkg.in/ini.v1 v1.67.0 // indirect
	k8s.io/api v0.29.11 // indirect
	k8s.io/apimachinery v0.29.11 // indirect
	k8s.io/klog/v2 v2.120.1 // indirect
	k8s.io/utils v0.0.0-20230726121419-3b25d923346b // indirect
	sigs.k8s.io/json v0.0.0-20221116044647-bc3834ca7abd // indirect
	sigs.k8s.io/structured-merge-diff/v4 v4.4.1 // indirect
)

require (
	cloud.google.com/go v0.112.2 // indirect
	cloud.google.com/go/compute/metadata v0.3.0 // indirect
	cloud.google.com/go/iam v1.1.7 // indirect
	github.com/99designs/go-keychain v0.0.0-20191008050251-8e49817e8af4 // indirect
	github.com/99designs/keyring v1.2.1 // indirect
	github.com/AthenZ/athenz v1.10.39 // indirect
	github.com/Azure/azure-sdk-for-go/sdk/azcore v1.16.0
	github.com/Azure/azure-sdk-for-go/sdk/azidentity v1.7.0 // indirect
	github.com/Azure/azure-sdk-for-go/sdk/internal v1.10.0 // indirect
	github.com/DataDog/zstd v1.5.5 // indirect
	github.com/Masterminds/semver v1.5.0 // indirect
	github.com/VividCortex/ewma v1.2.0 // indirect
	github.com/acarl005/stripansi v0.0.0-20180116102854-5a71ef0e047d // indirect
	github.com/aliyun/alibaba-cloud-sdk-go v1.61.1581 // indirect
	github.com/andres-erbsen/clock v0.0.0-20160526145045-9e14626cd129 // indirect
	github.com/apache/thrift v0.16.0 // indirect
	github.com/ardielle/ardielle-go v1.5.2 // indirect
	github.com/aws/aws-sdk-go-v2/service/glue v1.134.1
	github.com/beorn7/perks v1.0.1 // indirect
	github.com/bits-and-blooms/bitset v1.14.3 // indirect
	github.com/blacktear23/go-proxyprotocol v1.0.6 // indirect
	github.com/cakturk/go-netstat v0.0.0-20200220111822-e5b49efee7a5 // indirect
	github.com/carlmjohnson/flagext v0.21.0 // indirect
	github.com/cespare/xxhash/v2 v2.3.0 // indirect
	github.com/cheggaaa/pb/v3 v3.0.8 // indirect
	github.com/cilium/ebpf v0.4.0 // indirect
	github.com/cloudfoundry/gosigar v1.3.6 // indirect
	github.com/cockroachdb/errors v1.11.3 // indirect
	github.com/cockroachdb/logtags v0.0.0-20230118201751-21c54148d20b // indirect
	github.com/cockroachdb/redact v1.1.5 // indirect
	github.com/containerd/cgroups v1.0.4 // indirect
	github.com/coocood/bbloom v0.0.0-20190830030839-58deb6228d64 // indirect
	github.com/coocood/freecache v1.2.1 // indirect
	github.com/coocood/rtutil v0.0.0-20190304133409-c84515f646f2 // indirect
	github.com/coreos/go-systemd/v22 v22.5.0 // indirect
	github.com/danieljoos/wincred v1.1.2 // indirect
	github.com/danjacques/gofslock v0.0.0-20240212154529-d899e02bfe22 // indirect
	github.com/davecgh/go-spew v1.1.2-0.20180830191138-d8f796af33cc // indirect
	github.com/decred/dcrd/dcrec/secp256k1/v4 v4.2.0 // indirect
	github.com/desertbit/timer v0.0.0-20180107155436-c41aec40b27f // indirect
	github.com/dgraph-io/ristretto v0.1.1 // indirect
	github.com/dgryski/go-farm v0.0.0-20240924180020-3414d57e47da // indirect
	github.com/dvsekhvalnov/jose2go v1.6.0 // indirect
	github.com/eapache/go-resiliency v1.4.0 // indirect
	github.com/eapache/go-xerial-snappy v0.0.0-20230731223053-c322873962e3 // indirect
	github.com/eapache/queue v1.1.0 // indirect
	github.com/emirpasic/gods v1.18.1 // indirect
	github.com/gin-contrib/sse v0.1.0 // indirect
	github.com/go-ole/go-ole v1.3.0 // indirect
	github.com/go-openapi/jsonpointer v0.21.0 // indirect
	github.com/go-openapi/swag v0.23.0 // indirect
	github.com/go-playground/locales v0.14.1 // indirect
	github.com/go-playground/universal-translator v0.18.1 // indirect
	github.com/go-playground/validator/v10 v10.14.0 // indirect
	github.com/godbus/dbus v0.0.0-20190726142602-4481cbc300e2 // indirect
	github.com/godbus/dbus/v5 v5.0.4 // indirect
	github.com/golang/glog v1.2.4 // indirect
	github.com/golang/groupcache v0.0.0-20210331224755-41bb18bfe9da // indirect
	github.com/golang/snappy v0.0.4 // indirect
	github.com/google/pprof v0.0.0-20241001023024-f4c0cfd0cf1d // indirect
	github.com/googleapis/enterprise-certificate-proxy v0.3.2 // indirect
	github.com/googleapis/gax-go/v2 v2.12.3 // indirect
	github.com/gorilla/mux v1.8.1 // indirect
	github.com/gorilla/websocket v1.5.1 // indirect
	github.com/gsterjov/go-libsecret v0.0.0-20161001094733-a6f4afe4910c // indirect
	github.com/hashicorp/errwrap v1.1.0 // indirect
	github.com/hashicorp/go-multierror v1.1.1 // indirect
	github.com/hashicorp/go-uuid v1.0.3 // indirect
	github.com/improbable-eng/grpc-web v0.12.0 // indirect
	github.com/inconshreveable/mousetrap v1.1.0 // indirect
	github.com/jcmturner/aescts/v2 v2.0.0 // indirect
	github.com/jcmturner/dnsutils/v2 v2.0.0 // indirect
	github.com/jcmturner/gofork v1.7.6 // indirect
	github.com/jcmturner/rpc/v2 v2.0.3 // indirect
	github.com/jedib0t/go-pretty/v6 v6.2.2 // indirect
	github.com/jinzhu/inflection v1.0.0 // indirect
	github.com/jinzhu/now v1.1.5 // indirect
	github.com/jmespath/go-jmespath v0.4.0 // indirect
	github.com/joho/sqltocsv v0.0.0-20210428211105-a6d6801d59df // indirect
	github.com/jonboulle/clockwork v0.4.0 // indirect
	github.com/josharian/intern v1.0.0 // indirect
	github.com/json-iterator/go v1.1.12
	github.com/klauspost/cpuid v1.3.1 // indirect
	github.com/kr/pretty v0.3.1 // indirect
	github.com/kr/text v0.2.0 // indirect
	github.com/labstack/echo/v4 v4.10.0 // indirect
	github.com/leodido/go-urn v1.2.4 // indirect
	github.com/lestrrat-go/blackmagic v1.0.2 // indirect
	github.com/lestrrat-go/httpcc v1.0.1 // indirect
	github.com/lestrrat-go/httprc v1.0.5 // indirect
	github.com/lestrrat-go/iter v1.0.2 // indirect
	github.com/lestrrat-go/jwx/v2 v2.0.21 // indirect
	github.com/lestrrat-go/option v1.0.1 // indirect
	github.com/lufia/plan9stats v0.0.0-20230326075908-cb1d2100619a // indirect
	github.com/mattn/go-colorable v0.1.14 // indirect
	github.com/mattn/go-isatty v0.0.20 // indirect
	github.com/mattn/go-runewidth v0.0.16 // indirect
	github.com/mattn/go-sqlite3 v2.0.1+incompatible // indirect
	github.com/modern-go/concurrent v0.0.0-20180306012644-bacd9c7ef1dd // indirect
	github.com/mtibben/percent v0.2.1 // indirect
	github.com/ncw/directio v1.0.5 // indirect
	github.com/ngaut/log v0.0.0-20210830112240-0124ec040aeb // indirect
	github.com/ngaut/pools v0.0.0-20180318154953-b7bc8c42aac7 // indirect
	github.com/ngaut/sync2 v0.0.0-20141008032647-7a24ed77b2ef // indirect
	github.com/opencontainers/runtime-spec v1.0.2 // indirect
	github.com/opentracing/basictracer-go v1.1.0 // indirect
	github.com/opentracing/opentracing-go v1.2.0 // indirect
	github.com/pelletier/go-toml/v2 v2.0.8 // indirect
	github.com/petermattis/goid v0.0.0-20250813065127-a731cc31b4fe // indirect
	github.com/philhofer/fwd v1.1.1 // indirect
	github.com/pierrec/lz4 v2.6.1+incompatible // indirect
	github.com/pingcap/badger v1.5.1-0.20241015064302-38533b6cbf8d // indirect
	github.com/pingcap/fn v1.0.0 // indirect
	github.com/pingcap/goleveldb v0.0.0-20191226122134-f82aafb29989 // indirect
	github.com/pingcap/sysutil v1.0.1-0.20240311050922-ae81ee01f3a5
	github.com/pingcap/tipb v0.0.0-20250829062436-85a019a5df23 // indirect
	github.com/pkg/browser v0.0.0-20240102092130-5ac0b6a4141c // indirect
	github.com/pkg/errors v0.9.1 // indirect
	github.com/pmezard/go-difflib v1.0.1-0.20181226105442-5d4384ee4fb2 // indirect
	github.com/power-devops/perfstat v0.0.0-20221212215047-62379fc7944b // indirect
	github.com/prometheus/common v0.63.0 // indirect
	github.com/prometheus/procfs v0.16.1 // indirect
	github.com/remyoudompheng/bigfft v0.0.0-20230129092748-24d4a6f8daec // indirect
	github.com/rivo/uniseg v0.4.7 // indirect
	github.com/rogpeppe/go-internal v1.14.1 // indirect
	github.com/rs/cors v1.7.0 // indirect
	github.com/sasha-s/go-deadlock v0.3.5 // indirect
	github.com/shoenig/go-m1cpu v0.1.6 // indirect
	github.com/shurcooL/httpfs v0.0.0-20230704072500-f1e31cf0ba5c // indirect
	github.com/shurcooL/httpgzip v0.0.0-20190720172056-320755c1c1b0 // indirect
	github.com/shurcooL/vfsgen v0.0.0-20200824052919-0d455de96546 // indirect
	github.com/sirupsen/logrus v1.9.3 // indirect
	github.com/spaolacci/murmur3 v1.1.0 // indirect
	github.com/spkg/bom v1.0.0 // indirect
	github.com/stretchr/objx v0.5.2 // indirect
	github.com/tiancaiamao/appdash v0.0.0-20181126055449-889f96f722a2 // indirect
	github.com/tiancaiamao/gp v0.0.0-20221230034425-4025bc8a4d4a // indirect
	github.com/tklauser/go-sysconf v0.3.12 // indirect
	github.com/tklauser/numcpus v0.6.1 // indirect
	github.com/tmc/grpc-websocket-proxy v0.0.0-20220101234140-673ab2c3ae75 // indirect
	github.com/twmb/murmur3 v1.1.6 // indirect
	github.com/uber/jaeger-client-go v2.30.0+incompatible // indirect
	github.com/uber/jaeger-lib v2.4.1+incompatible // indirect
	github.com/ugorji/go/codec v1.2.11 // indirect
	github.com/valyala/bytebufferpool v1.0.0 // indirect
	github.com/valyala/fasttemplate v1.2.2 // indirect
	github.com/vbauerster/mpb/v7 v7.5.3 // indirect
	github.com/vmihailenco/tagparser/v2 v2.0.0 // indirect
	github.com/wangjohn/quickselect v0.0.0-20161129230411-ed8402a42d5f // indirect
	github.com/xdg-go/pbkdf2 v1.0.0 // indirect
	github.com/xdg-go/scram v1.1.2 // indirect
	github.com/xdg-go/stringprep v1.0.4 // indirect
	github.com/xdg/stringprep v1.0.3 // indirect
	github.com/xiang90/probing v0.0.0-20221125231312-a49e3df8f510 // indirect
	github.com/xitongsys/parquet-go v1.6.3-0.20240520233950-75e935fc3e17 // indirect
	github.com/yusufpapurcu/wmi v1.2.4 // indirect
	go.etcd.io/bbolt v1.3.10 // indirect
	go.etcd.io/etcd/client/v2 v2.305.15 // indirect
	go.opencensus.io v0.24.0 // indirect
	go.opentelemetry.io/contrib/instrumentation/google.golang.org/grpc/otelgrpc v0.49.0 // indirect
	go.opentelemetry.io/otel v1.24.0 // indirect
	go.opentelemetry.io/otel/metric v1.24.0 // indirect
	go.opentelemetry.io/otel/sdk v1.24.0 // indirect
	go.opentelemetry.io/otel/trace v1.24.0 // indirect
	go.opentelemetry.io/proto/otlp v1.1.0 // indirect
	golang.org/x/crypto v0.43.0 // indirect
	golang.org/x/mod v0.27.0 // indirect
	golang.org/x/term v0.36.0
	golang.org/x/tools v0.35.0 // indirect
	google.golang.org/api v0.170.0 // indirect
	gopkg.in/mgo.v2 v2.0.0-20190816093944-a6b53ec6cb22 // indirect
	gopkg.in/natefinch/lumberjack.v2 v2.2.1 // indirect
	gopkg.in/yaml.v3 v3.0.1 // indirect
	modernc.org/libc v1.37.1 // indirect
	modernc.org/mathutil v1.7.1 // indirect
	modernc.org/memory v1.7.2 // indirect
	modernc.org/sqlite v1.27.0 // indirect
	sigs.k8s.io/yaml v1.4.0 // indirect
	sourcegraph.com/sourcegraph/appdash v0.0.0-20190731080439-ebfcffb1b5c0 // indirect
	sourcegraph.com/sourcegraph/appdash-data v0.0.0-20151005221446-73f23eafcf67 // indirect
)

replace github.com/IBM/sarama v1.41.2 => github.com/pingcap/sarama v1.41.2-pingcap-20250415

// Fix https://github.com/pingcap/tiflow/issues/4961
replace github.com/benbjohnson/clock v1.3.5 => github.com/benbjohnson/clock v1.1.0

// copy from TiDB
replace go.opencensus.io => go.opencensus.io v0.23.1-0.20220331163232-052120675fac

// copy from TiDB
replace github.com/go-ldap/ldap/v3 v3.4.4 => github.com/yangkeao/ldap/v3 v3.4.5-0.20230421065457-369a3bab1117

replace github.com/tildeleb/hashland => leb.io/hashland v0.1.5

// TODO: `sourcegraph.com/sourcegraph/appdash` has been archived, and the original host has been removed.
// Please remove these dependencies.
replace sourcegraph.com/sourcegraph/appdash => github.com/sourcegraph/appdash v0.0.0-20190731080439-ebfcffb1b5c0

replace sourcegraph.com/sourcegraph/appdash-data => github.com/sourcegraph/appdash-data v0.0.0-20151005221446-73f23eafcf67

replace golang.org/x/text => golang.org/x/text v0.28.0

// tls10server=1
godebug tlsrsakex=1<|MERGE_RESOLUTION|>--- conflicted
+++ resolved
@@ -1,12 +1,6 @@
 module github.com/pingcap/tiflow
 
-<<<<<<< HEAD
-go 1.24.0
-
-toolchain go1.24.4
-=======
 go 1.25.5
->>>>>>> 8ec968d8
 
 require (
 	cloud.google.com/go/storage v1.39.1
