module github.com/pingcap/tiflow

go 1.18

require (
	github.com/BurntSushi/toml v1.1.0
	github.com/DATA-DOG/go-sqlmock v1.5.0
	github.com/Shopify/sarama v1.29.0
	github.com/VividCortex/mysqlerr v1.0.0
	github.com/apache/pulsar-client-go v0.6.0
	github.com/aws/aws-sdk-go v1.36.30
	github.com/benbjohnson/clock v1.3.0
	github.com/bradleyjkemp/grpc-tools v0.2.5
	github.com/cenkalti/backoff/v4 v4.0.2
	github.com/chaos-mesh/go-sqlsmith v0.0.0-20220512075501-53f2916ae240
	github.com/chzyer/readline v0.0.0-20180603132655-2972be24d48e
	github.com/cockroachdb/pebble v0.0.0-20220415182917-06c9d3be25b3
	github.com/coreos/go-semver v0.3.0
	github.com/davecgh/go-spew v1.1.1
	github.com/deepmap/oapi-codegen v1.9.0
	github.com/docker/go-units v0.4.0
	github.com/dustin/go-humanize v1.0.0
	github.com/edwingeng/deque v0.0.0-20191220032131-8596380dee17
	github.com/emirpasic/gods v1.18.1
	github.com/facebookgo/subset v0.0.0-20200203212716-c811ad88dec4
	github.com/fatih/color v1.13.0
	github.com/gavv/monotime v0.0.0-20190418164738-30dba4353424
	github.com/getkin/kin-openapi v0.80.0
	github.com/gin-gonic/gin v1.7.4
	github.com/glebarez/sqlite v1.4.6
	github.com/go-mysql-org/go-mysql v1.6.1-0.20220718092400-c855c26b37bd
	github.com/go-ozzo/ozzo-validation/v4 v4.3.0
	github.com/go-sql-driver/mysql v1.6.0
	github.com/gogo/gateway v1.1.0
	github.com/gogo/protobuf v1.3.2
	github.com/gogo/status v1.1.0
	github.com/golang/mock v1.6.0
	github.com/golang/protobuf v1.5.2
	github.com/google/btree v1.1.2
	github.com/google/go-cmp v0.5.8
	github.com/google/shlex v0.0.0-20191202100458-e7afc7fbc510
	github.com/google/uuid v1.3.0
	github.com/grpc-ecosystem/go-grpc-middleware v1.3.0
	github.com/grpc-ecosystem/go-grpc-prometheus v1.2.0
	github.com/grpc-ecosystem/grpc-gateway v1.16.0
	github.com/integralist/go-findroot v0.0.0-20160518114804-ac90681525dc
	github.com/jarcoal/httpmock v1.0.8
	github.com/jmoiron/sqlx v1.3.3
	github.com/kami-zh/go-capturer v0.0.0-20171211120116-e492ea43421d
	github.com/labstack/gommon v0.3.0
	github.com/linkedin/goavro/v2 v2.11.1
	github.com/mattn/go-shellwords v1.0.12
	github.com/mattn/go-sqlite3 v2.0.2+incompatible
	github.com/modern-go/reflect2 v1.0.2
	github.com/phayes/freeport v0.0.0-20180830031419-95f893ade6f2
	github.com/pingcap/check v0.0.0-20211026125417-57bd13f7b5f0
	github.com/pingcap/errors v0.11.5-0.20211224045212-9687c2b0f87c
	github.com/pingcap/failpoint v0.0.0-20220423142525-ae43b7f4e5c3
	github.com/pingcap/kvproto v0.0.0-20220711062932-08b02befd813
	github.com/pingcap/log v1.1.0
	github.com/pingcap/tidb v1.1.0-beta.0.20220802094005-8fdd64ea9eaf
	github.com/pingcap/tidb-tools v6.1.1-0.20220715000306-1d2f00da8c3e+incompatible
	github.com/pingcap/tidb/parser v0.0.0-20220802094005-8fdd64ea9eaf
	github.com/prometheus/client_golang v1.12.2
	github.com/prometheus/client_model v0.2.0
	github.com/r3labs/diff v1.1.0
	github.com/rcrowley/go-metrics v0.0.0-20201227073835-cf1acfcdf475
	github.com/shopspring/decimal v1.3.0
	github.com/soheilhy/cmux v0.1.5
	github.com/spf13/cobra v1.5.0
	github.com/spf13/pflag v1.0.5
	github.com/stretchr/testify v1.8.0
	github.com/swaggo/files v0.0.0-20190704085106-630677cd5c14
	github.com/swaggo/gin-swagger v1.2.0
	github.com/swaggo/swag v1.6.6-0.20200529100950-7c765ddd0476
	github.com/syndtr/goleveldb v1.0.1-0.20210305035536-64b5b1c73954
	github.com/tikv/client-go/v2 v2.0.1-0.20220729034404-e10841f2d158
	github.com/tikv/pd v1.1.0-beta.0.20220303060546-3695d8164800
	github.com/tikv/pd/client v0.0.0-20220725055910-7187a7ab72db
	github.com/tinylib/msgp v1.1.6
	github.com/uber-go/atomic v1.4.0
	github.com/vmihailenco/msgpack/v5 v5.3.5
	github.com/xdg/scram v1.0.3
	go.etcd.io/etcd/api/v3 v3.5.2
	go.etcd.io/etcd/client/pkg/v3 v3.5.2
	go.etcd.io/etcd/client/v3 v3.5.2
	go.etcd.io/etcd/pkg/v3 v3.5.2
	go.etcd.io/etcd/raft/v3 v3.5.2
	go.etcd.io/etcd/server/v3 v3.5.2
	go.etcd.io/etcd/tests/v3 v3.5.2
	go.uber.org/atomic v1.9.0
	go.uber.org/dig v1.13.0
	go.uber.org/goleak v1.1.12
	go.uber.org/multierr v1.8.0
	go.uber.org/ratelimit v0.2.0
	go.uber.org/zap v1.21.0
	golang.org/x/exp v0.0.0-20220722155223-a9213eeb770e
	golang.org/x/net v0.0.0-20220722155237-a158d28d115b
	golang.org/x/sync v0.0.0-20220722155255-886fb9371eb4
	golang.org/x/sys v0.0.0-20220728004956-3c1f35247d10
	golang.org/x/text v0.3.7
	golang.org/x/time v0.0.0-20220224211638-0e9765cccd65
	golang.org/x/tools v0.1.12 // indirect
	google.golang.org/genproto v0.0.0-20220505152158-f39f71e6c8f3
	google.golang.org/grpc v1.46.2
	gopkg.in/yaml.v2 v2.4.0
	gorm.io/driver/mysql v1.3.3
	gorm.io/gorm v1.23.8
	upper.io/db.v3 v3.7.1+incompatible
)

require (
	cloud.google.com/go v0.100.2 // indirect
	cloud.google.com/go/compute v1.5.0 // indirect
	cloud.google.com/go/iam v0.1.1 // indirect
	cloud.google.com/go/storage v1.21.0 // indirect
	github.com/99designs/keyring v1.1.5 // indirect
	github.com/AthenZ/athenz v1.10.15 // indirect
	github.com/Azure/azure-sdk-for-go/sdk/azcore v0.20.0 // indirect
	github.com/Azure/azure-sdk-for-go/sdk/azidentity v0.12.0 // indirect
	github.com/Azure/azure-sdk-for-go/sdk/internal v0.8.1 // indirect
	github.com/Azure/azure-sdk-for-go/sdk/storage/azblob v0.2.0 // indirect
	github.com/DataDog/zstd v1.4.6-0.20210211175136-c6db21d202f4 // indirect
	github.com/KyleBanks/depth v1.2.1 // indirect
	github.com/VividCortex/ewma v1.1.1 // indirect
	github.com/aliyun/alibaba-cloud-sdk-go v1.61.1581 // indirect
	github.com/andres-erbsen/clock v0.0.0-20160526145045-9e14626cd129 // indirect
	github.com/apache/pulsar-client-go/oauth2 v0.0.0-20201120111947-b8bd55bc02bd // indirect
	github.com/apache/thrift v0.13.1-0.20201008052519-daf620915714 // indirect
	github.com/ardielle/ardielle-go v1.5.2 // indirect
	github.com/beorn7/perks v1.0.1 // indirect
	github.com/blacktear23/go-proxyprotocol v1.0.0 // indirect
	github.com/cakturk/go-netstat v0.0.0-20200220111822-e5b49efee7a5 // indirect
	github.com/carlmjohnson/flagext v0.21.0 // indirect
	github.com/cespare/xxhash/v2 v2.1.2 // indirect
	github.com/cheggaaa/pb/v3 v3.0.8 // indirect
	github.com/cockroachdb/errors v1.8.1 // indirect
	github.com/cockroachdb/logtags v0.0.0-20190617123548-eb05cc24525f // indirect
	github.com/cockroachdb/redact v1.0.8 // indirect
	github.com/cockroachdb/sentry-go v0.6.1-cockroachdb.2 // indirect
	github.com/coocood/bbloom v0.0.0-20190830030839-58deb6228d64 // indirect
	github.com/coocood/freecache v1.2.1 // indirect
	github.com/coocood/rtutil v0.0.0-20190304133409-c84515f646f2 // indirect
	github.com/coreos/go-systemd/v22 v22.3.2 // indirect
	github.com/cznic/mathutil v0.0.0-20181122101859-297441e03548 // indirect
	github.com/danieljoos/wincred v1.0.2 // indirect
	github.com/danjacques/gofslock v0.0.0-20220131014315-6e321f4509c8 // indirect
	github.com/desertbit/timer v0.0.0-20180107155436-c41aec40b27f // indirect
	github.com/dgraph-io/ristretto v0.1.1-0.20220403145359-8e850b710d6d // indirect
	github.com/dgrijalva/jwt-go v3.2.0+incompatible // indirect
	github.com/dgryski/go-farm v0.0.0-20200201041132-a6ae2369ad13 // indirect
	github.com/dvsekhvalnov/jose2go v0.0.0-20180829124132-7f401d37b68a // indirect
	github.com/eapache/go-resiliency v1.2.0 // indirect
	github.com/eapache/go-xerial-snappy v0.0.0-20180814174437-776d5712da21 // indirect
	github.com/eapache/queue v1.1.0 // indirect
	github.com/form3tech-oss/jwt-go v3.2.5+incompatible // indirect
	github.com/fsnotify/fsnotify v1.5.4 // indirect
	github.com/ghodss/yaml v1.0.0 // indirect
	github.com/gin-contrib/sse v0.1.0 // indirect
	github.com/glebarez/go-sqlite v1.17.3 // indirect
	github.com/go-ole/go-ole v1.2.6 // indirect
	github.com/go-openapi/jsonpointer v0.19.5 // indirect
	github.com/go-openapi/jsonreference v0.20.0 // indirect
	github.com/go-openapi/spec v0.20.6 // indirect
	github.com/go-openapi/swag v0.21.1 // indirect
	github.com/go-playground/locales v0.14.0 // indirect
	github.com/go-playground/universal-translator v0.18.0 // indirect
	github.com/go-playground/validator/v10 v10.9.0 // indirect
	github.com/godbus/dbus v0.0.0-20190726142602-4481cbc300e2 // indirect
	github.com/gogo/googleapis v1.1.0 // indirect
	github.com/golang-jwt/jwt v3.2.2+incompatible // indirect
	github.com/golang/glog v1.0.0 // indirect
	github.com/golang/groupcache v0.0.0-20210331224755-41bb18bfe9da // indirect
	github.com/golang/snappy v0.0.4 // indirect
	github.com/google/pprof v0.0.0-20211122183932-1daafda22083 // indirect
	github.com/googleapis/gax-go/v2 v2.2.0 // indirect
	github.com/gorilla/mux v1.8.0 // indirect
	github.com/gorilla/websocket v1.4.2 // indirect
	github.com/gsterjov/go-libsecret v0.0.0-20161001094733-a6f4afe4910c // indirect
	github.com/hashicorp/go-uuid v1.0.2 // indirect
	github.com/iancoleman/strcase v0.2.0 // indirect
	github.com/improbable-eng/grpc-web v0.12.0 // indirect
	github.com/inconshreveable/mousetrap v1.0.0 // indirect
	github.com/jcmturner/aescts/v2 v2.0.0 // indirect
	github.com/jcmturner/dnsutils/v2 v2.0.0 // indirect
	github.com/jcmturner/gofork v1.0.0 // indirect
	github.com/jcmturner/gokrb5/v8 v8.4.2 // indirect
	github.com/jcmturner/rpc/v2 v2.0.3 // indirect
	github.com/jedib0t/go-pretty/v6 v6.2.2 // indirect
	github.com/jinzhu/inflection v1.0.0 // indirect
	github.com/jinzhu/now v1.1.5 // indirect
	github.com/jmespath/go-jmespath v0.4.0 // indirect
	github.com/joho/sqltocsv v0.0.0-20210428211105-a6d6801d59df // indirect
	github.com/jonboulle/clockwork v0.3.0 // indirect
	github.com/josharian/intern v1.0.0 // indirect
	github.com/json-iterator/go v1.1.12 // indirect
	github.com/keybase/go-keychain v0.0.0-20190712205309-48d3d31d256d // indirect
	github.com/klauspost/compress v1.15.1 // indirect
	github.com/klauspost/cpuid v1.3.1 // indirect
	github.com/kr/pretty v0.3.0 // indirect
	github.com/kr/text v0.2.0 // indirect
	github.com/labstack/echo/v4 v4.2.1 // indirect
	github.com/leodido/go-urn v1.2.1 // indirect
	github.com/lufia/plan9stats v0.0.0-20220326011226-f1430873d8db // indirect
	github.com/mailru/easyjson v0.7.7 // indirect
	github.com/mattn/go-colorable v0.1.12 // indirect
	github.com/mattn/go-isatty v0.0.14 // indirect
	github.com/mattn/go-runewidth v0.0.13 // indirect
	github.com/matttproud/golang_protobuf_extensions v1.0.1 // indirect
	github.com/mitchellh/go-homedir v1.1.0 // indirect
	github.com/modern-go/concurrent v0.0.0-20180306012644-bacd9c7ef1dd // indirect
	github.com/mtibben/percent v0.2.1 // indirect
	github.com/ncw/directio v1.0.5 // indirect
	github.com/ngaut/log v0.0.0-20210830112240-0124ec040aeb // indirect
	github.com/ngaut/pools v0.0.0-20180318154953-b7bc8c42aac7 // indirect
	github.com/ngaut/sync2 v0.0.0-20141008032647-7a24ed77b2ef // indirect
	github.com/opentracing/basictracer-go v1.1.0 // indirect
	github.com/opentracing/opentracing-go v1.2.0 // indirect
	github.com/philhofer/fwd v1.1.1 // indirect
	github.com/pierrec/lz4 v2.6.1+incompatible // indirect
	github.com/pingcap/badger v1.5.1-0.20220314162537-ab58fbf40580 // indirect
	github.com/pingcap/fn v0.0.0-20200306044125-d5540d389059 // indirect
	github.com/pingcap/goleveldb v0.0.0-20191226122134-f82aafb29989 // indirect
	github.com/pingcap/sysutil v0.0.0-20220114020952-ea68d2dbf5b4 // indirect
	github.com/pingcap/tipb v0.0.0-20220718022156-3e2483c20a9e // indirect
	github.com/pkg/browser v0.0.0-20180916011732-0a3d74bf9ce4 // indirect
	github.com/pkg/errors v0.9.1 // indirect
	github.com/pmezard/go-difflib v1.0.0 // indirect
	github.com/power-devops/perfstat v0.0.0-20210106213030-5aafc221ea8c // indirect
	github.com/prometheus/common v0.32.1 // indirect
	github.com/prometheus/procfs v0.7.3 // indirect
	github.com/remyoudompheng/bigfft v0.0.0-20200410134404-eec4a21b6bb0 // indirect
	github.com/rivo/uniseg v0.2.0 // indirect
	github.com/rogpeppe/go-internal v1.8.0 // indirect
	github.com/rs/cors v1.7.0 // indirect
	github.com/shirou/gopsutil/v3 v3.22.6 // indirect
	github.com/shurcooL/httpfs v0.0.0-20190707220628-8d4bc4ba7749 // indirect
	github.com/shurcooL/httpgzip v0.0.0-20190720172056-320755c1c1b0 // indirect
	github.com/shurcooL/vfsgen v0.0.0-20200824052919-0d455de96546 // indirect
	github.com/siddontang/go v0.0.0-20180604090527-bdc77568d726 // indirect
	github.com/siddontang/go-log v0.0.0-20180807004314-8d05993dda07 // indirect
	github.com/sirupsen/logrus v1.8.1 // indirect
	github.com/spaolacci/murmur3 v1.1.0 // indirect
	github.com/stathat/consistent v1.0.0 // indirect
	github.com/stretchr/objx v0.4.0 // indirect
	github.com/tiancaiamao/appdash v0.0.0-20181126055449-889f96f722a2 // indirect
	github.com/tklauser/go-sysconf v0.3.10 // indirect
	github.com/tklauser/numcpus v0.4.0 // indirect
	github.com/tmc/grpc-websocket-proxy v0.0.0-20201229170055-e5319fda7802 // indirect
	github.com/twmb/murmur3 v1.1.3 // indirect
	github.com/uber/jaeger-client-go v2.30.0+incompatible // indirect
	github.com/uber/jaeger-lib v2.4.1+incompatible // indirect
	github.com/ugorji/go/codec v1.2.6 // indirect
	github.com/valyala/bytebufferpool v1.0.0 // indirect
	github.com/valyala/fasttemplate v1.2.1 // indirect
	github.com/vmihailenco/tagparser/v2 v2.0.0 // indirect
	github.com/wangjohn/quickselect v0.0.0-20161129230411-ed8402a42d5f // indirect
	github.com/xdg/stringprep v1.0.3 // indirect
	github.com/xiang90/probing v0.0.0-20190116061207-43a291ad63a2 // indirect
	github.com/xitongsys/parquet-go v1.6.0 // indirect
	github.com/yusufpapurcu/wmi v1.2.2 // indirect
	go.etcd.io/bbolt v1.3.6 // indirect
	go.etcd.io/etcd/client/v2 v2.305.2 // indirect
	go.opencensus.io v0.23.0 // indirect
	go.opentelemetry.io/contrib v0.20.0 // indirect
	go.opentelemetry.io/contrib/instrumentation/google.golang.org/grpc/otelgrpc v0.20.0 // indirect
	go.opentelemetry.io/otel v0.20.0 // indirect
	go.opentelemetry.io/otel/exporters/otlp v0.20.0 // indirect
	go.opentelemetry.io/otel/metric v0.20.0 // indirect
	go.opentelemetry.io/otel/sdk v0.20.0 // indirect
	go.opentelemetry.io/otel/sdk/export/metric v0.20.0 // indirect
	go.opentelemetry.io/otel/sdk/metric v0.20.0 // indirect
	go.opentelemetry.io/otel/trace v0.20.0 // indirect
	go.opentelemetry.io/proto/otlp v0.7.0 // indirect
	golang.org/x/crypto v0.0.0-20220214200702-86341886e292 // indirect
	golang.org/x/oauth2 v0.0.0-20220411215720-9780585627b5 // indirect
	golang.org/x/term v0.0.0-20220411215600-e5f449aeb171 // indirect
	golang.org/x/xerrors v0.0.0-20220517211312-f3a8303e98df // indirect
	google.golang.org/api v0.74.0 // indirect
	google.golang.org/appengine v1.6.7 // indirect
	google.golang.org/protobuf v1.28.0 // indirect
	gopkg.in/mgo.v2 v2.0.0-20190816093944-a6b53ec6cb22 // indirect
	gopkg.in/natefinch/lumberjack.v2 v2.0.0 // indirect
<<<<<<< HEAD
	gopkg.in/yaml.v3 v3.0.0-20210107192922-496545a6307b // indirect
	modernc.org/libc v1.16.8 // indirect
	modernc.org/mathutil v1.4.1 // indirect
	modernc.org/memory v1.1.1 // indirect
	modernc.org/sqlite v1.17.3 // indirect
=======
	gopkg.in/yaml.v3 v3.0.1 // indirect
>>>>>>> 409c9525
	sigs.k8s.io/yaml v1.2.0 // indirect
	sourcegraph.com/sourcegraph/appdash v0.0.0-20190731080439-ebfcffb1b5c0 // indirect
	sourcegraph.com/sourcegraph/appdash-data v0.0.0-20151005221446-73f23eafcf67 // indirect
)

// Fix CVE-2020-26160.
replace github.com/dgrijalva/jwt-go v3.2.0+incompatible => github.com/golang-jwt/jwt v3.2.1+incompatible

// Fix https://github.com/pingcap/tiflow/issues/4961
replace github.com/benbjohnson/clock v1.3.0 => github.com/benbjohnson/clock v1.1.0<|MERGE_RESOLUTION|>--- conflicted
+++ resolved
@@ -108,6 +108,8 @@
 	gorm.io/gorm v1.23.8
 	upper.io/db.v3 v3.7.1+incompatible
 )
+
+require gorm.io/driver/sqlite v1.1.4
 
 require (
 	cloud.google.com/go v0.100.2 // indirect
@@ -281,15 +283,11 @@
 	google.golang.org/protobuf v1.28.0 // indirect
 	gopkg.in/mgo.v2 v2.0.0-20190816093944-a6b53ec6cb22 // indirect
 	gopkg.in/natefinch/lumberjack.v2 v2.0.0 // indirect
-<<<<<<< HEAD
-	gopkg.in/yaml.v3 v3.0.0-20210107192922-496545a6307b // indirect
+	gopkg.in/yaml.v3 v3.0.1 // indirect
 	modernc.org/libc v1.16.8 // indirect
 	modernc.org/mathutil v1.4.1 // indirect
 	modernc.org/memory v1.1.1 // indirect
 	modernc.org/sqlite v1.17.3 // indirect
-=======
-	gopkg.in/yaml.v3 v3.0.1 // indirect
->>>>>>> 409c9525
 	sigs.k8s.io/yaml v1.2.0 // indirect
 	sourcegraph.com/sourcegraph/appdash v0.0.0-20190731080439-ebfcffb1b5c0 // indirect
 	sourcegraph.com/sourcegraph/appdash-data v0.0.0-20151005221446-73f23eafcf67 // indirect
