// Copyright 2021 PingCAP, Inc.
//
// Licensed under the Apache License, Version 2.0 (the "License");
// you may not use this file except in compliance with the License.
// You may obtain a copy of the License at
//
//     http://www.apache.org/licenses/LICENSE-2.0
//
// Unless required by applicable law or agreed to in writing, software
// distributed under the License is distributed on an "AS IS" BASIS,
// See the License for the specific language governing permissions and
// limitations under the License.

package syncer

import (
	"time"

	"github.com/pingcap/errors"
	"github.com/pingcap/failpoint"
	"go.uber.org/zap"

	tcontext "github.com/pingcap/tiflow/dm/pkg/context"
	"github.com/pingcap/tiflow/dm/pkg/log"
	"github.com/pingcap/tiflow/dm/pkg/terror"
	"github.com/pingcap/tiflow/dm/pkg/utils"
	"github.com/pingcap/tiflow/dm/syncer/dbconn"
	"github.com/pingcap/tiflow/dm/syncer/metrics"
	"github.com/pingcap/tiflow/pkg/sqlmodel"
)

// DMLWorker is used to sync dml.
type DMLWorker struct {
	batch        int
	workerCount  int
	chanSize     int
	multipleRows bool
	toDBConns    []*dbconn.DBConn
	syncCtx      *tcontext.Context
	logger       log.Logger

	// for metrics
	task   string
	source string
	worker string

	// callback func
	// TODO: refine callback func
	successFunc          func(int, int, []*job)
	fatalFunc            func(*job, error)
	lagFunc              func(*job, int)
	updateJobMetricsFunc func(bool, string, *job)

	// channel
	inCh    chan *job
	flushCh chan *job
}

// dmlWorkerWrap creates and runs a dmlWorker instance and returns flush job channel.
func dmlWorkerWrap(inCh chan *job, syncer *Syncer) chan *job {
	chanSize := syncer.cfg.QueueSize / 2
	if syncer.cfg.Compact {
		chanSize /= 2
	}
	dmlWorker := &DMLWorker{
<<<<<<< HEAD
		batch:        syncer.cfg.Batch,
		workerCount:  syncer.cfg.WorkerCount,
		chanSize:     chanSize,
		multipleRows: syncer.cfg.MultipleRows,
		task:         syncer.cfg.Name,
		source:       syncer.cfg.SourceID,
		worker:       syncer.cfg.WorkerName,
		logger:       syncer.tctx.Logger.WithFields(zap.String("component", "dml_worker")),
		successFunc:  syncer.successFunc,
		fatalFunc:    syncer.fatalFunc,
		lagFunc:      syncer.updateReplicationJobTS,
		addCountFunc: syncer.addCount,
		syncCtx:      syncer.syncCtx, // this ctx can be used to cancel all the workers
		toDBConns:    syncer.toDBConns,
		inCh:         inCh,
		flushCh:      make(chan *job),
=======
		batch:                syncer.cfg.Batch,
		workerCount:          syncer.cfg.WorkerCount,
		chanSize:             chanSize,
		multipleRows:         syncer.cfg.MultipleRows,
		task:                 syncer.cfg.Name,
		source:               syncer.cfg.SourceID,
		worker:               syncer.cfg.WorkerName,
		logger:               syncer.tctx.Logger.WithFields(zap.String("component", "dml_worker")),
		successFunc:          syncer.successFunc,
		fatalFunc:            syncer.fatalFunc,
		lagFunc:              syncer.updateReplicationJobTS,
		updateJobMetricsFunc: syncer.updateJobMetrics,
		tctx:                 syncer.tctx,
		toDBConns:            syncer.toDBConns,
		inCh:                 inCh,
		flushCh:              make(chan *job),
>>>>>>> 8a709d74
	}

	go func() {
		dmlWorker.run()
		dmlWorker.close()
	}()
	return dmlWorker.flushCh
}

// close closes outer channel.
func (w *DMLWorker) close() {
	close(w.flushCh)
}

// run distribute jobs by queueBucket.
func (w *DMLWorker) run() {
	jobChs := make([]chan *job, w.workerCount)

	for i := 0; i < w.workerCount; i++ {
		jobChs[i] = make(chan *job, w.chanSize)
		go w.executeJobs(i, jobChs[i])
	}

	defer func() {
		for i := 0; i < w.workerCount; i++ {
			close(jobChs[i])
		}
	}()

	queueBucketMapping := make([]string, w.workerCount)
	for i := 0; i < w.workerCount; i++ {
		queueBucketMapping[i] = queueBucketName(i)
	}
	for j := range w.inCh {
		metrics.QueueSizeGauge.WithLabelValues(w.task, "dml_worker_input", w.source).Set(float64(len(w.inCh)))
		switch j.tp {
		case flush:
			w.updateJobMetricsFunc(false, adminQueueName, j)
			w.sendJobToAllDmlQueue(j, jobChs, queueBucketMapping)
			j.flushWg.Wait()
			w.updateJobMetricsFunc(true, adminQueueName, j)
			w.flushCh <- j
		case asyncFlush:
			w.updateJobMetricsFunc(false, adminQueueName, j)
			w.sendJobToAllDmlQueue(j, jobChs, queueBucketMapping)
			w.flushCh <- j
		case conflict:
			w.updateJobMetricsFunc(false, adminQueueName, j)
			w.sendJobToAllDmlQueue(j, jobChs, queueBucketMapping)
			j.flushWg.Wait()
			w.updateJobMetricsFunc(true, adminQueueName, j)
		default:
			queueBucket := int(utils.GenHashKey(j.dmlQueueKey)) % w.workerCount
			w.updateJobMetricsFunc(false, queueBucketMapping[queueBucket], j)
			startTime := time.Now()
			w.logger.Debug("queue for key", zap.Int("queue", queueBucket), zap.String("key", j.dmlQueueKey))
			jobChs[queueBucket] <- j
			metrics.AddJobDurationHistogram.WithLabelValues(j.tp.String(), w.task, queueBucketMapping[queueBucket], w.source).Observe(time.Since(startTime).Seconds())
		}
	}
}

func (w *DMLWorker) sendJobToAllDmlQueue(j *job, jobChs []chan *job, queueBucketMapping []string) {
	// flush for every DML queue
	for i, jobCh := range jobChs {
		startTime := time.Now()
		jobCh <- j
		metrics.AddJobDurationHistogram.WithLabelValues(j.tp.String(), w.task, queueBucketMapping[i], w.source).Observe(time.Since(startTime).Seconds())
	}
}

// executeJobs execute jobs in same queueBucket
// All the jobs received should be executed consecutively.
func (w *DMLWorker) executeJobs(queueID int, jobCh chan *job) {
	jobs := make([]*job, 0, w.batch)
	workerJobIdx := dmlWorkerJobIdx(queueID)
	queueBucket := queueBucketName(queueID)
	for j := range jobCh {
		metrics.QueueSizeGauge.WithLabelValues(w.task, queueBucket, w.source).Set(float64(len(jobCh)))

		if j.tp != flush && j.tp != asyncFlush && j.tp != conflict {
			if len(jobs) == 0 {
				// set job TS when received first job of this batch.
				w.lagFunc(j, workerJobIdx)
			}
			jobs = append(jobs, j)
			if len(jobs) < w.batch && len(jobCh) > 0 {
				continue
			}
		}

		failpoint.Inject("syncDMLBatchNotFull", func() {
			if len(jobCh) == 0 && len(jobs) < w.batch {
				w.logger.Info("execute not full job queue")
			}
		})

		w.executeBatchJobs(queueID, jobs)
		if j.tp == conflict || j.tp == flush || j.tp == asyncFlush {
			j.flushWg.Done()
		}

		jobs = jobs[0:0]
		if len(jobCh) == 0 {
			failpoint.Inject("noJobInQueueLog", func() {
				w.logger.Debug("no job in queue, update lag to zero", zap.Int(
					"workerJobIdx", workerJobIdx), zap.Int64("current ts", time.Now().Unix()))
			})
			w.lagFunc(nil, workerJobIdx)
		}
	}
}

// executeBatchJobs execute jobs with batch size.
func (w *DMLWorker) executeBatchJobs(queueID int, jobs []*job) {
	var (
		affect  int
		queries []string
		args    [][]interface{}
		db      = w.toDBConns[queueID]
		err     error
		dmls    = make([]*sqlmodel.RowChange, 0, len(jobs))
	)

	defer func() {
		if err == nil {
			w.successFunc(queueID, len(dmls), jobs)
		} else {
			if len(queries) == len(jobs) {
				w.fatalFunc(jobs[affect], err)
			} else {
				w.logger.Warn("length of queries not equals length of jobs, cannot determine which job failed", zap.Int("queries", len(queries)), zap.Int("jobs", len(jobs)))
				newJob := job{
					startLocation:   jobs[0].startLocation,
					currentLocation: jobs[len(jobs)-1].currentLocation,
				}
				w.fatalFunc(&newJob, err)
			}
		}
	}()

	if len(jobs) == 0 {
		return
	}
	failpoint.Inject("BlockExecuteSQLs", func(v failpoint.Value) {
		t := v.(int) // sleep time
		w.logger.Info("BlockExecuteSQLs", zap.Any("job", jobs[0]), zap.Int("sleep time", t))
		time.Sleep(time.Second * time.Duration(t))
	})

	failpoint.Inject("failSecondJob", func() {
		if failExecuteSQL && failOnce.CAS(false, true) {
			w.logger.Info("trigger failSecondJob")
			err = terror.ErrDBExecuteFailed.Delegate(errors.New("failSecondJob"), "mock")
			failpoint.Return()
		}
	})

	queries, args = w.genSQLs(jobs)
	failpoint.Inject("WaitUserCancel", func(v failpoint.Value) {
		t := v.(int)
		time.Sleep(time.Duration(t) * time.Second)
	})
	// use background context to execute sqls as much as possible
	ctx, cancel := w.syncCtx.WithTimeout(maxDMLExecutionDuration)
	defer cancel()
	affect, err = db.ExecuteSQL(ctx, queries, args...)
	failpoint.Inject("SafeModeExit", func(val failpoint.Value) {
		if intVal, ok := val.(int); ok && intVal == 4 && len(jobs) > 0 {
			w.logger.Warn("fail to exec DML", zap.String("failpoint", "SafeModeExit"))
			affect, err = 0, terror.ErrDBExecuteFailed.Delegate(errors.New("SafeModeExit"), "mock")
		}
	})

	failpoint.Inject("ErrorOnLastDML", func(_ failpoint.Value) {
		if len(queries) > len(jobs) {
			w.logger.Error("error on last queries", zap.Int("queries", len(queries)), zap.Int("jobs", len(jobs)))
			affect, err = len(queries)-1, terror.ErrDBExecuteFailed.Delegate(errors.New("ErrorOnLastDML"), "mock")
		}
	})
}

// genSQLs generate SQLs in single row mode or multiple rows mode.
func (w *DMLWorker) genSQLs(jobs []*job) ([]string, [][]interface{}) {
	if w.multipleRows {
		return genDMLsWithSameOp(jobs)
	}

	queries := make([]string, 0, len(jobs))
	args := make([][]interface{}, 0, len(jobs))
	for _, j := range jobs {
		var query string
		var arg []interface{}
		appendQueryAndArg := func() {
			queries = append(queries, query)
			args = append(args, arg)
		}

		switch j.dml.Type() {
		case sqlmodel.RowChangeInsert:
			if j.safeMode {
				query, arg = j.dml.GenSQL(sqlmodel.DMLReplace)
			} else {
				query, arg = j.dml.GenSQL(sqlmodel.DMLInsert)
			}

		case sqlmodel.RowChangeUpdate:
			if j.safeMode {
				query, arg = j.dml.GenSQL(sqlmodel.DMLDelete)
				appendQueryAndArg()
				query, arg = j.dml.GenSQL(sqlmodel.DMLReplace)
			} else {
				query, arg = j.dml.GenSQL(sqlmodel.DMLUpdate)
			}

		case sqlmodel.RowChangeDelete:
			query, arg = j.dml.GenSQL(sqlmodel.DMLDelete)
		}

		appendQueryAndArg()
	}
	return queries, args
}<|MERGE_RESOLUTION|>--- conflicted
+++ resolved
@@ -63,24 +63,6 @@
 		chanSize /= 2
 	}
 	dmlWorker := &DMLWorker{
-<<<<<<< HEAD
-		batch:        syncer.cfg.Batch,
-		workerCount:  syncer.cfg.WorkerCount,
-		chanSize:     chanSize,
-		multipleRows: syncer.cfg.MultipleRows,
-		task:         syncer.cfg.Name,
-		source:       syncer.cfg.SourceID,
-		worker:       syncer.cfg.WorkerName,
-		logger:       syncer.tctx.Logger.WithFields(zap.String("component", "dml_worker")),
-		successFunc:  syncer.successFunc,
-		fatalFunc:    syncer.fatalFunc,
-		lagFunc:      syncer.updateReplicationJobTS,
-		addCountFunc: syncer.addCount,
-		syncCtx:      syncer.syncCtx, // this ctx can be used to cancel all the workers
-		toDBConns:    syncer.toDBConns,
-		inCh:         inCh,
-		flushCh:      make(chan *job),
-=======
 		batch:                syncer.cfg.Batch,
 		workerCount:          syncer.cfg.WorkerCount,
 		chanSize:             chanSize,
@@ -93,11 +75,10 @@
 		fatalFunc:            syncer.fatalFunc,
 		lagFunc:              syncer.updateReplicationJobTS,
 		updateJobMetricsFunc: syncer.updateJobMetrics,
-		tctx:                 syncer.tctx,
+		syncCtx:              syncer.syncCtx, // this ctx can be used to cancel all the workers
 		toDBConns:            syncer.toDBConns,
 		inCh:                 inCh,
 		flushCh:              make(chan *job),
->>>>>>> 8a709d74
 	}
 
 	go func() {
