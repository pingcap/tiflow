// Copyright 2021 PingCAP, Inc.
//
// Licensed under the Apache License, Version 2.0 (the "License");
// you may not use this file except in compliance with the License.
// You may obtain a copy of the License at
//
//     http://www.apache.org/licenses/LICENSE-2.0
//
// Unless required by applicable law or agreed to in writing, software
// distributed under the License is distributed on an "AS IS" BASIS,
// See the License for the specific language governing permissions and
// limitations under the License.

package syncer

import (
	"time"

	"github.com/pingcap/errors"
	"github.com/pingcap/failpoint"
	"github.com/pingcap/tidb-tools/pkg/filter"
	"go.uber.org/zap"

	tcontext "github.com/pingcap/tiflow/dm/pkg/context"
	"github.com/pingcap/tiflow/dm/pkg/log"
	"github.com/pingcap/tiflow/dm/pkg/terror"
	"github.com/pingcap/tiflow/dm/pkg/utils"
	"github.com/pingcap/tiflow/dm/syncer/dbconn"
	"github.com/pingcap/tiflow/dm/syncer/metrics"
	"github.com/pingcap/tiflow/pkg/sqlmodel"
)

// DMLWorker is used to sync dml.
type DMLWorker struct {
	batch        int
	workerCount  int
	chanSize     int
	multipleRows bool
	toDBConns    []*dbconn.DBConn
	tctx         *tcontext.Context
	logger       log.Logger

	// for metrics
	task   string
	source string
	worker string

	// callback func
	// TODO: refine callback func
	successFunc  func(int, int, []*job)
	fatalFunc    func(*job, error)
	lagFunc      func(*job, int)
	addCountFunc func(bool, string, opType, int64, *filter.Table)

	// channel
	inCh    chan *job
	flushCh chan *job
}

// dmlWorkerWrap creates and runs a dmlWorker instance and returns flush job channel.
func dmlWorkerWrap(inCh chan *job, syncer *Syncer) chan *job {
	chanSize := syncer.cfg.QueueSize / 2
	if syncer.cfg.Compact {
		chanSize /= 2
	}
	dmlWorker := &DMLWorker{
		batch:        syncer.cfg.Batch,
		workerCount:  syncer.cfg.WorkerCount,
		chanSize:     chanSize,
		multipleRows: syncer.cfg.MultipleRows,
		task:         syncer.cfg.Name,
		source:       syncer.cfg.SourceID,
		worker:       syncer.cfg.WorkerName,
		logger:       syncer.tctx.Logger.WithFields(zap.String("component", "dml_worker")),
		successFunc:  syncer.successFunc,
		fatalFunc:    syncer.fatalFunc,
		lagFunc:      syncer.updateReplicationJobTS,
		addCountFunc: syncer.addCount,
		tctx:         syncer.tctx,
		toDBConns:    syncer.toDBConns,
		inCh:         inCh,
		flushCh:      make(chan *job),
	}

	go func() {
		dmlWorker.run()
		dmlWorker.close()
	}()
	return dmlWorker.flushCh
}

// close closes outer channel.
func (w *DMLWorker) close() {
	close(w.flushCh)
}

// run distribute jobs by queueBucket.
func (w *DMLWorker) run() {
	jobChs := make([]chan *job, w.workerCount)

	for i := 0; i < w.workerCount; i++ {
		jobChs[i] = make(chan *job, w.chanSize)
		go w.executeJobs(i, jobChs[i])
	}

	defer func() {
		for i := 0; i < w.workerCount; i++ {
			close(jobChs[i])
		}
	}()

	queueBucketMapping := make([]string, w.workerCount)
	for i := 0; i < w.workerCount; i++ {
		queueBucketMapping[i] = queueBucketName(i)
	}

	for j := range w.inCh {
		metrics.QueueSizeGauge.WithLabelValues(w.task, "dml_worker_input", w.source).Set(float64(len(w.inCh)))
		switch j.tp {
		case flush:
			w.addCountFunc(false, adminQueueName, j.tp, 1, j.targetTable)
			w.sendJobToAllDmlQueue(j, jobChs, queueBucketMapping)
			j.flushWg.Wait()
			w.addCountFunc(true, adminQueueName, j.tp, 1, j.targetTable)
			w.flushCh <- j
		case asyncFlush:
			w.addCountFunc(false, adminQueueName, j.tp, 1, j.targetTable)
			w.sendJobToAllDmlQueue(j, jobChs, queueBucketMapping)
			w.flushCh <- j
		case conflict:
			w.addCountFunc(false, adminQueueName, j.tp, 1, j.targetTable)
			w.sendJobToAllDmlQueue(j, jobChs, queueBucketMapping)
			j.flushWg.Wait()
			w.addCountFunc(true, adminQueueName, j.tp, 1, j.targetTable)
		default:
			queueBucket := int(utils.GenHashKey(j.dmlQueueKey)) % w.workerCount
			w.addCountFunc(false, queueBucketMapping[queueBucket], j.tp, 1, j.targetTable)
			startTime := time.Now()
			w.logger.Debug("queue for key", zap.Int("queue", queueBucket), zap.String("key", j.dmlQueueKey))
			jobChs[queueBucket] <- j
			metrics.AddJobDurationHistogram.WithLabelValues(j.tp.String(), w.task, queueBucketMapping[queueBucket], w.source).Observe(time.Since(startTime).Seconds())
		}
	}
}

func (w *DMLWorker) sendJobToAllDmlQueue(j *job, jobChs []chan *job, queueBucketMapping []string) {
	// flush for every DML queue
	for i, jobCh := range jobChs {
		startTime := time.Now()
		jobCh <- j
		metrics.AddJobDurationHistogram.WithLabelValues(j.tp.String(), w.task, queueBucketMapping[i], w.source).Observe(time.Since(startTime).Seconds())
	}
}

// executeJobs execute jobs in same queueBucket
// All the jobs received should be executed consecutively.
func (w *DMLWorker) executeJobs(queueID int, jobCh chan *job) {
	jobs := make([]*job, 0, w.batch)
	workerJobIdx := dmlWorkerJobIdx(queueID)
	queueBucket := queueBucketName(queueID)
	for j := range jobCh {
		metrics.QueueSizeGauge.WithLabelValues(w.task, queueBucket, w.source).Set(float64(len(jobCh)))

		if j.tp != flush && j.tp != asyncFlush && j.tp != conflict {
			if len(jobs) == 0 {
				// set job TS when received first job of this batch.
				w.lagFunc(j, workerJobIdx)
			}
			jobs = append(jobs, j)
			if len(jobs) < w.batch && len(jobCh) > 0 {
				continue
			}
		}

		failpoint.Inject("syncDMLBatchNotFull", func() {
			if len(jobCh) == 0 && len(jobs) < w.batch {
				w.logger.Info("execute not full job queue")
			}
		})

		w.executeBatchJobs(queueID, jobs)
		if j.tp == conflict || j.tp == flush || j.tp == asyncFlush {
			j.flushWg.Done()
		}

		jobs = jobs[0:0]
		if len(jobCh) == 0 {
			failpoint.Inject("noJobInQueueLog", func() {
				w.logger.Debug("no job in queue, update lag to zero", zap.Int(
					"workerJobIdx", workerJobIdx), zap.Int64("current ts", time.Now().Unix()))
			})
			w.lagFunc(nil, workerJobIdx)
		}
	}
}

// executeBatchJobs execute jobs with batch size.
func (w *DMLWorker) executeBatchJobs(queueID int, jobs []*job) {
	var (
<<<<<<< HEAD
		affect int
		db     = w.toDBConns[queueID]
		err    error
		dmls   = make([]*sqlmodel.RowChange, 0, len(jobs))
=======
		affect  int
		queries []string
		args    [][]interface{}
		db      = w.toDBConns[queueID]
		err     error
		dmls    = make([]*DML, 0, len(jobs))
>>>>>>> 3c410c56
	)

	defer func() {
		if err == nil {
			w.successFunc(queueID, len(dmls), jobs)
		} else {
			if len(queries) == len(jobs) {
				w.fatalFunc(jobs[affect], err)
			} else {
				w.logger.Warn("length of queries not equals length of jobs, cannot determine which job failed", zap.Int("queries", len(queries)), zap.Int("jobs", len(jobs)))
				newJob := job{
					startLocation:   jobs[0].startLocation,
					currentLocation: jobs[len(jobs)-1].currentLocation,
				}
				w.fatalFunc(&newJob, err)
			}
		}
	}()

	if len(jobs) == 0 {
		return
	}
	failpoint.Inject("BlockExecuteSQLs", func(v failpoint.Value) {
		t := v.(int) // sleep time
		w.logger.Info("BlockExecuteSQLs", zap.Any("job", jobs[0]), zap.Int("sleep time", t))
		time.Sleep(time.Second * time.Duration(t))
	})

	failpoint.Inject("failSecondJob", func() {
		if failExecuteSQL && failOnce.CAS(false, true) {
			w.logger.Info("trigger failSecondJob")
			err = terror.ErrDBExecuteFailed.Delegate(errors.New("failSecondJob"), "mock")
			failpoint.Return()
		}
	})

<<<<<<< HEAD
	queries, args := w.genSQLs(jobs)
=======
	for _, j := range jobs {
		dmls = append(dmls, j.dml)
	}
	queries, args = w.genSQLs(dmls)
>>>>>>> 3c410c56
	failpoint.Inject("WaitUserCancel", func(v failpoint.Value) {
		t := v.(int)
		time.Sleep(time.Duration(t) * time.Second)
	})
	// use background context to execute sqls as much as possible
	ctx, cancel := w.tctx.WithTimeout(maxDMLExecutionDuration)
	defer cancel()
	affect, err = db.ExecuteSQL(ctx, queries, args...)
	failpoint.Inject("SafeModeExit", func(val failpoint.Value) {
		if intVal, ok := val.(int); ok && intVal == 4 && len(jobs) > 0 {
			w.logger.Warn("fail to exec DML", zap.String("failpoint", "SafeModeExit"))
			affect, err = 0, terror.ErrDBExecuteFailed.Delegate(errors.New("SafeModeExit"), "mock")
		}
	})

	failpoint.Inject("ErrorOnLastDML", func(_ failpoint.Value) {
		if len(queries) > len(jobs) {
			w.logger.Error("error on last queries", zap.Int("queries", len(queries)), zap.Int("jobs", len(jobs)))
			affect, err = len(queries)-1, terror.ErrDBExecuteFailed.Delegate(errors.New("ErrorOnLastDML"), "mock")
		}
	})
}

// genSQLs generate SQLs in single row mode or multiple rows mode.
func (w *DMLWorker) genSQLs(jobs []*job) ([]string, [][]interface{}) {
	if w.multipleRows {
		return genDMLsWithSameOp(jobs)
	}

	queries := make([]string, 0, len(jobs))
	args := make([][]interface{}, 0, len(jobs))
	for _, j := range jobs {
		var query string
		var arg []interface{}
		switch j.dml.Type() {
		case sqlmodel.RowChangeInsert:
			if j.safeMode {
				query, arg = j.dml.GenSQL(sqlmodel.DMLReplace)
			} else {
				query, arg = j.dml.GenSQL(sqlmodel.DMLInsert)
			}
		case sqlmodel.RowChangeUpdate:
			query, arg = j.dml.GenSQL(sqlmodel.DMLUpdate)
		case sqlmodel.RowChangeDelete:
			query, arg = j.dml.GenSQL(sqlmodel.DMLDelete)
		}
		queries = append(queries, query)
		args = append(args, arg)
	}
	return queries, args
}<|MERGE_RESOLUTION|>--- conflicted
+++ resolved
@@ -197,19 +197,12 @@
 // executeBatchJobs execute jobs with batch size.
 func (w *DMLWorker) executeBatchJobs(queueID int, jobs []*job) {
 	var (
-<<<<<<< HEAD
-		affect int
-		db     = w.toDBConns[queueID]
-		err    error
-		dmls   = make([]*sqlmodel.RowChange, 0, len(jobs))
-=======
 		affect  int
 		queries []string
 		args    [][]interface{}
 		db      = w.toDBConns[queueID]
 		err     error
-		dmls    = make([]*DML, 0, len(jobs))
->>>>>>> 3c410c56
+		dmls    = make([]*sqlmodel.RowChange, 0, len(jobs))
 	)
 
 	defer func() {
@@ -246,14 +239,7 @@
 		}
 	})
 
-<<<<<<< HEAD
-	queries, args := w.genSQLs(jobs)
-=======
-	for _, j := range jobs {
-		dmls = append(dmls, j.dml)
-	}
-	queries, args = w.genSQLs(dmls)
->>>>>>> 3c410c56
+	queries, args = w.genSQLs(jobs)
 	failpoint.Inject("WaitUserCancel", func(v failpoint.Value) {
 		t := v.(int)
 		time.Sleep(time.Duration(t) * time.Second)
