// Copyright 2020 PingCAP, Inc.
//
// Licensed under the Apache License, Version 2.0 (the "License");
// you may not use this file except in compliance with the License.
// You may obtain a copy of the License at
//
//     http://www.apache.org/licenses/LICENSE-2.0
//
// Unless required by applicable law or agreed to in writing, software
// distributed under the License is distributed on an "AS IS" BASIS,
// See the License for the specific language governing permissions and
// limitations under the License.

package syncer

import (
	"bytes"
	"context"
	"encoding/json"
	"fmt"
	"strings"

	"github.com/pingcap/tidb-tools/pkg/filter"
<<<<<<< HEAD
=======
	ddl2 "github.com/pingcap/tidb/ddl"
>>>>>>> f775a76f
	"github.com/pingcap/tidb/executor"
	"github.com/pingcap/tidb/meta/autoid"
	"github.com/pingcap/tidb/parser/ast"
	"github.com/pingcap/tidb/parser/format"
	"github.com/pingcap/tidb/parser/model"
	"github.com/pingcap/tiflow/dm/pkg/utils"
<<<<<<< HEAD
	"github.com/pingcap/tiflow/pkg/quotes"
=======
	"github.com/pingcap/tiflow/dm/syncer/dbconn"
>>>>>>> f775a76f
	"go.uber.org/zap"

	"github.com/pingcap/tiflow/dm/dm/config"
	"github.com/pingcap/tiflow/dm/dm/pb"
	tcontext "github.com/pingcap/tiflow/dm/pkg/context"
	"github.com/pingcap/tiflow/dm/pkg/log"
	"github.com/pingcap/tiflow/dm/pkg/terror"
)

// OperateSchema operates schema for an upstream table.
func (s *Syncer) OperateSchema(ctx context.Context, req *pb.OperateWorkerSchemaRequest) (msg string, err error) {
	sourceTable := &filter.Table{
		Schema: req.Database,
		Name:   req.Table,
	}
	switch req.Op {
	case pb.SchemaOp_ListSchema:
		allSchema := s.schemaTracker.AllSchemas()
		schemaList := make([]string, len(allSchema))
		for i, schema := range allSchema {
			schemaList[i] = schema.Name.String()
		}
		schemaListJSON, err := json.Marshal(schemaList)
		if err != nil {
			return "", terror.ErrSchemaTrackerMarshalJSON.Delegate(err, schemaList)
		}
		return string(schemaListJSON), err
	case pb.SchemaOp_ListTable:
		tables, err := s.schemaTracker.ListSchemaTables(req.Database)
		if err != nil {
			return "", err
		}
		tableListJSON, err := json.Marshal(tables)
		if err != nil {
			return "", terror.ErrSchemaTrackerMarshalJSON.Delegate(err, tables)
		}
		return string(tableListJSON), err
	case pb.SchemaOp_GetSchema:
		// when task is paused, schemaTracker is closed. We get the table structure from checkpoint.
		ti := s.checkpoint.GetTableInfo(req.Database, req.Table)
		if ti == nil {
			s.tctx.L().Info("table schema is not in checkpoint, fetch from downstream",
				zap.String("table", sourceTable.String()))
			targetTable := s.route(sourceTable)
<<<<<<< HEAD

			// Get table create SQL
			tableID := targetTable.String()
			querySQL := fmt.Sprintf("SHOW CREATE TABLE %s", tableID)
			var table, createStr string

			rows, err2 := s.downstreamTrackConn.QuerySQL(s.tctx.WithContext(ctx), querySQL)
			if err2 != nil {
				return "", err2
			}

			defer rows.Close()
			if rows.Next() {
				if scanErr := rows.Scan(&table, &createStr); scanErr != nil {
					return "", terror.DBErrorAdapt(scanErr, terror.ErrDBDriverError)
				}
			} else {
				return "", terror.ErrSyncerDownstreamTableNotFound.Generate(tableID)
			}

			if err = rows.Close(); err != nil {
				return "", terror.DBErrorAdapt(rows.Err(), terror.ErrDBDriverError)
			}

			result := strings.Replace(createStr, fmt.Sprintf("CREATE TABLE %s", quotes.QuoteName(targetTable.Name)), fmt.Sprintf("CREATE TABLE %s", quotes.QuoteName(sourceTable.Name)), 1)
			return utils.CreateTableSQLToOneRow(result), err2
=======
			return dbconn.GetTableCreateSQL(s.tctx.WithContext(ctx), s.downstreamTrackConn, targetTable.String())
>>>>>>> f775a76f
		}

		result := bytes.NewBuffer(make([]byte, 0, 512))
		err2 := executor.ConstructResultOfShowCreateTable(s.sessCtx, ti, autoid.Allocators{}, result)
		return utils.CreateTableSQLToOneRow(result.String()), err2

	case pb.SchemaOp_SetSchema:
		// for set schema, we must ensure it's a valid `CREATE TABLE` statement.
		// if want to update the one in checkpoint, it should wait for the flush of checkpoint.
		parser2, err := s.fromDB.GetParser(ctx)
		if err != nil {
			return "", err
		}
		node, err := parser2.ParseOneStmt(req.Schema, "", "")
		if err != nil {
			return "", terror.ErrSchemaTrackerInvalidCreateTableStmt.Delegate(err, req.Schema)
		}
		stmt, ok := node.(*ast.CreateTableStmt)
		if !ok {
			return "", terror.ErrSchemaTrackerInvalidCreateTableStmt.Generate(req.Schema)
		}
		// ensure correct table name.
		stmt.Table.Schema = model.NewCIStr(req.Database)
		stmt.Table.Name = model.NewCIStr(req.Table)
		stmt.IfNotExists = false // we must ensure drop the previous one.

		var newCreateSQLBuilder strings.Builder
		restoreCtx := format.NewRestoreCtx(format.DefaultRestoreFlags, &newCreateSQLBuilder)
		if err = stmt.Restore(restoreCtx); err != nil {
			return "", terror.ErrSchemaTrackerRestoreStmtFail.Delegate(err)
		}
		newSQL := newCreateSQLBuilder.String()

		s.exprFilterGroup.ResetExprs(sourceTable)

		if !req.Flush {
			s.tctx.L().Info("overwrite --flush to true for operate-schema")
		}

		ti, err2 := ddl2.BuildTableInfoFromAST(stmt)
		if err2 != nil {
			return "", terror.ErrSchemaTrackerRestoreStmtFail.Delegate(err2)
		}

		log.L().Info("flush table info", zap.String("table info", newSQL))
		err = s.checkpoint.FlushPointWithTableInfo(tcontext.NewContext(ctx, log.L()), sourceTable, ti)
		if err != nil {
			return "", err
		}

		if req.Sync {
			if s.cfg.ShardMode != config.ShardOptimistic {
				log.L().Warn("ignore --sync flag", zap.String("shard mode", s.cfg.ShardMode))
				break
			}
			targetTable := s.route(sourceTable)
			// use new table info as tableInfoBefore, we can also use the origin table from schemaTracker
			info := s.optimist.ConstructInfo(req.Database, req.Table, targetTable.Schema, targetTable.Name, []string{""}, ti, []*model.TableInfo{ti})
			info.IgnoreConflict = true
			log.L().Info("sync info with operate-schema", zap.String("info", info.ShortString()))
			_, err = s.optimist.PutInfo(info)
			if err != nil {
				return "", err
			}
		}

	case pb.SchemaOp_RemoveSchema:
		// as the doc says, `operate-schema remove` will let DM-worker use table structure in checkpoint, which does not
		// need further actions.
		return "", nil
	}
	return "", nil
}<|MERGE_RESOLUTION|>--- conflicted
+++ resolved
@@ -21,21 +21,15 @@
 	"strings"
 
 	"github.com/pingcap/tidb-tools/pkg/filter"
-<<<<<<< HEAD
-=======
 	ddl2 "github.com/pingcap/tidb/ddl"
->>>>>>> f775a76f
 	"github.com/pingcap/tidb/executor"
 	"github.com/pingcap/tidb/meta/autoid"
 	"github.com/pingcap/tidb/parser/ast"
 	"github.com/pingcap/tidb/parser/format"
 	"github.com/pingcap/tidb/parser/model"
 	"github.com/pingcap/tiflow/dm/pkg/utils"
-<<<<<<< HEAD
 	"github.com/pingcap/tiflow/pkg/quotes"
-=======
 	"github.com/pingcap/tiflow/dm/syncer/dbconn"
->>>>>>> f775a76f
 	"go.uber.org/zap"
 
 	"github.com/pingcap/tiflow/dm/dm/config"
@@ -80,8 +74,6 @@
 			s.tctx.L().Info("table schema is not in checkpoint, fetch from downstream",
 				zap.String("table", sourceTable.String()))
 			targetTable := s.route(sourceTable)
-<<<<<<< HEAD
-
 			// Get table create SQL
 			tableID := targetTable.String()
 			querySQL := fmt.Sprintf("SHOW CREATE TABLE %s", tableID)
@@ -107,9 +99,6 @@
 
 			result := strings.Replace(createStr, fmt.Sprintf("CREATE TABLE %s", quotes.QuoteName(targetTable.Name)), fmt.Sprintf("CREATE TABLE %s", quotes.QuoteName(sourceTable.Name)), 1)
 			return utils.CreateTableSQLToOneRow(result), err2
-=======
-			return dbconn.GetTableCreateSQL(s.tctx.WithContext(ctx), s.downstreamTrackConn, targetTable.String())
->>>>>>> f775a76f
 		}
 
 		result := bytes.NewBuffer(make([]byte, 0, 512))
