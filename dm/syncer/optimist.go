--- conflicted
+++ resolved
@@ -160,11 +160,7 @@
 		if _, err = s.optimist.RemoveTable(info); err != nil {
 			return err
 		}
-<<<<<<< HEAD
-		skipOp = true
 		s.osgk.RemoveGroup(downTable, []string{utils.GenTableID(upTable)})
-=======
->>>>>>> 88d44d06
 	default:
 		rev, err = s.optimist.PutInfo(info)
 		if err != nil {
@@ -188,10 +184,12 @@
 		}
 	}
 
-<<<<<<< HEAD
+	switch op.ConflictStage {
+	case optimism.ConflictError:
+		return terror.ErrSyncerShardDDLConflict.Generate(qec.needHandleDDLs, op.ConflictMsg)
 	// if this ddl is a ConflictSkipWaitRedirect ddl, we should skip all this worker's following ddls/dmls until the lock is resolved.
 	// To do this, we append this table to osgk to prevent the following ddl/dmls from being executed.
-	if op.ConflictStage == optimism.ConflictSkipWaitRedirect {
+	case optimism.ConflictSkipWaitRedirect:
 		first := s.osgk.appendConflictTable(upTable, downTable, qec.startLocation.Clone(), s.cfg.Flavor, s.cfg.EnableGTID)
 		if first {
 			s.optimist.GetRedirectOperation(qec.tctx.Ctx, info, op.Revision+1)
@@ -210,13 +208,6 @@
 		}
 		s.tctx.L().Info("skip conflict ddls in optimistic shard mode", zap.String("event", "query"), zap.Stringer("queryEventContext", qec))
 		return nil
-=======
-	// TODO: support redirect for DM worker
-	// return error to pass IT now
-	switch op.ConflictStage {
-	case optimism.ConflictError, optimism.ConflictSkipWaitRedirect:
-		return terror.ErrSyncerShardDDLConflict.Generate(qec.needHandleDDLs, op.ConflictMsg)
->>>>>>> 88d44d06
 	}
 
 	// updated needHandleDDLs to DDLs received from DM-master.
