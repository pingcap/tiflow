--- conflicted
+++ resolved
@@ -364,13 +364,8 @@
 	c.Assert(older, IsTrue)
 
 	// rollback, to min
-<<<<<<< HEAD
-	cp.Rollback()
-	older = cp.IsOlderThanTablePoint(table, binlog.Location{Position: pos1}, false)
-=======
-	cp.Rollback(s.tracker)
-	older = cp.IsOlderThanTablePoint(table, binlog.Location{Position: pos1})
->>>>>>> 336b1e58
+	cp.Rollback()
+	older = cp.IsOlderThanTablePoint(table, binlog.Location{Position: pos1})
 	c.Assert(older, IsFalse)
 
 	// save again
@@ -384,13 +379,8 @@
 	s.mock.ExpectCommit()
 	err = cp.FlushPointsExcept(tctx, cp.Snapshot(true).id, nil, nil, nil)
 	c.Assert(err, IsNil)
-<<<<<<< HEAD
-	cp.Rollback()
-	older = cp.IsOlderThanTablePoint(table, binlog.Location{Position: pos1}, false)
-=======
-	cp.Rollback(s.tracker)
-	older = cp.IsOlderThanTablePoint(table, binlog.Location{Position: pos1})
->>>>>>> 336b1e58
+	cp.Rollback()
+	older = cp.IsOlderThanTablePoint(table, binlog.Location{Position: pos1})
 	c.Assert(older, IsTrue)
 
 	// save
@@ -475,13 +465,8 @@
 	c.Assert(cp.GlobalPoint(), Equals, lastGlobalPoint)
 	c.Assert(cp.GlobalPointSaveTime(), Not(Equals), lastGlobalPointSavedTime)
 	c.Assert(err, IsNil)
-<<<<<<< HEAD
-	cp.Rollback()
-	older = cp.IsOlderThanTablePoint(table, binlog.Location{Position: pos1}, false)
-=======
-	cp.Rollback(s.tracker)
-	older = cp.IsOlderThanTablePoint(table, binlog.Location{Position: pos1})
->>>>>>> 336b1e58
+	cp.Rollback()
+	older = cp.IsOlderThanTablePoint(table, binlog.Location{Position: pos1})
 	c.Assert(older, IsFalse)
 
 	s.mock.ExpectBegin()
