// Copyright 2019 PingCAP, Inc.
//
// Licensed under the Apache License, Version 2.0 (the "License");
// you may not use this file except in compliance with the License.
// You may obtain a copy of the License at
//
//     http://www.apache.org/licenses/LICENSE-2.0
//
// Unless required by applicable law or agreed to in writing, software
// distributed under the License is distributed on an "AS IS" BASIS,
// See the License for the specific language governing permissions and
// limitations under the License.

package syncer

import (
	"time"

	. "github.com/pingcap/check"
	"github.com/pingcap/tidb-tools/pkg/filter"
	"github.com/pingcap/tidb/parser"
	"github.com/pingcap/tidb/parser/model"
	"github.com/pingcap/tidb/parser/types"
	"github.com/pingcap/tidb/util/mock"

	"github.com/pingcap/ticdc/dm/dm/config"
	"github.com/pingcap/ticdc/dm/pkg/binlog"
	tcontext "github.com/pingcap/ticdc/dm/pkg/context"
	"github.com/pingcap/ticdc/dm/pkg/log"
	"github.com/pingcap/ticdc/dm/pkg/schema"
	"github.com/pingcap/ticdc/dm/pkg/utils"
)

func (s *testSyncerSuite) TestDetectConflict(c *C) {
	ca := &causality{
		relations: make(map[string]string),
	}
	caseData := []string{"test_1", "test_2", "test_3"}
	excepted := map[string]string{
		"test_1": "test_1",
		"test_2": "test_1",
		"test_3": "test_1",
	}
	c.Assert(ca.detectConflict(caseData), IsFalse)
	ca.add(caseData)
	c.Assert(ca.relations, DeepEquals, excepted)
	c.Assert(ca.detectConflict([]string{"test_4"}), IsFalse)
	ca.add([]string{"test_4"})
	excepted["test_4"] = "test_4"
	c.Assert(ca.relations, DeepEquals, excepted)
	conflictData := []string{"test_4", "test_3"}
	c.Assert(ca.detectConflict(conflictData), IsTrue)
	ca.reset()
	c.Assert(ca.relations, HasLen, 0)
}

func (s *testSyncerSuite) TestCasuality(c *C) {
	p := parser.New()
	se := mock.NewContext()
	schemaStr := "create table tb(a int primary key, b int unique);"
	ti, err := createTableInfo(p, se, int64(0), schemaStr)
	c.Assert(err, IsNil)
<<<<<<< HEAD
<<<<<<< HEAD
=======
=======
>>>>>>> 5751cf1a
	tiIndex := &model.IndexInfo{
		Table:   ti.Name,
		Unique:  true,
		Primary: true,
		State:   model.StatePublic,
		Tp:      model.IndexTypeBtree,
		Columns: []*model.IndexColumn{{
			Name:   ti.Columns[0].Name,
			Offset: ti.Columns[0].Offset,
			Length: types.UnspecifiedLength,
		}},
	}
<<<<<<< HEAD
	downTi := schema.GetDownStreamTi(ti, ti)
	c.Assert(downTi, NotNil)
>>>>>>> b4c6b17ca (dm/syncer: multiple rows use downstream schema (#3308))
=======
>>>>>>> 5751cf1a

	jobCh := make(chan *job, 10)
	syncer := &Syncer{
		cfg: &config.SubTaskConfig{
			SyncerConfig: config.SyncerConfig{
				QueueSize: 1024,
			},
			Name:     "task",
			SourceID: "source",
		},
		tctx: tcontext.Background().WithLogger(log.L()),
	}
	causalityCh := causalityWrap(jobCh, syncer)
	testCases := []struct {
		op      opType
		oldVals []interface{}
		vals    []interface{}
	}{
		{
			op:   insert,
			vals: []interface{}{1, 2},
		},
		{
			op:   insert,
			vals: []interface{}{2, 3},
		},
		{
			op:      update,
			oldVals: []interface{}{2, 3},
			vals:    []interface{}{3, 4},
		},
		{
			op:   del,
			vals: []interface{}{1, 2},
		},
		{
			op:   insert,
			vals: []interface{}{1, 3},
		},
	}
	results := []opType{insert, insert, update, del, conflict, insert}
	table := &filter.Table{Schema: "test", Name: "t1"}
	location := binlog.NewLocation("")
	ec := &eventContext{startLocation: &location, currentLocation: &location, lastLocation: &location}

	for _, tc := range testCases {
<<<<<<< HEAD
<<<<<<< HEAD
		job := newDMLJob(tc.op, table, table, newDML(tc.op, false, "", table, tc.oldVals, tc.vals, tc.oldVals, tc.vals, ti.Columns, ti), ec)
=======
		job := newDMLJob(tc.op, table, table, newDML(tc.op, false, "", table, tc.oldVals, tc.vals, tc.oldVals, tc.vals, ti.Columns, ti, tiIndex, downTi), ec)
>>>>>>> b4c6b17ca (dm/syncer: multiple rows use downstream schema (#3308))
=======
		job := newDMLJob(tc.op, table, table, newDML(tc.op, false, "", table, tc.oldVals, tc.vals, tc.oldVals, tc.vals, ti.Columns, ti, tiIndex), ec)
>>>>>>> 5751cf1a
		jobCh <- job
	}

	c.Assert(utils.WaitSomething(30, 100*time.Millisecond, func() bool {
		return len(causalityCh) == len(results)
	}), IsTrue)

	for _, op := range results {
		job := <-causalityCh
		c.Assert(job.tp, Equals, op)
	}
}<|MERGE_RESOLUTION|>--- conflicted
+++ resolved
@@ -60,11 +60,6 @@
 	schemaStr := "create table tb(a int primary key, b int unique);"
 	ti, err := createTableInfo(p, se, int64(0), schemaStr)
 	c.Assert(err, IsNil)
-<<<<<<< HEAD
-<<<<<<< HEAD
-=======
-=======
->>>>>>> 5751cf1a
 	tiIndex := &model.IndexInfo{
 		Table:   ti.Name,
 		Unique:  true,
@@ -77,12 +72,8 @@
 			Length: types.UnspecifiedLength,
 		}},
 	}
-<<<<<<< HEAD
 	downTi := schema.GetDownStreamTi(ti, ti)
 	c.Assert(downTi, NotNil)
->>>>>>> b4c6b17ca (dm/syncer: multiple rows use downstream schema (#3308))
-=======
->>>>>>> 5751cf1a
 
 	jobCh := make(chan *job, 10)
 	syncer := &Syncer{
@@ -129,15 +120,7 @@
 	ec := &eventContext{startLocation: &location, currentLocation: &location, lastLocation: &location}
 
 	for _, tc := range testCases {
-<<<<<<< HEAD
-<<<<<<< HEAD
-		job := newDMLJob(tc.op, table, table, newDML(tc.op, false, "", table, tc.oldVals, tc.vals, tc.oldVals, tc.vals, ti.Columns, ti), ec)
-=======
 		job := newDMLJob(tc.op, table, table, newDML(tc.op, false, "", table, tc.oldVals, tc.vals, tc.oldVals, tc.vals, ti.Columns, ti, tiIndex, downTi), ec)
->>>>>>> b4c6b17ca (dm/syncer: multiple rows use downstream schema (#3308))
-=======
-		job := newDMLJob(tc.op, table, table, newDML(tc.op, false, "", table, tc.oldVals, tc.vals, tc.oldVals, tc.vals, ti.Columns, ti, tiIndex), ec)
->>>>>>> 5751cf1a
 		jobCh <- job
 	}
 
