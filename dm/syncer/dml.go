--- conflicted
+++ resolved
@@ -117,19 +117,11 @@
 			}
 		}
 
-<<<<<<< HEAD
-<<<<<<< HEAD
-		dmls = append(dmls, newDML(insert, param.safeMode, param.targetTableID, param.sourceTable, nil, value, nil, originalValue, columns, ti))
-=======
 		if downstreamIndexColumns == nil {
 			downstreamIndexColumns = s.schemaTracker.GetAvailableDownStreamUKIndexInfo(tableID, value)
 		}
 
 		dmls = append(dmls, newDML(insert, param.safeMode, tableID, param.sourceTable, nil, value, nil, originalValue, columns, ti, downstreamIndexColumns, downstreamTableInfo))
->>>>>>> b4c6b17ca (dm/syncer: multiple rows use downstream schema (#3308))
-=======
-		dmls = append(dmls, newDML(insert, param.safeMode, param.targetTableID, param.sourceTable, nil, value, nil, originalValue, columns, ti, nil))
->>>>>>> 5751cf1a
 	}
 
 	return dmls, nil
@@ -150,9 +142,6 @@
 		dmls         = make([]*DML, 0, len(data)/2)
 	)
 
-<<<<<<< HEAD
-<<<<<<< HEAD
-=======
 	// if downstream pk/uk(not null) exits, then use downstream pk/uk(not null)
 	downstreamTableInfo, err := s.schemaTracker.GetDownStreamTableInfo(tctx, tableID, ti)
 	if err != nil {
@@ -160,15 +149,6 @@
 	}
 	downstreamIndexColumns := downstreamTableInfo.AbsoluteUKIndexInfo
 
->>>>>>> b4c6b17ca (dm/syncer: multiple rows use downstream schema (#3308))
-=======
-	// if downstream pk/uk(not null) exits, then use downstream pk/uk(not null)
-	downstreamIndexColumns, err := s.schemaTracker.GetDownStreamIndexInfo(tctx, tableID, ti)
-	if err != nil {
-		return nil, err
-	}
-
->>>>>>> 5751cf1a
 RowLoop:
 	for i := 0; i < len(data); i += 2 {
 		oldData := data[i]
@@ -214,22 +194,11 @@
 			}
 		}
 
-<<<<<<< HEAD
-<<<<<<< HEAD
-		dmls = append(dmls, newDML(update, param.safeMode, param.targetTableID, param.sourceTable, oldValues, changedValues, oriOldValues, oriChangedValues, columns, ti))
-=======
-=======
->>>>>>> 5751cf1a
 		if downstreamIndexColumns == nil {
 			downstreamIndexColumns = s.schemaTracker.GetAvailableDownStreamUKIndexInfo(tableID, oriOldValues)
 		}
 
-<<<<<<< HEAD
 		dmls = append(dmls, newDML(update, param.safeMode, param.targetTableID, param.sourceTable, oldValues, changedValues, oriOldValues, oriChangedValues, columns, ti, downstreamIndexColumns, downstreamTableInfo))
->>>>>>> b4c6b17ca (dm/syncer: multiple rows use downstream schema (#3308))
-=======
-		dmls = append(dmls, newDML(update, param.safeMode, param.targetTableID, param.sourceTable, oldValues, changedValues, oriOldValues, oriChangedValues, columns, ti, downstreamIndexColumns))
->>>>>>> 5751cf1a
 	}
 
 	return dmls, nil
@@ -243,9 +212,6 @@
 		dmls    = make([]*DML, 0, len(dataSeq))
 	)
 
-<<<<<<< HEAD
-<<<<<<< HEAD
-=======
 	// if downstream pk/uk(not null) exits, then use downstream pk/uk(not null)
 	downstreamTableInfo, err := s.schemaTracker.GetDownStreamTableInfo(tctx, tableID, ti)
 	if err != nil {
@@ -253,15 +219,6 @@
 	}
 	downstreamIndexColumns := downstreamTableInfo.AbsoluteUKIndexInfo
 
->>>>>>> b4c6b17ca (dm/syncer: multiple rows use downstream schema (#3308))
-=======
-	// if downstream pk/uk(not null) exits, then use downstream pk/uk(not null)
-	downstreamIndexColumns, err := s.schemaTracker.GetDownStreamIndexInfo(tctx, tableID, ti)
-	if err != nil {
-		return nil, err
-	}
-
->>>>>>> 5751cf1a
 RowLoop:
 	for _, data := range dataSeq {
 		if len(data) != len(ti.Columns) {
@@ -280,23 +237,12 @@
 				continue RowLoop
 			}
 		}
-<<<<<<< HEAD
-<<<<<<< HEAD
-		dmls = append(dmls, newDML(del, false, param.targetTableID, param.sourceTable, nil, value, nil, value, ti.Columns, ti))
-=======
-=======
->>>>>>> 5751cf1a
 
 		if downstreamIndexColumns == nil {
 			downstreamIndexColumns = s.schemaTracker.GetAvailableDownStreamUKIndexInfo(tableID, value)
 		}
 
-<<<<<<< HEAD
 		dmls = append(dmls, newDML(del, false, param.targetTableID, param.sourceTable, nil, value, nil, value, ti.Columns, ti, downstreamIndexColumns, downstreamTableInfo))
->>>>>>> b4c6b17ca (dm/syncer: multiple rows use downstream schema (#3308))
-=======
-		dmls = append(dmls, newDML(del, false, param.targetTableID, param.sourceTable, nil, value, nil, value, ti.Columns, ti, downstreamIndexColumns))
->>>>>>> 5751cf1a
 	}
 
 	return dmls, nil
@@ -520,50 +466,6 @@
 
 // DML stores param for DML.
 type DML struct {
-<<<<<<< HEAD
-<<<<<<< HEAD
-	targetTableID   string
-	sourceTable     *filter.Table
-	op              opType
-	oldValues       []interface{} // only for update SQL
-	values          []interface{}
-	columns         []*model.ColumnInfo
-	sourceTableInfo *model.TableInfo
-	originOldValues []interface{} // only for update SQL
-	originValues    []interface{} // use to gen key and `WHERE`
-	safeMode        bool
-	key             string // use to detect causality
-=======
-	targetTableID       string
-	sourceTable         *filter.Table
-	op                  opType
-	oldValues           []interface{} // only for update SQL
-	values              []interface{}
-	columns             []*model.ColumnInfo
-	sourceTableInfo     *model.TableInfo
-	originOldValues     []interface{} // only for update SQL
-	originValues        []interface{} // use to gen key and `WHERE`
-	safeMode            bool
-	key                 string // use to detect causality
-	downstreamIndexInfo *model.IndexInfo
->>>>>>> 5751cf1a
-}
-
-// newDML creates DML.
-func newDML(op opType, safeMode bool, targetTableID string, sourceTable *filter.Table, oldValues, values, originOldValues, originValues []interface{}, columns []*model.ColumnInfo, sourceTableInfo *model.TableInfo, downstreamIndexInfo *model.IndexInfo) *DML {
-	return &DML{
-<<<<<<< HEAD
-		op:              op,
-		safeMode:        safeMode,
-		targetTableID:   targetTableID,
-		sourceTable:     sourceTable,
-		oldValues:       oldValues,
-		values:          values,
-		columns:         columns,
-		sourceTableInfo: sourceTableInfo,
-		originOldValues: originOldValues,
-		originValues:    originValues,
-=======
 	targetTableID             string
 	sourceTable               *filter.Table
 	op                        opType
@@ -594,20 +496,6 @@
 		originValues:              originValues,
 		pickedDownstreamIndexInfo: pickedDownstreamIndexInfo,
 		downstreamTableInfo:       downstreamTableInfo,
->>>>>>> b4c6b17ca (dm/syncer: multiple rows use downstream schema (#3308))
-=======
-		op:                  op,
-		safeMode:            safeMode,
-		targetTableID:       targetTableID,
-		sourceTable:         sourceTable,
-		oldValues:           oldValues,
-		values:              values,
-		columns:             columns,
-		sourceTableInfo:     sourceTableInfo,
-		originOldValues:     originOldValues,
-		originValues:        originValues,
-		downstreamIndexInfo: downstreamIndexInfo,
->>>>>>> 5751cf1a
 	}
 }
 
@@ -739,23 +627,8 @@
 		values = dml.originOldValues
 	}
 
-<<<<<<< HEAD
-<<<<<<< HEAD
-	defaultIndexColumns := findFitIndex(dml.sourceTableInfo)
-
-	if defaultIndexColumns == nil {
-		defaultIndexColumns = getAvailableIndexColumn(dml.sourceTableInfo, values)
-	}
-	if defaultIndexColumns != nil {
-		columns, values = getColumnData(dml.sourceTableInfo.Columns, defaultIndexColumns, values)
-=======
 	if dml.pickedDownstreamIndexInfo != nil {
 		columns, values = getColumnData(dml.sourceTableInfo.Columns, dml.pickedDownstreamIndexInfo, values)
->>>>>>> b4c6b17ca (dm/syncer: multiple rows use downstream schema (#3308))
-=======
-	if dml.downstreamIndexInfo != nil {
-		columns, values = getColumnData(dml.sourceTableInfo.Columns, dml.downstreamIndexInfo, values)
->>>>>>> 5751cf1a
 	}
 
 	columnNames := make([]string, 0, len(columns))
