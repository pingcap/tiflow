// Copyright 2022 PingCAP, Inc.
//
// Licensed under the Apache License, Version 2.0 (the "License");
// you may not use this file except in compliance with the License.
// You may obtain a copy of the License at
//
//     http://www.apache.org/licenses/LICENSE-2.0
//
// Unless required by applicable law or agreed to in writing, software
// distributed under the License is distributed on an "AS IS" BASIS,
// See the License for the specific language governing permissions and
// limitations under the License.

package syncer

import (
	"context"
	"database/sql"
	"database/sql/driver"
	"testing"

	"github.com/DATA-DOG/go-sqlmock"
	"github.com/pingcap/errors"
	"github.com/pingcap/tidb-tools/pkg/filter"
	"github.com/pingcap/tidb/parser/model"
	"github.com/pingcap/tidb/parser/mysql"
	"github.com/pingcap/tidb/parser/types"
	"github.com/stretchr/testify/require"

	"github.com/pingcap/tiflow/dm/dm/config"
	"github.com/pingcap/tiflow/dm/dm/pb"
	"github.com/pingcap/tiflow/dm/pkg/conn"
	"github.com/pingcap/tiflow/dm/pkg/log"
)

<<<<<<< HEAD
func TestValidatorWorkerValidateTableChanges(t *testing.T) {
	tbl1 := filter.Table{Schema: "test", Name: "tbl1"}
	tbl2 := filter.Table{Schema: "test", Name: "tbl2"}
	tbl3 := filter.Table{Schema: "test", Name: "tbl3"}
	tableInfo1 := genValidateTableInfo(t, tbl1.Schema, tbl1.Name,
		"create table tbl1(a int primary key, b varchar(100))")
	tableInfo2 := genValidateTableInfo(t, tbl2.Schema, tbl2.Name,
		"create table tbl2(a varchar(100) primary key, b varchar(100))")
	tableInfo3 := genValidateTableInfo(t, tbl3.Schema, tbl3.Name,
		"create table tbl3(a varchar(100) primary key, b varchar(100))")

	cfg := genSubtaskConfig(t)
	_, mock, err := conn.InitMockDBFull()
	mock.MatchExpectationsInOrder(false)
	require.NoError(t, err)
	defer func() {
		conn.DefaultDBProvider = &conn.DefaultDBProviderImpl{}
	}()
	syncerObj := NewSyncer(cfg, nil, nil)
	validator := NewContinuousDataValidator(cfg, syncerObj)
	validator.persistHelper.schemaInitialized.Store(true)
	validator.Start(pb.Stage_Stopped)
	defer validator.cancel()
	validator.reachedSyncer.Store(true)

	// insert & update same table, both row are validated failed
	worker := newValidateWorker(validator, 0)
	worker.updateRowChange(&rowChange{
		table: tableInfo1,
		Key:   "1",
		Data:  []interface{}{1, "a"},
		Tp:    rowInsert,
	})
	worker.updateRowChange(&rowChange{
		table: tableInfo1,
		Key:   "1",
		Data:  []interface{}{1, "b"},
		Tp:    rowUpdated,
	})
	worker.updateRowChange(&rowChange{
		table: tableInfo1,
		Key:   "2",
		Data:  []interface{}{2, "2b"},
		Tp:    rowInsert,
	})
	mock.ExpectQuery("SELECT .* FROM .*tbl1.* WHERE .*").WillReturnRows(
		sqlmock.NewRows([]string{"a", "b"}).AddRow(2, "incorrect data"))
	worker.validateTableChange()
	require.Zero(t, validator.result.Errors)
	require.Equal(t, int64(2), worker.pendingRowCount.Load())
	require.Len(t, worker.pendingChangesMap, 1)
	require.Contains(t, worker.pendingChangesMap, tbl1.String())
	require.Len(t, worker.pendingChangesMap[tbl1.String()].rows, 2)
	require.Contains(t, worker.pendingChangesMap[tbl1.String()].rows, "1")
	require.Equal(t, rowUpdated, worker.pendingChangesMap[tbl1.String()].rows["1"].Tp)
	require.Equal(t, 1, worker.pendingChangesMap[tbl1.String()].rows["1"].FailedCnt)
	require.Contains(t, worker.pendingChangesMap[tbl1.String()].rows, "2")
	require.Equal(t, rowInsert, worker.pendingChangesMap[tbl1.String()].rows["2"].Tp)
	require.Equal(t, 1, worker.pendingChangesMap[tbl1.String()].rows["2"].FailedCnt)

	// validate again, this time row with pk=2 validate success
	mock.ExpectQuery("SELECT .* FROM .*tbl1.* WHERE .*").WillReturnRows(
		sqlmock.NewRows([]string{"a", "b"}).AddRow(2, "2b"))
	worker.validateTableChange()
	require.Zero(t, validator.result.Errors)
	require.Equal(t, int64(1), worker.pendingRowCount.Load())
	require.Len(t, worker.pendingChangesMap, 1)
	require.Contains(t, worker.pendingChangesMap, tbl1.String())
	require.Len(t, worker.pendingChangesMap[tbl1.String()].rows, 1)
	require.Contains(t, worker.pendingChangesMap[tbl1.String()].rows, "1")
	require.Equal(t, rowUpdated, worker.pendingChangesMap[tbl1.String()].rows["1"].Tp)
	require.Equal(t, 2, worker.pendingChangesMap[tbl1.String()].rows["1"].FailedCnt)

	//
	// add 2 delete row of tbl2 and tbl3
	worker.updateRowChange(&rowChange{
		table: tableInfo2,
		Key:   "a",
		Data:  []interface{}{"a", "b"},
		Tp:    rowDeleted,
	})
	worker.updateRowChange(&rowChange{
		table: tableInfo3,
		Key:   "aa",
		Data:  []interface{}{"aa", "b"},
		Tp:    rowDeleted,
	})
	mock.ExpectQuery("SELECT .* FROM .*tbl1.* WHERE .*").WillReturnRows(
		sqlmock.NewRows([]string{"a", "b"}))
	mock.ExpectQuery("SELECT .* FROM .*tbl2.* WHERE .*").WillReturnRows(
		sqlmock.NewRows([]string{"a", "b"}))
	mock.ExpectQuery("SELECT .* FROM .*tbl3.* WHERE .*").WillReturnRows(
		sqlmock.NewRows([]string{"a", "b"}).AddRow("aa", "b"))
	worker.validateTableChange()
	require.Zero(t, validator.result.Errors)
	require.Equal(t, int64(2), worker.pendingRowCount.Load())
	require.Len(t, worker.pendingChangesMap, 2)
	require.Contains(t, worker.pendingChangesMap, tbl1.String())
	require.Len(t, worker.pendingChangesMap[tbl1.String()].rows, 1)
	require.Contains(t, worker.pendingChangesMap[tbl1.String()].rows, "1")
	require.Equal(t, rowUpdated, worker.pendingChangesMap[tbl1.String()].rows["1"].Tp)
	require.Equal(t, 3, worker.pendingChangesMap[tbl1.String()].rows["1"].FailedCnt)
	require.Contains(t, worker.pendingChangesMap, tbl3.String())
	require.Len(t, worker.pendingChangesMap[tbl3.String()].rows, 1)
	require.Contains(t, worker.pendingChangesMap[tbl3.String()].rows, "aa")
	require.Equal(t, rowDeleted, worker.pendingChangesMap[tbl3.String()].rows["aa"].Tp)
	require.Equal(t, 1, worker.pendingChangesMap[tbl3.String()].rows["aa"].FailedCnt)

	// for tbl1, pk=1 is synced, validate success
	// for tbl3, pk=aa is synced, validate success
	mock.ExpectQuery("SELECT .* FROM .*tbl1.* WHERE .*").WillReturnRows(
		sqlmock.NewRows([]string{"a", "b"}).AddRow(1, "b"))
	mock.ExpectQuery("SELECT .* FROM .*tbl3.* WHERE .*").WillReturnRows(
		sqlmock.NewRows([]string{"a", "b"}))
	worker.validateTableChange()
	require.Zero(t, validator.result.Errors)
	require.Equal(t, int64(0), worker.pendingRowCount.Load())
	require.Len(t, worker.pendingChangesMap, 0)

	//
	// validate with batch size = 2
	worker.batchSize = 2
	worker.updateRowChange(&rowChange{
		table: tableInfo1,
		Key:   "1",
		Data:  []interface{}{1, "a"},
		Tp:    rowInsert,
	})
	worker.updateRowChange(&rowChange{
		table: tableInfo1,
		Key:   "2",
		Data:  []interface{}{2, "2b"},
		Tp:    rowInsert,
	})
	worker.updateRowChange(&rowChange{
		table: tableInfo1,
		Key:   "3",
		Data:  []interface{}{3, "3c"},
		Tp:    rowInsert,
	})
	mock.ExpectQuery("SELECT .* FROM .*tbl1.* WHERE .*").WillReturnRows(
		sqlmock.NewRows([]string{"a", "b"}).AddRow(1, "a").AddRow(2, "2b"))
	mock.ExpectQuery("SELECT .* FROM .*tbl1.* WHERE .*").WillReturnRows(
		sqlmock.NewRows([]string{"a", "b"}).AddRow(1, "a").AddRow(2, "2b"))
	worker.validateTableChange()
	require.Zero(t, validator.result.Errors)
	require.Equal(t, int64(1), worker.pendingRowCount.Load())
	require.Len(t, worker.pendingChangesMap, 1)
	require.Contains(t, worker.pendingChangesMap, tbl1.String())
	require.Len(t, worker.pendingChangesMap[tbl1.String()].rows, 1)
	require.Contains(t, worker.pendingChangesMap[tbl1.String()].rows, "3")
	require.Equal(t, rowInsert, worker.pendingChangesMap[tbl1.String()].rows["3"].Tp)
	require.Equal(t, 1, worker.pendingChangesMap[tbl1.String()].rows["3"].FailedCnt)
=======
// split into 3 cases, since it may be unstable when put together.
func TestValidatorWorkerRunInsertUpdate(t *testing.T) {
	testFunc := func(t *testing.T, mode string) {
		t.Helper()
		tbl1 := filter.Table{Schema: "test", Name: "tbl1"}
		tbl2 := filter.Table{Schema: "test", Name: "tbl2"}
		tbl3 := filter.Table{Schema: "test", Name: "tbl3"}
		tableInfo1 := genValidateTableInfo(t, tbl1.Schema, tbl1.Name,
			"create table tbl1(a int primary key, b varchar(100))")
		tableInfo2 := genValidateTableInfo(t, tbl2.Schema, tbl2.Name,
			"create table tbl2(a varchar(100) primary key, b varchar(100))")
		tableInfo3 := genValidateTableInfo(t, tbl3.Schema, tbl3.Name,
			"create table tbl3(a varchar(100) primary key, b varchar(100))")

		cfg := genSubtaskConfig(t)
		cfg.ValidatorCfg.Mode = mode
		_, mock, err := conn.InitMockDBFull()
		mock.MatchExpectationsInOrder(false)
		require.NoError(t, err)
		defer func() {
			conn.DefaultDBProvider = &conn.DefaultDBProviderImpl{}
		}()
		syncerObj := NewSyncer(cfg, nil, nil)
		validator := NewContinuousDataValidator(cfg, syncerObj)
		validator.Start(pb.Stage_Stopped)
		defer validator.cancel()

		// insert & update same table, both row are validated failed
		worker := newValidateWorker(validator, 0)
		worker.updateRowChange(&rowChange{
			table:      tableInfo1,
			key:        "1",
			pkValues:   []string{"1"},
			data:       []interface{}{1, "a"},
			tp:         rowInsert,
			lastMeetTS: time.Now().Unix(),
		})
		worker.updateRowChange(&rowChange{
			table:      tableInfo1,
			key:        "1",
			pkValues:   []string{"1"},
			data:       []interface{}{1, "b"},
			tp:         rowUpdated,
			lastMeetTS: time.Now().Unix(),
		})
		worker.updateRowChange(&rowChange{
			table:      tableInfo1,
			key:        "2",
			pkValues:   []string{"2"},
			data:       []interface{}{2, "2b"},
			tp:         rowInsert,
			lastMeetTS: time.Now().Unix(),
		})
		mock.ExpectQuery("SELECT .* FROM .*tbl1.* WHERE .*").WillReturnRows(
			sqlmock.NewRows([]string{"a", "b"}).AddRow(2, "incorrect data"))
		require.NoError(t, worker.validateTableChange())
		require.Len(t, worker.pendingChangesMap, 1)
		require.Contains(t, worker.pendingChangesMap, tbl1.String())
		require.Contains(t, worker.pendingChangesMap[tbl1.String()].rows, "1")
		require.Equal(t, rowUpdated, worker.pendingChangesMap[tbl1.String()].rows["1"].tp)
		require.Equal(t, 1, worker.pendingChangesMap[tbl1.String()].rows["1"].failedCnt)
		if mode == config.ValidationFull {
			require.Len(t, worker.pendingChangesMap[tbl1.String()].rows, 2)
			require.Equal(t, int64(2), worker.pendingRowCount.Load())
			require.Contains(t, worker.pendingChangesMap[tbl1.String()].rows, "2")
			require.Equal(t, rowInsert, worker.pendingChangesMap[tbl1.String()].rows["2"].tp)
			require.Equal(t, 1, worker.pendingChangesMap[tbl1.String()].rows["2"].failedCnt)
		} else {
			// fast mode
			require.Len(t, worker.pendingChangesMap[tbl1.String()].rows, 1)
			require.Equal(t, int64(1), worker.pendingRowCount.Load())
		}

		// validate again, this time row with pk=2 validate success
		mock.ExpectQuery("SELECT .* FROM .*tbl1.* WHERE .*").WillReturnRows(
			sqlmock.NewRows([]string{"a", "b"}).AddRow(2, "2b"))
		require.NoError(t, worker.validateTableChange())
		require.Equal(t, int64(1), worker.pendingRowCount.Load())
		require.Len(t, worker.pendingChangesMap, 1)
		require.Contains(t, worker.pendingChangesMap, tbl1.String())
		require.Len(t, worker.pendingChangesMap[tbl1.String()].rows, 1)
		require.Contains(t, worker.pendingChangesMap[tbl1.String()].rows, "1")
		require.Equal(t, rowUpdated, worker.pendingChangesMap[tbl1.String()].rows["1"].tp)
		require.Equal(t, 2, worker.pendingChangesMap[tbl1.String()].rows["1"].failedCnt)

		//
		// add 2 deleted row of tbl2 and tbl3
		worker.updateRowChange(&rowChange{
			table:      tableInfo2,
			key:        "a",
			pkValues:   []string{"a"},
			data:       []interface{}{"a", "b"},
			tp:         rowDeleted,
			lastMeetTS: time.Now().Unix(),
		})
		worker.updateRowChange(&rowChange{
			table:      tableInfo3,
			key:        "aa",
			pkValues:   []string{"aa"},
			data:       []interface{}{"aa", "b"},
			tp:         rowDeleted,
			lastMeetTS: time.Now().Unix(),
		})
		mock.ExpectQuery("SELECT .* FROM .*tbl1.* WHERE .*").WillReturnRows(
			sqlmock.NewRows([]string{"a", "b"}))
		mock.ExpectQuery("SELECT .* FROM .*tbl2.* WHERE .*").WillReturnRows(
			sqlmock.NewRows([]string{"a", "b"}))
		mock.ExpectQuery("SELECT .* FROM .*tbl3.* WHERE .*").WillReturnRows(
			sqlmock.NewRows([]string{"a", "b"}).AddRow("aa", "b"))
		require.NoError(t, worker.validateTableChange())
		require.Equal(t, int64(2), worker.pendingRowCount.Load())
		require.Len(t, worker.pendingChangesMap, 2)
		require.Contains(t, worker.pendingChangesMap, tbl1.String())
		require.Len(t, worker.pendingChangesMap[tbl1.String()].rows, 1)
		require.Contains(t, worker.pendingChangesMap[tbl1.String()].rows, "1")
		require.Equal(t, rowUpdated, worker.pendingChangesMap[tbl1.String()].rows["1"].tp)
		require.Equal(t, 3, worker.pendingChangesMap[tbl1.String()].rows["1"].failedCnt)
		require.Contains(t, worker.pendingChangesMap, tbl3.String())
		require.Len(t, worker.pendingChangesMap[tbl3.String()].rows, 1)
		require.Contains(t, worker.pendingChangesMap[tbl3.String()].rows, "aa")
		require.Equal(t, rowDeleted, worker.pendingChangesMap[tbl3.String()].rows["aa"].tp)
		require.Equal(t, 1, worker.pendingChangesMap[tbl3.String()].rows["aa"].failedCnt)

		// for tbl1, pk=1 is synced, validate success
		// for tbl3, pk=aa is synced, validate success
		mock.ExpectQuery("SELECT .* FROM .*tbl1.* WHERE .*").WillReturnRows(
			sqlmock.NewRows([]string{"a", "b"}).AddRow(1, "b"))
		mock.ExpectQuery("SELECT .* FROM .*tbl3.* WHERE .*").WillReturnRows(
			sqlmock.NewRows([]string{"a", "b"}))
		require.NoError(t, worker.validateTableChange())
		require.Equal(t, int64(0), worker.pendingRowCount.Load())
		require.Len(t, worker.pendingChangesMap, 0)

		//
		// validate with batch size = 2
		worker.batchSize = 2
		worker.updateRowChange(&rowChange{
			table:      tableInfo1,
			key:        "1",
			pkValues:   []string{"1"},
			data:       []interface{}{1, "a"},
			tp:         rowInsert,
			lastMeetTS: time.Now().Unix(),
		})
		worker.updateRowChange(&rowChange{
			table:      tableInfo1,
			key:        "2",
			pkValues:   []string{"2"},
			data:       []interface{}{2, "2b"},
			tp:         rowInsert,
			lastMeetTS: time.Now().Unix(),
		})
		worker.updateRowChange(&rowChange{
			table:      tableInfo1,
			key:        "3",
			pkValues:   []string{"3"},
			data:       []interface{}{3, "3c"},
			tp:         rowInsert,
			lastMeetTS: time.Now().Unix(),
		})
		mock.ExpectQuery("SELECT .* FROM .*tbl1.* WHERE .*").WillReturnRows(
			sqlmock.NewRows([]string{"a", "b"}).AddRow(1, "a").AddRow(2, "2b"))
		mock.ExpectQuery("SELECT .* FROM .*tbl1.* WHERE .*").WillReturnRows(
			sqlmock.NewRows([]string{"a", "b"}).AddRow(1, "a").AddRow(2, "2b"))
		require.NoError(t, worker.validateTableChange())
		require.Equal(t, int64(1), worker.pendingRowCount.Load())
		require.Len(t, worker.pendingChangesMap, 1)
		require.Contains(t, worker.pendingChangesMap, tbl1.String())
		require.Len(t, worker.pendingChangesMap[tbl1.String()].rows, 1)
		require.Contains(t, worker.pendingChangesMap[tbl1.String()].rows, "3")
		require.Equal(t, rowInsert, worker.pendingChangesMap[tbl1.String()].rows["3"].tp)
		require.Equal(t, 1, worker.pendingChangesMap[tbl1.String()].rows["3"].failedCnt)

		// sync row 3 but got wrong result
		mock.ExpectQuery("SELECT .* FROM .*tbl1.* WHERE .*").WillReturnRows(
			sqlmock.NewRows([]string{"a", "b"}).AddRow(1, "a").AddRow(2, "2b").AddRow(3, "3dd"))
		require.NoError(t, worker.validateTableChange())
		if mode == config.ValidationFull {
			// remain error
			require.Equal(t, int64(1), worker.pendingRowCount.Load())
			require.Len(t, worker.pendingChangesMap, 1)
			require.Contains(t, worker.pendingChangesMap, tbl1.String())
			require.Len(t, worker.pendingChangesMap[tbl1.String()].rows, 1)
			require.Contains(t, worker.pendingChangesMap[tbl1.String()].rows, "3")
			require.Equal(t, rowInsert, worker.pendingChangesMap[tbl1.String()].rows["3"].tp)
			require.Equal(t, 2, worker.pendingChangesMap[tbl1.String()].rows["3"].failedCnt) // fail again
		} else {
			// correct and clear all errors
			require.Equal(t, int64(0), worker.pendingRowCount.Load())
			require.Len(t, worker.pendingChangesMap, 0)
		}
	}
	testFunc(t, config.ValidationFast)
	testFunc(t, config.ValidationFull)
>>>>>>> 461b98f4
}

func TestValidatorWorkerCompareData(t *testing.T) {
	worker := validateWorker{}
	eq, err := worker.compareData([]*sql.NullString{{String: "1", Valid: true}},
		[]*sql.NullString{{Valid: false}},
		[]*model.ColumnInfo{{FieldType: types.FieldType{Tp: mysql.TypeLong}}})
	require.NoError(t, err)
	require.False(t, eq)
	eq, err = worker.compareData([]*sql.NullString{{String: "1.1", Valid: true}},
		[]*sql.NullString{{String: "1.x", Valid: true}},
		[]*model.ColumnInfo{{FieldType: types.FieldType{Tp: mysql.TypeFloat}}})
	require.Error(t, err)
	require.False(t, eq)
	eq, err = worker.compareData([]*sql.NullString{{String: "1.1", Valid: true}},
		[]*sql.NullString{{String: "1.1000011", Valid: true}},
		[]*model.ColumnInfo{{FieldType: types.FieldType{Tp: mysql.TypeFloat}}})
	require.NoError(t, err)
	require.False(t, eq)
	eq, err = worker.compareData([]*sql.NullString{{String: "1.1", Valid: true}},
		[]*sql.NullString{{String: "1.1000001", Valid: true}},
		[]*model.ColumnInfo{{FieldType: types.FieldType{Tp: mysql.TypeFloat}}})
	require.NoError(t, err)
	require.True(t, eq)
	eq, err = worker.compareData([]*sql.NullString{{String: "1.1", Valid: true}},
		[]*sql.NullString{{String: "1.1000001", Valid: true}},
		[]*model.ColumnInfo{{FieldType: types.FieldType{Tp: mysql.TypeDouble}}})
	require.NoError(t, err)
	require.True(t, eq)
	eq, err = worker.compareData([]*sql.NullString{{String: "1", Valid: true}},
		[]*sql.NullString{{String: "1", Valid: true}},
		[]*model.ColumnInfo{{FieldType: types.FieldType{Tp: mysql.TypeLong}}})
	require.NoError(t, err)
	require.True(t, eq)
	eq, err = worker.compareData([]*sql.NullString{{String: "aaa", Valid: true}},
		[]*sql.NullString{{String: "aaa", Valid: true}},
		[]*model.ColumnInfo{{FieldType: types.FieldType{Tp: mysql.TypeVarchar}}})
	require.NoError(t, err)
	require.True(t, eq)
	eq, err = worker.compareData([]*sql.NullString{{String: "\x01\x02", Valid: true}},
		[]*sql.NullString{{String: "\x01\x02", Valid: true}},
		[]*model.ColumnInfo{{FieldType: types.FieldType{Tp: mysql.TypeVarString}}})
	require.NoError(t, err)
	require.True(t, eq)
}

func TestValidatorWorkerGetTargetRows(t *testing.T) {
	type testCase struct {
		schemaName string
		tblName    string
		creatSQL   string
		pkValues   [][]string
		allCols    []string
		rowData    [][]interface{}
		querySQL   string
	}
	testCases := []testCase{
		{
			schemaName: "test1",
			tblName:    "tbl1",
			creatSQL: `create table if not exists test1.tbl1(
				a int,
				b int,
				c int,
				primary key(a, b)
			);`,
			pkValues: [][]string{
				{"1", "2"}, {"3", "4"}, {"5", "6"},
			},
			allCols: []string{"a", "b", "c"},
			rowData: [][]interface{}{
				{"1", "2", "3"}, {"3", "4", "5"}, {"5", "6", "7"},
			},
			querySQL: "SELECT .* FROM .*test1.*",
		},
		{
			schemaName: "test2",
			tblName:    "tbl2",
			creatSQL: `create table if not exists test2.tbl2(
				a varchar(10),
				other text,
				b varbinary(100),
				c int,
				primary key(a)
			);`,
			pkValues: [][]string{
				{"a"}, {"b"}, {"c"},
			},
			allCols: []string{"a", "other", "b", "c"},
			rowData: [][]interface{}{
				{"a", "aaa", "\xdd\xcc", "1"}, {"b", "bbb", nil, "2"}, {"c", nil, nil, "3"},
			},
			querySQL: "SELECT .* FROM .*test2.*",
		},
	}
	db, mock, err := sqlmock.New()
	require.NoError(t, err)
	for i, tc := range testCases {
		var args []driver.Value
		for _, arr := range testCases[i].pkValues {
			for _, val := range arr {
				args = append(args, val)
			}
		}
		dataRows := mock.NewRows(tc.allCols)
		for j := range testCases[i].rowData {
			var rowData []driver.Value
			for _, val := range tc.rowData[j] {
				rowData = append(rowData, val)
			}
			dataRows = dataRows.AddRow(rowData...)
		}
		mock.ExpectQuery(tc.querySQL).WithArgs(args...).WillReturnRows(dataRows)
		cond := &Cond{
			Table:     genValidateTableInfo(t, tc.schemaName, tc.tblName, tc.creatSQL),
			ColumnCnt: 2,
			PkValues:  tc.pkValues,
		}
		dbConn := genDBConn(t, db, genSubtaskConfig(t))

		worker := &validateWorker{
			ctx:  context.Background(),
			conn: dbConn,
			L:    log.L(),
		}
		targetRows, err2 := worker.getTargetRows(cond)
		require.NoError(t, err2)
		require.Equal(t, 3, len(targetRows))
		for i, pkVs := range tc.pkValues {
			key := genRowKey(pkVs)
			require.Contains(t, targetRows, key)
			data := targetRows[key]
			require.Equal(t, len(tc.rowData[i]), len(data))
			for j, val := range tc.rowData[i] {
				if val == nil {
					require.False(t, data[j].Valid)
					require.Empty(t, data[j].String)
				} else {
					require.True(t, data[j].Valid)
					require.Equal(t, val, data[j].String)
				}
			}
		}
	}

	cond := &Cond{
		Table:     genValidateTableInfo(t, "test", "tbl", "create table tbl(a int primary key)"),
		ColumnCnt: 1,
		PkValues:  [][]string{{"1"}},
	}
	worker := &validateWorker{
		ctx:  context.Background(),
		conn: genDBConn(t, db, genSubtaskConfig(t)),
		L:    log.L(),
	}

	// query error
	mock.ExpectQuery("SELECT .* FROM .*").WithArgs(sqlmock.AnyArg()).WillReturnError(errors.New("query"))
	_, err = worker.getTargetRows(cond)
	require.EqualError(t, errors.Cause(err), "query")
}

func TestValidatorWorkerGetSourceRowsForCompare(t *testing.T) {
	rows := getSourceRowsForCompare([]*rowChange{
		{
			Key: "a",
			Data: []interface{}{
				nil, 1,
			},
		},
		{
			Key: "b",
			Data: []interface{}{
				1, 2,
			},
		},
	})
	require.Len(t, rows, 2)
	require.Len(t, rows["a"], 2)
	require.Len(t, rows["b"], 2)
	require.False(t, rows["a"][0].Valid)
	require.Equal(t, "1", rows["a"][1].String)
	require.Equal(t, "1", rows["b"][0].String)
	require.Equal(t, "2", rows["b"][1].String)
}<|MERGE_RESOLUTION|>--- conflicted
+++ resolved
@@ -33,163 +33,7 @@
 	"github.com/pingcap/tiflow/dm/pkg/log"
 )
 
-<<<<<<< HEAD
 func TestValidatorWorkerValidateTableChanges(t *testing.T) {
-	tbl1 := filter.Table{Schema: "test", Name: "tbl1"}
-	tbl2 := filter.Table{Schema: "test", Name: "tbl2"}
-	tbl3 := filter.Table{Schema: "test", Name: "tbl3"}
-	tableInfo1 := genValidateTableInfo(t, tbl1.Schema, tbl1.Name,
-		"create table tbl1(a int primary key, b varchar(100))")
-	tableInfo2 := genValidateTableInfo(t, tbl2.Schema, tbl2.Name,
-		"create table tbl2(a varchar(100) primary key, b varchar(100))")
-	tableInfo3 := genValidateTableInfo(t, tbl3.Schema, tbl3.Name,
-		"create table tbl3(a varchar(100) primary key, b varchar(100))")
-
-	cfg := genSubtaskConfig(t)
-	_, mock, err := conn.InitMockDBFull()
-	mock.MatchExpectationsInOrder(false)
-	require.NoError(t, err)
-	defer func() {
-		conn.DefaultDBProvider = &conn.DefaultDBProviderImpl{}
-	}()
-	syncerObj := NewSyncer(cfg, nil, nil)
-	validator := NewContinuousDataValidator(cfg, syncerObj)
-	validator.persistHelper.schemaInitialized.Store(true)
-	validator.Start(pb.Stage_Stopped)
-	defer validator.cancel()
-	validator.reachedSyncer.Store(true)
-
-	// insert & update same table, both row are validated failed
-	worker := newValidateWorker(validator, 0)
-	worker.updateRowChange(&rowChange{
-		table: tableInfo1,
-		Key:   "1",
-		Data:  []interface{}{1, "a"},
-		Tp:    rowInsert,
-	})
-	worker.updateRowChange(&rowChange{
-		table: tableInfo1,
-		Key:   "1",
-		Data:  []interface{}{1, "b"},
-		Tp:    rowUpdated,
-	})
-	worker.updateRowChange(&rowChange{
-		table: tableInfo1,
-		Key:   "2",
-		Data:  []interface{}{2, "2b"},
-		Tp:    rowInsert,
-	})
-	mock.ExpectQuery("SELECT .* FROM .*tbl1.* WHERE .*").WillReturnRows(
-		sqlmock.NewRows([]string{"a", "b"}).AddRow(2, "incorrect data"))
-	worker.validateTableChange()
-	require.Zero(t, validator.result.Errors)
-	require.Equal(t, int64(2), worker.pendingRowCount.Load())
-	require.Len(t, worker.pendingChangesMap, 1)
-	require.Contains(t, worker.pendingChangesMap, tbl1.String())
-	require.Len(t, worker.pendingChangesMap[tbl1.String()].rows, 2)
-	require.Contains(t, worker.pendingChangesMap[tbl1.String()].rows, "1")
-	require.Equal(t, rowUpdated, worker.pendingChangesMap[tbl1.String()].rows["1"].Tp)
-	require.Equal(t, 1, worker.pendingChangesMap[tbl1.String()].rows["1"].FailedCnt)
-	require.Contains(t, worker.pendingChangesMap[tbl1.String()].rows, "2")
-	require.Equal(t, rowInsert, worker.pendingChangesMap[tbl1.String()].rows["2"].Tp)
-	require.Equal(t, 1, worker.pendingChangesMap[tbl1.String()].rows["2"].FailedCnt)
-
-	// validate again, this time row with pk=2 validate success
-	mock.ExpectQuery("SELECT .* FROM .*tbl1.* WHERE .*").WillReturnRows(
-		sqlmock.NewRows([]string{"a", "b"}).AddRow(2, "2b"))
-	worker.validateTableChange()
-	require.Zero(t, validator.result.Errors)
-	require.Equal(t, int64(1), worker.pendingRowCount.Load())
-	require.Len(t, worker.pendingChangesMap, 1)
-	require.Contains(t, worker.pendingChangesMap, tbl1.String())
-	require.Len(t, worker.pendingChangesMap[tbl1.String()].rows, 1)
-	require.Contains(t, worker.pendingChangesMap[tbl1.String()].rows, "1")
-	require.Equal(t, rowUpdated, worker.pendingChangesMap[tbl1.String()].rows["1"].Tp)
-	require.Equal(t, 2, worker.pendingChangesMap[tbl1.String()].rows["1"].FailedCnt)
-
-	//
-	// add 2 delete row of tbl2 and tbl3
-	worker.updateRowChange(&rowChange{
-		table: tableInfo2,
-		Key:   "a",
-		Data:  []interface{}{"a", "b"},
-		Tp:    rowDeleted,
-	})
-	worker.updateRowChange(&rowChange{
-		table: tableInfo3,
-		Key:   "aa",
-		Data:  []interface{}{"aa", "b"},
-		Tp:    rowDeleted,
-	})
-	mock.ExpectQuery("SELECT .* FROM .*tbl1.* WHERE .*").WillReturnRows(
-		sqlmock.NewRows([]string{"a", "b"}))
-	mock.ExpectQuery("SELECT .* FROM .*tbl2.* WHERE .*").WillReturnRows(
-		sqlmock.NewRows([]string{"a", "b"}))
-	mock.ExpectQuery("SELECT .* FROM .*tbl3.* WHERE .*").WillReturnRows(
-		sqlmock.NewRows([]string{"a", "b"}).AddRow("aa", "b"))
-	worker.validateTableChange()
-	require.Zero(t, validator.result.Errors)
-	require.Equal(t, int64(2), worker.pendingRowCount.Load())
-	require.Len(t, worker.pendingChangesMap, 2)
-	require.Contains(t, worker.pendingChangesMap, tbl1.String())
-	require.Len(t, worker.pendingChangesMap[tbl1.String()].rows, 1)
-	require.Contains(t, worker.pendingChangesMap[tbl1.String()].rows, "1")
-	require.Equal(t, rowUpdated, worker.pendingChangesMap[tbl1.String()].rows["1"].Tp)
-	require.Equal(t, 3, worker.pendingChangesMap[tbl1.String()].rows["1"].FailedCnt)
-	require.Contains(t, worker.pendingChangesMap, tbl3.String())
-	require.Len(t, worker.pendingChangesMap[tbl3.String()].rows, 1)
-	require.Contains(t, worker.pendingChangesMap[tbl3.String()].rows, "aa")
-	require.Equal(t, rowDeleted, worker.pendingChangesMap[tbl3.String()].rows["aa"].Tp)
-	require.Equal(t, 1, worker.pendingChangesMap[tbl3.String()].rows["aa"].FailedCnt)
-
-	// for tbl1, pk=1 is synced, validate success
-	// for tbl3, pk=aa is synced, validate success
-	mock.ExpectQuery("SELECT .* FROM .*tbl1.* WHERE .*").WillReturnRows(
-		sqlmock.NewRows([]string{"a", "b"}).AddRow(1, "b"))
-	mock.ExpectQuery("SELECT .* FROM .*tbl3.* WHERE .*").WillReturnRows(
-		sqlmock.NewRows([]string{"a", "b"}))
-	worker.validateTableChange()
-	require.Zero(t, validator.result.Errors)
-	require.Equal(t, int64(0), worker.pendingRowCount.Load())
-	require.Len(t, worker.pendingChangesMap, 0)
-
-	//
-	// validate with batch size = 2
-	worker.batchSize = 2
-	worker.updateRowChange(&rowChange{
-		table: tableInfo1,
-		Key:   "1",
-		Data:  []interface{}{1, "a"},
-		Tp:    rowInsert,
-	})
-	worker.updateRowChange(&rowChange{
-		table: tableInfo1,
-		Key:   "2",
-		Data:  []interface{}{2, "2b"},
-		Tp:    rowInsert,
-	})
-	worker.updateRowChange(&rowChange{
-		table: tableInfo1,
-		Key:   "3",
-		Data:  []interface{}{3, "3c"},
-		Tp:    rowInsert,
-	})
-	mock.ExpectQuery("SELECT .* FROM .*tbl1.* WHERE .*").WillReturnRows(
-		sqlmock.NewRows([]string{"a", "b"}).AddRow(1, "a").AddRow(2, "2b"))
-	mock.ExpectQuery("SELECT .* FROM .*tbl1.* WHERE .*").WillReturnRows(
-		sqlmock.NewRows([]string{"a", "b"}).AddRow(1, "a").AddRow(2, "2b"))
-	worker.validateTableChange()
-	require.Zero(t, validator.result.Errors)
-	require.Equal(t, int64(1), worker.pendingRowCount.Load())
-	require.Len(t, worker.pendingChangesMap, 1)
-	require.Contains(t, worker.pendingChangesMap, tbl1.String())
-	require.Len(t, worker.pendingChangesMap[tbl1.String()].rows, 1)
-	require.Contains(t, worker.pendingChangesMap[tbl1.String()].rows, "3")
-	require.Equal(t, rowInsert, worker.pendingChangesMap[tbl1.String()].rows["3"].Tp)
-	require.Equal(t, 1, worker.pendingChangesMap[tbl1.String()].rows["3"].FailedCnt)
-=======
-// split into 3 cases, since it may be unstable when put together.
-func TestValidatorWorkerRunInsertUpdate(t *testing.T) {
 	testFunc := func(t *testing.T, mode string) {
 		t.Helper()
 		tbl1 := filter.Table{Schema: "test", Name: "tbl1"}
@@ -212,49 +56,46 @@
 		}()
 		syncerObj := NewSyncer(cfg, nil, nil)
 		validator := NewContinuousDataValidator(cfg, syncerObj)
+		validator.persistHelper.schemaInitialized.Store(true)
 		validator.Start(pb.Stage_Stopped)
 		defer validator.cancel()
+		validator.reachedSyncer.Store(true)
 
 		// insert & update same table, both row are validated failed
 		worker := newValidateWorker(validator, 0)
 		worker.updateRowChange(&rowChange{
-			table:      tableInfo1,
-			key:        "1",
-			pkValues:   []string{"1"},
-			data:       []interface{}{1, "a"},
-			tp:         rowInsert,
-			lastMeetTS: time.Now().Unix(),
-		})
-		worker.updateRowChange(&rowChange{
-			table:      tableInfo1,
-			key:        "1",
-			pkValues:   []string{"1"},
-			data:       []interface{}{1, "b"},
-			tp:         rowUpdated,
-			lastMeetTS: time.Now().Unix(),
-		})
-		worker.updateRowChange(&rowChange{
-			table:      tableInfo1,
-			key:        "2",
-			pkValues:   []string{"2"},
-			data:       []interface{}{2, "2b"},
-			tp:         rowInsert,
-			lastMeetTS: time.Now().Unix(),
+			table: tableInfo1,
+			Key:   "1",
+			Data:  []interface{}{1, "a"},
+			Tp:    rowInsert,
+		})
+		worker.updateRowChange(&rowChange{
+			table: tableInfo1,
+			Key:   "1",
+			Data:  []interface{}{1, "b"},
+			Tp:    rowUpdated,
+		})
+		worker.updateRowChange(&rowChange{
+			table: tableInfo1,
+			Key:   "2",
+			Data:  []interface{}{2, "2b"},
+			Tp:    rowInsert,
 		})
 		mock.ExpectQuery("SELECT .* FROM .*tbl1.* WHERE .*").WillReturnRows(
 			sqlmock.NewRows([]string{"a", "b"}).AddRow(2, "incorrect data"))
-		require.NoError(t, worker.validateTableChange())
+		worker.validateTableChange()
+		require.Zero(t, validator.result.Errors)
 		require.Len(t, worker.pendingChangesMap, 1)
 		require.Contains(t, worker.pendingChangesMap, tbl1.String())
 		require.Contains(t, worker.pendingChangesMap[tbl1.String()].rows, "1")
-		require.Equal(t, rowUpdated, worker.pendingChangesMap[tbl1.String()].rows["1"].tp)
-		require.Equal(t, 1, worker.pendingChangesMap[tbl1.String()].rows["1"].failedCnt)
+		require.Equal(t, rowUpdated, worker.pendingChangesMap[tbl1.String()].rows["1"].Tp)
+		require.Equal(t, 1, worker.pendingChangesMap[tbl1.String()].rows["1"].FailedCnt)
 		if mode == config.ValidationFull {
 			require.Len(t, worker.pendingChangesMap[tbl1.String()].rows, 2)
 			require.Equal(t, int64(2), worker.pendingRowCount.Load())
 			require.Contains(t, worker.pendingChangesMap[tbl1.String()].rows, "2")
-			require.Equal(t, rowInsert, worker.pendingChangesMap[tbl1.String()].rows["2"].tp)
-			require.Equal(t, 1, worker.pendingChangesMap[tbl1.String()].rows["2"].failedCnt)
+			require.Equal(t, rowInsert, worker.pendingChangesMap[tbl1.String()].rows["2"].Tp)
+			require.Equal(t, 1, worker.pendingChangesMap[tbl1.String()].rows["2"].FailedCnt)
 		} else {
 			// fast mode
 			require.Len(t, worker.pendingChangesMap[tbl1.String()].rows, 1)
@@ -264,32 +105,29 @@
 		// validate again, this time row with pk=2 validate success
 		mock.ExpectQuery("SELECT .* FROM .*tbl1.* WHERE .*").WillReturnRows(
 			sqlmock.NewRows([]string{"a", "b"}).AddRow(2, "2b"))
-		require.NoError(t, worker.validateTableChange())
+		worker.validateTableChange()
+		require.Zero(t, validator.result.Errors)
 		require.Equal(t, int64(1), worker.pendingRowCount.Load())
 		require.Len(t, worker.pendingChangesMap, 1)
 		require.Contains(t, worker.pendingChangesMap, tbl1.String())
 		require.Len(t, worker.pendingChangesMap[tbl1.String()].rows, 1)
 		require.Contains(t, worker.pendingChangesMap[tbl1.String()].rows, "1")
-		require.Equal(t, rowUpdated, worker.pendingChangesMap[tbl1.String()].rows["1"].tp)
-		require.Equal(t, 2, worker.pendingChangesMap[tbl1.String()].rows["1"].failedCnt)
+		require.Equal(t, rowUpdated, worker.pendingChangesMap[tbl1.String()].rows["1"].Tp)
+		require.Equal(t, 2, worker.pendingChangesMap[tbl1.String()].rows["1"].FailedCnt)
 
 		//
-		// add 2 deleted row of tbl2 and tbl3
-		worker.updateRowChange(&rowChange{
-			table:      tableInfo2,
-			key:        "a",
-			pkValues:   []string{"a"},
-			data:       []interface{}{"a", "b"},
-			tp:         rowDeleted,
-			lastMeetTS: time.Now().Unix(),
-		})
-		worker.updateRowChange(&rowChange{
-			table:      tableInfo3,
-			key:        "aa",
-			pkValues:   []string{"aa"},
-			data:       []interface{}{"aa", "b"},
-			tp:         rowDeleted,
-			lastMeetTS: time.Now().Unix(),
+		// add 2 delete row of tbl2 and tbl3
+		worker.updateRowChange(&rowChange{
+			table: tableInfo2,
+			Key:   "a",
+			Data:  []interface{}{"a", "b"},
+			Tp:    rowDeleted,
+		})
+		worker.updateRowChange(&rowChange{
+			table: tableInfo3,
+			Key:   "aa",
+			Data:  []interface{}{"aa", "b"},
+			Tp:    rowDeleted,
 		})
 		mock.ExpectQuery("SELECT .* FROM .*tbl1.* WHERE .*").WillReturnRows(
 			sqlmock.NewRows([]string{"a", "b"}))
@@ -297,19 +135,20 @@
 			sqlmock.NewRows([]string{"a", "b"}))
 		mock.ExpectQuery("SELECT .* FROM .*tbl3.* WHERE .*").WillReturnRows(
 			sqlmock.NewRows([]string{"a", "b"}).AddRow("aa", "b"))
-		require.NoError(t, worker.validateTableChange())
+		worker.validateTableChange()
+		require.Zero(t, validator.result.Errors)
 		require.Equal(t, int64(2), worker.pendingRowCount.Load())
 		require.Len(t, worker.pendingChangesMap, 2)
 		require.Contains(t, worker.pendingChangesMap, tbl1.String())
 		require.Len(t, worker.pendingChangesMap[tbl1.String()].rows, 1)
 		require.Contains(t, worker.pendingChangesMap[tbl1.String()].rows, "1")
-		require.Equal(t, rowUpdated, worker.pendingChangesMap[tbl1.String()].rows["1"].tp)
-		require.Equal(t, 3, worker.pendingChangesMap[tbl1.String()].rows["1"].failedCnt)
+		require.Equal(t, rowUpdated, worker.pendingChangesMap[tbl1.String()].rows["1"].Tp)
+		require.Equal(t, 3, worker.pendingChangesMap[tbl1.String()].rows["1"].FailedCnt)
 		require.Contains(t, worker.pendingChangesMap, tbl3.String())
 		require.Len(t, worker.pendingChangesMap[tbl3.String()].rows, 1)
 		require.Contains(t, worker.pendingChangesMap[tbl3.String()].rows, "aa")
-		require.Equal(t, rowDeleted, worker.pendingChangesMap[tbl3.String()].rows["aa"].tp)
-		require.Equal(t, 1, worker.pendingChangesMap[tbl3.String()].rows["aa"].failedCnt)
+		require.Equal(t, rowDeleted, worker.pendingChangesMap[tbl3.String()].rows["aa"].Tp)
+		require.Equal(t, 1, worker.pendingChangesMap[tbl3.String()].rows["aa"].FailedCnt)
 
 		// for tbl1, pk=1 is synced, validate success
 		// for tbl3, pk=aa is synced, validate success
@@ -317,7 +156,8 @@
 			sqlmock.NewRows([]string{"a", "b"}).AddRow(1, "b"))
 		mock.ExpectQuery("SELECT .* FROM .*tbl3.* WHERE .*").WillReturnRows(
 			sqlmock.NewRows([]string{"a", "b"}))
-		require.NoError(t, worker.validateTableChange())
+		worker.validateTableChange()
+		require.Zero(t, validator.result.Errors)
 		require.Equal(t, int64(0), worker.pendingRowCount.Load())
 		require.Len(t, worker.pendingChangesMap, 0)
 
@@ -325,46 +165,42 @@
 		// validate with batch size = 2
 		worker.batchSize = 2
 		worker.updateRowChange(&rowChange{
-			table:      tableInfo1,
-			key:        "1",
-			pkValues:   []string{"1"},
-			data:       []interface{}{1, "a"},
-			tp:         rowInsert,
-			lastMeetTS: time.Now().Unix(),
-		})
-		worker.updateRowChange(&rowChange{
-			table:      tableInfo1,
-			key:        "2",
-			pkValues:   []string{"2"},
-			data:       []interface{}{2, "2b"},
-			tp:         rowInsert,
-			lastMeetTS: time.Now().Unix(),
-		})
-		worker.updateRowChange(&rowChange{
-			table:      tableInfo1,
-			key:        "3",
-			pkValues:   []string{"3"},
-			data:       []interface{}{3, "3c"},
-			tp:         rowInsert,
-			lastMeetTS: time.Now().Unix(),
+			table: tableInfo1,
+			Key:   "1",
+			Data:  []interface{}{1, "a"},
+			Tp:    rowInsert,
+		})
+		worker.updateRowChange(&rowChange{
+			table: tableInfo1,
+			Key:   "2",
+			Data:  []interface{}{2, "2b"},
+			Tp:    rowInsert,
+		})
+		worker.updateRowChange(&rowChange{
+			table: tableInfo1,
+			Key:   "3",
+			Data:  []interface{}{3, "3c"},
+			Tp:    rowInsert,
 		})
 		mock.ExpectQuery("SELECT .* FROM .*tbl1.* WHERE .*").WillReturnRows(
 			sqlmock.NewRows([]string{"a", "b"}).AddRow(1, "a").AddRow(2, "2b"))
 		mock.ExpectQuery("SELECT .* FROM .*tbl1.* WHERE .*").WillReturnRows(
 			sqlmock.NewRows([]string{"a", "b"}).AddRow(1, "a").AddRow(2, "2b"))
-		require.NoError(t, worker.validateTableChange())
+		worker.validateTableChange()
+		require.Zero(t, validator.result.Errors)
 		require.Equal(t, int64(1), worker.pendingRowCount.Load())
 		require.Len(t, worker.pendingChangesMap, 1)
 		require.Contains(t, worker.pendingChangesMap, tbl1.String())
 		require.Len(t, worker.pendingChangesMap[tbl1.String()].rows, 1)
 		require.Contains(t, worker.pendingChangesMap[tbl1.String()].rows, "3")
-		require.Equal(t, rowInsert, worker.pendingChangesMap[tbl1.String()].rows["3"].tp)
-		require.Equal(t, 1, worker.pendingChangesMap[tbl1.String()].rows["3"].failedCnt)
+		require.Equal(t, rowInsert, worker.pendingChangesMap[tbl1.String()].rows["3"].Tp)
+		require.Equal(t, 1, worker.pendingChangesMap[tbl1.String()].rows["3"].FailedCnt)
 
 		// sync row 3 but got wrong result
 		mock.ExpectQuery("SELECT .* FROM .*tbl1.* WHERE .*").WillReturnRows(
 			sqlmock.NewRows([]string{"a", "b"}).AddRow(1, "a").AddRow(2, "2b").AddRow(3, "3dd"))
-		require.NoError(t, worker.validateTableChange())
+		worker.validateTableChange()
+		require.Zero(t, validator.result.Errors)
 		if mode == config.ValidationFull {
 			// remain error
 			require.Equal(t, int64(1), worker.pendingRowCount.Load())
@@ -372,8 +208,8 @@
 			require.Contains(t, worker.pendingChangesMap, tbl1.String())
 			require.Len(t, worker.pendingChangesMap[tbl1.String()].rows, 1)
 			require.Contains(t, worker.pendingChangesMap[tbl1.String()].rows, "3")
-			require.Equal(t, rowInsert, worker.pendingChangesMap[tbl1.String()].rows["3"].tp)
-			require.Equal(t, 2, worker.pendingChangesMap[tbl1.String()].rows["3"].failedCnt) // fail again
+			require.Equal(t, rowInsert, worker.pendingChangesMap[tbl1.String()].rows["3"].Tp)
+			require.Equal(t, 2, worker.pendingChangesMap[tbl1.String()].rows["3"].FailedCnt) // fail again
 		} else {
 			// correct and clear all errors
 			require.Equal(t, int64(0), worker.pendingRowCount.Load())
@@ -382,7 +218,6 @@
 	}
 	testFunc(t, config.ValidationFast)
 	testFunc(t, config.ValidationFull)
->>>>>>> 461b98f4
 }
 
 func TestValidatorWorkerCompareData(t *testing.T) {
