--- conflicted
+++ resolved
@@ -21,7 +21,9 @@
 	"github.com/go-sql-driver/mysql"
 	"github.com/pingcap/errors"
 	"github.com/pingcap/tidb-tools/pkg/dbutil"
+	tddl "github.com/pingcap/tidb/ddl"
 	"github.com/pingcap/tidb/errno"
+	"github.com/pingcap/tidb/infoschema"
 	"github.com/pingcap/tidb/parser"
 	"github.com/pingcap/tidb/parser/ast"
 	tmysql "github.com/pingcap/tidb/parser/mysql"
@@ -32,28 +34,6 @@
 	"github.com/pingcap/ticdc/dm/syncer/dbconn"
 	"github.com/pingcap/ticdc/pkg/errorutil"
 )
-
-<<<<<<< HEAD
-=======
-func ignoreDDLError(err error) bool {
-	err = errors.Cause(err)
-	mysqlErr, ok := err.(*mysql.MySQLError)
-	if !ok {
-		return false
-	}
-
-	errCode := errors.ErrCode(mysqlErr.Number)
-	switch errCode {
-	case infoschema.ErrDatabaseExists.Code(), infoschema.ErrDatabaseDropExists.Code(),
-		infoschema.ErrTableExists.Code(), infoschema.ErrTableDropExists.Code(),
-		infoschema.ErrColumnExists.Code(),
-		infoschema.ErrIndexExists.Code(),
-		infoschema.ErrKeyNameDuplicate.Code(), tddl.ErrCantDropFieldOrKey.Code():
-		return true
-	default:
-		return false
-	}
-}
 
 // ignoreTrackerDDLError is also same with ignoreDDLError, but in order to keep tracker's table structure same as
 // upstream's, we can't ignore "already exists" errors because already exists doesn't mean same.
@@ -68,7 +48,6 @@
 	}
 }
 
->>>>>>> b4c6b17c
 func isDropColumnWithIndexError(err error) bool {
 	mysqlErr, ok := errors.Cause(err).(*mysql.MySQLError)
 	if !ok {
