// Copyright 2019 PingCAP, Inc.
//
// Licensed under the Apache License, Version 2.0 (the "License");
// you may not use this file except in compliance with the License.
// You may obtain a copy of the License at
//
//     http://www.apache.org/licenses/LICENSE-2.0
//
// Unless required by applicable law or agreed to in writing, software
// distributed under the License is distributed on an "AS IS" BASIS,
// See the License for the specific language governing permissions and
// limitations under the License.

package syncer

import (
	"bytes"
	"context"
	"fmt"
	"math"
	"path"
	"reflect"
	"strconv"
	"strings"
	"sync"
	"time"

	"github.com/go-mysql-org/go-mysql/mysql"
	"github.com/go-mysql-org/go-mysql/replication"
	"github.com/pingcap/errors"
	"github.com/pingcap/failpoint"
	bf "github.com/pingcap/tidb-tools/pkg/binlog-filter"
	cm "github.com/pingcap/tidb-tools/pkg/column-mapping"
	"github.com/pingcap/tidb-tools/pkg/dbutil"
	"github.com/pingcap/tidb-tools/pkg/filter"
	"github.com/pingcap/tidb/parser"
	"github.com/pingcap/tidb/parser/ast"
	"github.com/pingcap/tidb/parser/format"
	"github.com/pingcap/tidb/parser/model"
	"github.com/pingcap/tidb/sessionctx"
	clientv3 "go.etcd.io/etcd/client/v3"
	"go.uber.org/atomic"
	"go.uber.org/zap"

	"github.com/pingcap/tiflow/dm/dm/config"
	"github.com/pingcap/tiflow/dm/dm/pb"
	"github.com/pingcap/tiflow/dm/dm/unit"
	"github.com/pingcap/tiflow/dm/pkg/binlog"
	"github.com/pingcap/tiflow/dm/pkg/binlog/event"
	"github.com/pingcap/tiflow/dm/pkg/binlog/reader"
	"github.com/pingcap/tiflow/dm/pkg/conn"
	tcontext "github.com/pingcap/tiflow/dm/pkg/context"
	fr "github.com/pingcap/tiflow/dm/pkg/func-rollback"
	"github.com/pingcap/tiflow/dm/pkg/ha"
	"github.com/pingcap/tiflow/dm/pkg/log"
	parserpkg "github.com/pingcap/tiflow/dm/pkg/parser"
	"github.com/pingcap/tiflow/dm/pkg/router"
	"github.com/pingcap/tiflow/dm/pkg/schema"
	"github.com/pingcap/tiflow/dm/pkg/shardddl/pessimism"
	"github.com/pingcap/tiflow/dm/pkg/storage"
	"github.com/pingcap/tiflow/dm/pkg/streamer"
	"github.com/pingcap/tiflow/dm/pkg/terror"
	"github.com/pingcap/tiflow/dm/pkg/utils"
	"github.com/pingcap/tiflow/dm/relay"
	"github.com/pingcap/tiflow/dm/syncer/dbconn"
	operator "github.com/pingcap/tiflow/dm/syncer/err-operator"
	"github.com/pingcap/tiflow/dm/syncer/metrics"
	onlineddl "github.com/pingcap/tiflow/dm/syncer/online-ddl-tools"
	sm "github.com/pingcap/tiflow/dm/syncer/safe-mode"
	"github.com/pingcap/tiflow/dm/syncer/shardddl"
	"github.com/pingcap/tiflow/pkg/errorutil"
	"github.com/pingcap/tiflow/pkg/sqlmodel"
)

var (
	maxRetryCount = 100

	retryTimeout = 3 * time.Second

	waitTime = 10 * time.Millisecond

	// MaxDDLConnectionTimeoutMinute also used by SubTask.ExecuteDDL.
	MaxDDLConnectionTimeoutMinute = 5

	maxDMLConnectionTimeout = "5m"
	maxDDLConnectionTimeout = fmt.Sprintf("%dm", MaxDDLConnectionTimeoutMinute)

	maxDMLConnectionDuration, _ = time.ParseDuration(maxDMLConnectionTimeout)
	maxDMLExecutionDuration     = 30 * time.Second

	defaultMaxPauseOrStopWaitTime = 10 * time.Second

	adminQueueName     = "admin queue"
	defaultBucketCount = 8
)

// BinlogType represents binlog sync type.
type BinlogType uint8

// binlog sync type.
const (
	RemoteBinlog BinlogType = iota + 1
	LocalBinlog

	skipJobIdx = iota
	ddlJobIdx
	workerJobTSArrayInitSize // size = skip + ddl
)

// waitXIDStatus represents the status for waiting XID event when pause/stop task.
type waitXIDStatus int64

const (
	noWait waitXIDStatus = iota
	waiting
	waitComplete
)

// Syncer can sync your MySQL data to another MySQL database.
type Syncer struct {
	sync.RWMutex

	tctx *tcontext.Context // this ctx only used for logger.

	// this ctx derives from a background ctx and was initialized in s.Run, it is used for some background tasks in s.Run
	// when this ctx cancelled, syncer will shutdown all background running jobs (except the syncDML and syncDDL) and not wait transaction end.
	runCtx    *tcontext.Context
	runCancel context.CancelFunc
	// this ctx only used for syncDML and syncDDL and only cancelled when ungraceful stop.
	syncCtx    *tcontext.Context
	syncCancel context.CancelFunc
	// control all goroutines that started in S.Run
	runWg sync.WaitGroup

	cfg     *config.SubTaskConfig
	syncCfg replication.BinlogSyncerConfig
	cliArgs *config.TaskCliArgs

	sgk       *ShardingGroupKeeper // keeper to keep all sharding (sub) group in this syncer
	pessimist *shardddl.Pessimist  // shard DDL pessimist
	optimist  *shardddl.Optimist   // shard DDL optimist
	cli       *clientv3.Client

	binlogType         BinlogType
	streamerController *StreamerController

	jobWg sync.WaitGroup // counts ddl/flush/asyncFlush job in-flight in s.dmlJobCh and s.ddlJobCh

	schemaTracker *schema.Tracker

	fromDB   *dbconn.UpStreamConn
	fromConn *dbconn.DBConn

	toDB                *conn.BaseDB
	toDBConns           []*dbconn.DBConn
	ddlDB               *conn.BaseDB
	ddlDBConn           *dbconn.DBConn
	downstreamTrackConn *dbconn.DBConn

	dmlJobCh            chan *job
	ddlJobCh            chan *job
	jobsClosed          atomic.Bool
	jobsChanLock        sync.Mutex
	waitXIDJob          atomic.Int64
	isTransactionEnd    bool
	waitTransactionLock sync.Mutex

	tableRouter     *router.RouteTable
	binlogFilter    *bf.BinlogEvent
	columnMapping   *cm.Mapping
	baList          *filter.Filter
	exprFilterGroup *ExprFilterGroup
	sessCtx         sessionctx.Context

	closed  atomic.Bool
	running atomic.Bool

	start    atomic.Time
	lastTime atomic.Time

	// safeMode is used to track if we need to generate dml with safe-mode
	// For each binlog event, we will set the current value into eventContext because
	// the status of this track may change over time.
	safeMode *sm.SafeMode

	timezone *time.Location

	binlogSizeCount     atomic.Int64
	lastBinlogSizeCount atomic.Int64

	lastCount atomic.Int64
	count     atomic.Int64
	totalTps  atomic.Int64
	tps       atomic.Int64

	filteredInsert atomic.Int64
	filteredUpdate atomic.Int64
	filteredDelete atomic.Int64

	checkpoint            CheckPoint
	checkpointFlushWorker *checkpointFlushWorker
	onlineDDL             onlineddl.OnlinePlugin

	// record process error rather than log.Fatal
	runFatalChan chan *pb.ProcessError
	// record whether error occurred when execute SQLs
	execError atomic.Error

	readerHub              *streamer.ReaderHub
	recordedActiveRelayLog bool

	errOperatorHolder *operator.Holder

	isReplacingOrInjectingErr bool // true if we are in replace or inject events by handle-error

	currentLocationMu struct {
		sync.RWMutex
		currentLocation binlog.Location // use to calc remain binlog size
	}

	errLocation struct {
		sync.RWMutex
		startLocation *binlog.Location
		endLocation   *binlog.Location
		isQueryEvent  bool
	}

	handleJobFunc func(*job) (bool, error)
	flushSeq      int64

	// `lower_case_table_names` setting of upstream db
	SourceTableNamesFlavor utils.LowerCaseTableNamesFlavor

	tsOffset                  atomic.Int64    // time offset between upstream and syncer, DM's timestamp - MySQL's timestamp
	secondsBehindMaster       atomic.Int64    // current task delay second behind upstream
	workerJobTSArray          []*atomic.Int64 // worker's sync job TS array, note that idx=0 is skip idx and idx=1 is ddl idx,sql worker job idx=(queue id + 2)
	lastCheckpointFlushedTime time.Time

	firstMeetBinlogTS *int64
	exitSafeModeTS    *int64 // TS(in binlog header) need to exit safe mode.

	locations *locationRecorder

	relay                      relay.Process
	charsetAndDefaultCollation map[string]string
	idAndCollationMap          map[int]string
}

// NewSyncer creates a new Syncer.
func NewSyncer(cfg *config.SubTaskConfig, etcdClient *clientv3.Client, relay relay.Process) *Syncer {
	logger := log.With(zap.String("task", cfg.Name), zap.String("unit", "binlog replication"))
	syncer := &Syncer{
		pessimist: shardddl.NewPessimist(&logger, etcdClient, cfg.Name, cfg.SourceID),
		optimist:  shardddl.NewOptimist(&logger, etcdClient, cfg.Name, cfg.SourceID),
	}
	syncer.cfg = cfg
	syncer.tctx = tcontext.Background().WithLogger(logger)
	syncer.jobsClosed.Store(true) // not open yet
	syncer.waitXIDJob.Store(int64(noWait))
	syncer.isTransactionEnd = true
	syncer.closed.Store(false)
	syncer.running.Store(false)
	syncer.lastBinlogSizeCount.Store(0)
	syncer.binlogSizeCount.Store(0)
	syncer.lastCount.Store(0)
	syncer.count.Store(0)
	syncer.handleJobFunc = syncer.handleJob
	syncer.cli = etcdClient

	syncer.checkpoint = NewRemoteCheckPoint(syncer.tctx, cfg, syncer.checkpointID())

	syncer.binlogType = toBinlogType(relay)
	syncer.errOperatorHolder = operator.NewHolder(&logger)
	syncer.readerHub = streamer.GetReaderHub()

	if cfg.ShardMode == config.ShardPessimistic {
		// only need to sync DDL in sharding mode
		syncer.sgk = NewShardingGroupKeeper(syncer.tctx, cfg)
	}
	syncer.recordedActiveRelayLog = false
	syncer.workerJobTSArray = make([]*atomic.Int64, cfg.WorkerCount+workerJobTSArrayInitSize)
	for i := range syncer.workerJobTSArray {
		syncer.workerJobTSArray[i] = atomic.NewInt64(0)
	}
	syncer.lastCheckpointFlushedTime = time.Time{}
	syncer.relay = relay
	syncer.locations = &locationRecorder{}
	return syncer
}

func (s *Syncer) refreshCliArgs() {
	if s.cli == nil {
		// for dummy syncer in ut
		return
	}
	cliArgs, err := ha.GetTaskCliArgs(s.cli, s.cfg.Name, s.cfg.SourceID)
	if err != nil {
		s.tctx.L().Error("failed to get task cli args", zap.Error(err))
	}
	s.Lock()
	s.cliArgs = cliArgs
	s.Unlock()
}

func (s *Syncer) newJobChans() {
	chanSize := calculateChanSize(s.cfg.QueueSize, s.cfg.WorkerCount, s.cfg.Compact)
	s.dmlJobCh = make(chan *job, chanSize)
	s.ddlJobCh = make(chan *job, s.cfg.QueueSize)
	s.jobsClosed.Store(false)
}

func (s *Syncer) closeJobChans() {
	s.jobsChanLock.Lock()
	defer s.jobsChanLock.Unlock()
	if s.jobsClosed.Load() {
		return
	}
	close(s.dmlJobCh)
	close(s.ddlJobCh)
	s.jobsClosed.Store(true)
}

// Type implements Unit.Type.
func (s *Syncer) Type() pb.UnitType {
	return pb.UnitType_Sync
}

// Init initializes syncer for a sync task, but not start Process.
// if fail, it should not call s.Close.
// some check may move to checker later.
func (s *Syncer) Init(ctx context.Context) (err error) {
	rollbackHolder := fr.NewRollbackHolder("syncer")
	defer func() {
		if err != nil {
			rollbackHolder.RollbackReverseOrder()
		}
	}()

	tctx := s.tctx.WithContext(ctx)
	s.timezone, err = str2TimezoneOrFromDB(tctx, s.cfg.Timezone, &s.cfg.To)
	if err != nil {
		return
	}

	s.syncCfg, err = subtaskCfg2BinlogSyncerCfg(s.cfg, s.timezone)
	if err != nil {
		return err
	}

	err = s.createDBs(ctx)
	if err != nil {
		return err
	}
	rollbackHolder.Add(fr.FuncRollback{Name: "close-DBs", Fn: s.closeDBs})

	s.schemaTracker, err = schema.NewTracker(ctx, s.cfg.Name, s.cfg.To.Session, s.downstreamTrackConn)
	if err != nil {
		return terror.ErrSchemaTrackerInit.Delegate(err)
	}

	if s.cfg.CollationCompatible == config.StrictCollationCompatible {
		s.charsetAndDefaultCollation, s.idAndCollationMap, err = dbconn.GetCharsetAndCollationInfo(tctx, s.fromConn)
		if err != nil {
			return err
		}
	}

	s.streamerController = NewStreamerController(s.syncCfg, s.cfg.EnableGTID, s.fromDB, s.cfg.RelayDir, s.timezone, s.relay)

	s.baList, err = filter.New(s.cfg.CaseSensitive, s.cfg.BAList)
	if err != nil {
		return terror.ErrSyncerUnitGenBAList.Delegate(err)
	}

	s.binlogFilter, err = bf.NewBinlogEvent(s.cfg.CaseSensitive, s.cfg.FilterRules)
	if err != nil {
		return terror.ErrSyncerUnitGenBinlogEventFilter.Delegate(err)
	}

	vars := map[string]string{
		"time_zone": s.timezone.String(),
	}
	s.sessCtx = utils.NewSessionCtx(vars)
	s.exprFilterGroup = NewExprFilterGroup(s.sessCtx, s.cfg.ExprFilter)

	if len(s.cfg.ColumnMappingRules) > 0 {
		s.columnMapping, err = cm.NewMapping(s.cfg.CaseSensitive, s.cfg.ColumnMappingRules)
		if err != nil {
			return terror.ErrSyncerUnitGenColumnMapping.Delegate(err)
		}
	}

	if s.cfg.OnlineDDL {
		s.onlineDDL, err = onlineddl.NewRealOnlinePlugin(tctx, s.cfg)
		if err != nil {
			return err
		}
		rollbackHolder.Add(fr.FuncRollback{Name: "close-onlineDDL", Fn: s.closeOnlineDDL})
	}

	err = s.genRouter()
	if err != nil {
		return err
	}

	var schemaMap map[string]string
	var tableMap map[string]map[string]string
	if s.SourceTableNamesFlavor == utils.LCTableNamesSensitive {
		// TODO: we should avoid call this function multi times
		allTables, err1 := utils.FetchAllDoTables(ctx, s.fromDB.BaseDB.DB, s.baList)
		if err1 != nil {
			return err1
		}
		schemaMap, tableMap = buildLowerCaseTableNamesMap(allTables)
	}

	switch s.cfg.ShardMode {
	case config.ShardPessimistic:
		err = s.sgk.Init()
		if err != nil {
			return err
		}
		err = s.initShardingGroups(ctx, true)
		if err != nil {
			return err
		}
		rollbackHolder.Add(fr.FuncRollback{Name: "close-sharding-group-keeper", Fn: s.sgk.Close})
	case config.ShardOptimistic:
		if err = s.initOptimisticShardDDL(ctx); err != nil {
			return err
		}
	}

	err = s.checkpoint.Init(tctx)
	if err != nil {
		return err
	}

	rollbackHolder.Add(fr.FuncRollback{Name: "close-checkpoint", Fn: s.checkpoint.Close})

	err = s.checkpoint.Load(tctx)
	if err != nil {
		return err
	}
	if s.SourceTableNamesFlavor == utils.LCTableNamesSensitive {
		if err = s.checkpoint.CheckAndUpdate(ctx, schemaMap, tableMap); err != nil {
			return err
		}

		if s.onlineDDL != nil {
			if err = s.onlineDDL.CheckAndUpdate(s.tctx, schemaMap, tableMap); err != nil {
				return err
			}
		}
	}

	// when Init syncer, set active relay log info
	if s.cfg.Meta == nil || s.cfg.Meta.BinLogName != binlog.FakeBinlogName {
		err = s.setInitActiveRelayLog(ctx)
		if err != nil {
			return err
		}
		rollbackHolder.Add(fr.FuncRollback{Name: "remove-active-realylog", Fn: s.removeActiveRelayLog})
	}
	s.reset()
	return nil
}

// buildLowerCaseTableNamesMap build a lower case schema map and lower case table map for all tables
// Input: map of schema --> list of tables
// Output: schema names map: lower_case_schema_name --> schema_name
//         tables names map: lower_case_schema_name --> lower_case_table_name --> table_name
// Note: the result will skip the schemas and tables that their lower_case_name are the same.
func buildLowerCaseTableNamesMap(tables map[string][]string) (map[string]string, map[string]map[string]string) {
	schemaMap := make(map[string]string)
	tablesMap := make(map[string]map[string]string)
	lowerCaseSchemaSet := make(map[string]string)
	for schema, tableNames := range tables {
		lcSchema := strings.ToLower(schema)
		// track if there are multiple schema names with the same lower case name.
		// just skip this kind of schemas.
		if rawSchema, ok := lowerCaseSchemaSet[lcSchema]; ok {
			delete(schemaMap, lcSchema)
			delete(tablesMap, lcSchema)
			log.L().Warn("skip check schema with same lower case value",
				zap.Strings("schemas", []string{schema, rawSchema}))
			continue
		}
		lowerCaseSchemaSet[lcSchema] = schema

		if lcSchema != schema {
			schemaMap[lcSchema] = schema
		}
		tblsMap := make(map[string]string)
		lowerCaseTableSet := make(map[string]string)
		for _, tb := range tableNames {
			lcTbl := strings.ToLower(tb)
			if rawTbl, ok := lowerCaseTableSet[lcTbl]; ok {
				delete(tblsMap, lcTbl)
				log.L().Warn("skip check tables with same lower case value", zap.String("schema", schema),
					zap.Strings("table", []string{tb, rawTbl}))
				continue
			}
			if lcTbl != tb {
				tblsMap[lcTbl] = tb
			}
		}
		if len(tblsMap) > 0 {
			tablesMap[lcSchema] = tblsMap
		}
	}
	return schemaMap, tablesMap
}

// initShardingGroups initializes sharding groups according to source MySQL, filter rules and router rules
// NOTE: now we don't support modify router rules after task has started.
func (s *Syncer) initShardingGroups(ctx context.Context, needCheck bool) error {
	// fetch tables from source and filter them
	sourceTables, err := s.fromDB.FetchAllDoTables(ctx, s.baList)
	if err != nil {
		return err
	}

	// convert according to router rules
	// target-ID -> source-IDs
	mapper := make(map[string][]string, len(sourceTables))
	for schema, tables := range sourceTables {
		for _, table := range tables {
			sourceTable := &filter.Table{Schema: schema, Name: table}
			targetTable := s.route(sourceTable)
			targetID := utils.GenTableID(targetTable)
			sourceID := utils.GenTableID(sourceTable)
			_, ok := mapper[targetID]
			if !ok {
				mapper[targetID] = make([]string, 0, len(tables))
			}
			mapper[targetID] = append(mapper[targetID], sourceID)
		}
	}

	loadMeta, err2 := s.sgk.LoadShardMeta(s.cfg.Flavor, s.cfg.EnableGTID)
	if err2 != nil {
		return err2
	}
	if needCheck && s.SourceTableNamesFlavor == utils.LCTableNamesSensitive {
		// try fix persistent data before init
		schemaMap, tableMap := buildLowerCaseTableNamesMap(sourceTables)
		if err2 = s.sgk.CheckAndFix(loadMeta, schemaMap, tableMap); err2 != nil {
			return err2
		}
	}

	// add sharding group
	for targetID, sourceIDs := range mapper {
		targetTable := utils.UnpackTableID(targetID)
		_, _, _, _, err := s.sgk.AddGroup(targetTable, sourceIDs, loadMeta[targetID], false)
		if err != nil {
			return err
		}
	}

	shardGroup := s.sgk.Groups()
	s.tctx.L().Debug("initial sharding groups", zap.Int("shard group length", len(shardGroup)), zap.Reflect("shard group", shardGroup))

	return nil
}

// IsFreshTask implements Unit.IsFreshTask.
func (s *Syncer) IsFreshTask(ctx context.Context) (bool, error) {
	globalPoint := s.checkpoint.GlobalPoint()
	tablePoint := s.checkpoint.TablePoint()
	// doesn't have neither GTID nor binlog pos
	return binlog.IsFreshPosition(globalPoint, s.cfg.Flavor, s.cfg.EnableGTID) && len(tablePoint) == 0, nil
}

func (s *Syncer) reset() {
	if s.streamerController != nil {
		s.streamerController.Close()
	}
	// create new job chans
	s.newJobChans()
	s.checkpointFlushWorker = &checkpointFlushWorker{
		input:              make(chan *checkpointFlushTask, 16),
		cp:                 s.checkpoint,
		execError:          &s.execError,
		afterFlushFn:       s.afterFlushCheckpoint,
		updateJobMetricsFn: s.updateJobMetrics,
	}

	s.execError.Store(nil)
	s.setErrLocation(nil, nil, false)
	s.isReplacingOrInjectingErr = false
	s.waitXIDJob.Store(int64(noWait))
	s.isTransactionEnd = true
	s.flushSeq = 0
	s.firstMeetBinlogTS = nil
	s.exitSafeModeTS = nil
	switch s.cfg.ShardMode {
	case config.ShardPessimistic:
		// every time start to re-sync from resume, we reset status to make it like a fresh syncing
		s.sgk.ResetGroups()
		s.pessimist.Reset()
	case config.ShardOptimistic:
		s.optimist.Reset()
	}
}

func (s *Syncer) resetDBs(tctx *tcontext.Context) error {
	var err error

	for i := 0; i < len(s.toDBConns); i++ {
		err = s.toDBConns[i].ResetConn(tctx)
		if err != nil {
			return terror.WithScope(err, terror.ScopeDownstream)
		}
	}

	if s.onlineDDL != nil {
		err = s.onlineDDL.ResetConn(tctx)
		if err != nil {
			return terror.WithScope(err, terror.ScopeDownstream)
		}
	}

	if s.sgk != nil {
		err = s.sgk.dbConn.ResetConn(tctx)
		if err != nil {
			return terror.WithScope(err, terror.ScopeDownstream)
		}
	}

	err = s.ddlDBConn.ResetConn(tctx)
	if err != nil {
		return terror.WithScope(err, terror.ScopeDownstream)
	}

	err = s.downstreamTrackConn.ResetConn(tctx)
	if err != nil {
		return terror.WithScope(err, terror.ScopeDownstream)
	}

	err = s.checkpoint.ResetConn(tctx)
	if err != nil {
		return terror.WithScope(err, terror.ScopeDownstream)
	}

	return nil
}

// Process implements the dm.Unit interface.
func (s *Syncer) Process(ctx context.Context, pr chan pb.ProcessResult) {
	metrics.SyncerExitWithErrorCounter.WithLabelValues(s.cfg.Name, s.cfg.SourceID).Add(0)

	newCtx, cancel := context.WithCancel(ctx)
	defer cancel()

	// create new done chan
	// use lock of Syncer to avoid Close while Process
	s.Lock()
	if s.isClosed() {
		s.Unlock()
		return
	}
	s.Unlock()

	runFatalChan := make(chan *pb.ProcessError, s.cfg.WorkerCount+1)
	s.runFatalChan = runFatalChan
	var (
		errs   = make([]*pb.ProcessError, 0, 2)
		errsMu sync.Mutex
	)

	var wg sync.WaitGroup
	wg.Add(1)
	go func() {
		defer wg.Done()
		for {
			err, ok := <-runFatalChan
			if !ok {
				return
			}
			cancel() // cancel s.Run
			metrics.SyncerExitWithErrorCounter.WithLabelValues(s.cfg.Name, s.cfg.SourceID).Inc()
			errsMu.Lock()
			errs = append(errs, err)
			errsMu.Unlock()
		}
	}()

	wg.Add(1)
	go func() {
		defer wg.Done()
		<-newCtx.Done() // ctx or newCtx
	}()

	s.running.Store(true)
	defer s.running.Store(false)

	err := s.Run(newCtx)
	if err != nil {
		// returned error rather than sent to runFatalChan
		// cancel goroutines created in s.Run
		cancel()
	}
	close(runFatalChan) // Run returned, all potential fatal sent to s.runFatalChan
	wg.Wait()           // wait for receive all fatal from s.runFatalChan

	if err != nil {
		if utils.IsContextCanceledError(err) {
			s.tctx.L().Info("filter out error caused by user cancel", log.ShortError(err))
		} else {
			metrics.SyncerExitWithErrorCounter.WithLabelValues(s.cfg.Name, s.cfg.SourceID).Inc()
			errsMu.Lock()
			errs = append(errs, unit.NewProcessError(err))
			errsMu.Unlock()
		}
	}

	isCanceled := false
	select {
	case <-ctx.Done():
		isCanceled = true
	default:
	}

	pr <- pb.ProcessResult{
		IsCanceled: isCanceled,
		Errors:     errs,
	}
}

func (s *Syncer) getTableInfo(tctx *tcontext.Context, sourceTable, targetTable *filter.Table) (*model.TableInfo, error) {
	ti, err := s.schemaTracker.GetTableInfo(sourceTable)
	if err == nil {
		return ti, nil
	}
	if !schema.IsTableNotExists(err) {
		return nil, terror.ErrSchemaTrackerCannotGetTable.Delegate(err, sourceTable)
	}

	if err = s.schemaTracker.CreateSchemaIfNotExists(sourceTable.Schema); err != nil {
		return nil, terror.ErrSchemaTrackerCannotCreateSchema.Delegate(err, sourceTable.Schema)
	}

	// if table already exists in checkpoint, create it in schema tracker
	if ti = s.checkpoint.GetFlushedTableInfo(sourceTable); ti != nil {
		if err = s.schemaTracker.CreateTableIfNotExists(sourceTable, ti); err != nil {
			return nil, terror.ErrSchemaTrackerCannotCreateTable.Delegate(err, sourceTable)
		}
		tctx.L().Debug("lazy init table info in schema tracker", zap.Stringer("table", sourceTable))
		return ti, nil
	}

	// if the table does not exist (IsTableNotExists(err)), continue to fetch the table from downstream and create it.
	if ti == nil {
		err = s.trackTableInfoFromDownstream(tctx, sourceTable, targetTable)
		if err != nil {
			return nil, err
		}
	}

	ti, err = s.schemaTracker.GetTableInfo(sourceTable)
	if err != nil {
		return nil, terror.ErrSchemaTrackerCannotGetTable.Delegate(err, sourceTable)
	}
	return ti, nil
}

// trackTableInfoFromDownstream tries to track the table info from the downstream. It will not overwrite existing table.
func (s *Syncer) trackTableInfoFromDownstream(tctx *tcontext.Context, sourceTable, targetTable *filter.Table) error {
	// TODO: Switch to use the HTTP interface to retrieve the TableInfo directly if HTTP port is available
	// use parser for downstream.
	parser2, err := utils.GetParserForConn(tctx.Ctx, s.ddlDBConn.BaseConn.DBConn)
	if err != nil {
		return terror.ErrSchemaTrackerCannotParseDownstreamTable.Delegate(err, targetTable, sourceTable)
	}

	createSQL, err := utils.GetTableCreateSQL(tctx.Ctx, s.ddlDBConn.BaseConn.DBConn, targetTable.String())
	if err != nil {
		return terror.ErrSchemaTrackerCannotFetchDownstreamTable.Delegate(err, targetTable, sourceTable)
	}

	// rename the table back to original.
	var createNode ast.StmtNode
	createNode, err = parser2.ParseOneStmt(createSQL, "", "")
	if err != nil {
		return terror.ErrSchemaTrackerCannotParseDownstreamTable.Delegate(err, targetTable, sourceTable)
	}
	createStmt := createNode.(*ast.CreateTableStmt)
	createStmt.IfNotExists = true
	createStmt.Table.Schema = model.NewCIStr(sourceTable.Schema)
	createStmt.Table.Name = model.NewCIStr(sourceTable.Name)

	// schema tracker sets non-clustered index, so can't handle auto_random.
	if v, _ := s.schemaTracker.GetSystemVar(schema.TiDBClusteredIndex); v == "OFF" {
		for _, col := range createStmt.Cols {
			for i, opt := range col.Options {
				if opt.Tp == ast.ColumnOptionAutoRandom {
					// col.Options is unordered
					col.Options[i] = col.Options[len(col.Options)-1]
					col.Options = col.Options[:len(col.Options)-1]
					break
				}
			}
		}
	}

	var newCreateSQLBuilder strings.Builder
	restoreCtx := format.NewRestoreCtx(format.DefaultRestoreFlags, &newCreateSQLBuilder)
	if err = createStmt.Restore(restoreCtx); err != nil {
		return terror.ErrSchemaTrackerCannotParseDownstreamTable.Delegate(err, targetTable, sourceTable)
	}
	newCreateSQL := newCreateSQLBuilder.String()
	tctx.L().Debug("reverse-synchronized table schema",
		zap.Stringer("sourceTable", sourceTable),
		zap.Stringer("targetTable", targetTable),
		zap.String("sql", newCreateSQL),
	)
	if err = s.schemaTracker.Exec(tctx.Ctx, sourceTable.Schema, newCreateSQL); err != nil {
		return terror.ErrSchemaTrackerCannotCreateTable.Delegate(err, sourceTable)
	}

	return nil
}

var dmlMetric = map[sqlmodel.RowChangeType]string{
	sqlmodel.RowChangeInsert: "insert",
	sqlmodel.RowChangeUpdate: "update",
	sqlmodel.RowChangeDelete: "delete",
}

func (s *Syncer) updateJobMetrics(isFinished bool, queueBucket string, j *job) {
	tp := j.tp
	targetTable := j.targetTable
	count := 1
	if tp == ddl {
		count = len(j.ddls)
	}

	m := metrics.AddedJobsTotal
	if isFinished {
		s.count.Add(int64(count))
		m = metrics.FinishedJobsTotal
	}
	switch tp {
	case dml:
		m.WithLabelValues(dmlMetric[j.dml.Type()], s.cfg.Name, queueBucket, s.cfg.SourceID, s.cfg.WorkerName, targetTable.Schema, targetTable.Name).Add(float64(count))
	case ddl, flush, asyncFlush, conflict, compact:
		m.WithLabelValues(tp.String(), s.cfg.Name, queueBucket, s.cfg.SourceID, s.cfg.WorkerName, targetTable.Schema, targetTable.Name).Add(float64(count))
	case skip, xid:
		// ignore skip/xid jobs
	default:
		s.tctx.L().Warn("unknown job operation type", zap.Stringer("type", j.tp))
	}
}

func (s *Syncer) calcReplicationLag(headerTS int64) int64 {
	return time.Now().Unix() - s.tsOffset.Load() - headerTS
}

// updateReplicationJobTS store job TS, it is called after every batch dml job / one skip job / one ddl job is added and committed.
func (s *Syncer) updateReplicationJobTS(job *job, jobIdx int) {
	// when job is nil mean no job in this bucket, need do reset this bucket job ts to 0
	if job == nil {
		s.workerJobTSArray[jobIdx].Store(0)
	} else {
		s.workerJobTSArray[jobIdx].Store(int64(job.eventHeader.Timestamp))
	}
}

func (s *Syncer) updateReplicationLagMetric() {
	var lag int64
	var minTS int64

	for idx := range s.workerJobTSArray {
		if ts := s.workerJobTSArray[idx].Load(); ts != int64(0) {
			if minTS == int64(0) || ts < minTS {
				minTS = ts
			}
		}
	}
	if minTS != int64(0) {
		lag = s.calcReplicationLag(minTS)
	}

	metrics.ReplicationLagHistogram.WithLabelValues(s.cfg.Name, s.cfg.SourceID, s.cfg.WorkerName).Observe(float64(lag))
	metrics.ReplicationLagGauge.WithLabelValues(s.cfg.Name, s.cfg.SourceID, s.cfg.WorkerName).Set(float64(lag))
	s.secondsBehindMaster.Store(lag)

	failpoint.Inject("ShowLagInLog", func(v failpoint.Value) {
		minLag := v.(int)
		if int(lag) >= minLag {
			s.tctx.L().Info("ShowLagInLog", zap.Int64("lag", lag))
		}
	})

	// reset skip job TS in case of skip job TS is never updated
	if minTS == s.workerJobTSArray[skipJobIdx].Load() {
		s.workerJobTSArray[skipJobIdx].Store(0)
	}
}

func (s *Syncer) saveTablePoint(table *filter.Table, location binlog.Location) {
	ti, err := s.schemaTracker.GetTableInfo(table)
	if err != nil && table.Name != "" {
		// TODO: if we RENAME tb1 TO tb2, the tracker will remove TableInfo of tb1 but we still save the table
		// checkpoint for tb1. We can delete the table checkpoint in future.
		s.tctx.L().Warn("table info missing from schema tracker",
			zap.Stringer("table", table),
			zap.Stringer("location", location),
			zap.Error(err))
	}
	s.checkpoint.SaveTablePoint(table, location, ti)
}

// only used in tests.
var (
	lastLocationForTest              binlog.Location
	lastLocationNumForTest           int
	waitJobsDoneForTest              bool
	failExecuteSQLForTest            bool
	failOnceForTest                  atomic.Bool
	waitBeforeRunExitDurationForTest time.Duration
)

// TODO: move to syncer/job.go
// addJob adds one job to DML queue or DDL queue according to its type.
// Caller should prepare all needed jobs before calling this function, addJob should not generate any new jobs.
// There should not be a second way to send jobs to DML queue or DDL queue.
func (s *Syncer) addJob(job *job) {
	failpoint.Inject("countJobFromOneEvent", func() {
		if job.tp == dml {
			if job.currentLocation.Position.Compare(lastLocationForTest.Position) == 0 {
				lastLocationNumForTest++
			} else {
				lastLocationForTest = job.currentLocation
				lastLocationNumForTest = 1
			}
			// trigger a flush after see one job
			if lastLocationNumForTest == 1 {
				waitJobsDoneForTest = true
				s.tctx.L().Info("meet the first job of an event", zap.Any("binlog position", lastLocationForTest))
			}
			// mock a execution error after see two jobs.
			if lastLocationNumForTest == 2 {
				failExecuteSQLForTest = true
				s.tctx.L().Info("meet the second job of an event", zap.Any("binlog position", lastLocationForTest))
			}
		}
	})
	failpoint.Inject("countJobFromOneGTID", func() {
		if job.tp == dml {
			if binlog.CompareLocation(job.currentLocation, lastLocationForTest, true) == 0 {
				lastLocationNumForTest++
			} else {
				lastLocationForTest = job.currentLocation
				lastLocationNumForTest = 1
			}
			// trigger a flush after see one job
			if lastLocationNumForTest == 1 {
				waitJobsDoneForTest = true
				s.tctx.L().Info("meet the first job of a GTID", zap.Any("binlog position", lastLocationForTest))
			}
			// mock a execution error after see two jobs.
			if lastLocationNumForTest == 2 {
				failExecuteSQLForTest = true
				s.tctx.L().Info("meet the second job of a GTID", zap.Any("binlog position", lastLocationForTest))
			}
		}
	})

	// avoid job.type data race with compactor.run()
	// simply copy the opType for performance, though copy a new job in compactor is better
	tp := job.tp
	switch tp {
	case flush:
		s.jobWg.Add(1)
		s.dmlJobCh <- job
	case asyncFlush:
		s.jobWg.Add(1)
		s.dmlJobCh <- job
	case ddl:
		s.updateJobMetrics(false, adminQueueName, job)
		s.jobWg.Add(1)
		startTime := time.Now()
		s.ddlJobCh <- job
		metrics.AddJobDurationHistogram.WithLabelValues("ddl", s.cfg.Name, adminQueueName, s.cfg.SourceID).Observe(time.Since(startTime).Seconds())
	case dml:
		s.dmlJobCh <- job
		failpoint.Inject("checkCheckpointInMiddleOfTransaction", func() {
			s.tctx.L().Info("receive dml job", zap.Any("dml job", job))
			time.Sleep(500 * time.Millisecond)
		})
	case gc:
		s.dmlJobCh <- job
	default:
		s.tctx.L().DPanic("unhandled job type", zap.Stringer("job", job))
	}
}

// checkShouldFlush checks whether syncer should flush now because last flushing is outdated.
func (s *Syncer) checkShouldFlush() error {
	if !s.checkpoint.CheckGlobalPoint() || !s.checkpoint.CheckLastSnapshotCreationTime() {
		return nil
	}

	if s.cfg.Experimental.AsyncCheckpointFlush {
		jobSeq := s.getFlushSeq()
		s.tctx.L().Info("Start to async flush current checkpoint to downstream based on flush interval", zap.Int64("job sequence", jobSeq))
		j := newAsyncFlushJob(s.cfg.WorkerCount, jobSeq)
		s.addJob(j)
		s.flushCheckPointsAsync(j)
		return nil
	}
	s.jobWg.Wait()
	return s.flushCheckPoints()
}

// TODO: move to syncer/job.go
// handleJob will do many actions based on job type.
func (s *Syncer) handleJob(job *job) (added2Queue bool, err error) {
	skipCheckFlush := false
	defer func() {
		if !skipCheckFlush && err == nil {
			err = s.checkShouldFlush()
		}
	}()

	// 1. handle jobs that not needed to be sent to queue

	s.waitTransactionLock.Lock()
	defer s.waitTransactionLock.Unlock()

	failpoint.Inject("checkCheckpointInMiddleOfTransaction", func() {
		if waitXIDStatus(s.waitXIDJob.Load()) == waiting {
			s.tctx.L().Info("not receive xid job yet", zap.Any("next job", job))
		}
	})

	if waitXIDStatus(s.waitXIDJob.Load()) == waitComplete && job.tp != flush {
		s.tctx.L().Info("All jobs is completed before syncer close, the coming job will be reject", zap.Any("job", job))
		return
	}

	switch job.tp {
	case xid:
		s.waitXIDJob.CAS(int64(waiting), int64(waitComplete))
		s.saveGlobalPoint(job.location)
		s.isTransactionEnd = true
		return
	case skip:
		s.updateReplicationJobTS(job, skipJobIdx)
		return
	}

	// 2. send the job to queue

	s.addJob(job)
	added2Queue = true

	// 3. after job is sent to queue

	switch job.tp {
	case dml:
		// DMl events will generate many jobs and only caller knows all jobs has been sent, so many logics are done by
		// caller
		s.isTransactionEnd = false
		skipCheckFlush = true
		return
	case ddl:
		s.jobWg.Wait()

		// skip rest logic when downstream error
		if s.execError.Load() != nil {
			// nolint:nilerr
			return
		}
		s.updateReplicationJobTS(nil, ddlJobIdx) // clear ddl job ts because this ddl is already done.
		failpoint.Inject("ExitAfterDDLBeforeFlush", func() {
			s.tctx.L().Warn("exit triggered", zap.String("failpoint", "ExitAfterDDLBeforeFlush"))
			utils.OsExit(1)
		})
		// interrupted after executed DDL and before save checkpoint.
		failpoint.Inject("FlushCheckpointStage", func(val failpoint.Value) {
			err = handleFlushCheckpointStage(3, val.(int), "before save checkpoint")
			if err != nil {
				failpoint.Return()
			}
		})
		// save global checkpoint for DDL
		s.saveGlobalPoint(job.location)
		for sourceSchema, tbs := range job.sourceTbls {
			if len(sourceSchema) == 0 {
				continue
			}
			for _, sourceTable := range tbs {
				s.saveTablePoint(sourceTable, job.location)
			}
		}
		// reset sharding group after checkpoint saved
		s.resetShardingGroup(job.targetTable)

		// interrupted after save checkpoint and before flush checkpoint.
		failpoint.Inject("FlushCheckpointStage", func(val failpoint.Value) {
			err = handleFlushCheckpointStage(4, val.(int), "before flush checkpoint")
			if err != nil {
				failpoint.Return()
			}
		})
		skipCheckFlush = true
		err = s.flushCheckPoints()
		return
	case flush:
		s.jobWg.Wait()
		skipCheckFlush = true
		err = s.flushCheckPoints()
		return
	case asyncFlush:
		skipCheckFlush = true
	}
	// nolint:nakedret
	return
}

func (s *Syncer) saveGlobalPoint(globalLocation binlog.Location) {
	if s.cfg.ShardMode == config.ShardPessimistic {
		// NOTE: for the optimistic mode, because we don't handle conflicts automatically (or no re-direct supported),
		// so it is not need to adjust global checkpoint now, and after re-direct supported this should be updated.
		globalLocation = s.sgk.AdjustGlobalLocation(globalLocation)
	}
	s.checkpoint.SaveGlobalPoint(globalLocation)
}

func (s *Syncer) resetShardingGroup(table *filter.Table) {
	if s.cfg.ShardMode == config.ShardPessimistic {
		// for DDL sharding group, reset group after checkpoint saved
		group := s.sgk.Group(table)
		if group != nil {
			group.Reset()
		}
	}
}

// flushCheckPoints synchronously flushes previous saved checkpoint in memory to persistent storage, like TiDB
// we flush checkpoints in four cases:
//   1. DDL executed
//   2. pausing / stopping the sync (driven by `s.flushJobs`)
//   3. IsFreshTask return true
//   4. Heartbeat event received
// but when error occurred, we can not flush checkpoint, otherwise data may lost
// and except rejecting to flush the checkpoint, we also need to rollback the checkpoint saved before
// this should be handled when `s.Run` returned
//
// we may need to refactor the concurrency model to make the work-flow more clearer later.
func (s *Syncer) flushCheckPoints() error {
	err := s.execError.Load()
	// TODO: for now, if any error occurred (including user canceled), checkpoint won't be updated. But if we have put
	// optimistic shard info, DM-master may resolved the optimistic lock and let other worker execute DDL. So after this
	// worker resume, it can not execute the DML/DDL in old binlog because of downstream table structure mismatching.
	// We should find a way to (compensating) implement a transaction containing interaction with both etcd and SQL.
	if err != nil && (terror.ErrDBExecuteFailed.Equal(err) || terror.ErrDBUnExpect.Equal(err)) {
		s.tctx.L().Warn("error detected when executing SQL job, skip sync flush checkpoints",
			zap.Stringer("checkpoint", s.checkpoint),
			zap.Error(err))
		return nil
	}

	snapshotInfo, exceptTables, shardMetaSQLs, shardMetaArgs := s.createCheckpointSnapshot(true)

	if snapshotInfo == nil {
		s.tctx.L().Debug("checkpoint has no change, skip sync flush checkpoint")
		return nil
	}

	syncFlushErrCh := make(chan error, 1)

	task := &checkpointFlushTask{
		snapshotInfo:   snapshotInfo,
		exceptTables:   exceptTables,
		shardMetaSQLs:  shardMetaSQLs,
		shardMetaArgs:  shardMetaArgs,
		asyncflushJob:  nil,
		syncFlushErrCh: syncFlushErrCh,
	}
	s.checkpointFlushWorker.Add(task)

	return <-syncFlushErrCh
}

// flushCheckPointsAsync asynchronous flushes checkpoint.
func (s *Syncer) flushCheckPointsAsync(asyncFlushJob *job) {
	err := s.execError.Load()
	// TODO: for now, if any error occurred (including user canceled), checkpoint won't be updated. But if we have put
	// optimistic shard info, DM-master may resolved the optimistic lock and let other worker execute DDL. So after this
	// worker resume, it can not execute the DML/DDL in old binlog because of downstream table structure mismatching.
	// We should find a way to (compensating) implement a transaction containing interaction with both etcd and SQL.
	if err != nil && (terror.ErrDBExecuteFailed.Equal(err) || terror.ErrDBUnExpect.Equal(err)) {
		s.tctx.L().Warn("error detected when executing SQL job, skip async flush checkpoints",
			zap.Stringer("checkpoint", s.checkpoint),
			zap.Error(err))
		return
	}

	snapshotInfo, exceptTables, shardMetaSQLs, shardMetaArgs := s.createCheckpointSnapshot(false)

	if snapshotInfo == nil {
		s.tctx.L().Debug("checkpoint has no change, skip async flush checkpoint", zap.Int64("job seq", asyncFlushJob.flushSeq))
		return
	}

	task := &checkpointFlushTask{
		snapshotInfo:   snapshotInfo,
		exceptTables:   exceptTables,
		shardMetaSQLs:  shardMetaSQLs,
		shardMetaArgs:  shardMetaArgs,
		asyncflushJob:  asyncFlushJob,
		syncFlushErrCh: nil,
	}
	s.checkpointFlushWorker.Add(task)
}

func (s *Syncer) createCheckpointSnapshot(isSyncFlush bool) (*SnapshotInfo, []*filter.Table, []string, [][]interface{}) {
	snapshotInfo := s.checkpoint.Snapshot(isSyncFlush)
	if snapshotInfo == nil {
		return nil, nil, nil, nil
	}

	var (
		exceptTableIDs map[string]bool
		exceptTables   []*filter.Table
		shardMetaSQLs  []string
		shardMetaArgs  [][]interface{}
	)
	if s.cfg.ShardMode == config.ShardPessimistic {
		// flush all checkpoints except tables which are unresolved for sharding DDL for the pessimistic mode.
		// NOTE: for the optimistic mode, because we don't handle conflicts automatically (or no re-direct supported),
		// so we can simply flush checkpoint for all tables now, and after re-direct supported this should be updated.
		exceptTableIDs, exceptTables = s.sgk.UnresolvedTables()
		s.tctx.L().Info("flush checkpoints except for these tables", zap.Reflect("tables", exceptTables))

		shardMetaSQLs, shardMetaArgs = s.sgk.PrepareFlushSQLs(exceptTableIDs)
		s.tctx.L().Info("prepare flush sqls", zap.Strings("shard meta sqls", shardMetaSQLs), zap.Reflect("shard meta arguments", shardMetaArgs))
	}

	return snapshotInfo, exceptTables, shardMetaSQLs, shardMetaArgs
}

func (s *Syncer) afterFlushCheckpoint(task *checkpointFlushTask) error {
	// add a gc job to let causality module gc outdated kvs.
	if task.asyncflushJob != nil {
		s.tctx.L().Info("after async flushed checkpoint, gc stale causality keys", zap.Int64("flush job seq", task.asyncflushJob.flushSeq))
		s.addJob(newGCJob(task.asyncflushJob.flushSeq))
	} else {
		s.tctx.L().Info("after sync flushed checkpoint, gc all causality keys")
		s.addJob(newGCJob(math.MaxInt64))
	}

	// update current active relay log after checkpoint flushed
	err := s.updateActiveRelayLog(task.snapshotInfo.globalPos.Position)
	if err != nil {
		return err
	}

	now := time.Now()
	if !s.lastCheckpointFlushedTime.IsZero() {
		duration := now.Sub(s.lastCheckpointFlushedTime).Seconds()
		metrics.FlushCheckPointsTimeInterval.WithLabelValues(s.cfg.WorkerName, s.cfg.Name, s.cfg.SourceID).Observe(duration)
	}
	s.lastCheckpointFlushedTime = now

	s.logAndClearFilteredStatistics()

	if s.cliArgs != nil && s.cliArgs.StartTime != "" && s.cli != nil {
		clone := *s.cliArgs
		clone.StartTime = ""
		err2 := ha.PutTaskCliArgs(s.cli, s.cfg.Name, []string{s.cfg.SourceID}, clone)
		if err2 != nil {
			s.tctx.L().Error("failed to clean start-time in task cli args", zap.Error(err2))
		} else {
			s.Lock()
			s.cliArgs.StartTime = ""
			s.Unlock()
		}
	}
	return nil
}

func (s *Syncer) logAndClearFilteredStatistics() {
	filteredInsert := s.filteredInsert.Swap(0)
	filteredUpdate := s.filteredUpdate.Swap(0)
	filteredDelete := s.filteredDelete.Swap(0)
	if filteredInsert > 0 || filteredUpdate > 0 || filteredDelete > 0 {
		s.tctx.L().Info("after last flushing checkpoint, DM has ignored row changes by expression filter",
			zap.Int64("number of filtered insert", filteredInsert),
			zap.Int64("number of filtered update", filteredUpdate),
			zap.Int64("number of filtered delete", filteredDelete))
	}
}

// DDL synced one by one, so we only need to process one DDL at a time.
func (s *Syncer) syncDDL(queueBucket string, db *dbconn.DBConn, ddlJobChan chan *job) {
	defer s.runWg.Done()

	var err error
	for {
		ddlJob, ok := <-ddlJobChan
		if !ok {
			return
		}
		// add this ddl ts beacause we start to exec this ddl.
		s.updateReplicationJobTS(ddlJob, ddlJobIdx)

		failpoint.Inject("BlockDDLJob", func(v failpoint.Value) {
			t := v.(int) // sleep time
			s.tctx.L().Info("BlockDDLJob", zap.Any("job", ddlJob), zap.Int("sleep time", t))
			time.Sleep(time.Second * time.Duration(t))
		})

		var (
			ignore           = false
			shardPessimistOp *pessimism.Operation
		)
		switch s.cfg.ShardMode {
		case config.ShardPessimistic:
			shardPessimistOp = s.pessimist.PendingOperation()
			if shardPessimistOp != nil && !shardPessimistOp.Exec {
				ignore = true
				s.tctx.L().Info("ignore shard DDLs in pessimistic shard mode", zap.Strings("ddls", ddlJob.ddls))
			}
		case config.ShardOptimistic:
			if len(ddlJob.ddls) == 0 {
				ignore = true
				s.tctx.L().Info("ignore shard DDLs in optimistic mode", zap.Stringer("info", s.optimist.PendingInfo()))
			}
		}

		failpoint.Inject("ExecDDLError", func() {
			s.tctx.L().Warn("execute ddl error", zap.Strings("DDL", ddlJob.ddls), zap.String("failpoint", "ExecDDLError"))
			err = terror.ErrDBUnExpect.Delegate(errors.Errorf("execute ddl %v error", ddlJob.ddls))
			failpoint.Goto("bypass")
		})

		if !ignore {
			var affected int
			affected, err = db.ExecuteSQLWithIgnore(s.syncCtx, errorutil.IsIgnorableMySQLDDLError, ddlJob.ddls)
			if err != nil {
				err = s.handleSpecialDDLError(s.syncCtx, err, ddlJob.ddls, affected, db)
				err = terror.WithScope(err, terror.ScopeDownstream)
			}
		}
		failpoint.Label("bypass")
		failpoint.Inject("SafeModeExit", func(val failpoint.Value) {
			if intVal, ok := val.(int); ok && (intVal == 2 || intVal == 3) {
				s.tctx.L().Warn("mock safe mode error", zap.Strings("DDL", ddlJob.ddls), zap.String("failpoint", "SafeModeExit"))
				if intVal == 2 {
					err = terror.ErrWorkerDDLLockInfoNotFound.Generatef("DDL info not found")
				} else {
					err = terror.ErrDBExecuteFailed.Delegate(errors.Errorf("execute ddl %v error", ddlJob.ddls))
				}
			}
		})
		// If downstream has error (which may cause by tracker is more compatible than downstream), we should stop handling
		// this job, set `s.execError` to let caller of `addJob` discover error
		if err != nil {
			s.execError.Store(err)
			if !utils.IsContextCanceledError(err) {
				err = s.handleEventError(err, ddlJob.startLocation, ddlJob.currentLocation, true, ddlJob.originSQL)
				s.runFatalChan <- unit.NewProcessError(err)
			}
			s.jobWg.Done()
			continue
		}

		switch s.cfg.ShardMode {
		case config.ShardPessimistic:
			// for sharding DDL syncing, send result back
			shardInfo := s.pessimist.PendingInfo()
			switch {
			case shardInfo == nil:
				// no need to do the shard DDL handle for `CREATE DATABASE/TABLE` now.
				s.tctx.L().Warn("skip shard DDL handle in pessimistic shard mode", zap.Strings("ddl", ddlJob.ddls))
			case shardPessimistOp == nil:
				err = terror.ErrWorkerDDLLockOpNotFound.Generate(shardInfo)
			default:
				err = s.pessimist.DoneOperationDeleteInfo(*shardPessimistOp, *shardInfo)
			}
		case config.ShardOptimistic:
			shardInfo := s.optimist.PendingInfo()
			switch {
			case shardInfo == nil:
				// no need to do the shard DDL handle for `DROP DATABASE/TABLE` now.
				// but for `CREATE DATABASE` and `ALTER DATABASE` we execute it to the downstream directly without `shardInfo`.
				if ignore { // actually ignored.
					s.tctx.L().Warn("skip shard DDL handle in optimistic shard mode", zap.Strings("ddl", ddlJob.ddls))
				}
			case s.optimist.PendingOperation() == nil:
				err = terror.ErrWorkerDDLLockOpNotFound.Generate(shardInfo)
			default:
				err = s.optimist.DoneOperation(*(s.optimist.PendingOperation()))
			}
		}
		if err != nil {
			if s.execError.Load() == nil {
				s.execError.Store(err)
			}
			if !utils.IsContextCanceledError(err) {
				err = s.handleEventError(err, ddlJob.startLocation, ddlJob.currentLocation, true, ddlJob.originSQL)
				s.runFatalChan <- unit.NewProcessError(err)
			}
			s.jobWg.Done()
			continue
		}
		s.jobWg.Done()
		s.updateJobMetrics(true, queueBucket, ddlJob)
	}
}

func (s *Syncer) successFunc(queueID int, statementsCnt int, jobs []*job) {
	queueBucket := queueBucketName(queueID)
	if len(jobs) > 0 {
		// NOTE: we can use the first job of job queue to calculate lag because when this job committed,
		// every event before this job's event in this queue has already commit.
		// and we can use this job to maintain the oldest binlog event ts among all workers.
		j := jobs[0]
		switch j.tp {
		case ddl:
			metrics.BinlogEventCost.WithLabelValues(metrics.BinlogEventCostStageDDLExec, s.cfg.Name, s.cfg.WorkerName, s.cfg.SourceID).Observe(time.Since(j.jobAddTime).Seconds())
		case dml:
			metrics.BinlogEventCost.WithLabelValues(metrics.BinlogEventCostStageDMLExec, s.cfg.Name, s.cfg.WorkerName, s.cfg.SourceID).Observe(time.Since(j.jobAddTime).Seconds())
			// metric only increases by 1 because dm batches sql jobs in a single transaction.
			metrics.FinishedTransactionTotal.WithLabelValues(s.cfg.Name, s.cfg.WorkerName, s.cfg.SourceID).Inc()
		}
	}

	for _, sqlJob := range jobs {
		s.updateJobMetrics(true, queueBucket, sqlJob)
	}
	s.updateReplicationJobTS(nil, dmlWorkerJobIdx(queueID))
	metrics.ReplicationTransactionBatch.WithLabelValues(s.cfg.WorkerName, s.cfg.Name, s.cfg.SourceID, queueBucket, "statements").Observe(float64(statementsCnt))
	metrics.ReplicationTransactionBatch.WithLabelValues(s.cfg.WorkerName, s.cfg.Name, s.cfg.SourceID, queueBucket, "rows").Observe(float64(len(jobs)))
}

func (s *Syncer) fatalFunc(job *job, err error) {
	s.execError.Store(err)
	if !utils.IsContextCanceledError(err) {
		err = s.handleEventError(err, job.startLocation, job.currentLocation, false, "")
		s.runFatalChan <- unit.NewProcessError(err)
	}
}

// DML synced with causality.
func (s *Syncer) syncDML() {
	defer s.runWg.Done()

	dmlJobCh := s.dmlJobCh
	if s.cfg.Compact {
		dmlJobCh = compactorWrap(dmlJobCh, s)
	}
	causalityCh := causalityWrap(dmlJobCh, s)
	flushCh := dmlWorkerWrap(causalityCh, s)

	for range flushCh {
		s.jobWg.Done()
	}
}

func (s *Syncer) waitBeforeRunExit(ctx context.Context) {
	defer s.runWg.Done()
	failpoint.Inject("checkCheckpointInMiddleOfTransaction", func() {
		s.tctx.L().Info("incr maxPauseOrStopWaitTime time ")
		defaultMaxPauseOrStopWaitTime = time.Minute * 10
	})
	select {
	case <-ctx.Done(): // hijack the root context from s.Run to wait for the transaction to end.
		s.tctx.L().Info("received subtask's done, try graceful stop")
		needToExitTime := time.Now()
		s.waitTransactionLock.Lock()
		if s.isTransactionEnd {
			s.waitXIDJob.Store(int64(waitComplete))
			s.waitTransactionLock.Unlock()
			s.tctx.L().Info("the last job is transaction end, done directly")
			s.runCancel()
			return
		}
		s.waitXIDJob.Store(int64(waiting))
		s.waitTransactionLock.Unlock()
		s.refreshCliArgs()

		waitDuration := defaultMaxPauseOrStopWaitTime
		if s.cliArgs != nil && s.cliArgs.WaitTimeOnStop != "" {
			waitDuration, _ = time.ParseDuration(s.cliArgs.WaitTimeOnStop)
		}
		prepareForWaitTime := time.Since(needToExitTime)
		failpoint.Inject("recordAndIgnorePrepareTime", func() {
			prepareForWaitTime = time.Duration(0)
		})
		waitDuration -= prepareForWaitTime
		failpoint.Inject("recordAndIgnorePrepareTime", func() {
			waitBeforeRunExitDurationForTest = waitDuration
		})
		if waitDuration.Seconds() <= 0 {
			s.tctx.L().Info("wait transaction end timeout, exit now")
			s.runCancel()
			return
		}

		select {
		case <-s.runCtx.Ctx.Done():
			s.tctx.L().Info("syncer run exit so runCtx done")
		case <-time.After(waitDuration):
			s.tctx.L().Info("wait transaction end timeout, exit now")
			s.runCancel()
		}
	case <-s.runCtx.Ctx.Done(): // when no graceful stop, run ctx will canceled first.
		s.tctx.L().Info("received ungraceful exit ctx, exit now")
	}
}

func (s *Syncer) updateTSOffsetCronJob(ctx context.Context) {
	defer s.runWg.Done()
	// temporarily hard code there. if this metrics works well add this to config file.
	ticker := time.NewTicker(time.Minute * 10)
	defer ticker.Stop()
	for {
		select {
		case <-ticker.C:
			if utErr := s.updateTSOffset(ctx); utErr != nil {
				s.tctx.L().Error("get server unix ts err", zap.Error(utErr))
			}
		case <-ctx.Done():
			return
		}
	}
}

func (s *Syncer) updateLagCronJob(ctx context.Context) {
	defer s.runWg.Done()
	// temporarily hard code there. if this metrics works well add this to config file.
	ticker := time.NewTicker(time.Millisecond * 100)
	defer ticker.Stop()
	for {
		select {
		case <-ticker.C:
			s.updateReplicationLagMetric()
		case <-ctx.Done():
			return
		}
	}
}

func (s *Syncer) updateTSOffset(ctx context.Context) error {
	t1 := time.Now()
	ts, tsErr := s.fromDB.GetServerUnixTS(ctx)
	rtt := time.Since(t1).Seconds()
	if tsErr == nil {
		s.tsOffset.Store(time.Now().Unix() - ts - int64(rtt/2))
	}
	return tsErr
}

// Run starts running for sync, we should guarantee it can rerun when paused.
func (s *Syncer) Run(ctx context.Context) (err error) {
	runCtx, runCancel := context.WithCancel(context.Background())
	s.runCtx, s.runCancel = tcontext.NewContext(runCtx, s.tctx.L()), runCancel
	syncCtx, syncCancel := context.WithCancel(context.Background())
	s.syncCtx, s.syncCancel = tcontext.NewContext(syncCtx, s.tctx.L()), syncCancel
	defer func() {
		s.runCancel()
		s.closeJobChans()
		s.checkpointFlushWorker.Close()
		s.runWg.Wait()
		// s.syncCancel won't be called when normal exit, this call just to follow the best practice of use context.
		s.syncCancel()
	}()

	// we should start this goroutine as soon as possible, because it's the only goroutine that cancel syncer.Run
	s.runWg.Add(1)
	go func() {
		s.waitBeforeRunExit(ctx)
	}()

	// before sync run, we get the ts offset from upstream first
	if utErr := s.updateTSOffset(ctx); utErr != nil {
		return utErr
	}

	// some initialization that can't be put in Syncer.Init
	fresh, err := s.IsFreshTask(s.runCtx.Ctx)
	if err != nil {
		return err
	}

	// task command line arguments have the highest priority
	skipLoadMeta := false
	s.refreshCliArgs()
	if s.cliArgs != nil && s.cliArgs.StartTime != "" {
		err = s.setGlobalPointByTime(s.runCtx, s.cliArgs.StartTime)
		if terror.ErrConfigStartTimeTooLate.Equal(err) {
			return err
		}
		skipLoadMeta = err == nil
	}

	// some initialization that can't be put in Syncer.Init
	if fresh && !skipLoadMeta {
		// for fresh task, we try to load checkpoints from meta (file or config item)
		err = s.checkpoint.LoadMeta(runCtx)
		if err != nil {
			return err
		}
	}

	var (
		flushCheckpoint bool
		delLoadTask     bool
		cleanDumpFile   = s.cfg.CleanDumpFile
	)
	flushCheckpoint, err = s.adjustGlobalPointGTID(s.runCtx)
	if err != nil {
		return err
	}
	if fresh && s.cfg.Mode == config.ModeAll {
		delLoadTask = true
		flushCheckpoint = true
		err = s.loadTableStructureFromDump(ctx)
		if err != nil {
			s.tctx.L().Warn("error happened when load table structure from dump files", zap.Error(err))
			cleanDumpFile = false
		}
		if s.cfg.ShardMode == config.ShardOptimistic {
			s.flushOptimisticTableInfos(s.runCtx)
		}
	}

	if s.cfg.Mode == config.ModeIncrement || !fresh {
		cleanDumpFile = false
	}

	s.runWg.Add(1)
	go s.syncDML()
	s.runWg.Add(1)
	go func() {
		defer s.runWg.Done()
		// also need to use a different ctx. checkpointFlushWorker worker will be closed in the first defer
		s.checkpointFlushWorker.Run(s.tctx)
	}()
	s.runWg.Add(1)
	go s.syncDDL(adminQueueName, s.ddlDBConn, s.ddlJobCh)
	s.runWg.Add(1)
	go s.updateLagCronJob(s.runCtx.Ctx)
	s.runWg.Add(1)
	go s.updateTSOffsetCronJob(s.runCtx.Ctx)
	if flushCheckpoint {
		if err = s.flushCheckPoints(); err != nil {
			s.tctx.L().Warn("fail to flush checkpoints when starting task", zap.Error(err))
			return err
		}
	}
	if delLoadTask {
		if err = s.delLoadTask(); err != nil {
			s.tctx.L().Warn("error when del load task in etcd", zap.Error(err))
		}
	}

	failpoint.Inject("S3GetDumpFilesCheck", func() {
		cleanDumpFile = false
	})

	if cleanDumpFile {
		s.tctx.L().Info("try to remove all dump files")
		if err = storage.RemoveAll(ctx, s.cfg.Dir, nil); err != nil {
			s.tctx.L().Warn("error when remove loaded dump folder", zap.String("data folder", s.cfg.Dir), zap.Error(err))
		}
	}

	failpoint.Inject("AdjustGTIDExit", func() {
		s.tctx.L().Warn("exit triggered", zap.String("failpoint", "AdjustGTIDExit"))
		s.streamerController.Close()
		utils.OsExit(1)
	})

	// startLocation is the start location for current received event
	// currentLocation is the end location for current received event (End_log_pos in `show binlog events` for mysql)
	// lastLocation is the end location for last received (ROTATE / QUERY / XID) event
	// we use startLocation to replace and skip binlog event of specified position
	// we use currentLocation and update table checkpoint in sharding ddl
	// we use lastLocation to update global checkpoint and table checkpoint
	var (
		currentLocation = s.checkpoint.GlobalPoint() // also init to global checkpoint
		startLocation   = s.checkpoint.GlobalPoint()
		lastLocation    = s.checkpoint.GlobalPoint()

		currentGTID string
	)
	s.tctx.L().Info("replicate binlog from checkpoint", zap.Stringer("checkpoint", lastLocation))

	if s.streamerController.IsClosed() {
		s.locations.reset(lastLocation)
		err = s.streamerController.Start(s.runCtx, lastLocation)
		if err != nil {
			return terror.Annotate(err, "fail to restart streamer controller")
		}
	}
	// syncing progress with sharding DDL group
	// 1. use the global streamer to sync regular binlog events
	// 2. sharding DDL synced for some sharding groups
	//    * record first pos, last pos, target schema, target table as re-sync info
	// 3. use the re-sync info recorded in step.2 to create a new streamer
	// 4. use the new streamer re-syncing for this sharding group
	// 5. in sharding group's re-syncing
	//    * ignore other tables' binlog events
	//    * compare last pos with current binlog's pos to determine whether re-sync completed
	// 6. use the global streamer to continue the syncing
	var (
		shardingReSyncCh        = make(chan *ShardingReSync, 10)
		shardingReSync          *ShardingReSync
		savedGlobalLastLocation binlog.Location
		traceSource             = fmt.Sprintf("%s.syncer.%s", s.cfg.SourceID, s.cfg.Name)
	)

	// this is second defer func in syncer.Run so in this time checkpointFlushWorker are still running
	defer func() {
		if err1 := recover(); err1 != nil {
			failpoint.Inject("ExitAfterSaveOnlineDDL", func() {
				s.tctx.L().Info("force panic")
				panic("ExitAfterSaveOnlineDDL")
			})
			s.tctx.L().Error("panic log", zap.Reflect("error message", err1), zap.Stack("stack"))
			err = terror.ErrSyncerUnitPanic.Generate(err1)
		}

		var (
			err2            error
			exitSafeModeLoc binlog.Location
		)
		if binlog.CompareLocation(currentLocation, savedGlobalLastLocation, s.cfg.EnableGTID) > 0 {
			exitSafeModeLoc = currentLocation.Clone()
		} else {
			exitSafeModeLoc = savedGlobalLastLocation.Clone()
		}
		s.checkpoint.SaveSafeModeExitPoint(&exitSafeModeLoc)

		// flush all jobs before exit
		if err2 = s.flushJobs(); err2 != nil {
			s.tctx.L().Warn("failed to flush jobs when exit task", zap.Error(err2))
		}

		// if any execute error, flush safemode exit point
		if err2 = s.execError.Load(); err2 != nil && (terror.ErrDBExecuteFailed.Equal(err2) || terror.ErrDBUnExpect.Equal(err2)) {
			if err2 = s.checkpoint.FlushSafeModeExitPoint(s.tctx); err2 != nil {
				s.tctx.L().Warn("failed to flush safe mode checkpoints when exit task", zap.Error(err2))
			}
		}
	}()

	now := time.Now()
	s.start.Store(now)
	s.lastTime.Store(now)

	tryReSync := true

	// safeMode makes syncer reentrant.
	// we make each operator reentrant to make syncer reentrant.
	// `replace` and `delete` are naturally reentrant.
	// use `delete`+`replace` to represent `update` can make `update`  reentrant.
	// but there are no ways to make `update` idempotent,
	// if we start syncer at an early position, database must bear a period of inconsistent state,
	// it's eventual consistency.
	s.safeMode = sm.NewSafeMode()
	s.enableSafeModeInitializationPhase(s.runCtx)

	closeShardingResync := func() error {
		if shardingReSync == nil {
			return nil
		}

		// if remaining DDLs in sequence, redirect global stream to the next sharding DDL position
		if !shardingReSync.allResolved {
			nextLocation, err2 := s.sgk.ActiveDDLFirstLocation(shardingReSync.targetTable)
			if err2 != nil {
				return err2
			}

			currentLocation = nextLocation
			lastLocation = nextLocation
		} else {
			currentLocation = savedGlobalLastLocation
			lastLocation = savedGlobalLastLocation // restore global last pos
		}
		// if suffix>0, we are replacing error
		s.isReplacingOrInjectingErr = currentLocation.Suffix != 0

		s.locations.reset(currentLocation)
		err3 := s.streamerController.RedirectStreamer(s.tctx, currentLocation)
		if err3 != nil {
			return err3
		}

		shardingReSync = nil
		return nil
	}

	maybeSkipNRowsEvent := func(n int) error {
		if n == 0 {
			return nil
		}

		for i := 0; i < n; {
			e, err1 := s.getEvent(s.runCtx, currentLocation)
			if err1 != nil {
				return err
			}
			switch e.Event.(type) {
			case *replication.GTIDEvent, *replication.MariadbGTIDEvent:
				gtidStr, err2 := event.GetGTIDStr(e)
				if err2 != nil {
					return err2
				}
				if currentGTID != gtidStr {
					s.tctx.L().Error("after recover GTID-based replication, the first GTID is not same as broken one. May meet duplicate entry or corrupt data if table has no PK/UK.",
						zap.String("last GTID", currentGTID),
						zap.String("GTID after reset", gtidStr),
					)
					return nil
				}
			case *replication.RowsEvent:
				i++
			}
		}
		s.tctx.L().Info("discard event already consumed", zap.Int("count", n),
			zap.Any("cur_loc", currentLocation))
		return nil
	}

	// eventIndex is the rows event index in this transaction, it's used to avoiding read duplicate event in gtid mode
	eventIndex := 0
	// the relay log file may be truncated(not end with an RotateEvent), in this situation, we may read some rows events
	// and then read from the gtid again, so we force enter safe-mode for one more transaction to avoid failure due to
	// conflict
	for {
		if s.execError.Load() != nil {
			return nil
		}
		s.currentLocationMu.Lock()
		s.currentLocationMu.currentLocation = currentLocation
		s.currentLocationMu.Unlock()

		// fetch from sharding resync channel if needed, and redirect global
		// stream to current binlog position recorded by ShardingReSync
		if shardingReSync == nil && len(shardingReSyncCh) > 0 {
			// some sharding groups need to re-syncing
			shardingReSync = <-shardingReSyncCh
			savedGlobalLastLocation = lastLocation // save global last location
			lastLocation = shardingReSync.currLocation

			currentLocation = shardingReSync.currLocation
			// if suffix>0, we are replacing error
			s.isReplacingOrInjectingErr = currentLocation.Suffix != 0
			s.locations.reset(shardingReSync.currLocation)
			err = s.streamerController.RedirectStreamer(s.runCtx, shardingReSync.currLocation)
			if err != nil {
				return err
			}

			failpoint.Inject("ReSyncExit", func() {
				s.tctx.L().Warn("exit triggered", zap.String("failpoint", "ReSyncExit"))
				utils.OsExit(1)
			})
		}

		var e *replication.BinlogEvent

		startTime := time.Now()
		e, err = s.getEvent(s.runCtx, currentLocation)

		failpoint.Inject("SafeModeExit", func(val failpoint.Value) {
			if intVal, ok := val.(int); ok && intVal == 1 {
				s.tctx.L().Warn("fail to get event", zap.String("failpoint", "SafeModeExit"))
				err = errors.New("connect: connection refused")
			}
		})
		failpoint.Inject("GetEventErrorInTxn", func(val failpoint.Value) {
			if intVal, ok := val.(int); ok && intVal == eventIndex && failOnceForTest.CAS(false, true) {
				err = errors.New("failpoint triggered")
				s.tctx.L().Warn("failed to get event", zap.Int("event_index", eventIndex),
					zap.Any("cur_pos", currentLocation), zap.Any("las_pos", lastLocation),
					zap.Any("pos", e.Header.LogPos), log.ShortError(err))
			}
		})
		switch {
		case err == context.Canceled:
			s.tctx.L().Info("binlog replication main routine quit(context canceled)!", zap.Stringer("last location", lastLocation))
			return nil
		case err == context.DeadlineExceeded:
			s.tctx.L().Info("deadline exceeded when fetching binlog event")
			continue
		case isDuplicateServerIDError(err):
			// if the server id is already used, need to use a new server id
			s.tctx.L().Info("server id is already used by another slave, will change to a new server id and get event again")
			err1 := s.streamerController.UpdateServerIDAndResetReplication(s.tctx, lastLocation)
			if err1 != nil {
				return err1
			}
			continue
		case err == relay.ErrorMaybeDuplicateEvent:
			s.tctx.L().Warn("read binlog met a truncated file, will skip events that has been consumed")
			err = maybeSkipNRowsEvent(eventIndex)
			if err == nil {
				continue
			}
			s.tctx.L().Warn("skip duplicate rows event failed", zap.Error(err))
		}

		if err != nil {
			s.tctx.L().Error("fail to fetch binlog", log.ShortError(err))

			if isConnectionRefusedError(err) {
				return err
			}

			if s.streamerController.CanRetry(err) {
				// GlobalPoint is the last finished transaction location
				err = s.streamerController.ResetReplicationSyncer(s.tctx, s.checkpoint.GlobalPoint())
				if err != nil {
					return err
				}
				s.tctx.L().Info("reset replication binlog puller", zap.Any("pos", s.checkpoint.GlobalPoint()))
				if err = maybeSkipNRowsEvent(eventIndex); err != nil {
					return err
				}
				continue
			}

			// try to re-sync in gtid mode
			if tryReSync && s.cfg.EnableGTID && utils.IsErrBinlogPurged(err) && s.cfg.AutoFixGTID {
				time.Sleep(retryTimeout)
				err = s.reSyncBinlog(*s.runCtx, lastLocation)
				if err != nil {
					return err
				}
				tryReSync = false
				continue
			}

			return terror.ErrSyncerGetEvent.Generate(err)
		}

		failpoint.Inject("IgnoreSomeTypeEvent", func(val failpoint.Value) {
			if e.Header.EventType.String() == val.(string) {
				s.tctx.L().Debug("IgnoreSomeTypeEvent", zap.Reflect("event", e))
				failpoint.Continue()
			}
		})

		// time duration for reading an event from relay log or upstream master.
		metrics.BinlogReadDurationHistogram.WithLabelValues(s.cfg.Name, s.cfg.SourceID).Observe(time.Since(startTime).Seconds())
		startTime = time.Now() // reset start time for the next metric.

		// get binlog event, reset tryReSync, so we can re-sync binlog while syncer meets errors next time
		tryReSync = true
		metrics.BinlogPosGauge.WithLabelValues("syncer", s.cfg.Name, s.cfg.SourceID).Set(float64(e.Header.LogPos))
		index, err := binlog.GetFilenameIndex(lastLocation.Position.Name)
		if err != nil {
			s.tctx.L().Warn("fail to get index number of binlog file, may because only specify GTID and hasn't saved according binlog position", log.ShortError(err))
		} else {
			metrics.BinlogFileGauge.WithLabelValues("syncer", s.cfg.Name, s.cfg.SourceID).Set(float64(index))
		}
		s.binlogSizeCount.Add(int64(e.Header.EventSize))
		metrics.BinlogEventSizeHistogram.WithLabelValues(s.cfg.Name, s.cfg.WorkerName, s.cfg.SourceID).Observe(float64(e.Header.EventSize))

		failpoint.Inject("ProcessBinlogSlowDown", nil)

		s.tctx.L().Debug("receive binlog event", zap.Reflect("header", e.Header))

		// support QueryEvent and RowsEvent
		// we calculate startLocation and endLocation(currentLocation) for Query event here
		// set startLocation empty for other events to avoid misuse
		startLocation = binlog.Location{}
		switch ev := e.Event.(type) {
		case *replication.QueryEvent, *replication.RowsEvent:
			startLocation = binlog.InitLocation(
				mysql.Position{
					Name: lastLocation.Position.Name,
					Pos:  e.Header.LogPos - e.Header.EventSize,
				},
				lastLocation.GetGTID(),
			)
			startLocation.Suffix = currentLocation.Suffix

			endSuffix := startLocation.Suffix
			if s.isReplacingOrInjectingErr {
				endSuffix++
			}
			currentLocation = binlog.InitLocation(
				mysql.Position{
					Name: lastLocation.Position.Name,
					Pos:  e.Header.LogPos,
				},
				lastLocation.GetGTID(),
			)
			currentLocation.Suffix = endSuffix

			if queryEvent, ok := ev.(*replication.QueryEvent); ok {
				err = currentLocation.SetGTID(queryEvent.GSet)
				if err != nil {
					return terror.Annotatef(err, "fail to record GTID %v", queryEvent.GSet)
				}
			}

			if !s.isReplacingOrInjectingErr {
				apply, op := s.errOperatorHolder.MatchAndApply(startLocation, currentLocation, e)
				if apply {
					if op == pb.ErrorOp_Replace || op == pb.ErrorOp_Inject {
						s.isReplacingOrInjectingErr = true
						// revert currentLocation to startLocation
						currentLocation = startLocation
					} else if op == pb.ErrorOp_Skip {
						queryEvent := ev.(*replication.QueryEvent)
						ec := eventContext{
							tctx:            s.tctx,
							header:          e.Header,
							startLocation:   &startLocation,
							currentLocation: &currentLocation,
							lastLocation:    &lastLocation,
						}
						var sourceTbls map[string]map[string]struct{}
						sourceTbls, err = s.trackOriginDDL(queryEvent, ec)
						if err != nil {
							s.tctx.L().Warn("failed to track query when handle-error skip", zap.Error(err), zap.ByteString("sql", queryEvent.Query))
						}

						s.saveGlobalPoint(currentLocation)
						for sourceSchema, tableMap := range sourceTbls {
							if sourceSchema == "" {
								continue
							}
							for sourceTable := range tableMap {
								s.saveTablePoint(&filter.Table{Schema: sourceSchema, Name: sourceTable}, currentLocation)
							}
						}
						err = s.flushJobs()
						if err != nil {
							s.tctx.L().Warn("failed to flush jobs when handle-error skip", zap.Error(err))
						} else {
							s.tctx.L().Info("flush jobs when handle-error skip")
						}
					}
					// skip the current event
					continue
				}
			}
			// set endLocation.Suffix=0 of last replace or inject event
			if currentLocation.Suffix > 0 && e.Header.EventSize > 0 {
				currentLocation.Suffix = 0
				s.isReplacingOrInjectingErr = false
				s.locations.reset(currentLocation)
				if !s.errOperatorHolder.IsInject(startLocation) {
					// replace operator need redirect to currentLocation
					if err = s.streamerController.RedirectStreamer(s.runCtx, currentLocation); err != nil {
						return err
					}
				}
			}
		}

		// check pass SafeModeExitLoc and try disable safe mode, but not in sharding or replacing error
		safeModeExitLoc := s.checkpoint.SafeModeExitPoint()
		if safeModeExitLoc != nil && !s.isReplacingOrInjectingErr && shardingReSync == nil {
			// TODO: for RowsEvent (in fact other than QueryEvent), `currentLocation` is updated in `handleRowsEvent`
			// so here the meaning of `currentLocation` is the location of last event
			if binlog.CompareLocation(currentLocation, *safeModeExitLoc, s.cfg.EnableGTID) > 0 {
				s.checkpoint.SaveSafeModeExitPoint(nil)
				// must flush here to avoid the following situation:
				// 1. quit safe mode
				// 2. push forward and replicate some sqls after safeModeExitPoint to downstream
				// 3. quit because of network error, fail to flush global checkpoint and new safeModeExitPoint to downstream
				// 4. restart again, quit safe mode at safeModeExitPoint, but some sqls after this location have already been replicated to the downstream
				if err = s.checkpoint.FlushSafeModeExitPoint(s.runCtx); err != nil {
					return err
				}
				if err = s.safeMode.Add(s.runCtx, -1); err != nil {
					return err
				}
			}
		}

		// set exitSafeModeTS when meet first binlog
		if s.firstMeetBinlogTS == nil && s.cliArgs != nil && s.cliArgs.SafeModeDuration != "" {
			if checkErr := s.initSafeModeExitTS(int64(e.Header.Timestamp)); checkErr != nil {
				return checkErr
			}
		}
		// check if need to exit safe mode by binlog header TS
		if s.exitSafeModeTS != nil && !s.isReplacingOrInjectingErr && shardingReSync == nil {
			if checkErr := s.checkAndExitSafeModeByBinlogTS(s.runCtx, int64(e.Header.Timestamp)); checkErr != nil {
				return checkErr
			}
		}
		ec := eventContext{
			tctx:                s.runCtx,
			header:              e.Header,
			startLocation:       &startLocation,
			currentLocation:     &currentLocation,
			lastLocation:        &lastLocation,
			shardingReSync:      shardingReSync,
			closeShardingResync: closeShardingResync,
			traceSource:         traceSource,
			safeMode:            s.safeMode.Enable(),
			tryReSync:           tryReSync,
			startTime:           startTime,
			shardingReSyncCh:    &shardingReSyncCh,
		}

		var originSQL string // show origin sql when error, only ddl now
		var err2 error

		switch ev := e.Event.(type) {
		case *replication.RotateEvent:
			err2 = s.handleRotateEvent(ev, ec)
		case *replication.RowsEvent:
			eventIndex++
			metrics.BinlogEventRowHistogram.WithLabelValues(s.cfg.WorkerName, s.cfg.Name, s.cfg.SourceID).Observe(float64(len(ev.Rows)))
			err2 = s.handleRowsEvent(ev, ec)
		case *replication.QueryEvent:
			originSQL = strings.TrimSpace(string(ev.Query))
			err2 = s.handleQueryEvent(ev, ec, originSQL)
		case *replication.XIDEvent:
			// reset eventIndex and force safeMode flag here.
			eventIndex = 0
			if shardingReSync != nil {
				shardingReSync.currLocation.Position.Pos = e.Header.LogPos
				shardingReSync.currLocation.Suffix = currentLocation.Suffix
				err = shardingReSync.currLocation.SetGTID(ev.GSet)
				if err != nil {
					return terror.Annotatef(err, "fail to record GTID %v", ev.GSet)
				}

				// only need compare binlog position?
				lastLocation = shardingReSync.currLocation
				if binlog.CompareLocation(shardingReSync.currLocation, shardingReSync.latestLocation, s.cfg.EnableGTID) >= 0 {
					s.tctx.L().Info("re-replicate shard group was completed", zap.String("event", "XID"), zap.Stringer("re-shard", shardingReSync))
					err = closeShardingResync()
					if err != nil {
						return terror.Annotatef(err, "shard group current location %s", shardingReSync.currLocation)
					}
					continue
				}
			}

			currentLocation.Position.Pos = e.Header.LogPos
			err = currentLocation.SetGTID(ev.GSet)
			if err != nil {
				return terror.Annotatef(err, "fail to record GTID %v", ev.GSet)
			}

			s.tctx.L().Debug("", zap.String("event", "XID"), zap.Stringer("last location", lastLocation), log.WrapStringerField("location", currentLocation))
			lastLocation.Position.Pos = e.Header.LogPos // update lastPos
			err = lastLocation.SetGTID(ev.GSet)
			if err != nil {
				return terror.Annotatef(err, "fail to record GTID %v", ev.GSet)
			}

			job := newXIDJob(currentLocation, startLocation, currentLocation)
			_, err2 = s.handleJobFunc(job)
		case *replication.GenericEvent:
			if e.Header.EventType == replication.HEARTBEAT_EVENT {
				// flush checkpoint even if there are no real binlog events
				if s.checkpoint.CheckGlobalPoint() {
					s.tctx.L().Info("meet heartbeat event and then flush jobs")
					err2 = s.flushJobs()
				}
			}
		case *replication.GTIDEvent, *replication.MariadbGTIDEvent:
			currentGTID, err2 = event.GetGTIDStr(e)
			if err2 != nil {
				return err2
			}
		}
		if err2 != nil {
			if err := s.handleEventError(err2, startLocation, currentLocation, e.Header.EventType == replication.QUERY_EVENT, originSQL); err != nil {
				return err
			}
		}
		if waitXIDStatus(s.waitXIDJob.Load()) == waitComplete {
			// already wait until XID event, we can stop sync now, s.runcancel will be called in defer func
			return nil
		}
	}
}

func (s *Syncer) initSafeModeExitTS(firstBinlogTS int64) error {
	// see more in https://github.com/pingcap/tiflow/pull/4601#discussion_r814446628
	duration, err := time.ParseDuration(s.cliArgs.SafeModeDuration)
	if err != nil {
		return err
	}
	s.firstMeetBinlogTS = &firstBinlogTS
	exitTS := firstBinlogTS + int64(duration.Seconds())
	s.exitSafeModeTS = &exitTS
	s.tctx.L().Info("safe-mode will disable by task cli args", zap.Int64("ts", exitTS))
	return nil
}

func (s *Syncer) checkAndExitSafeModeByBinlogTS(ctx *tcontext.Context, ts int64) error {
	if s.exitSafeModeTS != nil && ts > *s.exitSafeModeTS {
		if err := s.safeMode.Add(ctx, -1); err != nil {
			return err
		}
		s.exitSafeModeTS = nil
		if !s.safeMode.Enable() {
			s.tctx.L().Info("safe-mode disable by task cli args", zap.Int64("ts in binlog", ts))
		}
		// delete cliArgs in etcd
		clone := *s.cliArgs
		clone.SafeModeDuration = ""
		if err2 := ha.PutTaskCliArgs(s.cli, s.cfg.Name, []string{s.cfg.SourceID}, clone); err2 != nil {
			s.tctx.L().Error("failed to clean safe-mode-duration in task cli args", zap.Error(err2))
		} else {
			s.Lock()
			s.cliArgs.SafeModeDuration = ""
			s.Unlock()
		}
	}
	return nil
}

type eventContext struct {
	tctx                *tcontext.Context
	header              *replication.EventHeader
	startLocation       *binlog.Location
	currentLocation     *binlog.Location
	lastLocation        *binlog.Location
	shardingReSync      *ShardingReSync
	closeShardingResync func() error
	traceSource         string
	// safeMode is the value of syncer.safeMode when process this event
	// syncer.safeMode's value may change on the fly, e.g. after event by pass the safeModeExitPoint
	safeMode         bool
	tryReSync        bool
	startTime        time.Time
	shardingReSyncCh *chan *ShardingReSync
}

// TODO: Further split into smaller functions and group common arguments into a context struct.
func (s *Syncer) handleRotateEvent(ev *replication.RotateEvent, ec eventContext) error {
	failpoint.Inject("MakeFakeRotateEvent", func(val failpoint.Value) {
		ec.header.LogPos = 0
		ev.NextLogName = []byte(val.(string))
		ec.tctx.L().Info("MakeFakeRotateEvent", zap.String("fake file name", string(ev.NextLogName)))
	})

	if utils.IsFakeRotateEvent(ec.header) {
		if fileName := string(ev.NextLogName); mysql.CompareBinlogFileName(fileName, ec.lastLocation.Position.Name) <= 0 {
			// NOTE A fake rotate event is also generated when a master-slave switch occurs upstream, and the binlog filename may be rolled back in this case
			// when the DM is updating based on the GTID, we also update the filename of the lastLocation
			if s.cfg.EnableGTID {
				ec.lastLocation.Position.Name = fileName
			}
			return nil // not rotate to the next binlog file, ignore it
		}
		// when user starts a new task with GTID and no binlog file name, we can't know active relay log at init time
		// at this case, we update active relay log when receive fake rotate event
		if !s.recordedActiveRelayLog {
			if err := s.updateActiveRelayLog(mysql.Position{
				Name: string(ev.NextLogName),
				Pos:  uint32(ev.Position),
			}); err != nil {
				ec.tctx.L().Warn("failed to update active relay log, will try to update when flush checkpoint",
					zap.ByteString("NextLogName", ev.NextLogName),
					zap.Uint64("Position", ev.Position),
					zap.Error(err))
			} else {
				s.recordedActiveRelayLog = true
			}
		}
	}

	*ec.currentLocation = binlog.InitLocation(
		mysql.Position{
			Name: string(ev.NextLogName),
			Pos:  uint32(ev.Position),
		},
		ec.currentLocation.GetGTID(),
	)

	if binlog.CompareLocation(*ec.currentLocation, *ec.lastLocation, s.cfg.EnableGTID) >= 0 {
		*ec.lastLocation = *ec.currentLocation
	}

	if ec.shardingReSync != nil {
		if binlog.CompareLocation(*ec.currentLocation, ec.shardingReSync.currLocation, s.cfg.EnableGTID) > 0 {
			ec.shardingReSync.currLocation = *ec.currentLocation
		}

		if binlog.CompareLocation(ec.shardingReSync.currLocation, ec.shardingReSync.latestLocation, s.cfg.EnableGTID) >= 0 {
			ec.tctx.L().Info("re-replicate shard group was completed", zap.String("event", "rotate"), zap.Stringer("re-shard", ec.shardingReSync))
			err := ec.closeShardingResync()
			if err != nil {
				return err
			}
		} else {
			ec.tctx.L().Debug("re-replicate shard group", zap.String("event", "rotate"), log.WrapStringerField("location", ec.currentLocation), zap.Reflect("re-shard", ec.shardingReSync))
		}
		return nil
	}

	ec.tctx.L().Info("", zap.String("event", "rotate"), log.WrapStringerField("location", ec.currentLocation))
	return nil
}

// getFlushSeq is used for assigning an auto-incremental sequence number for each flush job.
func (s *Syncer) getFlushSeq() int64 {
	s.flushSeq++
	return s.flushSeq
}

func (s *Syncer) handleRowsEvent(ev *replication.RowsEvent, ec eventContext) error {
	sourceTable := &filter.Table{
		Schema: string(ev.Table.Schema),
		Name:   string(ev.Table.Table),
	}
	targetTable := s.route(sourceTable)

	*ec.currentLocation = binlog.InitLocation(
		mysql.Position{
			Name: ec.lastLocation.Position.Name,
			Pos:  ec.header.LogPos,
		},
		ec.lastLocation.GetGTID(),
	)

	if ec.shardingReSync != nil {
		ec.shardingReSync.currLocation = *ec.currentLocation
		if binlog.CompareLocation(ec.shardingReSync.currLocation, ec.shardingReSync.latestLocation, s.cfg.EnableGTID) >= 0 {
			ec.tctx.L().Info("re-replicate shard group was completed", zap.String("event", "row"), zap.Stringer("re-shard", ec.shardingReSync))
			return ec.closeShardingResync()
		}
		if ec.shardingReSync.targetTable.String() != targetTable.String() {
			// in re-syncing, ignore non current sharding group's events
			ec.tctx.L().Debug("skip event in re-replicating shard group", zap.String("event", "row"), zap.Reflect("re-shard", ec.shardingReSync))
			return nil
		}
	}

	// For DML position before table checkpoint, ignore it. When the position equals to table checkpoint, this event may
	// be partially replicated to downstream, we rely on safe-mode to handle it.
	if s.checkpoint.IsOlderThanTablePoint(sourceTable, *ec.currentLocation, false) {
		ec.tctx.L().Debug("ignore obsolete event that is old than table checkpoint",
			zap.String("event", "row"),
			log.WrapStringerField("location", ec.currentLocation),
			zap.Stringer("source table", sourceTable))
		return nil
	}

	ec.tctx.L().Debug("",
		zap.String("event", "row"),
		zap.Stringer("source table", sourceTable),
		zap.Stringer("target table", targetTable),
		log.WrapStringerField("location", ec.currentLocation),
		zap.Reflect("raw event data", ev.Rows))

	needSkip, err := s.skipRowsEvent(sourceTable, ec.header.EventType)
	if err != nil {
		return err
	}
	if needSkip {
		metrics.SkipBinlogDurationHistogram.WithLabelValues("rows", s.cfg.Name, s.cfg.SourceID).Observe(time.Since(ec.startTime).Seconds())
		// for RowsEvent, we should record lastLocation rather than currentLocation
		return s.recordSkipSQLsLocation(&ec)
	}

	if s.cfg.ShardMode == config.ShardPessimistic {
		if s.sgk.InSyncing(sourceTable, targetTable, *ec.currentLocation) {
			// if in unsync stage and not before active DDL, filter it
			// if in sharding re-sync stage and not before active DDL (the next DDL to be synced), filter it
			ec.tctx.L().Debug("replicate sharding DDL, filter Rows event",
				zap.String("event", "row"),
				zap.Stringer("source", sourceTable),
				log.WrapStringerField("location", ec.currentLocation))
			return nil
		}
	}

	// TODO(csuzhangxc): check performance of `getTable` from schema tracker.
	tableInfo, err := s.getTableInfo(ec.tctx, sourceTable, targetTable)
	if err != nil {
		return terror.WithScope(err, terror.ScopeDownstream)
	}
	originRows, err := s.mappingDML(sourceTable, tableInfo, ev.Rows)
	if err != nil {
		return err
	}
	if err2 := checkLogColumns(ev.SkippedColumns); err2 != nil {
		return err2
	}

	extRows := generateExtendColumn(originRows, s.tableRouter, sourceTable, s.cfg.SourceID)

	var dmls []*sqlmodel.RowChange

	param := &genDMLParam{
		targetTable:     targetTable,
		originalData:    originRows,
		sourceTableInfo: tableInfo,
		sourceTable:     sourceTable,
		extendData:      extRows,
	}

	switch ec.header.EventType {
	case replication.WRITE_ROWS_EVENTv0, replication.WRITE_ROWS_EVENTv1, replication.WRITE_ROWS_EVENTv2:
		exprFilter, err2 := s.exprFilterGroup.GetInsertExprs(sourceTable, tableInfo)
		if err2 != nil {
			return err2
		}

		param.safeMode = ec.safeMode
		dmls, err = s.genAndFilterInsertDMLs(ec.tctx, param, exprFilter)
		if err != nil {
			return terror.Annotatef(err, "gen insert sqls failed, sourceTable: %v, targetTable: %v", sourceTable, targetTable)
		}
		metrics.BinlogEventCost.WithLabelValues(metrics.BinlogEventCostStageGenWriteRows, s.cfg.Name, s.cfg.WorkerName, s.cfg.SourceID).Observe(time.Since(ec.startTime).Seconds())

	case replication.UPDATE_ROWS_EVENTv0, replication.UPDATE_ROWS_EVENTv1, replication.UPDATE_ROWS_EVENTv2:
		oldExprFilter, newExprFilter, err2 := s.exprFilterGroup.GetUpdateExprs(sourceTable, tableInfo)
		if err2 != nil {
			return err2
		}

		param.safeMode = ec.safeMode
		dmls, err = s.genAndFilterUpdateDMLs(ec.tctx, param, oldExprFilter, newExprFilter)
		if err != nil {
			return terror.Annotatef(err, "gen update sqls failed, sourceTable: %v, targetTable: %v", sourceTable, targetTable)
		}
		metrics.BinlogEventCost.WithLabelValues(metrics.BinlogEventCostStageGenUpdateRows, s.cfg.Name, s.cfg.WorkerName, s.cfg.SourceID).Observe(time.Since(ec.startTime).Seconds())

	case replication.DELETE_ROWS_EVENTv0, replication.DELETE_ROWS_EVENTv1, replication.DELETE_ROWS_EVENTv2:
		exprFilter, err2 := s.exprFilterGroup.GetDeleteExprs(sourceTable, tableInfo)
		if err2 != nil {
			return err2
		}

		dmls, err = s.genAndFilterDeleteDMLs(ec.tctx, param, exprFilter)
		if err != nil {
			return terror.Annotatef(err, "gen delete sqls failed, sourceTable: %v, targetTable: %v", sourceTable, targetTable)
		}
		metrics.BinlogEventCost.WithLabelValues(metrics.BinlogEventCostStageGenDeleteRows, s.cfg.Name, s.cfg.WorkerName, s.cfg.SourceID).Observe(time.Since(ec.startTime).Seconds())

	default:
		ec.tctx.L().Debug("ignoring unrecognized event", zap.String("event", "row"), zap.Stringer("type", ec.header.EventType))
		return nil
	}

	startTime := time.Now()

	metricTp := ""
	for i := range dmls {
		metricTp = dmlMetric[dmls[i].Type()]
		job := newDMLJob(dmls[i], &ec)
		added2Queue, err2 := s.handleJobFunc(job)
		if err2 != nil || !added2Queue {
			return err2
		}
	}
	metrics.DispatchBinlogDurationHistogram.WithLabelValues(metricTp, s.cfg.Name, s.cfg.SourceID).Observe(time.Since(startTime).Seconds())

	if len(sourceTable.Schema) != 0 {
		// when in position-based replication, now events before table checkpoint is sent to queue. But in GTID-based
		// replication events may share one GTID, so event whose end position is equal to table checkpoint may not be
		// sent to queue. We may need event index in GTID to resolve it.
		s.saveTablePoint(sourceTable, *ec.currentLocation)
	}

	failpoint.Inject("flushFirstJob", func() {
		if waitJobsDoneForTest {
			s.tctx.L().Info("trigger flushFirstJob")
			waitJobsDoneForTest = false

			err2 := s.flushJobs()
			if err2 != nil {
				s.tctx.L().DPanic("flush checkpoint failed", zap.Error(err2))
			}
			failpoint.Return(nil)
		}
	})

	return s.checkShouldFlush()
}

type queryEventContext struct {
	*eventContext

	p         *parser.Parser // used parser
	ddlSchema string         // used schema
	originSQL string         // before split
	// split multi-schema change DDL into multiple one schema change DDL due to TiDB's limitation
	splitDDLs      []string // after split before online ddl
	appliedDDLs    []string // after onlineDDL apply if onlineDDL != nil
	needHandleDDLs []string // after route

	shardingDDLInfo *ddlInfo
	trackInfos      []*ddlInfo
	sourceTbls      map[string]map[string]struct{} // db name -> tb name
	onlineDDLTable  *filter.Table
	eventStatusVars []byte // binlog StatusVars
}

func (qec *queryEventContext) String() string {
	var startLocation, currentLocation, lastLocation string
	if qec.startLocation != nil {
		startLocation = qec.startLocation.String()
	}
	if qec.currentLocation != nil {
		currentLocation = qec.currentLocation.String()
	}
	if qec.lastLocation != nil {
		lastLocation = qec.lastLocation.String()
	}
	var needHandleDDLs, shardingReSync string
	if qec.needHandleDDLs != nil {
		needHandleDDLs = strings.Join(qec.needHandleDDLs, ",")
	}
	if qec.shardingReSync != nil {
		shardingReSync = qec.shardingReSync.String()
	}
	trackInfos := make([]string, 0, len(qec.trackInfos))
	for _, trackInfo := range qec.trackInfos {
		trackInfos = append(trackInfos, trackInfo.String())
	}
	return fmt.Sprintf("{schema: %s, originSQL: %s, startLocation: %s, currentLocation: %s, lastLocation: %s, re-sync: %s, needHandleDDLs: %s, trackInfos: %s}",
		qec.ddlSchema, qec.originSQL, startLocation, currentLocation, lastLocation, shardingReSync, needHandleDDLs, strings.Join(trackInfos, ","))
}

// generateExtendColumn generate extended columns by extractor.
func generateExtendColumn(data [][]interface{}, r *router.RouteTable, table *filter.Table, sourceID string) [][]interface{} {
	extendCol, extendVal := r.FetchExtendColumn(table.Schema, table.Name, sourceID)
	if len(extendCol) == 0 {
		return nil
	}

	rows := make([][]interface{}, len(data))
	for i := range data {
		rows[i] = data[i]
		for _, v := range extendVal {
			rows[i] = append(rows[i], v)
		}
	}
	return rows
}

func (s *Syncer) handleQueryEvent(ev *replication.QueryEvent, ec eventContext, originSQL string) (err error) {
	if originSQL == "BEGIN" {
		// GTID event: GTID_NEXT = xxx:11
		// Query event: BEGIN (GTID set = xxx:1-11)
		// Rows event: ... (GTID set = xxx:1-11)  if we update lastLocation below,
		//                                        otherwise that is xxx:1-10 when dealing with table checkpoints
		// Xid event: GTID set = xxx:1-11  this event is related to global checkpoint
		*ec.lastLocation = *ec.currentLocation
		return nil
	}

	codec, err := event.GetCharsetCodecByStatusVars(ev.StatusVars)
	if err != nil {
		s.tctx.L().Error("get charset codec failed, will treat query as utf8", zap.Error(err))
	} else if codec != nil {
		converted, err2 := codec.NewDecoder().String(originSQL)
		if err2 != nil {
			s.tctx.L().Error("convert query string failed, will treat query as utf8", zap.Error(err2))
		} else {
			originSQL = converted
		}
	}

	qec := &queryEventContext{
		eventContext:    &ec,
		ddlSchema:       string(ev.Schema),
		originSQL:       utils.TrimCtrlChars(originSQL),
		splitDDLs:       make([]string, 0),
		appliedDDLs:     make([]string, 0),
		sourceTbls:      make(map[string]map[string]struct{}),
		eventStatusVars: ev.StatusVars,
	}

	defer func() {
		if err == nil {
			return
		}
		// why not `skipSQLByPattern` at beginning, but at defer?
		// it is in order to track every ddl except for the one that will cause error.
		// if `skipSQLByPattern` at beginning, some ddl should be tracked may be skipped.
		needSkip, err2 := s.skipSQLByPattern(qec.originSQL)
		if err2 != nil {
			err = err2
			return
		}
		if !needSkip {
			return
		}
		// don't return error if filter success
		metrics.SkipBinlogDurationHistogram.WithLabelValues("query", s.cfg.Name, s.cfg.SourceID).Observe(time.Since(ec.startTime).Seconds())
		ec.tctx.L().Warn("skip event", zap.String("event", "query"), zap.Stringer("query event context", qec))
		*ec.lastLocation = *ec.currentLocation // before record skip location, update lastLocation
		err = s.recordSkipSQLsLocation(&ec)
	}()

	qec.p, err = event.GetParserForStatusVars(ev.StatusVars)
	if err != nil {
		s.tctx.L().Warn("found error when get sql_mode from binlog status_vars", zap.Error(err))
	}

	stmt, err := parseOneStmt(qec)
	if err != nil {
		return err
	}

	if node, ok := stmt.(ast.DMLNode); ok {
		// if DML can be ignored, we do not report an error
		table, err2 := getTableByDML(node)
		if err2 == nil {
			if len(table.Schema) == 0 {
				table.Schema = qec.ddlSchema
			}
			ignore, err2 := s.skipRowsEvent(table, replication.QUERY_EVENT)
			if err2 == nil && ignore {
				return nil
			}
		}
		return terror.Annotatef(terror.ErrSyncUnitDMLStatementFound.Generate(), "query %s", qec.originSQL)
	}

	if _, ok := stmt.(ast.DDLNode); !ok {
		return nil
	}

	if qec.shardingReSync != nil {
		qec.shardingReSync.currLocation = *qec.currentLocation
		if binlog.CompareLocation(qec.shardingReSync.currLocation, qec.shardingReSync.latestLocation, s.cfg.EnableGTID) >= 0 {
			qec.tctx.L().Info("re-replicate shard group was completed", zap.String("event", "query"), zap.Stringer("queryEventContext", qec))
			err2 := qec.closeShardingResync()
			if err2 != nil {
				return err2
			}
		} else {
			// in re-syncing, we can simply skip all DDLs,
			// as they have been added to sharding DDL sequence
			// only update lastPos when the query is a real DDL
			*qec.lastLocation = qec.shardingReSync.currLocation
			qec.tctx.L().Debug("skip event in re-replicating sharding group", zap.String("event", "query"), zap.Stringer("queryEventContext", qec))
		}
		return nil
	}

	qec.tctx.L().Info("ready to split ddl", zap.String("event", "query"), zap.Stringer("queryEventContext", qec))
	*qec.lastLocation = *qec.currentLocation // update lastLocation, because we have checked `isDDL`

	// TiDB can't handle multi schema change DDL, so we split it here.
	qec.splitDDLs, err = parserpkg.SplitDDL(stmt, qec.ddlSchema)
	if err != nil {
		return err
	}

	// for DDL, we don't apply operator until we try to execute it. so can handle sharding cases
	// We use default parser because inside function where need parser, sqls are came from parserpkg.SplitDDL, which is StringSingleQuotes, KeyWordUppercase and NameBackQuotes
	// TODO: save stmt, tableName to avoid parse the sql to get them again
	qec.p = parser.New()
	for _, sql := range qec.splitDDLs {
		sqls, err2 := s.processOneDDL(qec, sql)
		if err2 != nil {
			qec.tctx.L().Error("fail to process ddl", zap.String("event", "query"), zap.Stringer("queryEventContext", qec), log.ShortError(err2))
			return err2
		}
		qec.appliedDDLs = append(qec.appliedDDLs, sqls...)
	}
	qec.tctx.L().Info("resolve sql", zap.String("event", "query"), zap.Strings("appliedDDLs", qec.appliedDDLs), zap.Stringer("queryEventContext", qec))

	metrics.BinlogEventCost.WithLabelValues(metrics.BinlogEventCostStageGenQuery, s.cfg.Name, s.cfg.WorkerName, s.cfg.SourceID).Observe(time.Since(qec.startTime).Seconds())

	/*
		we construct a application transaction for ddl. we save checkpoint after we execute all ddls
		Here's a brief discussion for implement:
		* non sharding table: make no difference
		* sharding table - we limit one ddl event only contains operation for same table
		  * drop database / drop table / truncate table: we ignore these operations
		  * create database / create table / create index / drop index / alter table:
			operation is only for same table,  make no difference
		  * rename table
			* online ddl: we would ignore rename ghost table,  make no difference
			* other rename: we don't allow user to execute more than one rename operation in one ddl event, then it would make no difference
	*/

	qec.needHandleDDLs = make([]string, 0, len(qec.appliedDDLs))
	qec.trackInfos = make([]*ddlInfo, 0, len(qec.appliedDDLs))

	// handle one-schema change DDL
	for _, sql := range qec.appliedDDLs {
		if len(sql) == 0 {
			continue
		}
		// We use default parser because sqls are came from above *Syncer.splitAndFilterDDL, which is StringSingleQuotes, KeyWordUppercase and NameBackQuotes
		ddlInfo, err2 := s.genDDLInfo(qec, sql)
		if err2 != nil {
			return err2
		}
		sourceTable := ddlInfo.sourceTables[0]
		targetTable := ddlInfo.targetTables[0]
		if len(ddlInfo.routedDDL) == 0 {
			metrics.SkipBinlogDurationHistogram.WithLabelValues("query", s.cfg.Name, s.cfg.SourceID).Observe(time.Since(qec.startTime).Seconds())
			qec.tctx.L().Warn("skip event", zap.String("event", "query"), zap.String("statement", sql), zap.String("schema", qec.ddlSchema))
			continue
		}

		// DDL is sequentially synchronized in this syncer's main process goroutine
		// filter DDL that is older or same as table checkpoint, to avoid sync again for already synced DDLs
		if s.checkpoint.IsOlderThanTablePoint(sourceTable, *qec.currentLocation, true) {
			qec.tctx.L().Info("filter obsolete DDL", zap.String("event", "query"), zap.String("statement", sql), log.WrapStringerField("location", qec.currentLocation))
			continue
		}

		// pre-filter of sharding
		if s.cfg.ShardMode == config.ShardPessimistic {
			switch ddlInfo.originStmt.(type) {
			case *ast.DropDatabaseStmt:
				err = s.dropSchemaInSharding(qec.tctx, sourceTable.Schema)
				if err != nil {
					return err
				}
				continue
			case *ast.DropTableStmt:
				sourceTableID := utils.GenTableID(sourceTable)
				err = s.sgk.LeaveGroup(targetTable, []string{sourceTableID})
				if err != nil {
					return err
				}
				err = s.checkpoint.DeleteTablePoint(qec.tctx, sourceTable)
				if err != nil {
					return err
				}
				continue
			case *ast.TruncateTableStmt:
				qec.tctx.L().Info("filter truncate table statement in shard group", zap.String("event", "query"), zap.String("statement", ddlInfo.routedDDL))
				continue
			}

			// in sharding mode, we only support to do one ddl in one event
			if qec.shardingDDLInfo == nil {
				qec.shardingDDLInfo = ddlInfo
			} else if qec.shardingDDLInfo.sourceTables[0].String() != sourceTable.String() {
				return terror.ErrSyncerUnitDDLOnMultipleTable.Generate(qec.originSQL)
			}
		} else if s.cfg.ShardMode == config.ShardOptimistic {
			switch ddlInfo.originStmt.(type) {
			case *ast.TruncateTableStmt:
				qec.tctx.L().Info("filter truncate table statement in shard group", zap.String("event", "query"), zap.String("statement", ddlInfo.routedDDL))
				continue
			case *ast.RenameTableStmt:
				return terror.ErrSyncerUnsupportedStmt.Generate("RENAME TABLE", config.ShardOptimistic)
			}
		}

		qec.needHandleDDLs = append(qec.needHandleDDLs, ddlInfo.routedDDL)
		qec.trackInfos = append(qec.trackInfos, ddlInfo)
		// TODO: current table checkpoints will be deleted in track ddls, but created and updated in flush checkpoints,
		//       we should use a better mechanism to combine these operations
		if s.cfg.ShardMode == "" {
			recordSourceTbls(qec.sourceTbls, ddlInfo.originStmt, sourceTable)
		}
	}

	qec.tctx.L().Info("prepare to handle ddls", zap.String("event", "query"), zap.Stringer("queryEventContext", qec))
	if len(qec.needHandleDDLs) == 0 {
		qec.tctx.L().Info("skip event, need handled ddls is empty", zap.String("event", "query"), zap.Stringer("queryEventContext", qec))
		return s.recordSkipSQLsLocation(qec.eventContext)
	}

	// interrupted before flush old checkpoint.
	failpoint.Inject("FlushCheckpointStage", func(val failpoint.Value) {
		err = handleFlushCheckpointStage(0, val.(int), "before flush old checkpoint")
		if err != nil {
			failpoint.Return(err)
		}
	})

	// flush previous DMLs and checkpoint if needing to handle the DDL.
	// NOTE: do this flush before operations on shard groups which may lead to skip a table caused by `UnresolvedTables`.
	if err = s.flushJobs(); err != nil {
		return err
	}

	switch s.cfg.ShardMode {
	case "":
		return s.handleQueryEventNoSharding(qec)
	case config.ShardOptimistic:
		return s.handleQueryEventOptimistic(qec)
	case config.ShardPessimistic:
		return s.handleQueryEventPessimistic(qec)
	}
	return errors.Errorf("unsupported shard-mode %s, should not happened", s.cfg.ShardMode)
}

func (s *Syncer) handleQueryEventNoSharding(qec *queryEventContext) error {
	qec.tctx.L().Info("start to handle ddls in normal mode", zap.String("event", "query"), zap.Stringer("queryEventContext", qec))

	// interrupted after flush old checkpoint and before track DDL.
	failpoint.Inject("FlushCheckpointStage", func(val failpoint.Value) {
		err := handleFlushCheckpointStage(1, val.(int), "before track DDL")
		if err != nil {
			failpoint.Return(err)
		}
	})

	// run trackDDL before add ddl job to make sure checkpoint can be flushed
	for _, trackInfo := range qec.trackInfos {
		if err := s.trackDDL(qec.ddlSchema, trackInfo, qec.eventContext); err != nil {
			return err
		}
	}

	// interrupted after track DDL and before execute DDL.
	failpoint.Inject("FlushCheckpointStage", func(val failpoint.Value) {
		err := handleFlushCheckpointStage(2, val.(int), "before execute DDL")
		if err != nil {
			failpoint.Return(err)
		}
	})

	job := newDDLJob(qec)
	_, err := s.handleJobFunc(job)
	if err != nil {
		return err
	}

	// when add ddl job, will execute ddl and then flush checkpoint.
	// if execute ddl failed, the execError will be set to that error.
	// return nil here to avoid duplicate error message
	err = s.execError.Load()
	if err != nil {
		qec.tctx.L().Error("error detected when executing SQL job", log.ShortError(err))
		// nolint:nilerr
		return nil
	}

	qec.tctx.L().Info("finish to handle ddls in normal mode", zap.String("event", "query"), zap.Stringer("queryEventContext", qec))

	if qec.onlineDDLTable != nil {
		qec.tctx.L().Info("finish online ddl and clear online ddl metadata in normal mode",
			zap.String("event", "query"),
			zap.Strings("ddls", qec.needHandleDDLs),
			zap.String("raw statement", qec.originSQL),
			zap.Stringer("table", qec.onlineDDLTable))
		err2 := s.onlineDDL.Finish(qec.tctx, qec.onlineDDLTable)
		if err2 != nil {
			return terror.Annotatef(err2, "finish online ddl on %v", qec.onlineDDLTable)
		}
	}

	return nil
}

func (s *Syncer) handleQueryEventPessimistic(qec *queryEventContext) error {
	var (
		err                error
		needShardingHandle bool
		group              *ShardingGroup
		synced             bool
		active             bool
		remain             int

		ddlInfo        = qec.shardingDDLInfo
		sourceTableID  = utils.GenTableID(ddlInfo.sourceTables[0])
		needHandleDDLs = qec.needHandleDDLs
		// for sharding DDL, the firstPos should be the `Pos` of the binlog, not the `End_log_pos`
		// so when restarting before sharding DDLs synced, this binlog can be re-sync again to trigger the TrySync
		startLocation   = qec.startLocation
		currentLocation = qec.currentLocation
	)

	var annotate string
	switch ddlInfo.originStmt.(type) {
	case *ast.CreateDatabaseStmt:
		// for CREATE DATABASE, we do nothing. when CREATE TABLE under this DATABASE, sharding groups will be added
	case *ast.CreateTableStmt:
		// for CREATE TABLE, we add it to group
		needShardingHandle, group, synced, remain, err = s.sgk.AddGroup(ddlInfo.targetTables[0], []string{sourceTableID}, nil, true)
		if err != nil {
			return err
		}
		annotate = "add table to shard group"
	default:
		needShardingHandle, group, synced, active, remain, err = s.sgk.TrySync(ddlInfo.sourceTables[0], ddlInfo.targetTables[0], *startLocation, *qec.currentLocation, needHandleDDLs)
		if err != nil {
			return err
		}
		annotate = "try to sync table in shard group"
		// meets DDL that will not be processed in sequence sharding
		if !active {
			qec.tctx.L().Info("skip in-activeDDL",
				zap.String("event", "query"),
				zap.Stringer("queryEventContext", qec),
				zap.String("sourceTableID", sourceTableID),
				zap.Bool("in-sharding", needShardingHandle),
				zap.Bool("is-synced", synced),
				zap.Int("unsynced", remain))
			return nil
		}
	}

	qec.tctx.L().Info(annotate,
		zap.String("event", "query"),
		zap.Stringer("queryEventContext", qec),
		zap.String("sourceTableID", sourceTableID),
		zap.Bool("in-sharding", needShardingHandle),
		zap.Bool("is-synced", synced),
		zap.Int("unsynced", remain))

	// interrupted after flush old checkpoint and before track DDL.
	failpoint.Inject("FlushCheckpointStage", func(val failpoint.Value) {
		err = handleFlushCheckpointStage(1, val.(int), "before track DDL")
		if err != nil {
			failpoint.Return(err)
		}
	})

	for _, trackInfo := range qec.trackInfos {
		if err = s.trackDDL(qec.ddlSchema, trackInfo, qec.eventContext); err != nil {
			return err
		}
	}

	if needShardingHandle {
		metrics.UnsyncedTableGauge.WithLabelValues(s.cfg.Name, ddlInfo.targetTables[0].String(), s.cfg.SourceID).Set(float64(remain))
		err = s.safeMode.IncrForTable(qec.tctx, ddlInfo.targetTables[0]) // try enable safe-mode when starting syncing for sharding group
		if err != nil {
			return err
		}

		// save checkpoint in memory, don't worry, if error occurred, we can rollback it
		// for non-last sharding DDL's table, this checkpoint will be used to skip binlog event when re-syncing
		// NOTE: when last sharding DDL executed, all this checkpoints will be flushed in the same txn
		qec.tctx.L().Info("save table checkpoint for source",
			zap.String("event", "query"),
			zap.String("sourceTableID", sourceTableID),
			zap.Stringer("start location", startLocation),
			log.WrapStringerField("end location", currentLocation))
		s.saveTablePoint(ddlInfo.sourceTables[0], *currentLocation)
		if !synced {
			qec.tctx.L().Info("source shard group is not synced",
				zap.String("event", "query"),
				zap.String("sourceTableID", sourceTableID),
				zap.Stringer("start location", startLocation),
				log.WrapStringerField("end location", currentLocation))
			return nil
		}

		qec.tctx.L().Info("source shard group is synced",
			zap.String("event", "query"),
			zap.String("sourceTableID", sourceTableID),
			zap.Stringer("start location", startLocation),
			log.WrapStringerField("end location", currentLocation))
		err = s.safeMode.DescForTable(qec.tctx, ddlInfo.targetTables[0]) // try disable safe-mode after sharding group synced
		if err != nil {
			return err
		}
		// maybe multi-groups' sharding DDL synced in this for-loop (one query-event, multi tables)
		if cap(*qec.shardingReSyncCh) < len(needHandleDDLs) {
			*qec.shardingReSyncCh = make(chan *ShardingReSync, len(needHandleDDLs))
		}
		firstEndLocation := group.FirstEndPosUnresolved()
		if firstEndLocation == nil {
			return terror.ErrSyncerUnitFirstEndPosNotFound.Generate(sourceTableID)
		}

		allResolved, err2 := s.sgk.ResolveShardingDDL(ddlInfo.targetTables[0])
		if err2 != nil {
			return err2
		}
		*qec.shardingReSyncCh <- &ShardingReSync{
			currLocation:   *firstEndLocation,
			latestLocation: *currentLocation,
			targetTable:    ddlInfo.targetTables[0],
			allResolved:    allResolved,
		}

		// Don't send new DDLInfo to dm-master until all local sql jobs finished
		// since jobWg is flushed by flushJobs before, we don't wait here any more

		// NOTE: if we need singleton Syncer (without dm-master) to support sharding DDL sync
		// we should add another config item to differ, and do not save DDLInfo, and not wait for ddlExecInfo

		// construct & send shard DDL info into etcd, DM-master will handle it.
		shardInfo := s.pessimist.ConstructInfo(ddlInfo.targetTables[0].Schema, ddlInfo.targetTables[0].Name, needHandleDDLs)
		rev, err2 := s.pessimist.PutInfo(qec.tctx.Ctx, shardInfo)
		if err2 != nil {
			return err2
		}
		metrics.ShardLockResolving.WithLabelValues(s.cfg.Name, s.cfg.SourceID).Set(1) // block and wait DDL lock to be synced
		qec.tctx.L().Info("putted shard DDL info", zap.Stringer("info", shardInfo), zap.Int64("revision", rev))

		shardOp, err2 := s.pessimist.GetOperation(qec.tctx.Ctx, shardInfo, rev+1)
		metrics.ShardLockResolving.WithLabelValues(s.cfg.Name, s.cfg.SourceID).Set(0)
		if err2 != nil {
			return err2
		}

		if shardOp.Exec {
			failpoint.Inject("ShardSyncedExecutionExit", func() {
				qec.tctx.L().Warn("exit triggered", zap.String("failpoint", "ShardSyncedExecutionExit"))
				//nolint:errcheck
				s.flushCheckPoints()
				utils.OsExit(1)
			})
			failpoint.Inject("SequenceShardSyncedExecutionExit", func() {
				group := s.sgk.Group(ddlInfo.targetTables[0])
				if group != nil {
					// exit in the first round sequence sharding DDL only
					if group.meta.ActiveIdx() == 1 {
						qec.tctx.L().Warn("exit triggered", zap.String("failpoint", "SequenceShardSyncedExecutionExit"))
						//nolint:errcheck
						s.flushCheckPoints()
						utils.OsExit(1)
					}
				}
			})

			qec.tctx.L().Info("execute DDL job",
				zap.String("event", "query"),
				zap.Stringer("queryEventContext", qec),
				zap.String("sourceTableID", sourceTableID),
				zap.Stringer("operation", shardOp))
		} else {
			qec.tctx.L().Info("ignore DDL job",
				zap.String("event", "query"),
				zap.Stringer("queryEventContext", qec),
				zap.String("sourceTableID", sourceTableID),
				zap.Stringer("operation", shardOp))
		}
	}

	qec.tctx.L().Info("start to handle ddls in shard mode", zap.String("event", "query"), zap.Stringer("queryEventContext", qec))

	// interrupted after track DDL and before execute DDL.
	failpoint.Inject("FlushCheckpointStage", func(val failpoint.Value) {
		err = handleFlushCheckpointStage(2, val.(int), "before execute DDL")
		if err != nil {
			failpoint.Return(err)
		}
	})

	job := newDDLJob(qec)
	_, err = s.handleJobFunc(job)
	if err != nil {
		return err
	}

	err = s.execError.Load()
	if err != nil {
		qec.tctx.L().Error("error detected when executing SQL job", log.ShortError(err))
		// nolint:nilerr
		return nil
	}

	if qec.onlineDDLTable != nil {
		err = s.clearOnlineDDL(qec.tctx, ddlInfo.targetTables[0])
		if err != nil {
			return err
		}
	}

	qec.tctx.L().Info("finish to handle ddls in shard mode", zap.String("event", "query"), zap.Stringer("queryEventContext", qec))
	return nil
}

// trackDDL tracks ddl in schemaTracker.
func (s *Syncer) trackDDL(usedSchema string, trackInfo *ddlInfo, ec *eventContext) error {
	var (
		srcTables    = trackInfo.sourceTables
		targetTables = trackInfo.targetTables
		srcTable     = srcTables[0]
	)

	// Make sure the needed tables are all loaded into the schema tracker.
	var (
		shouldExecDDLOnSchemaTracker bool
		shouldSchemaExist            bool
		shouldTableExistNum          int  // tableNames[:shouldTableExistNum] should exist
		shouldRefTableExistNum       int  // tableNames[1:shouldTableExistNum] should exist, since first one is "caller table"
		tryFetchDownstreamTable      bool // to make sure if not exists will execute correctly
		shouldReTrackDownstreamIndex bool // retrack downstreamIndex
	)

	switch node := trackInfo.originStmt.(type) {
	case *ast.CreateDatabaseStmt:
		shouldExecDDLOnSchemaTracker = true
	case *ast.AlterDatabaseStmt:
		shouldExecDDLOnSchemaTracker = true
		shouldSchemaExist = true
	case *ast.DropDatabaseStmt:
		shouldExecDDLOnSchemaTracker = true
		shouldReTrackDownstreamIndex = true
		if s.cfg.ShardMode == "" {
			if err := s.checkpoint.DeleteSchemaPoint(ec.tctx, srcTable.Schema); err != nil {
				return err
			}
		}
	case *ast.RecoverTableStmt:
		shouldExecDDLOnSchemaTracker = true
		shouldSchemaExist = true
	case *ast.CreateTableStmt, *ast.CreateViewStmt:
		shouldExecDDLOnSchemaTracker = true
		shouldSchemaExist = true
		// for CREATE TABLE LIKE/AS, the reference tables should exist
		shouldRefTableExistNum = len(srcTables)
		tryFetchDownstreamTable = true
	case *ast.DropTableStmt:
		shouldExecDDLOnSchemaTracker = true
		shouldReTrackDownstreamIndex = true
		if err := s.checkpoint.DeleteTablePoint(ec.tctx, srcTable); err != nil {
			return err
		}
	case *ast.RenameTableStmt, *ast.CreateIndexStmt, *ast.DropIndexStmt, *ast.RepairTableStmt:
		shouldExecDDLOnSchemaTracker = true
		shouldSchemaExist = true
		shouldTableExistNum = 1
		shouldReTrackDownstreamIndex = true
	case *ast.AlterTableStmt:
		shouldSchemaExist = true
		shouldReTrackDownstreamIndex = true
		// for DDL that adds FK, since TiDB doesn't fully support it yet, we simply ignore execution of this DDL.
		switch {
		case len(node.Specs) == 1 && node.Specs[0].Constraint != nil && node.Specs[0].Constraint.Tp == ast.ConstraintForeignKey:
			shouldTableExistNum = 1
			shouldExecDDLOnSchemaTracker = false
		case node.Specs[0].Tp == ast.AlterTableRenameTable:
			shouldTableExistNum = 1
			shouldExecDDLOnSchemaTracker = true
		default:
			shouldTableExistNum = len(srcTables)
			shouldExecDDLOnSchemaTracker = true
		}
	case *ast.LockTablesStmt, *ast.UnlockTablesStmt, *ast.CleanupTableLockStmt, *ast.TruncateTableStmt:
		break
	default:
		ec.tctx.L().DPanic("unhandled DDL type cannot be tracked", zap.Stringer("type", reflect.TypeOf(trackInfo.originStmt)))
	}

	if shouldReTrackDownstreamIndex {
		s.schemaTracker.RemoveDownstreamSchema(s.tctx, targetTables)
	}

	if shouldSchemaExist {
		if err := s.schemaTracker.CreateSchemaIfNotExists(srcTable.Schema); err != nil {
			return terror.ErrSchemaTrackerCannotCreateSchema.Delegate(err, srcTable.Schema)
		}
	}
	for i := 0; i < shouldTableExistNum; i++ {
		if _, err := s.getTableInfo(ec.tctx, srcTables[i], targetTables[i]); err != nil {
			return err
		}
	}
	// skip getTable before in above loop
	// nolint:ifshort
	start := 1
	if shouldTableExistNum > start {
		start = shouldTableExistNum
	}
	for i := start; i < shouldRefTableExistNum; i++ {
		if err := s.schemaTracker.CreateSchemaIfNotExists(srcTables[i].Schema); err != nil {
			return terror.ErrSchemaTrackerCannotCreateSchema.Delegate(err, srcTables[i].Schema)
		}
		if _, err := s.getTableInfo(ec.tctx, srcTables[i], targetTables[i]); err != nil {
			return err
		}
	}

	if tryFetchDownstreamTable {
		// ignore table not exists error, just try to fetch table from downstream.
		_, _ = s.getTableInfo(ec.tctx, srcTables[0], targetTables[0])
	}

	if shouldExecDDLOnSchemaTracker {
		if err := s.schemaTracker.Exec(ec.tctx.Ctx, usedSchema, trackInfo.originDDL); err != nil {
			if ignoreTrackerDDLError(err) {
				ec.tctx.L().Warn("will ignore a DDL error when tracking",
					zap.String("schema", usedSchema),
					zap.String("statement", trackInfo.originDDL),
					log.WrapStringerField("location", ec.currentLocation),
					log.ShortError(err))
				return nil
			}
			ec.tctx.L().Error("cannot track DDL",
				zap.String("schema", usedSchema),
				zap.String("statement", trackInfo.originDDL),
				log.WrapStringerField("location", ec.currentLocation),
				log.ShortError(err))
			return terror.ErrSchemaTrackerCannotExecDDL.Delegate(err, trackInfo.originDDL)
		}
		s.exprFilterGroup.ResetExprs(srcTable)
	}

	return nil
}

func (s *Syncer) trackOriginDDL(ev *replication.QueryEvent, ec eventContext) (map[string]map[string]struct{}, error) {
	originSQL := strings.TrimSpace(string(ev.Query))
	if originSQL == "BEGIN" || originSQL == "" || utils.IsBuildInSkipDDL(originSQL) {
		return nil, nil
	}
	var err error
	qec := &queryEventContext{
		eventContext:    &ec,
		ddlSchema:       string(ev.Schema),
		originSQL:       utils.TrimCtrlChars(originSQL),
		splitDDLs:       make([]string, 0),
		appliedDDLs:     make([]string, 0),
		sourceTbls:      make(map[string]map[string]struct{}),
		eventStatusVars: ev.StatusVars,
	}
	qec.p, err = event.GetParserForStatusVars(ev.StatusVars)
	if err != nil {
		s.tctx.L().Warn("found error when get sql_mode from binlog status_vars", zap.Error(err))
	}
	stmt, err := parseOneStmt(qec)
	if err != nil {
		// originSQL can't be parsed => can't be tracked by schema tracker
		// we can use operate-schema to set a compatible schema after this
		return nil, err
	}

	if _, ok := stmt.(ast.DDLNode); !ok {
		return nil, nil
	}

	// TiDB can't handle multi schema change DDL, so we split it here.
	qec.splitDDLs, err = parserpkg.SplitDDL(stmt, qec.ddlSchema)
	if err != nil {
		return nil, err
	}

	affectedTbls := make(map[string]map[string]struct{})
	for _, sql := range qec.splitDDLs {
		ddlInfo, err := s.genDDLInfo(qec, sql)
		if err != nil {
			return nil, err
		}
		sourceTable := ddlInfo.sourceTables[0]
		switch ddlInfo.originStmt.(type) {
		case *ast.DropDatabaseStmt:
			delete(affectedTbls, sourceTable.Schema)
		case *ast.DropTableStmt:
			if affectedTable, ok := affectedTbls[sourceTable.Schema]; ok {
				delete(affectedTable, sourceTable.Name)
			}
		default:
			if _, ok := affectedTbls[sourceTable.Schema]; !ok {
				affectedTbls[sourceTable.Schema] = make(map[string]struct{})
			}
			affectedTbls[sourceTable.Schema][sourceTable.Name] = struct{}{}
		}
		err = s.trackDDL(qec.ddlSchema, ddlInfo, qec.eventContext)
		if err != nil {
			return nil, err
		}
	}

	return affectedTbls, nil
}

func (s *Syncer) genRouter() error {
	s.tableRouter, _ = router.NewRouter(s.cfg.CaseSensitive, []*router.TableRule{})
	for _, rule := range s.cfg.RouteRules {
		err := s.tableRouter.AddRule(rule)
		if err != nil {
			return terror.ErrSyncerUnitGenTableRouter.Delegate(err)
		}
	}
	return nil
}

func (s *Syncer) loadTableStructureFromDump(ctx context.Context) error {
	logger := s.tctx.L()
	files, err := storage.CollectDirFiles(ctx, s.cfg.LoaderConfig.Dir, nil)
	if err != nil {
		logger.Warn("fail to get dump files", zap.Error(err))
		failpoint.Inject("S3GetDumpFilesCheck", func() {
			panic(errors.Annotate(err, "fail to get dump files"))
		})
		return err
	}
	var dbs, tables []string
	var tableFiles [][2]string // [db, filename]
	for f := range files {
		if db, ok := utils.GetDBFromDumpFilename(f); ok {
			dbs = append(dbs, db)
			continue
		}
		if db, table, ok := utils.GetTableFromDumpFilename(f); ok {
			cols, _ := s.tableRouter.FetchExtendColumn(db, table, s.cfg.SourceID)
			if len(cols) > 0 {
				continue
			}
			tables = append(tables, dbutil.TableName(db, table))
			tableFiles = append(tableFiles, [2]string{db, f})
			continue
		}
	}
	logger.Info("fetch table structure from dump files",
		zap.Strings("database", dbs),
		zap.Any("tables", tables))
	for _, db := range dbs {
		if err = s.schemaTracker.CreateSchemaIfNotExists(db); err != nil {
			return err
		}
	}

	var firstErr error
	setFirstErr := func(err error) {
		if firstErr == nil {
			firstErr = err
		}
	}

	for _, dbAndFile := range tableFiles {
		db, file := dbAndFile[0], dbAndFile[1]
		content, err2 := storage.ReadFile(ctx, s.cfg.LoaderConfig.Dir, file, nil)
		if err2 != nil {
			logger.Warn("fail to read file for creating table in schema tracker",
				zap.String("db", db),
				zap.String("path", s.cfg.LoaderConfig.Dir),
				zap.String("file", file),
				zap.Error(err))
			setFirstErr(err2)
			continue
		}
		stmts := bytes.Split(content, []byte(";"))
		for _, stmt := range stmts {
			stmt = bytes.TrimSpace(stmt)
			if len(stmt) == 0 || bytes.HasPrefix(stmt, []byte("/*")) {
				continue
			}
			err = s.schemaTracker.Exec(ctx, db, string(stmt))
			if err != nil {
				logger.Warn("fail to create table for dump files",
					zap.Any("path", s.cfg.LoaderConfig.Dir),
					zap.Any("file", file),
					zap.ByteString("statement", stmt),
					zap.Error(err))
				setFirstErr(err)
			}
		}
	}
	return firstErr
}

func (s *Syncer) createDBs(ctx context.Context) error {
	var err error
	dbCfg := s.cfg.From
	dbCfg.RawDBCfg = config.DefaultRawDBConfig().SetReadTimeout(maxDMLConnectionTimeout)
	fromDB, fromConns, err := dbconn.CreateConns(s.tctx, s.cfg, &dbCfg, 1)
	if err != nil {
		return err
	}
	s.fromDB = &dbconn.UpStreamConn{BaseDB: fromDB}
	s.fromConn = fromConns[0]
	conn, err := s.fromDB.BaseDB.GetBaseConn(ctx)
	if err != nil {
		return err
	}
	lcFlavor, err := utils.FetchLowerCaseTableNamesSetting(ctx, conn.DBConn)
	if err != nil {
		return err
	}
	s.SourceTableNamesFlavor = lcFlavor

	hasSQLMode := false
	// get sql_mode from upstream db
	if s.cfg.To.Session == nil {
		s.cfg.To.Session = make(map[string]string)
	} else {
		for k := range s.cfg.To.Session {
			if strings.ToLower(k) == "sql_mode" {
				hasSQLMode = true
				break
			}
		}
	}
	if !hasSQLMode {
		sqlMode, err2 := utils.GetGlobalVariable(ctx, s.fromDB.BaseDB.DB, "sql_mode")
		if err2 != nil {
			s.tctx.L().Warn("cannot get sql_mode from upstream database, the sql_mode will be assigned \"IGNORE_SPACE, NO_AUTO_VALUE_ON_ZERO, ALLOW_INVALID_DATES\"", log.ShortError(err2))
		}
		sqlModes, err3 := utils.AdjustSQLModeCompatible(sqlMode)
		if err3 != nil {
			s.tctx.L().Warn("cannot adjust sql_mode compatible, the sql_mode will be assigned  stay the same", log.ShortError(err3))
		}
		s.cfg.To.Session["sql_mode"] = sqlModes
	}

	dbCfg = s.cfg.To
	dbCfg.RawDBCfg = config.DefaultRawDBConfig().
		SetReadTimeout(maxDMLConnectionTimeout).
		SetMaxIdleConns(s.cfg.WorkerCount)

	s.toDB, s.toDBConns, err = dbconn.CreateConns(s.tctx, s.cfg, &dbCfg, s.cfg.WorkerCount)
	if err != nil {
		dbconn.CloseUpstreamConn(s.tctx, s.fromDB) // release resources acquired before return with error
		return err
	}
	// baseConn for ddl
	dbCfg = s.cfg.To
	dbCfg.RawDBCfg = config.DefaultRawDBConfig().SetReadTimeout(maxDDLConnectionTimeout)

	var ddlDBConns []*dbconn.DBConn
	s.ddlDB, ddlDBConns, err = dbconn.CreateConns(s.tctx, s.cfg, &dbCfg, 2)
	if err != nil {
		dbconn.CloseUpstreamConn(s.tctx, s.fromDB)
		dbconn.CloseBaseDB(s.tctx, s.toDB)
		return err
	}
	s.ddlDBConn = ddlDBConns[0]
	s.downstreamTrackConn = ddlDBConns[1]
	printServerVersion(s.tctx, s.fromDB.BaseDB, "upstream")
	printServerVersion(s.tctx, s.toDB, "downstream")

	return nil
}

// closeBaseDB closes all opened DBs, rollback for createConns.
func (s *Syncer) closeDBs() {
	dbconn.CloseUpstreamConn(s.tctx, s.fromDB)
	dbconn.CloseBaseDB(s.tctx, s.toDB)
	dbconn.CloseBaseDB(s.tctx, s.ddlDB)
}

// record skip ddl/dml sqls' position
// make newJob's sql argument empty to distinguish normal sql and skips sql.
func (s *Syncer) recordSkipSQLsLocation(ec *eventContext) error {
	job := newSkipJob(ec)
	_, err := s.handleJobFunc(job)
	return err
}

// flushJobs add a flush job and wait for all jobs finished.
// NOTE: currently, flush job is always sync operation.
func (s *Syncer) flushJobs() error {
	flushJobSeq := s.getFlushSeq()
	s.tctx.L().Info("flush all jobs", zap.Stringer("global checkpoint", s.checkpoint), zap.Int64("flush job seq", flushJobSeq))
	job := newFlushJob(s.cfg.WorkerCount, flushJobSeq)
	_, err := s.handleJobFunc(job)
	return err
}

func (s *Syncer) reSyncBinlog(tctx tcontext.Context, location binlog.Location) error {
	if err := s.retrySyncGTIDs(); err != nil {
		return err
	}
	// close still running sync
	return s.streamerController.ReopenWithRetry(&tctx, location)
}

func (s *Syncer) route(table *filter.Table) *filter.Table {
	if table.Schema == "" {
		return table
	}
	targetSchema, targetTable, err := s.tableRouter.Route(table.Schema, table.Name)
	if err != nil {
		s.tctx.L().Error("fail to route table", zap.Stringer("table", table), zap.Error(err)) // log the error, but still continue
	}
	if targetSchema == "" {
		return table
	}
	if targetTable == "" {
		targetTable = table.Name
	}

	return &filter.Table{Schema: targetSchema, Name: targetTable}
}

func (s *Syncer) IsRunning() bool {
	return s.running.Load()
}

func (s *Syncer) isClosed() bool {
	return s.closed.Load()
}

// Close closes syncer.
func (s *Syncer) Close() {
	s.Lock()
	defer s.Unlock()

	if s.isClosed() {
		return
	}
	s.stopSync()
	s.closeDBs()
	s.checkpoint.Close()
	if err := s.schemaTracker.Close(); err != nil {
		s.tctx.L().Error("fail to close schema tracker", log.ShortError(err))
	}
	if s.sgk != nil {
		s.sgk.Close()
	}
	s.closeOnlineDDL()
	// when closing syncer by `stop-task`, remove active relay log from hub
	s.removeActiveRelayLog()
	metrics.RemoveLabelValuesWithTaskInMetrics(s.cfg.Name)

	s.runWg.Wait()
	s.closed.Store(true)
}

// Kill kill syncer without graceful.
func (s *Syncer) Kill() {
	s.tctx.L().Warn("kill syncer without graceful")
	s.runCancel()
	s.syncCancel()
	s.Close()
}

// stopSync stops stream and rollbacks checkpoint now it used by Close() and Pause().
func (s *Syncer) stopSync() {
	// before re-write workflow for s.syncer, simply close it
	// when resuming, re-create s.syncer

	if s.streamerController != nil {
		s.streamerController.Close()
	}

	// try to rollback checkpoints, if they already flushed, no effect, this operation should call before close schemaTracker
	prePos := s.checkpoint.GlobalPoint()
	s.checkpoint.Rollback(s.schemaTracker)
	currPos := s.checkpoint.GlobalPoint()
	if binlog.CompareLocation(prePos, currPos, s.cfg.EnableGTID) != 0 {
		s.tctx.L().Warn("something wrong with rollback global checkpoint", zap.Stringer("previous position", prePos), zap.Stringer("current position", currPos))
	}
}

func (s *Syncer) closeOnlineDDL() {
	if s.onlineDDL != nil {
		s.onlineDDL.Close()
		s.onlineDDL = nil
	}
}

// Pause implements Unit.Pause.
func (s *Syncer) Pause() {
	if s.isClosed() {
		s.tctx.L().Warn("try to pause, but already closed")
		return
	}
	s.stopSync()
}

// Resume resumes the paused process.
func (s *Syncer) Resume(ctx context.Context, pr chan pb.ProcessResult) {
	if s.isClosed() {
		s.tctx.L().Warn("try to resume, but already closed")
		return
	}

	// continue the processing
	s.reset()
	// reset database conns
	err := s.resetDBs(s.tctx.WithContext(ctx))
	if err != nil {
		pr <- pb.ProcessResult{
			IsCanceled: false,
			Errors: []*pb.ProcessError{
				unit.NewProcessError(err),
			},
		}
		return
	}
	s.Process(ctx, pr)
}

<<<<<<< HEAD
=======
// CheckCanUpdateCfg check if task config can be updated.
// 1. task must not in a pessimistic ddl state.
// 2. only balist, route/filter rules and syncerConfig can be updated at this moment.
>>>>>>> 65db3c52
func (s *Syncer) CheckCanUpdateCfg(newCfg *config.SubTaskConfig) error {
	s.RLock()
	defer s.RUnlock()
	// can't update when in sharding merge
	if s.cfg.ShardMode == config.ShardPessimistic {
		_, tables := s.sgk.UnresolvedTables()
		if len(tables) > 0 {
			return terror.ErrSyncerUnitUpdateConfigInSharding.Generate(tables)
		}
	}

	oldCfg, err := s.cfg.Clone()
	if err != nil {
		return err
	}
	oldCfg.BAList = newCfg.BAList
	oldCfg.BWList = newCfg.BWList
	oldCfg.RouteRules = newCfg.RouteRules
	oldCfg.FilterRules = newCfg.FilterRules
	oldCfg.SyncerConfig = newCfg.SyncerConfig
<<<<<<< HEAD
	newCfg.To.Session = oldCfg.To.Session // session is adjused in `createDBs`
	println("---------old------------")
	println(oldCfg.String())
	println("---------old------------")

	println("---------new------------")
	println(newCfg.String())
	println("---------new------------")
=======
	newCfg.To.Session = oldCfg.To.Session // session is adjusted in `createDBs`
>>>>>>> 65db3c52
	if oldCfg.String() != newCfg.String() {
		return terror.ErrWorkerUpdateSubTaskConfig.Generate(newCfg.Name, s.Type().String())
	}
	return nil
}

// Update implements Unit.Update
// now, only support to update config for routes, filters, column-mappings, block-allow-list
// now no config diff implemented, so simply re-init use new config.
func (s *Syncer) Update(ctx context.Context, cfg *config.SubTaskConfig) error {
	s.Lock()
	defer s.Unlock()
	if s.cfg.ShardMode == config.ShardPessimistic {
		_, tables := s.sgk.UnresolvedTables()
		if len(tables) > 0 {
			return terror.ErrSyncerUnitUpdateConfigInSharding.Generate(tables)
		}
	}

	var (
		err              error
		oldBaList        *filter.Filter
		oldTableRouter   *router.RouteTable
		oldBinlogFilter  *bf.BinlogEvent
		oldColumnMapping *cm.Mapping
	)

	defer func() {
		if err == nil {
			return
		}
		if oldBaList != nil {
			s.baList = oldBaList
		}
		if oldTableRouter != nil {
			s.tableRouter = oldTableRouter
		}
		if oldBinlogFilter != nil {
			s.binlogFilter = oldBinlogFilter
		}
		if oldColumnMapping != nil {
			s.columnMapping = oldColumnMapping
		}
	}()

	// update block-allow-list
	oldBaList = s.baList
	s.baList, err = filter.New(cfg.CaseSensitive, cfg.BAList)
	if err != nil {
		return terror.ErrSyncerUnitGenBAList.Delegate(err)
	}

	// update route
	oldTableRouter = s.tableRouter
	s.tableRouter, err = router.NewRouter(cfg.CaseSensitive, cfg.RouteRules)
	if err != nil {
		return terror.ErrSyncerUnitGenTableRouter.Delegate(err)
	}

	// update binlog filter
	oldBinlogFilter = s.binlogFilter
	s.binlogFilter, err = bf.NewBinlogEvent(cfg.CaseSensitive, cfg.FilterRules)
	if err != nil {
		return terror.ErrSyncerUnitGenBinlogEventFilter.Delegate(err)
	}

	// update column-mappings
	oldColumnMapping = s.columnMapping
	s.columnMapping, err = cm.NewMapping(cfg.CaseSensitive, cfg.ColumnMappingRules)
	if err != nil {
		return terror.ErrSyncerUnitGenColumnMapping.Delegate(err)
	}

	switch s.cfg.ShardMode {
	case config.ShardPessimistic:
		// re-init sharding group
		err = s.sgk.Init()
		if err != nil {
			return err
		}

		err = s.initShardingGroups(context.Background(), false) // FIXME: fix context when re-implementing `Update`
		if err != nil {
			return err
		}
	case config.ShardOptimistic:
		err = s.initOptimisticShardDDL(context.Background()) // FIXME: fix context when re-implementing `Update`
		if err != nil {
			return err
		}
	}

	// update l.cfg
	s.cfg.BAList = cfg.BAList
	s.cfg.RouteRules = cfg.RouteRules
	s.cfg.FilterRules = cfg.FilterRules
	s.cfg.ColumnMappingRules = cfg.ColumnMappingRules

	// update timezone
	if s.timezone == nil {
		s.timezone, err = str2TimezoneOrFromDB(s.tctx.WithContext(ctx), s.cfg.Timezone, &s.cfg.To)
		return err
	}
	// update syncer config
	s.cfg.SyncerConfig = cfg.SyncerConfig
	return nil
}

// assume that reset master before switching to new master, and only the new master would write
// it's a weak function to try best to fix gtid set while switching master/slave.
func (s *Syncer) retrySyncGTIDs() error {
	// NOTE: our (per-table based) checkpoint does not support GTID yet, implement it if needed
	// TODO: support GTID
	s.tctx.L().Warn("our (per-table based) checkpoint does not support GTID yet")
	return nil
}

// checkpointID returns ID which used for checkpoint table.
func (s *Syncer) checkpointID() string {
	if len(s.cfg.SourceID) > 0 {
		return s.cfg.SourceID
	}
	return strconv.FormatUint(uint64(s.cfg.ServerID), 10)
}

// UpdateFromConfig updates config for `From`.
func (s *Syncer) UpdateFromConfig(cfg *config.SubTaskConfig) error {
	s.Lock()
	defer s.Unlock()
	s.fromDB.BaseDB.Close()

	s.cfg.From = cfg.From

	var err error
	s.cfg.From.RawDBCfg = config.DefaultRawDBConfig().SetReadTimeout(maxDMLConnectionTimeout)
	s.fromDB, err = dbconn.NewUpStreamConn(&s.cfg.From)
	if err != nil {
		s.tctx.L().Error("fail to create baseConn connection", log.ShortError(err))
		return err
	}

	s.syncCfg, err = subtaskCfg2BinlogSyncerCfg(s.cfg, s.timezone)
	if err != nil {
		return err
	}

	if s.streamerController != nil {
		s.streamerController.UpdateSyncCfg(s.syncCfg, s.fromDB)
	}
	return nil
}

// ShardDDLOperation returns the current pending to handle shard DDL lock operation.
func (s *Syncer) ShardDDLOperation() *pessimism.Operation {
	return s.pessimist.PendingOperation()
}

func (s *Syncer) setErrLocation(startLocation, endLocation *binlog.Location, isQueryEventEvent bool) {
	s.errLocation.Lock()
	defer s.errLocation.Unlock()

	s.errLocation.isQueryEvent = isQueryEventEvent
	if s.errLocation.startLocation == nil || startLocation == nil {
		s.errLocation.startLocation = startLocation
	} else if binlog.CompareLocation(*startLocation, *s.errLocation.startLocation, s.cfg.EnableGTID) < 0 {
		s.errLocation.startLocation = startLocation
	}

	if s.errLocation.endLocation == nil || endLocation == nil {
		s.errLocation.endLocation = endLocation
	} else if binlog.CompareLocation(*endLocation, *s.errLocation.endLocation, s.cfg.EnableGTID) < 0 {
		s.errLocation.endLocation = endLocation
	}
}

func (s *Syncer) getErrLocation() (*binlog.Location, bool) {
	s.errLocation.Lock()
	defer s.errLocation.Unlock()
	return s.errLocation.startLocation, s.errLocation.isQueryEvent
}

func (s *Syncer) handleEventError(err error, startLocation, endLocation binlog.Location, isQueryEvent bool, originSQL string) error {
	if err == nil {
		return nil
	}
	s.setErrLocation(&startLocation, &endLocation, isQueryEvent)
	if len(originSQL) > 0 {
		return terror.Annotatef(err, "startLocation: [%s], endLocation: [%s], origin SQL: [%s]", startLocation, endLocation, originSQL)
	}
	return terror.Annotatef(err, "startLocation: [%s], endLocation: [%s]", startLocation, endLocation)
}

// getEvent gets an event from streamerController or errOperatorHolder.
func (s *Syncer) getEvent(tctx *tcontext.Context, startLocation binlog.Location) (*replication.BinlogEvent, error) {
	// next event is a replace or inject event
	if s.isReplacingOrInjectingErr {
		s.tctx.L().Info("try to get replace or inject event", zap.Stringer("location", startLocation))
		return s.errOperatorHolder.GetEvent(startLocation)
	}

	e, err := s.streamerController.GetEvent(tctx)
	if err == nil {
		s.locations.update(e)
	}
	return e, err
}

func (s *Syncer) adjustGlobalPointGTID(tctx *tcontext.Context) (bool, error) {
	location := s.checkpoint.GlobalPoint()
	// situations that don't need to adjust
	// 1. GTID is not enabled
	// 2. location already has GTID position
	// 3. location is totally new, has no position info
	// 4. location is too early thus not a COMMIT location, which happens when it's reset by other logic
	if !s.cfg.EnableGTID || location.GTIDSetStr() != "" || location.Position.Name == "" || location.Position.Pos == 4 {
		return false, nil
	}
	// set enableGTID to false for new streamerController
	streamerController := NewStreamerController(s.syncCfg, false, s.fromDB, s.cfg.RelayDir, s.timezone, s.relay)

	endPos := binlog.AdjustPosition(location.Position)
	startPos := mysql.Position{
		Name: endPos.Name,
		Pos:  0,
	}
	startLocation := location.Clone()
	startLocation.Position = startPos

	err := streamerController.Start(tctx, startLocation)
	if err != nil {
		return false, err
	}
	defer streamerController.Close()

	gs, err := reader.GetGTIDsForPosFromStreamer(tctx.Context(), streamerController.streamer, endPos)
	if err != nil {
		s.tctx.L().Warn("fail to get gtids for global location", zap.Stringer("pos", location), zap.Error(err))
		return false, err
	}
	dbConn, err := s.fromDB.BaseDB.GetBaseConn(tctx.Context())
	if err != nil {
		s.tctx.L().Warn("fail to build connection", zap.Stringer("pos", location), zap.Error(err))
		return false, err
	}
	gs, err = utils.AddGSetWithPurged(tctx.Context(), gs, dbConn.DBConn)
	if err != nil {
		s.tctx.L().Warn("fail to merge purged gtidSet", zap.Stringer("pos", location), zap.Error(err))
		return false, err
	}
	err = location.SetGTID(gs.Origin())
	if err != nil {
		s.tctx.L().Warn("fail to set gtid for global location", zap.Stringer("pos", location),
			zap.String("adjusted_gtid", gs.String()), zap.Error(err))
		return false, err
	}
	s.saveGlobalPoint(location)
	// redirect streamer for new gtid set location
	err = s.streamerController.RedirectStreamer(tctx, location)
	if err != nil {
		s.tctx.L().Warn("fail to redirect streamer for global location", zap.Stringer("pos", location),
			zap.String("adjusted_gtid", gs.String()), zap.Error(err))
		return false, err
	}
	return true, nil
}

// delLoadTask is called when finish restoring data, to delete load worker in etcd.
func (s *Syncer) delLoadTask() error {
	if s.cli == nil {
		return nil
	}
	_, _, err := ha.DelLoadTask(s.cli, s.cfg.Name, s.cfg.SourceID)
	if err != nil {
		return err
	}
	s.tctx.Logger.Info("delete load worker in etcd for all mode", zap.String("task", s.cfg.Name), zap.String("source", s.cfg.SourceID))
	return nil
}

// DM originally cached s.cfg.QueueSize * s.cfg.WorkerCount dml jobs in memory in 2.0.X.
// Now if compact: false, dmlJobCh and dmlWorker will both cached s.cfg.QueueSize * s.cfg.WorkerCount/2 jobs.
// If compact: true, dmlJobCh, compactor buffer, compactor output channel and dmlWorker will all cached s.cfg.QueueSize * s.cfg.WorkerCount/4 jobs.
func calculateChanSize(queueSize, workerCount int, compact bool) int {
	chanSize := queueSize * workerCount / 2
	if compact {
		chanSize /= 2
	}
	return chanSize
}

func (s *Syncer) flushOptimisticTableInfos(tctx *tcontext.Context) {
	tbls := s.optimist.Tables()
	sourceTables := make([]*filter.Table, 0, len(tbls))
	tableInfos := make([]*model.TableInfo, 0, len(tbls))
	for _, tbl := range tbls {
		sourceTable := tbl[0]
		targetTable := tbl[1]
		tableInfo, err := s.getTableInfo(tctx, &sourceTable, &targetTable)
		if err != nil {
			tctx.L().Error("failed to get table  infos", log.ShortError(err))
			continue
		}
		sourceTables = append(sourceTables, &sourceTable)
		tableInfos = append(tableInfos, tableInfo)
	}
	if err := s.checkpoint.FlushPointsWithTableInfos(tctx, sourceTables, tableInfos); err != nil {
		tctx.L().Error("failed to flush table points with table infos", log.ShortError(err))
	}
}

func (s *Syncer) setGlobalPointByTime(tctx *tcontext.Context, timeStr string) error {
	// we support two layout
	t, err := time.ParseInLocation(config.StartTimeFormat, timeStr, s.timezone)
	if err != nil {
		t, err = time.ParseInLocation(config.StartTimeFormat2, timeStr, s.timezone)
	}
	if err != nil {
		return err
	}

	var (
		loc   *binlog.Location
		posTp binlog.PosType
	)

	if s.relay != nil {
		subDir := s.relay.Status(nil).(*pb.RelayStatus).RelaySubDir
		relayDir := path.Join(s.cfg.RelayDir, subDir)
		finder := binlog.NewLocalBinlogPosFinder(tctx, s.cfg.EnableGTID, s.cfg.Flavor, relayDir)
		loc, posTp, err = finder.FindByTimestamp(t.Unix())
	} else {
		finder := binlog.NewRemoteBinlogPosFinder(tctx, s.fromDB.BaseDB.DB, s.syncCfg, s.cfg.EnableGTID)
		loc, posTp, err = finder.FindByTimestamp(t.Unix())
	}
	if err != nil {
		s.tctx.L().Error("fail to find binlog position by timestamp",
			zap.Time("time", t),
			zap.Error(err))
		return err
	}

	switch posTp {
	case binlog.InRangeBinlogPos:
		s.tctx.L().Info("find binlog position by timestamp",
			zap.String("time", timeStr),
			zap.Stringer("pos", loc))
	case binlog.BelowLowerBoundBinlogPos:
		s.tctx.L().Warn("fail to find binlog location by timestamp because the timestamp is too early, will use the earliest binlog location",
			zap.String("time", timeStr),
			zap.Any("location", loc))
	case binlog.AboveUpperBoundBinlogPos:
		return terror.ErrConfigStartTimeTooLate.Generate(timeStr)
	}

	err = s.checkpoint.DeleteAllTablePoint(tctx)
	if err != nil {
		return err
	}
	s.checkpoint.SaveGlobalPointForcibly(*loc)
	s.tctx.L().Info("Will replicate from the specified time, the location recorded in checkpoint and config file will be ignored",
		zap.String("time", timeStr),
		zap.Any("locationOfTheTime", loc))
	return nil
}<|MERGE_RESOLUTION|>--- conflicted
+++ resolved
@@ -3572,12 +3572,9 @@
 	s.Process(ctx, pr)
 }
 
-<<<<<<< HEAD
-=======
 // CheckCanUpdateCfg check if task config can be updated.
 // 1. task must not in a pessimistic ddl state.
 // 2. only balist, route/filter rules and syncerConfig can be updated at this moment.
->>>>>>> 65db3c52
 func (s *Syncer) CheckCanUpdateCfg(newCfg *config.SubTaskConfig) error {
 	s.RLock()
 	defer s.RUnlock()
@@ -3598,18 +3595,7 @@
 	oldCfg.RouteRules = newCfg.RouteRules
 	oldCfg.FilterRules = newCfg.FilterRules
 	oldCfg.SyncerConfig = newCfg.SyncerConfig
-<<<<<<< HEAD
-	newCfg.To.Session = oldCfg.To.Session // session is adjused in `createDBs`
-	println("---------old------------")
-	println(oldCfg.String())
-	println("---------old------------")
-
-	println("---------new------------")
-	println(newCfg.String())
-	println("---------new------------")
-=======
 	newCfg.To.Session = oldCfg.To.Session // session is adjusted in `createDBs`
->>>>>>> 65db3c52
 	if oldCfg.String() != newCfg.String() {
 		return terror.ErrWorkerUpdateSubTaskConfig.Generate(newCfg.Name, s.Type().String())
 	}
