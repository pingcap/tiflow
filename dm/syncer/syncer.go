// Copyright 2019 PingCAP, Inc.
//
// Licensed under the Apache License, Version 2.0 (the "License");
// you may not use this file except in compliance with the License.
// You may obtain a copy of the License at
//
//     http://www.apache.org/licenses/LICENSE-2.0
//
// Unless required by applicable law or agreed to in writing, software
// distributed under the License is distributed on an "AS IS" BASIS,
// See the License for the specific language governing permissions and
// limitations under the License.

package syncer

import (
	"bytes"
	"context"
	"crypto/tls"
	"fmt"
	"math"
	"os"
	"path"
	"reflect"
	"strconv"
	"strings"
	"sync"
	"time"

	"github.com/go-mysql-org/go-mysql/mysql"
	"github.com/go-mysql-org/go-mysql/replication"
	"github.com/pingcap/errors"
	"github.com/pingcap/failpoint"
	bf "github.com/pingcap/tidb-tools/pkg/binlog-filter"
	cm "github.com/pingcap/tidb-tools/pkg/column-mapping"
	"github.com/pingcap/tidb-tools/pkg/dbutil"
	"github.com/pingcap/tidb-tools/pkg/filter"
	router "github.com/pingcap/tidb-tools/pkg/table-router"
	toolutils "github.com/pingcap/tidb-tools/pkg/utils"
	"github.com/pingcap/tidb/parser"
	"github.com/pingcap/tidb/parser/ast"
	"github.com/pingcap/tidb/parser/format"
	"github.com/pingcap/tidb/parser/model"
	"github.com/pingcap/tidb/sessionctx"
	"go.etcd.io/etcd/clientv3"
	"go.uber.org/atomic"
	"go.uber.org/zap"

	"github.com/pingcap/tiflow/dm/dm/config"
	common2 "github.com/pingcap/tiflow/dm/dm/ctl/common"
	"github.com/pingcap/tiflow/dm/dm/pb"
	"github.com/pingcap/tiflow/dm/dm/unit"
	"github.com/pingcap/tiflow/dm/pkg/binlog"
	"github.com/pingcap/tiflow/dm/pkg/binlog/common"
	"github.com/pingcap/tiflow/dm/pkg/binlog/event"
	"github.com/pingcap/tiflow/dm/pkg/binlog/reader"
	"github.com/pingcap/tiflow/dm/pkg/conn"
	tcontext "github.com/pingcap/tiflow/dm/pkg/context"
	fr "github.com/pingcap/tiflow/dm/pkg/func-rollback"
	"github.com/pingcap/tiflow/dm/pkg/ha"
	"github.com/pingcap/tiflow/dm/pkg/log"
	parserpkg "github.com/pingcap/tiflow/dm/pkg/parser"
	"github.com/pingcap/tiflow/dm/pkg/schema"
	"github.com/pingcap/tiflow/dm/pkg/shardddl/pessimism"
	"github.com/pingcap/tiflow/dm/pkg/streamer"
	"github.com/pingcap/tiflow/dm/pkg/terror"
	"github.com/pingcap/tiflow/dm/pkg/utils"
	"github.com/pingcap/tiflow/dm/relay"
	"github.com/pingcap/tiflow/dm/syncer/dbconn"
	operator "github.com/pingcap/tiflow/dm/syncer/err-operator"
	"github.com/pingcap/tiflow/dm/syncer/metrics"
	onlineddl "github.com/pingcap/tiflow/dm/syncer/online-ddl-tools"
	sm "github.com/pingcap/tiflow/dm/syncer/safe-mode"
	"github.com/pingcap/tiflow/dm/syncer/shardddl"
	"github.com/pingcap/tiflow/pkg/errorutil"
	"github.com/pingcap/tiflow/pkg/sqlmodel"
)

var (
	maxRetryCount = 100

	retryTimeout = 3 * time.Second

	waitTime = 10 * time.Millisecond

	// MaxDDLConnectionTimeoutMinute also used by SubTask.ExecuteDDL.
	MaxDDLConnectionTimeoutMinute = 5

	maxDMLConnectionTimeout = "5m"
	maxDDLConnectionTimeout = fmt.Sprintf("%dm", MaxDDLConnectionTimeoutMinute)

	maxDMLConnectionDuration, _ = time.ParseDuration(maxDMLConnectionTimeout)
	maxDMLExecutionDuration     = 30 * time.Second

	maxPauseOrStopWaitTime = 10 * time.Second

	adminQueueName     = "admin queue"
	defaultBucketCount = 8
)

// BinlogType represents binlog sync type.
type BinlogType uint8

// binlog sync type.
const (
	RemoteBinlog BinlogType = iota + 1
	LocalBinlog

	skipJobIdx = iota
	ddlJobIdx
	workerJobTSArrayInitSize // size = skip + ddl
)

// waitXIDStatus represents the status for waiting XID event when pause/stop task.
type waitXIDStatus int64

const (
	noWait waitXIDStatus = iota
	waiting
	waitComplete
)

// Syncer can sync your MySQL data to another MySQL database.
type Syncer struct {
	sync.RWMutex

	tctx *tcontext.Context // this ctx only used for logger.

	// this ctx derives from a background ctx and was initialized in s.Run, it is used for some background tasks in s.Run
	// when this ctx cancelled, syncer will shutdown all background running jobs (except the syncDML and syncDDL) and not wait transaction end.
	runCtx    *tcontext.Context
	runCancel context.CancelFunc
	// this ctx only used for syncDML and syncDDL and only cancelled when ungraceful stop.
	syncCtx    *tcontext.Context
	syncCancel context.CancelFunc
	// control all goroutines that started in S.Run
	runWg sync.WaitGroup

	cfg     *config.SubTaskConfig
	syncCfg replication.BinlogSyncerConfig

	sgk       *ShardingGroupKeeper // keeper to keep all sharding (sub) group in this syncer
	pessimist *shardddl.Pessimist  // shard DDL pessimist
	optimist  *shardddl.Optimist   // shard DDL optimist
	cli       *clientv3.Client

	binlogType         BinlogType
	streamerController *StreamerController

	jobWg sync.WaitGroup // counts ddl/flush/asyncFlush job in-flight in s.dmlJobCh and s.ddlJobCh

	schemaTracker *schema.Tracker

	fromDB   *dbconn.UpStreamConn
	fromConn *dbconn.DBConn

	toDB                *conn.BaseDB
	toDBConns           []*dbconn.DBConn
	ddlDB               *conn.BaseDB
	ddlDBConn           *dbconn.DBConn
	downstreamTrackConn *dbconn.DBConn

	dmlJobCh            chan *job
	ddlJobCh            chan *job
	jobsClosed          atomic.Bool
	jobsChanLock        sync.Mutex
	waitXIDJob          atomic.Int64
	isTransactionEnd    bool
	waitTransactionLock sync.Mutex

	tableRouter     *router.Table
	binlogFilter    *bf.BinlogEvent
	columnMapping   *cm.Mapping
	baList          *filter.Filter
	exprFilterGroup *ExprFilterGroup
	sessCtx         sessionctx.Context

	closed atomic.Bool

	start    atomic.Time
	lastTime atomic.Time

	// safeMode is used to track if we need to generate dml with safe-mode
	// For each binlog event, we will set the current value into eventContext because
	// the status of this track may change over time.
	safeMode *sm.SafeMode

	timezone *time.Location

	binlogSizeCount     atomic.Int64
	lastBinlogSizeCount atomic.Int64

	lastCount atomic.Int64
	count     atomic.Int64
	totalTps  atomic.Int64
	tps       atomic.Int64

	filteredInsert atomic.Int64
	filteredUpdate atomic.Int64
	filteredDelete atomic.Int64

	checkpoint            CheckPoint
	checkpointFlushWorker *checkpointFlushWorker
	onlineDDL             onlineddl.OnlinePlugin

	// record process error rather than log.Fatal
	runFatalChan chan *pb.ProcessError
	// record whether error occurred when execute SQLs
	execError atomic.Error

	readerHub              *streamer.ReaderHub
	recordedActiveRelayLog bool

	errOperatorHolder *operator.Holder

	isReplacingOrInjectingErr bool // true if we are in replace or inject events by handle-error

	currentLocationMu struct {
		sync.RWMutex
		currentLocation binlog.Location // use to calc remain binlog size
	}

	errLocation struct {
		sync.RWMutex
		startLocation *binlog.Location
		endLocation   *binlog.Location
		isQueryEvent  bool
	}

	handleJobFunc func(*job) (bool, error)
	flushSeq      int64

	// `lower_case_table_names` setting of upstream db
	SourceTableNamesFlavor utils.LowerCaseTableNamesFlavor

	tsOffset                  atomic.Int64    // time offset between upstream and syncer, DM's timestamp - MySQL's timestamp
	secondsBehindMaster       atomic.Int64    // current task delay second behind upstream
	workerJobTSArray          []*atomic.Int64 // worker's sync job TS array, note that idx=0 is skip idx and idx=1 is ddl idx,sql worker job idx=(queue id + 2)
	lastCheckpointFlushedTime time.Time

	locations *locationRecorder

	relay                      relay.Process
	charsetAndDefaultCollation map[string]string
	idAndCollationMap          map[int]string
}

// NewSyncer creates a new Syncer.
func NewSyncer(cfg *config.SubTaskConfig, etcdClient *clientv3.Client, relay relay.Process) *Syncer {
	logger := log.With(zap.String("task", cfg.Name), zap.String("unit", "binlog replication"))
	syncer := &Syncer{
		pessimist: shardddl.NewPessimist(&logger, etcdClient, cfg.Name, cfg.SourceID),
		optimist:  shardddl.NewOptimist(&logger, etcdClient, cfg.Name, cfg.SourceID),
	}
	syncer.cfg = cfg
	syncer.tctx = tcontext.Background().WithLogger(logger)
	syncer.jobsClosed.Store(true) // not open yet
	syncer.waitXIDJob.Store(int64(noWait))
	syncer.isTransactionEnd = true
	syncer.closed.Store(false)
	syncer.lastBinlogSizeCount.Store(0)
	syncer.binlogSizeCount.Store(0)
	syncer.lastCount.Store(0)
	syncer.count.Store(0)
	syncer.handleJobFunc = syncer.handleJob
	syncer.cli = etcdClient

	syncer.checkpoint = NewRemoteCheckPoint(syncer.tctx, cfg, syncer.checkpointID())

	syncer.binlogType = toBinlogType(relay)
	syncer.errOperatorHolder = operator.NewHolder(&logger)
	syncer.readerHub = streamer.GetReaderHub()

	if cfg.ShardMode == config.ShardPessimistic {
		// only need to sync DDL in sharding mode
		syncer.sgk = NewShardingGroupKeeper(syncer.tctx, cfg)
	}
	syncer.recordedActiveRelayLog = false
	syncer.workerJobTSArray = make([]*atomic.Int64, cfg.WorkerCount+workerJobTSArrayInitSize)
	for i := range syncer.workerJobTSArray {
		syncer.workerJobTSArray[i] = atomic.NewInt64(0)
	}
	syncer.lastCheckpointFlushedTime = time.Time{}
	syncer.relay = relay
	syncer.locations = &locationRecorder{}
	return syncer
}

func (s *Syncer) newJobChans() {
	chanSize := calculateChanSize(s.cfg.QueueSize, s.cfg.WorkerCount, s.cfg.Compact)
	s.dmlJobCh = make(chan *job, chanSize)
	s.ddlJobCh = make(chan *job, s.cfg.QueueSize)
	s.checkpointFlushWorker = &checkpointFlushWorker{
		input:        make(chan *checkpointFlushTask, 16),
		cp:           s.checkpoint,
		execError:    &s.execError,
		afterFlushFn: s.afterFlushCheckpoint,
		addCountFunc: s.addCount,
	}
	s.jobsClosed.Store(false)
}

func (s *Syncer) closeJobChans() {
	s.jobsChanLock.Lock()
	defer s.jobsChanLock.Unlock()
	if s.jobsClosed.Load() {
		return
	}
	close(s.dmlJobCh)
	close(s.ddlJobCh)
	s.checkpointFlushWorker.Close()
	s.jobsClosed.Store(true)
}

// Type implements Unit.Type.
func (s *Syncer) Type() pb.UnitType {
	return pb.UnitType_Sync
}

// Init initializes syncer for a sync task, but not start Process.
// if fail, it should not call s.Close.
// some check may move to checker later.
func (s *Syncer) Init(ctx context.Context) (err error) {
	rollbackHolder := fr.NewRollbackHolder("syncer")
	defer func() {
		if err != nil {
			rollbackHolder.RollbackReverseOrder()
		}
	}()

	tctx := s.tctx.WithContext(ctx)
	if err = s.setTimezone(ctx); err != nil {
		return
	}

	err = s.setSyncCfg()
	if err != nil {
		return err
	}

	err = s.createDBs(ctx)
	if err != nil {
		return err
	}
	rollbackHolder.Add(fr.FuncRollback{Name: "close-DBs", Fn: s.closeDBs})

	s.schemaTracker, err = schema.NewTracker(ctx, s.cfg.Name, s.cfg.To.Session, s.downstreamTrackConn)
	if err != nil {
		return terror.ErrSchemaTrackerInit.Delegate(err)
	}

	if s.cfg.CollationCompatible == config.StrictCollationCompatible {
		s.charsetAndDefaultCollation, s.idAndCollationMap, err = dbconn.GetCharsetAndCollationInfo(tctx, s.fromConn)
		if err != nil {
			return err
		}
	}

	s.streamerController = NewStreamerController(s.syncCfg, s.cfg.EnableGTID, s.fromDB, s.cfg.RelayDir, s.timezone, s.relay)

	s.baList, err = filter.New(s.cfg.CaseSensitive, s.cfg.BAList)
	if err != nil {
		return terror.ErrSyncerUnitGenBAList.Delegate(err)
	}

	s.binlogFilter, err = bf.NewBinlogEvent(s.cfg.CaseSensitive, s.cfg.FilterRules)
	if err != nil {
		return terror.ErrSyncerUnitGenBinlogEventFilter.Delegate(err)
	}

	vars := map[string]string{
		"time_zone": s.timezone.String(),
	}
	s.sessCtx = utils.NewSessionCtx(vars)
	s.exprFilterGroup = NewExprFilterGroup(s.sessCtx, s.cfg.ExprFilter)

	if len(s.cfg.ColumnMappingRules) > 0 {
		s.columnMapping, err = cm.NewMapping(s.cfg.CaseSensitive, s.cfg.ColumnMappingRules)
		if err != nil {
			return terror.ErrSyncerUnitGenColumnMapping.Delegate(err)
		}
	}

	if s.cfg.OnlineDDL {
		s.onlineDDL, err = onlineddl.NewRealOnlinePlugin(tctx, s.cfg)
		if err != nil {
			return err
		}
		rollbackHolder.Add(fr.FuncRollback{Name: "close-onlineDDL", Fn: s.closeOnlineDDL})
	}

	err = s.genRouter()
	if err != nil {
		return err
	}

	var schemaMap map[string]string
	var tableMap map[string]map[string]string
	if s.SourceTableNamesFlavor == utils.LCTableNamesSensitive {
		// TODO: we should avoid call this function multi times
		allTables, err1 := utils.FetchAllDoTables(ctx, s.fromDB.BaseDB.DB, s.baList)
		if err1 != nil {
			return err1
		}
		schemaMap, tableMap = buildLowerCaseTableNamesMap(allTables)
	}

	switch s.cfg.ShardMode {
	case config.ShardPessimistic:
		err = s.sgk.Init()
		if err != nil {
			return err
		}
		err = s.initShardingGroups(ctx, true)
		if err != nil {
			return err
		}
		rollbackHolder.Add(fr.FuncRollback{Name: "close-sharding-group-keeper", Fn: s.sgk.Close})
	case config.ShardOptimistic:
		if err = s.initOptimisticShardDDL(ctx); err != nil {
			return err
		}
	}

	err = s.checkpoint.Init(tctx)
	if err != nil {
		return err
	}
	rollbackHolder.Add(fr.FuncRollback{Name: "close-checkpoint", Fn: s.checkpoint.Close})

	err = s.checkpoint.Load(tctx)
	if err != nil {
		return err
	}
	if s.SourceTableNamesFlavor == utils.LCTableNamesSensitive {
		if err = s.checkpoint.CheckAndUpdate(ctx, schemaMap, tableMap); err != nil {
			return err
		}

		if s.onlineDDL != nil {
			if err = s.onlineDDL.CheckAndUpdate(s.tctx, schemaMap, tableMap); err != nil {
				return err
			}
		}
	}
<<<<<<< HEAD
=======
	s.checkpointFlushWorker = &checkpointFlushWorker{
		input:              nil, // will be created in s.reset()
		cp:                 s.checkpoint,
		execError:          &s.execError,
		afterFlushFn:       s.afterFlushCheckpoint,
		updateJobMetricsFn: s.updateJobMetrics,
	}
>>>>>>> 8a709d74

	// when Init syncer, set active relay log info
	err = s.setInitActiveRelayLog(ctx)
	if err != nil {
		return err
	}
	rollbackHolder.Add(fr.FuncRollback{Name: "remove-active-realylog", Fn: s.removeActiveRelayLog})
	s.reset()
	return nil
}

// buildLowerCaseTableNamesMap build a lower case schema map and lower case table map for all tables
// Input: map of schema --> list of tables
// Output: schema names map: lower_case_schema_name --> schema_name
//         tables names map: lower_case_schema_name --> lower_case_table_name --> table_name
// Note: the result will skip the schemas and tables that their lower_case_name are the same.
func buildLowerCaseTableNamesMap(tables map[string][]string) (map[string]string, map[string]map[string]string) {
	schemaMap := make(map[string]string)
	tablesMap := make(map[string]map[string]string)
	lowerCaseSchemaSet := make(map[string]string)
	for schema, tableNames := range tables {
		lcSchema := strings.ToLower(schema)
		// track if there are multiple schema names with the same lower case name.
		// just skip this kind of schemas.
		if rawSchema, ok := lowerCaseSchemaSet[lcSchema]; ok {
			delete(schemaMap, lcSchema)
			delete(tablesMap, lcSchema)
			log.L().Warn("skip check schema with same lower case value",
				zap.Strings("schemas", []string{schema, rawSchema}))
			continue
		}
		lowerCaseSchemaSet[lcSchema] = schema

		if lcSchema != schema {
			schemaMap[lcSchema] = schema
		}
		tblsMap := make(map[string]string)
		lowerCaseTableSet := make(map[string]string)
		for _, tb := range tableNames {
			lcTbl := strings.ToLower(tb)
			if rawTbl, ok := lowerCaseTableSet[lcTbl]; ok {
				delete(tblsMap, lcTbl)
				log.L().Warn("skip check tables with same lower case value", zap.String("schema", schema),
					zap.Strings("table", []string{tb, rawTbl}))
				continue
			}
			if lcTbl != tb {
				tblsMap[lcTbl] = tb
			}
		}
		if len(tblsMap) > 0 {
			tablesMap[lcSchema] = tblsMap
		}
	}
	return schemaMap, tablesMap
}

// initShardingGroups initializes sharding groups according to source MySQL, filter rules and router rules
// NOTE: now we don't support modify router rules after task has started.
func (s *Syncer) initShardingGroups(ctx context.Context, needCheck bool) error {
	// fetch tables from source and filter them
	sourceTables, err := s.fromDB.FetchAllDoTables(ctx, s.baList)
	if err != nil {
		return err
	}

	// convert according to router rules
	// target-ID -> source-IDs
	mapper := make(map[string][]string, len(sourceTables))
	for schema, tables := range sourceTables {
		for _, table := range tables {
			sourceTable := &filter.Table{Schema: schema, Name: table}
			targetTable := s.route(sourceTable)
			targetID := utils.GenTableID(targetTable)
			sourceID := utils.GenTableID(sourceTable)
			_, ok := mapper[targetID]
			if !ok {
				mapper[targetID] = make([]string, 0, len(tables))
			}
			mapper[targetID] = append(mapper[targetID], sourceID)
		}
	}

	loadMeta, err2 := s.sgk.LoadShardMeta(s.cfg.Flavor, s.cfg.EnableGTID)
	if err2 != nil {
		return err2
	}
	if needCheck && s.SourceTableNamesFlavor == utils.LCTableNamesSensitive {
		// try fix persistent data before init
		schemaMap, tableMap := buildLowerCaseTableNamesMap(sourceTables)
		if err2 = s.sgk.CheckAndFix(loadMeta, schemaMap, tableMap); err2 != nil {
			return err2
		}
	}

	// add sharding group
	for targetID, sourceIDs := range mapper {
		targetTable := utils.UnpackTableID(targetID)
		_, _, _, _, err := s.sgk.AddGroup(targetTable, sourceIDs, loadMeta[targetID], false)
		if err != nil {
			return err
		}
	}

	shardGroup := s.sgk.Groups()
	s.tctx.L().Debug("initial sharding groups", zap.Int("shard group length", len(shardGroup)), zap.Reflect("shard group", shardGroup))

	return nil
}

// IsFreshTask implements Unit.IsFreshTask.
func (s *Syncer) IsFreshTask(ctx context.Context) (bool, error) {
	globalPoint := s.checkpoint.GlobalPoint()
	tablePoint := s.checkpoint.TablePoint()
	// doesn't have neither GTID nor binlog pos
	return binlog.IsFreshPosition(globalPoint, s.cfg.Flavor, s.cfg.EnableGTID) && len(tablePoint) == 0, nil
}

func (s *Syncer) reset() {
	if s.streamerController != nil {
		s.streamerController.Close(s.tctx)
	}
	// create new job chans
	s.newJobChans()

	s.execError.Store(nil)
	s.setErrLocation(nil, nil, false)
	s.isReplacingOrInjectingErr = false
	s.waitXIDJob.Store(int64(noWait))
	s.isTransactionEnd = true
	s.flushSeq = 0
	switch s.cfg.ShardMode {
	case config.ShardPessimistic:
		// every time start to re-sync from resume, we reset status to make it like a fresh syncing
		s.sgk.ResetGroups()
		s.pessimist.Reset()
	case config.ShardOptimistic:
		s.optimist.Reset()
	}
}

func (s *Syncer) resetDBs(tctx *tcontext.Context) error {
	var err error

	for i := 0; i < len(s.toDBConns); i++ {
		err = s.toDBConns[i].ResetConn(tctx)
		if err != nil {
			return terror.WithScope(err, terror.ScopeDownstream)
		}
	}

	if s.onlineDDL != nil {
		err = s.onlineDDL.ResetConn(tctx)
		if err != nil {
			return terror.WithScope(err, terror.ScopeDownstream)
		}
	}

	if s.sgk != nil {
		err = s.sgk.dbConn.ResetConn(tctx)
		if err != nil {
			return terror.WithScope(err, terror.ScopeDownstream)
		}
	}

	err = s.ddlDBConn.ResetConn(tctx)
	if err != nil {
		return terror.WithScope(err, terror.ScopeDownstream)
	}

	err = s.downstreamTrackConn.ResetConn(tctx)
	if err != nil {
		return terror.WithScope(err, terror.ScopeDownstream)
	}

	err = s.checkpoint.ResetConn(tctx)
	if err != nil {
		return terror.WithScope(err, terror.ScopeDownstream)
	}

	return nil
}

// Process implements the dm.Unit interface.
func (s *Syncer) Process(ctx context.Context, pr chan pb.ProcessResult) {
	metrics.SyncerExitWithErrorCounter.WithLabelValues(s.cfg.Name, s.cfg.SourceID).Add(0)

	newCtx, cancel := context.WithCancel(ctx)
	defer cancel()

	// create new done chan
	// use lock of Syncer to avoid Close while Process
	s.Lock()
	if s.isClosed() {
		s.Unlock()
		return
	}
	s.Unlock()

	runFatalChan := make(chan *pb.ProcessError, s.cfg.WorkerCount+1)
	s.runFatalChan = runFatalChan
	var (
		errs   = make([]*pb.ProcessError, 0, 2)
		errsMu sync.Mutex
	)

	var wg sync.WaitGroup
	wg.Add(1)
	go func() {
		defer wg.Done()
		for {
			err, ok := <-runFatalChan
			if !ok {
				return
			}
			cancel() // cancel s.Run
			metrics.SyncerExitWithErrorCounter.WithLabelValues(s.cfg.Name, s.cfg.SourceID).Inc()
			errsMu.Lock()
			errs = append(errs, err)
			errsMu.Unlock()
		}
	}()

	wg.Add(1)
	go func() {
		defer wg.Done()
		<-newCtx.Done() // ctx or newCtx
	}()

	err := s.Run(newCtx)
	if err != nil {
		// returned error rather than sent to runFatalChan
		// cancel goroutines created in s.Run
		cancel()
	}
	close(runFatalChan) // Run returned, all potential fatal sent to s.runFatalChan
	wg.Wait()           // wait for receive all fatal from s.runFatalChan

	if err != nil {
		if utils.IsContextCanceledError(err) {
			s.tctx.L().Info("filter out error caused by user cancel", log.ShortError(err))
		} else {
			metrics.SyncerExitWithErrorCounter.WithLabelValues(s.cfg.Name, s.cfg.SourceID).Inc()
			errsMu.Lock()
			errs = append(errs, unit.NewProcessError(err))
			errsMu.Unlock()
		}
	}

	isCanceled := false
	select {
	case <-ctx.Done():
		isCanceled = true
	default:
	}

	pr <- pb.ProcessResult{
		IsCanceled: isCanceled,
		Errors:     errs,
	}
}

func (s *Syncer) getTableInfo(tctx *tcontext.Context, sourceTable, targetTable *filter.Table) (*model.TableInfo, error) {
	ti, err := s.schemaTracker.GetTableInfo(sourceTable)
	if err == nil {
		return ti, nil
	}
	if !schema.IsTableNotExists(err) {
		return nil, terror.ErrSchemaTrackerCannotGetTable.Delegate(err, sourceTable)
	}

	if err = s.schemaTracker.CreateSchemaIfNotExists(sourceTable.Schema); err != nil {
		return nil, terror.ErrSchemaTrackerCannotCreateSchema.Delegate(err, sourceTable.Schema)
	}

	// if table already exists in checkpoint, create it in schema tracker
	if ti = s.checkpoint.GetFlushedTableInfo(sourceTable); ti != nil {
		if err = s.schemaTracker.CreateTableIfNotExists(sourceTable, ti); err != nil {
			return nil, terror.ErrSchemaTrackerCannotCreateTable.Delegate(err, sourceTable)
		}
		tctx.L().Debug("lazy init table info in schema tracker", zap.Stringer("table", sourceTable))
		return ti, nil
	}

	// if the table does not exist (IsTableNotExists(err)), continue to fetch the table from downstream and create it.
	if ti == nil {
		err = s.trackTableInfoFromDownstream(tctx, sourceTable, targetTable)
		if err != nil {
			return nil, err
		}
	}

	ti, err = s.schemaTracker.GetTableInfo(sourceTable)
	if err != nil {
		return nil, terror.ErrSchemaTrackerCannotGetTable.Delegate(err, sourceTable)
	}
	return ti, nil
}

// trackTableInfoFromDownstream tries to track the table info from the downstream. It will not overwrite existing table.
func (s *Syncer) trackTableInfoFromDownstream(tctx *tcontext.Context, sourceTable, targetTable *filter.Table) error {
	// TODO: Switch to use the HTTP interface to retrieve the TableInfo directly if HTTP port is available
	// use parser for downstream.
	parser2, err := utils.GetParserForConn(tctx.Ctx, s.ddlDBConn.BaseConn.DBConn)
	if err != nil {
		return terror.ErrSchemaTrackerCannotParseDownstreamTable.Delegate(err, targetTable, sourceTable)
	}

	createSQL, err := utils.GetTableCreateSQL(tctx.Ctx, s.ddlDBConn.BaseConn.DBConn, targetTable.String())
	if err != nil {
		return terror.ErrSchemaTrackerCannotFetchDownstreamTable.Delegate(err, targetTable, sourceTable)
	}

	// rename the table back to original.
	var createNode ast.StmtNode
	createNode, err = parser2.ParseOneStmt(createSQL, "", "")
	if err != nil {
		return terror.ErrSchemaTrackerCannotParseDownstreamTable.Delegate(err, targetTable, sourceTable)
	}
	createStmt := createNode.(*ast.CreateTableStmt)
	createStmt.IfNotExists = true
	createStmt.Table.Schema = model.NewCIStr(sourceTable.Schema)
	createStmt.Table.Name = model.NewCIStr(sourceTable.Name)

	// schema tracker sets non-clustered index, so can't handle auto_random.
	if v, _ := s.schemaTracker.GetSystemVar(schema.TiDBClusteredIndex); v == "OFF" {
		for _, col := range createStmt.Cols {
			for i, opt := range col.Options {
				if opt.Tp == ast.ColumnOptionAutoRandom {
					// col.Options is unordered
					col.Options[i] = col.Options[len(col.Options)-1]
					col.Options = col.Options[:len(col.Options)-1]
					break
				}
			}
		}
	}

	var newCreateSQLBuilder strings.Builder
	restoreCtx := format.NewRestoreCtx(format.DefaultRestoreFlags, &newCreateSQLBuilder)
	if err = createStmt.Restore(restoreCtx); err != nil {
		return terror.ErrSchemaTrackerCannotParseDownstreamTable.Delegate(err, targetTable, sourceTable)
	}
	newCreateSQL := newCreateSQLBuilder.String()
	tctx.L().Debug("reverse-synchronized table schema",
		zap.Stringer("sourceTable", sourceTable),
		zap.Stringer("targetTable", targetTable),
		zap.String("sql", newCreateSQL),
	)
	if err = s.schemaTracker.Exec(tctx.Ctx, sourceTable.Schema, newCreateSQL); err != nil {
		return terror.ErrSchemaTrackerCannotCreateTable.Delegate(err, sourceTable)
	}

	return nil
}

var dmlMetric = map[sqlmodel.RowChangeType]string{
	sqlmodel.RowChangeInsert: "insert",
	sqlmodel.RowChangeUpdate: "update",
	sqlmodel.RowChangeDelete: "delete",
}

func (s *Syncer) updateJobMetrics(isFinished bool, queueBucket string, j *job) {
	tp := j.tp
	targetTable := j.targetTable
	count := 1
	if tp == ddl {
		count = len(j.ddls)
	}

	m := metrics.AddedJobsTotal
	if isFinished {
		s.count.Add(int64(count))
		m = metrics.FinishedJobsTotal
	}
	switch tp {
	case dml:
		m.WithLabelValues(dmlMetric[j.dml.Type()], s.cfg.Name, queueBucket, s.cfg.SourceID, s.cfg.WorkerName, targetTable.Schema, targetTable.Name).Add(float64(count))
	case ddl, flush, asyncFlush, conflict, compact:
		m.WithLabelValues(tp.String(), s.cfg.Name, queueBucket, s.cfg.SourceID, s.cfg.WorkerName, targetTable.Schema, targetTable.Name).Add(float64(count))
	case skip, xid:
		// ignore skip/xid jobs
	default:
		s.tctx.L().Warn("unknown job operation type", zap.Stringer("type", j.tp))
	}
}

func (s *Syncer) calcReplicationLag(headerTS int64) int64 {
	return time.Now().Unix() - s.tsOffset.Load() - headerTS
}

// updateReplicationJobTS store job TS, it is called after every batch dml job / one skip job / one ddl job is added and committed.
func (s *Syncer) updateReplicationJobTS(job *job, jobIdx int) {
	// when job is nil mean no job in this bucket, need do reset this bucket job ts to 0
	if job == nil {
		s.workerJobTSArray[jobIdx].Store(0)
	} else {
		s.workerJobTSArray[jobIdx].Store(int64(job.eventHeader.Timestamp))
	}
}

func (s *Syncer) updateReplicationLagMetric() {
	var lag int64
	var minTS int64

	for idx := range s.workerJobTSArray {
		if ts := s.workerJobTSArray[idx].Load(); ts != int64(0) {
			if minTS == int64(0) || ts < minTS {
				minTS = ts
			}
		}
	}
	if minTS != int64(0) {
		lag = s.calcReplicationLag(minTS)
	}
	metrics.ReplicationLagHistogram.WithLabelValues(s.cfg.Name, s.cfg.SourceID, s.cfg.WorkerName).Observe(float64(lag))
	metrics.ReplicationLagGauge.WithLabelValues(s.cfg.Name, s.cfg.SourceID, s.cfg.WorkerName).Set(float64(lag))
	s.secondsBehindMaster.Store(lag)

	failpoint.Inject("ShowLagInLog", func(v failpoint.Value) {
		minLag := v.(int)
		if int(lag) >= minLag {
			s.tctx.L().Info("ShowLagInLog", zap.Int64("lag", lag))
		}
	})

	// reset skip job TS in case of skip job TS is never updated
	if minTS == s.workerJobTSArray[skipJobIdx].Load() {
		s.workerJobTSArray[skipJobIdx].Store(0)
	}

	// reset ddl job TS in case of ddl job TS is never updated
	if minTS == s.workerJobTSArray[ddlJobIdx].Load() {
		s.workerJobTSArray[ddlJobIdx].Store(0)
	}
}

func (s *Syncer) saveTablePoint(table *filter.Table, location binlog.Location) {
	ti, err := s.schemaTracker.GetTableInfo(table)
	if err != nil && table.Name != "" {
		// TODO: if we RENAME tb1 TO tb2, the tracker will remove TableInfo of tb1 but we still save the table
		// checkpoint for tb1. We can delete the table checkpoint in future.
		s.tctx.L().Warn("table info missing from schema tracker",
			zap.Stringer("table", table),
			zap.Stringer("location", location),
			zap.Error(err))
	}
	s.checkpoint.SaveTablePoint(table, location, ti)
}

// only used in tests.
var (
	lastLocation    binlog.Location
	lastLocationNum int
	waitJobsDone    bool
	failExecuteSQL  bool
	failOnce        atomic.Bool
)

// TODO: move to syncer/job.go
// addJob adds one job to DML queue or DDL queue according to its type.
// Caller should prepare all needed jobs before calling this function, addJob should not generate any new jobs.
// There should not be a second way to send jobs to DML queue or DDL queue.
func (s *Syncer) addJob(job *job) {
	failpoint.Inject("countJobFromOneEvent", func() {
		if job.tp == dml {
			if job.currentLocation.Position.Compare(lastLocation.Position) == 0 {
				lastLocationNum++
			} else {
				lastLocation = job.currentLocation
				lastLocationNum = 1
			}
			// trigger a flush after see one job
			if lastLocationNum == 1 {
				waitJobsDone = true
				s.tctx.L().Info("meet the first job of an event", zap.Any("binlog position", lastLocation))
			}
			// mock a execution error after see two jobs.
			if lastLocationNum == 2 {
				failExecuteSQL = true
				s.tctx.L().Info("meet the second job of an event", zap.Any("binlog position", lastLocation))
			}
		}
	})
	failpoint.Inject("countJobFromOneGTID", func() {
		if job.tp == dml {
			if binlog.CompareLocation(job.currentLocation, lastLocation, true) == 0 {
				lastLocationNum++
			} else {
				lastLocation = job.currentLocation
				lastLocationNum = 1
			}
			// trigger a flush after see one job
			if lastLocationNum == 1 {
				waitJobsDone = true
				s.tctx.L().Info("meet the first job of a GTID", zap.Any("binlog position", lastLocation))
			}
			// mock a execution error after see two jobs.
			if lastLocationNum == 2 {
				failExecuteSQL = true
				s.tctx.L().Info("meet the second job of a GTID", zap.Any("binlog position", lastLocation))
			}
		}
	})

	// avoid job.type data race with compactor.run()
	// simply copy the opType for performance, though copy a new job in compactor is better
	tp := job.tp
	switch tp {
	case flush:
		s.jobWg.Add(1)
		s.dmlJobCh <- job
	case asyncFlush:
		s.jobWg.Add(1)
		s.dmlJobCh <- job
	case ddl:
		s.updateJobMetrics(false, adminQueueName, job)
		s.jobWg.Add(1)
		startTime := time.Now()
		s.ddlJobCh <- job
		metrics.AddJobDurationHistogram.WithLabelValues("ddl", s.cfg.Name, adminQueueName, s.cfg.SourceID).Observe(time.Since(startTime).Seconds())
	case dml:
		s.dmlJobCh <- job
		failpoint.Inject("checkCheckpointInMiddleOfTransaction", func() {
			s.tctx.L().Info("receive dml job", zap.Any("dml job", job))
			time.Sleep(500 * time.Millisecond)
		})
	case gc:
		s.dmlJobCh <- job
	default:
		s.tctx.L().DPanic("unhandled job type", zap.Stringer("job", job))
	}
}

// checkShouldFlush checks whether syncer should flush now because last flushing is outdated.
func (s *Syncer) checkShouldFlush() error {
	if !s.checkpoint.CheckGlobalPoint() || !s.checkpoint.CheckLastSnapshotCreationTime() {
		return nil
	}

	if s.cfg.Experimental.AsyncCheckpointFlush {
		jobSeq := s.getFlushSeq()
		s.tctx.L().Info("Start to async flush current checkpoint to downstream based on flush interval", zap.Int64("job sequence", jobSeq))
		j := newAsyncFlushJob(s.cfg.WorkerCount, jobSeq)
		s.addJob(j)
		s.flushCheckPointsAsync(j)
		return nil
	}
	s.jobWg.Wait()
	return s.flushCheckPoints()
}

// TODO: move to syncer/job.go
// handleJob will do many actions based on job type.
func (s *Syncer) handleJob(job *job) (added2Queue bool, err error) {
	skipCheckFlush := false
	defer func() {
		if !skipCheckFlush && err == nil {
			err = s.checkShouldFlush()
		}
	}()

	// 1. handle jobs that not needed to be sent to queue

	s.waitTransactionLock.Lock()
	defer s.waitTransactionLock.Unlock()

	failpoint.Inject("checkCheckpointInMiddleOfTransaction", func() {
		if waitXIDStatus(s.waitXIDJob.Load()) == waiting {
			s.tctx.L().Info("not receive xid job yet", zap.Any("next job", job))
		}
	})

	if waitXIDStatus(s.waitXIDJob.Load()) == waitComplete && job.tp != flush {
		s.tctx.L().Info("All jobs is completed before syncer close, the coming job will be reject", zap.Any("job", job))
		return
	}

	switch job.tp {
	case xid:
		s.waitXIDJob.CAS(int64(waiting), int64(waitComplete))
		s.saveGlobalPoint(job.location)
		s.isTransactionEnd = true
		return
	case skip:
		s.updateReplicationJobTS(job, skipJobIdx)
		return
	}

	// 2. send the job to queue

	s.addJob(job)
	added2Queue = true

	// 3. after job is sent to queue

	switch job.tp {
	case dml:
		// DMl events will generate many jobs and only caller knows all jobs has been sent, so many logics are done by
		// caller
		s.isTransactionEnd = false
		skipCheckFlush = true
		return
	case ddl:
		s.jobWg.Wait()

		// skip rest logic when downstream error
		if s.execError.Load() != nil {
			// nolint:nilerr
			return
		}

		s.updateReplicationJobTS(job, ddlJobIdx)

		failpoint.Inject("ExitAfterDDLBeforeFlush", func() {
			s.tctx.L().Warn("exit triggered", zap.String("failpoint", "ExitAfterDDLBeforeFlush"))
			utils.OsExit(1)
		})
		// interrupted after executed DDL and before save checkpoint.
		failpoint.Inject("FlushCheckpointStage", func(val failpoint.Value) {
			err = handleFlushCheckpointStage(3, val.(int), "before save checkpoint")
			if err != nil {
				failpoint.Return()
			}
		})
		// save global checkpoint for DDL
		s.saveGlobalPoint(job.location)
		for sourceSchema, tbs := range job.sourceTbls {
			if len(sourceSchema) == 0 {
				continue
			}
			for _, sourceTable := range tbs {
				s.saveTablePoint(sourceTable, job.location)
			}
		}
		// reset sharding group after checkpoint saved
		s.resetShardingGroup(job.targetTable)

		// interrupted after save checkpoint and before flush checkpoint.
		failpoint.Inject("FlushCheckpointStage", func(val failpoint.Value) {
			err = handleFlushCheckpointStage(4, val.(int), "before flush checkpoint")
			if err != nil {
				failpoint.Return()
			}
		})
		skipCheckFlush = true
		err = s.flushCheckPoints()
		return
	case flush:
		s.jobWg.Wait()
		skipCheckFlush = true
		err = s.flushCheckPoints()
		return
	case asyncFlush:
		skipCheckFlush = true
	}
	// nolint:nakedret
	return
}

func (s *Syncer) saveGlobalPoint(globalLocation binlog.Location) {
	if s.cfg.ShardMode == config.ShardPessimistic {
		// NOTE: for the optimistic mode, because we don't handle conflicts automatically (or no re-direct supported),
		// so it is not need to adjust global checkpoint now, and after re-direct supported this should be updated.
		globalLocation = s.sgk.AdjustGlobalLocation(globalLocation)
	}
	s.checkpoint.SaveGlobalPoint(globalLocation)
}

func (s *Syncer) resetShardingGroup(table *filter.Table) {
	if s.cfg.ShardMode == config.ShardPessimistic {
		// for DDL sharding group, reset group after checkpoint saved
		group := s.sgk.Group(table)
		if group != nil {
			group.Reset()
		}
	}
}

// flushCheckPoints synchronously flushes previous saved checkpoint in memory to persistent storage, like TiDB
// we flush checkpoints in four cases:
//   1. DDL executed
//   2. pausing / stopping the sync (driven by `s.flushJobs`)
//   3. IsFreshTask return true
//   4. Heartbeat event received
// but when error occurred, we can not flush checkpoint, otherwise data may lost
// and except rejecting to flush the checkpoint, we also need to rollback the checkpoint saved before
// this should be handled when `s.Run` returned
//
// we may need to refactor the concurrency model to make the work-flow more clearer later.
func (s *Syncer) flushCheckPoints() error {
	err := s.execError.Load()
	// TODO: for now, if any error occurred (including user canceled), checkpoint won't be updated. But if we have put
	// optimistic shard info, DM-master may resolved the optimistic lock and let other worker execute DDL. So after this
	// worker resume, it can not execute the DML/DDL in old binlog because of downstream table structure mismatching.
	// We should find a way to (compensating) implement a transaction containing interaction with both etcd and SQL.
	if err != nil && (terror.ErrDBExecuteFailed.Equal(err) || terror.ErrDBUnExpect.Equal(err)) {
		s.tctx.L().Warn("error detected when executing SQL job, skip sync flush checkpoints",
			zap.Stringer("checkpoint", s.checkpoint),
			zap.Error(err))
		return nil
	}

	snapshotInfo, exceptTables, shardMetaSQLs, shardMetaArgs := s.createCheckpointSnapshot(true)

	if snapshotInfo == nil {
		s.tctx.L().Info("checkpoint has no change, skip sync flush checkpoint")
		return nil
	}

	syncFlushErrCh := make(chan error, 1)

	task := &checkpointFlushTask{
		snapshotInfo:   snapshotInfo,
		exceptTables:   exceptTables,
		shardMetaSQLs:  shardMetaSQLs,
		shardMetaArgs:  shardMetaArgs,
		asyncflushJob:  nil,
		syncFlushErrCh: syncFlushErrCh,
	}
	s.checkpointFlushWorker.Add(task)

	return <-syncFlushErrCh
}

// flushCheckPointsAsync asynchronous flushes checkpoint.
func (s *Syncer) flushCheckPointsAsync(asyncFlushJob *job) {
	err := s.execError.Load()
	// TODO: for now, if any error occurred (including user canceled), checkpoint won't be updated. But if we have put
	// optimistic shard info, DM-master may resolved the optimistic lock and let other worker execute DDL. So after this
	// worker resume, it can not execute the DML/DDL in old binlog because of downstream table structure mismatching.
	// We should find a way to (compensating) implement a transaction containing interaction with both etcd and SQL.
	if err != nil && (terror.ErrDBExecuteFailed.Equal(err) || terror.ErrDBUnExpect.Equal(err)) {
		s.tctx.L().Warn("error detected when executing SQL job, skip async flush checkpoints",
			zap.Stringer("checkpoint", s.checkpoint),
			zap.Error(err))
		return
	}

	snapshotInfo, exceptTables, shardMetaSQLs, shardMetaArgs := s.createCheckpointSnapshot(false)

	if snapshotInfo == nil {
		s.tctx.L().Info("checkpoint has no change, skip async flush checkpoint", zap.Int64("job seq", asyncFlushJob.flushSeq))
		return
	}

	task := &checkpointFlushTask{
		snapshotInfo:   snapshotInfo,
		exceptTables:   exceptTables,
		shardMetaSQLs:  shardMetaSQLs,
		shardMetaArgs:  shardMetaArgs,
		asyncflushJob:  asyncFlushJob,
		syncFlushErrCh: nil,
	}
	s.checkpointFlushWorker.Add(task)
}

func (s *Syncer) createCheckpointSnapshot(isSyncFlush bool) (*SnapshotInfo, []*filter.Table, []string, [][]interface{}) {
	snapshotInfo := s.checkpoint.Snapshot(isSyncFlush)
	if snapshotInfo == nil {
		return nil, nil, nil, nil
	}

	var (
		exceptTableIDs map[string]bool
		exceptTables   []*filter.Table
		shardMetaSQLs  []string
		shardMetaArgs  [][]interface{}
	)
	if s.cfg.ShardMode == config.ShardPessimistic {
		// flush all checkpoints except tables which are unresolved for sharding DDL for the pessimistic mode.
		// NOTE: for the optimistic mode, because we don't handle conflicts automatically (or no re-direct supported),
		// so we can simply flush checkpoint for all tables now, and after re-direct supported this should be updated.
		exceptTableIDs, exceptTables = s.sgk.UnresolvedTables()
		s.tctx.L().Info("flush checkpoints except for these tables", zap.Reflect("tables", exceptTables))

		shardMetaSQLs, shardMetaArgs = s.sgk.PrepareFlushSQLs(exceptTableIDs)
		s.tctx.L().Info("prepare flush sqls", zap.Strings("shard meta sqls", shardMetaSQLs), zap.Reflect("shard meta arguments", shardMetaArgs))
	}

	return snapshotInfo, exceptTables, shardMetaSQLs, shardMetaArgs
}

func (s *Syncer) afterFlushCheckpoint(task *checkpointFlushTask) error {
	// add a gc job to let causality module gc outdated kvs.
	if task.asyncflushJob != nil {
		s.tctx.L().Info("after async flushed checkpoint, gc stale causality keys", zap.Int64("flush job seq", task.asyncflushJob.flushSeq))
		s.addJob(newGCJob(task.asyncflushJob.flushSeq))
	} else {
		s.tctx.L().Info("after sync flushed checkpoint, gc all causality keys")
		s.addJob(newGCJob(math.MaxInt64))
	}

	// update current active relay log after checkpoint flushed
	err := s.updateActiveRelayLog(task.snapshotInfo.globalPos.Position)
	if err != nil {
		return err
	}

	now := time.Now()
	if !s.lastCheckpointFlushedTime.IsZero() {
		duration := now.Sub(s.lastCheckpointFlushedTime).Seconds()
		metrics.FlushCheckPointsTimeInterval.WithLabelValues(s.cfg.WorkerName, s.cfg.Name, s.cfg.SourceID).Observe(duration)
	}
	s.lastCheckpointFlushedTime = now

	s.logAndClearFilteredStatistics()
	return nil
}

func (s *Syncer) logAndClearFilteredStatistics() {
	filteredInsert := s.filteredInsert.Swap(0)
	filteredUpdate := s.filteredUpdate.Swap(0)
	filteredDelete := s.filteredDelete.Swap(0)
	if filteredInsert > 0 || filteredUpdate > 0 || filteredDelete > 0 {
		s.tctx.L().Info("after last flushing checkpoint, DM has ignored row changes by expression filter",
			zap.Int64("number of filtered insert", filteredInsert),
			zap.Int64("number of filtered update", filteredUpdate),
			zap.Int64("number of filtered delete", filteredDelete))
	}
}

// DDL synced one by one, so we only need to process one DDL at a time.
func (s *Syncer) syncDDL(queueBucket string, db *dbconn.DBConn, ddlJobChan chan *job) {
	defer s.runWg.Done()

	var err error
	for {
		ddlJob, ok := <-ddlJobChan
		if !ok {
			return
		}

		failpoint.Inject("BlockDDLJob", func(v failpoint.Value) {
			t := v.(int) // sleep time
			s.tctx.L().Info("BlockDDLJob", zap.Any("job", ddlJob), zap.Int("sleep time", t))
			time.Sleep(time.Second * time.Duration(t))
		})

		var (
			ignore           = false
			shardPessimistOp *pessimism.Operation
		)
		switch s.cfg.ShardMode {
		case config.ShardPessimistic:
			shardPessimistOp = s.pessimist.PendingOperation()
			if shardPessimistOp != nil && !shardPessimistOp.Exec {
				ignore = true
				s.tctx.L().Info("ignore shard DDLs in pessimistic shard mode", zap.Strings("ddls", ddlJob.ddls))
			}
		case config.ShardOptimistic:
			if len(ddlJob.ddls) == 0 {
				ignore = true
				s.tctx.L().Info("ignore shard DDLs in optimistic mode", zap.Stringer("info", s.optimist.PendingInfo()))
			}
		}

		failpoint.Inject("ExecDDLError", func() {
			s.tctx.L().Warn("execute ddl error", zap.Strings("DDL", ddlJob.ddls), zap.String("failpoint", "ExecDDLError"))
			err = terror.ErrDBUnExpect.Delegate(errors.Errorf("execute ddl %v error", ddlJob.ddls))
			failpoint.Goto("bypass")
		})

		if !ignore {
			var affected int
			affected, err = db.ExecuteSQLWithIgnore(s.syncCtx, errorutil.IsIgnorableMySQLDDLError, ddlJob.ddls)
			if err != nil {
				err = s.handleSpecialDDLError(s.syncCtx, err, ddlJob.ddls, affected, db)
				err = terror.WithScope(err, terror.ScopeDownstream)
			}
		}
		failpoint.Label("bypass")
		failpoint.Inject("SafeModeExit", func(val failpoint.Value) {
			if intVal, ok := val.(int); ok && (intVal == 2 || intVal == 3) {
				s.tctx.L().Warn("mock safe mode error", zap.Strings("DDL", ddlJob.ddls), zap.String("failpoint", "SafeModeExit"))
				if intVal == 2 {
					err = terror.ErrWorkerDDLLockInfoNotFound.Generatef("DDL info not found")
				} else {
					err = terror.ErrDBExecuteFailed.Delegate(errors.Errorf("execute ddl %v error", ddlJob.ddls))
				}
			}
		})
		// If downstream has error (which may cause by tracker is more compatible than downstream), we should stop handling
		// this job, set `s.execError` to let caller of `addJob` discover error
		if err != nil {
			s.execError.Store(err)
			if !utils.IsContextCanceledError(err) {
				err = s.handleEventError(err, ddlJob.startLocation, ddlJob.currentLocation, true, ddlJob.originSQL)
				s.runFatalChan <- unit.NewProcessError(err)
			}
			s.jobWg.Done()
			continue
		}

		switch s.cfg.ShardMode {
		case config.ShardPessimistic:
			// for sharding DDL syncing, send result back
			shardInfo := s.pessimist.PendingInfo()
			switch {
			case shardInfo == nil:
				// no need to do the shard DDL handle for `CREATE DATABASE/TABLE` now.
				s.tctx.L().Warn("skip shard DDL handle in pessimistic shard mode", zap.Strings("ddl", ddlJob.ddls))
			case shardPessimistOp == nil:
				err = terror.ErrWorkerDDLLockOpNotFound.Generate(shardInfo)
			default:
				err = s.pessimist.DoneOperationDeleteInfo(*shardPessimistOp, *shardInfo)
			}
		case config.ShardOptimistic:
			shardInfo := s.optimist.PendingInfo()
			switch {
			case shardInfo == nil:
				// no need to do the shard DDL handle for `DROP DATABASE/TABLE` now.
				// but for `CREATE DATABASE` and `ALTER DATABASE` we execute it to the downstream directly without `shardInfo`.
				if ignore { // actually ignored.
					s.tctx.L().Warn("skip shard DDL handle in optimistic shard mode", zap.Strings("ddl", ddlJob.ddls))
				}
			case s.optimist.PendingOperation() == nil:
				err = terror.ErrWorkerDDLLockOpNotFound.Generate(shardInfo)
			default:
				err = s.optimist.DoneOperation(*(s.optimist.PendingOperation()))
			}
		}
		if err != nil {
			if s.execError.Load() == nil {
				s.execError.Store(err)
			}
			if !utils.IsContextCanceledError(err) {
				err = s.handleEventError(err, ddlJob.startLocation, ddlJob.currentLocation, true, ddlJob.originSQL)
				s.runFatalChan <- unit.NewProcessError(err)
			}
			s.jobWg.Done()
			continue
		}
		s.jobWg.Done()
		s.updateJobMetrics(true, queueBucket, ddlJob)
	}
}

func (s *Syncer) successFunc(queueID int, statementsCnt int, jobs []*job) {
	queueBucket := queueBucketName(queueID)
	if len(jobs) > 0 {
		// NOTE: we can use the first job of job queue to calculate lag because when this job committed,
		// every event before this job's event in this queue has already commit.
		// and we can use this job to maintain the oldest binlog event ts among all workers.
		j := jobs[0]
		switch j.tp {
		case ddl:
			metrics.BinlogEventCost.WithLabelValues(metrics.BinlogEventCostStageDDLExec, s.cfg.Name, s.cfg.WorkerName, s.cfg.SourceID).Observe(time.Since(j.jobAddTime).Seconds())
		case dml:
			metrics.BinlogEventCost.WithLabelValues(metrics.BinlogEventCostStageDMLExec, s.cfg.Name, s.cfg.WorkerName, s.cfg.SourceID).Observe(time.Since(j.jobAddTime).Seconds())
			// metric only increases by 1 because dm batches sql jobs in a single transaction.
			metrics.FinishedTransactionTotal.WithLabelValues(s.cfg.Name, s.cfg.WorkerName, s.cfg.SourceID).Inc()
		}
	}

	for _, sqlJob := range jobs {
		s.updateJobMetrics(true, queueBucket, sqlJob)
	}
	s.updateReplicationJobTS(nil, dmlWorkerJobIdx(queueID))
	metrics.ReplicationTransactionBatch.WithLabelValues(s.cfg.WorkerName, s.cfg.Name, s.cfg.SourceID, queueBucket, "statements").Observe(float64(statementsCnt))
	metrics.ReplicationTransactionBatch.WithLabelValues(s.cfg.WorkerName, s.cfg.Name, s.cfg.SourceID, queueBucket, "rows").Observe(float64(len(jobs)))
}

func (s *Syncer) fatalFunc(job *job, err error) {
	s.execError.Store(err)
	if !utils.IsContextCanceledError(err) {
		err = s.handleEventError(err, job.startLocation, job.currentLocation, false, "")
		s.runFatalChan <- unit.NewProcessError(err)
	}
}

// DML synced with causality.
func (s *Syncer) syncDML() {
	defer s.runWg.Done()

	dmlJobCh := s.dmlJobCh
	if s.cfg.Compact {
		dmlJobCh = compactorWrap(dmlJobCh, s)
	}
	causalityCh := causalityWrap(dmlJobCh, s)
	flushCh := dmlWorkerWrap(causalityCh, s)

	for range flushCh {
		s.jobWg.Done()
	}
}

func (s *Syncer) waitBeforeRunExit(ctx context.Context) {
	defer s.runWg.Done()
	failpoint.Inject("checkCheckpointInMiddleOfTransaction", func() {
		s.tctx.L().Info("incr maxPauseOrStopWaitTime time ")
		maxPauseOrStopWaitTime = time.Minute * 10
	})

	select {
	case <-ctx.Done(): // hijack the root context from s.Run to wait for the transaction to end.
		s.tctx.L().Info("received subtask's done, try graceful stop")
		s.waitTransactionLock.Lock()
		if s.isTransactionEnd {
			s.waitXIDJob.Store(int64(waitComplete))
			s.waitTransactionLock.Unlock()
			s.tctx.L().Info("the last job is transaction end, done directly")
			s.runCancel()
			return
		}
		s.waitXIDJob.Store(int64(waiting))
		s.waitTransactionLock.Unlock()
		select {
		case <-s.runCtx.Ctx.Done():
			s.tctx.L().Info("syncer run exit so runCtx done")
		case <-time.After(maxPauseOrStopWaitTime):
			// TODO: maxPauseOrStopWaitTime should also count the time of waiting waitTransactionLock
			s.tctx.L().Info("wait transaction end timeout, exit now")
			s.runCancel()
		}
	case <-s.runCtx.Ctx.Done(): // when no graceful stop, run ctx will canceled first.
		s.tctx.L().Info("received ungraceful exit ctx, exit now")
	}
}

func (s *Syncer) updateTSOffsetCronJob(ctx context.Context) {
	defer s.runWg.Done()
	// temporarily hard code there. if this metrics works well add this to config file.
	ticker := time.NewTicker(time.Minute * 10)
	defer ticker.Stop()
	for {
		select {
		case <-ticker.C:
			if utErr := s.updateTSOffset(ctx); utErr != nil {
				s.tctx.L().Error("get server unix ts err", zap.Error(utErr))
			}
		case <-ctx.Done():
			return
		}
	}
}

func (s *Syncer) updateLagCronJob(ctx context.Context) {
	defer s.runWg.Done()
	// temporarily hard code there. if this metrics works well add this to config file.
	ticker := time.NewTicker(time.Millisecond * 100)
	defer ticker.Stop()
	for {
		select {
		case <-ticker.C:
			s.updateReplicationLagMetric()
		case <-ctx.Done():
			return
		}
	}
}

func (s *Syncer) updateTSOffset(ctx context.Context) error {
	t1 := time.Now()
	ts, tsErr := s.fromDB.GetServerUnixTS(ctx)
	rtt := time.Since(t1).Seconds()
	if tsErr == nil {
		s.tsOffset.Store(time.Now().Unix() - ts - int64(rtt/2))
	}
	return tsErr
}

// Run starts running for sync, we should guarantee it can rerun when paused.
func (s *Syncer) Run(ctx context.Context) (err error) {
	runCtx, runCancel := context.WithCancel(context.Background())
	s.runCtx, s.runCancel = tcontext.NewContext(runCtx, s.tctx.L()), runCancel
	syncCtx, syncCancel := context.WithCancel(context.Background())
	s.syncCtx, s.syncCancel = tcontext.NewContext(syncCtx, s.tctx.L()), syncCancel
	defer func() {
		s.runCancel()
		s.closeJobChans()
		s.runWg.Wait()
	}()

	// we should start this goroutine as soon as possible, because it's the only goroutine that cancel syncer.Run
	s.runWg.Add(1)
	go func() {
		s.waitBeforeRunExit(ctx)
	}()

	// before sync run, we get the ts offset from upstream first
	if utErr := s.updateTSOffset(ctx); utErr != nil {
		return utErr
	}

	// some initialization that can't be put in Syncer.Init
	fresh, err := s.IsFreshTask(s.runCtx.Ctx)
	if err != nil {
		return err
	} else if fresh {
		// for fresh task, we try to load checkpoints from meta (file or config item)
		err = s.checkpoint.LoadMeta()
		if err != nil {
			return err
		}
	}

	var (
		flushCheckpoint bool
		delLoadTask     bool
		cleanDumpFile   = s.cfg.CleanDumpFile
	)
	flushCheckpoint, err = s.adjustGlobalPointGTID(s.runCtx)
	if err != nil {
		return err
	}
	if fresh && s.cfg.Mode == config.ModeAll {
		delLoadTask = true
		flushCheckpoint = true
		err = s.loadTableStructureFromDump(ctx)
		if err != nil {
			s.tctx.L().Warn("error happened when load table structure from dump files", zap.Error(err))
			cleanDumpFile = false
		}
		if s.cfg.ShardMode == config.ShardOptimistic {
			s.flushOptimisticTableInfos(s.runCtx)
		}
	}

	if s.cfg.Mode == config.ModeIncrement || !fresh {
		cleanDumpFile = false
	}

	s.runWg.Add(1)
	go s.syncDML()
	s.runWg.Add(1)
	go func() {
		defer s.runWg.Done()
		// also need to use a different ctx. checkpointFlushWorker worker will be closed in the first defer
		s.checkpointFlushWorker.Run(s.tctx)
	}()
	s.runWg.Add(1)
	go s.syncDDL(adminQueueName, s.ddlDBConn, s.ddlJobCh)
	s.runWg.Add(1)
	go s.updateLagCronJob(s.runCtx.Ctx)
	s.runWg.Add(1)
	go s.updateTSOffsetCronJob(s.runCtx.Ctx)
	if flushCheckpoint {
		if err = s.flushCheckPoints(); err != nil {
			s.tctx.L().Warn("fail to flush checkpoints when starting task", zap.Error(err))
			return err
		}
	}
	if delLoadTask {
		if err = s.delLoadTask(); err != nil {
			s.tctx.L().Warn("error when del load task in etcd", zap.Error(err))
		}
	}
	if cleanDumpFile {
		s.tctx.L().Info("try to remove all dump files")
		if err = os.RemoveAll(s.cfg.Dir); err != nil {
			s.tctx.L().Warn("error when remove loaded dump folder", zap.String("data folder", s.cfg.Dir), zap.Error(err))
		}
	}

	failpoint.Inject("AdjustGTIDExit", func() {
		s.tctx.L().Warn("exit triggered", zap.String("failpoint", "AdjustGTIDExit"))
		s.streamerController.Close(s.tctx)
		utils.OsExit(1)
	})

	// startLocation is the start location for current received event
	// currentLocation is the end location for current received event (End_log_pos in `show binlog events` for mysql)
	// lastLocation is the end location for last received (ROTATE / QUERY / XID) event
	// we use startLocation to replace and skip binlog event of specified position
	// we use currentLocation and update table checkpoint in sharding ddl
	// we use lastLocation to update global checkpoint and table checkpoint
	var (
		currentLocation = s.checkpoint.GlobalPoint() // also init to global checkpoint
		startLocation   = s.checkpoint.GlobalPoint()
		lastLocation    = s.checkpoint.GlobalPoint()

		currentGTID string
	)
	s.tctx.L().Info("replicate binlog from checkpoint", zap.Stringer("checkpoint", lastLocation))

	if s.streamerController.IsClosed() {
		s.locations.reset(lastLocation)
		err = s.streamerController.Start(s.runCtx, lastLocation)
		if err != nil {
			return terror.Annotate(err, "fail to restart streamer controller")
		}
	}
	// syncing progress with sharding DDL group
	// 1. use the global streamer to sync regular binlog events
	// 2. sharding DDL synced for some sharding groups
	//    * record first pos, last pos, target schema, target table as re-sync info
	// 3. use the re-sync info recorded in step.2 to create a new streamer
	// 4. use the new streamer re-syncing for this sharding group
	// 5. in sharding group's re-syncing
	//    * ignore other tables' binlog events
	//    * compare last pos with current binlog's pos to determine whether re-sync completed
	// 6. use the global streamer to continue the syncing
	var (
		shardingReSyncCh        = make(chan *ShardingReSync, 10)
		shardingReSync          *ShardingReSync
		savedGlobalLastLocation binlog.Location
		traceSource             = fmt.Sprintf("%s.syncer.%s", s.cfg.SourceID, s.cfg.Name)
	)

	// this is second defer func in syncer.Run so in this time checkpointFlushWorker are still running
	defer func() {
		if err1 := recover(); err1 != nil {
			failpoint.Inject("ExitAfterSaveOnlineDDL", func() {
				s.tctx.L().Info("force panic")
				panic("ExitAfterSaveOnlineDDL")
			})
			s.tctx.L().Error("panic log", zap.Reflect("error message", err1), zap.Stack("stack"))
			err = terror.ErrSyncerUnitPanic.Generate(err1)
		}

		var (
			err2            error
			exitSafeModeLoc binlog.Location
		)
		if binlog.CompareLocation(currentLocation, savedGlobalLastLocation, s.cfg.EnableGTID) > 0 {
			exitSafeModeLoc = currentLocation.Clone()
		} else {
			exitSafeModeLoc = savedGlobalLastLocation.Clone()
		}
		s.checkpoint.SaveSafeModeExitPoint(&exitSafeModeLoc)

		// flush all jobs before exit
		if err2 = s.flushJobs(); err2 != nil {
			s.tctx.L().Warn("failed to flush jobs when exit task", zap.Error(err2))
		}

		// if any execute error, flush safemode exit point
		if err2 = s.execError.Load(); err2 != nil && (terror.ErrDBExecuteFailed.Equal(err2) || terror.ErrDBUnExpect.Equal(err2)) {
			if err2 = s.checkpoint.FlushSafeModeExitPoint(s.tctx); err2 != nil {
				s.tctx.L().Warn("failed to flush safe mode checkpoints when exit task", zap.Error(err2))
			}
		}
	}()

	now := time.Now()
	s.start.Store(now)
	s.lastTime.Store(now)

	tryReSync := true

	// safeMode makes syncer reentrant.
	// we make each operator reentrant to make syncer reentrant.
	// `replace` and `delete` are naturally reentrant.
	// use `delete`+`replace` to represent `update` can make `update`  reentrant.
	// but there are no ways to make `update` idempotent,
	// if we start syncer at an early position, database must bear a period of inconsistent state,
	// it's eventual consistency.
	s.safeMode = sm.NewSafeMode()
	s.enableSafeModeInitializationPhase(s.runCtx)

	closeShardingResync := func() error {
		if shardingReSync == nil {
			return nil
		}

		// if remaining DDLs in sequence, redirect global stream to the next sharding DDL position
		if !shardingReSync.allResolved {
			nextLocation, err2 := s.sgk.ActiveDDLFirstLocation(shardingReSync.targetTable)
			if err2 != nil {
				return err2
			}

			currentLocation = nextLocation
			lastLocation = nextLocation
		} else {
			currentLocation = savedGlobalLastLocation
			lastLocation = savedGlobalLastLocation // restore global last pos
		}
		// if suffix>0, we are replacing error
		s.isReplacingOrInjectingErr = currentLocation.Suffix != 0

		s.locations.reset(currentLocation)
		err3 := s.streamerController.RedirectStreamer(s.tctx, currentLocation)
		if err3 != nil {
			return err3
		}

		shardingReSync = nil
		return nil
	}

	maybeSkipNRowsEvent := func(n int) error {
		if n == 0 {
			return nil
		}

		for i := 0; i < n; {
			e, err1 := s.getEvent(s.runCtx, currentLocation)
			if err1 != nil {
				return err
			}
			switch e.Event.(type) {
			case *replication.GTIDEvent, *replication.MariadbGTIDEvent:
				gtidStr, err2 := event.GetGTIDStr(e)
				if err2 != nil {
					return err2
				}
				if currentGTID != gtidStr {
					s.tctx.L().Error("after recover GTID-based replication, the first GTID is not same as broken one. May meet duplicate entry or corrupt data if table has no PK/UK.",
						zap.String("last GTID", currentGTID),
						zap.String("GTID after reset", gtidStr),
					)
					return nil
				}
			case *replication.RowsEvent:
				i++
			}
		}
		s.tctx.L().Info("discard event already consumed", zap.Int("count", n),
			zap.Any("cur_loc", currentLocation))
		return nil
	}

	// eventIndex is the rows event index in this transaction, it's used to avoiding read duplicate event in gtid mode
	eventIndex := 0
	// the relay log file may be truncated(not end with an RotateEvent), in this situation, we may read some rows events
	// and then read from the gtid again, so we force enter safe-mode for one more transaction to avoid failure due to
	// conflict
	for {
		if s.execError.Load() != nil {
			return nil
		}
		s.currentLocationMu.Lock()
		s.currentLocationMu.currentLocation = currentLocation
		s.currentLocationMu.Unlock()

		// fetch from sharding resync channel if needed, and redirect global
		// stream to current binlog position recorded by ShardingReSync
		if shardingReSync == nil && len(shardingReSyncCh) > 0 {
			// some sharding groups need to re-syncing
			shardingReSync = <-shardingReSyncCh
			savedGlobalLastLocation = lastLocation // save global last location
			lastLocation = shardingReSync.currLocation

			currentLocation = shardingReSync.currLocation
			// if suffix>0, we are replacing error
			s.isReplacingOrInjectingErr = currentLocation.Suffix != 0
			s.locations.reset(shardingReSync.currLocation)
			err = s.streamerController.RedirectStreamer(s.runCtx, shardingReSync.currLocation)
			if err != nil {
				return err
			}

			failpoint.Inject("ReSyncExit", func() {
				s.tctx.L().Warn("exit triggered", zap.String("failpoint", "ReSyncExit"))
				utils.OsExit(1)
			})
		}

		var e *replication.BinlogEvent

		startTime := time.Now()
		e, err = s.getEvent(s.runCtx, currentLocation)
		s.tctx.L().Debug("location refactor",
			zap.Stringer("current", currentLocation),
			zap.Stringer("start", startLocation),
			zap.Stringer("last", lastLocation))

		failpoint.Inject("SafeModeExit", func(val failpoint.Value) {
			if intVal, ok := val.(int); ok && intVal == 1 {
				s.tctx.L().Warn("fail to get event", zap.String("failpoint", "SafeModeExit"))
				err = errors.New("connect: connection refused")
			}
		})
		failpoint.Inject("GetEventErrorInTxn", func(val failpoint.Value) {
			if intVal, ok := val.(int); ok && intVal == eventIndex && failOnce.CAS(false, true) {
				err = errors.New("failpoint triggered")
				s.tctx.L().Warn("failed to get event", zap.Int("event_index", eventIndex),
					zap.Any("cur_pos", currentLocation), zap.Any("las_pos", lastLocation),
					zap.Any("pos", e.Header.LogPos), log.ShortError(err))
			}
		})
		switch {
		case err == context.Canceled:
			s.tctx.L().Info("binlog replication main routine quit(context canceled)!", zap.Stringer("last location", lastLocation))
			return nil
		case err == context.DeadlineExceeded:
			s.tctx.L().Info("deadline exceeded when fetching binlog event")
			continue
		case isDuplicateServerIDError(err):
			// if the server id is already used, need to use a new server id
			s.tctx.L().Info("server id is already used by another slave, will change to a new server id and get event again")
			err1 := s.streamerController.UpdateServerIDAndResetReplication(s.tctx, lastLocation)
			if err1 != nil {
				return err1
			}
			continue
		case err == relay.ErrorMaybeDuplicateEvent:
			s.tctx.L().Warn("read binlog met a truncated file, will skip events that has been consumed")
			err = maybeSkipNRowsEvent(eventIndex)
			if err == nil {
				continue
			}
			s.tctx.L().Warn("skip duplicate rows event failed", zap.Error(err))
		}

		if err != nil {
			s.tctx.L().Error("fail to fetch binlog", log.ShortError(err))

			if isConnectionRefusedError(err) {
				return err
			}

			if s.streamerController.CanRetry(err) {
				// GlobalPoint is the last finished transaction location
				err = s.streamerController.ResetReplicationSyncer(s.tctx, s.checkpoint.GlobalPoint())
				if err != nil {
					return err
				}
				s.tctx.L().Info("reset replication binlog puller", zap.Any("pos", s.checkpoint.GlobalPoint()))
				if err = maybeSkipNRowsEvent(eventIndex); err != nil {
					return err
				}
				continue
			}

			// try to re-sync in gtid mode
			if tryReSync && s.cfg.EnableGTID && utils.IsErrBinlogPurged(err) && s.cfg.AutoFixGTID {
				time.Sleep(retryTimeout)
				err = s.reSyncBinlog(*s.runCtx, lastLocation)
				if err != nil {
					return err
				}
				tryReSync = false
				continue
			}

			return terror.ErrSyncerGetEvent.Generate(err)
		}

		failpoint.Inject("IgnoreSomeTypeEvent", func(val failpoint.Value) {
			if e.Header.EventType.String() == val.(string) {
				s.tctx.L().Debug("IgnoreSomeTypeEvent", zap.Reflect("event", e))
				failpoint.Continue()
			}
		})

		// time duration for reading an event from relay log or upstream master.
		metrics.BinlogReadDurationHistogram.WithLabelValues(s.cfg.Name, s.cfg.SourceID).Observe(time.Since(startTime).Seconds())
		startTime = time.Now() // reset start time for the next metric.

		// get binlog event, reset tryReSync, so we can re-sync binlog while syncer meets errors next time
		tryReSync = true
		metrics.BinlogPosGauge.WithLabelValues("syncer", s.cfg.Name, s.cfg.SourceID).Set(float64(e.Header.LogPos))
		index, err := binlog.GetFilenameIndex(lastLocation.Position.Name)
		if err != nil {
			s.tctx.L().Warn("fail to get index number of binlog file, may because only specify GTID and hasn't saved according binlog position", log.ShortError(err))
		} else {
			metrics.BinlogFileGauge.WithLabelValues("syncer", s.cfg.Name, s.cfg.SourceID).Set(float64(index))
		}
		s.binlogSizeCount.Add(int64(e.Header.EventSize))
		metrics.BinlogEventSizeHistogram.WithLabelValues(s.cfg.Name, s.cfg.WorkerName, s.cfg.SourceID).Observe(float64(e.Header.EventSize))

		failpoint.Inject("ProcessBinlogSlowDown", nil)

		s.tctx.L().Debug("receive binlog event", zap.Reflect("header", e.Header))

		// support QueryEvent and RowsEvent
		// we calculate startLocation and endLocation(currentLocation) for Query event here
		// set startLocation empty for other events to avoid misuse
		startLocation = binlog.Location{}
		switch ev := e.Event.(type) {
		case *replication.QueryEvent, *replication.RowsEvent:
			startLocation = binlog.InitLocation(
				mysql.Position{
					Name: lastLocation.Position.Name,
					Pos:  e.Header.LogPos - e.Header.EventSize,
				},
				lastLocation.GetGTID(),
			)
			startLocation.Suffix = currentLocation.Suffix

			endSuffix := startLocation.Suffix
			if s.isReplacingOrInjectingErr {
				endSuffix++
			}
			currentLocation = binlog.InitLocation(
				mysql.Position{
					Name: lastLocation.Position.Name,
					Pos:  e.Header.LogPos,
				},
				lastLocation.GetGTID(),
			)
			currentLocation.Suffix = endSuffix

			if queryEvent, ok := ev.(*replication.QueryEvent); ok {
				err = currentLocation.SetGTID(queryEvent.GSet)
				if err != nil {
					return terror.Annotatef(err, "fail to record GTID %v", queryEvent.GSet)
				}
			}

			if !s.isReplacingOrInjectingErr {
				apply, op := s.errOperatorHolder.MatchAndApply(startLocation, currentLocation, e)
				if apply {
					if op == pb.ErrorOp_Replace || op == pb.ErrorOp_Inject {
						s.isReplacingOrInjectingErr = true
						// revert currentLocation to startLocation
						currentLocation = startLocation
					} else if op == pb.ErrorOp_Skip {
						queryEvent := ev.(*replication.QueryEvent)
						ec := eventContext{
							tctx:            s.tctx,
							header:          e.Header,
							startLocation:   &startLocation,
							currentLocation: &currentLocation,
							lastLocation:    &lastLocation,
						}
						var sourceTbls map[string]map[string]struct{}
						sourceTbls, err = s.trackOriginDDL(queryEvent, ec)
						if err != nil {
							s.tctx.L().Warn("failed to track query when handle-error skip", zap.Error(err), zap.ByteString("sql", queryEvent.Query))
						}

						s.saveGlobalPoint(currentLocation)
						for sourceSchema, tableMap := range sourceTbls {
							if sourceSchema == "" {
								continue
							}
							for sourceTable := range tableMap {
								s.saveTablePoint(&filter.Table{Schema: sourceSchema, Name: sourceTable}, currentLocation)
							}
						}
						err = s.flushJobs()
						if err != nil {
							s.tctx.L().Warn("failed to flush jobs when handle-error skip", zap.Error(err))
						} else {
							s.tctx.L().Info("flush jobs when handle-error skip")
						}
					}
					// skip the current event
					continue
				}
			}
			// set endLocation.Suffix=0 of last replace or inject event
			if currentLocation.Suffix > 0 && e.Header.EventSize > 0 {
				currentLocation.Suffix = 0
				s.isReplacingOrInjectingErr = false
				s.locations.reset(currentLocation)
				if !s.errOperatorHolder.IsInject(startLocation) {
					// replace operator need redirect to currentLocation
					if err = s.streamerController.RedirectStreamer(s.runCtx, currentLocation); err != nil {
						return err
					}
				}
			}
		}

		// check pass SafeModeExitLoc and try disable safe mode, but not in sharding or replacing error
		safeModeExitLoc := s.checkpoint.SafeModeExitPoint()
		if safeModeExitLoc != nil && !s.isReplacingOrInjectingErr && shardingReSync == nil {
			// TODO: for RowsEvent (in fact other than QueryEvent), `currentLocation` is updated in `handleRowsEvent`
			// so here the meaning of `currentLocation` is the location of last event
			if binlog.CompareLocation(currentLocation, *safeModeExitLoc, s.cfg.EnableGTID) > 0 {
				s.checkpoint.SaveSafeModeExitPoint(nil)
				// must flush here to avoid the following situation:
				// 1. quit safe mode
				// 2. push forward and replicate some sqls after safeModeExitPoint to downstream
				// 3. quit because of network error, fail to flush global checkpoint and new safeModeExitPoint to downstream
				// 4. restart again, quit safe mode at safeModeExitPoint, but some sqls after this location have already been replicated to the downstream
				if err = s.checkpoint.FlushSafeModeExitPoint(s.runCtx); err != nil {
					return err
				}
				if err = s.safeMode.Add(s.runCtx, -1); err != nil {
					return err
				}
			}
		}

		ec := eventContext{
			tctx:                s.runCtx,
			header:              e.Header,
			startLocation:       &startLocation,
			currentLocation:     &currentLocation,
			lastLocation:        &lastLocation,
			shardingReSync:      shardingReSync,
			closeShardingResync: closeShardingResync,
			traceSource:         traceSource,
			safeMode:            s.safeMode.Enable(),
			tryReSync:           tryReSync,
			startTime:           startTime,
			shardingReSyncCh:    &shardingReSyncCh,
		}

		var originSQL string // show origin sql when error, only ddl now
		var err2 error

		switch ev := e.Event.(type) {
		case *replication.RotateEvent:
			err2 = s.handleRotateEvent(ev, ec)
		case *replication.RowsEvent:
			eventIndex++
			metrics.BinlogEventRowHistogram.WithLabelValues(s.cfg.WorkerName, s.cfg.Name, s.cfg.SourceID).Observe(float64(len(ev.Rows)))
			err2 = s.handleRowsEvent(ev, ec)
		case *replication.QueryEvent:
			originSQL = strings.TrimSpace(string(ev.Query))
			err2 = s.handleQueryEvent(ev, ec, originSQL)
		case *replication.XIDEvent:
			// reset eventIndex and force safeMode flag here.
			eventIndex = 0
			if shardingReSync != nil {
				shardingReSync.currLocation.Position.Pos = e.Header.LogPos
				shardingReSync.currLocation.Suffix = currentLocation.Suffix
				err = shardingReSync.currLocation.SetGTID(ev.GSet)
				if err != nil {
					return terror.Annotatef(err, "fail to record GTID %v", ev.GSet)
				}

				// only need compare binlog position?
				lastLocation = shardingReSync.currLocation
				if binlog.CompareLocation(shardingReSync.currLocation, shardingReSync.latestLocation, s.cfg.EnableGTID) >= 0 {
					s.tctx.L().Info("re-replicate shard group was completed", zap.String("event", "XID"), zap.Stringer("re-shard", shardingReSync))
					err = closeShardingResync()
					if err != nil {
						return terror.Annotatef(err, "shard group current location %s", shardingReSync.currLocation)
					}
					continue
				}
			}

			currentLocation.Position.Pos = e.Header.LogPos
			err = currentLocation.SetGTID(ev.GSet)
			if err != nil {
				return terror.Annotatef(err, "fail to record GTID %v", ev.GSet)
			}

			s.tctx.L().Debug("", zap.String("event", "XID"), zap.Stringer("last location", lastLocation), log.WrapStringerField("location", currentLocation))
			lastLocation.Position.Pos = e.Header.LogPos // update lastPos
			err = lastLocation.SetGTID(ev.GSet)
			if err != nil {
				return terror.Annotatef(err, "fail to record GTID %v", ev.GSet)
			}

			job := newXIDJob(currentLocation, startLocation, currentLocation)
			_, err2 = s.handleJobFunc(job)
		case *replication.GenericEvent:
			if e.Header.EventType == replication.HEARTBEAT_EVENT {
				// flush checkpoint even if there are no real binlog events
				if s.checkpoint.CheckGlobalPoint() {
					s.tctx.L().Info("meet heartbeat event and then flush jobs")
					err2 = s.flushJobs()
				}
			}
		case *replication.GTIDEvent, *replication.MariadbGTIDEvent:
			currentGTID, err2 = event.GetGTIDStr(e)
			if err2 != nil {
				return err2
			}
		}
		if err2 != nil {
			if err := s.handleEventError(err2, startLocation, currentLocation, e.Header.EventType == replication.QUERY_EVENT, originSQL); err != nil {
				return err
			}
		}
		if waitXIDStatus(s.waitXIDJob.Load()) == waitComplete {
			// already wait until XID event, we can stop sync now, s.runcancel will be called in defer func
			return nil
		}
	}
}

type eventContext struct {
	tctx                *tcontext.Context
	header              *replication.EventHeader
	startLocation       *binlog.Location
	currentLocation     *binlog.Location
	lastLocation        *binlog.Location
	shardingReSync      *ShardingReSync
	closeShardingResync func() error
	traceSource         string
	// safeMode is the value of syncer.safeMode when process this event
	// syncer.safeMode's value may change on the fly, e.g. after event by pass the safeModeExitPoint
	safeMode         bool
	tryReSync        bool
	startTime        time.Time
	shardingReSyncCh *chan *ShardingReSync
}

// TODO: Further split into smaller functions and group common arguments into a context struct.
func (s *Syncer) handleRotateEvent(ev *replication.RotateEvent, ec eventContext) error {
	failpoint.Inject("MakeFakeRotateEvent", func(val failpoint.Value) {
		ec.header.LogPos = 0
		ev.NextLogName = []byte(val.(string))
		ec.tctx.L().Info("MakeFakeRotateEvent", zap.String("fake file name", string(ev.NextLogName)))
	})

	if utils.IsFakeRotateEvent(ec.header) {
		if fileName := string(ev.NextLogName); mysql.CompareBinlogFileName(fileName, ec.lastLocation.Position.Name) <= 0 {
			// NOTE A fake rotate event is also generated when a master-slave switch occurs upstream, and the binlog filename may be rolled back in this case
			// when the DM is updating based on the GTID, we also update the filename of the lastLocation
			if s.cfg.EnableGTID {
				ec.lastLocation.Position.Name = fileName
			}
			return nil // not rotate to the next binlog file, ignore it
		}
		// when user starts a new task with GTID and no binlog file name, we can't know active relay log at init time
		// at this case, we update active relay log when receive fake rotate event
		if !s.recordedActiveRelayLog {
			if err := s.updateActiveRelayLog(mysql.Position{
				Name: string(ev.NextLogName),
				Pos:  uint32(ev.Position),
			}); err != nil {
				ec.tctx.L().Warn("failed to update active relay log, will try to update when flush checkpoint",
					zap.ByteString("NextLogName", ev.NextLogName),
					zap.Uint64("Position", ev.Position),
					zap.Error(err))
			} else {
				s.recordedActiveRelayLog = true
			}
		}
	}

	*ec.currentLocation = binlog.InitLocation(
		mysql.Position{
			Name: string(ev.NextLogName),
			Pos:  uint32(ev.Position),
		},
		ec.currentLocation.GetGTID(),
	)

	if binlog.CompareLocation(*ec.currentLocation, *ec.lastLocation, s.cfg.EnableGTID) >= 0 {
		*ec.lastLocation = *ec.currentLocation
	}

	if ec.shardingReSync != nil {
		if binlog.CompareLocation(*ec.currentLocation, ec.shardingReSync.currLocation, s.cfg.EnableGTID) > 0 {
			ec.shardingReSync.currLocation = *ec.currentLocation
		}

		if binlog.CompareLocation(ec.shardingReSync.currLocation, ec.shardingReSync.latestLocation, s.cfg.EnableGTID) >= 0 {
			ec.tctx.L().Info("re-replicate shard group was completed", zap.String("event", "rotate"), zap.Stringer("re-shard", ec.shardingReSync))
			err := ec.closeShardingResync()
			if err != nil {
				return err
			}
		} else {
			ec.tctx.L().Debug("re-replicate shard group", zap.String("event", "rotate"), log.WrapStringerField("location", ec.currentLocation), zap.Reflect("re-shard", ec.shardingReSync))
		}
		return nil
	}

	ec.tctx.L().Info("", zap.String("event", "rotate"), log.WrapStringerField("location", ec.currentLocation))
	return nil
}

// getFlushSeq is used for assigning an auto-incremental sequence number for each flush job.
func (s *Syncer) getFlushSeq() int64 {
	s.flushSeq++
	return s.flushSeq
}

func (s *Syncer) handleRowsEvent(ev *replication.RowsEvent, ec eventContext) error {
	sourceTable := &filter.Table{
		Schema: string(ev.Table.Schema),
		Name:   string(ev.Table.Table),
	}
	targetTable := s.route(sourceTable)

	*ec.currentLocation = binlog.InitLocation(
		mysql.Position{
			Name: ec.lastLocation.Position.Name,
			Pos:  ec.header.LogPos,
		},
		ec.lastLocation.GetGTID(),
	)

	if ec.shardingReSync != nil {
		ec.shardingReSync.currLocation = *ec.currentLocation
		if binlog.CompareLocation(ec.shardingReSync.currLocation, ec.shardingReSync.latestLocation, s.cfg.EnableGTID) >= 0 {
			ec.tctx.L().Info("re-replicate shard group was completed", zap.String("event", "row"), zap.Stringer("re-shard", ec.shardingReSync))
			return ec.closeShardingResync()
		}
		if ec.shardingReSync.targetTable.String() != targetTable.String() {
			// in re-syncing, ignore non current sharding group's events
			ec.tctx.L().Debug("skip event in re-replicating shard group", zap.String("event", "row"), zap.Reflect("re-shard", ec.shardingReSync))
			return nil
		}
	}

	// For DML position before table checkpoint, ignore it. When the position equals to table checkpoint, this event may
	// be partially replicated to downstream, we rely on safe-mode to handle it.
	if s.checkpoint.IsOlderThanTablePoint(sourceTable, *ec.currentLocation, false) {
		ec.tctx.L().Debug("ignore obsolete event that is old than table checkpoint",
			zap.String("event", "row"),
			log.WrapStringerField("location", ec.currentLocation),
			zap.Stringer("source table", sourceTable))
		return nil
	}

	ec.tctx.L().Debug("",
		zap.String("event", "row"),
		zap.Stringer("source table", sourceTable),
		zap.Stringer("target table", targetTable),
		log.WrapStringerField("location", ec.currentLocation),
		zap.Reflect("raw event data", ev.Rows))

	needSkip, err := s.skipRowsEvent(sourceTable, ec.header.EventType)
	if err != nil {
		return err
	}
	if needSkip {
		metrics.SkipBinlogDurationHistogram.WithLabelValues("rows", s.cfg.Name, s.cfg.SourceID).Observe(time.Since(ec.startTime).Seconds())
		// for RowsEvent, we should record lastLocation rather than currentLocation
		return s.recordSkipSQLsLocation(&ec)
	}

	if s.cfg.ShardMode == config.ShardPessimistic {
		if s.sgk.InSyncing(sourceTable, targetTable, *ec.currentLocation) {
			// if in unsync stage and not before active DDL, filter it
			// if in sharding re-sync stage and not before active DDL (the next DDL to be synced), filter it
			ec.tctx.L().Debug("replicate sharding DDL, filter Rows event",
				zap.String("event", "row"),
				zap.Stringer("source", sourceTable),
				log.WrapStringerField("location", ec.currentLocation))
			return nil
		}
	}

	// TODO(csuzhangxc): check performance of `getTable` from schema tracker.
	tableInfo, err := s.getTableInfo(ec.tctx, sourceTable, targetTable)
	if err != nil {
		return terror.WithScope(err, terror.ScopeDownstream)
	}
	originRows, err := s.mappingDML(sourceTable, tableInfo, ev.Rows)
	if err != nil {
		return err
	}
	if err2 := checkLogColumns(ev.SkippedColumns); err2 != nil {
		return err2
	}

	extRows := generateExtendColumn(originRows, s.tableRouter, sourceTable, s.cfg.SourceID)

	var dmls []*sqlmodel.RowChange

	param := &genDMLParam{
		targetTable:     targetTable,
		originalData:    originRows,
		sourceTableInfo: tableInfo,
		sourceTable:     sourceTable,
		extendData:      extRows,
	}

	switch ec.header.EventType {
	case replication.WRITE_ROWS_EVENTv0, replication.WRITE_ROWS_EVENTv1, replication.WRITE_ROWS_EVENTv2:
		exprFilter, err2 := s.exprFilterGroup.GetInsertExprs(sourceTable, tableInfo)
		if err2 != nil {
			return err2
		}

		param.safeMode = ec.safeMode
		dmls, err = s.genAndFilterInsertDMLs(ec.tctx, param, exprFilter)
		if err != nil {
			return terror.Annotatef(err, "gen insert sqls failed, sourceTable: %v, targetTable: %v", sourceTable, targetTable)
		}
		metrics.BinlogEventCost.WithLabelValues(metrics.BinlogEventCostStageGenWriteRows, s.cfg.Name, s.cfg.WorkerName, s.cfg.SourceID).Observe(time.Since(ec.startTime).Seconds())

	case replication.UPDATE_ROWS_EVENTv0, replication.UPDATE_ROWS_EVENTv1, replication.UPDATE_ROWS_EVENTv2:
		oldExprFilter, newExprFilter, err2 := s.exprFilterGroup.GetUpdateExprs(sourceTable, tableInfo)
		if err2 != nil {
			return err2
		}

		param.safeMode = ec.safeMode
		dmls, err = s.genAndFilterUpdateDMLs(ec.tctx, param, oldExprFilter, newExprFilter)
		if err != nil {
			return terror.Annotatef(err, "gen update sqls failed, sourceTable: %v, targetTable: %v", sourceTable, targetTable)
		}
		metrics.BinlogEventCost.WithLabelValues(metrics.BinlogEventCostStageGenUpdateRows, s.cfg.Name, s.cfg.WorkerName, s.cfg.SourceID).Observe(time.Since(ec.startTime).Seconds())

	case replication.DELETE_ROWS_EVENTv0, replication.DELETE_ROWS_EVENTv1, replication.DELETE_ROWS_EVENTv2:
		exprFilter, err2 := s.exprFilterGroup.GetDeleteExprs(sourceTable, tableInfo)
		if err2 != nil {
			return err2
		}

		dmls, err = s.genAndFilterDeleteDMLs(ec.tctx, param, exprFilter)
		if err != nil {
			return terror.Annotatef(err, "gen delete sqls failed, sourceTable: %v, targetTable: %v", sourceTable, targetTable)
		}
		metrics.BinlogEventCost.WithLabelValues(metrics.BinlogEventCostStageGenDeleteRows, s.cfg.Name, s.cfg.WorkerName, s.cfg.SourceID).Observe(time.Since(ec.startTime).Seconds())

	default:
		ec.tctx.L().Debug("ignoring unrecognized event", zap.String("event", "row"), zap.Stringer("type", ec.header.EventType))
		return nil
	}

	startTime := time.Now()

	metricTp := ""
	for i := range dmls {
		metricTp = dmlMetric[dmls[i].Type()]
		job := newDMLJob(dmls[i], &ec)
		added2Queue, err2 := s.handleJobFunc(job)
		if err2 != nil || !added2Queue {
			return err2
		}
	}
	metrics.DispatchBinlogDurationHistogram.WithLabelValues(metricTp, s.cfg.Name, s.cfg.SourceID).Observe(time.Since(startTime).Seconds())

	if len(sourceTable.Schema) != 0 {
		// when in position-based replication, now events before table checkpoint is sent to queue. But in GTID-based
		// replication events may share one GTID, so event whose end position is equal to table checkpoint may not be
		// sent to queue. We may need event index in GTID to resolve it.
		s.saveTablePoint(sourceTable, *ec.currentLocation)
	}

	failpoint.Inject("flushFirstJob", func() {
		if waitJobsDone {
			s.tctx.L().Info("trigger flushFirstJob")
			waitJobsDone = false

			err2 := s.flushJobs()
			if err2 != nil {
				s.tctx.L().DPanic("flush checkpoint failed", zap.Error(err2))
			}
			failpoint.Return(nil)
		}
	})

	return s.checkShouldFlush()
}

type queryEventContext struct {
	*eventContext

	p         *parser.Parser // used parser
	ddlSchema string         // used schema
	originSQL string         // before split
	// split multi-schema change DDL into multiple one schema change DDL due to TiDB's limitation
	splitDDLs      []string // after split before online ddl
	appliedDDLs    []string // after onlineDDL apply if onlineDDL != nil
	needHandleDDLs []string // after route

	shardingDDLInfo *ddlInfo
	trackInfos      []*ddlInfo
	sourceTbls      map[string]map[string]struct{} // db name -> tb name
	onlineDDLTable  *filter.Table
	eventStatusVars []byte // binlog StatusVars
}

func (qec *queryEventContext) String() string {
	var startLocation, currentLocation, lastLocation string
	if qec.startLocation != nil {
		startLocation = qec.startLocation.String()
	}
	if qec.currentLocation != nil {
		currentLocation = qec.currentLocation.String()
	}
	if qec.lastLocation != nil {
		lastLocation = qec.lastLocation.String()
	}
	var needHandleDDLs, shardingReSync string
	if qec.needHandleDDLs != nil {
		needHandleDDLs = strings.Join(qec.needHandleDDLs, ",")
	}
	if qec.shardingReSync != nil {
		shardingReSync = qec.shardingReSync.String()
	}
	trackInfos := make([]string, 0, len(qec.trackInfos))
	for _, trackInfo := range qec.trackInfos {
		trackInfos = append(trackInfos, trackInfo.String())
	}
	return fmt.Sprintf("{schema: %s, originSQL: %s, startLocation: %s, currentLocation: %s, lastLocation: %s, re-sync: %s, needHandleDDLs: %s, trackInfos: %s}",
		qec.ddlSchema, qec.originSQL, startLocation, currentLocation, lastLocation, shardingReSync, needHandleDDLs, strings.Join(trackInfos, ","))
}

// generateExtendColumn generate extended columns by extractor.
func generateExtendColumn(data [][]interface{}, r *router.Table, table *filter.Table, sourceID string) [][]interface{} {
	extendCol, extendVal := r.FetchExtendColumn(table.Schema, table.Name, sourceID)
	if len(extendCol) == 0 {
		return nil
	}

	rows := make([][]interface{}, len(data))
	for i := range data {
		rows[i] = data[i]
		for _, v := range extendVal {
			rows[i] = append(rows[i], v)
		}
	}
	return rows
}

func (s *Syncer) handleQueryEvent(ev *replication.QueryEvent, ec eventContext, originSQL string) (err error) {
	if originSQL == "BEGIN" {
		// GTID event: GTID_NEXT = xxx:11
		// Query event: BEGIN (GTID set = xxx:1-11)
		// Rows event: ... (GTID set = xxx:1-11)  if we update lastLocation below,
		//                                        otherwise that is xxx:1-10 when dealing with table checkpoints
		// Xid event: GTID set = xxx:1-11  this event is related to global checkpoint
		*ec.lastLocation = *ec.currentLocation
		return nil
	}

	codec, err := event.GetCharsetCodecByStatusVars(ev.StatusVars)
	if err != nil {
		s.tctx.L().Error("get charset codec failed, will treat query as utf8", zap.Error(err))
	} else if codec != nil {
		converted, err2 := codec.NewDecoder().String(originSQL)
		if err2 != nil {
			s.tctx.L().Error("convert query string failed, will treat query as utf8", zap.Error(err2))
		} else {
			originSQL = converted
		}
	}

	qec := &queryEventContext{
		eventContext:    &ec,
		ddlSchema:       string(ev.Schema),
		originSQL:       utils.TrimCtrlChars(originSQL),
		splitDDLs:       make([]string, 0),
		appliedDDLs:     make([]string, 0),
		sourceTbls:      make(map[string]map[string]struct{}),
		eventStatusVars: ev.StatusVars,
	}

	defer func() {
		if err == nil {
			return
		}
		// why not `skipSQLByPattern` at beginning, but at defer?
		// it is in order to track every ddl except for the one that will cause error.
		// if `skipSQLByPattern` at beginning, some ddl should be tracked may be skipped.
		needSkip, err2 := s.skipSQLByPattern(qec.originSQL)
		if err2 != nil {
			err = err2
			return
		}
		if !needSkip {
			return
		}
		// don't return error if filter success
		metrics.SkipBinlogDurationHistogram.WithLabelValues("query", s.cfg.Name, s.cfg.SourceID).Observe(time.Since(ec.startTime).Seconds())
		ec.tctx.L().Warn("skip event", zap.String("event", "query"), zap.Stringer("query event context", qec))
		*ec.lastLocation = *ec.currentLocation // before record skip location, update lastLocation
		err = s.recordSkipSQLsLocation(&ec)
	}()

	qec.p, err = event.GetParserForStatusVars(ev.StatusVars)
	if err != nil {
		s.tctx.L().Warn("found error when get sql_mode from binlog status_vars", zap.Error(err))
	}

	stmt, err := parseOneStmt(qec)
	if err != nil {
		return err
	}

	if node, ok := stmt.(ast.DMLNode); ok {
		// if DML can be ignored, we do not report an error
		table, err2 := getTableByDML(node)
		if err2 == nil {
			if len(table.Schema) == 0 {
				table.Schema = qec.ddlSchema
			}
			ignore, err2 := s.skipRowsEvent(table, replication.QUERY_EVENT)
			if err2 == nil && ignore {
				return nil
			}
		}
		return terror.Annotatef(terror.ErrSyncUnitDMLStatementFound.Generate(), "query %s", qec.originSQL)
	}

	if _, ok := stmt.(ast.DDLNode); !ok {
		return nil
	}

	if qec.shardingReSync != nil {
		qec.shardingReSync.currLocation = *qec.currentLocation
		if binlog.CompareLocation(qec.shardingReSync.currLocation, qec.shardingReSync.latestLocation, s.cfg.EnableGTID) >= 0 {
			qec.tctx.L().Info("re-replicate shard group was completed", zap.String("event", "query"), zap.Stringer("queryEventContext", qec))
			err2 := qec.closeShardingResync()
			if err2 != nil {
				return err2
			}
		} else {
			// in re-syncing, we can simply skip all DDLs,
			// as they have been added to sharding DDL sequence
			// only update lastPos when the query is a real DDL
			*qec.lastLocation = qec.shardingReSync.currLocation
			qec.tctx.L().Debug("skip event in re-replicating sharding group", zap.String("event", "query"), zap.Stringer("queryEventContext", qec))
		}
		return nil
	}

	qec.tctx.L().Info("ready to split ddl", zap.String("event", "query"), zap.Stringer("queryEventContext", qec))
	*qec.lastLocation = *qec.currentLocation // update lastLocation, because we have checked `isDDL`

	// TiDB can't handle multi schema change DDL, so we split it here.
	qec.splitDDLs, err = parserpkg.SplitDDL(stmt, qec.ddlSchema)
	if err != nil {
		return err
	}

	// for DDL, we don't apply operator until we try to execute it. so can handle sharding cases
	// We use default parser because inside function where need parser, sqls are came from parserpkg.SplitDDL, which is StringSingleQuotes, KeyWordUppercase and NameBackQuotes
	// TODO: save stmt, tableName to avoid parse the sql to get them again
	qec.p = parser.New()
	for _, sql := range qec.splitDDLs {
		sqls, err2 := s.processOneDDL(qec, sql)
		if err2 != nil {
			qec.tctx.L().Error("fail to process ddl", zap.String("event", "query"), zap.Stringer("queryEventContext", qec), log.ShortError(err2))
			return err2
		}
		qec.appliedDDLs = append(qec.appliedDDLs, sqls...)
	}
	qec.tctx.L().Info("resolve sql", zap.String("event", "query"), zap.Strings("appliedDDLs", qec.appliedDDLs), zap.Stringer("queryEventContext", qec))

	metrics.BinlogEventCost.WithLabelValues(metrics.BinlogEventCostStageGenQuery, s.cfg.Name, s.cfg.WorkerName, s.cfg.SourceID).Observe(time.Since(qec.startTime).Seconds())

	/*
		we construct a application transaction for ddl. we save checkpoint after we execute all ddls
		Here's a brief discussion for implement:
		* non sharding table: make no difference
		* sharding table - we limit one ddl event only contains operation for same table
		  * drop database / drop table / truncate table: we ignore these operations
		  * create database / create table / create index / drop index / alter table:
			operation is only for same table,  make no difference
		  * rename table
			* online ddl: we would ignore rename ghost table,  make no difference
			* other rename: we don't allow user to execute more than one rename operation in one ddl event, then it would make no difference
	*/

	qec.needHandleDDLs = make([]string, 0, len(qec.appliedDDLs))
	qec.trackInfos = make([]*ddlInfo, 0, len(qec.appliedDDLs))

	// handle one-schema change DDL
	for _, sql := range qec.appliedDDLs {
		if len(sql) == 0 {
			continue
		}
		// We use default parser because sqls are came from above *Syncer.splitAndFilterDDL, which is StringSingleQuotes, KeyWordUppercase and NameBackQuotes
		ddlInfo, err2 := s.genDDLInfo(qec, sql)
		if err2 != nil {
			return err2
		}
		sourceTable := ddlInfo.sourceTables[0]
		targetTable := ddlInfo.targetTables[0]
		if len(ddlInfo.routedDDL) == 0 {
			metrics.SkipBinlogDurationHistogram.WithLabelValues("query", s.cfg.Name, s.cfg.SourceID).Observe(time.Since(qec.startTime).Seconds())
			qec.tctx.L().Warn("skip event", zap.String("event", "query"), zap.String("statement", sql), zap.String("schema", qec.ddlSchema))
			continue
		}

		// DDL is sequentially synchronized in this syncer's main process goroutine
		// filter DDL that is older or same as table checkpoint, to avoid sync again for already synced DDLs
		if s.checkpoint.IsOlderThanTablePoint(sourceTable, *qec.currentLocation, true) {
			qec.tctx.L().Info("filter obsolete DDL", zap.String("event", "query"), zap.String("statement", sql), log.WrapStringerField("location", qec.currentLocation))
			continue
		}

		// pre-filter of sharding
		if s.cfg.ShardMode == config.ShardPessimistic {
			switch ddlInfo.originStmt.(type) {
			case *ast.DropDatabaseStmt:
				err = s.dropSchemaInSharding(qec.tctx, sourceTable.Schema)
				if err != nil {
					return err
				}
				continue
			case *ast.DropTableStmt:
				sourceTableID := utils.GenTableID(sourceTable)
				err = s.sgk.LeaveGroup(targetTable, []string{sourceTableID})
				if err != nil {
					return err
				}
				err = s.checkpoint.DeleteTablePoint(qec.tctx, sourceTable)
				if err != nil {
					return err
				}
				continue
			case *ast.TruncateTableStmt:
				qec.tctx.L().Info("filter truncate table statement in shard group", zap.String("event", "query"), zap.String("statement", ddlInfo.routedDDL))
				continue
			}

			// in sharding mode, we only support to do one ddl in one event
			if qec.shardingDDLInfo == nil {
				qec.shardingDDLInfo = ddlInfo
			} else if qec.shardingDDLInfo.sourceTables[0].String() != sourceTable.String() {
				return terror.ErrSyncerUnitDDLOnMultipleTable.Generate(qec.originSQL)
			}
		} else if s.cfg.ShardMode == config.ShardOptimistic {
			switch ddlInfo.originStmt.(type) {
			case *ast.TruncateTableStmt:
				qec.tctx.L().Info("filter truncate table statement in shard group", zap.String("event", "query"), zap.String("statement", ddlInfo.routedDDL))
				continue
			case *ast.RenameTableStmt:
				return terror.ErrSyncerUnsupportedStmt.Generate("RENAME TABLE", config.ShardOptimistic)
			}
		}

		qec.needHandleDDLs = append(qec.needHandleDDLs, ddlInfo.routedDDL)
		qec.trackInfos = append(qec.trackInfos, ddlInfo)
		// TODO: current table checkpoints will be deleted in track ddls, but created and updated in flush checkpoints,
		//       we should use a better mechanism to combine these operations
		if s.cfg.ShardMode == "" {
			recordSourceTbls(qec.sourceTbls, ddlInfo.originStmt, sourceTable)
		}
	}

	qec.tctx.L().Info("prepare to handle ddls", zap.String("event", "query"), zap.Stringer("queryEventContext", qec))
	if len(qec.needHandleDDLs) == 0 {
		qec.tctx.L().Info("skip event, need handled ddls is empty", zap.String("event", "query"), zap.Stringer("queryEventContext", qec))
		return s.recordSkipSQLsLocation(qec.eventContext)
	}

	// interrupted before flush old checkpoint.
	failpoint.Inject("FlushCheckpointStage", func(val failpoint.Value) {
		err = handleFlushCheckpointStage(0, val.(int), "before flush old checkpoint")
		if err != nil {
			failpoint.Return(err)
		}
	})

	// flush previous DMLs and checkpoint if needing to handle the DDL.
	// NOTE: do this flush before operations on shard groups which may lead to skip a table caused by `UnresolvedTables`.
	if err = s.flushJobs(); err != nil {
		return err
	}

	switch s.cfg.ShardMode {
	case "":
		return s.handleQueryEventNoSharding(qec)
	case config.ShardOptimistic:
		return s.handleQueryEventOptimistic(qec)
	case config.ShardPessimistic:
		return s.handleQueryEventPessimistic(qec)
	}
	return errors.Errorf("unsupported shard-mode %s, should not happened", s.cfg.ShardMode)
}

func (s *Syncer) handleQueryEventNoSharding(qec *queryEventContext) error {
	qec.tctx.L().Info("start to handle ddls in normal mode", zap.String("event", "query"), zap.Stringer("queryEventContext", qec))

	// interrupted after flush old checkpoint and before track DDL.
	failpoint.Inject("FlushCheckpointStage", func(val failpoint.Value) {
		err := handleFlushCheckpointStage(1, val.(int), "before track DDL")
		if err != nil {
			failpoint.Return(err)
		}
	})

	// run trackDDL before add ddl job to make sure checkpoint can be flushed
	for _, trackInfo := range qec.trackInfos {
		if err := s.trackDDL(qec.ddlSchema, trackInfo, qec.eventContext); err != nil {
			return err
		}
	}

	// interrupted after track DDL and before execute DDL.
	failpoint.Inject("FlushCheckpointStage", func(val failpoint.Value) {
		err := handleFlushCheckpointStage(2, val.(int), "before execute DDL")
		if err != nil {
			failpoint.Return(err)
		}
	})

	job := newDDLJob(qec)
	_, err := s.handleJobFunc(job)
	if err != nil {
		return err
	}

	// when add ddl job, will execute ddl and then flush checkpoint.
	// if execute ddl failed, the execError will be set to that error.
	// return nil here to avoid duplicate error message
	err = s.execError.Load()
	if err != nil {
		qec.tctx.L().Error("error detected when executing SQL job", log.ShortError(err))
		// nolint:nilerr
		return nil
	}

	qec.tctx.L().Info("finish to handle ddls in normal mode", zap.String("event", "query"), zap.Stringer("queryEventContext", qec))

	if qec.onlineDDLTable != nil {
		qec.tctx.L().Info("finish online ddl and clear online ddl metadata in normal mode",
			zap.String("event", "query"),
			zap.Strings("ddls", qec.needHandleDDLs),
			zap.String("raw statement", qec.originSQL),
			zap.Stringer("table", qec.onlineDDLTable))
		err2 := s.onlineDDL.Finish(qec.tctx, qec.onlineDDLTable)
		if err2 != nil {
			return terror.Annotatef(err2, "finish online ddl on %v", qec.onlineDDLTable)
		}
	}

	return nil
}

func (s *Syncer) handleQueryEventPessimistic(qec *queryEventContext) error {
	var (
		err                error
		needShardingHandle bool
		group              *ShardingGroup
		synced             bool
		active             bool
		remain             int

		ddlInfo        = qec.shardingDDLInfo
		sourceTableID  = utils.GenTableID(ddlInfo.sourceTables[0])
		needHandleDDLs = qec.needHandleDDLs
		// for sharding DDL, the firstPos should be the `Pos` of the binlog, not the `End_log_pos`
		// so when restarting before sharding DDLs synced, this binlog can be re-sync again to trigger the TrySync
		startLocation   = qec.startLocation
		currentLocation = qec.currentLocation
	)

	var annotate string
	switch ddlInfo.originStmt.(type) {
	case *ast.CreateDatabaseStmt:
		// for CREATE DATABASE, we do nothing. when CREATE TABLE under this DATABASE, sharding groups will be added
	case *ast.CreateTableStmt:
		// for CREATE TABLE, we add it to group
		needShardingHandle, group, synced, remain, err = s.sgk.AddGroup(ddlInfo.targetTables[0], []string{sourceTableID}, nil, true)
		if err != nil {
			return err
		}
		annotate = "add table to shard group"
	default:
		needShardingHandle, group, synced, active, remain, err = s.sgk.TrySync(ddlInfo.sourceTables[0], ddlInfo.targetTables[0], *startLocation, *qec.currentLocation, needHandleDDLs)
		if err != nil {
			return err
		}
		annotate = "try to sync table in shard group"
		// meets DDL that will not be processed in sequence sharding
		if !active {
			qec.tctx.L().Info("skip in-activeDDL",
				zap.String("event", "query"),
				zap.Stringer("queryEventContext", qec),
				zap.String("sourceTableID", sourceTableID),
				zap.Bool("in-sharding", needShardingHandle),
				zap.Bool("is-synced", synced),
				zap.Int("unsynced", remain))
			return nil
		}
	}

	qec.tctx.L().Info(annotate,
		zap.String("event", "query"),
		zap.Stringer("queryEventContext", qec),
		zap.String("sourceTableID", sourceTableID),
		zap.Bool("in-sharding", needShardingHandle),
		zap.Bool("is-synced", synced),
		zap.Int("unsynced", remain))

	// interrupted after flush old checkpoint and before track DDL.
	failpoint.Inject("FlushCheckpointStage", func(val failpoint.Value) {
		err = handleFlushCheckpointStage(1, val.(int), "before track DDL")
		if err != nil {
			failpoint.Return(err)
		}
	})

	for _, trackInfo := range qec.trackInfos {
		if err = s.trackDDL(qec.ddlSchema, trackInfo, qec.eventContext); err != nil {
			return err
		}
	}

	if needShardingHandle {
		metrics.UnsyncedTableGauge.WithLabelValues(s.cfg.Name, ddlInfo.targetTables[0].String(), s.cfg.SourceID).Set(float64(remain))
		err = s.safeMode.IncrForTable(qec.tctx, ddlInfo.targetTables[0]) // try enable safe-mode when starting syncing for sharding group
		if err != nil {
			return err
		}

		// save checkpoint in memory, don't worry, if error occurred, we can rollback it
		// for non-last sharding DDL's table, this checkpoint will be used to skip binlog event when re-syncing
		// NOTE: when last sharding DDL executed, all this checkpoints will be flushed in the same txn
		qec.tctx.L().Info("save table checkpoint for source",
			zap.String("event", "query"),
			zap.String("sourceTableID", sourceTableID),
			zap.Stringer("start location", startLocation),
			log.WrapStringerField("end location", currentLocation))
		s.saveTablePoint(ddlInfo.sourceTables[0], *currentLocation)
		if !synced {
			qec.tctx.L().Info("source shard group is not synced",
				zap.String("event", "query"),
				zap.String("sourceTableID", sourceTableID),
				zap.Stringer("start location", startLocation),
				log.WrapStringerField("end location", currentLocation))
			return nil
		}

		qec.tctx.L().Info("source shard group is synced",
			zap.String("event", "query"),
			zap.String("sourceTableID", sourceTableID),
			zap.Stringer("start location", startLocation),
			log.WrapStringerField("end location", currentLocation))
		err = s.safeMode.DescForTable(qec.tctx, ddlInfo.targetTables[0]) // try disable safe-mode after sharding group synced
		if err != nil {
			return err
		}
		// maybe multi-groups' sharding DDL synced in this for-loop (one query-event, multi tables)
		if cap(*qec.shardingReSyncCh) < len(needHandleDDLs) {
			*qec.shardingReSyncCh = make(chan *ShardingReSync, len(needHandleDDLs))
		}
		firstEndLocation := group.FirstEndPosUnresolved()
		if firstEndLocation == nil {
			return terror.ErrSyncerUnitFirstEndPosNotFound.Generate(sourceTableID)
		}

		allResolved, err2 := s.sgk.ResolveShardingDDL(ddlInfo.targetTables[0])
		if err2 != nil {
			return err2
		}
		*qec.shardingReSyncCh <- &ShardingReSync{
			currLocation:   *firstEndLocation,
			latestLocation: *currentLocation,
			targetTable:    ddlInfo.targetTables[0],
			allResolved:    allResolved,
		}

		// Don't send new DDLInfo to dm-master until all local sql jobs finished
		// since jobWg is flushed by flushJobs before, we don't wait here any more

		// NOTE: if we need singleton Syncer (without dm-master) to support sharding DDL sync
		// we should add another config item to differ, and do not save DDLInfo, and not wait for ddlExecInfo

		// construct & send shard DDL info into etcd, DM-master will handle it.
		shardInfo := s.pessimist.ConstructInfo(ddlInfo.targetTables[0].Schema, ddlInfo.targetTables[0].Name, needHandleDDLs)
		rev, err2 := s.pessimist.PutInfo(qec.tctx.Ctx, shardInfo)
		if err2 != nil {
			return err2
		}
		metrics.ShardLockResolving.WithLabelValues(s.cfg.Name, s.cfg.SourceID).Set(1) // block and wait DDL lock to be synced
		qec.tctx.L().Info("putted shard DDL info", zap.Stringer("info", shardInfo), zap.Int64("revision", rev))

		shardOp, err2 := s.pessimist.GetOperation(qec.tctx.Ctx, shardInfo, rev+1)
		metrics.ShardLockResolving.WithLabelValues(s.cfg.Name, s.cfg.SourceID).Set(0)
		if err2 != nil {
			return err2
		}

		if shardOp.Exec {
			failpoint.Inject("ShardSyncedExecutionExit", func() {
				qec.tctx.L().Warn("exit triggered", zap.String("failpoint", "ShardSyncedExecutionExit"))
				//nolint:errcheck
				s.flushCheckPoints()
				utils.OsExit(1)
			})
			failpoint.Inject("SequenceShardSyncedExecutionExit", func() {
				group := s.sgk.Group(ddlInfo.targetTables[0])
				if group != nil {
					// exit in the first round sequence sharding DDL only
					if group.meta.ActiveIdx() == 1 {
						qec.tctx.L().Warn("exit triggered", zap.String("failpoint", "SequenceShardSyncedExecutionExit"))
						//nolint:errcheck
						s.flushCheckPoints()
						utils.OsExit(1)
					}
				}
			})

			qec.tctx.L().Info("execute DDL job",
				zap.String("event", "query"),
				zap.Stringer("queryEventContext", qec),
				zap.String("sourceTableID", sourceTableID),
				zap.Stringer("operation", shardOp))
		} else {
			qec.tctx.L().Info("ignore DDL job",
				zap.String("event", "query"),
				zap.Stringer("queryEventContext", qec),
				zap.String("sourceTableID", sourceTableID),
				zap.Stringer("operation", shardOp))
		}
	}

	qec.tctx.L().Info("start to handle ddls in shard mode", zap.String("event", "query"), zap.Stringer("queryEventContext", qec))

	// interrupted after track DDL and before execute DDL.
	failpoint.Inject("FlushCheckpointStage", func(val failpoint.Value) {
		err = handleFlushCheckpointStage(2, val.(int), "before execute DDL")
		if err != nil {
			failpoint.Return(err)
		}
	})

	job := newDDLJob(qec)
	_, err = s.handleJobFunc(job)
	if err != nil {
		return err
	}

	err = s.execError.Load()
	if err != nil {
		qec.tctx.L().Error("error detected when executing SQL job", log.ShortError(err))
		// nolint:nilerr
		return nil
	}

	if qec.onlineDDLTable != nil {
		err = s.clearOnlineDDL(qec.tctx, ddlInfo.targetTables[0])
		if err != nil {
			return err
		}
	}

	qec.tctx.L().Info("finish to handle ddls in shard mode", zap.String("event", "query"), zap.Stringer("queryEventContext", qec))
	return nil
}

// trackDDL tracks ddl in schemaTracker.
func (s *Syncer) trackDDL(usedSchema string, trackInfo *ddlInfo, ec *eventContext) error {
	var (
		srcTables    = trackInfo.sourceTables
		targetTables = trackInfo.targetTables
		srcTable     = srcTables[0]
	)

	// Make sure the needed tables are all loaded into the schema tracker.
	var (
		shouldExecDDLOnSchemaTracker bool
		shouldSchemaExist            bool
		shouldTableExistNum          int  // tableNames[:shouldTableExistNum] should exist
		shouldRefTableExistNum       int  // tableNames[1:shouldTableExistNum] should exist, since first one is "caller table"
		tryFetchDownstreamTable      bool // to make sure if not exists will execute correctly
		shouldReTrackDownstreamIndex bool // retrack downstreamIndex
	)

	switch node := trackInfo.originStmt.(type) {
	case *ast.CreateDatabaseStmt:
		shouldExecDDLOnSchemaTracker = true
	case *ast.AlterDatabaseStmt:
		shouldExecDDLOnSchemaTracker = true
		shouldSchemaExist = true
	case *ast.DropDatabaseStmt:
		shouldExecDDLOnSchemaTracker = true
		shouldReTrackDownstreamIndex = true
		if s.cfg.ShardMode == "" {
			if err := s.checkpoint.DeleteSchemaPoint(ec.tctx, srcTable.Schema); err != nil {
				return err
			}
		}
	case *ast.RecoverTableStmt:
		shouldExecDDLOnSchemaTracker = true
		shouldSchemaExist = true
	case *ast.CreateTableStmt, *ast.CreateViewStmt:
		shouldExecDDLOnSchemaTracker = true
		shouldSchemaExist = true
		// for CREATE TABLE LIKE/AS, the reference tables should exist
		shouldRefTableExistNum = len(srcTables)
		tryFetchDownstreamTable = true
	case *ast.DropTableStmt:
		shouldExecDDLOnSchemaTracker = true
		shouldReTrackDownstreamIndex = true
		if err := s.checkpoint.DeleteTablePoint(ec.tctx, srcTable); err != nil {
			return err
		}
	case *ast.RenameTableStmt, *ast.CreateIndexStmt, *ast.DropIndexStmt, *ast.RepairTableStmt:
		shouldExecDDLOnSchemaTracker = true
		shouldSchemaExist = true
		shouldTableExistNum = 1
		shouldReTrackDownstreamIndex = true
	case *ast.AlterTableStmt:
		shouldSchemaExist = true
		shouldReTrackDownstreamIndex = true
		// for DDL that adds FK, since TiDB doesn't fully support it yet, we simply ignore execution of this DDL.
		switch {
		case len(node.Specs) == 1 && node.Specs[0].Constraint != nil && node.Specs[0].Constraint.Tp == ast.ConstraintForeignKey:
			shouldTableExistNum = 1
			shouldExecDDLOnSchemaTracker = false
		case node.Specs[0].Tp == ast.AlterTableRenameTable:
			shouldTableExistNum = 1
			shouldExecDDLOnSchemaTracker = true
		default:
			shouldTableExistNum = len(srcTables)
			shouldExecDDLOnSchemaTracker = true
		}
	case *ast.LockTablesStmt, *ast.UnlockTablesStmt, *ast.CleanupTableLockStmt, *ast.TruncateTableStmt:
		break
	default:
		ec.tctx.L().DPanic("unhandled DDL type cannot be tracked", zap.Stringer("type", reflect.TypeOf(trackInfo.originStmt)))
	}

	if shouldReTrackDownstreamIndex {
		s.schemaTracker.RemoveDownstreamSchema(s.tctx, targetTables)
	}

	if shouldSchemaExist {
		if err := s.schemaTracker.CreateSchemaIfNotExists(srcTable.Schema); err != nil {
			return terror.ErrSchemaTrackerCannotCreateSchema.Delegate(err, srcTable.Schema)
		}
	}
	for i := 0; i < shouldTableExistNum; i++ {
		if _, err := s.getTableInfo(ec.tctx, srcTables[i], targetTables[i]); err != nil {
			return err
		}
	}
	// skip getTable before in above loop
	// nolint:ifshort
	start := 1
	if shouldTableExistNum > start {
		start = shouldTableExistNum
	}
	for i := start; i < shouldRefTableExistNum; i++ {
		if err := s.schemaTracker.CreateSchemaIfNotExists(srcTables[i].Schema); err != nil {
			return terror.ErrSchemaTrackerCannotCreateSchema.Delegate(err, srcTables[i].Schema)
		}
		if _, err := s.getTableInfo(ec.tctx, srcTables[i], targetTables[i]); err != nil {
			return err
		}
	}

	if tryFetchDownstreamTable {
		// ignore table not exists error, just try to fetch table from downstream.
		_, _ = s.getTableInfo(ec.tctx, srcTables[0], targetTables[0])
	}

	if shouldExecDDLOnSchemaTracker {
		if err := s.schemaTracker.Exec(ec.tctx.Ctx, usedSchema, trackInfo.originDDL); err != nil {
			if ignoreTrackerDDLError(err) {
				ec.tctx.L().Warn("will ignore a DDL error when tracking",
					zap.String("schema", usedSchema),
					zap.String("statement", trackInfo.originDDL),
					log.WrapStringerField("location", ec.currentLocation),
					log.ShortError(err))
				return nil
			}
			ec.tctx.L().Error("cannot track DDL",
				zap.String("schema", usedSchema),
				zap.String("statement", trackInfo.originDDL),
				log.WrapStringerField("location", ec.currentLocation),
				log.ShortError(err))
			return terror.ErrSchemaTrackerCannotExecDDL.Delegate(err, trackInfo.originDDL)
		}
		s.exprFilterGroup.ResetExprs(srcTable)
	}

	return nil
}

func (s *Syncer) trackOriginDDL(ev *replication.QueryEvent, ec eventContext) (map[string]map[string]struct{}, error) {
	originSQL := strings.TrimSpace(string(ev.Query))
	if originSQL == "BEGIN" || originSQL == "" || utils.IsBuildInSkipDDL(originSQL) {
		return nil, nil
	}
	var err error
	qec := &queryEventContext{
		eventContext:    &ec,
		ddlSchema:       string(ev.Schema),
		originSQL:       utils.TrimCtrlChars(originSQL),
		splitDDLs:       make([]string, 0),
		appliedDDLs:     make([]string, 0),
		sourceTbls:      make(map[string]map[string]struct{}),
		eventStatusVars: ev.StatusVars,
	}
	qec.p, err = event.GetParserForStatusVars(ev.StatusVars)
	if err != nil {
		s.tctx.L().Warn("found error when get sql_mode from binlog status_vars", zap.Error(err))
	}
	stmt, err := parseOneStmt(qec)
	if err != nil {
		// originSQL can't be parsed => can't be tracked by schema tracker
		// we can use operate-schema to set a compatible schema after this
		return nil, err
	}

	if _, ok := stmt.(ast.DDLNode); !ok {
		return nil, nil
	}

	// TiDB can't handle multi schema change DDL, so we split it here.
	qec.splitDDLs, err = parserpkg.SplitDDL(stmt, qec.ddlSchema)
	if err != nil {
		return nil, err
	}

	affectedTbls := make(map[string]map[string]struct{})
	for _, sql := range qec.splitDDLs {
		ddlInfo, err := s.genDDLInfo(qec, sql)
		if err != nil {
			return nil, err
		}
		sourceTable := ddlInfo.sourceTables[0]
		switch ddlInfo.originStmt.(type) {
		case *ast.DropDatabaseStmt:
			delete(affectedTbls, sourceTable.Schema)
		case *ast.DropTableStmt:
			if affectedTable, ok := affectedTbls[sourceTable.Schema]; ok {
				delete(affectedTable, sourceTable.Name)
			}
		default:
			if _, ok := affectedTbls[sourceTable.Schema]; !ok {
				affectedTbls[sourceTable.Schema] = make(map[string]struct{})
			}
			affectedTbls[sourceTable.Schema][sourceTable.Name] = struct{}{}
		}
		err = s.trackDDL(qec.ddlSchema, ddlInfo, qec.eventContext)
		if err != nil {
			return nil, err
		}
	}

	return affectedTbls, nil
}

func (s *Syncer) genRouter() error {
	s.tableRouter, _ = router.NewTableRouter(s.cfg.CaseSensitive, []*router.TableRule{})
	for _, rule := range s.cfg.RouteRules {
		err := s.tableRouter.AddRule(rule)
		if err != nil {
			return terror.ErrSyncerUnitGenTableRouter.Delegate(err)
		}
	}
	return nil
}

func (s *Syncer) loadTableStructureFromDump(ctx context.Context) error {
	logger := s.tctx.L()

	files, err := utils.CollectDirFiles(s.cfg.Dir)
	if err != nil {
		logger.Warn("fail to get dump files", zap.Error(err))
		return err
	}
	var dbs, tables []string
	var tableFiles [][2]string // [db, filename]
	for f := range files {
		if db, ok := utils.GetDBFromDumpFilename(f); ok {
			dbs = append(dbs, db)
			continue
		}
		if db, table, ok := utils.GetTableFromDumpFilename(f); ok {
			cols, _ := s.tableRouter.FetchExtendColumn(db, table, s.cfg.SourceID)
			if len(cols) > 0 {
				continue
			}
			tables = append(tables, dbutil.TableName(db, table))
			tableFiles = append(tableFiles, [2]string{db, f})
			continue
		}
	}
	logger.Info("fetch table structure from dump files",
		zap.Strings("database", dbs),
		zap.Any("tables", tables))
	for _, db := range dbs {
		if err = s.schemaTracker.CreateSchemaIfNotExists(db); err != nil {
			return err
		}
	}

	var firstErr error
	setFirstErr := func(err error) {
		if firstErr == nil {
			firstErr = err
		}
	}

	for _, dbAndFile := range tableFiles {
		db, file := dbAndFile[0], dbAndFile[1]
		filepath := path.Join(s.cfg.Dir, file)
		content, err2 := common2.GetFileContent(filepath)
		if err2 != nil {
			logger.Warn("fail to read file for creating table in schema tracker",
				zap.String("db", db),
				zap.String("file", filepath),
				zap.Error(err))
			setFirstErr(err2)
			continue
		}
		stmts := bytes.Split(content, []byte(";"))
		for _, stmt := range stmts {
			stmt = bytes.TrimSpace(stmt)
			if len(stmt) == 0 || bytes.HasPrefix(stmt, []byte("/*")) {
				continue
			}
			err = s.schemaTracker.Exec(ctx, db, string(stmt))
			if err != nil {
				logger.Warn("fail to create table for dump files",
					zap.Any("file", filepath),
					zap.ByteString("statement", stmt),
					zap.Error(err))
				setFirstErr(err)
			}
		}
	}
	return firstErr
}

func (s *Syncer) createDBs(ctx context.Context) error {
	var err error
	dbCfg := s.cfg.From
	dbCfg.RawDBCfg = config.DefaultRawDBConfig().SetReadTimeout(maxDMLConnectionTimeout)
	fromDB, fromConns, err := dbconn.CreateConns(s.tctx, s.cfg, &dbCfg, 1)
	if err != nil {
		return err
	}
	s.fromDB = &dbconn.UpStreamConn{BaseDB: fromDB}
	s.fromConn = fromConns[0]
	conn, err := s.fromDB.BaseDB.GetBaseConn(ctx)
	if err != nil {
		return err
	}
	lcFlavor, err := utils.FetchLowerCaseTableNamesSetting(ctx, conn.DBConn)
	if err != nil {
		return err
	}
	s.SourceTableNamesFlavor = lcFlavor

	hasSQLMode := false
	// get sql_mode from upstream db
	if s.cfg.To.Session == nil {
		s.cfg.To.Session = make(map[string]string)
	} else {
		for k := range s.cfg.To.Session {
			if strings.ToLower(k) == "sql_mode" {
				hasSQLMode = true
				break
			}
		}
	}
	if !hasSQLMode {
		sqlMode, err2 := utils.GetGlobalVariable(ctx, s.fromDB.BaseDB.DB, "sql_mode")
		if err2 != nil {
			s.tctx.L().Warn("cannot get sql_mode from upstream database, the sql_mode will be assigned \"IGNORE_SPACE, NO_AUTO_VALUE_ON_ZERO, ALLOW_INVALID_DATES\"", log.ShortError(err2))
		}
		sqlModes, err3 := utils.AdjustSQLModeCompatible(sqlMode)
		if err3 != nil {
			s.tctx.L().Warn("cannot adjust sql_mode compatible, the sql_mode will be assigned  stay the same", log.ShortError(err3))
		}
		s.cfg.To.Session["sql_mode"] = sqlModes
	}

	dbCfg = s.cfg.To
	dbCfg.RawDBCfg = config.DefaultRawDBConfig().
		SetReadTimeout(maxDMLConnectionTimeout).
		SetMaxIdleConns(s.cfg.WorkerCount)

	s.toDB, s.toDBConns, err = dbconn.CreateConns(s.tctx, s.cfg, &dbCfg, s.cfg.WorkerCount)
	if err != nil {
		dbconn.CloseUpstreamConn(s.tctx, s.fromDB) // release resources acquired before return with error
		return err
	}
	// baseConn for ddl
	dbCfg = s.cfg.To
	dbCfg.RawDBCfg = config.DefaultRawDBConfig().SetReadTimeout(maxDDLConnectionTimeout)

	var ddlDBConns []*dbconn.DBConn
	s.ddlDB, ddlDBConns, err = dbconn.CreateConns(s.tctx, s.cfg, &dbCfg, 2)
	if err != nil {
		dbconn.CloseUpstreamConn(s.tctx, s.fromDB)
		dbconn.CloseBaseDB(s.tctx, s.toDB)
		return err
	}
	s.ddlDBConn = ddlDBConns[0]
	s.downstreamTrackConn = ddlDBConns[1]
	printServerVersion(s.tctx, s.fromDB.BaseDB, "upstream")
	printServerVersion(s.tctx, s.toDB, "downstream")

	return nil
}

// closeBaseDB closes all opened DBs, rollback for createConns.
func (s *Syncer) closeDBs() {
	dbconn.CloseUpstreamConn(s.tctx, s.fromDB)
	dbconn.CloseBaseDB(s.tctx, s.toDB)
	dbconn.CloseBaseDB(s.tctx, s.ddlDB)
}

// record skip ddl/dml sqls' position
// make newJob's sql argument empty to distinguish normal sql and skips sql.
func (s *Syncer) recordSkipSQLsLocation(ec *eventContext) error {
	job := newSkipJob(ec)
	_, err := s.handleJobFunc(job)
	return err
}

// flushJobs add a flush job and wait for all jobs finished.
// NOTE: currently, flush job is always sync operation.
func (s *Syncer) flushJobs() error {
	flushJobSeq := s.getFlushSeq()
	s.tctx.L().Info("flush all jobs", zap.Stringer("global checkpoint", s.checkpoint), zap.Int64("flush job seq", flushJobSeq))
	job := newFlushJob(s.cfg.WorkerCount, flushJobSeq)
	_, err := s.handleJobFunc(job)
	return err
}

func (s *Syncer) reSyncBinlog(tctx tcontext.Context, location binlog.Location) error {
	if err := s.retrySyncGTIDs(); err != nil {
		return err
	}
	// close still running sync
	return s.streamerController.ReopenWithRetry(&tctx, location)
}

func (s *Syncer) route(table *filter.Table) *filter.Table {
	if table.Schema == "" {
		return table
	}
	targetSchema, targetTable, err := s.tableRouter.Route(table.Schema, table.Name)
	if err != nil {
		s.tctx.L().Error("fail to route table", zap.Stringer("table", table), zap.Error(err)) // log the error, but still continue
	}
	if targetSchema == "" {
		return table
	}
	if targetTable == "" {
		targetTable = table.Name
	}

	return &filter.Table{Schema: targetSchema, Name: targetTable}
}

func (s *Syncer) isClosed() bool {
	return s.closed.Load()
}

// Close closes syncer.
func (s *Syncer) Close() {
	s.Lock()
	defer s.Unlock()

	if s.isClosed() {
		return
	}
	s.stopSync()
	s.closeDBs()
	s.checkpoint.Close()
	if err := s.schemaTracker.Close(); err != nil {
		s.tctx.L().Error("fail to close schema tracker", log.ShortError(err))
	}
	if s.sgk != nil {
		s.sgk.Close()
	}
	s.closeOnlineDDL()
	// when closing syncer by `stop-task`, remove active relay log from hub
	s.removeActiveRelayLog()
	metrics.RemoveLabelValuesWithTaskInMetrics(s.cfg.Name)
	s.runWg.Wait()
	s.closed.Store(true)
}

// Kill kill syncer without graceful.
func (s *Syncer) Kill() {
	s.tctx.L().Warn("kill syncer without graceful")
	s.runCancel()
	s.syncCancel()
	s.Close()
}

// stopSync stops stream and rollbacks checkpoint now it used by Close() and Pause().
func (s *Syncer) stopSync() {
	// before re-write workflow for s.syncer, simply close it
	// when resuming, re-create s.syncer

	if s.streamerController != nil {
		s.streamerController.Close(s.tctx)
	}

	// try to rollback checkpoints, if they already flushed, no effect, this operation should call before close schemaTracker
	prePos := s.checkpoint.GlobalPoint()
	s.checkpoint.Rollback(s.schemaTracker)
	currPos := s.checkpoint.GlobalPoint()
	if binlog.CompareLocation(prePos, currPos, s.cfg.EnableGTID) != 0 {
		s.tctx.L().Warn("something wrong with rollback global checkpoint", zap.Stringer("previous position", prePos), zap.Stringer("current position", currPos))
	}
}

func (s *Syncer) closeOnlineDDL() {
	if s.onlineDDL != nil {
		s.onlineDDL.Close()
		s.onlineDDL = nil
	}
}

// Pause implements Unit.Pause.
func (s *Syncer) Pause() {
	if s.isClosed() {
		s.tctx.L().Warn("try to pause, but already closed")
		return
	}
	s.stopSync()
}

// Resume resumes the paused process.
func (s *Syncer) Resume(ctx context.Context, pr chan pb.ProcessResult) {
	if s.isClosed() {
		s.tctx.L().Warn("try to resume, but already closed")
		return
	}

	// continue the processing
	s.reset()
	// reset database conns
	err := s.resetDBs(s.tctx.WithContext(ctx))
	if err != nil {
		pr <- pb.ProcessResult{
			IsCanceled: false,
			Errors: []*pb.ProcessError{
				unit.NewProcessError(err),
			},
		}
		return
	}
	s.Process(ctx, pr)
}

// Update implements Unit.Update
// now, only support to update config for routes, filters, column-mappings, block-allow-list
// now no config diff implemented, so simply re-init use new config.
func (s *Syncer) Update(ctx context.Context, cfg *config.SubTaskConfig) error {
	if s.cfg.ShardMode == config.ShardPessimistic {
		_, tables := s.sgk.UnresolvedTables()
		if len(tables) > 0 {
			return terror.ErrSyncerUnitUpdateConfigInSharding.Generate(tables)
		}
	}

	var (
		err              error
		oldBaList        *filter.Filter
		oldTableRouter   *router.Table
		oldBinlogFilter  *bf.BinlogEvent
		oldColumnMapping *cm.Mapping
	)

	defer func() {
		if err == nil {
			return
		}
		if oldBaList != nil {
			s.baList = oldBaList
		}
		if oldTableRouter != nil {
			s.tableRouter = oldTableRouter
		}
		if oldBinlogFilter != nil {
			s.binlogFilter = oldBinlogFilter
		}
		if oldColumnMapping != nil {
			s.columnMapping = oldColumnMapping
		}
	}()

	// update block-allow-list
	oldBaList = s.baList
	s.baList, err = filter.New(cfg.CaseSensitive, cfg.BAList)
	if err != nil {
		return terror.ErrSyncerUnitGenBAList.Delegate(err)
	}

	// update route
	oldTableRouter = s.tableRouter
	s.tableRouter, err = router.NewTableRouter(cfg.CaseSensitive, cfg.RouteRules)
	if err != nil {
		return terror.ErrSyncerUnitGenTableRouter.Delegate(err)
	}

	// update binlog filter
	oldBinlogFilter = s.binlogFilter
	s.binlogFilter, err = bf.NewBinlogEvent(cfg.CaseSensitive, cfg.FilterRules)
	if err != nil {
		return terror.ErrSyncerUnitGenBinlogEventFilter.Delegate(err)
	}

	// update column-mappings
	oldColumnMapping = s.columnMapping
	s.columnMapping, err = cm.NewMapping(cfg.CaseSensitive, cfg.ColumnMappingRules)
	if err != nil {
		return terror.ErrSyncerUnitGenColumnMapping.Delegate(err)
	}

	switch s.cfg.ShardMode {
	case config.ShardPessimistic:
		// re-init sharding group
		err = s.sgk.Init()
		if err != nil {
			return err
		}

		err = s.initShardingGroups(context.Background(), false) // FIXME: fix context when re-implementing `Update`
		if err != nil {
			return err
		}
	case config.ShardOptimistic:
		err = s.initOptimisticShardDDL(context.Background()) // FIXME: fix context when re-implementing `Update`
		if err != nil {
			return err
		}
	}

	// update l.cfg
	s.cfg.BAList = cfg.BAList
	s.cfg.RouteRules = cfg.RouteRules
	s.cfg.FilterRules = cfg.FilterRules
	s.cfg.ColumnMappingRules = cfg.ColumnMappingRules

	// update timezone
	if s.timezone == nil {
		return s.setTimezone(ctx)
	}
	return nil
}

// assume that reset master before switching to new master, and only the new master would write
// it's a weak function to try best to fix gtid set while switching master/slave.
func (s *Syncer) retrySyncGTIDs() error {
	// NOTE: our (per-table based) checkpoint does not support GTID yet, implement it if needed
	// TODO: support GTID
	s.tctx.L().Warn("our (per-table based) checkpoint does not support GTID yet")
	return nil
}

// checkpointID returns ID which used for checkpoint table.
func (s *Syncer) checkpointID() string {
	if len(s.cfg.SourceID) > 0 {
		return s.cfg.SourceID
	}
	return strconv.FormatUint(uint64(s.cfg.ServerID), 10)
}

// UpdateFromConfig updates config for `From`.
func (s *Syncer) UpdateFromConfig(cfg *config.SubTaskConfig) error {
	s.Lock()
	defer s.Unlock()
	s.fromDB.BaseDB.Close()

	s.cfg.From = cfg.From

	var err error
	s.cfg.From.RawDBCfg = config.DefaultRawDBConfig().SetReadTimeout(maxDMLConnectionTimeout)
	s.fromDB, err = dbconn.NewUpStreamConn(&s.cfg.From)
	if err != nil {
		s.tctx.L().Error("fail to create baseConn connection", log.ShortError(err))
		return err
	}

	err = s.setSyncCfg()
	if err != nil {
		return err
	}

	if s.streamerController != nil {
		s.streamerController.UpdateSyncCfg(s.syncCfg, s.fromDB)
	}
	return nil
}

func (s *Syncer) setTimezone(ctx context.Context) error {
	tz := s.cfg.Timezone
	var err error
	if len(tz) == 0 {
		tz, err = conn.FetchTimeZoneSetting(ctx, &s.cfg.To)
		if err != nil {
			return err
		}
	}
	loc, err := utils.ParseTimeZone(tz)
	if err != nil {
		return err
	}
	s.tctx.L().Info("use timezone", zap.String("location", loc.String()))
	s.timezone = loc
	return nil
}

func (s *Syncer) setSyncCfg() error {
	var tlsConfig *tls.Config
	var err error
	if s.cfg.From.Security != nil {
		if loadErr := s.cfg.From.Security.LoadTLSContent(); loadErr != nil {
			return terror.ErrCtlLoadTLSCfg.Delegate(loadErr)
		}
		tlsConfig, err = toolutils.ToTLSConfigWithVerifyByRawbytes(s.cfg.From.Security.SSLCABytes,
			s.cfg.From.Security.SSLCertBytes, s.cfg.From.Security.SSLKEYBytes, s.cfg.From.Security.CertAllowedCN)
		if err != nil {
			return terror.ErrConnInvalidTLSConfig.Delegate(err)
		}
		if tlsConfig != nil {
			tlsConfig.InsecureSkipVerify = true
		}
	}

	syncCfg := replication.BinlogSyncerConfig{
		ServerID:                s.cfg.ServerID,
		Flavor:                  s.cfg.Flavor,
		Host:                    s.cfg.From.Host,
		Port:                    uint16(s.cfg.From.Port),
		User:                    s.cfg.From.User,
		Password:                s.cfg.From.Password,
		TimestampStringLocation: s.timezone,
		TLSConfig:               tlsConfig,
	}
	// when retry count > 1, go-mysql will retry sync from the previous GTID set in GTID mode,
	// which may get duplicate binlog event after retry success. so just set retry count = 1, and task
	// will exit when meet error, and then auto resume by DM itself.
	common.SetDefaultReplicationCfg(&syncCfg, 1)
	s.syncCfg = syncCfg
	return nil
}

// ShardDDLOperation returns the current pending to handle shard DDL lock operation.
func (s *Syncer) ShardDDLOperation() *pessimism.Operation {
	return s.pessimist.PendingOperation()
}

func (s *Syncer) setErrLocation(startLocation, endLocation *binlog.Location, isQueryEventEvent bool) {
	s.errLocation.Lock()
	defer s.errLocation.Unlock()

	s.errLocation.isQueryEvent = isQueryEventEvent
	if s.errLocation.startLocation == nil || startLocation == nil {
		s.errLocation.startLocation = startLocation
	} else if binlog.CompareLocation(*startLocation, *s.errLocation.startLocation, s.cfg.EnableGTID) < 0 {
		s.errLocation.startLocation = startLocation
	}

	if s.errLocation.endLocation == nil || endLocation == nil {
		s.errLocation.endLocation = endLocation
	} else if binlog.CompareLocation(*endLocation, *s.errLocation.endLocation, s.cfg.EnableGTID) < 0 {
		s.errLocation.endLocation = endLocation
	}
}

func (s *Syncer) getErrLocation() (*binlog.Location, bool) {
	s.errLocation.Lock()
	defer s.errLocation.Unlock()
	return s.errLocation.startLocation, s.errLocation.isQueryEvent
}

func (s *Syncer) handleEventError(err error, startLocation, endLocation binlog.Location, isQueryEvent bool, originSQL string) error {
	if err == nil {
		return nil
	}
	s.setErrLocation(&startLocation, &endLocation, isQueryEvent)
	if len(originSQL) > 0 {
		return terror.Annotatef(err, "startLocation: [%s], endLocation: [%s], origin SQL: [%s]", startLocation, endLocation, originSQL)
	}
	return terror.Annotatef(err, "startLocation: [%s], endLocation: [%s]", startLocation, endLocation)
}

// getEvent gets an event from streamerController or errOperatorHolder.
func (s *Syncer) getEvent(tctx *tcontext.Context, startLocation binlog.Location) (*replication.BinlogEvent, error) {
	// next event is a replace or inject event
	if s.isReplacingOrInjectingErr {
		s.tctx.L().Info("try to get replace or inject event", zap.Stringer("location", startLocation))
		return s.errOperatorHolder.GetEvent(startLocation)
	}

	e, err := s.streamerController.GetEvent(tctx)
	if err == nil {
		s.locations.update(e)
		// TODO: observe below log in integration test
		s.tctx.L().Debug("location refactor", zap.Stringer("locations", s.locations))
	}
	return e, err
}

func (s *Syncer) adjustGlobalPointGTID(tctx *tcontext.Context) (bool, error) {
	location := s.checkpoint.GlobalPoint()
	// situations that don't need to adjust
	// 1. GTID is not enabled
	// 2. location already has GTID position
	// 3. location is totally new, has no position info
	if !s.cfg.EnableGTID || location.GTIDSetStr() != "" || location.Position.Name == "" {
		return false, nil
	}
	// set enableGTID to false for new streamerController
	streamerController := NewStreamerController(s.syncCfg, false, s.fromDB, s.cfg.RelayDir, s.timezone, s.relay)

	endPos := binlog.AdjustPosition(location.Position)
	startPos := mysql.Position{
		Name: endPos.Name,
		Pos:  0,
	}
	startLocation := location.Clone()
	startLocation.Position = startPos

	err := streamerController.Start(tctx, startLocation)
	if err != nil {
		return false, err
	}
	defer streamerController.Close(tctx)

	gs, err := reader.GetGTIDsForPosFromStreamer(tctx.Context(), streamerController.streamer, endPos)
	if err != nil {
		s.tctx.L().Warn("fail to get gtids for global location", zap.Stringer("pos", location), zap.Error(err))
		return false, err
	}
	dbConn, err := s.fromDB.BaseDB.GetBaseConn(tctx.Context())
	if err != nil {
		s.tctx.L().Warn("fail to build connection", zap.Stringer("pos", location), zap.Error(err))
		return false, err
	}
	gs, err = utils.AddGSetWithPurged(tctx.Context(), gs, dbConn.DBConn)
	if err != nil {
		s.tctx.L().Warn("fail to merge purged gtidSet", zap.Stringer("pos", location), zap.Error(err))
		return false, err
	}
	err = location.SetGTID(gs.Origin())
	if err != nil {
		s.tctx.L().Warn("fail to set gtid for global location", zap.Stringer("pos", location),
			zap.String("adjusted_gtid", gs.String()), zap.Error(err))
		return false, err
	}
	s.saveGlobalPoint(location)
	// redirect streamer for new gtid set location
	err = s.streamerController.RedirectStreamer(tctx, location)
	if err != nil {
		s.tctx.L().Warn("fail to redirect streamer for global location", zap.Stringer("pos", location),
			zap.String("adjusted_gtid", gs.String()), zap.Error(err))
		return false, err
	}
	return true, nil
}

// delLoadTask is called when finish restoring data, to delete load worker in etcd.
func (s *Syncer) delLoadTask() error {
	_, _, err := ha.DelLoadTask(s.cli, s.cfg.Name, s.cfg.SourceID)
	if err != nil {
		return err
	}
	s.tctx.Logger.Info("delete load worker in etcd for all mode", zap.String("task", s.cfg.Name), zap.String("source", s.cfg.SourceID))
	return nil
}

// DM originally cached s.cfg.QueueSize * s.cfg.WorkerCount dml jobs in memory in 2.0.X.
// Now if compact: false, dmlJobCh and dmlWorker will both cached s.cfg.QueueSize * s.cfg.WorkerCount/2 jobs.
// If compact: true, dmlJobCh, compactor buffer, compactor output channel and dmlWorker will all cached s.cfg.QueueSize * s.cfg.WorkerCount/4 jobs.
func calculateChanSize(queueSize, workerCount int, compact bool) int {
	chanSize := queueSize * workerCount / 2
	if compact {
		chanSize /= 2
	}
	return chanSize
}

func (s *Syncer) flushOptimisticTableInfos(tctx *tcontext.Context) {
	tbls := s.optimist.Tables()
	sourceTables := make([]*filter.Table, 0, len(tbls))
	tableInfos := make([]*model.TableInfo, 0, len(tbls))
	for _, tbl := range tbls {
		sourceTable := tbl[0]
		targetTable := tbl[1]
		tableInfo, err := s.getTableInfo(tctx, &sourceTable, &targetTable)
		if err != nil {
			tctx.L().Error("failed to get table  infos", log.ShortError(err))
			continue
		}
		sourceTables = append(sourceTables, &sourceTable)
		tableInfos = append(tableInfos, tableInfo)
	}
	if err := s.checkpoint.FlushPointsWithTableInfos(tctx, sourceTables, tableInfos); err != nil {
		tctx.L().Error("failed to flush table points with table infos", log.ShortError(err))
	}
}<|MERGE_RESOLUTION|>--- conflicted
+++ resolved
@@ -291,11 +291,11 @@
 	s.dmlJobCh = make(chan *job, chanSize)
 	s.ddlJobCh = make(chan *job, s.cfg.QueueSize)
 	s.checkpointFlushWorker = &checkpointFlushWorker{
-		input:        make(chan *checkpointFlushTask, 16),
-		cp:           s.checkpoint,
-		execError:    &s.execError,
-		afterFlushFn: s.afterFlushCheckpoint,
-		addCountFunc: s.addCount,
+		input:              make(chan *checkpointFlushTask, 16),
+		cp:                 s.checkpoint,
+		execError:          &s.execError,
+		afterFlushFn:       s.afterFlushCheckpoint,
+		updateJobMetricsFn: s.updateJobMetrics,
 	}
 	s.jobsClosed.Store(false)
 }
@@ -443,16 +443,6 @@
 			}
 		}
 	}
-<<<<<<< HEAD
-=======
-	s.checkpointFlushWorker = &checkpointFlushWorker{
-		input:              nil, // will be created in s.reset()
-		cp:                 s.checkpoint,
-		execError:          &s.execError,
-		afterFlushFn:       s.afterFlushCheckpoint,
-		updateJobMetricsFn: s.updateJobMetrics,
-	}
->>>>>>> 8a709d74
 
 	// when Init syncer, set active relay log info
 	err = s.setInitActiveRelayLog(ctx)
