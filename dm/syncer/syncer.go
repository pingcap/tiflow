--- conflicted
+++ resolved
@@ -2874,11 +2874,7 @@
 	dbCfg.RawDBCfg = config.DefaultRawDBConfig().SetReadTimeout(maxDDLConnectionTimeout)
 
 	var ddlDBConns []*dbconn.DBConn
-<<<<<<< HEAD
 	s.ddlDB, ddlDBConns, err = dbconn.CreateConns(s.tctx, s.cfg, dbCfg, 2)
-=======
-	s.ddlDB, ddlDBConns, err = dbconn.CreateConns(s.tctx, s.cfg, &dbCfg, 1)
->>>>>>> a2c19891
 	if err != nil {
 		dbconn.CloseUpstreamConn(s.tctx, s.fromDB)
 		dbconn.CloseBaseDB(s.tctx, s.toDB)
