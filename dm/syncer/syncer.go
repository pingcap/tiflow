--- conflicted
+++ resolved
@@ -44,6 +44,7 @@
 
 	regexprrouter "github.com/pingcap/tidb/util/regexpr-router"
 	router "github.com/pingcap/tidb/util/table-router"
+
 	"github.com/pingcap/tiflow/dm/dm/config"
 	"github.com/pingcap/tiflow/dm/dm/pb"
 	"github.com/pingcap/tiflow/dm/dm/unit"
@@ -1860,7 +1861,6 @@
 
 		// fetch from sharding resync channel if needed, and redirect global
 		// stream to current binlog position recorded by ShardingReSync
-<<<<<<< HEAD
 		if len(shardingReSyncCh) > 0 {
 			// for optimistic sharding mode, we must always accept new shardingResync and always use the newest sharding resync
 			// to handle the case that we finishes a shard lock before a shardingResync is finished, as the following case:
@@ -1908,28 +1908,12 @@
 				s.tctx.L().Debug("starts to handle new shardingResync operation", zap.Stringer("shardingResync", shardingReSync))
 				savedGlobalLastLocation = lastLocation // save global last location
 				lastLocation = shardingReSync.currLocation
-=======
-		if shardingReSync == nil && len(shardingReSyncCh) > 0 {
-			// some sharding groups need to re-syncing
-			shardingReSync = <-shardingReSyncCh
-			savedGlobalLastLocation = lastLocation // save global last location
-			lastLocation = shardingReSync.currLocation
-
-			currentLocation = shardingReSync.currLocation
-			// if suffix>0, we are replacing error
-			s.isReplacingOrInjectingErr = currentLocation.Suffix != 0
-			s.locations.reset(shardingReSync.currLocation)
-			err = s.streamerController.ResetReplicationSyncer(s.runCtx, shardingReSync.currLocation)
-			if err != nil {
-				return err
-			}
->>>>>>> 88d44d06
 
 				currentLocation = shardingReSync.currLocation
 				// if suffix>0, we are replacing error
 				s.isReplacingOrInjectingErr = currentLocation.Suffix != 0
 				s.locations.reset(shardingReSync.currLocation)
-				err = s.streamerController.RedirectStreamer(s.runCtx, shardingReSync.currLocation)
+				err = s.streamerController.ResetReplicationSyncer(s.runCtx, shardingReSync.currLocation)
 				if err != nil {
 					return err
 				}
