--- conflicted
+++ resolved
@@ -1796,15 +1796,7 @@
 		var e *replication.BinlogEvent
 
 		startTime := time.Now()
-<<<<<<< HEAD
 		e, err = s.getEvent(s.runCtx, currentLocation)
-		s.tctx.L().Debug("location refactor",
-			zap.Stringer("current", currentLocation),
-			zap.Stringer("start", startLocation),
-			zap.Stringer("last", lastLocation))
-=======
-		e, err = s.getEvent(tctx, currentLocation)
->>>>>>> fc3b5ad5
 
 		failpoint.Inject("SafeModeExit", func(val failpoint.Value) {
 			if intVal, ok := val.(int); ok && intVal == 1 {
