--- conflicted
+++ resolved
@@ -1724,12 +1724,8 @@
 
 			currentLocation = shardingReSync.currLocation
 			// if suffix>0, we are replacing error
-<<<<<<< HEAD
 			s.isReplacingOrInjectingErr = currentLocation.Suffix != 0
-=======
-			s.isReplacingErr = currentLocation.Suffix != 0
 			s.locations.reset(shardingReSync.currLocation)
->>>>>>> c8bb38a1
 			err = s.streamerController.RedirectStreamer(tctx, shardingReSync.currLocation)
 			if err != nil {
 				return err
@@ -1926,8 +1922,8 @@
 			// also redirect stream to next event
 			if currentLocation.Suffix > 0 && e.Header.EventSize > 0 {
 				currentLocation.Suffix = 0
-<<<<<<< HEAD
 				s.isReplacingOrInjectingErr = false
+				s.locations.reset(currentLocation)
 				if s.errOperatorHolder.IsInject(startLocation) {
 					s.errOperatorHolder.SetHasAllInjected(startLocation)
 					// reset event as startLocation, avoid to be marked in checkpoint
@@ -1936,11 +1932,6 @@
 				} else {
 					err = s.streamerController.RedirectStreamer(tctx, currentLocation)
 				}
-=======
-				s.isReplacingErr = false
-				s.locations.reset(currentLocation)
-				err = s.streamerController.RedirectStreamer(tctx, currentLocation)
->>>>>>> c8bb38a1
 				if err != nil {
 					return err
 				}
