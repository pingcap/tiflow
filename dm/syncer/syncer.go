// Copyright 2019 PingCAP, Inc.
//
// Licensed under the Apache License, Version 2.0 (the "License");
// you may not use this file except in compliance with the License.
// You may obtain a copy of the License at
//
//     http://www.apache.org/licenses/LICENSE-2.0
//
// Unless required by applicable law or agreed to in writing, software
// distributed under the License is distributed on an "AS IS" BASIS,
// See the License for the specific language governing permissions and
// limitations under the License.

package syncer

import (
	"bytes"
	"context"
	"crypto/tls"
	"fmt"
	"os"
	"path"
	"reflect"
	"strconv"
	"strings"
	"sync"
	"time"

	"github.com/go-mysql-org/go-mysql/mysql"
	"github.com/go-mysql-org/go-mysql/replication"
	"github.com/pingcap/errors"
	"github.com/pingcap/failpoint"
	bf "github.com/pingcap/tidb-tools/pkg/binlog-filter"
	cm "github.com/pingcap/tidb-tools/pkg/column-mapping"
	"github.com/pingcap/tidb-tools/pkg/dbutil"
	"github.com/pingcap/tidb-tools/pkg/filter"
	router "github.com/pingcap/tidb-tools/pkg/table-router"
	toolutils "github.com/pingcap/tidb-tools/pkg/utils"
	"github.com/pingcap/tidb/parser"
	"github.com/pingcap/tidb/parser/ast"
	"github.com/pingcap/tidb/parser/format"
	"github.com/pingcap/tidb/parser/model"
	"github.com/pingcap/tidb/sessionctx"
	"go.etcd.io/etcd/clientv3"
	"go.uber.org/atomic"
	"go.uber.org/zap"

	"github.com/pingcap/ticdc/dm/dm/config"
	common2 "github.com/pingcap/ticdc/dm/dm/ctl/common"
	"github.com/pingcap/ticdc/dm/dm/pb"
	"github.com/pingcap/ticdc/dm/dm/unit"
	"github.com/pingcap/ticdc/dm/pkg/binlog"
	"github.com/pingcap/ticdc/dm/pkg/binlog/common"
	"github.com/pingcap/ticdc/dm/pkg/binlog/event"
	"github.com/pingcap/ticdc/dm/pkg/binlog/reader"
	"github.com/pingcap/ticdc/dm/pkg/conn"
	tcontext "github.com/pingcap/ticdc/dm/pkg/context"
	fr "github.com/pingcap/ticdc/dm/pkg/func-rollback"
	"github.com/pingcap/ticdc/dm/pkg/ha"
	"github.com/pingcap/ticdc/dm/pkg/log"
	parserpkg "github.com/pingcap/ticdc/dm/pkg/parser"
	"github.com/pingcap/ticdc/dm/pkg/schema"
	"github.com/pingcap/ticdc/dm/pkg/shardddl/pessimism"
	"github.com/pingcap/ticdc/dm/pkg/streamer"
	"github.com/pingcap/ticdc/dm/pkg/terror"
	"github.com/pingcap/ticdc/dm/pkg/utils"
	"github.com/pingcap/ticdc/dm/syncer/dbconn"
	operator "github.com/pingcap/ticdc/dm/syncer/err-operator"
	"github.com/pingcap/ticdc/dm/syncer/metrics"
	onlineddl "github.com/pingcap/ticdc/dm/syncer/online-ddl-tools"
	sm "github.com/pingcap/ticdc/dm/syncer/safe-mode"
	"github.com/pingcap/ticdc/dm/syncer/shardddl"
)

var (
	maxRetryCount = 100

	retryTimeout = 3 * time.Second

	// MaxDDLConnectionTimeoutMinute also used by SubTask.ExecuteDDL.
	MaxDDLConnectionTimeoutMinute = 5

	maxDMLConnectionTimeout = "5m"
	maxDDLConnectionTimeout = fmt.Sprintf("%dm", MaxDDLConnectionTimeoutMinute)

	maxDMLConnectionDuration, _ = time.ParseDuration(maxDMLConnectionTimeout)
	maxDMLExecutionDuration     = 30 * time.Second

	maxPauseOrStopWaitTime = 10 * time.Second

	adminQueueName     = "admin queue"
	defaultBucketCount = 8
)

// BinlogType represents binlog sync type.
type BinlogType uint8

// binlog sync type.
const (
	RemoteBinlog BinlogType = iota + 1
	LocalBinlog

	skipJobIdx = iota
	ddlJobIdx
	workerJobTSArrayInitSize // size = skip + ddl
)

// waitXIDStatus represents the status for waiting XID event when pause/stop task.
type waitXIDStatus int64

const (
	noWait waitXIDStatus = iota
	waiting
	waitComplete
)

// Syncer can sync your MySQL data to another MySQL database.
type Syncer struct {
	sync.RWMutex

	tctx *tcontext.Context

	cfg     *config.SubTaskConfig
	syncCfg replication.BinlogSyncerConfig

	sgk       *ShardingGroupKeeper // keeper to keep all sharding (sub) group in this syncer
	pessimist *shardddl.Pessimist  // shard DDL pessimist
	optimist  *shardddl.Optimist   // shard DDL optimist
	cli       *clientv3.Client

	binlogType         BinlogType
	streamerController *StreamerController
	enableRelay        bool

	wg    sync.WaitGroup // counts goroutines
	jobWg sync.WaitGroup // counts ddl/flush job in-flight in s.dmlJobCh and s.ddlJobCh

	schemaTracker *schema.Tracker

	fromDB *dbconn.UpStreamConn

	toDB                *conn.BaseDB
	toDBConns           []*dbconn.DBConn
	ddlDB               *conn.BaseDB
	ddlDBConn           *dbconn.DBConn
	downstreamTrackConn *dbconn.DBConn

	dmlJobCh            chan *job
	ddlJobCh            chan *job
	jobsClosed          atomic.Bool
	jobsChanLock        sync.Mutex
	waitXIDJob          atomic.Int64
	isTransactionEnd    bool
	waitTransactionLock sync.Mutex

	tableRouter     *router.Table
	binlogFilter    *bf.BinlogEvent
	columnMapping   *cm.Mapping
	baList          *filter.Filter
	exprFilterGroup *ExprFilterGroup
	sessCtx         sessionctx.Context

	closed atomic.Bool

	start    atomic.Time
	lastTime atomic.Time

	// safeMode is used to track if we need to generate dml with safe-mode
	// For each binlog event, we will set the current value into eventContext because
	// the status of this track may change over time.
	safeMode *sm.SafeMode

	timezone *time.Location

	binlogSizeCount     atomic.Int64
	lastBinlogSizeCount atomic.Int64

	lastCount atomic.Int64
	count     atomic.Int64
	totalTps  atomic.Int64
	tps       atomic.Int64

	filteredInsert atomic.Int64
	filteredUpdate atomic.Int64
	filteredDelete atomic.Int64

	done chan struct{}

	checkpoint CheckPoint
	onlineDDL  onlineddl.OnlinePlugin

	// record process error rather than log.Fatal
	runFatalChan chan *pb.ProcessError
	// record whether error occurred when execute SQLs
	execError atomic.Error

	readerHub              *streamer.ReaderHub
	recordedActiveRelayLog bool

	errOperatorHolder *operator.Holder

	isReplacingErr bool // true if we are in replace events by handle-error

	currentLocationMu struct {
		sync.RWMutex
		currentLocation binlog.Location // use to calc remain binlog size
	}

	errLocation struct {
		sync.RWMutex
		startLocation *binlog.Location
		endLocation   *binlog.Location
		isQueryEvent  bool
	}

	addJobFunc func(*job) error

	// `lower_case_table_names` setting of upstream db
	SourceTableNamesFlavor utils.LowerCaseTableNamesFlavor

	tsOffset                  atomic.Int64    // time offset between upstream and syncer, DM's timestamp - MySQL's timestamp
	secondsBehindMaster       atomic.Int64    // current task delay second behind upstream
	workerJobTSArray          []*atomic.Int64 // worker's sync job TS array, note that idx=0 is skip idx and idx=1 is ddl idx,sql worker job idx=(queue id + 2)
	lastCheckpointFlushedTime time.Time

	notifier streamer.EventNotifier
}

// NewSyncer creates a new Syncer.
func NewSyncer(cfg *config.SubTaskConfig, etcdClient *clientv3.Client, notifier streamer.EventNotifier) *Syncer {
	logger := log.With(zap.String("task", cfg.Name), zap.String("unit", "binlog replication"))
	syncer := &Syncer{
		pessimist: shardddl.NewPessimist(&logger, etcdClient, cfg.Name, cfg.SourceID),
		optimist:  shardddl.NewOptimist(&logger, etcdClient, cfg.Name, cfg.SourceID),
	}
	syncer.cfg = cfg
	syncer.tctx = tcontext.Background().WithLogger(logger)
	syncer.jobsClosed.Store(true) // not open yet
	syncer.waitXIDJob.Store(int64(noWait))
	syncer.isTransactionEnd = true
	syncer.closed.Store(false)
	syncer.lastBinlogSizeCount.Store(0)
	syncer.binlogSizeCount.Store(0)
	syncer.lastCount.Store(0)
	syncer.count.Store(0)
	syncer.done = nil
	syncer.addJobFunc = syncer.addJob
	syncer.enableRelay = cfg.UseRelay
	syncer.cli = etcdClient

	syncer.checkpoint = NewRemoteCheckPoint(syncer.tctx, cfg, syncer.checkpointID())

	syncer.binlogType = toBinlogType(cfg.UseRelay)
	syncer.errOperatorHolder = operator.NewHolder(&logger)
	syncer.readerHub = streamer.GetReaderHub()

	if cfg.ShardMode == config.ShardPessimistic {
		// only need to sync DDL in sharding mode
		syncer.sgk = NewShardingGroupKeeper(syncer.tctx, cfg)
	}
	syncer.recordedActiveRelayLog = false
	syncer.workerJobTSArray = make([]*atomic.Int64, cfg.WorkerCount+workerJobTSArrayInitSize)
	for i := range syncer.workerJobTSArray {
		syncer.workerJobTSArray[i] = atomic.NewInt64(0)
	}
	syncer.lastCheckpointFlushedTime = time.Time{}
	syncer.notifier = notifier
	return syncer
}

func (s *Syncer) newJobChans() {
	s.closeJobChans()
	chanSize := calculateChanSize(s.cfg.QueueSize, s.cfg.WorkerCount, s.cfg.Compact)
	s.dmlJobCh = make(chan *job, chanSize)
	s.ddlJobCh = make(chan *job, s.cfg.QueueSize)
	s.jobsClosed.Store(false)
}

func (s *Syncer) closeJobChans() {
	s.jobsChanLock.Lock()
	defer s.jobsChanLock.Unlock()
	if s.jobsClosed.Load() {
		return
	}
	close(s.dmlJobCh)
	close(s.ddlJobCh)
	s.jobsClosed.Store(true)
}

// Type implements Unit.Type.
func (s *Syncer) Type() pb.UnitType {
	return pb.UnitType_Sync
}

// Init initializes syncer for a sync task, but not start Process.
// if fail, it should not call s.Close.
// some check may move to checker later.
func (s *Syncer) Init(ctx context.Context) (err error) {
	rollbackHolder := fr.NewRollbackHolder("syncer")
	defer func() {
		if err != nil {
			rollbackHolder.RollbackReverseOrder()
		}
	}()

	tctx := s.tctx.WithContext(ctx)
	if err = s.setTimezone(ctx); err != nil {
		return
	}

	err = s.setSyncCfg()
	if err != nil {
		return err
	}

	err = s.createDBs(ctx)
	if err != nil {
		return err
	}
	rollbackHolder.Add(fr.FuncRollback{Name: "close-DBs", Fn: s.closeDBs})

	s.schemaTracker, err = schema.NewTracker(ctx, s.cfg.Name, s.cfg.To.Session, s.downstreamTrackConn)
	if err != nil {
		return terror.ErrSchemaTrackerInit.Delegate(err)
	}

	s.streamerController = NewStreamerController(s.notifier, s.syncCfg, s.cfg.EnableGTID, s.fromDB, s.binlogType, s.cfg.RelayDir, s.timezone)

	s.baList, err = filter.New(s.cfg.CaseSensitive, s.cfg.BAList)
	if err != nil {
		return terror.ErrSyncerUnitGenBAList.Delegate(err)
	}

	s.binlogFilter, err = bf.NewBinlogEvent(s.cfg.CaseSensitive, s.cfg.FilterRules)
	if err != nil {
		return terror.ErrSyncerUnitGenBinlogEventFilter.Delegate(err)
	}

	vars := map[string]string{
		"time_zone": s.timezone.String(),
	}
	sessCtx := utils.NewSessionCtx(vars)
	s.exprFilterGroup = NewExprFilterGroup(sessCtx, s.cfg.ExprFilter)

	if len(s.cfg.ColumnMappingRules) > 0 {
		s.columnMapping, err = cm.NewMapping(s.cfg.CaseSensitive, s.cfg.ColumnMappingRules)
		if err != nil {
			return terror.ErrSyncerUnitGenColumnMapping.Delegate(err)
		}
	}

	if s.cfg.OnlineDDL {
		s.onlineDDL, err = onlineddl.NewRealOnlinePlugin(tctx, s.cfg)
		if err != nil {
			return err
		}
		rollbackHolder.Add(fr.FuncRollback{Name: "close-onlineDDL", Fn: s.closeOnlineDDL})
	}

	err = s.genRouter()
	if err != nil {
		return err
	}

	var schemaMap map[string]string
	var tableMap map[string]map[string]string
	if s.SourceTableNamesFlavor == utils.LCTableNamesSensitive {
		// TODO: we should avoid call this function multi times
		allTables, err1 := utils.FetchAllDoTables(ctx, s.fromDB.BaseDB.DB, s.baList)
		if err1 != nil {
			return err1
		}
		schemaMap, tableMap = buildLowerCaseTableNamesMap(allTables)
	}

	switch s.cfg.ShardMode {
	case config.ShardPessimistic:
		err = s.sgk.Init()
		if err != nil {
			return err
		}
		err = s.initShardingGroups(ctx, true)
		if err != nil {
			return err
		}
		rollbackHolder.Add(fr.FuncRollback{Name: "close-sharding-group-keeper", Fn: s.sgk.Close})
	case config.ShardOptimistic:
		if err = s.initOptimisticShardDDL(ctx); err != nil {
			return err
		}
	}

	err = s.checkpoint.Init(tctx)
	if err != nil {
		return err
	}
	rollbackHolder.Add(fr.FuncRollback{Name: "close-checkpoint", Fn: s.checkpoint.Close})

	err = s.checkpoint.Load(tctx)
	if err != nil {
		return err
	}
	if s.SourceTableNamesFlavor == utils.LCTableNamesSensitive {
		if err = s.checkpoint.CheckAndUpdate(ctx, schemaMap, tableMap); err != nil {
			return err
		}

		if s.onlineDDL != nil {
			if err = s.onlineDDL.CheckAndUpdate(s.tctx, schemaMap, tableMap); err != nil {
				return err
			}
		}
	}

	// when Init syncer, set active relay log info
	err = s.setInitActiveRelayLog(ctx)
	if err != nil {
		return err
	}
	rollbackHolder.Add(fr.FuncRollback{Name: "remove-active-realylog", Fn: s.removeActiveRelayLog})

	s.reset()
	return nil
}

// buildLowerCaseTableNamesMap build a lower case schema map and lower case table map for all tables
// Input: map of schema --> list of tables
// Output: schema names map: lower_case_schema_name --> schema_name
//         tables names map: lower_case_schema_name --> lower_case_table_name --> table_name
// Note: the result will skip the schemas and tables that their lower_case_name are the same.
func buildLowerCaseTableNamesMap(tables map[string][]string) (map[string]string, map[string]map[string]string) {
	schemaMap := make(map[string]string)
	tablesMap := make(map[string]map[string]string)
	lowerCaseSchemaSet := make(map[string]string)
	for schema, tableNames := range tables {
		lcSchema := strings.ToLower(schema)
		// track if there are multiple schema names with the same lower case name.
		// just skip this kind of schemas.
		if rawSchema, ok := lowerCaseSchemaSet[lcSchema]; ok {
			delete(schemaMap, lcSchema)
			delete(tablesMap, lcSchema)
			log.L().Warn("skip check schema with same lower case value",
				zap.Strings("schemas", []string{schema, rawSchema}))
			continue
		}
		lowerCaseSchemaSet[lcSchema] = schema

		if lcSchema != schema {
			schemaMap[lcSchema] = schema
		}
		tblsMap := make(map[string]string)
		lowerCaseTableSet := make(map[string]string)
		for _, tb := range tableNames {
			lcTbl := strings.ToLower(tb)
			if rawTbl, ok := lowerCaseTableSet[lcTbl]; ok {
				delete(tblsMap, lcTbl)
				log.L().Warn("skip check tables with same lower case value", zap.String("schema", schema),
					zap.Strings("table", []string{tb, rawTbl}))
				continue
			}
			if lcTbl != tb {
				tblsMap[lcTbl] = tb
			}
		}
		if len(tblsMap) > 0 {
			tablesMap[lcSchema] = tblsMap
		}
	}
	return schemaMap, tablesMap
}

// initShardingGroups initializes sharding groups according to source MySQL, filter rules and router rules
// NOTE: now we don't support modify router rules after task has started.
func (s *Syncer) initShardingGroups(ctx context.Context, needCheck bool) error {
	// fetch tables from source and filter them
	sourceTables, err := s.fromDB.FetchAllDoTables(ctx, s.baList)
	if err != nil {
		return err
	}

	// convert according to router rules
	// target-ID -> source-IDs
	mapper := make(map[string][]string, len(sourceTables))
	for schema, tables := range sourceTables {
		for _, table := range tables {
			sourceTable := &filter.Table{Schema: schema, Name: table}
			targetTable := s.route(sourceTable)
			targetID := utils.GenTableID(targetTable)
			sourceID := utils.GenTableID(sourceTable)
			_, ok := mapper[targetID]
			if !ok {
				mapper[targetID] = make([]string, 0, len(tables))
			}
			mapper[targetID] = append(mapper[targetID], sourceID)
		}
	}

	loadMeta, err2 := s.sgk.LoadShardMeta(s.cfg.Flavor, s.cfg.EnableGTID)
	if err2 != nil {
		return err2
	}
	if needCheck && s.SourceTableNamesFlavor == utils.LCTableNamesSensitive {
		// try fix persistent data before init
		schemaMap, tableMap := buildLowerCaseTableNamesMap(sourceTables)
		if err2 = s.sgk.CheckAndFix(loadMeta, schemaMap, tableMap); err2 != nil {
			return err2
		}
	}

	// add sharding group
	for targetID, sourceIDs := range mapper {
		targetTable := utils.UnpackTableID(targetID)
		_, _, _, _, err := s.sgk.AddGroup(targetTable, sourceIDs, loadMeta[targetID], false)
		if err != nil {
			return err
		}
	}

	shardGroup := s.sgk.Groups()
	s.tctx.L().Debug("initial sharding groups", zap.Int("shard group length", len(shardGroup)), zap.Reflect("shard group", shardGroup))

	return nil
}

// IsFreshTask implements Unit.IsFreshTask.
func (s *Syncer) IsFreshTask(ctx context.Context) (bool, error) {
	globalPoint := s.checkpoint.GlobalPoint()
	tablePoint := s.checkpoint.TablePoint()
	// doesn't have neither GTID nor binlog pos
	return binlog.IsFreshPosition(globalPoint, s.cfg.Flavor, s.cfg.EnableGTID) && len(tablePoint) == 0, nil
}

func (s *Syncer) reset() {
	if s.streamerController != nil {
		s.streamerController.Close(s.tctx)
	}
	// create new job chans
	s.newJobChans()

	s.execError.Store(nil)
	s.setErrLocation(nil, nil, false)
	s.isReplacingErr = false
	s.waitXIDJob.Store(int64(noWait))
	s.isTransactionEnd = true

	switch s.cfg.ShardMode {
	case config.ShardPessimistic:
		// every time start to re-sync from resume, we reset status to make it like a fresh syncing
		s.sgk.ResetGroups()
		s.pessimist.Reset()
	case config.ShardOptimistic:
		s.optimist.Reset()
	}
}

func (s *Syncer) resetDBs(tctx *tcontext.Context) error {
	var err error

	for i := 0; i < len(s.toDBConns); i++ {
		err = s.toDBConns[i].ResetConn(tctx)
		if err != nil {
			return terror.WithScope(err, terror.ScopeDownstream)
		}
	}

	if s.onlineDDL != nil {
		err = s.onlineDDL.ResetConn(tctx)
		if err != nil {
			return terror.WithScope(err, terror.ScopeDownstream)
		}
	}

	if s.sgk != nil {
		err = s.sgk.dbConn.ResetConn(tctx)
		if err != nil {
			return terror.WithScope(err, terror.ScopeDownstream)
		}
	}

	err = s.ddlDBConn.ResetConn(tctx)
	if err != nil {
		return terror.WithScope(err, terror.ScopeDownstream)
	}

	err = s.downstreamTrackConn.ResetConn(tctx)
	if err != nil {
		return terror.WithScope(err, terror.ScopeDownstream)
	}

	err = s.checkpoint.ResetConn(tctx)
	if err != nil {
		return terror.WithScope(err, terror.ScopeDownstream)
	}

	return nil
}

// Process implements the dm.Unit interface.
func (s *Syncer) Process(ctx context.Context, pr chan pb.ProcessResult) {
	metrics.SyncerExitWithErrorCounter.WithLabelValues(s.cfg.Name, s.cfg.SourceID).Add(0)

	newCtx, cancel := context.WithCancel(ctx)
	defer cancel()

	// create new done chan
	// use lock of Syncer to avoid Close while Process
	s.Lock()
	if s.isClosed() {
		s.Unlock()
		return
	}
	s.done = make(chan struct{})
	s.Unlock()

	runFatalChan := make(chan *pb.ProcessError, s.cfg.WorkerCount+1)
	s.runFatalChan = runFatalChan
	var (
		errs   = make([]*pb.ProcessError, 0, 2)
		errsMu sync.Mutex
	)

	var wg sync.WaitGroup
	wg.Add(1)
	go func() {
		defer wg.Done()
		for {
			err, ok := <-runFatalChan
			if !ok {
				return
			}
			cancel() // cancel s.Run
			metrics.SyncerExitWithErrorCounter.WithLabelValues(s.cfg.Name, s.cfg.SourceID).Inc()
			errsMu.Lock()
			errs = append(errs, err)
			errsMu.Unlock()
		}
	}()

	wg.Add(1)
	go func() {
		defer wg.Done()
		<-newCtx.Done() // ctx or newCtx
	}()

	err := s.Run(newCtx)
	if err != nil {
		// returned error rather than sent to runFatalChan
		// cancel goroutines created in s.Run
		cancel()
	}
	s.closeJobChans()   // Run returned, all jobs sent, we can close s.jobs
	s.wg.Wait()         // wait for sync goroutine to return
	close(runFatalChan) // Run returned, all potential fatal sent to s.runFatalChan
	wg.Wait()           // wait for receive all fatal from s.runFatalChan

	if err != nil {
		if utils.IsContextCanceledError(err) {
			s.tctx.L().Info("filter out error caused by user cancel", log.ShortError(err))
		} else {
			metrics.SyncerExitWithErrorCounter.WithLabelValues(s.cfg.Name, s.cfg.SourceID).Inc()
			errsMu.Lock()
			errs = append(errs, unit.NewProcessError(err))
			errsMu.Unlock()
		}
	}

	isCanceled := false
	select {
	case <-ctx.Done():
		isCanceled = true
	default:
	}

	// try to rollback checkpoints, if they already flushed, no effect
	prePos := s.checkpoint.GlobalPoint()
	s.checkpoint.Rollback(s.schemaTracker)
	currPos := s.checkpoint.GlobalPoint()
	if binlog.CompareLocation(prePos, currPos, s.cfg.EnableGTID) != 0 {
		s.tctx.L().Warn("something wrong with rollback global checkpoint", zap.Stringer("previous position", prePos), zap.Stringer("current position", currPos))
	}

	pr <- pb.ProcessResult{
		IsCanceled: isCanceled,
		Errors:     errs,
	}
}

func (s *Syncer) getTableInfo(tctx *tcontext.Context, sourceTable, targetTable *filter.Table) (*model.TableInfo, error) {
	ti, err := s.schemaTracker.GetTableInfo(sourceTable)
	if err == nil {
		return ti, nil
	}
	if !schema.IsTableNotExists(err) {
		return nil, terror.ErrSchemaTrackerCannotGetTable.Delegate(err, sourceTable)
	}

	if err = s.schemaTracker.CreateSchemaIfNotExists(sourceTable.Schema); err != nil {
		return nil, terror.ErrSchemaTrackerCannotCreateSchema.Delegate(err, sourceTable.Schema)
	}

	// if table already exists in checkpoint, create it in schema tracker
	if ti = s.checkpoint.GetFlushedTableInfo(sourceTable); ti != nil {
		if err = s.schemaTracker.CreateTableIfNotExists(sourceTable, ti); err != nil {
			return nil, terror.ErrSchemaTrackerCannotCreateTable.Delegate(err, sourceTable)
		}
		tctx.L().Debug("lazy init table info in schema tracker", zap.Stringer("table", sourceTable))
		return ti, nil
	}

	// in optimistic shard mode, we should try to get the init schema (the one before modified by other tables) first.
	if s.cfg.ShardMode == config.ShardOptimistic {
		ti, err = s.trackInitTableInfoOptimistic(sourceTable, targetTable)
		if err != nil {
			return nil, err
		}
	}

	// if the table does not exist (IsTableNotExists(err)), continue to fetch the table from downstream and create it.
	if ti == nil {
		err = s.trackTableInfoFromDownstream(tctx, sourceTable, targetTable)
		if err != nil {
			return nil, err
		}
	}

	ti, err = s.schemaTracker.GetTableInfo(sourceTable)
	if err != nil {
		return nil, terror.ErrSchemaTrackerCannotGetTable.Delegate(err, sourceTable)
	}
	return ti, nil
}

// trackTableInfoFromDownstream tries to track the table info from the downstream. It will not overwrite existing table.
func (s *Syncer) trackTableInfoFromDownstream(tctx *tcontext.Context, sourceTable, targetTable *filter.Table) error {
	// TODO: Switch to use the HTTP interface to retrieve the TableInfo directly if HTTP port is available
	// use parser for downstream.
	parser2, err := utils.GetParserForConn(tctx.Ctx, s.ddlDBConn.BaseConn.DBConn)
	if err != nil {
		return terror.ErrSchemaTrackerCannotParseDownstreamTable.Delegate(err, targetTable, sourceTable)
	}

	createSQL, err := utils.GetTableCreateSQL(tctx.Ctx, s.ddlDBConn.BaseConn.DBConn, targetTable.String())
	if err != nil {
		return terror.ErrSchemaTrackerCannotFetchDownstreamTable.Delegate(err, targetTable, sourceTable)
	}

	// rename the table back to original.
	var createNode ast.StmtNode
	createNode, err = parser2.ParseOneStmt(createSQL, "", "")
	if err != nil {
		return terror.ErrSchemaTrackerCannotParseDownstreamTable.Delegate(err, targetTable, sourceTable)
	}
	createStmt := createNode.(*ast.CreateTableStmt)
	createStmt.IfNotExists = true
	createStmt.Table.Schema = model.NewCIStr(sourceTable.Schema)
	createStmt.Table.Name = model.NewCIStr(sourceTable.Name)

	// schema tracker sets non-clustered index, so can't handle auto_random.
	if v, _ := s.schemaTracker.GetSystemVar(schema.TiDBClusteredIndex); v == "OFF" {
		for _, col := range createStmt.Cols {
			for i, opt := range col.Options {
				if opt.Tp == ast.ColumnOptionAutoRandom {
					// col.Options is unordered
					col.Options[i] = col.Options[len(col.Options)-1]
					col.Options = col.Options[:len(col.Options)-1]
					break
				}
			}
		}
	}

	var newCreateSQLBuilder strings.Builder
	restoreCtx := format.NewRestoreCtx(format.DefaultRestoreFlags, &newCreateSQLBuilder)
	if err = createStmt.Restore(restoreCtx); err != nil {
		return terror.ErrSchemaTrackerCannotParseDownstreamTable.Delegate(err, targetTable, sourceTable)
	}
	newCreateSQL := newCreateSQLBuilder.String()
	tctx.L().Debug("reverse-synchronized table schema",
		zap.Stringer("sourceTable", sourceTable),
		zap.Stringer("targetTable", targetTable),
		zap.String("sql", newCreateSQL),
	)
	if err = s.schemaTracker.Exec(tctx.Ctx, sourceTable.Schema, newCreateSQL); err != nil {
		return terror.ErrSchemaTrackerCannotCreateTable.Delegate(err, sourceTable)
	}

	return nil
}

func (s *Syncer) addCount(isFinished bool, queueBucket string, tp opType, n int64, targetTable *filter.Table) {
	m := metrics.AddedJobsTotal
	if isFinished {
		s.count.Add(n)
		m = metrics.FinishedJobsTotal
	}
	switch tp {
	case insert, update, del, ddl, flush, conflict:
		m.WithLabelValues(tp.String(), s.cfg.Name, queueBucket, s.cfg.SourceID, s.cfg.WorkerName, targetTable.Schema, targetTable.Name).Add(float64(n))
	case skip, xid:
		// ignore skip/xid jobs
	default:
		s.tctx.L().Warn("unknown job operation type", zap.Stringer("type", tp))
	}
}

func (s *Syncer) calcReplicationLag(headerTS int64) int64 {
	return time.Now().Unix() - s.tsOffset.Load() - headerTS
}

// updateReplicationJobTS store job TS, it is called after every batch dml job / one skip job / one ddl job is added and committed.
func (s *Syncer) updateReplicationJobTS(job *job, jobIdx int) {
	// when job is nil mean no job in this bucket, need do reset this bucket job ts to 0
	if job == nil {
		s.workerJobTSArray[jobIdx].Store(0)
	} else {
		s.workerJobTSArray[jobIdx].Store(int64(job.eventHeader.Timestamp))
	}
}

func (s *Syncer) updateReplicationLagMetric() {
	var lag int64
	var minTS int64

	for idx := range s.workerJobTSArray {
		if ts := s.workerJobTSArray[idx].Load(); ts != int64(0) {
			if minTS == int64(0) || ts < minTS {
				minTS = ts
			}
		}
	}
	if minTS != int64(0) {
		lag = s.calcReplicationLag(minTS)
	}
	metrics.ReplicationLagHistogram.WithLabelValues(s.cfg.Name, s.cfg.SourceID, s.cfg.WorkerName).Observe(float64(lag))
	metrics.ReplicationLagGauge.WithLabelValues(s.cfg.Name, s.cfg.SourceID, s.cfg.WorkerName).Set(float64(lag))
	s.secondsBehindMaster.Store(lag)

	failpoint.Inject("ShowLagInLog", func(v failpoint.Value) {
		minLag := v.(int)
		if int(lag) >= minLag {
			s.tctx.L().Info("ShowLagInLog", zap.Int64("lag", lag))
		}
	})

	// reset skip job TS in case of skip job TS is never updated
	if minTS == s.workerJobTSArray[skipJobIdx].Load() {
		s.workerJobTSArray[skipJobIdx].Store(0)
	}
}

func (s *Syncer) checkFlush() bool {
	return s.checkpoint.CheckGlobalPoint()
}

func (s *Syncer) saveTablePoint(table *filter.Table, location binlog.Location) {
	ti, err := s.schemaTracker.GetTableInfo(table)
	if err != nil && table.Name != "" {
		s.tctx.L().DPanic("table info missing from schema tracker",
			zap.Stringer("table", table),
			zap.Stringer("location", location),
			zap.Error(err))
	}
	s.checkpoint.SaveTablePoint(table, location, ti)
}

// only used in tests.
var (
	lastLocation    binlog.Location
	lastLocationNum int
	waitJobsDone    bool
	failExecuteSQL  bool
	failOnce        atomic.Bool
)

func (s *Syncer) addJob(job *job) error {
	s.waitTransactionLock.Lock()
	defer s.waitTransactionLock.Unlock()

	failpoint.Inject("countJobFromOneEvent", func() {
		if job.currentLocation.Position.Compare(lastLocation.Position) == 0 {
			lastLocationNum++
		} else {
			lastLocation = job.currentLocation
			lastLocationNum = 1
		}
		// trigger a flush after see one job
		if lastLocationNum == 1 {
			waitJobsDone = true
			s.tctx.L().Info("meet the first job of an event", zap.Any("binlog position", lastLocation))
		}
		// mock a execution error after see two jobs.
		if lastLocationNum == 2 {
			failExecuteSQL = true
			s.tctx.L().Info("meet the second job of an event", zap.Any("binlog position", lastLocation))
		}
	})
	failpoint.Inject("countJobFromOneGTID", func() {
		if binlog.CompareLocation(job.currentLocation, lastLocation, true) == 0 {
			lastLocationNum++
		} else {
			lastLocation = job.currentLocation
			lastLocationNum = 1
		}
		// trigger a flush after see one job
		if lastLocationNum == 1 {
			waitJobsDone = true
			s.tctx.L().Info("meet the first job of a GTID", zap.Any("binlog position", lastLocation))
		}
		// mock a execution error after see two jobs.
		if lastLocationNum == 2 {
			failExecuteSQL = true
			s.tctx.L().Info("meet the second job of a GTID", zap.Any("binlog position", lastLocation))
		}
	})

	failpoint.Inject("checkCheckpointInMiddleOfTransaction", func() {
		if waitXIDStatus(s.waitXIDJob.Load()) == waiting {
			s.tctx.L().Info("not receive xid job yet", zap.Any("next job", job))
		}
	})

	if waitXIDStatus(s.waitXIDJob.Load()) == waitComplete && job.tp != flush {
		s.tctx.L().Info("All jobs is completed before syncer close, the coming job will be reject", zap.Any("job", job))
		return nil
	}
	switch job.tp {
	case xid:
		s.waitXIDJob.CAS(int64(waiting), int64(waitComplete))
		s.saveGlobalPoint(job.location)
		s.isTransactionEnd = true
		return nil
	case skip:
		s.updateReplicationJobTS(job, skipJobIdx)
	case flush:
		s.addCount(false, adminQueueName, job.tp, 1, job.targetTable)
		s.jobWg.Add(1)
		s.dmlJobCh <- job
		s.jobWg.Wait()
		s.addCount(true, adminQueueName, job.tp, 1, job.targetTable)
		return s.flushCheckPoints()
	case ddl:
		s.addCount(false, adminQueueName, job.tp, 1, job.targetTable)
		s.updateReplicationJobTS(job, ddlJobIdx)
		s.jobWg.Add(1)
		startTime := time.Now()
		s.ddlJobCh <- job
		metrics.AddJobDurationHistogram.WithLabelValues("ddl", s.cfg.Name, adminQueueName, s.cfg.SourceID).Observe(time.Since(startTime).Seconds())
		s.jobWg.Wait()
	case insert, update, del:
		s.dmlJobCh <- job
		s.isTransactionEnd = false
		failpoint.Inject("checkCheckpointInMiddleOfTransaction", func() {
			s.tctx.L().Info("receive dml job", zap.Any("dml job", job))
			time.Sleep(100 * time.Millisecond)
		})
	}

	// nolint:ifshort
	needFlush := s.checkFlush()
	failpoint.Inject("flushFirstJob", func() {
		if waitJobsDone {
			s.tctx.L().Info("trigger flushFirstJob")
			waitJobsDone = false
			needFlush = true
		}
	})
	if needFlush {
		s.jobWg.Add(1)
		s.dmlJobCh <- newFlushJob()
		s.jobWg.Wait()
	}

	if s.execError.Load() != nil {
		// nolint:nilerr
		return nil
	}

	switch job.tp {
	case ddl:
		failpoint.Inject("ExitAfterDDLBeforeFlush", func() {
			s.tctx.L().Warn("exit triggered", zap.String("failpoint", "ExitAfterDDLBeforeFlush"))
			utils.OsExit(1)
		})
		// interrupted after executed DDL and before save checkpoint.
		failpoint.Inject("FlushCheckpointStage", func(val failpoint.Value) {
			err := handleFlushCheckpointStage(3, val.(int), "before save checkpoint")
			if err != nil {
				failpoint.Return(err)
			}
		})
		// only save checkpoint for DDL and XID (see above)
		s.saveGlobalPoint(job.location)
		for sourceSchema, tbs := range job.sourceTbls {
			if len(sourceSchema) == 0 {
				continue
			}
			for _, sourceTable := range tbs {
				s.saveTablePoint(sourceTable, job.location)
			}
		}
		// reset sharding group after checkpoint saved
		s.resetShardingGroup(job.targetTable)
	case insert, update, del:
		// save job's current pos for DML events
		for sourceSchema, tbs := range job.sourceTbls {
			if len(sourceSchema) == 0 {
				continue
			}
			for _, sourceTable := range tbs {
				s.saveTablePoint(sourceTable, job.currentLocation)
			}
		}
	}

	if needFlush || job.tp == ddl {
		// interrupted after save checkpoint and before flush checkpoint.
		failpoint.Inject("FlushCheckpointStage", func(val failpoint.Value) {
			err := handleFlushCheckpointStage(4, val.(int), "before flush checkpoint")
			if err != nil {
				failpoint.Return(err)
			}
		})
		return s.flushCheckPoints()
	}

	return nil
}

func (s *Syncer) saveGlobalPoint(globalLocation binlog.Location) {
	if s.cfg.ShardMode == config.ShardPessimistic {
		// NOTE: for the optimistic mode, because we don't handle conflicts automatically (or no re-direct supported),
		// so it is not need to adjust global checkpoint now, and after re-direct supported this should be updated.
		globalLocation = s.sgk.AdjustGlobalLocation(globalLocation)
	}
	s.checkpoint.SaveGlobalPoint(globalLocation)
}

func (s *Syncer) resetShardingGroup(table *filter.Table) {
	if s.cfg.ShardMode == config.ShardPessimistic {
		// for DDL sharding group, reset group after checkpoint saved
		group := s.sgk.Group(table)
		if group != nil {
			group.Reset()
		}
	}
}

// flushCheckPoints flushes previous saved checkpoint in memory to persistent storage, like TiDB
// we flush checkpoints in four cases:
//   1. DDL executed
//   2. at intervals (and job executed)
//   3. pausing / stopping the sync (driven by `s.flushJobs`)
//   4. IsFreshTask return true
// but when error occurred, we can not flush checkpoint, otherwise data may lost
// and except rejecting to flush the checkpoint, we also need to rollback the checkpoint saved before
//   this should be handled when `s.Run` returned
//
// we may need to refactor the concurrency model to make the work-flow more clearer later.
func (s *Syncer) flushCheckPoints() error {
	err := s.execError.Load()
	// TODO: for now, if any error occurred (including user canceled), checkpoint won't be updated. But if we have put
	// optimistic shard info, DM-master may resolved the optimistic lock and let other worker execute DDL. So after this
	// worker resume, it can not execute the DML/DDL in old binlog because of downstream table structure mismatching.
	// We should find a way to (compensating) implement a transaction containing interaction with both etcd and SQL.
	if err != nil && (terror.ErrDBExecuteFailed.Equal(err) || terror.ErrDBUnExpect.Equal(err)) {
		s.tctx.L().Warn("error detected when executing SQL job, skip flush checkpoint",
			zap.Stringer("checkpoint", s.checkpoint),
			zap.Error(err))
		return nil
	}

	var (
		exceptTableIDs map[string]bool
		exceptTables   []*filter.Table
		shardMetaSQLs  []string
		shardMetaArgs  [][]interface{}
	)
	if s.cfg.ShardMode == config.ShardPessimistic {
		// flush all checkpoints except tables which are unresolved for sharding DDL for the pessimistic mode.
		// NOTE: for the optimistic mode, because we don't handle conflicts automatically (or no re-direct supported),
		// so we can simply flush checkpoint for all tables now, and after re-direct supported this should be updated.
		exceptTableIDs, exceptTables = s.sgk.UnresolvedTables()
		s.tctx.L().Info("flush checkpoints except for these tables", zap.Reflect("tables", exceptTables))

		shardMetaSQLs, shardMetaArgs = s.sgk.PrepareFlushSQLs(exceptTableIDs)
		s.tctx.L().Info("prepare flush sqls", zap.Strings("shard meta sqls", shardMetaSQLs), zap.Reflect("shard meta arguments", shardMetaArgs))
	}

	err = s.checkpoint.FlushPointsExcept(s.tctx, exceptTables, shardMetaSQLs, shardMetaArgs)
	if err != nil {
		return terror.Annotatef(err, "flush checkpoint %s", s.checkpoint)
	}
	s.tctx.L().Info("flushed checkpoint", zap.Stringer("checkpoint", s.checkpoint))

	// update current active relay log after checkpoint flushed
	err = s.updateActiveRelayLog(s.checkpoint.GlobalPoint().Position)
	if err != nil {
		return err
	}

	now := time.Now()
	if !s.lastCheckpointFlushedTime.IsZero() {
		duration := now.Sub(s.lastCheckpointFlushedTime).Seconds()
		metrics.FlushCheckPointsTimeInterval.WithLabelValues(s.cfg.WorkerName, s.cfg.Name, s.cfg.SourceID).Observe(duration)
	}
	s.lastCheckpointFlushedTime = now

	s.tctx.L().Info("after last flushing checkpoint, DM has ignored row changes by expression filter",
		zap.Int64("number of filtered insert", s.filteredInsert.Load()),
		zap.Int64("number of filtered update", s.filteredUpdate.Load()),
		zap.Int64("number of filtered delete", s.filteredDelete.Load()))

	s.filteredInsert.Store(0)
	s.filteredUpdate.Store(0)
	s.filteredDelete.Store(0)

	return nil
}

// DDL synced one by one, so we only need to process one DDL at a time.
func (s *Syncer) syncDDL(tctx *tcontext.Context, queueBucket string, db *dbconn.DBConn, ddlJobChan chan *job) {
	defer s.wg.Done()

	var err error
	for {
		ddlJob, ok := <-ddlJobChan
		if !ok {
			return
		}

		failpoint.Inject("BlockDDLJob", func(v failpoint.Value) {
			t := v.(int) // sleep time
			s.tctx.L().Info("BlockDDLJob", zap.Any("job", ddlJob), zap.Int("sleep time", t))
			time.Sleep(time.Second * time.Duration(t))
		})

		var (
			ignore           = false
			shardPessimistOp *pessimism.Operation
		)
		switch s.cfg.ShardMode {
		case config.ShardPessimistic:
			shardPessimistOp = s.pessimist.PendingOperation()
			if shardPessimistOp != nil && !shardPessimistOp.Exec {
				ignore = true
				tctx.L().Info("ignore shard DDLs in pessimistic shard mode", zap.Strings("ddls", ddlJob.ddls))
			}
		case config.ShardOptimistic:
			if len(ddlJob.ddls) == 0 {
				ignore = true
				tctx.L().Info("ignore shard DDLs in optimistic mode", zap.Stringer("info", s.optimist.PendingInfo()))
			}
		}

		failpoint.Inject("ExecDDLError", func() {
			s.tctx.L().Warn("execute ddl error", zap.Strings("DDL", ddlJob.ddls), zap.String("failpoint", "ExecDDLError"))
			err = terror.ErrDBUnExpect.Delegate(errors.Errorf("execute ddl %v error", ddlJob.ddls))
			failpoint.Goto("bypass")
		})

		if !ignore {
			var affected int
			affected, err = db.ExecuteSQLWithIgnore(tctx, ignoreDDLError, ddlJob.ddls)
			if err != nil {
				err = s.handleSpecialDDLError(tctx, err, ddlJob.ddls, affected, db)
				err = terror.WithScope(err, terror.ScopeDownstream)
			}
		}
		failpoint.Label("bypass")
		failpoint.Inject("SafeModeExit", func(val failpoint.Value) {
			if intVal, ok := val.(int); ok && (intVal == 2 || intVal == 3) {
				s.tctx.L().Warn("mock safe mode error", zap.Strings("DDL", ddlJob.ddls), zap.String("failpoint", "SafeModeExit"))
				if intVal == 2 {
					err = terror.ErrWorkerDDLLockInfoNotFound.Generatef("DDL info not found")
				} else {
					err = terror.ErrDBExecuteFailed.Delegate(errors.Errorf("execute ddl %v error", ddlJob.ddls))
				}
			}
		})
		// If downstream has error (which may cause by tracker is more compatible than downstream), we should stop handling
		// this job, set `s.execError` to let caller of `addJob` discover error
		if err != nil {
			s.execError.Store(err)
			if !utils.IsContextCanceledError(err) {
				err = s.handleEventError(err, ddlJob.startLocation, ddlJob.currentLocation, true, ddlJob.originSQL)
				s.runFatalChan <- unit.NewProcessError(err)
			}
			s.jobWg.Done()
			continue
		}

		switch s.cfg.ShardMode {
		case config.ShardPessimistic:
			// for sharding DDL syncing, send result back
			shardInfo := s.pessimist.PendingInfo()
			switch {
			case shardInfo == nil:
				// no need to do the shard DDL handle for `CREATE DATABASE/TABLE` now.
				tctx.L().Warn("skip shard DDL handle in pessimistic shard mode", zap.Strings("ddl", ddlJob.ddls))
			case shardPessimistOp == nil:
				err = terror.ErrWorkerDDLLockOpNotFound.Generate(shardInfo)
			default:
				err = s.pessimist.DoneOperationDeleteInfo(*shardPessimistOp, *shardInfo)
			}
		case config.ShardOptimistic:
			shardInfo := s.optimist.PendingInfo()
			switch {
			case shardInfo == nil:
				// no need to do the shard DDL handle for `DROP DATABASE/TABLE` now.
				// but for `CREATE DATABASE` and `ALTER DATABASE` we execute it to the downstream directly without `shardInfo`.
				if ignore { // actually ignored.
					tctx.L().Warn("skip shard DDL handle in optimistic shard mode", zap.Strings("ddl", ddlJob.ddls))
				}
			case s.optimist.PendingOperation() == nil:
				err = terror.ErrWorkerDDLLockOpNotFound.Generate(shardInfo)
			default:
				err = s.optimist.DoneOperation(*(s.optimist.PendingOperation()))
			}
		}
		if err != nil {
			if s.execError.Load() == nil {
				s.execError.Store(err)
			}
			if !utils.IsContextCanceledError(err) {
				err = s.handleEventError(err, ddlJob.startLocation, ddlJob.currentLocation, true, ddlJob.originSQL)
				s.runFatalChan <- unit.NewProcessError(err)
			}
			s.jobWg.Done()
			continue
		}
		s.jobWg.Done()
		s.addCount(true, queueBucket, ddlJob.tp, int64(len(ddlJob.ddls)), ddlJob.targetTable)
		// reset job TS when this ddl is finished.
		s.updateReplicationJobTS(nil, ddlJobIdx)
	}
}

func (s *Syncer) successFunc(queueID int, jobs []*job) {
	queueBucket := queueBucketName(queueID)
	if len(jobs) > 0 {
		// NOTE: we can use the first job of job queue to calculate lag because when this job committed,
		// every event before this job's event in this queue has already commit.
		// and we can use this job to maintain the oldest binlog event ts among all workers.
		j := jobs[0]
		switch j.tp {
		case ddl:
			metrics.BinlogEventCost.WithLabelValues(metrics.BinlogEventCostStageDDLExec, s.cfg.Name, s.cfg.WorkerName, s.cfg.SourceID).Observe(time.Since(j.jobAddTime).Seconds())
		case insert, update, del:
			metrics.BinlogEventCost.WithLabelValues(metrics.BinlogEventCostStageDMLExec, s.cfg.Name, s.cfg.WorkerName, s.cfg.SourceID).Observe(time.Since(j.jobAddTime).Seconds())
			// metric only increases by 1 because dm batches sql jobs in a single transaction.
			metrics.FinishedTransactionTotal.WithLabelValues(s.cfg.Name, s.cfg.WorkerName, s.cfg.SourceID).Inc()
		}
	}

	for _, sqlJob := range jobs {
		s.addCount(true, queueBucket, sqlJob.tp, 1, sqlJob.targetTable)
	}
	s.updateReplicationJobTS(nil, dmlWorkerJobIdx(queueID))
	metrics.ReplicationTransactionBatch.WithLabelValues(s.cfg.WorkerName, s.cfg.Name, s.cfg.SourceID, queueBucket).Observe(float64(len(jobs)))
}

func (s *Syncer) fatalFunc(job *job, err error) {
	s.execError.Store(err)
	if !utils.IsContextCanceledError(err) {
		err = s.handleEventError(err, job.startLocation, job.currentLocation, false, "")
		s.runFatalChan <- unit.NewProcessError(err)
	}
}

// DML synced with causality.
func (s *Syncer) syncDML() {
	defer s.wg.Done()

	dmlJobCh := s.dmlJobCh
	if s.cfg.Compact {
		dmlJobCh = compactorWrap(dmlJobCh, s)
	}
	causalityCh := causalityWrap(dmlJobCh, s)
	flushCh := dmlWorkerWrap(causalityCh, s)

	for range flushCh {
		s.jobWg.Done()
	}
}

// Run starts running for sync, we should guarantee it can rerun when paused.
func (s *Syncer) Run(ctx context.Context) (err error) {
	runCtx, runCancel := context.WithCancel(context.Background())
	defer runCancel()
	tctx := s.tctx.WithContext(runCtx)

	defer func() {
		if s.done != nil {
			close(s.done)
		}
	}()

	go func() {
		<-ctx.Done()
		select {
		case <-runCtx.Done():
		default:
			tctx.L().Info("received subtask's done")

			s.waitTransactionLock.Lock()
			if s.isTransactionEnd {
				s.waitXIDJob.Store(int64(waitComplete))
				tctx.L().Info("the last job is transaction end, done directly")
				runCancel()
				s.waitTransactionLock.Unlock()
				return
			}
			s.waitXIDJob.Store(int64(waiting))
			s.waitTransactionLock.Unlock()

			select {
			case <-runCtx.Done():
				tctx.L().Info("received syncer's done")
			case <-time.After(maxPauseOrStopWaitTime):
				tctx.L().Info("wait transaction end timeout")
				runCancel()
			}
		}
	}()

	// some initialization that can't be put in Syncer.Init
	fresh, err := s.IsFreshTask(runCtx)
	if err != nil {
		return err
	} else if fresh {
		// for fresh task, we try to load checkpoints from meta (file or config item)
		err = s.checkpoint.LoadMeta()
		if err != nil {
			return err
		}
	}

	var (
		flushCheckpoint bool
		delLoadTask     bool
		cleanDumpFile   = s.cfg.CleanDumpFile
	)
	flushCheckpoint, err = s.adjustGlobalPointGTID(tctx)
	if err != nil {
		return err
	}
	if s.cfg.Mode == config.ModeAll && fresh {
		delLoadTask = true
		flushCheckpoint = true
		// TODO: loadTableStructureFromDump in future
	} else {
		cleanDumpFile = false
	}

	if flushCheckpoint {
		if err = s.flushCheckPoints(); err != nil {
			tctx.L().Warn("fail to flush checkpoints when starting task", zap.Error(err))
			return err
		}
	}
	if delLoadTask {
		if err = s.delLoadTask(); err != nil {
			tctx.L().Warn("error when del load task in etcd", zap.Error(err))
		}
	}
	if cleanDumpFile {
		tctx.L().Info("try to remove all dump files")
		if err = os.RemoveAll(s.cfg.Dir); err != nil {
			tctx.L().Warn("error when remove loaded dump folder", zap.String("data folder", s.cfg.Dir), zap.Error(err))
		}
	}

	failpoint.Inject("AdjustGTIDExit", func() {
		tctx.L().Warn("exit triggered", zap.String("failpoint", "AdjustGTIDExit"))
		s.streamerController.Close(tctx)
		utils.OsExit(1)
	})

	updateTSOffset := func() error {
		t1 := time.Now()
		ts, tsErr := s.fromDB.GetServerUnixTS(runCtx)
		rtt := time.Since(t1).Seconds()
		if tsErr == nil {
			s.tsOffset.Store(time.Now().Unix() - ts - int64(rtt/2))
		}
		return tsErr
	}
	// before sync run, we get the tsoffset from upstream first
	if utErr := updateTSOffset(); utErr != nil {
		return utErr
	}
	// start background task to get/update current ts offset between dm and upstream
	s.wg.Add(1)
	go func() {
		defer s.wg.Done()
		// temporarily hard code there. if this metrics works well add this to config file.
		updateTicker := time.NewTicker(time.Minute * 10)
		defer updateTicker.Stop()
		for {
			select {
			case <-updateTicker.C:
				if utErr := updateTSOffset(); utErr != nil {
					s.tctx.L().Error("get server unix ts err", zap.Error(utErr))
				}
			case <-runCtx.Done():
				return
			}
		}
	}()

	// startLocation is the start location for current received event
	// currentLocation is the end location for current received event (End_log_pos in `show binlog events` for mysql)
	// lastLocation is the end location for last received (ROTATE / QUERY / XID) event
	// we use startLocation to replace and skip binlog event of specified position
	// we use currentLocation and update table checkpoint in sharding ddl
	// we use lastLocation to update global checkpoint and table checkpoint
	var (
		currentLocation = s.checkpoint.GlobalPoint() // also init to global checkpoint
		startLocation   = s.checkpoint.GlobalPoint()
		lastLocation    = s.checkpoint.GlobalPoint()
	)
	tctx.L().Info("replicate binlog from checkpoint", zap.Stringer("checkpoint", lastLocation))

	if s.streamerController.IsClosed() {
		err = s.streamerController.Start(tctx, lastLocation)
		if err != nil {
			return terror.Annotate(err, "fail to restart streamer controller")
		}
	}

	s.wg.Add(1)
	go s.syncDML()

	s.wg.Add(1)
	go s.syncDDL(tctx, adminQueueName, s.ddlDBConn, s.ddlJobCh)

	s.wg.Add(1)
	go func() {
		defer s.wg.Done()
		updateLagTicker := time.NewTicker(time.Millisecond * 100)
		defer updateLagTicker.Stop()
		for {
			select {
			case <-updateLagTicker.C:
				s.updateReplicationLagMetric()
			case <-runCtx.Done():
				return
			}
		}
	}()

	// syncing progress with sharding DDL group
	// 1. use the global streamer to sync regular binlog events
	// 2. sharding DDL synced for some sharding groups
	//    * record first pos, last pos, target schema, target table as re-sync info
	// 3. use the re-sync info recorded in step.2 to create a new streamer
	// 4. use the new streamer re-syncing for this sharding group
	// 5. in sharding group's re-syncing
	//    * ignore other tables' binlog events
	//    * compare last pos with current binlog's pos to determine whether re-sync completed
	// 6. use the global streamer to continue the syncing
	var (
		shardingReSyncCh        = make(chan *ShardingReSync, 10)
		shardingReSync          *ShardingReSync
		savedGlobalLastLocation binlog.Location
		traceSource             = fmt.Sprintf("%s.syncer.%s", s.cfg.SourceID, s.cfg.Name)
	)

	defer func() {
		if err1 := recover(); err1 != nil {
			failpoint.Inject("ExitAfterSaveOnlineDDL", func() {
				tctx.L().Info("force panic")
				panic("ExitAfterSaveOnlineDDL")
			})
			tctx.L().Error("panic log", zap.Reflect("error message", err1), zap.Stack("stack"))
			err = terror.ErrSyncerUnitPanic.Generate(err1)
		}

		var (
			err2            error
			exitSafeModeLoc binlog.Location
		)
		if binlog.CompareLocation(currentLocation, savedGlobalLastLocation, s.cfg.EnableGTID) > 0 {
			exitSafeModeLoc = currentLocation.Clone()
		} else {
			exitSafeModeLoc = savedGlobalLastLocation.Clone()
		}
		s.checkpoint.SaveSafeModeExitPoint(&exitSafeModeLoc)

		// flush all jobs before exit
		if err2 = s.flushJobs(); err2 != nil {
			tctx.L().Warn("failed to flush jobs when exit task", zap.Error(err2))
		}

		// if any execute error, flush safemode exit point
		if err2 = s.execError.Load(); err2 != nil && (terror.ErrDBExecuteFailed.Equal(err2) || terror.ErrDBUnExpect.Equal(err2)) {
			if err2 = s.checkpoint.FlushSafeModeExitPoint(s.tctx); err2 != nil {
				tctx.L().Warn("failed to flush safe mode checkpoints when exit task", zap.Error(err2))
			}
		}
	}()

	now := time.Now()
	s.start.Store(now)
	s.lastTime.Store(now)

	tryReSync := true

	// safeMode makes syncer reentrant.
	// we make each operator reentrant to make syncer reentrant.
	// `replace` and `delete` are naturally reentrant.
	// use `delete`+`replace` to represent `update` can make `update`  reentrant.
	// but there are no ways to make `update` idempotent,
	// if we start syncer at an early position, database must bear a period of inconsistent state,
	// it's eventual consistency.
	s.safeMode = sm.NewSafeMode()
	s.enableSafeModeInitializationPhase(tctx)

	closeShardingResync := func() error {
		if shardingReSync == nil {
			return nil
		}

		// if remaining DDLs in sequence, redirect global stream to the next sharding DDL position
		if !shardingReSync.allResolved {
			nextLocation, err2 := s.sgk.ActiveDDLFirstLocation(shardingReSync.targetTable)
			if err2 != nil {
				return err2
			}

			currentLocation = nextLocation
			lastLocation = nextLocation
		} else {
			currentLocation = savedGlobalLastLocation
			lastLocation = savedGlobalLastLocation // restore global last pos
		}
		// if suffix>0, we are replacing error
		s.isReplacingErr = currentLocation.Suffix != 0

		err3 := s.streamerController.RedirectStreamer(tctx, currentLocation)
		if err3 != nil {
			return err3
		}

		shardingReSync = nil
		return nil
	}

	maybeSkipNRowsEvent := func(n int) error {
		if s.cfg.EnableGTID && n > 0 {
			for i := 0; i < n; {
				e, err1 := s.getEvent(tctx, currentLocation)
				if err1 != nil {
					return err
				}
				if _, ok := e.Event.(*replication.RowsEvent); ok {
					i++
				}
			}
			log.L().Info("discard event already consumed", zap.Int("count", n),
				zap.Any("cur_loc", currentLocation))
		}
		return nil
	}

	// eventIndex is the rows event index in this transaction, it's used to avoiding read duplicate event in gtid mode
	eventIndex := 0
	// the relay log file may be truncated(not end with an RotateEvent), in this situation, we may read some rows events
	// and then read from the gtid again, so we force enter safe-mode for one more transaction to avoid failure due to
	// conflict
	for {
		if s.execError.Load() != nil {
			return nil
		}
		s.currentLocationMu.Lock()
		s.currentLocationMu.currentLocation = currentLocation
		s.currentLocationMu.Unlock()

		// fetch from sharding resync channel if needed, and redirect global
		// stream to current binlog position recorded by ShardingReSync
		if shardingReSync == nil && len(shardingReSyncCh) > 0 {
			// some sharding groups need to re-syncing
			shardingReSync = <-shardingReSyncCh
			savedGlobalLastLocation = lastLocation // save global last location
			lastLocation = shardingReSync.currLocation

			currentLocation = shardingReSync.currLocation
			// if suffix>0, we are replacing error
			s.isReplacingErr = currentLocation.Suffix != 0
			err = s.streamerController.RedirectStreamer(tctx, shardingReSync.currLocation)
			if err != nil {
				return err
			}

			failpoint.Inject("ReSyncExit", func() {
				tctx.L().Warn("exit triggered", zap.String("failpoint", "ReSyncExit"))
				utils.OsExit(1)
			})
		}

		var e *replication.BinlogEvent

		startTime := time.Now()
		e, err = s.getEvent(tctx, currentLocation)

		failpoint.Inject("SafeModeExit", func(val failpoint.Value) {
			if intVal, ok := val.(int); ok && intVal == 1 {
				s.tctx.L().Warn("fail to get event", zap.String("failpoint", "SafeModeExit"))
				err = errors.New("connect: connection refused")
			}
		})
		failpoint.Inject("GetEventErrorInTxn", func(val failpoint.Value) {
			if intVal, ok := val.(int); ok && intVal == eventIndex {
				err = errors.New("failpoint triggered")
				s.tctx.L().Warn("failed to get event", zap.Int("event_index", eventIndex),
					zap.Any("cur_pos", currentLocation), zap.Any("las_pos", lastLocation),
					zap.Any("pos", e.Header.LogPos), log.ShortError(err))
			}
		})
		switch {
		case err == context.Canceled:
			tctx.L().Info("binlog replication main routine quit(context canceled)!", zap.Stringer("last location", lastLocation))
			return nil
		case err == context.DeadlineExceeded:
			tctx.L().Info("deadline exceeded when fetching binlog event")
			continue
		case isDuplicateServerIDError(err):
			// if the server id is already used, need to use a new server id
			tctx.L().Info("server id is already used by another slave, will change to a new server id and get event again")
			err1 := s.streamerController.UpdateServerIDAndResetReplication(tctx, lastLocation)
			if err1 != nil {
				return err1
			}
			continue
		case err == streamer.ErrorMaybeDuplicateEvent:
			tctx.L().Warn("read binlog met a truncated file, need to open safe-mode until the next transaction")
			err = maybeSkipNRowsEvent(eventIndex)
			if err == nil {
				continue
			}
			log.L().Warn("skip duplicate rows event failed", zap.Error(err))
		}

		if err != nil {
			tctx.L().Error("fail to fetch binlog", log.ShortError(err))

			if isConnectionRefusedError(err) {
				return err
			}

			if s.streamerController.CanRetry(err) {
				// GlobalPoint is the last finished GTID
				err = s.streamerController.ResetReplicationSyncer(tctx, s.checkpoint.GlobalPoint())
				if err != nil {
					return err
				}
				log.L().Info("reset replication binlog puller", zap.Any("pos", s.checkpoint.GlobalPoint()))
				if err = maybeSkipNRowsEvent(eventIndex); err != nil {
					return err
				}
				continue
			}

			// try to re-sync in gtid mode
			if tryReSync && s.cfg.EnableGTID && utils.IsErrBinlogPurged(err) && s.cfg.AutoFixGTID {
				time.Sleep(retryTimeout)
				err = s.reSyncBinlog(*tctx, lastLocation)
				if err != nil {
					return err
				}
				tryReSync = false
				continue
			}

			return terror.ErrSyncerGetEvent.Generate(err)
		}

		failpoint.Inject("IgnoreSomeTypeEvent", func(val failpoint.Value) {
			if e.Header.EventType.String() == val.(string) {
				tctx.L().Debug("IgnoreSomeTypeEvent", zap.Reflect("event", e))
				failpoint.Continue()
			}
		})

		// time duration for reading an event from relay log or upstream master.
		metrics.BinlogReadDurationHistogram.WithLabelValues(s.cfg.Name, s.cfg.SourceID).Observe(time.Since(startTime).Seconds())
		startTime = time.Now() // reset start time for the next metric.

		// get binlog event, reset tryReSync, so we can re-sync binlog while syncer meets errors next time
		tryReSync = true
		metrics.BinlogPosGauge.WithLabelValues("syncer", s.cfg.Name, s.cfg.SourceID).Set(float64(e.Header.LogPos))
		index, err := binlog.GetFilenameIndex(lastLocation.Position.Name)
		if err != nil {
			tctx.L().Warn("fail to get index number of binlog file, may because only specify GTID and hasn't saved according binlog position", log.ShortError(err))
		} else {
			metrics.BinlogFileGauge.WithLabelValues("syncer", s.cfg.Name, s.cfg.SourceID).Set(float64(index))
		}
		s.binlogSizeCount.Add(int64(e.Header.EventSize))
		metrics.BinlogEventSizeHistogram.WithLabelValues(s.cfg.Name, s.cfg.WorkerName, s.cfg.SourceID).Observe(float64(e.Header.EventSize))

		failpoint.Inject("ProcessBinlogSlowDown", nil)

		tctx.L().Debug("receive binlog event", zap.Reflect("header", e.Header))

		// TODO: support all event
		// we calculate startLocation and endLocation(currentLocation) for Query event here
		// set startLocation empty for other events to avoid misuse
		startLocation = binlog.Location{}
		if ev, ok := e.Event.(*replication.QueryEvent); ok {
			startLocation = binlog.InitLocation(
				mysql.Position{
					Name: lastLocation.Position.Name,
					Pos:  e.Header.LogPos - e.Header.EventSize,
				},
				lastLocation.GetGTID(),
			)
			startLocation.Suffix = currentLocation.Suffix

			endSuffix := startLocation.Suffix
			if s.isReplacingErr {
				endSuffix++
			}
			currentLocation = binlog.InitLocation(
				mysql.Position{
					Name: lastLocation.Position.Name,
					Pos:  e.Header.LogPos,
				},
				lastLocation.GetGTID(),
			)
			currentLocation.Suffix = endSuffix

			err = currentLocation.SetGTID(ev.GSet)
			if err != nil {
				return terror.Annotatef(err, "fail to record GTID %v", ev.GSet)
			}

			if !s.isReplacingErr {
				apply, op := s.errOperatorHolder.MatchAndApply(startLocation, currentLocation, e.Header.Timestamp)
				if apply {
					if op == pb.ErrorOp_Replace {
						s.isReplacingErr = true
						// revert currentLocation to startLocation
						currentLocation = startLocation
					} else if op == pb.ErrorOp_Skip {
						s.saveGlobalPoint(currentLocation)
						err = s.flushJobs()
						if err != nil {
							tctx.L().Warn("failed to flush jobs when handle-error skip", zap.Error(err))
						} else {
							tctx.L().Info("flush jobs when handle-error skip")
						}
					}
					// skip the current event
					continue
				}
			}
			// set endLocation.Suffix=0 of last replace event
			// also redirect stream to next event
			if currentLocation.Suffix > 0 && e.Header.EventSize > 0 {
				currentLocation.Suffix = 0
				s.isReplacingErr = false
				err = s.streamerController.RedirectStreamer(tctx, currentLocation)
				if err != nil {
					return err
				}
			}
		}

		// check pass SafeModeExitLoc and try disable safe mode, but not in sharding or replacing error
		safeModeExitLoc := s.checkpoint.SafeModeExitPoint()
		if safeModeExitLoc != nil && !s.isReplacingErr && shardingReSync == nil {
			// TODO: for RowsEvent (in fact other than QueryEvent), `currentLocation` is updated in `handleRowsEvent`
			// so here the meaning of `currentLocation` is the location of last event
			if binlog.CompareLocation(currentLocation, *safeModeExitLoc, s.cfg.EnableGTID) > 0 {
				s.checkpoint.SaveSafeModeExitPoint(nil)
				// must flush here to avoid the following situation:
				// 1. quit safe mode
				// 2. push forward and replicate some sqls after safeModeExitPoint to downstream
				// 3. quit because of network error, fail to flush global checkpoint and new safeModeExitPoint to downstream
				// 4. restart again, quit safe mode at safeModeExitPoint, but some sqls after this location have already been replicated to the downstream
				if err = s.checkpoint.FlushSafeModeExitPoint(s.tctx); err != nil {
					return err
				}
				if err = s.safeMode.Add(tctx, -1); err != nil {
					return err
				}
			}
		}

		ec := eventContext{
			tctx:                tctx,
			header:              e.Header,
			startLocation:       &startLocation,
			currentLocation:     &currentLocation,
			lastLocation:        &lastLocation,
			shardingReSync:      shardingReSync,
			closeShardingResync: closeShardingResync,
			traceSource:         traceSource,
			safeMode:            s.safeMode.Enable(),
			tryReSync:           tryReSync,
			startTime:           startTime,
			shardingReSyncCh:    &shardingReSyncCh,
		}

		var originSQL string // show origin sql when error, only ddl now
		var err2 error

		switch ev := e.Event.(type) {
		case *replication.RotateEvent:
			err2 = s.handleRotateEvent(ev, ec)
		case *replication.RowsEvent:
			eventIndex++
			metrics.BinlogEventRowHistogram.WithLabelValues(s.cfg.WorkerName, s.cfg.Name, s.cfg.SourceID).Observe(float64(len(ev.Rows)))
			err2 = s.handleRowsEvent(ev, ec)
		case *replication.QueryEvent:
			originSQL = strings.TrimSpace(string(ev.Query))
			err2 = s.handleQueryEvent(ev, ec, originSQL)
		case *replication.XIDEvent:
			// reset eventIndex and force safeMode flag here.
			eventIndex = 0
			if shardingReSync != nil {
				shardingReSync.currLocation.Position.Pos = e.Header.LogPos
				shardingReSync.currLocation.Suffix = currentLocation.Suffix
				err = shardingReSync.currLocation.SetGTID(ev.GSet)
				if err != nil {
					return terror.Annotatef(err, "fail to record GTID %v", ev.GSet)
				}

				// only need compare binlog position?
				lastLocation = shardingReSync.currLocation
				if binlog.CompareLocation(shardingReSync.currLocation, shardingReSync.latestLocation, s.cfg.EnableGTID) >= 0 {
					tctx.L().Info("re-replicate shard group was completed", zap.String("event", "XID"), zap.Stringer("re-shard", shardingReSync))
					err = closeShardingResync()
					if err != nil {
						return terror.Annotatef(err, "shard group current location %s", shardingReSync.currLocation)
					}
					continue
				}
			}

			currentLocation.Position.Pos = e.Header.LogPos
			err = currentLocation.SetGTID(ev.GSet)
			if err != nil {
				return terror.Annotatef(err, "fail to record GTID %v", ev.GSet)
			}

			tctx.L().Debug("", zap.String("event", "XID"), zap.Stringer("last location", lastLocation), log.WrapStringerField("location", currentLocation))
			lastLocation.Position.Pos = e.Header.LogPos // update lastPos
			err = lastLocation.SetGTID(ev.GSet)
			if err != nil {
				return terror.Annotatef(err, "fail to record GTID %v", ev.GSet)
			}

			job := newXIDJob(currentLocation, startLocation, currentLocation)
			err2 = s.addJobFunc(job)
		case *replication.GenericEvent:
			if e.Header.EventType == replication.HEARTBEAT_EVENT {
				// flush checkpoint even if there are no real binlog events
				if s.checkpoint.CheckGlobalPoint() {
					tctx.L().Info("meet heartbeat event and then flush jobs")
					err2 = s.flushJobs()
				}
			}
		}
		if err2 != nil {
			if err := s.handleEventError(err2, startLocation, currentLocation, e.Header.EventType == replication.QUERY_EVENT, originSQL); err != nil {
				return err
			}
		}
		if waitXIDStatus(s.waitXIDJob.Load()) == waitComplete {
			return nil
		}
	}
}

type eventContext struct {
	tctx                *tcontext.Context
	header              *replication.EventHeader
	startLocation       *binlog.Location
	currentLocation     *binlog.Location
	lastLocation        *binlog.Location
	shardingReSync      *ShardingReSync
	closeShardingResync func() error
	traceSource         string
	// safeMode is the value of syncer.safeMode when process this event
	// syncer.safeMode's value may change on the fly, e.g. after event by pass the safeModeExitPoint
	safeMode         bool
	tryReSync        bool
	startTime        time.Time
	shardingReSyncCh *chan *ShardingReSync
}

// TODO: Further split into smaller functions and group common arguments into a context struct.
func (s *Syncer) handleRotateEvent(ev *replication.RotateEvent, ec eventContext) error {
	failpoint.Inject("MakeFakeRotateEvent", func(val failpoint.Value) {
		ec.header.LogPos = 0
		ev.NextLogName = []byte(val.(string))
		ec.tctx.L().Info("MakeFakeRotateEvent", zap.String("fake file name", string(ev.NextLogName)))
	})

	if utils.IsFakeRotateEvent(ec.header) {
		if fileName := string(ev.NextLogName); mysql.CompareBinlogFileName(fileName, ec.lastLocation.Position.Name) <= 0 {
			// NOTE A fake rotate event is also generated when a master-slave switch occurs upstream, and the binlog filename may be rolled back in this case
			// when the DM is updating based on the GTID, we also update the filename of the lastLocation
			if s.cfg.EnableGTID {
				ec.lastLocation.Position.Name = fileName
			}
			return nil // not rotate to the next binlog file, ignore it
		}
		// when user starts a new task with GTID and no binlog file name, we can't know active relay log at init time
		// at this case, we update active relay log when receive fake rotate event
		if !s.recordedActiveRelayLog {
			if err := s.updateActiveRelayLog(mysql.Position{
				Name: string(ev.NextLogName),
				Pos:  uint32(ev.Position),
			}); err != nil {
				ec.tctx.L().Warn("failed to update active relay log, will try to update when flush checkpoint",
					zap.ByteString("NextLogName", ev.NextLogName),
					zap.Uint64("Position", ev.Position),
					zap.Error(err))
			} else {
				s.recordedActiveRelayLog = true
			}
		}
	}

	*ec.currentLocation = binlog.InitLocation(
		mysql.Position{
			Name: string(ev.NextLogName),
			Pos:  uint32(ev.Position),
		},
		ec.currentLocation.GetGTID(),
	)

	if binlog.CompareLocation(*ec.currentLocation, *ec.lastLocation, s.cfg.EnableGTID) >= 0 {
		*ec.lastLocation = *ec.currentLocation
	}

	if ec.shardingReSync != nil {
		if binlog.CompareLocation(*ec.currentLocation, ec.shardingReSync.currLocation, s.cfg.EnableGTID) > 0 {
			ec.shardingReSync.currLocation = *ec.currentLocation
		}

		if binlog.CompareLocation(ec.shardingReSync.currLocation, ec.shardingReSync.latestLocation, s.cfg.EnableGTID) >= 0 {
			ec.tctx.L().Info("re-replicate shard group was completed", zap.String("event", "rotate"), zap.Stringer("re-shard", ec.shardingReSync))
			err := ec.closeShardingResync()
			if err != nil {
				return err
			}
		} else {
			ec.tctx.L().Debug("re-replicate shard group", zap.String("event", "rotate"), log.WrapStringerField("location", ec.currentLocation), zap.Reflect("re-shard", ec.shardingReSync))
		}
		return nil
	}

	ec.tctx.L().Info("", zap.String("event", "rotate"), log.WrapStringerField("location", ec.currentLocation))
	return nil
}

func (s *Syncer) handleRowsEvent(ev *replication.RowsEvent, ec eventContext) error {
	sourceTable := &filter.Table{
		Schema: string(ev.Table.Schema),
		Name:   string(ev.Table.Table),
	}
	targetTable := s.route(sourceTable)

	*ec.currentLocation = binlog.InitLocation(
		mysql.Position{
			Name: ec.lastLocation.Position.Name,
			Pos:  ec.header.LogPos,
		},
		ec.lastLocation.GetGTID(),
	)

	if ec.shardingReSync != nil {
		ec.shardingReSync.currLocation = *ec.currentLocation
		if binlog.CompareLocation(ec.shardingReSync.currLocation, ec.shardingReSync.latestLocation, s.cfg.EnableGTID) >= 0 {
			ec.tctx.L().Info("re-replicate shard group was completed", zap.String("event", "row"), zap.Stringer("re-shard", ec.shardingReSync))
			return ec.closeShardingResync()
		}
		if ec.shardingReSync.targetTable.String() != targetTable.String() {
			// in re-syncing, ignore non current sharding group's events
			ec.tctx.L().Debug("skip event in re-replicating shard group", zap.String("event", "row"), zap.Reflect("re-shard", ec.shardingReSync))
			return nil
		}
	}

	// For DML position before table checkpoint, ignore it. When the position equals to table checkpoint, this event may
	// be partially replicated to downstream, we rely on safe-mode to handle it.
	if s.checkpoint.IsOlderThanTablePoint(sourceTable, *ec.currentLocation, false) {
		ec.tctx.L().Debug("ignore obsolete event that is old than table checkpoint",
			zap.String("event", "row"),
			log.WrapStringerField("location", ec.currentLocation),
			zap.Stringer("source table", sourceTable))
		return nil
	}

	ec.tctx.L().Debug("",
		zap.String("event", "row"),
		zap.Stringer("source table", sourceTable),
		zap.Stringer("target table", targetTable),
		log.WrapStringerField("location", ec.currentLocation),
		zap.Reflect("raw event data", ev.Rows))

	needSkip, err := s.skipRowsEvent(sourceTable, ec.header.EventType)
	if err != nil {
		return err
	}
	if needSkip {
		metrics.SkipBinlogDurationHistogram.WithLabelValues("rows", s.cfg.Name, s.cfg.SourceID).Observe(time.Since(ec.startTime).Seconds())
		// for RowsEvent, we should record lastLocation rather than currentLocation
		return s.recordSkipSQLsLocation(&ec)
	}

	if s.cfg.ShardMode == config.ShardPessimistic {
		if s.sgk.InSyncing(sourceTable, targetTable, *ec.currentLocation) {
			// if in unsync stage and not before active DDL, filter it
			// if in sharding re-sync stage and not before active DDL (the next DDL to be synced), filter it
			ec.tctx.L().Debug("replicate sharding DDL, filter Rows event",
				zap.String("event", "row"),
				zap.Stringer("source", sourceTable),
				log.WrapStringerField("location", ec.currentLocation))
			return nil
		}
	}

	// TODO(csuzhangxc): check performance of `getTable` from schema tracker.
	tableInfo, err := s.getTableInfo(ec.tctx, sourceTable, targetTable)
	if err != nil {
		return terror.WithScope(err, terror.ScopeDownstream)
	}
	rows, err := s.mappingDML(sourceTable, tableInfo, ev.Rows)
	if err != nil {
		return err
	}
	if err2 := checkLogColumns(ev.SkippedColumns); err2 != nil {
		return err2
	}

	prunedColumns, prunedRows, err := pruneGeneratedColumnDML(tableInfo, rows)
	if err != nil {
		return err
	}

	var (
		dmls    []*DML
		jobType opType
	)

	param := &genDMLParam{
		targetTableID:   utils.GenTableID(targetTable),
		data:            prunedRows,
		originalData:    rows,
		columns:         prunedColumns,
		sourceTableInfo: tableInfo,
		sourceTable:     sourceTable,
	}

	switch ec.header.EventType {
	case replication.WRITE_ROWS_EVENTv0, replication.WRITE_ROWS_EVENTv1, replication.WRITE_ROWS_EVENTv2:
		exprFilter, err2 := s.exprFilterGroup.GetInsertExprs(sourceTable, tableInfo)
		if err2 != nil {
			return err2
		}

		param.safeMode = ec.safeMode
		dmls, err = s.genAndFilterInsertDMLs(param, exprFilter)
		if err != nil {
			return terror.Annotatef(err, "gen insert sqls failed, sourceTable: %v, targetTable: %v", sourceTable, targetTable)
		}
		metrics.BinlogEventCost.WithLabelValues(metrics.BinlogEventCostStageGenWriteRows, s.cfg.Name, s.cfg.WorkerName, s.cfg.SourceID).Observe(time.Since(ec.startTime).Seconds())
		jobType = insert

	case replication.UPDATE_ROWS_EVENTv0, replication.UPDATE_ROWS_EVENTv1, replication.UPDATE_ROWS_EVENTv2:
		oldExprFilter, newExprFilter, err2 := s.exprFilterGroup.GetUpdateExprs(sourceTable, tableInfo)
		if err2 != nil {
			return err2
		}

		param.safeMode = ec.safeMode
		dmls, err = s.genAndFilterUpdateDMLs(ec.tctx, param, oldExprFilter, newExprFilter)
		if err != nil {
			return terror.Annotatef(err, "gen update sqls failed, sourceTable: %v, targetTable: %v", sourceTable, targetTable)
		}
		metrics.BinlogEventCost.WithLabelValues(metrics.BinlogEventCostStageGenUpdateRows, s.cfg.Name, s.cfg.WorkerName, s.cfg.SourceID).Observe(time.Since(ec.startTime).Seconds())
		jobType = update

	case replication.DELETE_ROWS_EVENTv0, replication.DELETE_ROWS_EVENTv1, replication.DELETE_ROWS_EVENTv2:
		exprFilter, err2 := s.exprFilterGroup.GetDeleteExprs(sourceTable, tableInfo)
		if err2 != nil {
			return err2
		}

		dmls, err = s.genAndFilterDeleteDMLs(ec.tctx, param, exprFilter)
		if err != nil {
			return terror.Annotatef(err, "gen delete sqls failed, sourceTable: %v, targetTable: %v", sourceTable, targetTable)
		}
		metrics.BinlogEventCost.WithLabelValues(metrics.BinlogEventCostStageGenDeleteRows, s.cfg.Name, s.cfg.WorkerName, s.cfg.SourceID).Observe(time.Since(ec.startTime).Seconds())
		jobType = del

	default:
		ec.tctx.L().Debug("ignoring unrecognized event", zap.String("event", "row"), zap.Stringer("type", ec.header.EventType))
		return nil
	}

	startTime := time.Now()
	for i := range dmls {
		job := newDMLJob(jobType, sourceTable, targetTable, dmls[i], &ec)
		err = s.addJobFunc(job)
		if err != nil {
			return err
		}
	}
	metrics.DispatchBinlogDurationHistogram.WithLabelValues(jobType.String(), s.cfg.Name, s.cfg.SourceID).Observe(time.Since(startTime).Seconds())
	return nil
}

type queryEventContext struct {
	*eventContext

	p         *parser.Parser // used parser
	ddlSchema string         // used schema
	originSQL string         // before split
	// split multi-schema change DDL into multiple one schema change DDL due to TiDB's limitation
	splitDDLs      []string // after split before online ddl
	appliedDDLs    []string // after onlineDDL apply if onlineDDL != nil
	needHandleDDLs []string // after route

	shardingDDLInfo *ddlInfo
	trackInfos      []*ddlInfo
	sourceTbls      map[string]map[string]struct{} // db name -> tb name
	onlineDDLTable  *filter.Table
}

func (qec *queryEventContext) String() string {
	var startLocation, currentLocation, lastLocation string
	if qec.startLocation != nil {
		startLocation = qec.startLocation.String()
	}
	if qec.currentLocation != nil {
		currentLocation = qec.currentLocation.String()
	}
	if qec.lastLocation != nil {
		lastLocation = qec.lastLocation.String()
	}
	var needHandleDDLs, shardingReSync string
	if qec.needHandleDDLs != nil {
		needHandleDDLs = strings.Join(qec.needHandleDDLs, ",")
	}
	if qec.shardingReSync != nil {
		shardingReSync = qec.shardingReSync.String()
	}
	trackInfos := make([]string, 0, len(qec.trackInfos))
	for _, trackInfo := range qec.trackInfos {
		trackInfos = append(trackInfos, trackInfo.String())
	}
	return fmt.Sprintf("{schema: %s, originSQL: %s, startLocation: %s, currentLocation: %s, lastLocation: %s, re-sync: %s, needHandleDDLs: %s, trackInfos: %s}",
		qec.ddlSchema, qec.originSQL, startLocation, currentLocation, lastLocation, shardingReSync, needHandleDDLs, strings.Join(trackInfos, ","))
}

func (s *Syncer) handleQueryEvent(ev *replication.QueryEvent, ec eventContext, originSQL string) (err error) {
	if originSQL == "BEGIN" {
		// GTID event: GTID_NEXT = xxx:11
		// Query event: BEGIN (GTID set = xxx:1-11)
		// Rows event: ... (GTID set = xxx:1-11)  if we update lastLocation below,
		//                                        otherwise that is xxx:1-10 when dealing with table checkpoints
		// Xid event: GTID set = xxx:1-11  this event is related to global checkpoint
		*ec.lastLocation = *ec.currentLocation
		return nil
	}

	qec := &queryEventContext{
		eventContext: &ec,
		ddlSchema:    string(ev.Schema),
		originSQL:    utils.TrimCtrlChars(originSQL),
		splitDDLs:    make([]string, 0),
		appliedDDLs:  make([]string, 0),
		sourceTbls:   make(map[string]map[string]struct{}),
	}
	qec.p, err = event.GetParserForStatusVars(ev.StatusVars)
	if err != nil {
		log.L().Warn("found error when get sql_mode from binlog status_vars", zap.Error(err))
	}

	stmt, err := parseOneStmt(qec)
	if err != nil {
		// return error if parse fail and filter fail
		needSkip, err2 := s.skipSQLByPattern(qec.originSQL)
		if err2 != nil {
			return err2
		}
		if !needSkip {
			return err
		}
		// don't return error if parse fail and filter success
		metrics.SkipBinlogDurationHistogram.WithLabelValues("query", s.cfg.Name, s.cfg.SourceID).Observe(time.Since(ec.startTime).Seconds())
		ec.tctx.L().Warn("skip event", zap.String("event", "query"), zap.Stringer("query event context", qec))
		*ec.lastLocation = *ec.currentLocation // before record skip location, update lastLocation
		return s.recordSkipSQLsLocation(&ec)
	}

	if node, ok := stmt.(ast.DMLNode); ok {
		// if DML can be ignored, we do not report an error
		table, err2 := getTableByDML(node)
		if err2 == nil {
			if len(table.Schema) == 0 {
				table.Schema = qec.ddlSchema
			}
			ignore, err2 := s.skipRowsEvent(table, replication.QUERY_EVENT)
			if err2 == nil && ignore {
				return nil
			}
		}
		return terror.Annotatef(terror.ErrSyncUnitDMLStatementFound.Generate(), "query %s", qec.originSQL)
	}

	if _, ok := stmt.(ast.DDLNode); !ok {
		return nil
	}

	if qec.shardingReSync != nil {
		qec.shardingReSync.currLocation = *qec.currentLocation
		if binlog.CompareLocation(qec.shardingReSync.currLocation, qec.shardingReSync.latestLocation, s.cfg.EnableGTID) >= 0 {
			qec.tctx.L().Info("re-replicate shard group was completed", zap.String("event", "query"), zap.Stringer("queryEventContext", qec))
			err2 := qec.closeShardingResync()
			if err2 != nil {
				return err2
			}
		} else {
			// in re-syncing, we can simply skip all DDLs,
			// as they have been added to sharding DDL sequence
			// only update lastPos when the query is a real DDL
			*qec.lastLocation = qec.shardingReSync.currLocation
			qec.tctx.L().Debug("skip event in re-replicating sharding group", zap.String("event", "query"), zap.Stringer("queryEventContext", qec))
		}
		return nil
	}

	qec.tctx.L().Info("ready to split ddl", zap.String("event", "query"), zap.Stringer("queryEventContext", qec))
	*qec.lastLocation = *qec.currentLocation // update lastLocation, because we have checked `isDDL`

	// TiDB can't handle multi schema change DDL, so we split it here.
	qec.splitDDLs, err = parserpkg.SplitDDL(stmt, qec.ddlSchema)
	if err != nil {
		return err
	}

	// for DDL, we don't apply operator until we try to execute it. so can handle sharding cases
	// We use default parser because inside function where need parser, sqls are came from parserpkg.SplitDDL, which is StringSingleQuotes, KeyWordUppercase and NameBackQuotes
	// TODO: save stmt, tableName to avoid parse the sql to get them again
	qec.p = parser.New()
	for _, sql := range qec.splitDDLs {
		sqls, err2 := s.processOneDDL(qec, sql)
		if err2 != nil {
			qec.tctx.L().Error("fail to process ddl", zap.String("event", "query"), zap.Stringer("queryEventContext", qec), log.ShortError(err2))
			return err2
		}
		qec.appliedDDLs = append(qec.appliedDDLs, sqls...)
	}
	qec.tctx.L().Info("resolve sql", zap.String("event", "query"), zap.Strings("appliedDDLs", qec.appliedDDLs), zap.Stringer("queryEventContext", qec))

	metrics.BinlogEventCost.WithLabelValues(metrics.BinlogEventCostStageGenQuery, s.cfg.Name, s.cfg.WorkerName, s.cfg.SourceID).Observe(time.Since(qec.startTime).Seconds())

	/*
		we construct a application transaction for ddl. we save checkpoint after we execute all ddls
		Here's a brief discussion for implement:
		* non sharding table: make no difference
		* sharding table - we limit one ddl event only contains operation for same table
		  * drop database / drop table / truncate table: we ignore these operations
		  * create database / create table / create index / drop index / alter table:
			operation is only for same table,  make no difference
		  * rename table
			* online ddl: we would ignore rename ghost table,  make no difference
			* other rename: we don't allow user to execute more than one rename operation in one ddl event, then it would make no difference
	*/

	qec.needHandleDDLs = make([]string, 0, len(qec.appliedDDLs))
	qec.trackInfos = make([]*ddlInfo, 0, len(qec.appliedDDLs))

	// handle one-schema change DDL
	for _, sql := range qec.appliedDDLs {
		if len(sql) == 0 {
			continue
		}
		// We use default parser because sqls are came from above *Syncer.splitAndFilterDDL, which is StringSingleQuotes, KeyWordUppercase and NameBackQuotes
		ddlInfo, err2 := s.genDDLInfo(qec.p, qec.ddlSchema, sql)
		if err2 != nil {
			return err2
		}
		sourceTable := ddlInfo.sourceTables[0]
		targetTable := ddlInfo.targetTables[0]
		if len(ddlInfo.routedDDL) == 0 {
			metrics.SkipBinlogDurationHistogram.WithLabelValues("query", s.cfg.Name, s.cfg.SourceID).Observe(time.Since(qec.startTime).Seconds())
			qec.tctx.L().Warn("skip event", zap.String("event", "query"), zap.String("statement", sql), zap.String("schema", qec.ddlSchema))
			continue
		}

		// DDL is sequentially synchronized in this syncer's main process goroutine
		// filter DDL that is older or same as table checkpoint, to avoid sync again for already synced DDLs
		if s.checkpoint.IsOlderThanTablePoint(sourceTable, *qec.currentLocation, true) {
			qec.tctx.L().Info("filter obsolete DDL", zap.String("event", "query"), zap.String("statement", sql), log.WrapStringerField("location", qec.currentLocation))
			continue
		}

		// pre-filter of sharding
		if s.cfg.ShardMode == config.ShardPessimistic {
			switch ddlInfo.originStmt.(type) {
			case *ast.DropDatabaseStmt:
				err = s.dropSchemaInSharding(qec.tctx, sourceTable.Schema)
				if err != nil {
					return err
				}
				continue
			case *ast.DropTableStmt:
				sourceTableID := utils.GenTableID(sourceTable)
				err = s.sgk.LeaveGroup(targetTable, []string{sourceTableID})
				if err != nil {
					return err
				}
				err = s.checkpoint.DeleteTablePoint(qec.tctx, sourceTable)
				if err != nil {
					return err
				}
				continue
			case *ast.TruncateTableStmt:
				qec.tctx.L().Info("filter truncate table statement in shard group", zap.String("event", "query"), zap.String("statement", ddlInfo.routedDDL))
				continue
			}

			// in sharding mode, we only support to do one ddl in one event
			if qec.shardingDDLInfo == nil {
				qec.shardingDDLInfo = ddlInfo
			} else if qec.shardingDDLInfo.sourceTables[0].String() != sourceTable.String() {
				return terror.ErrSyncerUnitDDLOnMultipleTable.Generate(qec.originSQL)
			}
		} else if s.cfg.ShardMode == config.ShardOptimistic {
			switch ddlInfo.originStmt.(type) {
			case *ast.TruncateTableStmt:
				qec.tctx.L().Info("filter truncate table statement in shard group", zap.String("event", "query"), zap.String("statement", ddlInfo.routedDDL))
				continue
			case *ast.RenameTableStmt:
				return terror.ErrSyncerUnsupportedStmt.Generate("RENAME TABLE", config.ShardOptimistic)
			}
		}

		qec.needHandleDDLs = append(qec.needHandleDDLs, ddlInfo.routedDDL)
		qec.trackInfos = append(qec.trackInfos, ddlInfo)
		// TODO: current table checkpoints will be deleted in track ddls, but created and updated in flush checkpoints,
		//       we should use a better mechanism to combine these operations
		if s.cfg.ShardMode == "" {
			recordSourceTbls(qec.sourceTbls, ddlInfo.originStmt, sourceTable)
		}
	}

	qec.tctx.L().Info("prepare to handle ddls", zap.String("event", "query"), zap.Stringer("queryEventContext", qec))
	if len(qec.needHandleDDLs) == 0 {
		qec.tctx.L().Info("skip event, need handled ddls is empty", zap.String("event", "query"), zap.Stringer("queryEventContext", qec))
		return s.recordSkipSQLsLocation(qec.eventContext)
	}

	// interrupted before flush old checkpoint.
	failpoint.Inject("FlushCheckpointStage", func(val failpoint.Value) {
		err = handleFlushCheckpointStage(0, val.(int), "before flush old checkpoint")
		if err != nil {
			failpoint.Return(err)
		}
	})

	// flush previous DMLs and checkpoint if needing to handle the DDL.
	// NOTE: do this flush before operations on shard groups which may lead to skip a table caused by `UnresolvedTables`.
	if err = s.flushJobs(); err != nil {
		return err
	}

	switch s.cfg.ShardMode {
	case "":
		return s.handleQueryEventNoSharding(qec)
	case config.ShardOptimistic:
		return s.handleQueryEventOptimistic(qec)
	case config.ShardPessimistic:
		return s.handleQueryEventPessimistic(qec)
	}
	return errors.Errorf("unsupported shard-mode %s, should not happened", s.cfg.ShardMode)
}

func (s *Syncer) handleQueryEventNoSharding(qec *queryEventContext) error {
	qec.tctx.L().Info("start to handle ddls in normal mode", zap.String("event", "query"), zap.Stringer("queryEventContext", qec))

	// interrupted after flush old checkpoint and before track DDL.
	failpoint.Inject("FlushCheckpointStage", func(val failpoint.Value) {
		err := handleFlushCheckpointStage(1, val.(int), "before track DDL")
		if err != nil {
			failpoint.Return(err)
		}
	})

	// run trackDDL before add ddl job to make sure checkpoint can be flushed
	for _, trackInfo := range qec.trackInfos {
		if err := s.trackDDL(qec.ddlSchema, trackInfo, qec.eventContext); err != nil {
			return err
		}
	}

	// interrupted after track DDL and before execute DDL.
	failpoint.Inject("FlushCheckpointStage", func(val failpoint.Value) {
		err := handleFlushCheckpointStage(2, val.(int), "before execute DDL")
		if err != nil {
			failpoint.Return(err)
		}
	})

	job := newDDLJob(qec)
	err := s.addJobFunc(job)
	if err != nil {
		return err
	}

	// when add ddl job, will execute ddl and then flush checkpoint.
	// if execute ddl failed, the execError will be set to that error.
	// return nil here to avoid duplicate error message
	err = s.execError.Load()
	if err != nil {
		qec.tctx.L().Error("error detected when executing SQL job", log.ShortError(err))
		// nolint:nilerr
		return nil
	}

	qec.tctx.L().Info("finish to handle ddls in normal mode", zap.String("event", "query"), zap.Stringer("queryEventContext", qec))

	if qec.onlineDDLTable != nil {
		qec.tctx.L().Info("finish online ddl and clear online ddl metadata in normal mode",
			zap.String("event", "query"),
			zap.Strings("ddls", qec.needHandleDDLs),
			zap.String("raw statement", qec.originSQL),
			zap.Stringer("table", qec.onlineDDLTable))
		err2 := s.onlineDDL.Finish(qec.tctx, qec.onlineDDLTable)
		if err2 != nil {
			return terror.Annotatef(err2, "finish online ddl on %v", qec.onlineDDLTable)
		}
	}

	return nil
}

func (s *Syncer) handleQueryEventPessimistic(qec *queryEventContext) error {
	var (
		err                error
		needShardingHandle bool
		group              *ShardingGroup
		synced             bool
		active             bool
		remain             int

		ddlInfo        = qec.shardingDDLInfo
		sourceTableID  = utils.GenTableID(ddlInfo.sourceTables[0])
		needHandleDDLs = qec.needHandleDDLs
		// for sharding DDL, the firstPos should be the `Pos` of the binlog, not the `End_log_pos`
		// so when restarting before sharding DDLs synced, this binlog can be re-sync again to trigger the TrySync
		startLocation   = qec.startLocation
		currentLocation = qec.currentLocation
	)

	var annotate string
	switch ddlInfo.originStmt.(type) {
	case *ast.CreateDatabaseStmt:
		// for CREATE DATABASE, we do nothing. when CREATE TABLE under this DATABASE, sharding groups will be added
	case *ast.CreateTableStmt:
		// for CREATE TABLE, we add it to group
		needShardingHandle, group, synced, remain, err = s.sgk.AddGroup(ddlInfo.targetTables[0], []string{sourceTableID}, nil, true)
		if err != nil {
			return err
		}
		annotate = "add table to shard group"
	default:
		needShardingHandle, group, synced, active, remain, err = s.sgk.TrySync(ddlInfo.sourceTables[0], ddlInfo.targetTables[0], *startLocation, *qec.currentLocation, needHandleDDLs)
		if err != nil {
			return err
		}
		annotate = "try to sync table in shard group"
		// meets DDL that will not be processed in sequence sharding
		if !active {
			qec.tctx.L().Info("skip in-activeDDL",
				zap.String("event", "query"),
				zap.Stringer("queryEventContext", qec),
				zap.String("sourceTableID", sourceTableID),
				zap.Bool("in-sharding", needShardingHandle),
				zap.Bool("is-synced", synced),
				zap.Int("unsynced", remain))
			return nil
		}
	}

	qec.tctx.L().Info(annotate,
		zap.String("event", "query"),
		zap.Stringer("queryEventContext", qec),
		zap.String("sourceTableID", sourceTableID),
		zap.Bool("in-sharding", needShardingHandle),
		zap.Bool("is-synced", synced),
		zap.Int("unsynced", remain))

	// interrupted after flush old checkpoint and before track DDL.
	failpoint.Inject("FlushCheckpointStage", func(val failpoint.Value) {
		err = handleFlushCheckpointStage(1, val.(int), "before track DDL")
		if err != nil {
			failpoint.Return(err)
		}
	})

	for _, trackInfo := range qec.trackInfos {
		if err = s.trackDDL(qec.ddlSchema, trackInfo, qec.eventContext); err != nil {
			return err
		}
	}

	if needShardingHandle {
		metrics.UnsyncedTableGauge.WithLabelValues(s.cfg.Name, ddlInfo.targetTables[0].String(), s.cfg.SourceID).Set(float64(remain))
		err = s.safeMode.IncrForTable(qec.tctx, ddlInfo.targetTables[0]) // try enable safe-mode when starting syncing for sharding group
		if err != nil {
			return err
		}

		// save checkpoint in memory, don't worry, if error occurred, we can rollback it
		// for non-last sharding DDL's table, this checkpoint will be used to skip binlog event when re-syncing
		// NOTE: when last sharding DDL executed, all this checkpoints will be flushed in the same txn
		qec.tctx.L().Info("save table checkpoint for source",
			zap.String("event", "query"),
			zap.String("sourceTableID", sourceTableID),
			zap.Stringer("start location", startLocation),
			log.WrapStringerField("end location", currentLocation))
		s.saveTablePoint(ddlInfo.sourceTables[0], *currentLocation)
		if !synced {
			qec.tctx.L().Info("source shard group is not synced",
				zap.String("event", "query"),
				zap.String("sourceTableID", sourceTableID),
				zap.Stringer("start location", startLocation),
				log.WrapStringerField("end location", currentLocation))
			return nil
		}

		qec.tctx.L().Info("source shard group is synced",
			zap.String("event", "query"),
			zap.String("sourceTableID", sourceTableID),
			zap.Stringer("start location", startLocation),
			log.WrapStringerField("end location", currentLocation))
		err = s.safeMode.DescForTable(qec.tctx, ddlInfo.targetTables[0]) // try disable safe-mode after sharding group synced
		if err != nil {
			return err
		}
		// maybe multi-groups' sharding DDL synced in this for-loop (one query-event, multi tables)
		if cap(*qec.shardingReSyncCh) < len(needHandleDDLs) {
			*qec.shardingReSyncCh = make(chan *ShardingReSync, len(needHandleDDLs))
		}
		firstEndLocation := group.FirstEndPosUnresolved()
		if firstEndLocation == nil {
			return terror.ErrSyncerUnitFirstEndPosNotFound.Generate(sourceTableID)
		}

		allResolved, err2 := s.sgk.ResolveShardingDDL(ddlInfo.targetTables[0])
		if err2 != nil {
			return err2
		}
		*qec.shardingReSyncCh <- &ShardingReSync{
			currLocation:   *firstEndLocation,
			latestLocation: *currentLocation,
			targetTable:    ddlInfo.targetTables[0],
			allResolved:    allResolved,
		}

		// Don't send new DDLInfo to dm-master until all local sql jobs finished
		// since jobWg is flushed by flushJobs before, we don't wait here any more

		// NOTE: if we need singleton Syncer (without dm-master) to support sharding DDL sync
		// we should add another config item to differ, and do not save DDLInfo, and not wait for ddlExecInfo

		// construct & send shard DDL info into etcd, DM-master will handle it.
		shardInfo := s.pessimist.ConstructInfo(ddlInfo.targetTables[0].Schema, ddlInfo.targetTables[0].Name, needHandleDDLs)
		rev, err2 := s.pessimist.PutInfo(qec.tctx.Ctx, shardInfo)
		if err2 != nil {
			return err2
		}
		metrics.ShardLockResolving.WithLabelValues(s.cfg.Name, s.cfg.SourceID).Set(1) // block and wait DDL lock to be synced
		qec.tctx.L().Info("putted shard DDL info", zap.Stringer("info", shardInfo), zap.Int64("revision", rev))

		shardOp, err2 := s.pessimist.GetOperation(qec.tctx.Ctx, shardInfo, rev+1)
		metrics.ShardLockResolving.WithLabelValues(s.cfg.Name, s.cfg.SourceID).Set(0)
		if err2 != nil {
			return err2
		}

		if shardOp.Exec {
			failpoint.Inject("ShardSyncedExecutionExit", func() {
				qec.tctx.L().Warn("exit triggered", zap.String("failpoint", "ShardSyncedExecutionExit"))
				//nolint:errcheck
				s.flushCheckPoints()
				utils.OsExit(1)
			})
			failpoint.Inject("SequenceShardSyncedExecutionExit", func() {
				group := s.sgk.Group(ddlInfo.targetTables[0])
				if group != nil {
					// exit in the first round sequence sharding DDL only
					if group.meta.ActiveIdx() == 1 {
						qec.tctx.L().Warn("exit triggered", zap.String("failpoint", "SequenceShardSyncedExecutionExit"))
						//nolint:errcheck
						s.flushCheckPoints()
						utils.OsExit(1)
					}
				}
			})

			qec.tctx.L().Info("execute DDL job",
				zap.String("event", "query"),
				zap.Stringer("queryEventContext", qec),
				zap.String("sourceTableID", sourceTableID),
				zap.Stringer("operation", shardOp))
		} else {
			qec.tctx.L().Info("ignore DDL job",
				zap.String("event", "query"),
				zap.Stringer("queryEventContext", qec),
				zap.String("sourceTableID", sourceTableID),
				zap.Stringer("operation", shardOp))
		}
	}

	qec.tctx.L().Info("start to handle ddls in shard mode", zap.String("event", "query"), zap.Stringer("queryEventContext", qec))

	// interrupted after track DDL and before execute DDL.
	failpoint.Inject("FlushCheckpointStage", func(val failpoint.Value) {
		err = handleFlushCheckpointStage(2, val.(int), "before execute DDL")
		if err != nil {
			failpoint.Return(err)
		}
	})

	job := newDDLJob(qec)
	err = s.addJobFunc(job)
	if err != nil {
		return err
	}

	err = s.execError.Load()
	if err != nil {
		qec.tctx.L().Error("error detected when executing SQL job", log.ShortError(err))
		// nolint:nilerr
		return nil
	}

	if qec.onlineDDLTable != nil {
		err = s.clearOnlineDDL(qec.tctx, ddlInfo.targetTables[0])
		if err != nil {
			return err
		}
	}

	qec.tctx.L().Info("finish to handle ddls in shard mode", zap.String("event", "query"), zap.Stringer("queryEventContext", qec))
	return nil
}

// trackDDL tracks ddl in schemaTracker.
func (s *Syncer) trackDDL(usedSchema string, trackInfo *ddlInfo, ec *eventContext) error {
	var (
		srcTables    = trackInfo.sourceTables
		targetTables = trackInfo.targetTables
		srcTable     = srcTables[0]
	)

	// Make sure the needed tables are all loaded into the schema tracker.
	var (
		shouldExecDDLOnSchemaTracker bool
		shouldSchemaExist            bool
		shouldTableExistNum          int  // tableNames[:shouldTableExistNum] should exist
		shouldRefTableExistNum       int  // tableNames[1:shouldTableExistNum] should exist, since first one is "caller table"
		tryFetchDownstreamTable      bool // to make sure if not exists will execute correctly
		shouldReTrackDownstreamIndex bool // retrack downstreamIndex
	)

	switch node := trackInfo.originStmt.(type) {
	case *ast.CreateDatabaseStmt:
		shouldExecDDLOnSchemaTracker = true
	case *ast.AlterDatabaseStmt:
		shouldExecDDLOnSchemaTracker = true
		shouldSchemaExist = true
	case *ast.DropDatabaseStmt:
		shouldExecDDLOnSchemaTracker = true
		shouldReTrackDownstreamIndex = true
		if s.cfg.ShardMode == "" {
			if err := s.checkpoint.DeleteSchemaPoint(ec.tctx, srcTable.Schema); err != nil {
				return err
			}
		}
	case *ast.RecoverTableStmt:
		shouldExecDDLOnSchemaTracker = true
		shouldSchemaExist = true
	case *ast.CreateTableStmt, *ast.CreateViewStmt:
		shouldExecDDLOnSchemaTracker = true
		shouldSchemaExist = true
		// for CREATE TABLE LIKE/AS, the reference tables should exist
		shouldRefTableExistNum = len(srcTables)
		tryFetchDownstreamTable = true
	case *ast.DropTableStmt:
		shouldExecDDLOnSchemaTracker = true
		shouldReTrackDownstreamIndex = true
		if err := s.checkpoint.DeleteTablePoint(ec.tctx, srcTable); err != nil {
			return err
		}
	case *ast.RenameTableStmt, *ast.CreateIndexStmt, *ast.DropIndexStmt, *ast.RepairTableStmt:
		shouldExecDDLOnSchemaTracker = true
		shouldSchemaExist = true
		shouldTableExistNum = 1
		shouldReTrackDownstreamIndex = true
	case *ast.AlterTableStmt:
		shouldSchemaExist = true
		shouldReTrackDownstreamIndex = true
		// for DDL that adds FK, since TiDB doesn't fully support it yet, we simply ignore execution of this DDL.
		switch {
		case len(node.Specs) == 1 && node.Specs[0].Constraint != nil && node.Specs[0].Constraint.Tp == ast.ConstraintForeignKey:
			shouldTableExistNum = 1
			shouldExecDDLOnSchemaTracker = false
		case node.Specs[0].Tp == ast.AlterTableRenameTable:
			shouldTableExistNum = 1
			shouldExecDDLOnSchemaTracker = true
		default:
			shouldTableExistNum = len(srcTables)
			shouldExecDDLOnSchemaTracker = true
		}
	case *ast.LockTablesStmt, *ast.UnlockTablesStmt, *ast.CleanupTableLockStmt, *ast.TruncateTableStmt:
		break
	default:
		ec.tctx.L().DPanic("unhandled DDL type cannot be tracked", zap.Stringer("type", reflect.TypeOf(trackInfo.originStmt)))
	}

	if shouldReTrackDownstreamIndex {
		s.schemaTracker.RemoveDownstreamSchema(s.tctx, targetTables)
	}

	if shouldSchemaExist {
		if err := s.schemaTracker.CreateSchemaIfNotExists(srcTable.Schema); err != nil {
			return terror.ErrSchemaTrackerCannotCreateSchema.Delegate(err, srcTable.Schema)
		}
	}
	for i := 0; i < shouldTableExistNum; i++ {
		if _, err := s.getTableInfo(ec.tctx, srcTables[i], targetTables[i]); err != nil {
			return err
		}
	}
	// skip getTable before in above loop
	// nolint:ifshort
	start := 1
	if shouldTableExistNum > start {
		start = shouldTableExistNum
	}
	for i := start; i < shouldRefTableExistNum; i++ {
		if err := s.schemaTracker.CreateSchemaIfNotExists(srcTables[i].Schema); err != nil {
			return terror.ErrSchemaTrackerCannotCreateSchema.Delegate(err, srcTables[i].Schema)
		}
		if _, err := s.getTableInfo(ec.tctx, srcTables[i], targetTables[i]); err != nil {
			return err
		}
	}

	if tryFetchDownstreamTable {
		// ignore table not exists error, just try to fetch table from downstream.
		_, _ = s.getTableInfo(ec.tctx, srcTables[0], targetTables[0])
	}

	if shouldExecDDLOnSchemaTracker {
		if err := s.schemaTracker.Exec(ec.tctx.Ctx, usedSchema, trackInfo.originDDL); err != nil {
			ec.tctx.L().Error("cannot track DDL",
				zap.String("schema", usedSchema),
				zap.String("statement", trackInfo.originDDL),
				log.WrapStringerField("location", ec.currentLocation),
				log.ShortError(err))
			return terror.ErrSchemaTrackerCannotExecDDL.Delegate(err, trackInfo.originDDL)
		}
		s.exprFilterGroup.ResetExprs(srcTable)
	}

	return nil
}

func (s *Syncer) genRouter() error {
	s.tableRouter, _ = router.NewTableRouter(s.cfg.CaseSensitive, []*router.TableRule{})
	for _, rule := range s.cfg.RouteRules {
		err := s.tableRouter.AddRule(rule)
		if err != nil {
			return terror.ErrSyncerUnitGenTableRouter.Delegate(err)
		}
	}
	return nil
}

//nolint:unused
func (s *Syncer) loadTableStructureFromDump(ctx context.Context) error {
	logger := s.tctx.L()

	files, err := utils.CollectDirFiles(s.cfg.Dir)
	if err != nil {
		logger.Warn("fail to get dump files", zap.Error(err))
		return err
	}
	var dbs, tables []string
	var tableFiles [][2]string // [db, filename]
	for f := range files {
		if db, ok := utils.GetDBFromDumpFilename(f); ok {
			dbs = append(dbs, db)
			continue
		}
		if db, table, ok := utils.GetTableFromDumpFilename(f); ok {
			tables = append(tables, dbutil.TableName(db, table))
			tableFiles = append(tableFiles, [2]string{db, f})
			continue
		}
	}
	logger.Info("fetch table structure form dump files",
		zap.Strings("database", dbs),
		zap.Any("tables", tables))
	for _, db := range dbs {
		if err = s.schemaTracker.CreateSchemaIfNotExists(db); err != nil {
			return err
		}
	}

	var firstErr error
	setFirstErr := func(err error) {
		if firstErr == nil {
			firstErr = err
		}
	}

	for _, dbAndFile := range tableFiles {
		db, file := dbAndFile[0], dbAndFile[1]
		filepath := path.Join(s.cfg.Dir, file)
		content, err2 := common2.GetFileContent(filepath)
		if err2 != nil {
			logger.Warn("fail to read file for creating table in schema tracker",
				zap.String("db", db),
				zap.String("file", filepath),
				zap.Error(err))
			setFirstErr(err2)
			continue
		}
		stmts := bytes.Split(content, []byte(";"))
		for _, stmt := range stmts {
			stmt = bytes.TrimSpace(stmt)
			if len(stmt) == 0 || bytes.HasPrefix(stmt, []byte("/*")) {
				continue
			}
			err = s.schemaTracker.Exec(ctx, db, string(stmt))
			if err != nil {
				logger.Warn("fail to create table for dump files",
					zap.Any("file", filepath),
					zap.ByteString("statement", stmt),
					zap.Error(err))
				setFirstErr(err)
			}
		}
	}
	return firstErr
}

func (s *Syncer) createDBs(ctx context.Context) error {
	var err error
	dbCfg := s.cfg.From
	dbCfg.RawDBCfg = config.DefaultRawDBConfig().SetReadTimeout(maxDMLConnectionTimeout)
	s.fromDB, err = dbconn.NewUpStreamConn(&dbCfg)
	if err != nil {
		return err
	}
	conn, err := s.fromDB.BaseDB.GetBaseConn(ctx)
	if err != nil {
		return err
	}
	lcFlavor, err := utils.FetchLowerCaseTableNamesSetting(ctx, conn.DBConn)
	if err != nil {
		return err
	}
	s.SourceTableNamesFlavor = lcFlavor

	hasSQLMode := false
	// get sql_mode from upstream db
	if s.cfg.To.Session == nil {
		s.cfg.To.Session = make(map[string]string)
	} else {
		for k := range s.cfg.To.Session {
			if strings.ToLower(k) == "sql_mode" {
				hasSQLMode = true
				break
			}
		}
	}
	if !hasSQLMode {
		sqlMode, err2 := utils.GetGlobalVariable(ctx, s.fromDB.BaseDB.DB, "sql_mode")
		if err2 != nil {
			s.tctx.L().Warn("cannot get sql_mode from upstream database, the sql_mode will be assigned \"IGNORE_SPACE, NO_AUTO_VALUE_ON_ZERO, ALLOW_INVALID_DATES\"", log.ShortError(err2))
		}
		sqlModes, err3 := utils.AdjustSQLModeCompatible(sqlMode)
		if err3 != nil {
			s.tctx.L().Warn("cannot adjust sql_mode compatible, the sql_mode will be assigned  stay the same", log.ShortError(err3))
		}
		s.cfg.To.Session["sql_mode"] = sqlModes
	}

	dbCfg = s.cfg.To
	dbCfg.RawDBCfg = config.DefaultRawDBConfig().
		SetReadTimeout(maxDMLConnectionTimeout).
		SetMaxIdleConns(s.cfg.WorkerCount)

	s.toDB, s.toDBConns, err = dbconn.CreateConns(s.tctx, s.cfg, &dbCfg, s.cfg.WorkerCount)
	if err != nil {
		dbconn.CloseUpstreamConn(s.tctx, s.fromDB) // release resources acquired before return with error
		return err
	}
	// baseConn for ddl
	dbCfg = s.cfg.To
	dbCfg.RawDBCfg = config.DefaultRawDBConfig().SetReadTimeout(maxDDLConnectionTimeout)

	var ddlDBConns []*dbconn.DBConn
<<<<<<< HEAD
	s.ddlDB, ddlDBConns, err = dbconn.CreateConns(s.tctx, s.cfg, &dbCfg, 1)
=======
	s.ddlDB, ddlDBConns, err = dbconn.CreateConns(s.tctx, s.cfg, dbCfg, 2)
>>>>>>> 00f81693
	if err != nil {
		dbconn.CloseUpstreamConn(s.tctx, s.fromDB)
		dbconn.CloseBaseDB(s.tctx, s.toDB)
		return err
	}
	s.ddlDBConn = ddlDBConns[0]
	s.downstreamTrackConn = ddlDBConns[1]
	printServerVersion(s.tctx, s.fromDB.BaseDB, "upstream")
	printServerVersion(s.tctx, s.toDB, "downstream")

	return nil
}

// closeBaseDB closes all opened DBs, rollback for createConns.
func (s *Syncer) closeDBs() {
	dbconn.CloseUpstreamConn(s.tctx, s.fromDB)
	dbconn.CloseBaseDB(s.tctx, s.toDB)
	dbconn.CloseBaseDB(s.tctx, s.ddlDB)
}

// record skip ddl/dml sqls' position
// make newJob's sql argument empty to distinguish normal sql and skips sql.
func (s *Syncer) recordSkipSQLsLocation(ec *eventContext) error {
	job := newSkipJob(ec)
	return s.addJobFunc(job)
}

// flushJobs add a flush job and wait for all jobs finished.
func (s *Syncer) flushJobs() error {
	s.tctx.L().Info("flush all jobs", zap.Stringer("global checkpoint", s.checkpoint))
	job := newFlushJob()
	return s.addJobFunc(job)
}

func (s *Syncer) reSyncBinlog(tctx tcontext.Context, location binlog.Location) error {
	if err := s.retrySyncGTIDs(); err != nil {
		return err
	}
	// close still running sync
	return s.streamerController.ReopenWithRetry(&tctx, location)
}

func (s *Syncer) route(table *filter.Table) *filter.Table {
	if table.Schema == "" {
		return table
	}
	targetSchema, targetTable, err := s.tableRouter.Route(table.Schema, table.Name)
	if err != nil {
		s.tctx.L().Error("fail to route table", zap.Stringer("table", table), zap.Error(err)) // log the error, but still continue
	}
	if targetSchema == "" {
		return table
	}
	if targetTable == "" {
		targetTable = table.Name
	}

	return &filter.Table{Schema: targetSchema, Name: targetTable}
}

func (s *Syncer) isClosed() bool {
	return s.closed.Load()
}

// Close closes syncer.
func (s *Syncer) Close() {
	s.Lock()
	defer s.Unlock()

	if s.isClosed() {
		return
	}

	s.stopSync()
	s.closeDBs()

	s.checkpoint.Close()

	if err := s.schemaTracker.Close(); err != nil {
		s.tctx.L().Error("fail to close schema tracker", log.ShortError(err))
	}

	if s.sgk != nil {
		s.sgk.Close()
	}

	s.closeOnlineDDL()

	// when closing syncer by `stop-task`, remove active relay log from hub
	s.removeActiveRelayLog()

	metrics.RemoveLabelValuesWithTaskInMetrics(s.cfg.Name)

	s.closed.Store(true)
}

// stopSync stops syncing, now it used by Close and Pause
// maybe we can refine the workflow more clear.
func (s *Syncer) stopSync() {
	if s.done != nil {
		<-s.done // wait Run to return
	}
	s.closeJobChans()
	s.wg.Wait() // wait job workers to return

	// before re-write workflow for s.syncer, simply close it
	// when resuming, re-create s.syncer

	if s.streamerController != nil {
		s.streamerController.Close(s.tctx)
	}
}

func (s *Syncer) closeOnlineDDL() {
	if s.onlineDDL != nil {
		s.onlineDDL.Close()
		s.onlineDDL = nil
	}
}

// Pause implements Unit.Pause.
func (s *Syncer) Pause() {
	if s.isClosed() {
		s.tctx.L().Warn("try to pause, but already closed")
		return
	}
	s.stopSync()
}

// Resume resumes the paused process.
func (s *Syncer) Resume(ctx context.Context, pr chan pb.ProcessResult) {
	if s.isClosed() {
		s.tctx.L().Warn("try to resume, but already closed")
		return
	}

	// continue the processing
	s.reset()
	// reset database conns
	err := s.resetDBs(s.tctx.WithContext(ctx))
	if err != nil {
		pr <- pb.ProcessResult{
			IsCanceled: false,
			Errors: []*pb.ProcessError{
				unit.NewProcessError(err),
			},
		}
		return
	}
	s.Process(ctx, pr)
}

// Update implements Unit.Update
// now, only support to update config for routes, filters, column-mappings, block-allow-list
// now no config diff implemented, so simply re-init use new config.
func (s *Syncer) Update(ctx context.Context, cfg *config.SubTaskConfig) error {
	if s.cfg.ShardMode == config.ShardPessimistic {
		_, tables := s.sgk.UnresolvedTables()
		if len(tables) > 0 {
			return terror.ErrSyncerUnitUpdateConfigInSharding.Generate(tables)
		}
	}

	var (
		err              error
		oldBaList        *filter.Filter
		oldTableRouter   *router.Table
		oldBinlogFilter  *bf.BinlogEvent
		oldColumnMapping *cm.Mapping
	)

	defer func() {
		if err == nil {
			return
		}
		if oldBaList != nil {
			s.baList = oldBaList
		}
		if oldTableRouter != nil {
			s.tableRouter = oldTableRouter
		}
		if oldBinlogFilter != nil {
			s.binlogFilter = oldBinlogFilter
		}
		if oldColumnMapping != nil {
			s.columnMapping = oldColumnMapping
		}
	}()

	// update block-allow-list
	oldBaList = s.baList
	s.baList, err = filter.New(cfg.CaseSensitive, cfg.BAList)
	if err != nil {
		return terror.ErrSyncerUnitGenBAList.Delegate(err)
	}

	// update route
	oldTableRouter = s.tableRouter
	s.tableRouter, err = router.NewTableRouter(cfg.CaseSensitive, cfg.RouteRules)
	if err != nil {
		return terror.ErrSyncerUnitGenTableRouter.Delegate(err)
	}

	// update binlog filter
	oldBinlogFilter = s.binlogFilter
	s.binlogFilter, err = bf.NewBinlogEvent(cfg.CaseSensitive, cfg.FilterRules)
	if err != nil {
		return terror.ErrSyncerUnitGenBinlogEventFilter.Delegate(err)
	}

	// update column-mappings
	oldColumnMapping = s.columnMapping
	s.columnMapping, err = cm.NewMapping(cfg.CaseSensitive, cfg.ColumnMappingRules)
	if err != nil {
		return terror.ErrSyncerUnitGenColumnMapping.Delegate(err)
	}

	switch s.cfg.ShardMode {
	case config.ShardPessimistic:
		// re-init sharding group
		err = s.sgk.Init()
		if err != nil {
			return err
		}

		err = s.initShardingGroups(context.Background(), false) // FIXME: fix context when re-implementing `Update`
		if err != nil {
			return err
		}
	case config.ShardOptimistic:
		err = s.initOptimisticShardDDL(context.Background()) // FIXME: fix context when re-implementing `Update`
		if err != nil {
			return err
		}
	}

	// update l.cfg
	s.cfg.BAList = cfg.BAList
	s.cfg.RouteRules = cfg.RouteRules
	s.cfg.FilterRules = cfg.FilterRules
	s.cfg.ColumnMappingRules = cfg.ColumnMappingRules

	// update timezone
	return s.setTimezone(ctx)
}

// assume that reset master before switching to new master, and only the new master would write
// it's a weak function to try best to fix gtid set while switching master/slave.
func (s *Syncer) retrySyncGTIDs() error {
	// NOTE: our (per-table based) checkpoint does not support GTID yet, implement it if needed
	// TODO: support GTID
	s.tctx.L().Warn("our (per-table based) checkpoint does not support GTID yet")
	return nil
}

// checkpointID returns ID which used for checkpoint table.
func (s *Syncer) checkpointID() string {
	if len(s.cfg.SourceID) > 0 {
		return s.cfg.SourceID
	}
	return strconv.FormatUint(uint64(s.cfg.ServerID), 10)
}

// UpdateFromConfig updates config for `From`.
func (s *Syncer) UpdateFromConfig(cfg *config.SubTaskConfig) error {
	s.Lock()
	defer s.Unlock()
	s.fromDB.BaseDB.Close()

	s.cfg.From = cfg.From

	var err error
	s.cfg.From.RawDBCfg = config.DefaultRawDBConfig().SetReadTimeout(maxDMLConnectionTimeout)
	s.fromDB, err = dbconn.NewUpStreamConn(&s.cfg.From)
	if err != nil {
		s.tctx.L().Error("fail to create baseConn connection", log.ShortError(err))
		return err
	}

	err = s.setSyncCfg()
	if err != nil {
		return err
	}

	if s.streamerController != nil {
		s.streamerController.UpdateSyncCfg(s.syncCfg, s.fromDB)
	}
	return nil
}

func (s *Syncer) setTimezone(ctx context.Context) error {
	tz := s.cfg.Timezone
	var err error
	if len(tz) == 0 {
		tz, err = conn.FetchTimeZoneSetting(ctx, &s.cfg.To)
		if err != nil {
			return err
		}
	}
	loc, err := utils.ParseTimeZone(tz)
	if err != nil {
		return err
	}
	s.tctx.L().Info("use timezone", zap.String("location", loc.String()))
	s.timezone = loc
	return nil
}

func (s *Syncer) setSyncCfg() error {
	var tlsConfig *tls.Config
	var err error
	if s.cfg.From.Security != nil {
		if loadErr := s.cfg.From.Security.LoadTLSContent(); loadErr != nil {
			return terror.ErrCtlLoadTLSCfg.Delegate(loadErr)
		}
		tlsConfig, err = toolutils.ToTLSConfigWithVerifyByRawbytes(s.cfg.From.Security.SSLCABytes,
			s.cfg.From.Security.SSLCertBytes, s.cfg.From.Security.SSLKEYBytes, s.cfg.From.Security.CertAllowedCN)
		if err != nil {
			return terror.ErrConnInvalidTLSConfig.Delegate(err)
		}
		if tlsConfig != nil {
			tlsConfig.InsecureSkipVerify = true
		}
	}

	syncCfg := replication.BinlogSyncerConfig{
		ServerID:                s.cfg.ServerID,
		Flavor:                  s.cfg.Flavor,
		Host:                    s.cfg.From.Host,
		Port:                    uint16(s.cfg.From.Port),
		User:                    s.cfg.From.User,
		Password:                s.cfg.From.Password,
		TimestampStringLocation: s.timezone,
		TLSConfig:               tlsConfig,
	}
	// when retry count > 1, go-mysql will retry sync from the previous GTID set in GTID mode,
	// which may get duplicate binlog event after retry success. so just set retry count = 1, and task
	// will exit when meet error, and then auto resume by DM itself.
	common.SetDefaultReplicationCfg(&syncCfg, 1)
	s.syncCfg = syncCfg
	return nil
}

// ShardDDLOperation returns the current pending to handle shard DDL lock operation.
func (s *Syncer) ShardDDLOperation() *pessimism.Operation {
	return s.pessimist.PendingOperation()
}

func (s *Syncer) setErrLocation(startLocation, endLocation *binlog.Location, isQueryEventEvent bool) {
	s.errLocation.Lock()
	defer s.errLocation.Unlock()

	s.errLocation.isQueryEvent = isQueryEventEvent
	if s.errLocation.startLocation == nil || startLocation == nil {
		s.errLocation.startLocation = startLocation
	} else if binlog.CompareLocation(*startLocation, *s.errLocation.startLocation, s.cfg.EnableGTID) < 0 {
		s.errLocation.startLocation = startLocation
	}

	if s.errLocation.endLocation == nil || endLocation == nil {
		s.errLocation.endLocation = endLocation
	} else if binlog.CompareLocation(*endLocation, *s.errLocation.endLocation, s.cfg.EnableGTID) < 0 {
		s.errLocation.endLocation = endLocation
	}
}

func (s *Syncer) getErrLocation() (*binlog.Location, bool) {
	s.errLocation.Lock()
	defer s.errLocation.Unlock()
	return s.errLocation.startLocation, s.errLocation.isQueryEvent
}

func (s *Syncer) handleEventError(err error, startLocation, endLocation binlog.Location, isQueryEvent bool, originSQL string) error {
	if err == nil {
		return nil
	}

	s.setErrLocation(&startLocation, &endLocation, isQueryEvent)
	if len(originSQL) > 0 {
		return terror.Annotatef(err, "startLocation: [%s], endLocation: [%s], origin SQL: [%s]", startLocation, endLocation, originSQL)
	}
	return terror.Annotatef(err, "startLocation: [%s], endLocation: [%s]", startLocation, endLocation)
}

// getEvent gets an event from streamerController or errOperatorHolder.
func (s *Syncer) getEvent(tctx *tcontext.Context, startLocation binlog.Location) (*replication.BinlogEvent, error) {
	// next event is a replace event
	if s.isReplacingErr {
		s.tctx.L().Info("try to get replace event", zap.Stringer("location", startLocation))
		return s.errOperatorHolder.GetEvent(startLocation)
	}

	return s.streamerController.GetEvent(tctx)
}

func (s *Syncer) adjustGlobalPointGTID(tctx *tcontext.Context) (bool, error) {
	location := s.checkpoint.GlobalPoint()
	// situations that don't need to adjust
	// 1. GTID is not enabled
	// 2. location already has GTID position
	// 3. location is totally new, has no position info
	if !s.cfg.EnableGTID || location.GTIDSetStr() != "" || location.Position.Name == "" {
		return false, nil
	}
	// set enableGTID to false for new streamerController
	streamerController := NewStreamerController(s.notifier, s.syncCfg, false, s.fromDB, s.binlogType, s.cfg.RelayDir, s.timezone)

	endPos := binlog.AdjustPosition(location.Position)
	startPos := mysql.Position{
		Name: endPos.Name,
		Pos:  0,
	}
	startLocation := location.Clone()
	startLocation.Position = startPos

	err := streamerController.Start(tctx, startLocation)
	if err != nil {
		return false, err
	}
	defer streamerController.Close(tctx)

	gs, err := reader.GetGTIDsForPosFromStreamer(tctx.Context(), streamerController.streamer, endPos)
	if err != nil {
		s.tctx.L().Warn("fail to get gtids for global location", zap.Stringer("pos", location), zap.Error(err))
		return false, err
	}
	dbConn, err := s.fromDB.BaseDB.GetBaseConn(tctx.Context())
	if err != nil {
		s.tctx.L().Warn("fail to build connection", zap.Stringer("pos", location), zap.Error(err))
		return false, err
	}
	gs, err = utils.AddGSetWithPurged(tctx.Context(), gs, dbConn.DBConn)
	if err != nil {
		s.tctx.L().Warn("fail to merge purged gtidSet", zap.Stringer("pos", location), zap.Error(err))
		return false, err
	}
	err = location.SetGTID(gs.Origin())
	if err != nil {
		s.tctx.L().Warn("fail to set gtid for global location", zap.Stringer("pos", location),
			zap.String("adjusted_gtid", gs.String()), zap.Error(err))
		return false, err
	}
	s.saveGlobalPoint(location)
	// redirect streamer for new gtid set location
	err = s.streamerController.RedirectStreamer(tctx, location)
	if err != nil {
		s.tctx.L().Warn("fail to redirect streamer for global location", zap.Stringer("pos", location),
			zap.String("adjusted_gtid", gs.String()), zap.Error(err))
		return false, err
	}
	return true, nil
}

// delLoadTask is called when finish restoring data, to delete load worker in etcd.
func (s *Syncer) delLoadTask() error {
	_, _, err := ha.DelLoadTask(s.cli, s.cfg.Name, s.cfg.SourceID)
	if err != nil {
		return err
	}
	s.tctx.Logger.Info("delete load worker in etcd for all mode", zap.String("task", s.cfg.Name), zap.String("source", s.cfg.SourceID))
	return nil
}

// DM originally cached s.cfg.QueueSize * s.cfg.WorkerCount dml jobs in memory in 2.0.X.
// Now if compact: false, dmlJobCh and dmlWorker will both cached s.cfg.QueueSize * s.cfg.WorkerCount/2 jobs.
// If compact: true, dmlJobCh, compactor buffer, compactor output channel and dmlWorker will all cached s.cfg.QueueSize * s.cfg.WorkerCount/4 jobs.
func calculateChanSize(queueSize, workerCount int, compact bool) int {
	chanSize := queueSize * workerCount / 2
	if compact {
		chanSize /= 2
	}
	return chanSize
}<|MERGE_RESOLUTION|>--- conflicted
+++ resolved
@@ -2914,11 +2914,7 @@
 	dbCfg.RawDBCfg = config.DefaultRawDBConfig().SetReadTimeout(maxDDLConnectionTimeout)
 
 	var ddlDBConns []*dbconn.DBConn
-<<<<<<< HEAD
-	s.ddlDB, ddlDBConns, err = dbconn.CreateConns(s.tctx, s.cfg, &dbCfg, 1)
-=======
-	s.ddlDB, ddlDBConns, err = dbconn.CreateConns(s.tctx, s.cfg, dbCfg, 2)
->>>>>>> 00f81693
+	s.ddlDB, ddlDBConns, err = dbconn.CreateConns(s.tctx, s.cfg, &dbCfg, 2)
 	if err != nil {
 		dbconn.CloseUpstreamConn(s.tctx, s.fromDB)
 		dbconn.CloseBaseDB(s.tctx, s.toDB)
