--- conflicted
+++ resolved
@@ -684,12 +684,6 @@
 		// cancel goroutines created in s.Run
 		cancel()
 	}
-<<<<<<< HEAD
-
-	s.closeJobChans()   // Run returned, all jobs sent, we can close s.jobs
-	s.wg.Wait()         // wait for sync goroutine to return
-=======
->>>>>>> ec2f7756
 	close(runFatalChan) // Run returned, all potential fatal sent to s.runFatalChan
 	wg.Wait()           // wait for receive all fatal from s.runFatalChan
 
@@ -3422,13 +3416,9 @@
 	// when closing syncer by `stop-task`, remove active relay log from hub
 	s.removeActiveRelayLog()
 	metrics.RemoveLabelValuesWithTaskInMetrics(s.cfg.Name)
-<<<<<<< HEAD
-
+
+	s.runWg.Wait()
 	s.stage.Store(int32(pb.Stage_Finished))
-=======
-	s.runWg.Wait()
-	s.closed.Store(true)
->>>>>>> ec2f7756
 }
 
 // Kill kill syncer without graceful.
