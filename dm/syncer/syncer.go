--- conflicted
+++ resolved
@@ -443,11 +443,6 @@
 		}
 		rollbackHolder.Add(fr.FuncRollback{Name: "remove-active-realylog", Fn: s.removeActiveRelayLog})
 	}
-<<<<<<< HEAD
-	rollbackHolder.Add(fr.FuncRollback{Name: "remove-active-realylog", Fn: s.removeActiveRelayLog})
-=======
-
->>>>>>> 67a3029f
 	s.reset()
 	return nil
 }
@@ -1540,7 +1535,6 @@
 		s.waitBeforeRunExit(ctx)
 	}()
 
-<<<<<<< HEAD
 	// before sync run, we get the ts offset from upstream first
 	if utErr := s.updateTSOffset(ctx); utErr != nil {
 		return utErr
@@ -1548,9 +1542,6 @@
 
 	// some initialization that can't be put in Syncer.Init
 	fresh, err := s.IsFreshTask(s.runCtx.Ctx)
-=======
-	fresh, err := s.IsFreshTask(runCtx)
->>>>>>> 67a3029f
 	if err != nil {
 		return err
 	}
@@ -1564,7 +1555,7 @@
 			s.tctx.L().Error("failed to get task cli args", zap.Error(err))
 		}
 		if s.cliArgs != nil && s.cliArgs.StartTime != "" {
-			err = s.setGlobalPointByTime(tctx, s.cliArgs.StartTime)
+			err = s.setGlobalPointByTime(s.runCtx, s.cliArgs.StartTime)
 			if terror.ErrConfigStartTimeTooLate.Equal(err) {
 				return err
 			}
