// Copyright 2019 PingCAP, Inc.
//
// Licensed under the Apache License, Version 2.0 (the "License");
// you may not use this file except in compliance with the License.
// You may obtain a copy of the License at
//
//     http://www.apache.org/licenses/LICENSE-2.0
//
// Unless required by applicable law or agreed to in writing, software
// distributed under the License is distributed on an "AS IS" BASIS,
// See the License for the specific language governing permissions and
// limitations under the License.

package syncer

import (
	"bytes"
	"context"
	"fmt"
	"math"
	"os"
	"path"
	"reflect"
	"strconv"
	"strings"
	"sync"
	"time"

	"github.com/go-mysql-org/go-mysql/mysql"
	"github.com/go-mysql-org/go-mysql/replication"
	"github.com/pingcap/errors"
	"github.com/pingcap/failpoint"
	bf "github.com/pingcap/tidb-tools/pkg/binlog-filter"
	cm "github.com/pingcap/tidb-tools/pkg/column-mapping"
	"github.com/pingcap/tidb-tools/pkg/dbutil"
	"github.com/pingcap/tidb-tools/pkg/filter"
	router "github.com/pingcap/tidb-tools/pkg/table-router"
	"github.com/pingcap/tidb/parser"
	"github.com/pingcap/tidb/parser/ast"
	"github.com/pingcap/tidb/parser/format"
	"github.com/pingcap/tidb/parser/model"
	"github.com/pingcap/tidb/sessionctx"
	"go.etcd.io/etcd/clientv3"
	"go.uber.org/atomic"
	"go.uber.org/zap"

	"github.com/pingcap/tiflow/dm/dm/config"
	common2 "github.com/pingcap/tiflow/dm/dm/ctl/common"
	"github.com/pingcap/tiflow/dm/dm/pb"
	"github.com/pingcap/tiflow/dm/dm/unit"
	"github.com/pingcap/tiflow/dm/pkg/binlog"
	"github.com/pingcap/tiflow/dm/pkg/binlog/event"
	"github.com/pingcap/tiflow/dm/pkg/binlog/reader"
	"github.com/pingcap/tiflow/dm/pkg/conn"
	tcontext "github.com/pingcap/tiflow/dm/pkg/context"
	fr "github.com/pingcap/tiflow/dm/pkg/func-rollback"
	"github.com/pingcap/tiflow/dm/pkg/ha"
	"github.com/pingcap/tiflow/dm/pkg/log"
	parserpkg "github.com/pingcap/tiflow/dm/pkg/parser"
	"github.com/pingcap/tiflow/dm/pkg/schema"
	"github.com/pingcap/tiflow/dm/pkg/shardddl/pessimism"
	"github.com/pingcap/tiflow/dm/pkg/streamer"
	"github.com/pingcap/tiflow/dm/pkg/terror"
	"github.com/pingcap/tiflow/dm/pkg/utils"
	"github.com/pingcap/tiflow/dm/relay"
	"github.com/pingcap/tiflow/dm/syncer/dbconn"
	operator "github.com/pingcap/tiflow/dm/syncer/err-operator"
	"github.com/pingcap/tiflow/dm/syncer/metrics"
	onlineddl "github.com/pingcap/tiflow/dm/syncer/online-ddl-tools"
	sm "github.com/pingcap/tiflow/dm/syncer/safe-mode"
	"github.com/pingcap/tiflow/dm/syncer/shardddl"
	"github.com/pingcap/tiflow/pkg/errorutil"
	"github.com/pingcap/tiflow/pkg/sqlmodel"
)

var (
	maxRetryCount = 100

	retryTimeout = 3 * time.Second

	waitTime = 10 * time.Millisecond

	// MaxDDLConnectionTimeoutMinute also used by SubTask.ExecuteDDL.
	MaxDDLConnectionTimeoutMinute = 5

	maxDMLConnectionTimeout = "5m"
	maxDDLConnectionTimeout = fmt.Sprintf("%dm", MaxDDLConnectionTimeoutMinute)

	maxDMLConnectionDuration, _ = time.ParseDuration(maxDMLConnectionTimeout)
	maxDMLExecutionDuration     = 30 * time.Second

	maxPauseOrStopWaitTime = 10 * time.Second

	adminQueueName     = "admin queue"
	defaultBucketCount = 8
)

// BinlogType represents binlog sync type.
type BinlogType uint8

// binlog sync type.
const (
	RemoteBinlog BinlogType = iota + 1
	LocalBinlog

	skipJobIdx = iota
	ddlJobIdx
	workerJobTSArrayInitSize // size = skip + ddl
)

// waitXIDStatus represents the status for waiting XID event when pause/stop task.
type waitXIDStatus int64

const (
	noWait waitXIDStatus = iota
	waiting
	waitComplete
)

// Syncer can sync your MySQL data to another MySQL database.
type Syncer struct {
	sync.RWMutex

	tctx *tcontext.Context // this ctx only used for logger.

	// this ctx derives from a background ctx and was initialized in s.Run, it is used for some background tasks in s.Run
	// when this ctx cancelled, syncer will shutdown all background running jobs (except the syncDML and syncDDL) and not wait transaction end.
	runCtx    *tcontext.Context
	runCancel context.CancelFunc
	// this ctx only used for syncDML and syncDDL and only cancelled when ungraceful stop.
	syncCtx    *tcontext.Context
	syncCancel context.CancelFunc
	// control all goroutines that started in S.Run
	runWg sync.WaitGroup

	cfg     *config.SubTaskConfig
	syncCfg replication.BinlogSyncerConfig

	sgk       *ShardingGroupKeeper // keeper to keep all sharding (sub) group in this syncer
	pessimist *shardddl.Pessimist  // shard DDL pessimist
	optimist  *shardddl.Optimist   // shard DDL optimist
	cli       *clientv3.Client

	binlogType         BinlogType
	streamerController *StreamerController

	jobWg sync.WaitGroup // counts ddl/flush/asyncFlush job in-flight in s.dmlJobCh and s.ddlJobCh

	schemaTracker *schema.Tracker

	fromDB   *dbconn.UpStreamConn
	fromConn *dbconn.DBConn

	toDB                *conn.BaseDB
	toDBConns           []*dbconn.DBConn
	ddlDB               *conn.BaseDB
	ddlDBConn           *dbconn.DBConn
	downstreamTrackConn *dbconn.DBConn

	dmlJobCh            chan *job
	ddlJobCh            chan *job
	jobsClosed          atomic.Bool
	jobsChanLock        sync.Mutex
	waitXIDJob          atomic.Int64
	isTransactionEnd    bool
	waitTransactionLock sync.Mutex

	tableRouter     *router.Table
	binlogFilter    *bf.BinlogEvent
	columnMapping   *cm.Mapping
	baList          *filter.Filter
	exprFilterGroup *ExprFilterGroup
	sessCtx         sessionctx.Context

	closed atomic.Bool

	start    atomic.Time
	lastTime atomic.Time

	// safeMode is used to track if we need to generate dml with safe-mode
	// For each binlog event, we will set the current value into eventContext because
	// the status of this track may change over time.
	safeMode *sm.SafeMode

	timezone *time.Location

	binlogSizeCount     atomic.Int64
	lastBinlogSizeCount atomic.Int64

	lastCount atomic.Int64
	count     atomic.Int64
	totalTps  atomic.Int64
	tps       atomic.Int64

	filteredInsert atomic.Int64
	filteredUpdate atomic.Int64
	filteredDelete atomic.Int64

	checkpoint            CheckPoint
	checkpointFlushWorker *checkpointFlushWorker
	onlineDDL             onlineddl.OnlinePlugin

	// record process error rather than log.Fatal
	runFatalChan chan *pb.ProcessError
	// record whether error occurred when execute SQLs
	execError atomic.Error

	readerHub              *streamer.ReaderHub
	recordedActiveRelayLog bool

	errOperatorHolder *operator.Holder

	isReplacingOrInjectingErr bool // true if we are in replace or inject events by handle-error

	currentLocationMu struct {
		sync.RWMutex
		currentLocation binlog.Location // use to calc remain binlog size
	}

	errLocation struct {
		sync.RWMutex
		startLocation *binlog.Location
		endLocation   *binlog.Location
		isQueryEvent  bool
	}

	handleJobFunc func(*job) (bool, error)
	flushSeq      int64

	// `lower_case_table_names` setting of upstream db
	SourceTableNamesFlavor utils.LowerCaseTableNamesFlavor

	tsOffset                  atomic.Int64    // time offset between upstream and syncer, DM's timestamp - MySQL's timestamp
	secondsBehindMaster       atomic.Int64    // current task delay second behind upstream
	workerJobTSArray          []*atomic.Int64 // worker's sync job TS array, note that idx=0 is skip idx and idx=1 is ddl idx,sql worker job idx=(queue id + 2)
	lastCheckpointFlushedTime time.Time

	locations *locationRecorder

	relay                      relay.Process
	charsetAndDefaultCollation map[string]string
	idAndCollationMap          map[int]string
}

// NewSyncer creates a new Syncer.
func NewSyncer(cfg *config.SubTaskConfig, etcdClient *clientv3.Client, relay relay.Process) *Syncer {
	logger := log.With(zap.String("task", cfg.Name), zap.String("unit", "binlog replication"))
	syncer := &Syncer{
		pessimist: shardddl.NewPessimist(&logger, etcdClient, cfg.Name, cfg.SourceID),
		optimist:  shardddl.NewOptimist(&logger, etcdClient, cfg.Name, cfg.SourceID),
	}
	syncer.cfg = cfg
	syncer.tctx = tcontext.Background().WithLogger(logger)
	syncer.jobsClosed.Store(true) // not open yet
	syncer.waitXIDJob.Store(int64(noWait))
	syncer.isTransactionEnd = true
	syncer.closed.Store(false)
	syncer.lastBinlogSizeCount.Store(0)
	syncer.binlogSizeCount.Store(0)
	syncer.lastCount.Store(0)
	syncer.count.Store(0)
	syncer.handleJobFunc = syncer.handleJob
	syncer.cli = etcdClient

	syncer.checkpoint = NewRemoteCheckPoint(syncer.tctx, cfg, syncer.checkpointID())

	syncer.binlogType = toBinlogType(relay)
	syncer.errOperatorHolder = operator.NewHolder(&logger)
	syncer.readerHub = streamer.GetReaderHub()

	if cfg.ShardMode == config.ShardPessimistic {
		// only need to sync DDL in sharding mode
		syncer.sgk = NewShardingGroupKeeper(syncer.tctx, cfg)
	}
	syncer.recordedActiveRelayLog = false
	syncer.workerJobTSArray = make([]*atomic.Int64, cfg.WorkerCount+workerJobTSArrayInitSize)
	for i := range syncer.workerJobTSArray {
		syncer.workerJobTSArray[i] = atomic.NewInt64(0)
	}
	syncer.lastCheckpointFlushedTime = time.Time{}
	syncer.relay = relay
	syncer.locations = &locationRecorder{}
	return syncer
}

func (s *Syncer) newJobChans() {
	chanSize := calculateChanSize(s.cfg.QueueSize, s.cfg.WorkerCount, s.cfg.Compact)
	s.dmlJobCh = make(chan *job, chanSize)
	s.ddlJobCh = make(chan *job, s.cfg.QueueSize)
	s.jobsClosed.Store(false)
}

func (s *Syncer) closeJobChans() {
	s.jobsChanLock.Lock()
	defer s.jobsChanLock.Unlock()
	if s.jobsClosed.Load() {
		return
	}
	close(s.dmlJobCh)
	close(s.ddlJobCh)
	s.jobsClosed.Store(true)
}

// Type implements Unit.Type.
func (s *Syncer) Type() pb.UnitType {
	return pb.UnitType_Sync
}

// Init initializes syncer for a sync task, but not start Process.
// if fail, it should not call s.Close.
// some check may move to checker later.
func (s *Syncer) Init(ctx context.Context) (err error) {
	rollbackHolder := fr.NewRollbackHolder("syncer")
	defer func() {
		if err != nil {
			rollbackHolder.RollbackReverseOrder()
		}
	}()

	tctx := s.tctx.WithContext(ctx)
	s.timezone, err = str2TimezoneOrFromDB(tctx, s.cfg.Timezone, &s.cfg.To)
	if err != nil {
		return
	}

	s.syncCfg, err = subtaskCfg2BinlogSyncerCfg(s.cfg, s.timezone)
	if err != nil {
		return err
	}

	err = s.createDBs(ctx)
	if err != nil {
		return err
	}
	rollbackHolder.Add(fr.FuncRollback{Name: "close-DBs", Fn: s.closeDBs})

	s.schemaTracker, err = schema.NewTracker(ctx, s.cfg.Name, s.cfg.To.Session, s.downstreamTrackConn)
	if err != nil {
		return terror.ErrSchemaTrackerInit.Delegate(err)
	}

	if s.cfg.CollationCompatible == config.StrictCollationCompatible {
		s.charsetAndDefaultCollation, s.idAndCollationMap, err = dbconn.GetCharsetAndCollationInfo(tctx, s.fromConn)
		if err != nil {
			return err
		}
	}

	s.streamerController = NewStreamerController(s.syncCfg, s.cfg.EnableGTID, s.fromDB, s.cfg.RelayDir, s.timezone, s.relay)

	s.baList, err = filter.New(s.cfg.CaseSensitive, s.cfg.BAList)
	if err != nil {
		return terror.ErrSyncerUnitGenBAList.Delegate(err)
	}

	s.binlogFilter, err = bf.NewBinlogEvent(s.cfg.CaseSensitive, s.cfg.FilterRules)
	if err != nil {
		return terror.ErrSyncerUnitGenBinlogEventFilter.Delegate(err)
	}

	vars := map[string]string{
		"time_zone": s.timezone.String(),
	}
	s.sessCtx = utils.NewSessionCtx(vars)
	s.exprFilterGroup = NewExprFilterGroup(s.sessCtx, s.cfg.ExprFilter)

	if len(s.cfg.ColumnMappingRules) > 0 {
		s.columnMapping, err = cm.NewMapping(s.cfg.CaseSensitive, s.cfg.ColumnMappingRules)
		if err != nil {
			return terror.ErrSyncerUnitGenColumnMapping.Delegate(err)
		}
	}

	if s.cfg.OnlineDDL {
		s.onlineDDL, err = onlineddl.NewRealOnlinePlugin(tctx, s.cfg)
		if err != nil {
			return err
		}
		rollbackHolder.Add(fr.FuncRollback{Name: "close-onlineDDL", Fn: s.closeOnlineDDL})
	}

	err = s.genRouter()
	if err != nil {
		return err
	}

	var schemaMap map[string]string
	var tableMap map[string]map[string]string
	if s.SourceTableNamesFlavor == utils.LCTableNamesSensitive {
		// TODO: we should avoid call this function multi times
		allTables, err1 := utils.FetchAllDoTables(ctx, s.fromDB.BaseDB.DB, s.baList)
		if err1 != nil {
			return err1
		}
		schemaMap, tableMap = buildLowerCaseTableNamesMap(allTables)
	}

	switch s.cfg.ShardMode {
	case config.ShardPessimistic:
		err = s.sgk.Init()
		if err != nil {
			return err
		}
		err = s.initShardingGroups(ctx, true)
		if err != nil {
			return err
		}
		rollbackHolder.Add(fr.FuncRollback{Name: "close-sharding-group-keeper", Fn: s.sgk.Close})
	case config.ShardOptimistic:
		if err = s.initOptimisticShardDDL(ctx); err != nil {
			return err
		}
	}

	err = s.checkpoint.Init(tctx)
	if err != nil {
		return err
	}
	rollbackHolder.Add(fr.FuncRollback{Name: "close-checkpoint", Fn: s.checkpoint.Close})

	err = s.checkpoint.Load(tctx)
	if err != nil {
		return err
	}
	if s.SourceTableNamesFlavor == utils.LCTableNamesSensitive {
		if err = s.checkpoint.CheckAndUpdate(ctx, schemaMap, tableMap); err != nil {
			return err
		}

		if s.onlineDDL != nil {
			if err = s.onlineDDL.CheckAndUpdate(s.tctx, schemaMap, tableMap); err != nil {
				return err
			}
		}
	}

	// when Init syncer, set active relay log info
	err = s.setInitActiveRelayLog(ctx)
	if err != nil {
		return err
	}
	rollbackHolder.Add(fr.FuncRollback{Name: "remove-active-realylog", Fn: s.removeActiveRelayLog})
	s.reset()
	return nil
}

// buildLowerCaseTableNamesMap build a lower case schema map and lower case table map for all tables
// Input: map of schema --> list of tables
// Output: schema names map: lower_case_schema_name --> schema_name
//         tables names map: lower_case_schema_name --> lower_case_table_name --> table_name
// Note: the result will skip the schemas and tables that their lower_case_name are the same.
func buildLowerCaseTableNamesMap(tables map[string][]string) (map[string]string, map[string]map[string]string) {
	schemaMap := make(map[string]string)
	tablesMap := make(map[string]map[string]string)
	lowerCaseSchemaSet := make(map[string]string)
	for schema, tableNames := range tables {
		lcSchema := strings.ToLower(schema)
		// track if there are multiple schema names with the same lower case name.
		// just skip this kind of schemas.
		if rawSchema, ok := lowerCaseSchemaSet[lcSchema]; ok {
			delete(schemaMap, lcSchema)
			delete(tablesMap, lcSchema)
			log.L().Warn("skip check schema with same lower case value",
				zap.Strings("schemas", []string{schema, rawSchema}))
			continue
		}
		lowerCaseSchemaSet[lcSchema] = schema

		if lcSchema != schema {
			schemaMap[lcSchema] = schema
		}
		tblsMap := make(map[string]string)
		lowerCaseTableSet := make(map[string]string)
		for _, tb := range tableNames {
			lcTbl := strings.ToLower(tb)
			if rawTbl, ok := lowerCaseTableSet[lcTbl]; ok {
				delete(tblsMap, lcTbl)
				log.L().Warn("skip check tables with same lower case value", zap.String("schema", schema),
					zap.Strings("table", []string{tb, rawTbl}))
				continue
			}
			if lcTbl != tb {
				tblsMap[lcTbl] = tb
			}
		}
		if len(tblsMap) > 0 {
			tablesMap[lcSchema] = tblsMap
		}
	}
	return schemaMap, tablesMap
}

// initShardingGroups initializes sharding groups according to source MySQL, filter rules and router rules
// NOTE: now we don't support modify router rules after task has started.
func (s *Syncer) initShardingGroups(ctx context.Context, needCheck bool) error {
	// fetch tables from source and filter them
	sourceTables, err := s.fromDB.FetchAllDoTables(ctx, s.baList)
	if err != nil {
		return err
	}

	// convert according to router rules
	// target-ID -> source-IDs
	mapper := make(map[string][]string, len(sourceTables))
	for schema, tables := range sourceTables {
		for _, table := range tables {
			sourceTable := &filter.Table{Schema: schema, Name: table}
			targetTable := s.route(sourceTable)
			targetID := utils.GenTableID(targetTable)
			sourceID := utils.GenTableID(sourceTable)
			_, ok := mapper[targetID]
			if !ok {
				mapper[targetID] = make([]string, 0, len(tables))
			}
			mapper[targetID] = append(mapper[targetID], sourceID)
		}
	}

	loadMeta, err2 := s.sgk.LoadShardMeta(s.cfg.Flavor, s.cfg.EnableGTID)
	if err2 != nil {
		return err2
	}
	if needCheck && s.SourceTableNamesFlavor == utils.LCTableNamesSensitive {
		// try fix persistent data before init
		schemaMap, tableMap := buildLowerCaseTableNamesMap(sourceTables)
		if err2 = s.sgk.CheckAndFix(loadMeta, schemaMap, tableMap); err2 != nil {
			return err2
		}
	}

	// add sharding group
	for targetID, sourceIDs := range mapper {
		targetTable := utils.UnpackTableID(targetID)
		_, _, _, _, err := s.sgk.AddGroup(targetTable, sourceIDs, loadMeta[targetID], false)
		if err != nil {
			return err
		}
	}

	shardGroup := s.sgk.Groups()
	s.tctx.L().Debug("initial sharding groups", zap.Int("shard group length", len(shardGroup)), zap.Reflect("shard group", shardGroup))

	return nil
}

// IsFreshTask implements Unit.IsFreshTask.
func (s *Syncer) IsFreshTask(ctx context.Context) (bool, error) {
	globalPoint := s.checkpoint.GlobalPoint()
	tablePoint := s.checkpoint.TablePoint()
	// doesn't have neither GTID nor binlog pos
	return binlog.IsFreshPosition(globalPoint, s.cfg.Flavor, s.cfg.EnableGTID) && len(tablePoint) == 0, nil
}

func (s *Syncer) reset() {
	if s.streamerController != nil {
		s.streamerController.Close()
	}
	// create new job chans
	s.newJobChans()
	s.checkpointFlushWorker = &checkpointFlushWorker{
		input:              make(chan *checkpointFlushTask, 16),
		cp:                 s.checkpoint,
		execError:          &s.execError,
		afterFlushFn:       s.afterFlushCheckpoint,
		updateJobMetricsFn: s.updateJobMetrics,
	}

	s.execError.Store(nil)
	s.setErrLocation(nil, nil, false)
	s.isReplacingOrInjectingErr = false
	s.waitXIDJob.Store(int64(noWait))
	s.isTransactionEnd = true
	s.flushSeq = 0
	switch s.cfg.ShardMode {
	case config.ShardPessimistic:
		// every time start to re-sync from resume, we reset status to make it like a fresh syncing
		s.sgk.ResetGroups()
		s.pessimist.Reset()
	case config.ShardOptimistic:
		s.optimist.Reset()
	}
}

func (s *Syncer) resetDBs(tctx *tcontext.Context) error {
	var err error

	for i := 0; i < len(s.toDBConns); i++ {
		err = s.toDBConns[i].ResetConn(tctx)
		if err != nil {
			return terror.WithScope(err, terror.ScopeDownstream)
		}
	}

	if s.onlineDDL != nil {
		err = s.onlineDDL.ResetConn(tctx)
		if err != nil {
			return terror.WithScope(err, terror.ScopeDownstream)
		}
	}

	if s.sgk != nil {
		err = s.sgk.dbConn.ResetConn(tctx)
		if err != nil {
			return terror.WithScope(err, terror.ScopeDownstream)
		}
	}

	err = s.ddlDBConn.ResetConn(tctx)
	if err != nil {
		return terror.WithScope(err, terror.ScopeDownstream)
	}

	err = s.downstreamTrackConn.ResetConn(tctx)
	if err != nil {
		return terror.WithScope(err, terror.ScopeDownstream)
	}

	err = s.checkpoint.ResetConn(tctx)
	if err != nil {
		return terror.WithScope(err, terror.ScopeDownstream)
	}

	return nil
}

// Process implements the dm.Unit interface.
func (s *Syncer) Process(ctx context.Context, pr chan pb.ProcessResult) {
	metrics.SyncerExitWithErrorCounter.WithLabelValues(s.cfg.Name, s.cfg.SourceID).Add(0)

	newCtx, cancel := context.WithCancel(ctx)
	defer cancel()

	// create new done chan
	// use lock of Syncer to avoid Close while Process
	s.Lock()
	if s.isClosed() {
		s.Unlock()
		return
	}
	s.Unlock()

	runFatalChan := make(chan *pb.ProcessError, s.cfg.WorkerCount+1)
	s.runFatalChan = runFatalChan
	var (
		errs   = make([]*pb.ProcessError, 0, 2)
		errsMu sync.Mutex
	)

	var wg sync.WaitGroup
	wg.Add(1)
	go func() {
		defer wg.Done()
		for {
			err, ok := <-runFatalChan
			if !ok {
				return
			}
			cancel() // cancel s.Run
			metrics.SyncerExitWithErrorCounter.WithLabelValues(s.cfg.Name, s.cfg.SourceID).Inc()
			errsMu.Lock()
			errs = append(errs, err)
			errsMu.Unlock()
		}
	}()

	wg.Add(1)
	go func() {
		defer wg.Done()
		<-newCtx.Done() // ctx or newCtx
	}()

	err := s.Run(newCtx)
	if err != nil {
		// returned error rather than sent to runFatalChan
		// cancel goroutines created in s.Run
		cancel()
	}
	close(runFatalChan) // Run returned, all potential fatal sent to s.runFatalChan
	wg.Wait()           // wait for receive all fatal from s.runFatalChan

	if err != nil {
		if utils.IsContextCanceledError(err) {
			s.tctx.L().Info("filter out error caused by user cancel", log.ShortError(err))
		} else {
			metrics.SyncerExitWithErrorCounter.WithLabelValues(s.cfg.Name, s.cfg.SourceID).Inc()
			errsMu.Lock()
			errs = append(errs, unit.NewProcessError(err))
			errsMu.Unlock()
		}
	}

	isCanceled := false
	select {
	case <-ctx.Done():
		isCanceled = true
	default:
	}

	pr <- pb.ProcessResult{
		IsCanceled: isCanceled,
		Errors:     errs,
	}
}

func (s *Syncer) getTableInfo(tctx *tcontext.Context, sourceTable, targetTable *filter.Table) (*model.TableInfo, error) {
	ti, err := s.schemaTracker.GetTableInfo(sourceTable)
	if err == nil {
		return ti, nil
	}
	if !schema.IsTableNotExists(err) {
		return nil, terror.ErrSchemaTrackerCannotGetTable.Delegate(err, sourceTable)
	}

	if err = s.schemaTracker.CreateSchemaIfNotExists(sourceTable.Schema); err != nil {
		return nil, terror.ErrSchemaTrackerCannotCreateSchema.Delegate(err, sourceTable.Schema)
	}

	// if table already exists in checkpoint, create it in schema tracker
	if ti = s.checkpoint.GetFlushedTableInfo(sourceTable); ti != nil {
		if err = s.schemaTracker.CreateTableIfNotExists(sourceTable, ti); err != nil {
			return nil, terror.ErrSchemaTrackerCannotCreateTable.Delegate(err, sourceTable)
		}
		tctx.L().Debug("lazy init table info in schema tracker", zap.Stringer("table", sourceTable))
		return ti, nil
	}

	// if the table does not exist (IsTableNotExists(err)), continue to fetch the table from downstream and create it.
	if ti == nil {
		err = s.trackTableInfoFromDownstream(tctx, sourceTable, targetTable)
		if err != nil {
			return nil, err
		}
	}

	ti, err = s.schemaTracker.GetTableInfo(sourceTable)
	if err != nil {
		return nil, terror.ErrSchemaTrackerCannotGetTable.Delegate(err, sourceTable)
	}
	return ti, nil
}

// trackTableInfoFromDownstream tries to track the table info from the downstream. It will not overwrite existing table.
func (s *Syncer) trackTableInfoFromDownstream(tctx *tcontext.Context, sourceTable, targetTable *filter.Table) error {
	// TODO: Switch to use the HTTP interface to retrieve the TableInfo directly if HTTP port is available
	// use parser for downstream.
	parser2, err := utils.GetParserForConn(tctx.Ctx, s.ddlDBConn.BaseConn.DBConn)
	if err != nil {
		return terror.ErrSchemaTrackerCannotParseDownstreamTable.Delegate(err, targetTable, sourceTable)
	}

	createSQL, err := utils.GetTableCreateSQL(tctx.Ctx, s.ddlDBConn.BaseConn.DBConn, targetTable.String())
	if err != nil {
		return terror.ErrSchemaTrackerCannotFetchDownstreamTable.Delegate(err, targetTable, sourceTable)
	}

	// rename the table back to original.
	var createNode ast.StmtNode
	createNode, err = parser2.ParseOneStmt(createSQL, "", "")
	if err != nil {
		return terror.ErrSchemaTrackerCannotParseDownstreamTable.Delegate(err, targetTable, sourceTable)
	}
	createStmt := createNode.(*ast.CreateTableStmt)
	createStmt.IfNotExists = true
	createStmt.Table.Schema = model.NewCIStr(sourceTable.Schema)
	createStmt.Table.Name = model.NewCIStr(sourceTable.Name)

	// schema tracker sets non-clustered index, so can't handle auto_random.
	if v, _ := s.schemaTracker.GetSystemVar(schema.TiDBClusteredIndex); v == "OFF" {
		for _, col := range createStmt.Cols {
			for i, opt := range col.Options {
				if opt.Tp == ast.ColumnOptionAutoRandom {
					// col.Options is unordered
					col.Options[i] = col.Options[len(col.Options)-1]
					col.Options = col.Options[:len(col.Options)-1]
					break
				}
			}
		}
	}

	var newCreateSQLBuilder strings.Builder
	restoreCtx := format.NewRestoreCtx(format.DefaultRestoreFlags, &newCreateSQLBuilder)
	if err = createStmt.Restore(restoreCtx); err != nil {
		return terror.ErrSchemaTrackerCannotParseDownstreamTable.Delegate(err, targetTable, sourceTable)
	}
	newCreateSQL := newCreateSQLBuilder.String()
	tctx.L().Debug("reverse-synchronized table schema",
		zap.Stringer("sourceTable", sourceTable),
		zap.Stringer("targetTable", targetTable),
		zap.String("sql", newCreateSQL),
	)
	if err = s.schemaTracker.Exec(tctx.Ctx, sourceTable.Schema, newCreateSQL); err != nil {
		return terror.ErrSchemaTrackerCannotCreateTable.Delegate(err, sourceTable)
	}

	return nil
}

var dmlMetric = map[sqlmodel.RowChangeType]string{
	sqlmodel.RowChangeInsert: "insert",
	sqlmodel.RowChangeUpdate: "update",
	sqlmodel.RowChangeDelete: "delete",
}

func (s *Syncer) updateJobMetrics(isFinished bool, queueBucket string, j *job) {
	tp := j.tp
	targetTable := j.targetTable
	count := 1
	if tp == ddl {
		count = len(j.ddls)
	}

	m := metrics.AddedJobsTotal
	if isFinished {
		s.count.Add(int64(count))
		m = metrics.FinishedJobsTotal
	}
	switch tp {
	case dml:
		m.WithLabelValues(dmlMetric[j.dml.Type()], s.cfg.Name, queueBucket, s.cfg.SourceID, s.cfg.WorkerName, targetTable.Schema, targetTable.Name).Add(float64(count))
	case ddl, flush, asyncFlush, conflict, compact:
		m.WithLabelValues(tp.String(), s.cfg.Name, queueBucket, s.cfg.SourceID, s.cfg.WorkerName, targetTable.Schema, targetTable.Name).Add(float64(count))
	case skip, xid:
		// ignore skip/xid jobs
	default:
		s.tctx.L().Warn("unknown job operation type", zap.Stringer("type", j.tp))
	}
}

func (s *Syncer) calcReplicationLag(headerTS int64) int64 {
	return time.Now().Unix() - s.tsOffset.Load() - headerTS
}

// updateReplicationJobTS store job TS, it is called after every batch dml job / one skip job / one ddl job is added and committed.
func (s *Syncer) updateReplicationJobTS(job *job, jobIdx int) {
	// when job is nil mean no job in this bucket, need do reset this bucket job ts to 0
	if job == nil {
		s.workerJobTSArray[jobIdx].Store(0)
	} else {
		s.workerJobTSArray[jobIdx].Store(int64(job.eventHeader.Timestamp))
	}
}

func (s *Syncer) updateReplicationLagMetric() {
	var lag int64
	var minTS int64

	for idx := range s.workerJobTSArray {
		if ts := s.workerJobTSArray[idx].Load(); ts != int64(0) {
			if minTS == int64(0) || ts < minTS {
				minTS = ts
			}
		}
	}
	if minTS != int64(0) {
		lag = s.calcReplicationLag(minTS)
	}
	metrics.ReplicationLagHistogram.WithLabelValues(s.cfg.Name, s.cfg.SourceID, s.cfg.WorkerName).Observe(float64(lag))
	metrics.ReplicationLagGauge.WithLabelValues(s.cfg.Name, s.cfg.SourceID, s.cfg.WorkerName).Set(float64(lag))
	s.secondsBehindMaster.Store(lag)

	failpoint.Inject("ShowLagInLog", func(v failpoint.Value) {
		minLag := v.(int)
		if int(lag) >= minLag {
			s.tctx.L().Info("ShowLagInLog", zap.Int64("lag", lag))
		}
	})

	// reset skip job TS in case of skip job TS is never updated
	if minTS == s.workerJobTSArray[skipJobIdx].Load() {
		s.workerJobTSArray[skipJobIdx].Store(0)
	}

	// reset ddl job TS in case of ddl job TS is never updated
	if minTS == s.workerJobTSArray[ddlJobIdx].Load() {
		s.workerJobTSArray[ddlJobIdx].Store(0)
	}
}

func (s *Syncer) saveTablePoint(table *filter.Table, location binlog.Location) {
	ti, err := s.schemaTracker.GetTableInfo(table)
	if err != nil && table.Name != "" {
		// TODO: if we RENAME tb1 TO tb2, the tracker will remove TableInfo of tb1 but we still save the table
		// checkpoint for tb1. We can delete the table checkpoint in future.
		s.tctx.L().Warn("table info missing from schema tracker",
			zap.Stringer("table", table),
			zap.Stringer("location", location),
			zap.Error(err))
	}
	s.checkpoint.SaveTablePoint(table, location, ti)
}

// only used in tests.
var (
	lastLocation    binlog.Location
	lastLocationNum int
	waitJobsDone    bool
	failExecuteSQL  bool
	failOnce        atomic.Bool
)

// TODO: move to syncer/job.go
// addJob adds one job to DML queue or DDL queue according to its type.
// Caller should prepare all needed jobs before calling this function, addJob should not generate any new jobs.
// There should not be a second way to send jobs to DML queue or DDL queue.
func (s *Syncer) addJob(job *job) {
	failpoint.Inject("countJobFromOneEvent", func() {
		if job.tp == dml {
			if job.currentLocation.Position.Compare(lastLocation.Position) == 0 {
				lastLocationNum++
			} else {
				lastLocation = job.currentLocation
				lastLocationNum = 1
			}
			// trigger a flush after see one job
			if lastLocationNum == 1 {
				waitJobsDone = true
				s.tctx.L().Info("meet the first job of an event", zap.Any("binlog position", lastLocation))
			}
			// mock a execution error after see two jobs.
			if lastLocationNum == 2 {
				failExecuteSQL = true
				s.tctx.L().Info("meet the second job of an event", zap.Any("binlog position", lastLocation))
			}
		}
	})
	failpoint.Inject("countJobFromOneGTID", func() {
		if job.tp == dml {
			if binlog.CompareLocation(job.currentLocation, lastLocation, true) == 0 {
				lastLocationNum++
			} else {
				lastLocation = job.currentLocation
				lastLocationNum = 1
			}
			// trigger a flush after see one job
			if lastLocationNum == 1 {
				waitJobsDone = true
				s.tctx.L().Info("meet the first job of a GTID", zap.Any("binlog position", lastLocation))
			}
			// mock a execution error after see two jobs.
			if lastLocationNum == 2 {
				failExecuteSQL = true
				s.tctx.L().Info("meet the second job of a GTID", zap.Any("binlog position", lastLocation))
			}
		}
	})

	// avoid job.type data race with compactor.run()
	// simply copy the opType for performance, though copy a new job in compactor is better
	tp := job.tp
	switch tp {
	case flush:
		s.jobWg.Add(1)
		s.dmlJobCh <- job
	case asyncFlush:
		s.jobWg.Add(1)
		s.dmlJobCh <- job
	case ddl:
		s.updateJobMetrics(false, adminQueueName, job)
		s.jobWg.Add(1)
		startTime := time.Now()
		s.ddlJobCh <- job
		metrics.AddJobDurationHistogram.WithLabelValues("ddl", s.cfg.Name, adminQueueName, s.cfg.SourceID).Observe(time.Since(startTime).Seconds())
	case dml:
		s.dmlJobCh <- job
		failpoint.Inject("checkCheckpointInMiddleOfTransaction", func() {
			s.tctx.L().Info("receive dml job", zap.Any("dml job", job))
			time.Sleep(500 * time.Millisecond)
		})
	case gc:
		s.dmlJobCh <- job
	default:
		s.tctx.L().DPanic("unhandled job type", zap.Stringer("job", job))
	}
}

// checkShouldFlush checks whether syncer should flush now because last flushing is outdated.
func (s *Syncer) checkShouldFlush() error {
	if !s.checkpoint.CheckGlobalPoint() || !s.checkpoint.CheckLastSnapshotCreationTime() {
		return nil
	}

	if s.cfg.Experimental.AsyncCheckpointFlush {
		jobSeq := s.getFlushSeq()
		s.tctx.L().Info("Start to async flush current checkpoint to downstream based on flush interval", zap.Int64("job sequence", jobSeq))
		j := newAsyncFlushJob(s.cfg.WorkerCount, jobSeq)
		s.addJob(j)
		s.flushCheckPointsAsync(j)
		return nil
	}
	s.jobWg.Wait()
	return s.flushCheckPoints()
}

// TODO: move to syncer/job.go
// handleJob will do many actions based on job type.
func (s *Syncer) handleJob(job *job) (added2Queue bool, err error) {
	skipCheckFlush := false
	defer func() {
		if !skipCheckFlush && err == nil {
			err = s.checkShouldFlush()
		}
	}()

	// 1. handle jobs that not needed to be sent to queue

	s.waitTransactionLock.Lock()
	defer s.waitTransactionLock.Unlock()

	failpoint.Inject("checkCheckpointInMiddleOfTransaction", func() {
		if waitXIDStatus(s.waitXIDJob.Load()) == waiting {
			s.tctx.L().Info("not receive xid job yet", zap.Any("next job", job))
		}
	})

	if waitXIDStatus(s.waitXIDJob.Load()) == waitComplete && job.tp != flush {
		s.tctx.L().Info("All jobs is completed before syncer close, the coming job will be reject", zap.Any("job", job))
		return
	}

	switch job.tp {
	case xid:
		s.waitXIDJob.CAS(int64(waiting), int64(waitComplete))
		s.saveGlobalPoint(job.location)
		s.isTransactionEnd = true
		return
	case skip:
		s.updateReplicationJobTS(job, skipJobIdx)
		return
	}

	// 2. send the job to queue

	s.addJob(job)
	added2Queue = true

	// 3. after job is sent to queue

	switch job.tp {
	case dml:
		// DMl events will generate many jobs and only caller knows all jobs has been sent, so many logics are done by
		// caller
		s.isTransactionEnd = false
		skipCheckFlush = true
		return
	case ddl:
		s.jobWg.Wait()

		// skip rest logic when downstream error
		if s.execError.Load() != nil {
			// nolint:nilerr
			return
		}

		s.updateReplicationJobTS(job, ddlJobIdx)

		failpoint.Inject("ExitAfterDDLBeforeFlush", func() {
			s.tctx.L().Warn("exit triggered", zap.String("failpoint", "ExitAfterDDLBeforeFlush"))
			utils.OsExit(1)
		})
		// interrupted after executed DDL and before save checkpoint.
		failpoint.Inject("FlushCheckpointStage", func(val failpoint.Value) {
			err = handleFlushCheckpointStage(3, val.(int), "before save checkpoint")
			if err != nil {
				failpoint.Return()
			}
		})
		// save global checkpoint for DDL
		s.saveGlobalPoint(job.location)
		for sourceSchema, tbs := range job.sourceTbls {
			if len(sourceSchema) == 0 {
				continue
			}
			for _, sourceTable := range tbs {
				s.saveTablePoint(sourceTable, job.location)
			}
		}
		// reset sharding group after checkpoint saved
		s.resetShardingGroup(job.targetTable)

		// interrupted after save checkpoint and before flush checkpoint.
		failpoint.Inject("FlushCheckpointStage", func(val failpoint.Value) {
			err = handleFlushCheckpointStage(4, val.(int), "before flush checkpoint")
			if err != nil {
				failpoint.Return()
			}
		})
		skipCheckFlush = true
		err = s.flushCheckPoints()
		return
	case flush:
		s.jobWg.Wait()
		skipCheckFlush = true
		err = s.flushCheckPoints()
		return
	case asyncFlush:
		skipCheckFlush = true
	}
	// nolint:nakedret
	return
}

func (s *Syncer) saveGlobalPoint(globalLocation binlog.Location) {
	if s.cfg.ShardMode == config.ShardPessimistic {
		// NOTE: for the optimistic mode, because we don't handle conflicts automatically (or no re-direct supported),
		// so it is not need to adjust global checkpoint now, and after re-direct supported this should be updated.
		globalLocation = s.sgk.AdjustGlobalLocation(globalLocation)
	}
	s.checkpoint.SaveGlobalPoint(globalLocation)
}

func (s *Syncer) resetShardingGroup(table *filter.Table) {
	if s.cfg.ShardMode == config.ShardPessimistic {
		// for DDL sharding group, reset group after checkpoint saved
		group := s.sgk.Group(table)
		if group != nil {
			group.Reset()
		}
	}
}

// flushCheckPoints synchronously flushes previous saved checkpoint in memory to persistent storage, like TiDB
// we flush checkpoints in four cases:
//   1. DDL executed
//   2. pausing / stopping the sync (driven by `s.flushJobs`)
//   3. IsFreshTask return true
//   4. Heartbeat event received
// but when error occurred, we can not flush checkpoint, otherwise data may lost
// and except rejecting to flush the checkpoint, we also need to rollback the checkpoint saved before
// this should be handled when `s.Run` returned
//
// we may need to refactor the concurrency model to make the work-flow more clearer later.
func (s *Syncer) flushCheckPoints() error {
	err := s.execError.Load()
	// TODO: for now, if any error occurred (including user canceled), checkpoint won't be updated. But if we have put
	// optimistic shard info, DM-master may resolved the optimistic lock and let other worker execute DDL. So after this
	// worker resume, it can not execute the DML/DDL in old binlog because of downstream table structure mismatching.
	// We should find a way to (compensating) implement a transaction containing interaction with both etcd and SQL.
	if err != nil && (terror.ErrDBExecuteFailed.Equal(err) || terror.ErrDBUnExpect.Equal(err)) {
		s.tctx.L().Warn("error detected when executing SQL job, skip sync flush checkpoints",
			zap.Stringer("checkpoint", s.checkpoint),
			zap.Error(err))
		return nil
	}

	snapshotInfo, exceptTables, shardMetaSQLs, shardMetaArgs := s.createCheckpointSnapshot(true)

	if snapshotInfo == nil {
		s.tctx.L().Info("checkpoint has no change, skip sync flush checkpoint")
		return nil
	}

	syncFlushErrCh := make(chan error, 1)

	task := &checkpointFlushTask{
		snapshotInfo:   snapshotInfo,
		exceptTables:   exceptTables,
		shardMetaSQLs:  shardMetaSQLs,
		shardMetaArgs:  shardMetaArgs,
		asyncflushJob:  nil,
		syncFlushErrCh: syncFlushErrCh,
	}
	s.checkpointFlushWorker.Add(task)

	return <-syncFlushErrCh
}

// flushCheckPointsAsync asynchronous flushes checkpoint.
func (s *Syncer) flushCheckPointsAsync(asyncFlushJob *job) {
	err := s.execError.Load()
	// TODO: for now, if any error occurred (including user canceled), checkpoint won't be updated. But if we have put
	// optimistic shard info, DM-master may resolved the optimistic lock and let other worker execute DDL. So after this
	// worker resume, it can not execute the DML/DDL in old binlog because of downstream table structure mismatching.
	// We should find a way to (compensating) implement a transaction containing interaction with both etcd and SQL.
	if err != nil && (terror.ErrDBExecuteFailed.Equal(err) || terror.ErrDBUnExpect.Equal(err)) {
		s.tctx.L().Warn("error detected when executing SQL job, skip async flush checkpoints",
			zap.Stringer("checkpoint", s.checkpoint),
			zap.Error(err))
		return
	}

	snapshotInfo, exceptTables, shardMetaSQLs, shardMetaArgs := s.createCheckpointSnapshot(false)

	if snapshotInfo == nil {
		s.tctx.L().Info("checkpoint has no change, skip async flush checkpoint", zap.Int64("job seq", asyncFlushJob.flushSeq))
		return
	}

	task := &checkpointFlushTask{
		snapshotInfo:   snapshotInfo,
		exceptTables:   exceptTables,
		shardMetaSQLs:  shardMetaSQLs,
		shardMetaArgs:  shardMetaArgs,
		asyncflushJob:  asyncFlushJob,
		syncFlushErrCh: nil,
	}
	s.checkpointFlushWorker.Add(task)
}

func (s *Syncer) createCheckpointSnapshot(isSyncFlush bool) (*SnapshotInfo, []*filter.Table, []string, [][]interface{}) {
	snapshotInfo := s.checkpoint.Snapshot(isSyncFlush)
	if snapshotInfo == nil {
		return nil, nil, nil, nil
	}

	var (
		exceptTableIDs map[string]bool
		exceptTables   []*filter.Table
		shardMetaSQLs  []string
		shardMetaArgs  [][]interface{}
	)
	if s.cfg.ShardMode == config.ShardPessimistic {
		// flush all checkpoints except tables which are unresolved for sharding DDL for the pessimistic mode.
		// NOTE: for the optimistic mode, because we don't handle conflicts automatically (or no re-direct supported),
		// so we can simply flush checkpoint for all tables now, and after re-direct supported this should be updated.
		exceptTableIDs, exceptTables = s.sgk.UnresolvedTables()
		s.tctx.L().Info("flush checkpoints except for these tables", zap.Reflect("tables", exceptTables))

		shardMetaSQLs, shardMetaArgs = s.sgk.PrepareFlushSQLs(exceptTableIDs)
		s.tctx.L().Info("prepare flush sqls", zap.Strings("shard meta sqls", shardMetaSQLs), zap.Reflect("shard meta arguments", shardMetaArgs))
	}

	return snapshotInfo, exceptTables, shardMetaSQLs, shardMetaArgs
}

func (s *Syncer) afterFlushCheckpoint(task *checkpointFlushTask) error {
	// add a gc job to let causality module gc outdated kvs.
	if task.asyncflushJob != nil {
		s.tctx.L().Info("after async flushed checkpoint, gc stale causality keys", zap.Int64("flush job seq", task.asyncflushJob.flushSeq))
		s.addJob(newGCJob(task.asyncflushJob.flushSeq))
	} else {
		s.tctx.L().Info("after sync flushed checkpoint, gc all causality keys")
		s.addJob(newGCJob(math.MaxInt64))
	}

	// update current active relay log after checkpoint flushed
	err := s.updateActiveRelayLog(task.snapshotInfo.globalPos.Position)
	if err != nil {
		return err
	}

	now := time.Now()
	if !s.lastCheckpointFlushedTime.IsZero() {
		duration := now.Sub(s.lastCheckpointFlushedTime).Seconds()
		metrics.FlushCheckPointsTimeInterval.WithLabelValues(s.cfg.WorkerName, s.cfg.Name, s.cfg.SourceID).Observe(duration)
	}
	s.lastCheckpointFlushedTime = now

	s.logAndClearFilteredStatistics()
	return nil
}

func (s *Syncer) logAndClearFilteredStatistics() {
	filteredInsert := s.filteredInsert.Swap(0)
	filteredUpdate := s.filteredUpdate.Swap(0)
	filteredDelete := s.filteredDelete.Swap(0)
	if filteredInsert > 0 || filteredUpdate > 0 || filteredDelete > 0 {
		s.tctx.L().Info("after last flushing checkpoint, DM has ignored row changes by expression filter",
			zap.Int64("number of filtered insert", filteredInsert),
			zap.Int64("number of filtered update", filteredUpdate),
			zap.Int64("number of filtered delete", filteredDelete))
	}
}

// DDL synced one by one, so we only need to process one DDL at a time.
func (s *Syncer) syncDDL(queueBucket string, db *dbconn.DBConn, ddlJobChan chan *job) {
	defer s.runWg.Done()

	var err error
	for {
		ddlJob, ok := <-ddlJobChan
		if !ok {
			return
		}

		failpoint.Inject("BlockDDLJob", func(v failpoint.Value) {
			t := v.(int) // sleep time
			s.tctx.L().Info("BlockDDLJob", zap.Any("job", ddlJob), zap.Int("sleep time", t))
			time.Sleep(time.Second * time.Duration(t))
		})

		var (
			ignore           = false
			shardPessimistOp *pessimism.Operation
		)
		switch s.cfg.ShardMode {
		case config.ShardPessimistic:
			shardPessimistOp = s.pessimist.PendingOperation()
			if shardPessimistOp != nil && !shardPessimistOp.Exec {
				ignore = true
				s.tctx.L().Info("ignore shard DDLs in pessimistic shard mode", zap.Strings("ddls", ddlJob.ddls))
			}
		case config.ShardOptimistic:
			if len(ddlJob.ddls) == 0 {
				ignore = true
				s.tctx.L().Info("ignore shard DDLs in optimistic mode", zap.Stringer("info", s.optimist.PendingInfo()))
			}
		}

		failpoint.Inject("ExecDDLError", func() {
			s.tctx.L().Warn("execute ddl error", zap.Strings("DDL", ddlJob.ddls), zap.String("failpoint", "ExecDDLError"))
			err = terror.ErrDBUnExpect.Delegate(errors.Errorf("execute ddl %v error", ddlJob.ddls))
			failpoint.Goto("bypass")
		})

		if !ignore {
			var affected int
			affected, err = db.ExecuteSQLWithIgnore(s.syncCtx, errorutil.IsIgnorableMySQLDDLError, ddlJob.ddls)
			if err != nil {
				err = s.handleSpecialDDLError(s.syncCtx, err, ddlJob.ddls, affected, db)
				err = terror.WithScope(err, terror.ScopeDownstream)
			}
		}
		failpoint.Label("bypass")
		failpoint.Inject("SafeModeExit", func(val failpoint.Value) {
			if intVal, ok := val.(int); ok && (intVal == 2 || intVal == 3) {
				s.tctx.L().Warn("mock safe mode error", zap.Strings("DDL", ddlJob.ddls), zap.String("failpoint", "SafeModeExit"))
				if intVal == 2 {
					err = terror.ErrWorkerDDLLockInfoNotFound.Generatef("DDL info not found")
				} else {
					err = terror.ErrDBExecuteFailed.Delegate(errors.Errorf("execute ddl %v error", ddlJob.ddls))
				}
			}
		})
		// If downstream has error (which may cause by tracker is more compatible than downstream), we should stop handling
		// this job, set `s.execError` to let caller of `addJob` discover error
		if err != nil {
			s.execError.Store(err)
			if !utils.IsContextCanceledError(err) {
				err = s.handleEventError(err, ddlJob.startLocation, ddlJob.currentLocation, true, ddlJob.originSQL)
				s.runFatalChan <- unit.NewProcessError(err)
			}
			s.jobWg.Done()
			continue
		}

		switch s.cfg.ShardMode {
		case config.ShardPessimistic:
			// for sharding DDL syncing, send result back
			shardInfo := s.pessimist.PendingInfo()
			switch {
			case shardInfo == nil:
				// no need to do the shard DDL handle for `CREATE DATABASE/TABLE` now.
				s.tctx.L().Warn("skip shard DDL handle in pessimistic shard mode", zap.Strings("ddl", ddlJob.ddls))
			case shardPessimistOp == nil:
				err = terror.ErrWorkerDDLLockOpNotFound.Generate(shardInfo)
			default:
				err = s.pessimist.DoneOperationDeleteInfo(*shardPessimistOp, *shardInfo)
			}
		case config.ShardOptimistic:
			shardInfo := s.optimist.PendingInfo()
			switch {
			case shardInfo == nil:
				// no need to do the shard DDL handle for `DROP DATABASE/TABLE` now.
				// but for `CREATE DATABASE` and `ALTER DATABASE` we execute it to the downstream directly without `shardInfo`.
				if ignore { // actually ignored.
					s.tctx.L().Warn("skip shard DDL handle in optimistic shard mode", zap.Strings("ddl", ddlJob.ddls))
				}
			case s.optimist.PendingOperation() == nil:
				err = terror.ErrWorkerDDLLockOpNotFound.Generate(shardInfo)
			default:
				err = s.optimist.DoneOperation(*(s.optimist.PendingOperation()))
			}
		}
		if err != nil {
			if s.execError.Load() == nil {
				s.execError.Store(err)
			}
			if !utils.IsContextCanceledError(err) {
				err = s.handleEventError(err, ddlJob.startLocation, ddlJob.currentLocation, true, ddlJob.originSQL)
				s.runFatalChan <- unit.NewProcessError(err)
			}
			s.jobWg.Done()
			continue
		}
		s.jobWg.Done()
		s.updateJobMetrics(true, queueBucket, ddlJob)
	}
}

func (s *Syncer) successFunc(queueID int, statementsCnt int, jobs []*job) {
	queueBucket := queueBucketName(queueID)
	if len(jobs) > 0 {
		// NOTE: we can use the first job of job queue to calculate lag because when this job committed,
		// every event before this job's event in this queue has already commit.
		// and we can use this job to maintain the oldest binlog event ts among all workers.
		j := jobs[0]
		switch j.tp {
		case ddl:
			metrics.BinlogEventCost.WithLabelValues(metrics.BinlogEventCostStageDDLExec, s.cfg.Name, s.cfg.WorkerName, s.cfg.SourceID).Observe(time.Since(j.jobAddTime).Seconds())
		case dml:
			metrics.BinlogEventCost.WithLabelValues(metrics.BinlogEventCostStageDMLExec, s.cfg.Name, s.cfg.WorkerName, s.cfg.SourceID).Observe(time.Since(j.jobAddTime).Seconds())
			// metric only increases by 1 because dm batches sql jobs in a single transaction.
			metrics.FinishedTransactionTotal.WithLabelValues(s.cfg.Name, s.cfg.WorkerName, s.cfg.SourceID).Inc()
		}
	}

	for _, sqlJob := range jobs {
		s.updateJobMetrics(true, queueBucket, sqlJob)
	}
	s.updateReplicationJobTS(nil, dmlWorkerJobIdx(queueID))
	metrics.ReplicationTransactionBatch.WithLabelValues(s.cfg.WorkerName, s.cfg.Name, s.cfg.SourceID, queueBucket, "statements").Observe(float64(statementsCnt))
	metrics.ReplicationTransactionBatch.WithLabelValues(s.cfg.WorkerName, s.cfg.Name, s.cfg.SourceID, queueBucket, "rows").Observe(float64(len(jobs)))
}

func (s *Syncer) fatalFunc(job *job, err error) {
	s.execError.Store(err)
	if !utils.IsContextCanceledError(err) {
		err = s.handleEventError(err, job.startLocation, job.currentLocation, false, "")
		s.runFatalChan <- unit.NewProcessError(err)
	}
}

// DML synced with causality.
func (s *Syncer) syncDML() {
	defer s.runWg.Done()

	dmlJobCh := s.dmlJobCh
	if s.cfg.Compact {
		dmlJobCh = compactorWrap(dmlJobCh, s)
	}
	causalityCh := causalityWrap(dmlJobCh, s)
	flushCh := dmlWorkerWrap(causalityCh, s)

	for range flushCh {
		s.jobWg.Done()
	}
}

func (s *Syncer) waitBeforeRunExit(ctx context.Context) {
	defer s.runWg.Done()
	failpoint.Inject("checkCheckpointInMiddleOfTransaction", func() {
		s.tctx.L().Info("incr maxPauseOrStopWaitTime time ")
		maxPauseOrStopWaitTime = time.Minute * 10
	})

	select {
	case <-ctx.Done(): // hijack the root context from s.Run to wait for the transaction to end.
		s.tctx.L().Info("received subtask's done, try graceful stop")
		s.waitTransactionLock.Lock()
		if s.isTransactionEnd {
			s.waitXIDJob.Store(int64(waitComplete))
			s.waitTransactionLock.Unlock()
			s.tctx.L().Info("the last job is transaction end, done directly")
			s.runCancel()
			return
		}
		s.waitXIDJob.Store(int64(waiting))
		s.waitTransactionLock.Unlock()
		select {
		case <-s.runCtx.Ctx.Done():
			s.tctx.L().Info("syncer run exit so runCtx done")
		case <-time.After(maxPauseOrStopWaitTime):
			// TODO: maxPauseOrStopWaitTime should also count the time of waiting waitTransactionLock
			s.tctx.L().Info("wait transaction end timeout, exit now")
			s.runCancel()
		}
	case <-s.runCtx.Ctx.Done(): // when no graceful stop, run ctx will canceled first.
		s.tctx.L().Info("received ungraceful exit ctx, exit now")
	}
}

func (s *Syncer) updateTSOffsetCronJob(ctx context.Context) {
	defer s.runWg.Done()
	// temporarily hard code there. if this metrics works well add this to config file.
	ticker := time.NewTicker(time.Minute * 10)
	defer ticker.Stop()
	for {
		select {
		case <-ticker.C:
			if utErr := s.updateTSOffset(ctx); utErr != nil {
				s.tctx.L().Error("get server unix ts err", zap.Error(utErr))
			}
		case <-ctx.Done():
			return
		}
	}
}

func (s *Syncer) updateLagCronJob(ctx context.Context) {
	defer s.runWg.Done()
	// temporarily hard code there. if this metrics works well add this to config file.
	ticker := time.NewTicker(time.Millisecond * 100)
	defer ticker.Stop()
	for {
		select {
		case <-ticker.C:
			s.updateReplicationLagMetric()
		case <-ctx.Done():
			return
		}
	}
}

func (s *Syncer) updateTSOffset(ctx context.Context) error {
	t1 := time.Now()
	ts, tsErr := s.fromDB.GetServerUnixTS(ctx)
	rtt := time.Since(t1).Seconds()
	if tsErr == nil {
		s.tsOffset.Store(time.Now().Unix() - ts - int64(rtt/2))
	}
	return tsErr
}

// Run starts running for sync, we should guarantee it can rerun when paused.
func (s *Syncer) Run(ctx context.Context) (err error) {
	runCtx, runCancel := context.WithCancel(context.Background())
	s.runCtx, s.runCancel = tcontext.NewContext(runCtx, s.tctx.L()), runCancel
	syncCtx, syncCancel := context.WithCancel(context.Background())
	s.syncCtx, s.syncCancel = tcontext.NewContext(syncCtx, s.tctx.L()), syncCancel
	defer func() {
		s.runCancel()
		s.closeJobChans()
		s.checkpointFlushWorker.Close()
		s.runWg.Wait()
	}()

	// we should start this goroutine as soon as possible, because it's the only goroutine that cancel syncer.Run
	s.runWg.Add(1)
	go func() {
		s.waitBeforeRunExit(ctx)
	}()

	// before sync run, we get the ts offset from upstream first
	if utErr := s.updateTSOffset(ctx); utErr != nil {
		return utErr
	}

	// some initialization that can't be put in Syncer.Init
	fresh, err := s.IsFreshTask(s.runCtx.Ctx)
	if err != nil {
		return err
	} else if fresh {
		// for fresh task, we try to load checkpoints from meta (file or config item)
		err = s.checkpoint.LoadMeta()
		if err != nil {
			return err
		}
	}

	var (
		flushCheckpoint bool
		delLoadTask     bool
		cleanDumpFile   = s.cfg.CleanDumpFile
	)
	flushCheckpoint, err = s.adjustGlobalPointGTID(s.runCtx)
	if err != nil {
		return err
	}
	if fresh && s.cfg.Mode == config.ModeAll {
		delLoadTask = true
		flushCheckpoint = true
		err = s.loadTableStructureFromDump(ctx)
		if err != nil {
			s.tctx.L().Warn("error happened when load table structure from dump files", zap.Error(err))
			cleanDumpFile = false
		}
		if s.cfg.ShardMode == config.ShardOptimistic {
			s.flushOptimisticTableInfos(s.runCtx)
		}
	}

	if s.cfg.Mode == config.ModeIncrement || !fresh {
		cleanDumpFile = false
	}

	s.runWg.Add(1)
	go s.syncDML()
	s.runWg.Add(1)
	go func() {
		defer s.runWg.Done()
		// also need to use a different ctx. checkpointFlushWorker worker will be closed in the first defer
		s.checkpointFlushWorker.Run(s.tctx)
	}()
	s.runWg.Add(1)
	go s.syncDDL(adminQueueName, s.ddlDBConn, s.ddlJobCh)
	s.runWg.Add(1)
	go s.updateLagCronJob(s.runCtx.Ctx)
	s.runWg.Add(1)
	go s.updateTSOffsetCronJob(s.runCtx.Ctx)
	if flushCheckpoint {
		if err = s.flushCheckPoints(); err != nil {
			s.tctx.L().Warn("fail to flush checkpoints when starting task", zap.Error(err))
			return err
		}
	}
	if delLoadTask {
		if err = s.delLoadTask(); err != nil {
			s.tctx.L().Warn("error when del load task in etcd", zap.Error(err))
		}
	}
	if cleanDumpFile {
		s.tctx.L().Info("try to remove all dump files")
		if err = os.RemoveAll(s.cfg.Dir); err != nil {
			s.tctx.L().Warn("error when remove loaded dump folder", zap.String("data folder", s.cfg.Dir), zap.Error(err))
		}
	}

	failpoint.Inject("AdjustGTIDExit", func() {
<<<<<<< HEAD
		s.tctx.L().Warn("exit triggered", zap.String("failpoint", "AdjustGTIDExit"))
		s.streamerController.Close(s.tctx)
=======
		tctx.L().Warn("exit triggered", zap.String("failpoint", "AdjustGTIDExit"))
		s.streamerController.Close()
>>>>>>> 52f0ade6
		utils.OsExit(1)
	})

	// startLocation is the start location for current received event
	// currentLocation is the end location for current received event (End_log_pos in `show binlog events` for mysql)
	// lastLocation is the end location for last received (ROTATE / QUERY / XID) event
	// we use startLocation to replace and skip binlog event of specified position
	// we use currentLocation and update table checkpoint in sharding ddl
	// we use lastLocation to update global checkpoint and table checkpoint
	var (
		currentLocation = s.checkpoint.GlobalPoint() // also init to global checkpoint
		startLocation   = s.checkpoint.GlobalPoint()
		lastLocation    = s.checkpoint.GlobalPoint()

		currentGTID string
	)
	s.tctx.L().Info("replicate binlog from checkpoint", zap.Stringer("checkpoint", lastLocation))

	if s.streamerController.IsClosed() {
		s.locations.reset(lastLocation)
		err = s.streamerController.Start(s.runCtx, lastLocation)
		if err != nil {
			return terror.Annotate(err, "fail to restart streamer controller")
		}
	}
	// syncing progress with sharding DDL group
	// 1. use the global streamer to sync regular binlog events
	// 2. sharding DDL synced for some sharding groups
	//    * record first pos, last pos, target schema, target table as re-sync info
	// 3. use the re-sync info recorded in step.2 to create a new streamer
	// 4. use the new streamer re-syncing for this sharding group
	// 5. in sharding group's re-syncing
	//    * ignore other tables' binlog events
	//    * compare last pos with current binlog's pos to determine whether re-sync completed
	// 6. use the global streamer to continue the syncing
	var (
		shardingReSyncCh        = make(chan *ShardingReSync, 10)
		shardingReSync          *ShardingReSync
		savedGlobalLastLocation binlog.Location
		traceSource             = fmt.Sprintf("%s.syncer.%s", s.cfg.SourceID, s.cfg.Name)
	)

	// this is second defer func in syncer.Run so in this time checkpointFlushWorker are still running
	defer func() {
		if err1 := recover(); err1 != nil {
			failpoint.Inject("ExitAfterSaveOnlineDDL", func() {
				s.tctx.L().Info("force panic")
				panic("ExitAfterSaveOnlineDDL")
			})
			s.tctx.L().Error("panic log", zap.Reflect("error message", err1), zap.Stack("stack"))
			err = terror.ErrSyncerUnitPanic.Generate(err1)
		}

		var (
			err2            error
			exitSafeModeLoc binlog.Location
		)
		if binlog.CompareLocation(currentLocation, savedGlobalLastLocation, s.cfg.EnableGTID) > 0 {
			exitSafeModeLoc = currentLocation.Clone()
		} else {
			exitSafeModeLoc = savedGlobalLastLocation.Clone()
		}
		s.checkpoint.SaveSafeModeExitPoint(&exitSafeModeLoc)

		// flush all jobs before exit
		if err2 = s.flushJobs(); err2 != nil {
			s.tctx.L().Warn("failed to flush jobs when exit task", zap.Error(err2))
		}

		// if any execute error, flush safemode exit point
		if err2 = s.execError.Load(); err2 != nil && (terror.ErrDBExecuteFailed.Equal(err2) || terror.ErrDBUnExpect.Equal(err2)) {
			if err2 = s.checkpoint.FlushSafeModeExitPoint(s.tctx); err2 != nil {
				s.tctx.L().Warn("failed to flush safe mode checkpoints when exit task", zap.Error(err2))
			}
		}
	}()

	now := time.Now()
	s.start.Store(now)
	s.lastTime.Store(now)

	tryReSync := true

	// safeMode makes syncer reentrant.
	// we make each operator reentrant to make syncer reentrant.
	// `replace` and `delete` are naturally reentrant.
	// use `delete`+`replace` to represent `update` can make `update`  reentrant.
	// but there are no ways to make `update` idempotent,
	// if we start syncer at an early position, database must bear a period of inconsistent state,
	// it's eventual consistency.
	s.safeMode = sm.NewSafeMode()
	s.enableSafeModeInitializationPhase(s.runCtx)

	closeShardingResync := func() error {
		if shardingReSync == nil {
			return nil
		}

		// if remaining DDLs in sequence, redirect global stream to the next sharding DDL position
		if !shardingReSync.allResolved {
			nextLocation, err2 := s.sgk.ActiveDDLFirstLocation(shardingReSync.targetTable)
			if err2 != nil {
				return err2
			}

			currentLocation = nextLocation
			lastLocation = nextLocation
		} else {
			currentLocation = savedGlobalLastLocation
			lastLocation = savedGlobalLastLocation // restore global last pos
		}
		// if suffix>0, we are replacing error
		s.isReplacingOrInjectingErr = currentLocation.Suffix != 0

		s.locations.reset(currentLocation)
		err3 := s.streamerController.RedirectStreamer(s.tctx, currentLocation)
		if err3 != nil {
			return err3
		}

		shardingReSync = nil
		return nil
	}

	maybeSkipNRowsEvent := func(n int) error {
		if n == 0 {
			return nil
		}

		for i := 0; i < n; {
			e, err1 := s.getEvent(s.runCtx, currentLocation)
			if err1 != nil {
				return err
			}
			switch e.Event.(type) {
			case *replication.GTIDEvent, *replication.MariadbGTIDEvent:
				gtidStr, err2 := event.GetGTIDStr(e)
				if err2 != nil {
					return err2
				}
				if currentGTID != gtidStr {
					s.tctx.L().Error("after recover GTID-based replication, the first GTID is not same as broken one. May meet duplicate entry or corrupt data if table has no PK/UK.",
						zap.String("last GTID", currentGTID),
						zap.String("GTID after reset", gtidStr),
					)
					return nil
				}
			case *replication.RowsEvent:
				i++
			}
		}
		s.tctx.L().Info("discard event already consumed", zap.Int("count", n),
			zap.Any("cur_loc", currentLocation))
		return nil
	}

	// eventIndex is the rows event index in this transaction, it's used to avoiding read duplicate event in gtid mode
	eventIndex := 0
	// the relay log file may be truncated(not end with an RotateEvent), in this situation, we may read some rows events
	// and then read from the gtid again, so we force enter safe-mode for one more transaction to avoid failure due to
	// conflict
	for {
		if s.execError.Load() != nil {
			return nil
		}
		s.currentLocationMu.Lock()
		s.currentLocationMu.currentLocation = currentLocation
		s.currentLocationMu.Unlock()

		// fetch from sharding resync channel if needed, and redirect global
		// stream to current binlog position recorded by ShardingReSync
		if shardingReSync == nil && len(shardingReSyncCh) > 0 {
			// some sharding groups need to re-syncing
			shardingReSync = <-shardingReSyncCh
			savedGlobalLastLocation = lastLocation // save global last location
			lastLocation = shardingReSync.currLocation

			currentLocation = shardingReSync.currLocation
			// if suffix>0, we are replacing error
			s.isReplacingOrInjectingErr = currentLocation.Suffix != 0
			s.locations.reset(shardingReSync.currLocation)
			err = s.streamerController.RedirectStreamer(s.runCtx, shardingReSync.currLocation)
			if err != nil {
				return err
			}

			failpoint.Inject("ReSyncExit", func() {
				s.tctx.L().Warn("exit triggered", zap.String("failpoint", "ReSyncExit"))
				utils.OsExit(1)
			})
		}

		var e *replication.BinlogEvent

		startTime := time.Now()
		e, err = s.getEvent(s.runCtx, currentLocation)

		failpoint.Inject("SafeModeExit", func(val failpoint.Value) {
			if intVal, ok := val.(int); ok && intVal == 1 {
				s.tctx.L().Warn("fail to get event", zap.String("failpoint", "SafeModeExit"))
				err = errors.New("connect: connection refused")
			}
		})
		failpoint.Inject("GetEventErrorInTxn", func(val failpoint.Value) {
			if intVal, ok := val.(int); ok && intVal == eventIndex && failOnce.CAS(false, true) {
				err = errors.New("failpoint triggered")
				s.tctx.L().Warn("failed to get event", zap.Int("event_index", eventIndex),
					zap.Any("cur_pos", currentLocation), zap.Any("las_pos", lastLocation),
					zap.Any("pos", e.Header.LogPos), log.ShortError(err))
			}
		})
		switch {
		case err == context.Canceled:
			s.tctx.L().Info("binlog replication main routine quit(context canceled)!", zap.Stringer("last location", lastLocation))
			return nil
		case err == context.DeadlineExceeded:
			s.tctx.L().Info("deadline exceeded when fetching binlog event")
			continue
		case isDuplicateServerIDError(err):
			// if the server id is already used, need to use a new server id
			s.tctx.L().Info("server id is already used by another slave, will change to a new server id and get event again")
			err1 := s.streamerController.UpdateServerIDAndResetReplication(s.tctx, lastLocation)
			if err1 != nil {
				return err1
			}
			continue
		case err == relay.ErrorMaybeDuplicateEvent:
			s.tctx.L().Warn("read binlog met a truncated file, will skip events that has been consumed")
			err = maybeSkipNRowsEvent(eventIndex)
			if err == nil {
				continue
			}
			s.tctx.L().Warn("skip duplicate rows event failed", zap.Error(err))
		}

		if err != nil {
			s.tctx.L().Error("fail to fetch binlog", log.ShortError(err))

			if isConnectionRefusedError(err) {
				return err
			}

			if s.streamerController.CanRetry(err) {
				// GlobalPoint is the last finished transaction location
				err = s.streamerController.ResetReplicationSyncer(s.tctx, s.checkpoint.GlobalPoint())
				if err != nil {
					return err
				}
				s.tctx.L().Info("reset replication binlog puller", zap.Any("pos", s.checkpoint.GlobalPoint()))
				if err = maybeSkipNRowsEvent(eventIndex); err != nil {
					return err
				}
				continue
			}

			// try to re-sync in gtid mode
			if tryReSync && s.cfg.EnableGTID && utils.IsErrBinlogPurged(err) && s.cfg.AutoFixGTID {
				time.Sleep(retryTimeout)
				err = s.reSyncBinlog(*s.runCtx, lastLocation)
				if err != nil {
					return err
				}
				tryReSync = false
				continue
			}

			return terror.ErrSyncerGetEvent.Generate(err)
		}

		failpoint.Inject("IgnoreSomeTypeEvent", func(val failpoint.Value) {
			if e.Header.EventType.String() == val.(string) {
				s.tctx.L().Debug("IgnoreSomeTypeEvent", zap.Reflect("event", e))
				failpoint.Continue()
			}
		})

		// time duration for reading an event from relay log or upstream master.
		metrics.BinlogReadDurationHistogram.WithLabelValues(s.cfg.Name, s.cfg.SourceID).Observe(time.Since(startTime).Seconds())
		startTime = time.Now() // reset start time for the next metric.

		// get binlog event, reset tryReSync, so we can re-sync binlog while syncer meets errors next time
		tryReSync = true
		metrics.BinlogPosGauge.WithLabelValues("syncer", s.cfg.Name, s.cfg.SourceID).Set(float64(e.Header.LogPos))
		index, err := binlog.GetFilenameIndex(lastLocation.Position.Name)
		if err != nil {
			s.tctx.L().Warn("fail to get index number of binlog file, may because only specify GTID and hasn't saved according binlog position", log.ShortError(err))
		} else {
			metrics.BinlogFileGauge.WithLabelValues("syncer", s.cfg.Name, s.cfg.SourceID).Set(float64(index))
		}
		s.binlogSizeCount.Add(int64(e.Header.EventSize))
		metrics.BinlogEventSizeHistogram.WithLabelValues(s.cfg.Name, s.cfg.WorkerName, s.cfg.SourceID).Observe(float64(e.Header.EventSize))

		failpoint.Inject("ProcessBinlogSlowDown", nil)

		s.tctx.L().Debug("receive binlog event", zap.Reflect("header", e.Header))

		// support QueryEvent and RowsEvent
		// we calculate startLocation and endLocation(currentLocation) for Query event here
		// set startLocation empty for other events to avoid misuse
		startLocation = binlog.Location{}
		switch ev := e.Event.(type) {
		case *replication.QueryEvent, *replication.RowsEvent:
			startLocation = binlog.InitLocation(
				mysql.Position{
					Name: lastLocation.Position.Name,
					Pos:  e.Header.LogPos - e.Header.EventSize,
				},
				lastLocation.GetGTID(),
			)
			startLocation.Suffix = currentLocation.Suffix

			endSuffix := startLocation.Suffix
			if s.isReplacingOrInjectingErr {
				endSuffix++
			}
			currentLocation = binlog.InitLocation(
				mysql.Position{
					Name: lastLocation.Position.Name,
					Pos:  e.Header.LogPos,
				},
				lastLocation.GetGTID(),
			)
			currentLocation.Suffix = endSuffix

			if queryEvent, ok := ev.(*replication.QueryEvent); ok {
				err = currentLocation.SetGTID(queryEvent.GSet)
				if err != nil {
					return terror.Annotatef(err, "fail to record GTID %v", queryEvent.GSet)
				}
			}

			if !s.isReplacingOrInjectingErr {
				apply, op := s.errOperatorHolder.MatchAndApply(startLocation, currentLocation, e)
				if apply {
					if op == pb.ErrorOp_Replace || op == pb.ErrorOp_Inject {
						s.isReplacingOrInjectingErr = true
						// revert currentLocation to startLocation
						currentLocation = startLocation
					} else if op == pb.ErrorOp_Skip {
						queryEvent := ev.(*replication.QueryEvent)
						ec := eventContext{
							tctx:            s.tctx,
							header:          e.Header,
							startLocation:   &startLocation,
							currentLocation: &currentLocation,
							lastLocation:    &lastLocation,
						}
						var sourceTbls map[string]map[string]struct{}
						sourceTbls, err = s.trackOriginDDL(queryEvent, ec)
						if err != nil {
							s.tctx.L().Warn("failed to track query when handle-error skip", zap.Error(err), zap.ByteString("sql", queryEvent.Query))
						}

						s.saveGlobalPoint(currentLocation)
						for sourceSchema, tableMap := range sourceTbls {
							if sourceSchema == "" {
								continue
							}
							for sourceTable := range tableMap {
								s.saveTablePoint(&filter.Table{Schema: sourceSchema, Name: sourceTable}, currentLocation)
							}
						}
						err = s.flushJobs()
						if err != nil {
							s.tctx.L().Warn("failed to flush jobs when handle-error skip", zap.Error(err))
						} else {
							s.tctx.L().Info("flush jobs when handle-error skip")
						}
					}
					// skip the current event
					continue
				}
			}
			// set endLocation.Suffix=0 of last replace or inject event
			if currentLocation.Suffix > 0 && e.Header.EventSize > 0 {
				currentLocation.Suffix = 0
				s.isReplacingOrInjectingErr = false
				s.locations.reset(currentLocation)
				if !s.errOperatorHolder.IsInject(startLocation) {
					// replace operator need redirect to currentLocation
					if err = s.streamerController.RedirectStreamer(s.runCtx, currentLocation); err != nil {
						return err
					}
				}
			}
		}

		// check pass SafeModeExitLoc and try disable safe mode, but not in sharding or replacing error
		safeModeExitLoc := s.checkpoint.SafeModeExitPoint()
		if safeModeExitLoc != nil && !s.isReplacingOrInjectingErr && shardingReSync == nil {
			// TODO: for RowsEvent (in fact other than QueryEvent), `currentLocation` is updated in `handleRowsEvent`
			// so here the meaning of `currentLocation` is the location of last event
			if binlog.CompareLocation(currentLocation, *safeModeExitLoc, s.cfg.EnableGTID) > 0 {
				s.checkpoint.SaveSafeModeExitPoint(nil)
				// must flush here to avoid the following situation:
				// 1. quit safe mode
				// 2. push forward and replicate some sqls after safeModeExitPoint to downstream
				// 3. quit because of network error, fail to flush global checkpoint and new safeModeExitPoint to downstream
				// 4. restart again, quit safe mode at safeModeExitPoint, but some sqls after this location have already been replicated to the downstream
				if err = s.checkpoint.FlushSafeModeExitPoint(s.runCtx); err != nil {
					return err
				}
				if err = s.safeMode.Add(s.runCtx, -1); err != nil {
					return err
				}
			}
		}

		ec := eventContext{
			tctx:                s.runCtx,
			header:              e.Header,
			startLocation:       &startLocation,
			currentLocation:     &currentLocation,
			lastLocation:        &lastLocation,
			shardingReSync:      shardingReSync,
			closeShardingResync: closeShardingResync,
			traceSource:         traceSource,
			safeMode:            s.safeMode.Enable(),
			tryReSync:           tryReSync,
			startTime:           startTime,
			shardingReSyncCh:    &shardingReSyncCh,
		}

		var originSQL string // show origin sql when error, only ddl now
		var err2 error

		switch ev := e.Event.(type) {
		case *replication.RotateEvent:
			err2 = s.handleRotateEvent(ev, ec)
		case *replication.RowsEvent:
			eventIndex++
			metrics.BinlogEventRowHistogram.WithLabelValues(s.cfg.WorkerName, s.cfg.Name, s.cfg.SourceID).Observe(float64(len(ev.Rows)))
			err2 = s.handleRowsEvent(ev, ec)
		case *replication.QueryEvent:
			originSQL = strings.TrimSpace(string(ev.Query))
			err2 = s.handleQueryEvent(ev, ec, originSQL)
		case *replication.XIDEvent:
			// reset eventIndex and force safeMode flag here.
			eventIndex = 0
			if shardingReSync != nil {
				shardingReSync.currLocation.Position.Pos = e.Header.LogPos
				shardingReSync.currLocation.Suffix = currentLocation.Suffix
				err = shardingReSync.currLocation.SetGTID(ev.GSet)
				if err != nil {
					return terror.Annotatef(err, "fail to record GTID %v", ev.GSet)
				}

				// only need compare binlog position?
				lastLocation = shardingReSync.currLocation
				if binlog.CompareLocation(shardingReSync.currLocation, shardingReSync.latestLocation, s.cfg.EnableGTID) >= 0 {
					s.tctx.L().Info("re-replicate shard group was completed", zap.String("event", "XID"), zap.Stringer("re-shard", shardingReSync))
					err = closeShardingResync()
					if err != nil {
						return terror.Annotatef(err, "shard group current location %s", shardingReSync.currLocation)
					}
					continue
				}
			}

			currentLocation.Position.Pos = e.Header.LogPos
			err = currentLocation.SetGTID(ev.GSet)
			if err != nil {
				return terror.Annotatef(err, "fail to record GTID %v", ev.GSet)
			}

			s.tctx.L().Debug("", zap.String("event", "XID"), zap.Stringer("last location", lastLocation), log.WrapStringerField("location", currentLocation))
			lastLocation.Position.Pos = e.Header.LogPos // update lastPos
			err = lastLocation.SetGTID(ev.GSet)
			if err != nil {
				return terror.Annotatef(err, "fail to record GTID %v", ev.GSet)
			}

			job := newXIDJob(currentLocation, startLocation, currentLocation)
			_, err2 = s.handleJobFunc(job)
		case *replication.GenericEvent:
			if e.Header.EventType == replication.HEARTBEAT_EVENT {
				// flush checkpoint even if there are no real binlog events
				if s.checkpoint.CheckGlobalPoint() {
					s.tctx.L().Info("meet heartbeat event and then flush jobs")
					err2 = s.flushJobs()
				}
			}
		case *replication.GTIDEvent, *replication.MariadbGTIDEvent:
			currentGTID, err2 = event.GetGTIDStr(e)
			if err2 != nil {
				return err2
			}
		}
		if err2 != nil {
			if err := s.handleEventError(err2, startLocation, currentLocation, e.Header.EventType == replication.QUERY_EVENT, originSQL); err != nil {
				return err
			}
		}
		if waitXIDStatus(s.waitXIDJob.Load()) == waitComplete {
			// already wait until XID event, we can stop sync now, s.runcancel will be called in defer func
			return nil
		}
	}
}

type eventContext struct {
	tctx                *tcontext.Context
	header              *replication.EventHeader
	startLocation       *binlog.Location
	currentLocation     *binlog.Location
	lastLocation        *binlog.Location
	shardingReSync      *ShardingReSync
	closeShardingResync func() error
	traceSource         string
	// safeMode is the value of syncer.safeMode when process this event
	// syncer.safeMode's value may change on the fly, e.g. after event by pass the safeModeExitPoint
	safeMode         bool
	tryReSync        bool
	startTime        time.Time
	shardingReSyncCh *chan *ShardingReSync
}

// TODO: Further split into smaller functions and group common arguments into a context struct.
func (s *Syncer) handleRotateEvent(ev *replication.RotateEvent, ec eventContext) error {
	failpoint.Inject("MakeFakeRotateEvent", func(val failpoint.Value) {
		ec.header.LogPos = 0
		ev.NextLogName = []byte(val.(string))
		ec.tctx.L().Info("MakeFakeRotateEvent", zap.String("fake file name", string(ev.NextLogName)))
	})

	if utils.IsFakeRotateEvent(ec.header) {
		if fileName := string(ev.NextLogName); mysql.CompareBinlogFileName(fileName, ec.lastLocation.Position.Name) <= 0 {
			// NOTE A fake rotate event is also generated when a master-slave switch occurs upstream, and the binlog filename may be rolled back in this case
			// when the DM is updating based on the GTID, we also update the filename of the lastLocation
			if s.cfg.EnableGTID {
				ec.lastLocation.Position.Name = fileName
			}
			return nil // not rotate to the next binlog file, ignore it
		}
		// when user starts a new task with GTID and no binlog file name, we can't know active relay log at init time
		// at this case, we update active relay log when receive fake rotate event
		if !s.recordedActiveRelayLog {
			if err := s.updateActiveRelayLog(mysql.Position{
				Name: string(ev.NextLogName),
				Pos:  uint32(ev.Position),
			}); err != nil {
				ec.tctx.L().Warn("failed to update active relay log, will try to update when flush checkpoint",
					zap.ByteString("NextLogName", ev.NextLogName),
					zap.Uint64("Position", ev.Position),
					zap.Error(err))
			} else {
				s.recordedActiveRelayLog = true
			}
		}
	}

	*ec.currentLocation = binlog.InitLocation(
		mysql.Position{
			Name: string(ev.NextLogName),
			Pos:  uint32(ev.Position),
		},
		ec.currentLocation.GetGTID(),
	)

	if binlog.CompareLocation(*ec.currentLocation, *ec.lastLocation, s.cfg.EnableGTID) >= 0 {
		*ec.lastLocation = *ec.currentLocation
	}

	if ec.shardingReSync != nil {
		if binlog.CompareLocation(*ec.currentLocation, ec.shardingReSync.currLocation, s.cfg.EnableGTID) > 0 {
			ec.shardingReSync.currLocation = *ec.currentLocation
		}

		if binlog.CompareLocation(ec.shardingReSync.currLocation, ec.shardingReSync.latestLocation, s.cfg.EnableGTID) >= 0 {
			ec.tctx.L().Info("re-replicate shard group was completed", zap.String("event", "rotate"), zap.Stringer("re-shard", ec.shardingReSync))
			err := ec.closeShardingResync()
			if err != nil {
				return err
			}
		} else {
			ec.tctx.L().Debug("re-replicate shard group", zap.String("event", "rotate"), log.WrapStringerField("location", ec.currentLocation), zap.Reflect("re-shard", ec.shardingReSync))
		}
		return nil
	}

	ec.tctx.L().Info("", zap.String("event", "rotate"), log.WrapStringerField("location", ec.currentLocation))
	return nil
}

// getFlushSeq is used for assigning an auto-incremental sequence number for each flush job.
func (s *Syncer) getFlushSeq() int64 {
	s.flushSeq++
	return s.flushSeq
}

func (s *Syncer) handleRowsEvent(ev *replication.RowsEvent, ec eventContext) error {
	sourceTable := &filter.Table{
		Schema: string(ev.Table.Schema),
		Name:   string(ev.Table.Table),
	}
	targetTable := s.route(sourceTable)

	*ec.currentLocation = binlog.InitLocation(
		mysql.Position{
			Name: ec.lastLocation.Position.Name,
			Pos:  ec.header.LogPos,
		},
		ec.lastLocation.GetGTID(),
	)

	if ec.shardingReSync != nil {
		ec.shardingReSync.currLocation = *ec.currentLocation
		if binlog.CompareLocation(ec.shardingReSync.currLocation, ec.shardingReSync.latestLocation, s.cfg.EnableGTID) >= 0 {
			ec.tctx.L().Info("re-replicate shard group was completed", zap.String("event", "row"), zap.Stringer("re-shard", ec.shardingReSync))
			return ec.closeShardingResync()
		}
		if ec.shardingReSync.targetTable.String() != targetTable.String() {
			// in re-syncing, ignore non current sharding group's events
			ec.tctx.L().Debug("skip event in re-replicating shard group", zap.String("event", "row"), zap.Reflect("re-shard", ec.shardingReSync))
			return nil
		}
	}

	// For DML position before table checkpoint, ignore it. When the position equals to table checkpoint, this event may
	// be partially replicated to downstream, we rely on safe-mode to handle it.
	if s.checkpoint.IsOlderThanTablePoint(sourceTable, *ec.currentLocation, false) {
		ec.tctx.L().Debug("ignore obsolete event that is old than table checkpoint",
			zap.String("event", "row"),
			log.WrapStringerField("location", ec.currentLocation),
			zap.Stringer("source table", sourceTable))
		return nil
	}

	ec.tctx.L().Debug("",
		zap.String("event", "row"),
		zap.Stringer("source table", sourceTable),
		zap.Stringer("target table", targetTable),
		log.WrapStringerField("location", ec.currentLocation),
		zap.Reflect("raw event data", ev.Rows))

	needSkip, err := s.skipRowsEvent(sourceTable, ec.header.EventType)
	if err != nil {
		return err
	}
	if needSkip {
		metrics.SkipBinlogDurationHistogram.WithLabelValues("rows", s.cfg.Name, s.cfg.SourceID).Observe(time.Since(ec.startTime).Seconds())
		// for RowsEvent, we should record lastLocation rather than currentLocation
		return s.recordSkipSQLsLocation(&ec)
	}

	if s.cfg.ShardMode == config.ShardPessimistic {
		if s.sgk.InSyncing(sourceTable, targetTable, *ec.currentLocation) {
			// if in unsync stage and not before active DDL, filter it
			// if in sharding re-sync stage and not before active DDL (the next DDL to be synced), filter it
			ec.tctx.L().Debug("replicate sharding DDL, filter Rows event",
				zap.String("event", "row"),
				zap.Stringer("source", sourceTable),
				log.WrapStringerField("location", ec.currentLocation))
			return nil
		}
	}

	// TODO(csuzhangxc): check performance of `getTable` from schema tracker.
	tableInfo, err := s.getTableInfo(ec.tctx, sourceTable, targetTable)
	if err != nil {
		return terror.WithScope(err, terror.ScopeDownstream)
	}
	originRows, err := s.mappingDML(sourceTable, tableInfo, ev.Rows)
	if err != nil {
		return err
	}
	if err2 := checkLogColumns(ev.SkippedColumns); err2 != nil {
		return err2
	}

	extRows := generateExtendColumn(originRows, s.tableRouter, sourceTable, s.cfg.SourceID)

	var dmls []*sqlmodel.RowChange

	param := &genDMLParam{
		targetTable:     targetTable,
		originalData:    originRows,
		sourceTableInfo: tableInfo,
		sourceTable:     sourceTable,
		extendData:      extRows,
	}

	switch ec.header.EventType {
	case replication.WRITE_ROWS_EVENTv0, replication.WRITE_ROWS_EVENTv1, replication.WRITE_ROWS_EVENTv2:
		exprFilter, err2 := s.exprFilterGroup.GetInsertExprs(sourceTable, tableInfo)
		if err2 != nil {
			return err2
		}

		param.safeMode = ec.safeMode
		dmls, err = s.genAndFilterInsertDMLs(ec.tctx, param, exprFilter)
		if err != nil {
			return terror.Annotatef(err, "gen insert sqls failed, sourceTable: %v, targetTable: %v", sourceTable, targetTable)
		}
		metrics.BinlogEventCost.WithLabelValues(metrics.BinlogEventCostStageGenWriteRows, s.cfg.Name, s.cfg.WorkerName, s.cfg.SourceID).Observe(time.Since(ec.startTime).Seconds())

	case replication.UPDATE_ROWS_EVENTv0, replication.UPDATE_ROWS_EVENTv1, replication.UPDATE_ROWS_EVENTv2:
		oldExprFilter, newExprFilter, err2 := s.exprFilterGroup.GetUpdateExprs(sourceTable, tableInfo)
		if err2 != nil {
			return err2
		}

		param.safeMode = ec.safeMode
		dmls, err = s.genAndFilterUpdateDMLs(ec.tctx, param, oldExprFilter, newExprFilter)
		if err != nil {
			return terror.Annotatef(err, "gen update sqls failed, sourceTable: %v, targetTable: %v", sourceTable, targetTable)
		}
		metrics.BinlogEventCost.WithLabelValues(metrics.BinlogEventCostStageGenUpdateRows, s.cfg.Name, s.cfg.WorkerName, s.cfg.SourceID).Observe(time.Since(ec.startTime).Seconds())

	case replication.DELETE_ROWS_EVENTv0, replication.DELETE_ROWS_EVENTv1, replication.DELETE_ROWS_EVENTv2:
		exprFilter, err2 := s.exprFilterGroup.GetDeleteExprs(sourceTable, tableInfo)
		if err2 != nil {
			return err2
		}

		dmls, err = s.genAndFilterDeleteDMLs(ec.tctx, param, exprFilter)
		if err != nil {
			return terror.Annotatef(err, "gen delete sqls failed, sourceTable: %v, targetTable: %v", sourceTable, targetTable)
		}
		metrics.BinlogEventCost.WithLabelValues(metrics.BinlogEventCostStageGenDeleteRows, s.cfg.Name, s.cfg.WorkerName, s.cfg.SourceID).Observe(time.Since(ec.startTime).Seconds())

	default:
		ec.tctx.L().Debug("ignoring unrecognized event", zap.String("event", "row"), zap.Stringer("type", ec.header.EventType))
		return nil
	}

	startTime := time.Now()

	metricTp := ""
	for i := range dmls {
		metricTp = dmlMetric[dmls[i].Type()]
		job := newDMLJob(dmls[i], &ec)
		added2Queue, err2 := s.handleJobFunc(job)
		if err2 != nil || !added2Queue {
			return err2
		}
	}
	metrics.DispatchBinlogDurationHistogram.WithLabelValues(metricTp, s.cfg.Name, s.cfg.SourceID).Observe(time.Since(startTime).Seconds())

	if len(sourceTable.Schema) != 0 {
		// when in position-based replication, now events before table checkpoint is sent to queue. But in GTID-based
		// replication events may share one GTID, so event whose end position is equal to table checkpoint may not be
		// sent to queue. We may need event index in GTID to resolve it.
		s.saveTablePoint(sourceTable, *ec.currentLocation)
	}

	failpoint.Inject("flushFirstJob", func() {
		if waitJobsDone {
			s.tctx.L().Info("trigger flushFirstJob")
			waitJobsDone = false

			err2 := s.flushJobs()
			if err2 != nil {
				s.tctx.L().DPanic("flush checkpoint failed", zap.Error(err2))
			}
			failpoint.Return(nil)
		}
	})

	return s.checkShouldFlush()
}

type queryEventContext struct {
	*eventContext

	p         *parser.Parser // used parser
	ddlSchema string         // used schema
	originSQL string         // before split
	// split multi-schema change DDL into multiple one schema change DDL due to TiDB's limitation
	splitDDLs      []string // after split before online ddl
	appliedDDLs    []string // after onlineDDL apply if onlineDDL != nil
	needHandleDDLs []string // after route

	shardingDDLInfo *ddlInfo
	trackInfos      []*ddlInfo
	sourceTbls      map[string]map[string]struct{} // db name -> tb name
	onlineDDLTable  *filter.Table
	eventStatusVars []byte // binlog StatusVars
}

func (qec *queryEventContext) String() string {
	var startLocation, currentLocation, lastLocation string
	if qec.startLocation != nil {
		startLocation = qec.startLocation.String()
	}
	if qec.currentLocation != nil {
		currentLocation = qec.currentLocation.String()
	}
	if qec.lastLocation != nil {
		lastLocation = qec.lastLocation.String()
	}
	var needHandleDDLs, shardingReSync string
	if qec.needHandleDDLs != nil {
		needHandleDDLs = strings.Join(qec.needHandleDDLs, ",")
	}
	if qec.shardingReSync != nil {
		shardingReSync = qec.shardingReSync.String()
	}
	trackInfos := make([]string, 0, len(qec.trackInfos))
	for _, trackInfo := range qec.trackInfos {
		trackInfos = append(trackInfos, trackInfo.String())
	}
	return fmt.Sprintf("{schema: %s, originSQL: %s, startLocation: %s, currentLocation: %s, lastLocation: %s, re-sync: %s, needHandleDDLs: %s, trackInfos: %s}",
		qec.ddlSchema, qec.originSQL, startLocation, currentLocation, lastLocation, shardingReSync, needHandleDDLs, strings.Join(trackInfos, ","))
}

// generateExtendColumn generate extended columns by extractor.
func generateExtendColumn(data [][]interface{}, r *router.Table, table *filter.Table, sourceID string) [][]interface{} {
	extendCol, extendVal := r.FetchExtendColumn(table.Schema, table.Name, sourceID)
	if len(extendCol) == 0 {
		return nil
	}

	rows := make([][]interface{}, len(data))
	for i := range data {
		rows[i] = data[i]
		for _, v := range extendVal {
			rows[i] = append(rows[i], v)
		}
	}
	return rows
}

func (s *Syncer) handleQueryEvent(ev *replication.QueryEvent, ec eventContext, originSQL string) (err error) {
	if originSQL == "BEGIN" {
		// GTID event: GTID_NEXT = xxx:11
		// Query event: BEGIN (GTID set = xxx:1-11)
		// Rows event: ... (GTID set = xxx:1-11)  if we update lastLocation below,
		//                                        otherwise that is xxx:1-10 when dealing with table checkpoints
		// Xid event: GTID set = xxx:1-11  this event is related to global checkpoint
		*ec.lastLocation = *ec.currentLocation
		return nil
	}

	codec, err := event.GetCharsetCodecByStatusVars(ev.StatusVars)
	if err != nil {
		s.tctx.L().Error("get charset codec failed, will treat query as utf8", zap.Error(err))
	} else if codec != nil {
		converted, err2 := codec.NewDecoder().String(originSQL)
		if err2 != nil {
			s.tctx.L().Error("convert query string failed, will treat query as utf8", zap.Error(err2))
		} else {
			originSQL = converted
		}
	}

	qec := &queryEventContext{
		eventContext:    &ec,
		ddlSchema:       string(ev.Schema),
		originSQL:       utils.TrimCtrlChars(originSQL),
		splitDDLs:       make([]string, 0),
		appliedDDLs:     make([]string, 0),
		sourceTbls:      make(map[string]map[string]struct{}),
		eventStatusVars: ev.StatusVars,
	}

	defer func() {
		if err == nil {
			return
		}
		// why not `skipSQLByPattern` at beginning, but at defer?
		// it is in order to track every ddl except for the one that will cause error.
		// if `skipSQLByPattern` at beginning, some ddl should be tracked may be skipped.
		needSkip, err2 := s.skipSQLByPattern(qec.originSQL)
		if err2 != nil {
			err = err2
			return
		}
		if !needSkip {
			return
		}
		// don't return error if filter success
		metrics.SkipBinlogDurationHistogram.WithLabelValues("query", s.cfg.Name, s.cfg.SourceID).Observe(time.Since(ec.startTime).Seconds())
		ec.tctx.L().Warn("skip event", zap.String("event", "query"), zap.Stringer("query event context", qec))
		*ec.lastLocation = *ec.currentLocation // before record skip location, update lastLocation
		err = s.recordSkipSQLsLocation(&ec)
	}()

	qec.p, err = event.GetParserForStatusVars(ev.StatusVars)
	if err != nil {
		s.tctx.L().Warn("found error when get sql_mode from binlog status_vars", zap.Error(err))
	}

	stmt, err := parseOneStmt(qec)
	if err != nil {
		return err
	}

	if node, ok := stmt.(ast.DMLNode); ok {
		// if DML can be ignored, we do not report an error
		table, err2 := getTableByDML(node)
		if err2 == nil {
			if len(table.Schema) == 0 {
				table.Schema = qec.ddlSchema
			}
			ignore, err2 := s.skipRowsEvent(table, replication.QUERY_EVENT)
			if err2 == nil && ignore {
				return nil
			}
		}
		return terror.Annotatef(terror.ErrSyncUnitDMLStatementFound.Generate(), "query %s", qec.originSQL)
	}

	if _, ok := stmt.(ast.DDLNode); !ok {
		return nil
	}

	if qec.shardingReSync != nil {
		qec.shardingReSync.currLocation = *qec.currentLocation
		if binlog.CompareLocation(qec.shardingReSync.currLocation, qec.shardingReSync.latestLocation, s.cfg.EnableGTID) >= 0 {
			qec.tctx.L().Info("re-replicate shard group was completed", zap.String("event", "query"), zap.Stringer("queryEventContext", qec))
			err2 := qec.closeShardingResync()
			if err2 != nil {
				return err2
			}
		} else {
			// in re-syncing, we can simply skip all DDLs,
			// as they have been added to sharding DDL sequence
			// only update lastPos when the query is a real DDL
			*qec.lastLocation = qec.shardingReSync.currLocation
			qec.tctx.L().Debug("skip event in re-replicating sharding group", zap.String("event", "query"), zap.Stringer("queryEventContext", qec))
		}
		return nil
	}

	qec.tctx.L().Info("ready to split ddl", zap.String("event", "query"), zap.Stringer("queryEventContext", qec))
	*qec.lastLocation = *qec.currentLocation // update lastLocation, because we have checked `isDDL`

	// TiDB can't handle multi schema change DDL, so we split it here.
	qec.splitDDLs, err = parserpkg.SplitDDL(stmt, qec.ddlSchema)
	if err != nil {
		return err
	}

	// for DDL, we don't apply operator until we try to execute it. so can handle sharding cases
	// We use default parser because inside function where need parser, sqls are came from parserpkg.SplitDDL, which is StringSingleQuotes, KeyWordUppercase and NameBackQuotes
	// TODO: save stmt, tableName to avoid parse the sql to get them again
	qec.p = parser.New()
	for _, sql := range qec.splitDDLs {
		sqls, err2 := s.processOneDDL(qec, sql)
		if err2 != nil {
			qec.tctx.L().Error("fail to process ddl", zap.String("event", "query"), zap.Stringer("queryEventContext", qec), log.ShortError(err2))
			return err2
		}
		qec.appliedDDLs = append(qec.appliedDDLs, sqls...)
	}
	qec.tctx.L().Info("resolve sql", zap.String("event", "query"), zap.Strings("appliedDDLs", qec.appliedDDLs), zap.Stringer("queryEventContext", qec))

	metrics.BinlogEventCost.WithLabelValues(metrics.BinlogEventCostStageGenQuery, s.cfg.Name, s.cfg.WorkerName, s.cfg.SourceID).Observe(time.Since(qec.startTime).Seconds())

	/*
		we construct a application transaction for ddl. we save checkpoint after we execute all ddls
		Here's a brief discussion for implement:
		* non sharding table: make no difference
		* sharding table - we limit one ddl event only contains operation for same table
		  * drop database / drop table / truncate table: we ignore these operations
		  * create database / create table / create index / drop index / alter table:
			operation is only for same table,  make no difference
		  * rename table
			* online ddl: we would ignore rename ghost table,  make no difference
			* other rename: we don't allow user to execute more than one rename operation in one ddl event, then it would make no difference
	*/

	qec.needHandleDDLs = make([]string, 0, len(qec.appliedDDLs))
	qec.trackInfos = make([]*ddlInfo, 0, len(qec.appliedDDLs))

	// handle one-schema change DDL
	for _, sql := range qec.appliedDDLs {
		if len(sql) == 0 {
			continue
		}
		// We use default parser because sqls are came from above *Syncer.splitAndFilterDDL, which is StringSingleQuotes, KeyWordUppercase and NameBackQuotes
		ddlInfo, err2 := s.genDDLInfo(qec, sql)
		if err2 != nil {
			return err2
		}
		sourceTable := ddlInfo.sourceTables[0]
		targetTable := ddlInfo.targetTables[0]
		if len(ddlInfo.routedDDL) == 0 {
			metrics.SkipBinlogDurationHistogram.WithLabelValues("query", s.cfg.Name, s.cfg.SourceID).Observe(time.Since(qec.startTime).Seconds())
			qec.tctx.L().Warn("skip event", zap.String("event", "query"), zap.String("statement", sql), zap.String("schema", qec.ddlSchema))
			continue
		}

		// DDL is sequentially synchronized in this syncer's main process goroutine
		// filter DDL that is older or same as table checkpoint, to avoid sync again for already synced DDLs
		if s.checkpoint.IsOlderThanTablePoint(sourceTable, *qec.currentLocation, true) {
			qec.tctx.L().Info("filter obsolete DDL", zap.String("event", "query"), zap.String("statement", sql), log.WrapStringerField("location", qec.currentLocation))
			continue
		}

		// pre-filter of sharding
		if s.cfg.ShardMode == config.ShardPessimistic {
			switch ddlInfo.originStmt.(type) {
			case *ast.DropDatabaseStmt:
				err = s.dropSchemaInSharding(qec.tctx, sourceTable.Schema)
				if err != nil {
					return err
				}
				continue
			case *ast.DropTableStmt:
				sourceTableID := utils.GenTableID(sourceTable)
				err = s.sgk.LeaveGroup(targetTable, []string{sourceTableID})
				if err != nil {
					return err
				}
				err = s.checkpoint.DeleteTablePoint(qec.tctx, sourceTable)
				if err != nil {
					return err
				}
				continue
			case *ast.TruncateTableStmt:
				qec.tctx.L().Info("filter truncate table statement in shard group", zap.String("event", "query"), zap.String("statement", ddlInfo.routedDDL))
				continue
			}

			// in sharding mode, we only support to do one ddl in one event
			if qec.shardingDDLInfo == nil {
				qec.shardingDDLInfo = ddlInfo
			} else if qec.shardingDDLInfo.sourceTables[0].String() != sourceTable.String() {
				return terror.ErrSyncerUnitDDLOnMultipleTable.Generate(qec.originSQL)
			}
		} else if s.cfg.ShardMode == config.ShardOptimistic {
			switch ddlInfo.originStmt.(type) {
			case *ast.TruncateTableStmt:
				qec.tctx.L().Info("filter truncate table statement in shard group", zap.String("event", "query"), zap.String("statement", ddlInfo.routedDDL))
				continue
			case *ast.RenameTableStmt:
				return terror.ErrSyncerUnsupportedStmt.Generate("RENAME TABLE", config.ShardOptimistic)
			}
		}

		qec.needHandleDDLs = append(qec.needHandleDDLs, ddlInfo.routedDDL)
		qec.trackInfos = append(qec.trackInfos, ddlInfo)
		// TODO: current table checkpoints will be deleted in track ddls, but created and updated in flush checkpoints,
		//       we should use a better mechanism to combine these operations
		if s.cfg.ShardMode == "" {
			recordSourceTbls(qec.sourceTbls, ddlInfo.originStmt, sourceTable)
		}
	}

	qec.tctx.L().Info("prepare to handle ddls", zap.String("event", "query"), zap.Stringer("queryEventContext", qec))
	if len(qec.needHandleDDLs) == 0 {
		qec.tctx.L().Info("skip event, need handled ddls is empty", zap.String("event", "query"), zap.Stringer("queryEventContext", qec))
		return s.recordSkipSQLsLocation(qec.eventContext)
	}

	// interrupted before flush old checkpoint.
	failpoint.Inject("FlushCheckpointStage", func(val failpoint.Value) {
		err = handleFlushCheckpointStage(0, val.(int), "before flush old checkpoint")
		if err != nil {
			failpoint.Return(err)
		}
	})

	// flush previous DMLs and checkpoint if needing to handle the DDL.
	// NOTE: do this flush before operations on shard groups which may lead to skip a table caused by `UnresolvedTables`.
	if err = s.flushJobs(); err != nil {
		return err
	}

	switch s.cfg.ShardMode {
	case "":
		return s.handleQueryEventNoSharding(qec)
	case config.ShardOptimistic:
		return s.handleQueryEventOptimistic(qec)
	case config.ShardPessimistic:
		return s.handleQueryEventPessimistic(qec)
	}
	return errors.Errorf("unsupported shard-mode %s, should not happened", s.cfg.ShardMode)
}

func (s *Syncer) handleQueryEventNoSharding(qec *queryEventContext) error {
	qec.tctx.L().Info("start to handle ddls in normal mode", zap.String("event", "query"), zap.Stringer("queryEventContext", qec))

	// interrupted after flush old checkpoint and before track DDL.
	failpoint.Inject("FlushCheckpointStage", func(val failpoint.Value) {
		err := handleFlushCheckpointStage(1, val.(int), "before track DDL")
		if err != nil {
			failpoint.Return(err)
		}
	})

	// run trackDDL before add ddl job to make sure checkpoint can be flushed
	for _, trackInfo := range qec.trackInfos {
		if err := s.trackDDL(qec.ddlSchema, trackInfo, qec.eventContext); err != nil {
			return err
		}
	}

	// interrupted after track DDL and before execute DDL.
	failpoint.Inject("FlushCheckpointStage", func(val failpoint.Value) {
		err := handleFlushCheckpointStage(2, val.(int), "before execute DDL")
		if err != nil {
			failpoint.Return(err)
		}
	})

	job := newDDLJob(qec)
	_, err := s.handleJobFunc(job)
	if err != nil {
		return err
	}

	// when add ddl job, will execute ddl and then flush checkpoint.
	// if execute ddl failed, the execError will be set to that error.
	// return nil here to avoid duplicate error message
	err = s.execError.Load()
	if err != nil {
		qec.tctx.L().Error("error detected when executing SQL job", log.ShortError(err))
		// nolint:nilerr
		return nil
	}

	qec.tctx.L().Info("finish to handle ddls in normal mode", zap.String("event", "query"), zap.Stringer("queryEventContext", qec))

	if qec.onlineDDLTable != nil {
		qec.tctx.L().Info("finish online ddl and clear online ddl metadata in normal mode",
			zap.String("event", "query"),
			zap.Strings("ddls", qec.needHandleDDLs),
			zap.String("raw statement", qec.originSQL),
			zap.Stringer("table", qec.onlineDDLTable))
		err2 := s.onlineDDL.Finish(qec.tctx, qec.onlineDDLTable)
		if err2 != nil {
			return terror.Annotatef(err2, "finish online ddl on %v", qec.onlineDDLTable)
		}
	}

	return nil
}

func (s *Syncer) handleQueryEventPessimistic(qec *queryEventContext) error {
	var (
		err                error
		needShardingHandle bool
		group              *ShardingGroup
		synced             bool
		active             bool
		remain             int

		ddlInfo        = qec.shardingDDLInfo
		sourceTableID  = utils.GenTableID(ddlInfo.sourceTables[0])
		needHandleDDLs = qec.needHandleDDLs
		// for sharding DDL, the firstPos should be the `Pos` of the binlog, not the `End_log_pos`
		// so when restarting before sharding DDLs synced, this binlog can be re-sync again to trigger the TrySync
		startLocation   = qec.startLocation
		currentLocation = qec.currentLocation
	)

	var annotate string
	switch ddlInfo.originStmt.(type) {
	case *ast.CreateDatabaseStmt:
		// for CREATE DATABASE, we do nothing. when CREATE TABLE under this DATABASE, sharding groups will be added
	case *ast.CreateTableStmt:
		// for CREATE TABLE, we add it to group
		needShardingHandle, group, synced, remain, err = s.sgk.AddGroup(ddlInfo.targetTables[0], []string{sourceTableID}, nil, true)
		if err != nil {
			return err
		}
		annotate = "add table to shard group"
	default:
		needShardingHandle, group, synced, active, remain, err = s.sgk.TrySync(ddlInfo.sourceTables[0], ddlInfo.targetTables[0], *startLocation, *qec.currentLocation, needHandleDDLs)
		if err != nil {
			return err
		}
		annotate = "try to sync table in shard group"
		// meets DDL that will not be processed in sequence sharding
		if !active {
			qec.tctx.L().Info("skip in-activeDDL",
				zap.String("event", "query"),
				zap.Stringer("queryEventContext", qec),
				zap.String("sourceTableID", sourceTableID),
				zap.Bool("in-sharding", needShardingHandle),
				zap.Bool("is-synced", synced),
				zap.Int("unsynced", remain))
			return nil
		}
	}

	qec.tctx.L().Info(annotate,
		zap.String("event", "query"),
		zap.Stringer("queryEventContext", qec),
		zap.String("sourceTableID", sourceTableID),
		zap.Bool("in-sharding", needShardingHandle),
		zap.Bool("is-synced", synced),
		zap.Int("unsynced", remain))

	// interrupted after flush old checkpoint and before track DDL.
	failpoint.Inject("FlushCheckpointStage", func(val failpoint.Value) {
		err = handleFlushCheckpointStage(1, val.(int), "before track DDL")
		if err != nil {
			failpoint.Return(err)
		}
	})

	for _, trackInfo := range qec.trackInfos {
		if err = s.trackDDL(qec.ddlSchema, trackInfo, qec.eventContext); err != nil {
			return err
		}
	}

	if needShardingHandle {
		metrics.UnsyncedTableGauge.WithLabelValues(s.cfg.Name, ddlInfo.targetTables[0].String(), s.cfg.SourceID).Set(float64(remain))
		err = s.safeMode.IncrForTable(qec.tctx, ddlInfo.targetTables[0]) // try enable safe-mode when starting syncing for sharding group
		if err != nil {
			return err
		}

		// save checkpoint in memory, don't worry, if error occurred, we can rollback it
		// for non-last sharding DDL's table, this checkpoint will be used to skip binlog event when re-syncing
		// NOTE: when last sharding DDL executed, all this checkpoints will be flushed in the same txn
		qec.tctx.L().Info("save table checkpoint for source",
			zap.String("event", "query"),
			zap.String("sourceTableID", sourceTableID),
			zap.Stringer("start location", startLocation),
			log.WrapStringerField("end location", currentLocation))
		s.saveTablePoint(ddlInfo.sourceTables[0], *currentLocation)
		if !synced {
			qec.tctx.L().Info("source shard group is not synced",
				zap.String("event", "query"),
				zap.String("sourceTableID", sourceTableID),
				zap.Stringer("start location", startLocation),
				log.WrapStringerField("end location", currentLocation))
			return nil
		}

		qec.tctx.L().Info("source shard group is synced",
			zap.String("event", "query"),
			zap.String("sourceTableID", sourceTableID),
			zap.Stringer("start location", startLocation),
			log.WrapStringerField("end location", currentLocation))
		err = s.safeMode.DescForTable(qec.tctx, ddlInfo.targetTables[0]) // try disable safe-mode after sharding group synced
		if err != nil {
			return err
		}
		// maybe multi-groups' sharding DDL synced in this for-loop (one query-event, multi tables)
		if cap(*qec.shardingReSyncCh) < len(needHandleDDLs) {
			*qec.shardingReSyncCh = make(chan *ShardingReSync, len(needHandleDDLs))
		}
		firstEndLocation := group.FirstEndPosUnresolved()
		if firstEndLocation == nil {
			return terror.ErrSyncerUnitFirstEndPosNotFound.Generate(sourceTableID)
		}

		allResolved, err2 := s.sgk.ResolveShardingDDL(ddlInfo.targetTables[0])
		if err2 != nil {
			return err2
		}
		*qec.shardingReSyncCh <- &ShardingReSync{
			currLocation:   *firstEndLocation,
			latestLocation: *currentLocation,
			targetTable:    ddlInfo.targetTables[0],
			allResolved:    allResolved,
		}

		// Don't send new DDLInfo to dm-master until all local sql jobs finished
		// since jobWg is flushed by flushJobs before, we don't wait here any more

		// NOTE: if we need singleton Syncer (without dm-master) to support sharding DDL sync
		// we should add another config item to differ, and do not save DDLInfo, and not wait for ddlExecInfo

		// construct & send shard DDL info into etcd, DM-master will handle it.
		shardInfo := s.pessimist.ConstructInfo(ddlInfo.targetTables[0].Schema, ddlInfo.targetTables[0].Name, needHandleDDLs)
		rev, err2 := s.pessimist.PutInfo(qec.tctx.Ctx, shardInfo)
		if err2 != nil {
			return err2
		}
		metrics.ShardLockResolving.WithLabelValues(s.cfg.Name, s.cfg.SourceID).Set(1) // block and wait DDL lock to be synced
		qec.tctx.L().Info("putted shard DDL info", zap.Stringer("info", shardInfo), zap.Int64("revision", rev))

		shardOp, err2 := s.pessimist.GetOperation(qec.tctx.Ctx, shardInfo, rev+1)
		metrics.ShardLockResolving.WithLabelValues(s.cfg.Name, s.cfg.SourceID).Set(0)
		if err2 != nil {
			return err2
		}

		if shardOp.Exec {
			failpoint.Inject("ShardSyncedExecutionExit", func() {
				qec.tctx.L().Warn("exit triggered", zap.String("failpoint", "ShardSyncedExecutionExit"))
				//nolint:errcheck
				s.flushCheckPoints()
				utils.OsExit(1)
			})
			failpoint.Inject("SequenceShardSyncedExecutionExit", func() {
				group := s.sgk.Group(ddlInfo.targetTables[0])
				if group != nil {
					// exit in the first round sequence sharding DDL only
					if group.meta.ActiveIdx() == 1 {
						qec.tctx.L().Warn("exit triggered", zap.String("failpoint", "SequenceShardSyncedExecutionExit"))
						//nolint:errcheck
						s.flushCheckPoints()
						utils.OsExit(1)
					}
				}
			})

			qec.tctx.L().Info("execute DDL job",
				zap.String("event", "query"),
				zap.Stringer("queryEventContext", qec),
				zap.String("sourceTableID", sourceTableID),
				zap.Stringer("operation", shardOp))
		} else {
			qec.tctx.L().Info("ignore DDL job",
				zap.String("event", "query"),
				zap.Stringer("queryEventContext", qec),
				zap.String("sourceTableID", sourceTableID),
				zap.Stringer("operation", shardOp))
		}
	}

	qec.tctx.L().Info("start to handle ddls in shard mode", zap.String("event", "query"), zap.Stringer("queryEventContext", qec))

	// interrupted after track DDL and before execute DDL.
	failpoint.Inject("FlushCheckpointStage", func(val failpoint.Value) {
		err = handleFlushCheckpointStage(2, val.(int), "before execute DDL")
		if err != nil {
			failpoint.Return(err)
		}
	})

	job := newDDLJob(qec)
	_, err = s.handleJobFunc(job)
	if err != nil {
		return err
	}

	err = s.execError.Load()
	if err != nil {
		qec.tctx.L().Error("error detected when executing SQL job", log.ShortError(err))
		// nolint:nilerr
		return nil
	}

	if qec.onlineDDLTable != nil {
		err = s.clearOnlineDDL(qec.tctx, ddlInfo.targetTables[0])
		if err != nil {
			return err
		}
	}

	qec.tctx.L().Info("finish to handle ddls in shard mode", zap.String("event", "query"), zap.Stringer("queryEventContext", qec))
	return nil
}

// trackDDL tracks ddl in schemaTracker.
func (s *Syncer) trackDDL(usedSchema string, trackInfo *ddlInfo, ec *eventContext) error {
	var (
		srcTables    = trackInfo.sourceTables
		targetTables = trackInfo.targetTables
		srcTable     = srcTables[0]
	)

	// Make sure the needed tables are all loaded into the schema tracker.
	var (
		shouldExecDDLOnSchemaTracker bool
		shouldSchemaExist            bool
		shouldTableExistNum          int  // tableNames[:shouldTableExistNum] should exist
		shouldRefTableExistNum       int  // tableNames[1:shouldTableExistNum] should exist, since first one is "caller table"
		tryFetchDownstreamTable      bool // to make sure if not exists will execute correctly
		shouldReTrackDownstreamIndex bool // retrack downstreamIndex
	)

	switch node := trackInfo.originStmt.(type) {
	case *ast.CreateDatabaseStmt:
		shouldExecDDLOnSchemaTracker = true
	case *ast.AlterDatabaseStmt:
		shouldExecDDLOnSchemaTracker = true
		shouldSchemaExist = true
	case *ast.DropDatabaseStmt:
		shouldExecDDLOnSchemaTracker = true
		shouldReTrackDownstreamIndex = true
		if s.cfg.ShardMode == "" {
			if err := s.checkpoint.DeleteSchemaPoint(ec.tctx, srcTable.Schema); err != nil {
				return err
			}
		}
	case *ast.RecoverTableStmt:
		shouldExecDDLOnSchemaTracker = true
		shouldSchemaExist = true
	case *ast.CreateTableStmt, *ast.CreateViewStmt:
		shouldExecDDLOnSchemaTracker = true
		shouldSchemaExist = true
		// for CREATE TABLE LIKE/AS, the reference tables should exist
		shouldRefTableExistNum = len(srcTables)
		tryFetchDownstreamTable = true
	case *ast.DropTableStmt:
		shouldExecDDLOnSchemaTracker = true
		shouldReTrackDownstreamIndex = true
		if err := s.checkpoint.DeleteTablePoint(ec.tctx, srcTable); err != nil {
			return err
		}
	case *ast.RenameTableStmt, *ast.CreateIndexStmt, *ast.DropIndexStmt, *ast.RepairTableStmt:
		shouldExecDDLOnSchemaTracker = true
		shouldSchemaExist = true
		shouldTableExistNum = 1
		shouldReTrackDownstreamIndex = true
	case *ast.AlterTableStmt:
		shouldSchemaExist = true
		shouldReTrackDownstreamIndex = true
		// for DDL that adds FK, since TiDB doesn't fully support it yet, we simply ignore execution of this DDL.
		switch {
		case len(node.Specs) == 1 && node.Specs[0].Constraint != nil && node.Specs[0].Constraint.Tp == ast.ConstraintForeignKey:
			shouldTableExistNum = 1
			shouldExecDDLOnSchemaTracker = false
		case node.Specs[0].Tp == ast.AlterTableRenameTable:
			shouldTableExistNum = 1
			shouldExecDDLOnSchemaTracker = true
		default:
			shouldTableExistNum = len(srcTables)
			shouldExecDDLOnSchemaTracker = true
		}
	case *ast.LockTablesStmt, *ast.UnlockTablesStmt, *ast.CleanupTableLockStmt, *ast.TruncateTableStmt:
		break
	default:
		ec.tctx.L().DPanic("unhandled DDL type cannot be tracked", zap.Stringer("type", reflect.TypeOf(trackInfo.originStmt)))
	}

	if shouldReTrackDownstreamIndex {
		s.schemaTracker.RemoveDownstreamSchema(s.tctx, targetTables)
	}

	if shouldSchemaExist {
		if err := s.schemaTracker.CreateSchemaIfNotExists(srcTable.Schema); err != nil {
			return terror.ErrSchemaTrackerCannotCreateSchema.Delegate(err, srcTable.Schema)
		}
	}
	for i := 0; i < shouldTableExistNum; i++ {
		if _, err := s.getTableInfo(ec.tctx, srcTables[i], targetTables[i]); err != nil {
			return err
		}
	}
	// skip getTable before in above loop
	// nolint:ifshort
	start := 1
	if shouldTableExistNum > start {
		start = shouldTableExistNum
	}
	for i := start; i < shouldRefTableExistNum; i++ {
		if err := s.schemaTracker.CreateSchemaIfNotExists(srcTables[i].Schema); err != nil {
			return terror.ErrSchemaTrackerCannotCreateSchema.Delegate(err, srcTables[i].Schema)
		}
		if _, err := s.getTableInfo(ec.tctx, srcTables[i], targetTables[i]); err != nil {
			return err
		}
	}

	if tryFetchDownstreamTable {
		// ignore table not exists error, just try to fetch table from downstream.
		_, _ = s.getTableInfo(ec.tctx, srcTables[0], targetTables[0])
	}

	if shouldExecDDLOnSchemaTracker {
		if err := s.schemaTracker.Exec(ec.tctx.Ctx, usedSchema, trackInfo.originDDL); err != nil {
			if ignoreTrackerDDLError(err) {
				ec.tctx.L().Warn("will ignore a DDL error when tracking",
					zap.String("schema", usedSchema),
					zap.String("statement", trackInfo.originDDL),
					log.WrapStringerField("location", ec.currentLocation),
					log.ShortError(err))
				return nil
			}
			ec.tctx.L().Error("cannot track DDL",
				zap.String("schema", usedSchema),
				zap.String("statement", trackInfo.originDDL),
				log.WrapStringerField("location", ec.currentLocation),
				log.ShortError(err))
			return terror.ErrSchemaTrackerCannotExecDDL.Delegate(err, trackInfo.originDDL)
		}
		s.exprFilterGroup.ResetExprs(srcTable)
	}

	return nil
}

func (s *Syncer) trackOriginDDL(ev *replication.QueryEvent, ec eventContext) (map[string]map[string]struct{}, error) {
	originSQL := strings.TrimSpace(string(ev.Query))
	if originSQL == "BEGIN" || originSQL == "" || utils.IsBuildInSkipDDL(originSQL) {
		return nil, nil
	}
	var err error
	qec := &queryEventContext{
		eventContext:    &ec,
		ddlSchema:       string(ev.Schema),
		originSQL:       utils.TrimCtrlChars(originSQL),
		splitDDLs:       make([]string, 0),
		appliedDDLs:     make([]string, 0),
		sourceTbls:      make(map[string]map[string]struct{}),
		eventStatusVars: ev.StatusVars,
	}
	qec.p, err = event.GetParserForStatusVars(ev.StatusVars)
	if err != nil {
		s.tctx.L().Warn("found error when get sql_mode from binlog status_vars", zap.Error(err))
	}
	stmt, err := parseOneStmt(qec)
	if err != nil {
		// originSQL can't be parsed => can't be tracked by schema tracker
		// we can use operate-schema to set a compatible schema after this
		return nil, err
	}

	if _, ok := stmt.(ast.DDLNode); !ok {
		return nil, nil
	}

	// TiDB can't handle multi schema change DDL, so we split it here.
	qec.splitDDLs, err = parserpkg.SplitDDL(stmt, qec.ddlSchema)
	if err != nil {
		return nil, err
	}

	affectedTbls := make(map[string]map[string]struct{})
	for _, sql := range qec.splitDDLs {
		ddlInfo, err := s.genDDLInfo(qec, sql)
		if err != nil {
			return nil, err
		}
		sourceTable := ddlInfo.sourceTables[0]
		switch ddlInfo.originStmt.(type) {
		case *ast.DropDatabaseStmt:
			delete(affectedTbls, sourceTable.Schema)
		case *ast.DropTableStmt:
			if affectedTable, ok := affectedTbls[sourceTable.Schema]; ok {
				delete(affectedTable, sourceTable.Name)
			}
		default:
			if _, ok := affectedTbls[sourceTable.Schema]; !ok {
				affectedTbls[sourceTable.Schema] = make(map[string]struct{})
			}
			affectedTbls[sourceTable.Schema][sourceTable.Name] = struct{}{}
		}
		err = s.trackDDL(qec.ddlSchema, ddlInfo, qec.eventContext)
		if err != nil {
			return nil, err
		}
	}

	return affectedTbls, nil
}

func (s *Syncer) genRouter() error {
	s.tableRouter, _ = router.NewTableRouter(s.cfg.CaseSensitive, []*router.TableRule{})
	for _, rule := range s.cfg.RouteRules {
		err := s.tableRouter.AddRule(rule)
		if err != nil {
			return terror.ErrSyncerUnitGenTableRouter.Delegate(err)
		}
	}
	return nil
}

func (s *Syncer) loadTableStructureFromDump(ctx context.Context) error {
	logger := s.tctx.L()

	files, err := utils.CollectDirFiles(s.cfg.Dir)
	if err != nil {
		logger.Warn("fail to get dump files", zap.Error(err))
		return err
	}
	var dbs, tables []string
	var tableFiles [][2]string // [db, filename]
	for f := range files {
		if db, ok := utils.GetDBFromDumpFilename(f); ok {
			dbs = append(dbs, db)
			continue
		}
		if db, table, ok := utils.GetTableFromDumpFilename(f); ok {
			cols, _ := s.tableRouter.FetchExtendColumn(db, table, s.cfg.SourceID)
			if len(cols) > 0 {
				continue
			}
			tables = append(tables, dbutil.TableName(db, table))
			tableFiles = append(tableFiles, [2]string{db, f})
			continue
		}
	}
	logger.Info("fetch table structure from dump files",
		zap.Strings("database", dbs),
		zap.Any("tables", tables))
	for _, db := range dbs {
		if err = s.schemaTracker.CreateSchemaIfNotExists(db); err != nil {
			return err
		}
	}

	var firstErr error
	setFirstErr := func(err error) {
		if firstErr == nil {
			firstErr = err
		}
	}

	for _, dbAndFile := range tableFiles {
		db, file := dbAndFile[0], dbAndFile[1]
		filepath := path.Join(s.cfg.Dir, file)
		content, err2 := common2.GetFileContent(filepath)
		if err2 != nil {
			logger.Warn("fail to read file for creating table in schema tracker",
				zap.String("db", db),
				zap.String("file", filepath),
				zap.Error(err))
			setFirstErr(err2)
			continue
		}
		stmts := bytes.Split(content, []byte(";"))
		for _, stmt := range stmts {
			stmt = bytes.TrimSpace(stmt)
			if len(stmt) == 0 || bytes.HasPrefix(stmt, []byte("/*")) {
				continue
			}
			err = s.schemaTracker.Exec(ctx, db, string(stmt))
			if err != nil {
				logger.Warn("fail to create table for dump files",
					zap.Any("file", filepath),
					zap.ByteString("statement", stmt),
					zap.Error(err))
				setFirstErr(err)
			}
		}
	}
	return firstErr
}

func (s *Syncer) createDBs(ctx context.Context) error {
	var err error
	dbCfg := s.cfg.From
	dbCfg.RawDBCfg = config.DefaultRawDBConfig().SetReadTimeout(maxDMLConnectionTimeout)
	fromDB, fromConns, err := dbconn.CreateConns(s.tctx, s.cfg, &dbCfg, 1)
	if err != nil {
		return err
	}
	s.fromDB = &dbconn.UpStreamConn{BaseDB: fromDB}
	s.fromConn = fromConns[0]
	conn, err := s.fromDB.BaseDB.GetBaseConn(ctx)
	if err != nil {
		return err
	}
	lcFlavor, err := utils.FetchLowerCaseTableNamesSetting(ctx, conn.DBConn)
	if err != nil {
		return err
	}
	s.SourceTableNamesFlavor = lcFlavor

	hasSQLMode := false
	// get sql_mode from upstream db
	if s.cfg.To.Session == nil {
		s.cfg.To.Session = make(map[string]string)
	} else {
		for k := range s.cfg.To.Session {
			if strings.ToLower(k) == "sql_mode" {
				hasSQLMode = true
				break
			}
		}
	}
	if !hasSQLMode {
		sqlMode, err2 := utils.GetGlobalVariable(ctx, s.fromDB.BaseDB.DB, "sql_mode")
		if err2 != nil {
			s.tctx.L().Warn("cannot get sql_mode from upstream database, the sql_mode will be assigned \"IGNORE_SPACE, NO_AUTO_VALUE_ON_ZERO, ALLOW_INVALID_DATES\"", log.ShortError(err2))
		}
		sqlModes, err3 := utils.AdjustSQLModeCompatible(sqlMode)
		if err3 != nil {
			s.tctx.L().Warn("cannot adjust sql_mode compatible, the sql_mode will be assigned  stay the same", log.ShortError(err3))
		}
		s.cfg.To.Session["sql_mode"] = sqlModes
	}

	dbCfg = s.cfg.To
	dbCfg.RawDBCfg = config.DefaultRawDBConfig().
		SetReadTimeout(maxDMLConnectionTimeout).
		SetMaxIdleConns(s.cfg.WorkerCount)

	s.toDB, s.toDBConns, err = dbconn.CreateConns(s.tctx, s.cfg, &dbCfg, s.cfg.WorkerCount)
	if err != nil {
		dbconn.CloseUpstreamConn(s.tctx, s.fromDB) // release resources acquired before return with error
		return err
	}
	// baseConn for ddl
	dbCfg = s.cfg.To
	dbCfg.RawDBCfg = config.DefaultRawDBConfig().SetReadTimeout(maxDDLConnectionTimeout)

	var ddlDBConns []*dbconn.DBConn
	s.ddlDB, ddlDBConns, err = dbconn.CreateConns(s.tctx, s.cfg, &dbCfg, 2)
	if err != nil {
		dbconn.CloseUpstreamConn(s.tctx, s.fromDB)
		dbconn.CloseBaseDB(s.tctx, s.toDB)
		return err
	}
	s.ddlDBConn = ddlDBConns[0]
	s.downstreamTrackConn = ddlDBConns[1]
	printServerVersion(s.tctx, s.fromDB.BaseDB, "upstream")
	printServerVersion(s.tctx, s.toDB, "downstream")

	return nil
}

// closeBaseDB closes all opened DBs, rollback for createConns.
func (s *Syncer) closeDBs() {
	dbconn.CloseUpstreamConn(s.tctx, s.fromDB)
	dbconn.CloseBaseDB(s.tctx, s.toDB)
	dbconn.CloseBaseDB(s.tctx, s.ddlDB)
}

// record skip ddl/dml sqls' position
// make newJob's sql argument empty to distinguish normal sql and skips sql.
func (s *Syncer) recordSkipSQLsLocation(ec *eventContext) error {
	job := newSkipJob(ec)
	_, err := s.handleJobFunc(job)
	return err
}

// flushJobs add a flush job and wait for all jobs finished.
// NOTE: currently, flush job is always sync operation.
func (s *Syncer) flushJobs() error {
	flushJobSeq := s.getFlushSeq()
	s.tctx.L().Info("flush all jobs", zap.Stringer("global checkpoint", s.checkpoint), zap.Int64("flush job seq", flushJobSeq))
	job := newFlushJob(s.cfg.WorkerCount, flushJobSeq)
	_, err := s.handleJobFunc(job)
	return err
}

func (s *Syncer) reSyncBinlog(tctx tcontext.Context, location binlog.Location) error {
	if err := s.retrySyncGTIDs(); err != nil {
		return err
	}
	// close still running sync
	return s.streamerController.ReopenWithRetry(&tctx, location)
}

func (s *Syncer) route(table *filter.Table) *filter.Table {
	if table.Schema == "" {
		return table
	}
	targetSchema, targetTable, err := s.tableRouter.Route(table.Schema, table.Name)
	if err != nil {
		s.tctx.L().Error("fail to route table", zap.Stringer("table", table), zap.Error(err)) // log the error, but still continue
	}
	if targetSchema == "" {
		return table
	}
	if targetTable == "" {
		targetTable = table.Name
	}

	return &filter.Table{Schema: targetSchema, Name: targetTable}
}

func (s *Syncer) isClosed() bool {
	return s.closed.Load()
}

// Close closes syncer.
func (s *Syncer) Close() {
	s.Lock()
	defer s.Unlock()

	if s.isClosed() {
		return
	}
	s.stopSync()
	s.closeDBs()
	s.checkpoint.Close()
	if err := s.schemaTracker.Close(); err != nil {
		s.tctx.L().Error("fail to close schema tracker", log.ShortError(err))
	}
	if s.sgk != nil {
		s.sgk.Close()
	}
	s.closeOnlineDDL()
	// when closing syncer by `stop-task`, remove active relay log from hub
	s.removeActiveRelayLog()
	metrics.RemoveLabelValuesWithTaskInMetrics(s.cfg.Name)
	s.runWg.Wait()
	s.closed.Store(true)
}

// Kill kill syncer without graceful.
func (s *Syncer) Kill() {
	s.tctx.L().Warn("kill syncer without graceful")
	s.runCancel()
	s.syncCancel()
	s.Close()
}

// stopSync stops stream and rollbacks checkpoint now it used by Close() and Pause().
func (s *Syncer) stopSync() {
	// before re-write workflow for s.syncer, simply close it
	// when resuming, re-create s.syncer

	if s.streamerController != nil {
		s.streamerController.Close()
	}

	// try to rollback checkpoints, if they already flushed, no effect, this operation should call before close schemaTracker
	prePos := s.checkpoint.GlobalPoint()
	s.checkpoint.Rollback(s.schemaTracker)
	currPos := s.checkpoint.GlobalPoint()
	if binlog.CompareLocation(prePos, currPos, s.cfg.EnableGTID) != 0 {
		s.tctx.L().Warn("something wrong with rollback global checkpoint", zap.Stringer("previous position", prePos), zap.Stringer("current position", currPos))
	}
}

func (s *Syncer) closeOnlineDDL() {
	if s.onlineDDL != nil {
		s.onlineDDL.Close()
		s.onlineDDL = nil
	}
}

// Pause implements Unit.Pause.
func (s *Syncer) Pause() {
	if s.isClosed() {
		s.tctx.L().Warn("try to pause, but already closed")
		return
	}
	s.stopSync()
}

// Resume resumes the paused process.
func (s *Syncer) Resume(ctx context.Context, pr chan pb.ProcessResult) {
	if s.isClosed() {
		s.tctx.L().Warn("try to resume, but already closed")
		return
	}

	// continue the processing
	s.reset()
	// reset database conns
	err := s.resetDBs(s.tctx.WithContext(ctx))
	if err != nil {
		pr <- pb.ProcessResult{
			IsCanceled: false,
			Errors: []*pb.ProcessError{
				unit.NewProcessError(err),
			},
		}
		return
	}
	s.Process(ctx, pr)
}

// Update implements Unit.Update
// now, only support to update config for routes, filters, column-mappings, block-allow-list
// now no config diff implemented, so simply re-init use new config.
func (s *Syncer) Update(ctx context.Context, cfg *config.SubTaskConfig) error {
	if s.cfg.ShardMode == config.ShardPessimistic {
		_, tables := s.sgk.UnresolvedTables()
		if len(tables) > 0 {
			return terror.ErrSyncerUnitUpdateConfigInSharding.Generate(tables)
		}
	}

	var (
		err              error
		oldBaList        *filter.Filter
		oldTableRouter   *router.Table
		oldBinlogFilter  *bf.BinlogEvent
		oldColumnMapping *cm.Mapping
	)

	defer func() {
		if err == nil {
			return
		}
		if oldBaList != nil {
			s.baList = oldBaList
		}
		if oldTableRouter != nil {
			s.tableRouter = oldTableRouter
		}
		if oldBinlogFilter != nil {
			s.binlogFilter = oldBinlogFilter
		}
		if oldColumnMapping != nil {
			s.columnMapping = oldColumnMapping
		}
	}()

	// update block-allow-list
	oldBaList = s.baList
	s.baList, err = filter.New(cfg.CaseSensitive, cfg.BAList)
	if err != nil {
		return terror.ErrSyncerUnitGenBAList.Delegate(err)
	}

	// update route
	oldTableRouter = s.tableRouter
	s.tableRouter, err = router.NewTableRouter(cfg.CaseSensitive, cfg.RouteRules)
	if err != nil {
		return terror.ErrSyncerUnitGenTableRouter.Delegate(err)
	}

	// update binlog filter
	oldBinlogFilter = s.binlogFilter
	s.binlogFilter, err = bf.NewBinlogEvent(cfg.CaseSensitive, cfg.FilterRules)
	if err != nil {
		return terror.ErrSyncerUnitGenBinlogEventFilter.Delegate(err)
	}

	// update column-mappings
	oldColumnMapping = s.columnMapping
	s.columnMapping, err = cm.NewMapping(cfg.CaseSensitive, cfg.ColumnMappingRules)
	if err != nil {
		return terror.ErrSyncerUnitGenColumnMapping.Delegate(err)
	}

	switch s.cfg.ShardMode {
	case config.ShardPessimistic:
		// re-init sharding group
		err = s.sgk.Init()
		if err != nil {
			return err
		}

		err = s.initShardingGroups(context.Background(), false) // FIXME: fix context when re-implementing `Update`
		if err != nil {
			return err
		}
	case config.ShardOptimistic:
		err = s.initOptimisticShardDDL(context.Background()) // FIXME: fix context when re-implementing `Update`
		if err != nil {
			return err
		}
	}

	// update l.cfg
	s.cfg.BAList = cfg.BAList
	s.cfg.RouteRules = cfg.RouteRules
	s.cfg.FilterRules = cfg.FilterRules
	s.cfg.ColumnMappingRules = cfg.ColumnMappingRules

	// update timezone
	if s.timezone == nil {
		s.timezone, err = str2TimezoneOrFromDB(s.tctx.WithContext(ctx), s.cfg.Timezone, &s.cfg.To)
		return err
	}
	return nil
}

// assume that reset master before switching to new master, and only the new master would write
// it's a weak function to try best to fix gtid set while switching master/slave.
func (s *Syncer) retrySyncGTIDs() error {
	// NOTE: our (per-table based) checkpoint does not support GTID yet, implement it if needed
	// TODO: support GTID
	s.tctx.L().Warn("our (per-table based) checkpoint does not support GTID yet")
	return nil
}

// checkpointID returns ID which used for checkpoint table.
func (s *Syncer) checkpointID() string {
	if len(s.cfg.SourceID) > 0 {
		return s.cfg.SourceID
	}
	return strconv.FormatUint(uint64(s.cfg.ServerID), 10)
}

// UpdateFromConfig updates config for `From`.
func (s *Syncer) UpdateFromConfig(cfg *config.SubTaskConfig) error {
	s.Lock()
	defer s.Unlock()
	s.fromDB.BaseDB.Close()

	s.cfg.From = cfg.From

	var err error
	s.cfg.From.RawDBCfg = config.DefaultRawDBConfig().SetReadTimeout(maxDMLConnectionTimeout)
	s.fromDB, err = dbconn.NewUpStreamConn(&s.cfg.From)
	if err != nil {
		s.tctx.L().Error("fail to create baseConn connection", log.ShortError(err))
		return err
	}

	s.syncCfg, err = subtaskCfg2BinlogSyncerCfg(s.cfg, s.timezone)
	if err != nil {
		return err
	}

	if s.streamerController != nil {
		s.streamerController.UpdateSyncCfg(s.syncCfg, s.fromDB)
	}
	return nil
}

// ShardDDLOperation returns the current pending to handle shard DDL lock operation.
func (s *Syncer) ShardDDLOperation() *pessimism.Operation {
	return s.pessimist.PendingOperation()
}

func (s *Syncer) setErrLocation(startLocation, endLocation *binlog.Location, isQueryEventEvent bool) {
	s.errLocation.Lock()
	defer s.errLocation.Unlock()

	s.errLocation.isQueryEvent = isQueryEventEvent
	if s.errLocation.startLocation == nil || startLocation == nil {
		s.errLocation.startLocation = startLocation
	} else if binlog.CompareLocation(*startLocation, *s.errLocation.startLocation, s.cfg.EnableGTID) < 0 {
		s.errLocation.startLocation = startLocation
	}

	if s.errLocation.endLocation == nil || endLocation == nil {
		s.errLocation.endLocation = endLocation
	} else if binlog.CompareLocation(*endLocation, *s.errLocation.endLocation, s.cfg.EnableGTID) < 0 {
		s.errLocation.endLocation = endLocation
	}
}

func (s *Syncer) getErrLocation() (*binlog.Location, bool) {
	s.errLocation.Lock()
	defer s.errLocation.Unlock()
	return s.errLocation.startLocation, s.errLocation.isQueryEvent
}

func (s *Syncer) handleEventError(err error, startLocation, endLocation binlog.Location, isQueryEvent bool, originSQL string) error {
	if err == nil {
		return nil
	}
	s.setErrLocation(&startLocation, &endLocation, isQueryEvent)
	if len(originSQL) > 0 {
		return terror.Annotatef(err, "startLocation: [%s], endLocation: [%s], origin SQL: [%s]", startLocation, endLocation, originSQL)
	}
	return terror.Annotatef(err, "startLocation: [%s], endLocation: [%s]", startLocation, endLocation)
}

// getEvent gets an event from streamerController or errOperatorHolder.
func (s *Syncer) getEvent(tctx *tcontext.Context, startLocation binlog.Location) (*replication.BinlogEvent, error) {
	// next event is a replace or inject event
	if s.isReplacingOrInjectingErr {
		s.tctx.L().Info("try to get replace or inject event", zap.Stringer("location", startLocation))
		return s.errOperatorHolder.GetEvent(startLocation)
	}

	e, err := s.streamerController.GetEvent(tctx)
	if err == nil {
		s.locations.update(e)
	}
	return e, err
}

func (s *Syncer) adjustGlobalPointGTID(tctx *tcontext.Context) (bool, error) {
	location := s.checkpoint.GlobalPoint()
	// situations that don't need to adjust
	// 1. GTID is not enabled
	// 2. location already has GTID position
	// 3. location is totally new, has no position info
	if !s.cfg.EnableGTID || location.GTIDSetStr() != "" || location.Position.Name == "" {
		return false, nil
	}
	// set enableGTID to false for new streamerController
	streamerController := NewStreamerController(s.syncCfg, false, s.fromDB, s.cfg.RelayDir, s.timezone, s.relay)

	endPos := binlog.AdjustPosition(location.Position)
	startPos := mysql.Position{
		Name: endPos.Name,
		Pos:  0,
	}
	startLocation := location.Clone()
	startLocation.Position = startPos

	err := streamerController.Start(tctx, startLocation)
	if err != nil {
		return false, err
	}
	defer streamerController.Close()

	gs, err := reader.GetGTIDsForPosFromStreamer(tctx.Context(), streamerController.streamer, endPos)
	if err != nil {
		s.tctx.L().Warn("fail to get gtids for global location", zap.Stringer("pos", location), zap.Error(err))
		return false, err
	}
	dbConn, err := s.fromDB.BaseDB.GetBaseConn(tctx.Context())
	if err != nil {
		s.tctx.L().Warn("fail to build connection", zap.Stringer("pos", location), zap.Error(err))
		return false, err
	}
	gs, err = utils.AddGSetWithPurged(tctx.Context(), gs, dbConn.DBConn)
	if err != nil {
		s.tctx.L().Warn("fail to merge purged gtidSet", zap.Stringer("pos", location), zap.Error(err))
		return false, err
	}
	err = location.SetGTID(gs.Origin())
	if err != nil {
		s.tctx.L().Warn("fail to set gtid for global location", zap.Stringer("pos", location),
			zap.String("adjusted_gtid", gs.String()), zap.Error(err))
		return false, err
	}
	s.saveGlobalPoint(location)
	// redirect streamer for new gtid set location
	err = s.streamerController.RedirectStreamer(tctx, location)
	if err != nil {
		s.tctx.L().Warn("fail to redirect streamer for global location", zap.Stringer("pos", location),
			zap.String("adjusted_gtid", gs.String()), zap.Error(err))
		return false, err
	}
	return true, nil
}

// delLoadTask is called when finish restoring data, to delete load worker in etcd.
func (s *Syncer) delLoadTask() error {
	_, _, err := ha.DelLoadTask(s.cli, s.cfg.Name, s.cfg.SourceID)
	if err != nil {
		return err
	}
	s.tctx.Logger.Info("delete load worker in etcd for all mode", zap.String("task", s.cfg.Name), zap.String("source", s.cfg.SourceID))
	return nil
}

// DM originally cached s.cfg.QueueSize * s.cfg.WorkerCount dml jobs in memory in 2.0.X.
// Now if compact: false, dmlJobCh and dmlWorker will both cached s.cfg.QueueSize * s.cfg.WorkerCount/2 jobs.
// If compact: true, dmlJobCh, compactor buffer, compactor output channel and dmlWorker will all cached s.cfg.QueueSize * s.cfg.WorkerCount/4 jobs.
func calculateChanSize(queueSize, workerCount int, compact bool) int {
	chanSize := queueSize * workerCount / 2
	if compact {
		chanSize /= 2
	}
	return chanSize
}

func (s *Syncer) flushOptimisticTableInfos(tctx *tcontext.Context) {
	tbls := s.optimist.Tables()
	sourceTables := make([]*filter.Table, 0, len(tbls))
	tableInfos := make([]*model.TableInfo, 0, len(tbls))
	for _, tbl := range tbls {
		sourceTable := tbl[0]
		targetTable := tbl[1]
		tableInfo, err := s.getTableInfo(tctx, &sourceTable, &targetTable)
		if err != nil {
			tctx.L().Error("failed to get table  infos", log.ShortError(err))
			continue
		}
		sourceTables = append(sourceTables, &sourceTable)
		tableInfos = append(tableInfos, tableInfo)
	}
	if err := s.checkpoint.FlushPointsWithTableInfos(tctx, sourceTables, tableInfos); err != nil {
		tctx.L().Error("failed to flush table points with table infos", log.ShortError(err))
	}
}<|MERGE_RESOLUTION|>--- conflicted
+++ resolved
@@ -1597,13 +1597,8 @@
 	}
 
 	failpoint.Inject("AdjustGTIDExit", func() {
-<<<<<<< HEAD
 		s.tctx.L().Warn("exit triggered", zap.String("failpoint", "AdjustGTIDExit"))
-		s.streamerController.Close(s.tctx)
-=======
-		tctx.L().Warn("exit triggered", zap.String("failpoint", "AdjustGTIDExit"))
 		s.streamerController.Close()
->>>>>>> 52f0ade6
 		utils.OsExit(1)
 	})
 
