// Copyright 2019 PingCAP, Inc.
//
// Licensed under the Apache License, Version 2.0 (the "License");
// you may not use this file except in compliance with the License.
// You may obtain a copy of the License at
//
//     http://www.apache.org/licenses/LICENSE-2.0
//
// Unless required by applicable law or agreed to in writing, software
// distributed under the License is distributed on an "AS IS" BASIS,
// See the License for the specific language governing permissions and
// limitations under the License.

package syncer

import (
	"bytes"
	"context"
	"fmt"
	"math"
	"os"
	"path"
	"reflect"
	"strconv"
	"strings"
	"sync"
	"time"

	"github.com/go-mysql-org/go-mysql/mysql"
	"github.com/go-mysql-org/go-mysql/replication"
	mysql2 "github.com/go-sql-driver/mysql"
	"github.com/pingcap/errors"
	"github.com/pingcap/failpoint"
	bf "github.com/pingcap/tidb-tools/pkg/binlog-filter"
	cm "github.com/pingcap/tidb-tools/pkg/column-mapping"
	"github.com/pingcap/tidb/parser"
	"github.com/pingcap/tidb/parser/ast"
	"github.com/pingcap/tidb/parser/model"
	"github.com/pingcap/tidb/sessionctx"
	"github.com/pingcap/tidb/util/dbutil"
	"github.com/pingcap/tidb/util/filter"
	regexprrouter "github.com/pingcap/tidb/util/regexpr-router"
	router "github.com/pingcap/tidb/util/table-router"
	clientv3 "go.etcd.io/etcd/client/v3"
	"go.uber.org/atomic"
	"go.uber.org/zap"

	"github.com/pingcap/tiflow/dm/config"
	"github.com/pingcap/tiflow/dm/pb"
	"github.com/pingcap/tiflow/dm/pkg/binlog"
	"github.com/pingcap/tiflow/dm/pkg/binlog/event"
	"github.com/pingcap/tiflow/dm/pkg/binlog/reader"
	"github.com/pingcap/tiflow/dm/pkg/conn"
	tcontext "github.com/pingcap/tiflow/dm/pkg/context"
	fr "github.com/pingcap/tiflow/dm/pkg/func-rollback"
	"github.com/pingcap/tiflow/dm/pkg/ha"
	"github.com/pingcap/tiflow/dm/pkg/log"
	parserpkg "github.com/pingcap/tiflow/dm/pkg/parser"
	"github.com/pingcap/tiflow/dm/pkg/schema"
	"github.com/pingcap/tiflow/dm/pkg/shardddl/optimism"
	"github.com/pingcap/tiflow/dm/pkg/shardddl/pessimism"
	"github.com/pingcap/tiflow/dm/pkg/storage"
	"github.com/pingcap/tiflow/dm/pkg/streamer"
	"github.com/pingcap/tiflow/dm/pkg/terror"
	"github.com/pingcap/tiflow/dm/pkg/utils"
	"github.com/pingcap/tiflow/dm/relay"
	"github.com/pingcap/tiflow/dm/syncer/binlogstream"
	"github.com/pingcap/tiflow/dm/syncer/dbconn"
	"github.com/pingcap/tiflow/dm/syncer/metrics"
	onlineddl "github.com/pingcap/tiflow/dm/syncer/online-ddl-tools"
	sm "github.com/pingcap/tiflow/dm/syncer/safe-mode"
	"github.com/pingcap/tiflow/dm/syncer/shardddl"
	"github.com/pingcap/tiflow/dm/unit"
	"github.com/pingcap/tiflow/pkg/errorutil"
	"github.com/pingcap/tiflow/pkg/sqlmodel"
)

var (
	waitTime = 10 * time.Millisecond

	// MaxDDLConnectionTimeoutMinute also used by SubTask.ExecuteDDL.
	MaxDDLConnectionTimeoutMinute = 5

	maxDMLConnectionTimeout = "5m"
	maxDDLConnectionTimeout = fmt.Sprintf("%dm", MaxDDLConnectionTimeoutMinute)

	maxDMLConnectionDuration, _ = time.ParseDuration(maxDMLConnectionTimeout)

	defaultMaxPauseOrStopWaitTime = 10 * time.Second

	adminQueueName     = "admin queue"
	defaultBucketCount = 8
)

const (
	skipJobIdx = iota
	ddlJobIdx
	workerJobTSArrayInitSize // size = skip + ddl
)

// waitXIDStatus represents the status for waiting XID event when pause/stop task.
type waitXIDStatus int64

const (
	noWait waitXIDStatus = iota
	waiting
	waitComplete
)

// Syncer can sync your MySQL data to another MySQL database.
type Syncer struct {
	sync.RWMutex

	tctx *tcontext.Context // this ctx only used for logger.

	// this ctx derives from a background ctx and was initialized in s.Run, it is used for some background tasks in s.Run
	// when this ctx cancelled, syncer will shutdown all background running jobs (except the syncDML and syncDDL) and not wait transaction end.
	runCtx    *tcontext.Context
	runCancel context.CancelFunc
	// this ctx only used for syncDML and syncDDL and only cancelled when ungraceful stop.
	syncCtx    *tcontext.Context
	syncCancel context.CancelFunc
	// control all goroutines that started in S.Run
	runWg sync.WaitGroup

	cfg            *config.SubTaskConfig
	syncCfg        replication.BinlogSyncerConfig
	cliArgs        *config.TaskCliArgs
	metricsProxies *metrics.Proxies

	sgk  *ShardingGroupKeeper    // keeper to keep all sharding (sub) group in this syncer
	osgk *OptShardingGroupKeeper // optimistic ddl's keeper to keep all sharding (sub) group in this syncer

	pessimist *shardddl.Pessimist // shard DDL pessimist
	optimist  *shardddl.Optimist  // shard DDL optimist
	cli       *clientv3.Client

	binlogType         binlogstream.BinlogType
	streamerController *binlogstream.StreamerController

	jobWg sync.WaitGroup // counts ddl/flush/asyncFlush job in-flight in s.dmlJobCh and s.ddlJobCh

	schemaTracker *schema.Tracker

	fromDB   *dbconn.UpStreamConn
	fromConn *dbconn.DBConn

	toDB                *conn.BaseDB
	toDBConns           []*dbconn.DBConn
	ddlDB               *conn.BaseDB
	ddlDBConn           *dbconn.DBConn
	downstreamTrackConn *dbconn.DBConn

	dmlJobCh            chan *job
	ddlJobCh            chan *job
	jobsClosed          atomic.Bool
	jobsChanLock        sync.Mutex
	waitXIDJob          atomic.Int64
	isTransactionEnd    bool
	waitTransactionLock sync.Mutex

	tableRouter     *regexprrouter.RouteTable
	binlogFilter    *bf.BinlogEvent
	columnMapping   *cm.Mapping
	baList          *filter.Filter
	exprFilterGroup *ExprFilterGroup
	sessCtx         sessionctx.Context

	running atomic.Bool
	closed  atomic.Bool

	start    atomic.Time
	lastTime atomic.Time

	// safeMode is used to track if we need to generate dml with safe-mode
	// For each binlog event, we will set the current value into eventContext because
	// the status of this track may change over time.
	safeMode *sm.SafeMode

	upstreamTZ       *time.Location
	timezone         *time.Location
	timezoneLastTime string
	upstreamTZStr    string

	binlogSizeCount     atomic.Int64
	lastBinlogSizeCount atomic.Int64

	lastCount atomic.Int64
	count     atomic.Int64
	totalTps  atomic.Int64
	tps       atomic.Int64

	filteredInsert atomic.Int64
	filteredUpdate atomic.Int64
	filteredDelete atomic.Int64

	checkpoint            CheckPoint
	checkpointFlushWorker *checkpointFlushWorker
	onlineDDL             onlineddl.OnlinePlugin

	// record process error rather than log.Fatal
	runFatalChan chan *pb.ProcessError
	// record whether error occurred when execute SQLs
	execError atomic.Error

	readerHub              *streamer.ReaderHub
	recordedActiveRelayLog bool

	currentLocationMu struct {
		sync.RWMutex
		currentLocation binlog.Location // use to calc remain binlog size
	}

	errLocation struct {
		sync.RWMutex
		startLocation *binlog.Location
		endLocation   *binlog.Location
		isQueryEvent  bool
	}

	handleJobFunc func(*job) (bool, error)
	flushSeq      int64

	// `lower_case_table_names` setting of upstream db
	SourceTableNamesFlavor utils.LowerCaseTableNamesFlavor

	tsOffset                  atomic.Int64    // time offset between upstream and syncer, DM's timestamp - MySQL's timestamp
	secondsBehindMaster       atomic.Int64    // current task delay second behind upstream
	workerJobTSArray          []*atomic.Int64 // worker's sync job TS array, note that idx=0 is skip idx and idx=1 is ddl idx,sql worker job idx=(queue id + 2)
	lastCheckpointFlushedTime time.Time

	firstMeetBinlogTS *int64
	exitSafeModeTS    *int64 // TS(in binlog header) need to exit safe mode.

	// initial executed binlog location, set once for each instance of syncer.
	initExecutedLoc *binlog.Location

	relay                      relay.Process
	charsetAndDefaultCollation map[string]string
	idAndCollationMap          map[int]string

	ddlWorker *DDLWorker
}

// NewSyncer creates a new Syncer.
func NewSyncer(cfg *config.SubTaskConfig, etcdClient *clientv3.Client, relay relay.Process) *Syncer {
	logFields := []zap.Field{
		zap.String("task", cfg.Name),
		zap.String("unit", "binlog replication"),
	}
	var logger log.Logger
	if cfg.FrameworkLogger != nil {
		logger = log.Logger{Logger: cfg.FrameworkLogger.With(logFields...)}
	} else {
		logger = log.With(logFields...)
	}

	syncer := &Syncer{
		pessimist: shardddl.NewPessimist(&logger, etcdClient, cfg.Name, cfg.SourceID),
		optimist:  shardddl.NewOptimist(&logger, etcdClient, cfg.Name, cfg.SourceID),
	}
	syncer.cfg = cfg
	syncer.tctx = tcontext.Background().WithLogger(logger)
	syncer.jobsClosed.Store(true) // not open yet
	syncer.waitXIDJob.Store(int64(noWait))
	syncer.isTransactionEnd = true
	syncer.closed.Store(false)
	syncer.lastBinlogSizeCount.Store(0)
	syncer.binlogSizeCount.Store(0)
	syncer.lastCount.Store(0)
	syncer.count.Store(0)
	syncer.handleJobFunc = syncer.handleJob
	syncer.cli = etcdClient

	syncer.checkpoint = NewRemoteCheckPoint(syncer.tctx, cfg, syncer.metricsProxies, syncer.checkpointID())

	syncer.binlogType = binlogstream.RelayToBinlogType(relay)
	syncer.readerHub = streamer.GetReaderHub()

	if cfg.ShardMode == config.ShardPessimistic {
		// only need to sync DDL in sharding mode
		syncer.sgk = NewShardingGroupKeeper(syncer.tctx, cfg, syncer.metricsProxies)
	} else if cfg.ShardMode == config.ShardOptimistic {
		syncer.osgk = NewOptShardingGroupKeeper(syncer.tctx, cfg)
	}
	syncer.recordedActiveRelayLog = false
	syncer.workerJobTSArray = make([]*atomic.Int64, cfg.WorkerCount+workerJobTSArrayInitSize)
	for i := range syncer.workerJobTSArray {
		syncer.workerJobTSArray[i] = atomic.NewInt64(0)
	}
	syncer.lastCheckpointFlushedTime = time.Time{}
	syncer.relay = relay
	syncer.safeMode = sm.NewSafeMode()

	return syncer
}

func (s *Syncer) refreshCliArgs() {
	if s.cli == nil {
		// for dummy syncer in ut
		return
	}
	cliArgs, err := ha.GetTaskCliArgs(s.cli, s.cfg.Name, s.cfg.SourceID)
	if err != nil {
		s.tctx.L().Error("failed to get task cli args", zap.Error(err))
	}
	s.Lock()
	s.cliArgs = cliArgs
	s.Unlock()
}

func (s *Syncer) newJobChans() {
	chanSize := calculateChanSize(s.cfg.QueueSize, s.cfg.WorkerCount, s.cfg.Compact)
	s.dmlJobCh = make(chan *job, chanSize)
	s.ddlJobCh = make(chan *job, s.cfg.QueueSize)
	s.jobsClosed.Store(false)
}

func (s *Syncer) closeJobChans() {
	s.jobsChanLock.Lock()
	defer s.jobsChanLock.Unlock()
	if s.jobsClosed.Load() {
		return
	}
	close(s.dmlJobCh)
	close(s.ddlJobCh)
	s.jobsClosed.Store(true)
}

// Type implements Unit.Type.
func (s *Syncer) Type() pb.UnitType {
	return pb.UnitType_Sync
}

// Init initializes syncer for a sync task, but not start Process.
// if fail, it should not call s.Close.
// some check may move to checker later.
func (s *Syncer) Init(ctx context.Context) (err error) {
	rollbackHolder := fr.NewRollbackHolder("syncer")
	defer func() {
		if err != nil {
			rollbackHolder.RollbackReverseOrder()
		}
	}()

	tctx := s.tctx.WithContext(ctx)
	s.upstreamTZ, s.upstreamTZStr, err = str2TimezoneOrFromDB(tctx, "", &s.cfg.From)
	if err != nil {
		return
	}
	s.timezone, _, err = str2TimezoneOrFromDB(tctx, s.cfg.Timezone, &s.cfg.To)
	if err != nil {
		return
	}

	s.syncCfg, err = subtaskCfg2BinlogSyncerCfg(s.cfg, s.timezone)
	if err != nil {
		return err
	}

	err = s.createDBs(ctx)
	if err != nil {
		return err
	}
	rollbackHolder.Add(fr.FuncRollback{Name: "close-DBs", Fn: s.closeDBs})

	if s.cfg.CollationCompatible == config.StrictCollationCompatible {
		s.charsetAndDefaultCollation, s.idAndCollationMap, err = dbconn.GetCharsetAndCollationInfo(tctx, s.fromConn)
		if err != nil {
			return err
		}
	}

	s.streamerController = binlogstream.NewStreamerController(
		s.syncCfg,
		s.cfg.EnableGTID,
		s.fromDB,
		s.cfg.RelayDir,
		s.timezone,
		s.relay,
		s.tctx.L(),
	)

	s.baList, err = filter.New(s.cfg.CaseSensitive, s.cfg.BAList)
	if err != nil {
		return terror.ErrSyncerUnitGenBAList.Delegate(err)
	}

	s.binlogFilter, err = bf.NewBinlogEvent(s.cfg.CaseSensitive, s.cfg.FilterRules)
	if err != nil {
		return terror.ErrSyncerUnitGenBinlogEventFilter.Delegate(err)
	}

	vars := map[string]string{
		"time_zone": s.timezone.String(),
	}
	s.sessCtx = utils.NewSessionCtx(vars)
	s.exprFilterGroup = NewExprFilterGroup(s.tctx, s.sessCtx, s.cfg.ExprFilter)
	// create an empty Tracker and will be initialized in `Run`
	s.schemaTracker = schema.NewTracker()

	if len(s.cfg.ColumnMappingRules) > 0 {
		s.columnMapping, err = cm.NewMapping(s.cfg.CaseSensitive, s.cfg.ColumnMappingRules)
		if err != nil {
			return terror.ErrSyncerUnitGenColumnMapping.Delegate(err)
		}
	}

	if s.cfg.OnlineDDL {
		s.onlineDDL, err = onlineddl.NewRealOnlinePlugin(tctx, s.cfg, s.metricsProxies)
		if err != nil {
			return err
		}
		rollbackHolder.Add(fr.FuncRollback{Name: "close-onlineDDL", Fn: s.closeOnlineDDL})
	}

	err = s.genRouter()
	if err != nil {
		return err
	}

	var schemaMap map[string]string
	var tableMap map[string]map[string]string
	if s.SourceTableNamesFlavor == utils.LCTableNamesSensitive {
		// TODO: we should avoid call this function multi times
		allTables, err1 := utils.FetchAllDoTables(ctx, s.fromDB.BaseDB.DB, s.baList)
		if err1 != nil {
			return err1
		}
		schemaMap, tableMap = buildLowerCaseTableNamesMap(s.tctx.L(), allTables)
	}

	switch s.cfg.ShardMode {
	case config.ShardPessimistic:
		err = s.sgk.Init()
		if err != nil {
			return err
		}
		err = s.initShardingGroups(ctx, true)
		if err != nil {
			return err
		}
		rollbackHolder.Add(fr.FuncRollback{Name: "close-sharding-group-keeper", Fn: s.sgk.Close})
	case config.ShardOptimistic:
		if err = s.initOptimisticShardDDL(ctx); err != nil {
			return err
		}
	}

	err = s.checkpoint.Init(tctx)
	if err != nil {
		return err
	}

	rollbackHolder.Add(fr.FuncRollback{Name: "close-checkpoint", Fn: s.checkpoint.Close})

	err = s.checkpoint.Load(tctx)
	if err != nil {
		return err
	}
	if s.SourceTableNamesFlavor == utils.LCTableNamesSensitive {
		if err = s.checkpoint.CheckAndUpdate(ctx, schemaMap, tableMap); err != nil {
			return err
		}

		if s.onlineDDL != nil {
			if err = s.onlineDDL.CheckAndUpdate(s.tctx, schemaMap, tableMap); err != nil {
				return err
			}
		}
	}

	// when Init syncer, set active relay log info
	if s.cfg.Meta == nil || s.cfg.Meta.BinLogName != binlog.FakeBinlogName {
		err = s.setInitActiveRelayLog(ctx)
		if err != nil {
			return err
		}
		rollbackHolder.Add(fr.FuncRollback{Name: "remove-active-realylog", Fn: s.removeActiveRelayLog})
	}
	s.reset()

	metricProxies := metrics.DefaultMetricsProxies
	if s.cfg.MetricsFactory != nil {
		metricProxies = &metrics.Proxies{}
		metricProxies.Init(s.cfg.MetricsFactory)
	}
	s.metricsProxies = metricProxies.CacheForOneTask(s.cfg.Name, s.cfg.WorkerName, s.cfg.SourceID)

	s.ddlWorker = NewDDLWorker(&s.tctx.Logger, s)
	return nil
}

// buildLowerCaseTableNamesMap build a lower case schema map and lower case table map for all tables
// Input: map of schema --> list of tables
// Output: schema names map: lower_case_schema_name --> schema_name
//
//	tables names map: lower_case_schema_name --> lower_case_table_name --> table_name
//
// Note: the result will skip the schemas and tables that their lower_case_name are the same.
func buildLowerCaseTableNamesMap(logger log.Logger, tables map[string][]string) (map[string]string, map[string]map[string]string) {
	schemaMap := make(map[string]string)
	tablesMap := make(map[string]map[string]string)
	lowerCaseSchemaSet := make(map[string]string)
	for schema, tableNames := range tables {
		lcSchema := strings.ToLower(schema)
		// track if there are multiple schema names with the same lower case name.
		// just skip this kind of schemas.
		if rawSchema, ok := lowerCaseSchemaSet[lcSchema]; ok {
			delete(schemaMap, lcSchema)
			delete(tablesMap, lcSchema)
			logger.Warn("skip check schema with same lower case value",
				zap.Strings("schemas", []string{schema, rawSchema}))
			continue
		}
		lowerCaseSchemaSet[lcSchema] = schema

		if lcSchema != schema {
			schemaMap[lcSchema] = schema
		}
		tblsMap := make(map[string]string)
		lowerCaseTableSet := make(map[string]string)
		for _, tb := range tableNames {
			lcTbl := strings.ToLower(tb)
			if rawTbl, ok := lowerCaseTableSet[lcTbl]; ok {
				delete(tblsMap, lcTbl)
				logger.Warn("skip check tables with same lower case value", zap.String("schema", schema),
					zap.Strings("table", []string{tb, rawTbl}))
				continue
			}
			if lcTbl != tb {
				tblsMap[lcTbl] = tb
			}
		}
		if len(tblsMap) > 0 {
			tablesMap[lcSchema] = tblsMap
		}
	}
	return schemaMap, tablesMap
}

// initShardingGroups initializes sharding groups according to source MySQL, filter rules and router rules
// NOTE: now we don't support modify router rules after task has started.
func (s *Syncer) initShardingGroups(ctx context.Context, needCheck bool) error {
	// fetch tables from source and filter them
	sourceTables, err := s.fromDB.FetchAllDoTables(ctx, s.baList)
	if err != nil {
		return err
	}

	// convert according to router rules
	// target-ID -> source-IDs
	mapper := make(map[string][]string, len(sourceTables))
	for schema, tables := range sourceTables {
		for _, table := range tables {
			sourceTable := &filter.Table{Schema: schema, Name: table}
			targetTable := s.route(sourceTable)
			targetID := utils.GenTableID(targetTable)
			sourceID := utils.GenTableID(sourceTable)
			_, ok := mapper[targetID]
			if !ok {
				mapper[targetID] = make([]string, 0, len(tables))
			}
			mapper[targetID] = append(mapper[targetID], sourceID)
		}
	}

	loadMeta, err2 := s.sgk.LoadShardMeta(s.cfg.Flavor, s.cfg.EnableGTID)
	if err2 != nil {
		return err2
	}
	if needCheck && s.SourceTableNamesFlavor == utils.LCTableNamesSensitive {
		// try fix persistent data before init
		schemaMap, tableMap := buildLowerCaseTableNamesMap(s.tctx.L(), sourceTables)
		if err2 = s.sgk.CheckAndFix(loadMeta, schemaMap, tableMap); err2 != nil {
			return err2
		}
	}

	// add sharding group
	for targetID, sourceIDs := range mapper {
		targetTable := utils.UnpackTableID(targetID)
		_, _, _, _, err := s.sgk.AddGroup(targetTable, sourceIDs, loadMeta[targetID], false)
		if err != nil {
			return err
		}
	}

	shardGroup := s.sgk.Groups()
	s.tctx.L().Debug("initial sharding groups", zap.Int("shard group length", len(shardGroup)), zap.Reflect("shard group", shardGroup))

	return nil
}

// IsFreshTask implements Unit.IsFreshTask.
func (s *Syncer) IsFreshTask(ctx context.Context) (bool, error) {
	globalPoint := s.checkpoint.GlobalPoint()
	tablePoint := s.checkpoint.TablePoint()
	// doesn't have neither GTID nor binlog pos
	return binlog.IsFreshPosition(globalPoint, s.cfg.Flavor, s.cfg.EnableGTID) && len(tablePoint) == 0, nil
}

func (s *Syncer) reset() {
	if s.streamerController != nil {
		s.streamerController.Close()
	}
	// create new job chans
	s.newJobChans()
	s.checkpointFlushWorker = &checkpointFlushWorker{
		input:              make(chan *checkpointFlushTask, 16),
		cp:                 s.checkpoint,
		execError:          &s.execError,
		afterFlushFn:       s.afterFlushCheckpoint,
		updateJobMetricsFn: s.updateJobMetrics,
	}

	s.execError.Store(nil)
	s.setErrLocation(nil, nil, false)
	s.waitXIDJob.Store(int64(noWait))
	s.isTransactionEnd = true
	s.flushSeq = 0
	s.firstMeetBinlogTS = nil
	s.exitSafeModeTS = nil
	switch s.cfg.ShardMode {
	case config.ShardPessimistic:
		// every time start to re-sync from resume, we reset status to make it like a fresh syncing
		s.sgk.ResetGroups()
		s.pessimist.Reset()
	case config.ShardOptimistic:
		s.optimist.Reset()
	}
}

func (s *Syncer) resetDBs(tctx *tcontext.Context) error {
	var err error

	for i := 0; i < len(s.toDBConns); i++ {
		err = s.toDBConns[i].ResetConn(tctx)
		if err != nil {
			return terror.WithScope(err, terror.ScopeDownstream)
		}
	}

	if s.onlineDDL != nil {
		err = s.onlineDDL.ResetConn(tctx)
		if err != nil {
			return terror.WithScope(err, terror.ScopeDownstream)
		}
	}

	if s.sgk != nil {
		err = s.sgk.dbConn.ResetConn(tctx)
		if err != nil {
			return terror.WithScope(err, terror.ScopeDownstream)
		}
	}

	err = s.ddlDBConn.ResetConn(tctx)
	if err != nil {
		return terror.WithScope(err, terror.ScopeDownstream)
	}

	err = s.downstreamTrackConn.ResetConn(tctx)
	if err != nil {
		return terror.WithScope(err, terror.ScopeDownstream)
	}

	err = s.checkpoint.ResetConn(tctx)
	if err != nil {
		return terror.WithScope(err, terror.ScopeDownstream)
	}

	return nil
}

// Process implements the dm.Unit interface.
func (s *Syncer) Process(ctx context.Context, pr chan pb.ProcessResult) {
	s.metricsProxies.Metrics.SyncerExitWithErrorCounter.Add(0)

	newCtx, cancel := context.WithCancel(ctx)
	defer cancel()

	// create new done chan
	// use lock of Syncer to avoid Close while Process
	s.Lock()
	if s.isClosed() {
		s.Unlock()
		return
	}
	s.Unlock()

	runFatalChan := make(chan *pb.ProcessError, s.cfg.WorkerCount+1)
	s.runFatalChan = runFatalChan
	var (
		errs   = make([]*pb.ProcessError, 0, 2)
		errsMu sync.Mutex
	)

	var wg sync.WaitGroup
	wg.Add(1)
	go func() {
		defer wg.Done()
		for {
			err, ok := <-runFatalChan
			if !ok {
				return
			}
			cancel() // cancel s.Run
			s.metricsProxies.Metrics.SyncerExitWithErrorCounter.Inc()
			errsMu.Lock()
			errs = append(errs, err)
			errsMu.Unlock()
		}
	}()

	wg.Add(1)
	go func() {
		defer wg.Done()
		<-newCtx.Done() // ctx or newCtx
	}()

	err := s.Run(newCtx)
	if err != nil {
		// returned error rather than sent to runFatalChan
		// cancel goroutines created in s.Run
		cancel()
	}
	close(runFatalChan) // Run returned, all potential fatal sent to s.runFatalChan
	wg.Wait()           // wait for receive all fatal from s.runFatalChan

	if err != nil {
		if utils.IsContextCanceledError(err) {
			s.tctx.L().Info("filter out error caused by user cancel", log.ShortError(err))
		} else {
			s.tctx.L().Debug("unit syncer quits with error", zap.Error(err))
			s.metricsProxies.Metrics.SyncerExitWithErrorCounter.Inc()
			errsMu.Lock()
			errs = append(errs, unit.NewProcessError(err))
			errsMu.Unlock()
		}
	}

	isCanceled := false
	select {
	case <-ctx.Done():
		isCanceled = true
	default:
	}

	pr <- pb.ProcessResult{
		IsCanceled: isCanceled,
		Errors:     errs,
	}
}

// getTableInfo returns a table info for sourceTable, it should not be modified by caller.
func (s *Syncer) getTableInfo(tctx *tcontext.Context, sourceTable, targetTable *filter.Table) (*model.TableInfo, error) {
	ti, err := s.schemaTracker.GetTableInfo(sourceTable)
	if err == nil {
		return ti, nil
	}
	if !schema.IsTableNotExists(err) {
		return nil, terror.ErrSchemaTrackerCannotGetTable.Delegate(err, sourceTable)
	}

	if err = s.schemaTracker.CreateSchemaIfNotExists(sourceTable.Schema); err != nil {
		return nil, terror.ErrSchemaTrackerCannotCreateSchema.Delegate(err, sourceTable.Schema)
	}

	// if the table does not exist (IsTableNotExists(err)), continue to fetch the table from downstream and create it.
	err = s.trackTableInfoFromDownstream(tctx, sourceTable, targetTable)
	if err != nil {
		return nil, err
	}

	ti, err = s.schemaTracker.GetTableInfo(sourceTable)
	if err != nil {
		return nil, terror.ErrSchemaTrackerCannotGetTable.Delegate(err, sourceTable)
	}
	return ti, nil
}

// trackTableInfoFromDownstream tries to track the table info from the downstream. It will not overwrite existing table.
func (s *Syncer) trackTableInfoFromDownstream(tctx *tcontext.Context, sourceTable, targetTable *filter.Table) error {
	// TODO: Switch to use the HTTP interface to retrieve the TableInfo directly if HTTP port is available
	// use parser for downstream.
	parser2, err := dbconn.GetParserForConn(tctx, s.ddlDBConn)
	if err != nil {
		return terror.ErrSchemaTrackerCannotParseDownstreamTable.Delegate(err, targetTable, sourceTable)
	}

	createSQL, err := dbconn.GetTableCreateSQL(tctx, s.ddlDBConn, targetTable.String())
	if err != nil {
		return terror.ErrSchemaTrackerCannotFetchDownstreamTable.Delegate(err, targetTable, sourceTable)
	}

	// rename the table back to original.
	var createNode ast.StmtNode
	createNode, err = parser2.ParseOneStmt(createSQL, "", "")
	if err != nil {
		return terror.ErrSchemaTrackerCannotParseDownstreamTable.Delegate(err, targetTable, sourceTable)
	}
	createStmt := createNode.(*ast.CreateTableStmt)
	createStmt.IfNotExists = true
	createStmt.Table.Schema = model.NewCIStr(sourceTable.Schema)
	createStmt.Table.Name = model.NewCIStr(sourceTable.Name)

	// schema tracker sets non-clustered index, so can't handle auto_random.
	for _, col := range createStmt.Cols {
		for i, opt := range col.Options {
			if opt.Tp == ast.ColumnOptionAutoRandom {
				// col.Options is unordered
				col.Options[i] = col.Options[len(col.Options)-1]
				col.Options = col.Options[:len(col.Options)-1]
				break
			}
		}
	}

	tctx.L().Debug("reverse-synchronized table schema",
		zap.Stringer("sourceTable", sourceTable),
		zap.Stringer("targetTable", targetTable),
		zap.String("sql", createSQL),
	)
	if err = s.schemaTracker.Exec(tctx.Ctx, sourceTable.Schema, createStmt); err != nil {
		return terror.ErrSchemaTrackerCannotCreateTable.Delegate(err, sourceTable)
	}

	return nil
}

var dmlMetric = map[sqlmodel.RowChangeType]string{
	sqlmodel.RowChangeInsert: "insert",
	sqlmodel.RowChangeUpdate: "update",
	sqlmodel.RowChangeDelete: "delete",
}

func (s *Syncer) updateJobMetrics(isFinished bool, queueBucket string, j *job) {
	tp := j.tp
	targetTable := j.targetTable
	count := 1
	if tp == ddl {
		count = len(j.ddls)
	}

	m := s.metricsProxies.AddedJobsTotal
	if isFinished {
		s.count.Add(int64(count))
		m = s.metricsProxies.FinishedJobsTotal
	}
	switch tp {
	case dml:
		m.WithLabelValues(dmlMetric[j.dml.Type()], s.cfg.Name, queueBucket, s.cfg.SourceID, s.cfg.WorkerName, targetTable.Schema, targetTable.Name).Add(float64(count))
	case ddl, flush, asyncFlush, conflict, compact:
		m.WithLabelValues(tp.String(), s.cfg.Name, queueBucket, s.cfg.SourceID, s.cfg.WorkerName, targetTable.Schema, targetTable.Name).Add(float64(count))
	case skip, xid:
		// ignore skip/xid jobs
	default:
		s.tctx.L().Warn("unknown job operation type", zap.Stringer("type", j.tp))
	}
}

func (s *Syncer) calcReplicationLag(headerTS int64) int64 {
	return time.Now().Unix() - s.tsOffset.Load() - headerTS
}

// updateReplicationJobTS store job TS, it is called after every batch dml job / one skip job / one ddl job is added and committed.
func (s *Syncer) updateReplicationJobTS(job *job, jobIdx int) {
	// when job is nil mean no job in this bucket, need do reset this bucket job ts to 0
	if job == nil {
		s.workerJobTSArray[jobIdx].Store(0)
	} else {
		s.workerJobTSArray[jobIdx].Store(int64(job.eventHeader.Timestamp))
	}
}

func (s *Syncer) updateReplicationLagMetric() {
	var lag int64
	var minTS int64

	for idx := range s.workerJobTSArray {
		if ts := s.workerJobTSArray[idx].Load(); ts != int64(0) {
			if minTS == int64(0) || ts < minTS {
				minTS = ts
			}
		}
	}
	if minTS != int64(0) {
		lag = s.calcReplicationLag(minTS)
	}

	s.metricsProxies.Metrics.ReplicationLagHistogram.Observe(float64(lag))
	s.metricsProxies.Metrics.ReplicationLagGauge.Set(float64(lag))
	s.secondsBehindMaster.Store(lag)

	failpoint.Inject("ShowLagInLog", func(v failpoint.Value) {
		minLag := v.(int)
		if int(lag) >= minLag {
			s.tctx.L().Info("ShowLagInLog", zap.Int64("lag", lag))
		}
	})

	// reset skip job TS in case of skip job TS is never updated
	if minTS == s.workerJobTSArray[skipJobIdx].Load() {
		s.workerJobTSArray[skipJobIdx].Store(0)
	}
}

func (s *Syncer) saveTablePoint(table *filter.Table, location binlog.Location) {
	ti, err := s.schemaTracker.GetTableInfo(table)
	if err != nil && table.Name != "" {
		// TODO: if we RENAME tb1 TO tb2, the tracker will remove TableInfo of tb1 but we still save the table
		// checkpoint for tb1. We can delete the table checkpoint in future.
		s.tctx.L().Warn("table info missing from schema tracker",
			zap.Stringer("table", table),
			zap.Stringer("location", location),
			zap.Error(err))
	}
	s.checkpoint.SaveTablePoint(table, location, ti)
}

// only used in tests.
var (
	lastLocationForTest              binlog.Location
	lastLocationNumForTest           int
	waitJobsDoneForTest              bool
	failExecuteSQLForTest            bool
	failOnceForTest                  atomic.Bool
	waitBeforeRunExitDurationForTest time.Duration
)

// TODO: move to syncer/job.go
// addJob adds one job to DML queue or DDL queue according to its type.
// Caller should prepare all needed jobs before calling this function, addJob should not generate any new jobs.
// There should not be a second way to send jobs to DML queue or DDL queue.
func (s *Syncer) addJob(job *job) {
	failpoint.Inject("countJobFromOneEvent", func() {
		if job.tp == dml {
			if job.currentLocation.Position.Compare(lastLocationForTest.Position) == 0 {
				lastLocationNumForTest++
			} else {
				lastLocationForTest = job.currentLocation
				lastLocationNumForTest = 1
			}
			// trigger a flush after see one job
			if lastLocationNumForTest == 1 {
				waitJobsDoneForTest = true
				s.tctx.L().Info("meet the first job of an event", zap.Any("binlog position", lastLocationForTest))
			}
			// mock a execution error after see two jobs.
			if lastLocationNumForTest == 2 {
				failExecuteSQLForTest = true
				s.tctx.L().Info("meet the second job of an event", zap.Any("binlog position", lastLocationForTest))
			}
		}
	})
	failpoint.Inject("countJobFromOneGTID", func() {
		if job.tp == dml {
			if binlog.CompareLocation(job.currentLocation, lastLocationForTest, true) == 0 {
				lastLocationNumForTest++
			} else {
				lastLocationForTest = job.currentLocation
				lastLocationNumForTest = 1
			}
			// trigger a flush after see one job
			if lastLocationNumForTest == 1 {
				waitJobsDoneForTest = true
				s.tctx.L().Info("meet the first job of a GTID", zap.Any("binlog position", lastLocationForTest))
			}
			// mock a execution error after see two jobs.
			if lastLocationNumForTest == 2 {
				failExecuteSQLForTest = true
				s.tctx.L().Info("meet the second job of a GTID", zap.Any("binlog position", lastLocationForTest))
			}
		}
	})

	// avoid job.type data race with compactor.run()
	// simply copy the opType for performance, though copy a new job in compactor is better
	tp := job.tp
	switch tp {
	case flush:
		s.jobWg.Add(1)
		s.dmlJobCh <- job
	case asyncFlush:
		s.jobWg.Add(1)
		s.dmlJobCh <- job
	case ddl:
		s.updateJobMetrics(false, adminQueueName, job)
		s.jobWg.Add(1)
		startTime := time.Now()
		s.ddlJobCh <- job
		s.metricsProxies.AddJobDurationHistogram.WithLabelValues("ddl", s.cfg.Name, adminQueueName, s.cfg.SourceID).Observe(time.Since(startTime).Seconds())
	case dml:
		failpoint.Inject("SkipDML", func(val failpoint.Value) {
			// first col should be an int and primary key, every row with pk <= val will be skipped
			skippedIDUpperBound := val.(int)
			firstColVal, _ := strconv.Atoi(fmt.Sprintf("%v", job.dml.RowValues()[0]))
			if firstColVal <= skippedIDUpperBound {
				failpoint.Goto("skip_dml")
			}
		})
		s.dmlJobCh <- job
		failpoint.Label("skip_dml")
		failpoint.Inject("checkCheckpointInMiddleOfTransaction", func() {
			s.tctx.L().Info("receive dml job", zap.Any("dml job", job))
			time.Sleep(500 * time.Millisecond)
		})
	case gc:
		s.dmlJobCh <- job
	default:
		s.tctx.L().DPanic("unhandled job type", zap.Stringer("job", job))
	}
}

// flushIfOutdated checks whether syncer should flush now because last flushing is outdated.
func (s *Syncer) flushIfOutdated() error {
	if !s.checkpoint.LastFlushOutdated() {
		return nil
	}

	if s.cfg.Experimental.AsyncCheckpointFlush {
		jobSeq := s.getFlushSeq()
		s.tctx.L().Info("Start to async flush current checkpoint to downstream based on flush interval", zap.Int64("job sequence", jobSeq))
		j := newAsyncFlushJob(s.cfg.WorkerCount, jobSeq)
		s.addJob(j)
		s.flushCheckPointsAsync(j)
		return nil
	}
	return s.flushJobs()
}

// TODO: move to syncer/job.go
// handleJob will do many actions based on job type.
func (s *Syncer) handleJob(job *job) (added2Queue bool, err error) {
	skipCheckFlush := false
	defer func() {
		if !skipCheckFlush && err == nil {
			err = s.flushIfOutdated()
		}
	}()

	// 1. handle jobs that not needed to be sent to queue

	s.waitTransactionLock.Lock()
	defer s.waitTransactionLock.Unlock()

	failpoint.Inject("checkCheckpointInMiddleOfTransaction", func() {
		if waitXIDStatus(s.waitXIDJob.Load()) == waiting {
			s.tctx.L().Info("not receive xid job yet", zap.Any("next job", job))
		}
	})

	if waitXIDStatus(s.waitXIDJob.Load()) == waitComplete && job.tp != flush {
		s.tctx.L().Info("All jobs is completed before syncer close, the coming job will be reject", zap.Any("job", job))
		return
	}

	switch job.tp {
	case xid:
		failpoint.Inject("SkipSaveGlobalPoint", func() {
			s.tctx.L().Info("skip save global point", zap.String("failpoint", "SkipSaveGlobalPoint"))
			panic("SkipSaveGlobalPoint")
		})
		s.waitXIDJob.CAS(int64(waiting), int64(waitComplete))
		s.saveGlobalPoint(job.location)
		s.isTransactionEnd = true
		return
	case skip:
		s.updateReplicationJobTS(job, skipJobIdx)
		return
	}

	// 2. send the job to queue

	s.addJob(job)
	added2Queue = true

	// 3. after job is sent to queue

	switch job.tp {
	case dml:
		// DMl events will generate many jobs and only caller knows all jobs has been sent, so many logics are done by
		// caller
		s.isTransactionEnd = false
		skipCheckFlush = true
		return
	case ddl:
		s.jobWg.Wait()

		// skip rest logic when downstream error
		if s.execError.Load() != nil {
			// nolint:nilerr
			return
		}
		s.updateReplicationJobTS(nil, ddlJobIdx) // clear ddl job ts because this ddl is already done.
		failpoint.Inject("ExitAfterDDLBeforeFlush", func() {
			s.tctx.L().Warn("exit triggered", zap.String("failpoint", "ExitAfterDDLBeforeFlush"))
			utils.OsExit(1)
		})
		// interrupted after executed DDL and before save checkpoint.
		failpoint.Inject("FlushCheckpointStage", func(val failpoint.Value) {
			err = handleFlushCheckpointStage(3, val.(int), "before save checkpoint")
			if err != nil {
				failpoint.Return()
			}
		})
		// save global checkpoint for DDL
		s.saveGlobalPoint(job.location)
		for sourceSchema, tbs := range job.sourceTbls {
			if len(sourceSchema) == 0 {
				continue
			}
			for _, sourceTable := range tbs {
				s.saveTablePoint(sourceTable, job.location)
			}
		}
		// reset sharding group after checkpoint saved
		s.resetShardingGroup(job.targetTable)

		// interrupted after save checkpoint and before flush checkpoint.
		failpoint.Inject("FlushCheckpointStage", func(val failpoint.Value) {
			err = handleFlushCheckpointStage(4, val.(int), "before flush checkpoint")
			if err != nil {
				failpoint.Return()
			}
		})
		skipCheckFlush = true
		err = s.flushCheckPoints()
		return
	case flush:
		s.jobWg.Wait()
		skipCheckFlush = true
		err = s.flushCheckPoints()
		return
	case asyncFlush:
		skipCheckFlush = true
	}
	// nolint:nakedret
	return
}

func (s *Syncer) saveGlobalPoint(globalLocation binlog.Location) {
	if s.cfg.ShardMode == config.ShardPessimistic {
		globalLocation = s.sgk.AdjustGlobalLocation(globalLocation)
	} else if s.cfg.ShardMode == config.ShardOptimistic {
		globalLocation = s.osgk.AdjustGlobalLocation(globalLocation)
	}
	s.checkpoint.SaveGlobalPoint(globalLocation)
}

func (s *Syncer) resetShardingGroup(table *filter.Table) {
	if s.cfg.ShardMode == config.ShardPessimistic {
		// for DDL sharding group, reset group after checkpoint saved
		group := s.sgk.Group(table)
		if group != nil {
			group.Reset()
		}
	}
}

// flushCheckPoints synchronously flushes previous saved checkpoint in memory to persistent storage, like TiDB
// we flush checkpoints in four cases:
//  1. DDL executed
//  2. pausing / stopping the sync (driven by `s.flushJobs`)
//  3. IsFreshTask return true
//  4. Heartbeat event received
//
// but when error occurred, we can not flush checkpoint, otherwise data may lost
// and except rejecting to flush the checkpoint, we also need to rollback the checkpoint saved before
// this should be handled when `s.Run` returned
//
// we may need to refactor the concurrency model to make the work-flow more clear later.
func (s *Syncer) flushCheckPoints() error {
	err := s.execError.Load()
	// TODO: for now, if any error occurred (including user canceled), checkpoint won't be updated. But if we have put
	// optimistic shard info, DM-master may resolved the optimistic lock and let other worker execute DDL. So after this
	// worker resume, it can not execute the DML/DDL in old binlog because of downstream table structure mismatching.
	// We should find a way to (compensating) implement a transaction containing interaction with both etcd and SQL.
	if err != nil && (terror.ErrDBExecuteFailed.Equal(err) || terror.ErrDBUnExpect.Equal(err)) {
		s.tctx.L().Warn("error detected when executing SQL job, skip sync flush checkpoints",
			zap.Stringer("checkpoint", s.checkpoint),
			zap.Error(err))
		return nil
	}

	snapshotInfo, exceptTables, shardMetaSQLs, shardMetaArgs := s.createCheckpointSnapshot(true)

	if snapshotInfo == nil {
		s.tctx.L().Debug("checkpoint has no change, skip sync flush checkpoint")
		return nil
	}

	syncFlushErrCh := make(chan error, 1)

	task := &checkpointFlushTask{
		snapshotInfo:   snapshotInfo,
		exceptTables:   exceptTables,
		shardMetaSQLs:  shardMetaSQLs,
		shardMetaArgs:  shardMetaArgs,
		asyncflushJob:  nil,
		syncFlushErrCh: syncFlushErrCh,
	}
	s.checkpointFlushWorker.Add(task)

	return <-syncFlushErrCh
}

// flushCheckPointsAsync asynchronous flushes checkpoint.
func (s *Syncer) flushCheckPointsAsync(asyncFlushJob *job) {
	err := s.execError.Load()
	// TODO: for now, if any error occurred (including user canceled), checkpoint won't be updated. But if we have put
	// optimistic shard info, DM-master may resolved the optimistic lock and let other worker execute DDL. So after this
	// worker resume, it can not execute the DML/DDL in old binlog because of downstream table structure mismatching.
	// We should find a way to (compensating) implement a transaction containing interaction with both etcd and SQL.
	if err != nil && (terror.ErrDBExecuteFailed.Equal(err) || terror.ErrDBUnExpect.Equal(err)) {
		s.tctx.L().Warn("error detected when executing SQL job, skip async flush checkpoints",
			zap.Stringer("checkpoint", s.checkpoint),
			zap.Error(err))
		return
	}

	snapshotInfo, exceptTables, shardMetaSQLs, shardMetaArgs := s.createCheckpointSnapshot(false)

	if snapshotInfo == nil {
		s.tctx.L().Debug("checkpoint has no change, skip async flush checkpoint", zap.Int64("job seq", asyncFlushJob.flushSeq))
		return
	}

	task := &checkpointFlushTask{
		snapshotInfo:   snapshotInfo,
		exceptTables:   exceptTables,
		shardMetaSQLs:  shardMetaSQLs,
		shardMetaArgs:  shardMetaArgs,
		asyncflushJob:  asyncFlushJob,
		syncFlushErrCh: nil,
	}
	s.checkpointFlushWorker.Add(task)
}

func (s *Syncer) createCheckpointSnapshot(isSyncFlush bool) (*SnapshotInfo, []*filter.Table, []string, [][]interface{}) {
	snapshotInfo := s.checkpoint.Snapshot(isSyncFlush)
	if snapshotInfo == nil {
		return nil, nil, nil, nil
	}

	var (
		exceptTableIDs map[string]bool
		exceptTables   []*filter.Table
		shardMetaSQLs  []string
		shardMetaArgs  [][]interface{}
	)
	if s.cfg.ShardMode == config.ShardPessimistic {
		// flush all checkpoints except tables which are unresolved for sharding DDL for the pessimistic mode.
		// NOTE: for the optimistic mode, because we don't handle conflicts automatically (or no re-direct supported),
		// so we can simply flush checkpoint for all tables now, and after re-direct supported this should be updated.
		exceptTableIDs, exceptTables = s.sgk.UnresolvedTables()
		s.tctx.L().Info("flush checkpoints except for these tables", zap.Reflect("tables", exceptTables))

		shardMetaSQLs, shardMetaArgs = s.sgk.PrepareFlushSQLs(exceptTableIDs)
		s.tctx.L().Info("prepare flush sqls", zap.Strings("shard meta sqls", shardMetaSQLs), zap.Reflect("shard meta arguments", shardMetaArgs))
	}

	return snapshotInfo, exceptTables, shardMetaSQLs, shardMetaArgs
}

func (s *Syncer) afterFlushCheckpoint(task *checkpointFlushTask) error {
	// add a gc job to let causality module gc outdated kvs.
	if task.asyncflushJob != nil {
		s.tctx.L().Info("after async flushed checkpoint, gc stale causality keys", zap.Int64("flush job seq", task.asyncflushJob.flushSeq))
		s.addJob(newGCJob(task.asyncflushJob.flushSeq))
	} else {
		s.tctx.L().Info("after sync flushed checkpoint, gc all causality keys")
		s.addJob(newGCJob(math.MaxInt64))
	}

	// update current active relay log after checkpoint flushed
	err := s.updateActiveRelayLog(task.snapshotInfo.globalPos.Position)
	if err != nil {
		return err
	}

	now := time.Now()
	if !s.lastCheckpointFlushedTime.IsZero() {
		duration := now.Sub(s.lastCheckpointFlushedTime).Seconds()
		s.metricsProxies.Metrics.FlushCheckPointsTimeInterval.Observe(duration)
	}
	s.lastCheckpointFlushedTime = now

	s.logAndClearFilteredStatistics()

	if s.cliArgs != nil && s.cliArgs.StartTime != "" && s.cli != nil {
		clone := *s.cliArgs
		clone.StartTime = ""
		err2 := ha.PutTaskCliArgs(s.cli, s.cfg.Name, []string{s.cfg.SourceID}, clone)
		if err2 != nil {
			s.tctx.L().Error("failed to clean start-time in task cli args", zap.Error(err2))
		} else {
			s.Lock()
			s.cliArgs.StartTime = ""
			s.Unlock()
		}
	}
	return nil
}

func (s *Syncer) logAndClearFilteredStatistics() {
	filteredInsert := s.filteredInsert.Swap(0)
	filteredUpdate := s.filteredUpdate.Swap(0)
	filteredDelete := s.filteredDelete.Swap(0)
	if filteredInsert > 0 || filteredUpdate > 0 || filteredDelete > 0 {
		s.tctx.L().Info("after last flushing checkpoint, DM has ignored row changes by expression filter",
			zap.Int64("number of filtered insert", filteredInsert),
			zap.Int64("number of filtered update", filteredUpdate),
			zap.Int64("number of filtered delete", filteredDelete))
	}
}

// DDL synced one by one, so we only need to process one DDL at a time.
func (s *Syncer) syncDDL(queueBucket string, db *dbconn.DBConn, ddlJobChan chan *job) {
	defer s.runWg.Done()

	var err error
	for {
		ddlJob, ok := <-ddlJobChan
		if !ok {
			return
		}

		// add this ddl ts beacause we start to exec this ddl.
		s.updateReplicationJobTS(ddlJob, ddlJobIdx)

		failpoint.Inject("BlockDDLJob", func(v failpoint.Value) {
			t := v.(int) // sleep time
			s.tctx.L().Info("BlockDDLJob", zap.Any("job", ddlJob), zap.Int("sleep time", t))
			time.Sleep(time.Second * time.Duration(t))
		})

		var (
			ignore           = false
			shardPessimistOp *pessimism.Operation
		)
		switch s.cfg.ShardMode {
		case config.ShardPessimistic:
			shardPessimistOp = s.pessimist.PendingOperation()
			if shardPessimistOp != nil && !shardPessimistOp.Exec {
				ignore = true
				s.tctx.L().Info("ignore shard DDLs in pessimistic shard mode", zap.Strings("ddls", ddlJob.ddls))
			}
		case config.ShardOptimistic:
			if len(ddlJob.ddls) == 0 {
				ignore = true
				s.tctx.L().Info("ignore shard DDLs in optimistic mode", zap.Stringer("info", s.optimist.PendingInfo()))
			}
		}

		failpoint.Inject("ExecDDLError", func() {
			s.tctx.L().Warn("execute ddl error", zap.Strings("DDL", ddlJob.ddls), zap.String("failpoint", "ExecDDLError"))
			err = terror.ErrDBUnExpect.Delegate(errors.Errorf("execute ddl %v error", ddlJob.ddls))
			failpoint.Goto("bypass")
		})

		if !ignore {
<<<<<<< HEAD
			failpoint.Inject("SkipSaveGlobalPoint", func() {
				s.tctx.L().Info("skip save global point", zap.String("failpoint", "SkipSaveGlobalPoint"))
				panic("SkipSaveGlobalPoint")
			})
=======
			// set timezone
			if ddlJob.timezone != "" {
				s.timezoneLastTime = ddlJob.timezone
				setTimezoneSQL := fmt.Sprintf("SET SESSION TIME_ZONE = '%s'", ddlJob.timezone)
				ddlJob.ddls = append([]string{setTimezoneSQL}, ddlJob.ddls...)
				setTimezoneSQLDefault := "SET SESSION TIME_ZONE = DEFAULT"
				ddlJob.ddls = append(ddlJob.ddls, setTimezoneSQLDefault)
			} else if s.timezoneLastTime != "" {
				// use last time's time zone
				setTimezoneSQL := fmt.Sprintf("SET SESSION TIME_ZONE = '%s'", s.timezoneLastTime)
				ddlJob.ddls = append([]string{setTimezoneSQL}, ddlJob.ddls...)
				setTimezoneSQLDefault := "SET SESSION TIME_ZONE = DEFAULT"
				ddlJob.ddls = append(ddlJob.ddls, setTimezoneSQLDefault)
			}
			// set timestamp
			setTimestampSQL := fmt.Sprintf("SET TIMESTAMP = %d", ddlJob.timestamp)
			ddlJob.ddls = append([]string{setTimestampSQL}, ddlJob.ddls...)
			setTimestampSQLDefault := "SET TIMESTAMP = DEFAULT"
			ddlJob.ddls = append(ddlJob.ddls, setTimestampSQLDefault)

>>>>>>> cf4c080d
			var affected int
			var ddlCreateTime int64 = -1 // default when scan failed
			row, err2 := db.QuerySQL(s.syncCtx, s.metricsProxies, "SELECT UNIX_TIMESTAMP()")
			if err2 != nil {
				s.tctx.L().Warn("selecting unix timestamp failed", zap.Error(err2))
			} else {
				for row.Next() {
					err2 = row.Scan(&ddlCreateTime)
					if err2 != nil {
						s.tctx.L().Warn("getting ddlCreateTime failed", zap.Error(err2))
					}
				}
				row.Close()
			}
			affected, err = db.ExecuteSQLWithIgnore(s.syncCtx, s.metricsProxies, errorutil.IsIgnorableMySQLDDLError, ddlJob.ddls)
			failpoint.Inject("TestHandleSpecialDDLError", func() {
				err = mysql2.ErrInvalidConn
				// simulate the value of affected along with the injected error
				// -2 instead of -1 is due to the adding of SET SQL of timezone and timestamp
				if affected > 2 {
					affected -= 2
				}
			})
			if err != nil {
				err = s.handleSpecialDDLError(s.syncCtx, err, ddlJob.ddls, affected, db, ddlCreateTime)
				err = terror.WithScope(err, terror.ScopeDownstream)
			}
		}
		failpoint.Label("bypass")
		failpoint.Inject("SafeModeExit", func(val failpoint.Value) {
			if intVal, ok := val.(int); ok && (intVal == 2 || intVal == 3) {
				s.tctx.L().Warn("mock safe mode error", zap.Strings("DDL", ddlJob.ddls), zap.String("failpoint", "SafeModeExit"))
				if intVal == 2 {
					err = terror.ErrWorkerDDLLockInfoNotFound.Generatef("DDL info not found")
				} else {
					err = terror.ErrDBExecuteFailed.Delegate(errors.Errorf("execute ddl %v error", ddlJob.ddls))
				}
			}
		})
		// If downstream has error (which may cause by tracker is more compatible than downstream), we should stop handling
		// this job, set `s.execError` to let caller of `addJob` discover error
		if err != nil {
			s.execError.Store(err)
			if !utils.IsContextCanceledError(err) {
				err = s.handleEventError(err, ddlJob.startLocation, ddlJob.currentLocation, true, ddlJob.originSQL)
				s.runFatalChan <- unit.NewProcessError(err)
			}
			s.jobWg.Done()
			continue
		}

		switch s.cfg.ShardMode {
		case config.ShardPessimistic:
			// for sharding DDL syncing, send result back
			shardInfo := s.pessimist.PendingInfo()
			switch {
			case shardInfo == nil:
				// no need to do the shard DDL handle for `CREATE DATABASE/TABLE` now.
				s.tctx.L().Warn("skip shard DDL handle in pessimistic shard mode", zap.Strings("ddl", ddlJob.ddls))
			case shardPessimistOp == nil:
				err = terror.ErrWorkerDDLLockOpNotFound.Generate(shardInfo)
			default:
				err = s.pessimist.DoneOperationDeleteInfo(*shardPessimistOp, *shardInfo)
			}
		case config.ShardOptimistic:
			shardInfo := s.optimist.PendingInfo()
			switch {
			case shardInfo == nil:
				// no need to do the shard DDL handle for `DROP DATABASE/TABLE` now.
				// but for `CREATE DATABASE` and `ALTER DATABASE` we execute it to the downstream directly without `shardInfo`.
				if ignore { // actually ignored.
					s.tctx.L().Warn("skip shard DDL handle in optimistic shard mode", zap.Strings("ddl", ddlJob.ddls))
				}
			case s.optimist.PendingOperation() == nil:
				err = terror.ErrWorkerDDLLockOpNotFound.Generate(shardInfo)
			default:
				err = s.optimist.DoneOperation(*(s.optimist.PendingOperation()))
			}
		}
		if err != nil {
			if s.execError.Load() == nil {
				s.execError.Store(err)
			}
			if !utils.IsContextCanceledError(err) {
				err = s.handleEventError(err, ddlJob.startLocation, ddlJob.currentLocation, true, ddlJob.originSQL)
				s.runFatalChan <- unit.NewProcessError(err)
			}
			s.jobWg.Done()
			continue
		}
		s.jobWg.Done()
		s.updateJobMetrics(true, queueBucket, ddlJob)
	}
}

func (s *Syncer) successFunc(queueID int, statementsCnt int, jobs []*job) {
	queueBucket := queueBucketName(queueID)
	if len(jobs) > 0 {
		// NOTE: we can use the first job of job queue to calculate lag because when this job committed,
		// every event before this job's event in this queue has already commit.
		// and we can use this job to maintain the oldest binlog event ts among all workers.
		j := jobs[0]
		switch j.tp {
		case ddl:
			s.metricsProxies.BinlogEventCost.WithLabelValues(metrics.BinlogEventCostStageDDLExec, s.cfg.Name, s.cfg.WorkerName, s.cfg.SourceID).Observe(time.Since(j.jobAddTime).Seconds())
		case dml:
			s.metricsProxies.BinlogEventCost.WithLabelValues(metrics.BinlogEventCostStageDMLExec, s.cfg.Name, s.cfg.WorkerName, s.cfg.SourceID).Observe(time.Since(j.jobAddTime).Seconds())
			// metric only increases by 1 because dm batches sql jobs in a single transaction.
			s.metricsProxies.Metrics.FinishedTransactionTotal.Inc()
		}
	}

	for _, sqlJob := range jobs {
		s.updateJobMetrics(true, queueBucket, sqlJob)
	}
	s.updateReplicationJobTS(nil, dmlWorkerJobIdx(queueID))
	s.metricsProxies.ReplicationTransactionBatch.WithLabelValues(s.cfg.WorkerName, s.cfg.Name, s.cfg.SourceID, queueBucket, "statements").Observe(float64(statementsCnt))
	s.metricsProxies.ReplicationTransactionBatch.WithLabelValues(s.cfg.WorkerName, s.cfg.Name, s.cfg.SourceID, queueBucket, "rows").Observe(float64(len(jobs)))
}

func (s *Syncer) fatalFunc(job *job, err error) {
	s.execError.Store(err)
	if !utils.IsContextCanceledError(err) {
		err = s.handleEventError(err, job.startLocation, job.currentLocation, false, "")
		s.runFatalChan <- unit.NewProcessError(err)
	}
}

// DML synced with causality.
func (s *Syncer) syncDML() {
	defer s.runWg.Done()

	dmlJobCh := s.dmlJobCh
	if s.cfg.Compact {
		dmlJobCh = compactorWrap(dmlJobCh, s)
	}
	causalityCh := causalityWrap(dmlJobCh, s)
	flushCh := dmlWorkerWrap(causalityCh, s)

	for range flushCh {
		s.jobWg.Done()
	}
}

func (s *Syncer) waitBeforeRunExit(ctx context.Context) {
	defer s.runWg.Done()
	failpoint.Inject("checkCheckpointInMiddleOfTransaction", func() {
		s.tctx.L().Info("incr maxPauseOrStopWaitTime time ")
		defaultMaxPauseOrStopWaitTime = time.Minute * 10
	})
	select {
	case <-ctx.Done(): // hijack the root context from s.Run to wait for the transaction to end.
		s.tctx.L().Info("received subtask's done, try graceful stop")
		needToExitTime := time.Now()
		s.waitTransactionLock.Lock()

		failpoint.Inject("checkWaitDuration", func(_ failpoint.Value) {
			s.isTransactionEnd = false
		})
		if s.isTransactionEnd {
			s.waitXIDJob.Store(int64(waitComplete))
			s.waitTransactionLock.Unlock()
			s.tctx.L().Info("the last job is transaction end, done directly")
			s.runCancel()
			return
		}
		s.waitXIDJob.Store(int64(waiting))
		s.waitTransactionLock.Unlock()
		s.refreshCliArgs()

		waitDuration := defaultMaxPauseOrStopWaitTime
		if s.cliArgs != nil && s.cliArgs.WaitTimeOnStop != "" {
			waitDuration, _ = time.ParseDuration(s.cliArgs.WaitTimeOnStop)
		}
		prepareForWaitTime := time.Since(needToExitTime)
		failpoint.Inject("recordAndIgnorePrepareTime", func() {
			prepareForWaitTime = time.Duration(0)
		})
		waitDuration -= prepareForWaitTime
		failpoint.Inject("recordAndIgnorePrepareTime", func() {
			waitBeforeRunExitDurationForTest = waitDuration
		})
		if waitDuration.Seconds() <= 0 {
			s.tctx.L().Info("wait transaction end timeout, exit now")
			s.runCancel()
			return
		}
		failpoint.Inject("checkWaitDuration", func(val failpoint.Value) {
			if testDuration, testError := time.ParseDuration(val.(string)); testError == nil {
				if testDuration.Seconds() == waitDuration.Seconds() {
					panic("success check wait_time_on_stop !!!")
				} else {
					s.tctx.L().Error("checkWaitDuration fail", zap.Duration("testDuration", testDuration), zap.Duration("waitDuration", waitDuration))
				}
			} else {
				s.tctx.L().Error("checkWaitDuration error", zap.Error(testError))
			}
		})

		select {
		case <-s.runCtx.Ctx.Done():
			s.tctx.L().Info("syncer run exit so runCtx done")
		case <-time.After(waitDuration):
			s.tctx.L().Info("wait transaction end timeout, exit now")
			s.runCancel()
		}
	case <-s.runCtx.Ctx.Done(): // when no graceful stop, run ctx will canceled first.
		s.tctx.L().Info("received ungraceful exit ctx, exit now")
	}
}

func (s *Syncer) updateTSOffsetCronJob(ctx context.Context) {
	defer s.runWg.Done()
	// temporarily hard code there. if this Proxies works well add this to config file.
	ticker := time.NewTicker(time.Minute * 10)
	defer ticker.Stop()
	for {
		select {
		case <-ticker.C:
			if utErr := s.updateTSOffset(ctx); utErr != nil {
				s.tctx.L().Error("get server unix ts err", zap.Error(utErr))
			}
		case <-ctx.Done():
			return
		}
	}
}

func (s *Syncer) updateLagCronJob(ctx context.Context) {
	defer s.runWg.Done()
	// temporarily hard code there. if this Proxies works well add this to config file.
	ticker := time.NewTicker(time.Millisecond * 100)
	defer ticker.Stop()
	for {
		select {
		case <-ticker.C:
			s.updateReplicationLagMetric()
		case <-ctx.Done():
			return
		}
	}
}

func (s *Syncer) updateTSOffset(ctx context.Context) error {
	t1 := time.Now()
	ts, tsErr := s.fromDB.GetServerUnixTS(ctx)
	rtt := time.Since(t1).Seconds()
	if tsErr == nil {
		s.tsOffset.Store(time.Now().Unix() - ts - int64(rtt/2))
	}
	return tsErr
}

// Run starts running for sync, we should guarantee it can rerun when paused.
func (s *Syncer) Run(ctx context.Context) (err error) {
	runCtx, runCancel := context.WithCancel(context.Background())
	s.runCtx, s.runCancel = tcontext.NewContext(runCtx, s.tctx.L()), runCancel
	syncCtx, syncCancel := context.WithCancel(context.Background())
	s.syncCtx, s.syncCancel = tcontext.NewContext(syncCtx, s.tctx.L()), syncCancel
	defer func() {
		s.runCancel()
		s.closeJobChans()
		s.checkpointFlushWorker.Close()
		s.runWg.Wait()
		// s.syncCancel won't be called when normal exit, this call just to follow the best practice of use context.
		s.syncCancel()
	}()

	// we should start this goroutine as soon as possible, because it's the only goroutine that cancel syncer.Run
	s.runWg.Add(1)
	go func() {
		s.waitBeforeRunExit(ctx)
	}()

	// before sync run, we get the ts offset from upstream first
	if utErr := s.updateTSOffset(ctx); utErr != nil {
		return utErr
	}

	// some initialization that can't be put in Syncer.Init
	fresh, err := s.IsFreshTask(s.runCtx.Ctx)
	if err != nil {
		return err
	}

	// task command line arguments have the highest priority
	skipLoadMeta := false
	s.refreshCliArgs()
	if s.cliArgs != nil && s.cliArgs.StartTime != "" {
		err = s.setGlobalPointByTime(s.runCtx, s.cliArgs.StartTime)
		if terror.ErrConfigStartTimeTooLate.Equal(err) {
			return err
		}
		skipLoadMeta = err == nil
	}

	// some initialization that can't be put in Syncer.Init
	if fresh && !skipLoadMeta {
		// for fresh task, we try to load checkpoints from meta (file or config item)
		err = s.checkpoint.LoadMeta(runCtx)
		if err != nil {
			return err
		}
	}

	var (
		flushCheckpoint bool
		delLoadTask     bool
		cleanDumpFile   = s.cfg.CleanDumpFile
		freshAndAllMode bool
	)
	flushCheckpoint, err = s.adjustGlobalPointGTID(s.runCtx)
	if err != nil {
		return err
	}
	if fresh && s.cfg.Mode == config.ModeAll {
		delLoadTask = true
		flushCheckpoint = true
		freshAndAllMode = true
	}

	if s.cfg.Mode == config.ModeIncrement || !fresh {
		cleanDumpFile = false
	}

	s.runWg.Add(1)
	go s.syncDML()
	s.runWg.Add(1)
	go func() {
		defer s.runWg.Done()
		// also need to use a different ctx. checkpointFlushWorker worker will be closed in the first defer
		s.checkpointFlushWorker.Run(s.tctx)
	}()
	s.runWg.Add(1)
	go s.syncDDL(adminQueueName, s.ddlDBConn, s.ddlJobCh)
	s.runWg.Add(1)
	go s.updateLagCronJob(s.runCtx.Ctx)
	s.runWg.Add(1)
	go s.updateTSOffsetCronJob(s.runCtx.Ctx)

	// some prepare work before the binlog event loop:
	// 1. first we flush checkpoint as needed, so in next resume we won't go to Load unit.
	// 2. then since we are confident that Load unit is done we can delete the load task etcd KV.
	//    TODO: we can't handle panic between 1. and 2., or fail to delete the load task etcd KV.
	// 3. then we initiate schema tracker
	// 4. - when it's a fresh task, load the table structure from dump files into schema tracker.
	//      if it's also a optimistic sharding task, also load the table structure into checkpoints because shard tables
	//      may not have same table structure so we can't fetch the downstream table structure for them lazily.
	//    - when it's a resumed task, load the table structure from checkpoints into schema tracker.
	//    TODO: we can't handle failure between 1. and 4. After 1. it's not a fresh task.
	// 5. finally clean the dump files

	if flushCheckpoint {
		if err = s.flushCheckPoints(); err != nil {
			s.tctx.L().Warn("fail to flush checkpoints when starting task", zap.Error(err))
			return err
		}
	}
	if delLoadTask {
		if err = s.delLoadTask(); err != nil {
			s.tctx.L().Error("error when del load task in etcd", zap.Error(err))
		}
	}

	if s.schemaTracker == nil {
		// some test will set their own schemaTracker and skip the syncer.Init
		s.schemaTracker = schema.NewTracker()
	}
	// prevent creating new Tracker on `Run` in order to avoid
	// two different Trackers are invoked in the validator and the syncer.
	err = s.schemaTracker.Init(ctx, s.cfg.Name, int(s.SourceTableNamesFlavor), s.downstreamTrackConn, s.tctx.L())
	if err != nil {
		return terror.ErrSchemaTrackerInit.Delegate(err)
	}

	if freshAndAllMode {
		err = s.loadTableStructureFromDump(ctx)
		if err != nil {
			s.tctx.L().Warn("error happened when load table structure from dump files", zap.Error(err))
			cleanDumpFile = false
		}
		if s.cfg.ShardMode == config.ShardOptimistic {
			s.flushOptimisticTableInfos(s.runCtx)
		}
	} else {
		err = s.checkpoint.LoadIntoSchemaTracker(ctx, s.schemaTracker)
		if err != nil {
			return err
		}
	}

	if cleanDumpFile {
		s.tctx.L().Info("try to remove all dump files")
		if err = storage.RemoveAll(ctx, s.cfg.Dir, nil); err != nil {
			s.tctx.L().Warn("error when remove loaded dump folder", zap.String("data folder", s.cfg.Dir), zap.Error(err))
		}
	}

	failpoint.Inject("AdjustGTIDExit", func() {
		s.tctx.L().Warn("exit triggered", zap.String("failpoint", "AdjustGTIDExit"))
		s.streamerController.Close()
		utils.OsExit(1)
	})

	var (
		endLocation        = s.checkpoint.GlobalPoint() // also init to global checkpoint
		lastTxnEndLocation = s.checkpoint.GlobalPoint()

		currentGTID string
	)
	s.tctx.L().Info("replicate binlog from checkpoint", zap.Stringer("checkpoint", lastTxnEndLocation))

	if s.streamerController.IsClosed() {
		err = s.streamerController.Start(s.runCtx, lastTxnEndLocation)
		if err != nil {
			return terror.Annotate(err, "fail to restart streamer controller")
		}
	}
	// syncing progress with sharding DDL group
	// 1. use the global streamer to sync regular binlog events
	// 2. sharding DDL synced for some sharding groups
	//    * record first pos, last pos, target schema, target table as re-sync info
	// 3. use the re-sync info recorded in step.2 to create a new streamer
	// 4. use the new streamer re-syncing for this sharding group
	// 5. in sharding group's re-syncing
	//    * ignore other tables' binlog events
	//    * compare last pos with current binlog's pos to determine whether re-sync completed
	// 6. use the global streamer to continue the syncing
	var (
		shardingReSyncCh        = make(chan *ShardingReSync, 10)
		shardingReSync          *ShardingReSync
		savedGlobalLastLocation binlog.Location
		traceSource             = fmt.Sprintf("%s.syncer.%s", s.cfg.SourceID, s.cfg.Name)
		lastEvent               *replication.BinlogEvent
	)

	// this is second defer func in syncer.Run so in this time checkpointFlushWorker are still running
	defer func() {
		if err1 := recover(); err1 != nil {
			failpoint.Inject("ExitAfterSaveOnlineDDL", func() {
				s.tctx.L().Info("force panic")
				panic("ExitAfterSaveOnlineDDL")
			})
			s.tctx.L().Error("panic log", zap.Reflect("error message", err1), zap.Stack("stack"))
			err = terror.ErrSyncerUnitPanic.Generate(err1)
		}

		var (
			err2            error
			exitSafeModeLoc = endLocation
		)
		saveExitSafeModeLoc := func(loc binlog.Location) {
			if binlog.CompareLocation(loc, exitSafeModeLoc, s.cfg.EnableGTID) > 0 {
				exitSafeModeLoc = loc
			}
		}
		saveExitSafeModeLoc(savedGlobalLastLocation)
		if s.cfg.ShardMode == config.ShardOptimistic {
			if shardingReSync != nil {
				saveExitSafeModeLoc(shardingReSync.latestLocation)
			}
			for _, latestLoc := range s.osgk.getShardingResyncs() {
				saveExitSafeModeLoc(latestLoc)
			}
		}
		s.checkpoint.SaveSafeModeExitPoint(&exitSafeModeLoc)

		// flush all jobs before exit
		if err2 = s.flushJobs(); err2 != nil {
			s.tctx.L().Warn("failed to flush jobs when exit task", zap.Error(err2))
		}

		// if any execute error, flush safemode exit point
		if err2 = s.execError.Load(); err2 != nil && (terror.ErrDBExecuteFailed.Equal(err2) || terror.ErrDBUnExpect.Equal(err2)) {
			if err2 = s.checkpoint.FlushSafeModeExitPoint(s.tctx); err2 != nil {
				s.tctx.L().Warn("failed to flush safe mode checkpoints when exit task", zap.Error(err2))
			}
		}
	}()

	now := time.Now()
	s.start.Store(now)
	s.lastTime.Store(now)

	s.initInitExecutedLoc()
	s.running.Store(true)
	defer s.running.Store(false)

	// safeMode makes syncer reentrant.
	// we make each operator reentrant to make syncer reentrant.
	// `replace` and `delete` are naturally reentrant.
	// use `delete`+`replace` to represent `update` can make `update`  reentrant.
	// but there are no ways to make `update` idempotent,
	// if we start syncer at an early position, database must bear a period of inconsistent state,
	// it's eventual consistency.
	s.enableSafeModeInitializationPhase(s.runCtx)

	closeShardingResync := func() error {
		if shardingReSync == nil {
			return nil
		}

		var (
			err2         error
			nextLocation = savedGlobalLastLocation
		)

		// if remaining DDLs in sequence, redirect global stream to the next sharding DDL position
		if !shardingReSync.allResolved {
			nextLocation, err2 = s.sgk.ActiveDDLFirstLocation(shardingReSync.targetTable)
			if err2 != nil {
				return err2
			}
		}

		err3 := s.streamerController.ResetReplicationSyncer(s.tctx, nextLocation)
		if err3 != nil {
			return err3
		}

		shardingReSync = nil
		return nil
	}

	maybeSkipNRowsEvent := func(n int) error {
		if n == 0 {
			return nil
		}

		for i := 0; i < n; {
			e, _, err1 := s.streamerController.GetEvent(s.runCtx)
			if err1 != nil {
				return err
			}
			switch e.Event.(type) {
			case *replication.GTIDEvent, *replication.MariadbGTIDEvent:
				gtidStr, err2 := event.GetGTIDStr(e)
				if err2 != nil {
					return err2
				}
				if currentGTID != gtidStr {
					s.tctx.L().Error("after recover GTID-based replication, the first GTID is not same as broken one. May meet duplicate entry or corrupt data if table has no PK/UK.",
						zap.String("last GTID", currentGTID),
						zap.String("GTID after reset", gtidStr),
					)
					return nil
				}
			case *replication.RowsEvent:
				i++
			}
		}
		s.tctx.L().Info("discard event already consumed", zap.Int("count", n),
			zap.Any("start location", s.streamerController.GetCurStartLocation()),
			zap.Any("end location", s.streamerController.GetCurEndLocation()))
		return nil
	}

	// eventIndex is the rows event index in this transaction, it's used to avoiding read duplicate event in gtid mode
	eventIndex := 0
	// affectedSourceTables is used for gtid mode to update table point's gtid set after receiving a xid event,
	// which means this whole event is finished
	affectedSourceTables := make(map[string]map[string]struct{}, 0)
	// the relay log file may be truncated(not end with an RotateEvent), in this situation, we may read some rows events
	// and then read from the gtid again, so we force enter safe-mode for one more transaction to avoid failure due to
	// conflict

	// binlog event loop
	for {
		if s.execError.Load() != nil {
			return nil
		}
		s.currentLocationMu.Lock()
		s.currentLocationMu.currentLocation = endLocation
		s.currentLocationMu.Unlock()

		failpoint.Inject("FakeRedirect", func(val failpoint.Value) {
			if len(shardingReSyncCh) == 0 && shardingReSync == nil {
				if strVal, ok := val.(string); ok {
					pos, gtidSet, err2 := s.fromDB.GetMasterStatus(s.tctx.WithContext(ctx), s.cfg.Flavor)
					if err2 != nil {
						s.tctx.L().Error("fail to get master status in failpoint FakeRedirect", zap.Error(err2))
						os.Exit(1)
					}
					loc := binlog.NewLocation(pos, gtidSet)
					s.tctx.L().Info("fake redirect", zap.Stringer("endLocation", endLocation), zap.Stringer("latestLocation", loc))
					resync := &ShardingReSync{
						currLocation:   endLocation.Clone(),
						latestLocation: loc,
						targetTable:    utils.UnpackTableID(strVal),
						allResolved:    true,
					}
					shardingReSyncCh <- resync
				}
			}
		})
		// fetch from sharding resync channel if needed, and redirect global
		// stream to current binlog position recorded by ShardingReSync
		if len(shardingReSyncCh) > 0 && shardingReSync == nil {
			// some sharding groups need to re-syncing
			shardingReSync = <-shardingReSyncCh
			s.tctx.L().Debug("starts to handle new shardingResync operation", zap.Stringer("shardingResync", shardingReSync))
			savedGlobalLastLocation = lastTxnEndLocation // save global last location
			lastTxnEndLocation = shardingReSync.currLocation

			// remove sharding resync global checkpoint location limit from optimistic sharding group keeper
			if s.cfg.ShardMode == config.ShardOptimistic {
				s.osgk.removeShardingReSync(shardingReSync)
			}

			err = s.streamerController.ResetReplicationSyncer(s.runCtx, shardingReSync.currLocation)
			if err != nil {
				return err
			}

			failpoint.Inject("ReSyncExit", func() {
				s.tctx.L().Warn("exit triggered", zap.String("failpoint", "ReSyncExit"))
				utils.OsExit(1)
			})
		}
		// for position mode, we can redirect at any time
		// for gtid mode, we can redirect only when current location related gtid's transaction is totally executed and
		//  next gtid is just updated (because we check if we can end resync by currLoc >= latestLoc)
		if s.cfg.ShardMode == config.ShardOptimistic {
			canRedirect := true
			if s.cfg.EnableGTID {
				canRedirect = safeToRedirect(lastEvent)
			} else if lastEvent != nil {
				if _, ok := lastEvent.Event.(*replication.QueryEvent); ok {
					if op := s.optimist.PendingOperation(); op != nil && op.ConflictStage == optimism.ConflictSkipWaitRedirect {
						canRedirect = false // don't redirect here at least after a row event
					}
				}
			}
			if canRedirect {
				op, targetTableID := s.optimist.PendingRedirectOperation()
				if op != nil {
					// for optimistic sharding mode, if a new sharding group is resolved when syncer is redirecting,
					// instead of using the endLocation, the next redirection should share the same latestLocation with the current shardingResync.
					// This is to avoid syncer syncs to current shardingResync.latestLocation before,
					// we may miss some rows events if we don't check the row events between endLocation and shardingResync.latestLocation.
					// TODO: This will cause a potential performance issue. If we have multiple tables not resolved after a huge amount of binlogs but resolved in a short time,
					//   	current implementation will cause syncer to redirect and replay the binlogs in this segment several times. One possible solution is to
					//      interrupt current resync once syncer meets a new redirect operation, force other tables to be resolved together in the interrupted shardingResync.
					//      If we want to do this, we also need to remove the target table check at https://github.com/pingcap/tiflow/blob/af849add84bf26feb2628d3e1e4344830b915fd9/dm/syncer/syncer.go#L2489
					endLocation := &endLocation
					if shardingReSync != nil {
						endLocation = &shardingReSync.latestLocation
					}
					resolved := s.resolveOptimisticDDL(&eventContext{
						shardingReSyncCh: &shardingReSyncCh,
						endLocation:      *endLocation,
					}, &filter.Table{Schema: op.UpSchema, Name: op.UpTable}, utils.UnpackTableID(targetTableID))
					// if resolved and targetTableID == shardingResync.TargetTableID, we should resolve this resync before we continue
					if resolved && shardingReSync != nil && targetTableID == shardingReSync.targetTable.String() {
						err = closeShardingResync()
						if err != nil {
							return err
						}
					}
					continue
				}
			}
		}

		startTime := time.Now()
		e, op, err := s.streamerController.GetEvent(s.runCtx)

		failpoint.Inject("SafeModeExit", func(val failpoint.Value) {
			if intVal, ok := val.(int); ok && intVal == 1 {
				s.tctx.L().Warn("fail to get event", zap.String("failpoint", "SafeModeExit"))
				err = errors.New("connect: connection refused")
			}
		})
		failpoint.Inject("GetEventErrorInTxn", func(val failpoint.Value) {
			if intVal, ok := val.(int); ok && intVal == eventIndex && failOnceForTest.CAS(false, true) {
				err = errors.New("failpoint triggered")
				s.tctx.L().Warn("failed to get event", zap.Int("event_index", eventIndex),
					zap.Any("cur_pos", endLocation), zap.Any("las_pos", lastTxnEndLocation),
					zap.Any("pos", e.Header.LogPos), log.ShortError(err))
			}
		})
		failpoint.Inject("SleepInTxn", func(val failpoint.Value) {
			if intVal, ok := val.(int); ok && intVal == eventIndex && failOnceForTest.CAS(false, true) {
				s.tctx.L().Warn("start to sleep 6s and continue for this event", zap.Int("event_index", eventIndex),
					zap.Any("cur_pos", endLocation), zap.Any("las_pos", lastTxnEndLocation),
					zap.Any("pos", e.Header.LogPos))
				time.Sleep(6 * time.Second)
			}
		})
		switch {
		case err == context.Canceled:
			s.tctx.L().Info("binlog replication main routine quit(context canceled)!", zap.Stringer("last location", lastTxnEndLocation))
			return nil
		case err == context.DeadlineExceeded:
			s.tctx.L().Info("deadline exceeded when fetching binlog event")
			continue
		// TODO: if we can maintain the lastTxnEndLocation inside streamerController, no need to expose this logic to syncer
		case isDuplicateServerIDError(err):
			// if the server id is already used, need to use a new server id
			s.tctx.L().Info("server id is already used by another slave, will change to a new server id and get event again")
			err1 := s.streamerController.UpdateServerIDAndResetReplication(s.tctx, lastTxnEndLocation)
			if err1 != nil {
				return err1
			}
			continue
		case err == relay.ErrorMaybeDuplicateEvent:
			s.tctx.L().Warn("read binlog met a truncated file, will skip events that has been consumed")
			err = maybeSkipNRowsEvent(eventIndex)
			if err == nil {
				continue
			}
			s.tctx.L().Warn("skip duplicate rows event failed", zap.Error(err))
		}

		if err != nil {
			s.tctx.L().Error("fail to fetch binlog", log.ShortError(err))

			if isConnectionRefusedError(err) {
				return err
			}

			// TODO: if we can maintain the lastTxnEndLocation inside streamerController, no need to expose this logic to syncer
			if s.streamerController.CanRetry(err) {
				// GlobalPoint is the last finished transaction location
				err = s.streamerController.ResetReplicationSyncer(s.tctx, s.checkpoint.GlobalPoint())
				if err != nil {
					return err
				}
				s.tctx.L().Info("reset replication binlog puller", zap.Any("pos", s.checkpoint.GlobalPoint()))
				if err = maybeSkipNRowsEvent(eventIndex); err != nil {
					return err
				}
				continue
			}

			return terror.ErrSyncerGetEvent.Generate(err)
		}

		failpoint.Inject("IgnoreSomeTypeEvent", func(val failpoint.Value) {
			if e.Header.EventType.String() == val.(string) {
				s.tctx.L().Debug("IgnoreSomeTypeEvent", zap.Reflect("event", e))
				failpoint.Continue()
			}
		})

		// time duration for reading an event from relay log or upstream master.
		s.metricsProxies.Metrics.BinlogReadDurationHistogram.Observe(time.Since(startTime).Seconds())
		startTime = time.Now() // reset start time for the next metric.

		s.metricsProxies.Metrics.BinlogSyncerPosGauge.Set(float64(e.Header.LogPos))
		index, err := utils.GetFilenameIndex(lastTxnEndLocation.Position.Name)
		if err != nil {
			s.tctx.L().Warn("fail to get index number of binlog file, may because only specify GTID and hasn't saved according binlog position", log.ShortError(err))
		} else {
			s.metricsProxies.Metrics.BinlogSyncerFileGauge.Set(float64(index))
		}
		s.binlogSizeCount.Add(int64(e.Header.EventSize))
		s.metricsProxies.Metrics.BinlogEventSizeHistogram.Observe(float64(e.Header.EventSize))

		failpoint.Inject("ProcessBinlogSlowDown", nil)

		s.tctx.L().Debug("receive binlog event", zap.Reflect("header", e.Header))

		startLocation := s.streamerController.GetCurStartLocation()
		endLocation = s.streamerController.GetCurEndLocation()
		lastTxnEndLocation = s.streamerController.GetTxnEndLocation()

		if _, ok := e.Event.(*replication.GenericEvent); !ok {
			lastEvent = e
		}

		switch op {
		case pb.ErrorOp_Skip:
			// try to handle pessimistic sharding?
			queryEvent, ok := e.Event.(*replication.QueryEvent)
			if !ok {
				s.tctx.L().Warn("can't skip an event which is not DDL", zap.Reflect("header", e.Header))
				break
			}
			ec := eventContext{
				tctx:          s.tctx,
				header:        e.Header,
				startLocation: startLocation,
				endLocation:   endLocation,
				lastLocation:  lastTxnEndLocation,
			}
			var sourceTbls map[string]map[string]struct{}
			sourceTbls, err = s.trackOriginDDL(queryEvent, ec)
			if err != nil {
				s.tctx.L().Warn("failed to track query when handle-error skip", zap.Error(err), zap.ByteString("sql", queryEvent.Query))
			}

			s.saveGlobalPoint(endLocation)
			for sourceSchema, tableMap := range sourceTbls {
				if sourceSchema == "" {
					continue
				}
				for sourceTable := range tableMap {
					s.saveTablePoint(&filter.Table{Schema: sourceSchema, Name: sourceTable}, endLocation)
				}
			}
			err = s.flushJobs()
			if err != nil {
				s.tctx.L().Warn("failed to flush jobs when handle-error skip", zap.Error(err))
			} else {
				s.tctx.L().Info("flush jobs when handle-error skip")
			}
			continue
		}

		// check pass SafeModeExitLoc and try to disable safe mode, but not in sharding or replacing error
		safeModeExitLoc := s.checkpoint.SafeModeExitPoint()
		if s.safeMode.Enable() && safeModeExitLoc != nil && shardingReSync == nil {
			if binlog.CompareLocation(endLocation, *safeModeExitLoc, s.cfg.EnableGTID) > 0 {
				s.checkpoint.SaveSafeModeExitPoint(nil)
				// must flush here to avoid the following situation:
				// 1. quit safe mode
				// 2. push forward and replicate some sqls after safeModeExitPoint to downstream
				// 3. quit because of network error, fail to flush global checkpoint and new safeModeExitPoint to downstream
				// 4. restart again, quit safe mode at safeModeExitPoint, but some sqls after this location have already been replicated to the downstream
				if err = s.checkpoint.FlushSafeModeExitPoint(s.runCtx); err != nil {
					return err
				}
				s.tctx.L().Info("disable safe mode in exit point")
				if err = s.safeMode.Add(s.runCtx, -1); err != nil {
					return err
				}
			}
		}

		// set exitSafeModeTS when meet first binlog
		if s.firstMeetBinlogTS == nil && s.cliArgs != nil && s.cliArgs.SafeModeDuration != "" && int64(e.Header.Timestamp) != 0 && e.Header.EventType != replication.FORMAT_DESCRIPTION_EVENT {
			if checkErr := s.initSafeModeExitTS(int64(e.Header.Timestamp)); checkErr != nil {
				return checkErr
			}
		}
		// check if need to exit safe mode by binlog header TS
		if s.exitSafeModeTS != nil && shardingReSync == nil {
			if checkErr := s.checkAndExitSafeModeByBinlogTS(s.runCtx, int64(e.Header.Timestamp)); checkErr != nil {
				return checkErr
			}
		}
		ec := eventContext{
			tctx:                s.runCtx,
			header:              e.Header,
			startLocation:       startLocation,
			endLocation:         endLocation,
			lastLocation:        lastTxnEndLocation,
			shardingReSync:      shardingReSync,
			closeShardingResync: closeShardingResync,
			traceSource:         traceSource,
			safeMode:            s.safeMode.Enable(),
			startTime:           startTime,
			shardingReSyncCh:    &shardingReSyncCh,
		}

		var originSQL string // show origin sql when error, only ddl now
		var err2 error
		var sourceTable *filter.Table

		switch ev := e.Event.(type) {
		case *replication.RotateEvent:
			err2 = s.handleRotateEvent(ev, ec)
		case *replication.RowsEvent:
			eventIndex++
			s.metricsProxies.Metrics.BinlogEventRowHistogram.Observe(float64(len(ev.Rows)))
			sourceTable, err2 = s.handleRowsEvent(ev, ec)
			if sourceTable != nil && err2 == nil && s.cfg.EnableGTID {
				if _, ok := affectedSourceTables[sourceTable.Schema]; !ok {
					affectedSourceTables[sourceTable.Schema] = make(map[string]struct{})
				}
				affectedSourceTables[sourceTable.Schema][sourceTable.Name] = struct{}{}
			}
		case *replication.QueryEvent:
			originSQL = strings.TrimSpace(string(ev.Query))
			err2 = s.ddlWorker.HandleQueryEvent(ev, ec, originSQL)
		case *replication.XIDEvent:
			// reset eventIndex and force safeMode flag here.
			eventIndex = 0
			for schemaName, tableMap := range affectedSourceTables {
				for table := range tableMap {
					s.saveTablePoint(&filter.Table{Schema: schemaName, Name: table}, endLocation)
				}
			}
			affectedSourceTables = make(map[string]map[string]struct{})
			if shardingReSync != nil {
				// TODO: why shardingReSync need to do so, shardingReSync need refactor
				shardingReSync.currLocation = endLocation

				if binlog.CompareLocation(shardingReSync.currLocation, shardingReSync.latestLocation, s.cfg.EnableGTID) >= 0 {
					s.tctx.L().Info("re-replicate shard group was completed", zap.String("event", "XID"), zap.Stringer("re-shard", shardingReSync))
					err = closeShardingResync()
					if err != nil {
						return terror.Annotatef(err, "shard group current location %s", shardingReSync.currLocation)
					}
					continue
				}
			}

			s.tctx.L().Debug("", zap.String("event", "XID"), zap.Stringer("last location", lastTxnEndLocation), log.WrapStringerField("location", endLocation))

			job := newXIDJob(endLocation, startLocation, endLocation)
			_, err2 = s.handleJobFunc(job)
		case *replication.GenericEvent:
			if e.Header.EventType == replication.HEARTBEAT_EVENT {
				// flush checkpoint even if there are no real binlog events
				if s.checkpoint.LastFlushOutdated() {
					s.tctx.L().Info("meet heartbeat event and then flush jobs")
					err2 = s.flushJobs()
				}
			}
		case *replication.GTIDEvent, *replication.MariadbGTIDEvent:
			currentGTID, err2 = event.GetGTIDStr(e)
			if err2 != nil {
				return err2
			}
		}
		if err2 != nil {
			if err := s.handleEventError(err2, startLocation, endLocation, e.Header.EventType == replication.QUERY_EVENT, originSQL); err != nil {
				return err
			}
		}
		if waitXIDStatus(s.waitXIDJob.Load()) == waitComplete {
			// already wait until XID event, we can stop sync now, s.runcancel will be called in defer func
			return nil
		}
	}
}

func (s *Syncer) initSafeModeExitTS(firstBinlogTS int64) error {
	// see more in https://github.com/pingcap/tiflow/pull/4601#discussion_r814446628
	duration, err := time.ParseDuration(s.cliArgs.SafeModeDuration)
	if err != nil {
		return err
	}
	s.firstMeetBinlogTS = &firstBinlogTS
	exitTS := firstBinlogTS + int64(duration.Seconds())
	s.exitSafeModeTS = &exitTS
	s.tctx.L().Info("safe-mode will disable by task cli args", zap.Int64("ts", exitTS))
	return nil
}

func (s *Syncer) checkAndExitSafeModeByBinlogTS(ctx *tcontext.Context, ts int64) error {
	if s.exitSafeModeTS != nil && ts > *s.exitSafeModeTS {
		if err := s.safeMode.Add(ctx, -1); err != nil {
			return err
		}
		s.exitSafeModeTS = nil
		if !s.safeMode.Enable() {
			s.tctx.L().Info("safe-mode disable by task cli args", zap.Int64("ts in binlog", ts))
		}
		// delete cliArgs in etcd
		clone := *s.cliArgs
		clone.SafeModeDuration = ""
		if err2 := ha.PutTaskCliArgs(s.cli, s.cfg.Name, []string{s.cfg.SourceID}, clone); err2 != nil {
			s.tctx.L().Error("failed to clean safe-mode-duration in task cli args", zap.Error(err2))
		} else {
			s.Lock()
			s.cliArgs.SafeModeDuration = ""
			s.Unlock()
		}
	}
	return nil
}

type eventContext struct {
	tctx                *tcontext.Context
	header              *replication.EventHeader
	startLocation       binlog.Location
	endLocation         binlog.Location
	lastLocation        binlog.Location
	shardingReSync      *ShardingReSync
	closeShardingResync func() error
	traceSource         string
	// safeMode is the value of syncer.safeMode when process this event
	// syncer.safeMode's value may change on the fly, e.g. after event by pass the safeModeExitPoint
	safeMode         bool
	startTime        time.Time
	shardingReSyncCh *chan *ShardingReSync
}

// TODO: Further split into smaller functions and group common arguments into a context struct.
func (s *Syncer) handleRotateEvent(ev *replication.RotateEvent, ec eventContext) error {
	failpoint.Inject("MakeFakeRotateEvent", func(val failpoint.Value) {
		ec.header.LogPos = 0
		ev.NextLogName = []byte(val.(string))
		ec.tctx.L().Info("MakeFakeRotateEvent", zap.String("fake file name", string(ev.NextLogName)))
	})

	if utils.IsFakeRotateEvent(ec.header) {
		// when user starts a new task with GTID and no binlog file name, we can't know active relay log at init time
		// at this case, we update active relay log when receive fake rotate event
		if !s.recordedActiveRelayLog {
			if err := s.updateActiveRelayLog(mysql.Position{
				Name: string(ev.NextLogName),
				Pos:  uint32(ev.Position),
			}); err != nil {
				ec.tctx.L().Warn("failed to update active relay log, will try to update when flush checkpoint",
					zap.ByteString("NextLogName", ev.NextLogName),
					zap.Uint64("Position", ev.Position),
					zap.Error(err))
			} else {
				s.recordedActiveRelayLog = true
			}
		}
	}

	if ec.shardingReSync != nil {
		if binlog.CompareLocation(ec.endLocation, ec.shardingReSync.currLocation, s.cfg.EnableGTID) > 0 {
			ec.shardingReSync.currLocation = ec.endLocation
		}
		if binlog.CompareLocation(ec.shardingReSync.currLocation, ec.shardingReSync.latestLocation, s.cfg.EnableGTID) >= 0 {
			ec.tctx.L().Info("re-replicate shard group was completed", zap.String("event", "rotate"), zap.Stringer("re-shard", ec.shardingReSync))
			err := ec.closeShardingResync()
			if err != nil {
				return err
			}
		} else {
			ec.tctx.L().Debug("re-replicate shard group", zap.String("event", "rotate"), log.WrapStringerField("location", ec.endLocation), zap.Reflect("re-shard", ec.shardingReSync))
		}
		return nil
	}

	ec.tctx.L().Info("", zap.String("event", "rotate"), log.WrapStringerField("location", ec.endLocation))
	return nil
}

// getFlushSeq is used for assigning an auto-incremental sequence number for each flush job.
func (s *Syncer) getFlushSeq() int64 {
	s.flushSeq++
	return s.flushSeq
}

// handleRowsEvent returns (affected table, error), affected table means this table's event is committed to handleJob.
func (s *Syncer) handleRowsEvent(ev *replication.RowsEvent, ec eventContext) (*filter.Table, error) {
	sourceTable := &filter.Table{
		Schema: string(ev.Table.Schema),
		Name:   string(ev.Table.Table),
	}
	targetTable := s.route(sourceTable)

	if ec.shardingReSync != nil {
		ec.shardingReSync.currLocation = ec.endLocation
		// When current progress has passed the latest location in re-sync, we can stop re-sync now.
		if binlog.CompareLocation(ec.shardingReSync.currLocation, ec.shardingReSync.latestLocation, s.cfg.EnableGTID) > 0 {
			ec.tctx.L().Info("re-replicate shard group was completed", zap.String("event", "row"), zap.Stringer("re-shard", ec.shardingReSync))
			return nil, ec.closeShardingResync()
		}
		if ec.shardingReSync.targetTable.String() != targetTable.String() {
			// in re-syncing, ignore non current sharding group's events
			ec.tctx.L().Debug("skip event in re-replicating shard group", zap.String("event", "row"), zap.Stringer("re-shard", ec.shardingReSync))
			return nil, nil
		}
	}

	// For DML position before table checkpoint, ignore it. When the position equals to table checkpoint, this event may
	// be partially replicated to downstream, we rely on safe-mode to handle it.
	if s.checkpoint.IsOlderThanTablePoint(sourceTable, ec.endLocation) {
		ec.tctx.L().Debug("ignore obsolete event that is old than table checkpoint",
			zap.String("event", "row"),
			log.WrapStringerField("location", ec.endLocation),
			zap.Stringer("source table", sourceTable))
		return nil, nil
	}

	ec.tctx.L().Debug("",
		zap.String("event", "row"),
		zap.Stringer("source table", sourceTable),
		zap.Stringer("target table", targetTable),
		log.WrapStringerField("location", ec.endLocation),
		zap.Reflect("raw event data", ev.Rows))

	needSkip, err := s.skipRowsEvent(sourceTable, ec.header.EventType)
	if err != nil {
		return nil, err
	}
	if needSkip {
		s.metricsProxies.SkipBinlogDurationHistogram.WithLabelValues("rows", s.cfg.Name, s.cfg.SourceID).Observe(time.Since(ec.startTime).Seconds())
		// for RowsEvent, we should record lastLocation rather than endLocation
		return nil, s.recordSkipSQLsLocation(&ec)
	}

	if (s.cfg.ShardMode == config.ShardPessimistic && s.sgk.InSyncing(sourceTable, targetTable, ec.endLocation)) ||
		(s.cfg.ShardMode == config.ShardOptimistic && s.osgk.inConflictStage(sourceTable, targetTable)) {
		// if in unsync stage and not before active DDL, filter it
		// if in sharding re-sync stage and not before active DDL (the next DDL to be synced), filter it
		ec.tctx.L().Debug("replicate sharding DDL, filter Rows event",
			zap.String("event", "row"),
			zap.Stringer("source", sourceTable),
			log.WrapStringerField("location", ec.endLocation))
		return nil, nil
	}

	// TODO(csuzhangxc): check performance of `getTable` from schema tracker.
	tableInfo, err := s.getTableInfo(ec.tctx, sourceTable, targetTable)
	if err != nil {
		return nil, terror.WithScope(err, terror.ScopeDownstream)
	}
	originRows, err := s.mappingDML(sourceTable, tableInfo, ev.Rows)
	if err != nil {
		return nil, err
	}
	if err2 := checkLogColumns(ev.SkippedColumns); err2 != nil {
		return nil, err2
	}

	extRows := generateExtendColumn(originRows, s.tableRouter, sourceTable, s.cfg.SourceID)

	var dmls []*sqlmodel.RowChange

	param := &genDMLParam{
		targetTable:     targetTable,
		originalData:    originRows,
		sourceTableInfo: tableInfo,
		sourceTable:     sourceTable,
		extendData:      extRows,
	}

	switch ec.header.EventType {
	case replication.WRITE_ROWS_EVENTv0, replication.WRITE_ROWS_EVENTv1, replication.WRITE_ROWS_EVENTv2:
		exprFilter, err2 := s.exprFilterGroup.GetInsertExprs(sourceTable, tableInfo)
		if err2 != nil {
			return nil, err2
		}

		param.safeMode = ec.safeMode
		dmls, err = s.genAndFilterInsertDMLs(ec.tctx, param, exprFilter)
		if err != nil {
			return nil, terror.Annotatef(err, "gen insert sqls failed, sourceTable: %v, targetTable: %v", sourceTable, targetTable)
		}
		s.metricsProxies.BinlogEventCost.WithLabelValues(metrics.BinlogEventCostStageGenWriteRows, s.cfg.Name, s.cfg.WorkerName, s.cfg.SourceID).Observe(time.Since(ec.startTime).Seconds())

	case replication.UPDATE_ROWS_EVENTv0, replication.UPDATE_ROWS_EVENTv1, replication.UPDATE_ROWS_EVENTv2:
		oldExprFilter, newExprFilter, err2 := s.exprFilterGroup.GetUpdateExprs(sourceTable, tableInfo)
		if err2 != nil {
			return nil, err2
		}

		param.safeMode = ec.safeMode
		dmls, err = s.genAndFilterUpdateDMLs(ec.tctx, param, oldExprFilter, newExprFilter)
		if err != nil {
			return nil, terror.Annotatef(err, "gen update sqls failed, sourceTable: %v, targetTable: %v", sourceTable, targetTable)
		}
		s.metricsProxies.BinlogEventCost.WithLabelValues(metrics.BinlogEventCostStageGenUpdateRows, s.cfg.Name, s.cfg.WorkerName, s.cfg.SourceID).Observe(time.Since(ec.startTime).Seconds())

	case replication.DELETE_ROWS_EVENTv0, replication.DELETE_ROWS_EVENTv1, replication.DELETE_ROWS_EVENTv2:
		exprFilter, err2 := s.exprFilterGroup.GetDeleteExprs(sourceTable, tableInfo)
		if err2 != nil {
			return nil, err2
		}

		dmls, err = s.genAndFilterDeleteDMLs(ec.tctx, param, exprFilter)
		if err != nil {
			return nil, terror.Annotatef(err, "gen delete sqls failed, sourceTable: %v, targetTable: %v", sourceTable, targetTable)
		}
		s.metricsProxies.BinlogEventCost.WithLabelValues(metrics.BinlogEventCostStageGenDeleteRows, s.cfg.Name, s.cfg.WorkerName, s.cfg.SourceID).Observe(time.Since(ec.startTime).Seconds())

	default:
		ec.tctx.L().Debug("ignoring unrecognized event", zap.String("event", "row"), zap.Stringer("type", ec.header.EventType))
		return nil, nil
	}

	startTime := time.Now()

	metricTp := ""
	for i := range dmls {
		metricTp = dmlMetric[dmls[i].Type()]
		job := newDMLJob(dmls[i], &ec)
		added2Queue, err2 := s.handleJobFunc(job)
		if err2 != nil || !added2Queue {
			return nil, err2
		}
	}
	s.metricsProxies.DispatchBinlogDurationHistogram.WithLabelValues(metricTp, s.cfg.Name, s.cfg.SourceID).Observe(time.Since(startTime).Seconds())

	if len(sourceTable.Schema) != 0 && !s.cfg.EnableGTID {
		// when in position-based replication, now events before table checkpoint is sent to queue. But in GTID-based
		// replication events may share one GTID, so event whose end position is equal to table checkpoint may not be
		// sent to queue. We may need event index in GTID to resolve it.
		// when in gtid-based replication, we can't save gtid to table point because this transaction may not
		// have been fully replicated to downstream. So we don't save table point here but record the affected tables and returns
		s.saveTablePoint(sourceTable, ec.endLocation)
	}

	failpoint.Inject("flushFirstJob", func() {
		if waitJobsDoneForTest {
			s.tctx.L().Info("trigger flushFirstJob")
			waitJobsDoneForTest = false

			err2 := s.flushJobs()
			if err2 != nil {
				s.tctx.L().DPanic("flush checkpoint failed", zap.Error(err2))
			}
			failpoint.Return(nil, nil)
		}
	})

	return sourceTable, s.flushIfOutdated()
}

type queryEventContext struct {
	*eventContext

	p         *parser.Parser // used parser
	ddlSchema string         // used schema
	originSQL string         // before split
	// split multi-schema change DDL into multiple one schema change DDL due to TiDB's limitation
	splitDDLs      []string // after split before online ddl
	appliedDDLs    []string // after onlineDDL apply if onlineDDL != nil
	needHandleDDLs []string // after route

	shardingDDLInfo *ddlInfo
	trackInfos      []*ddlInfo
	sourceTbls      map[string]map[string]struct{} // db name -> tb name
	onlineDDLTable  *filter.Table
	eventStatusVars []byte // binlog StatusVars
	timestamp       uint32
	timezone        string
}

func (qec *queryEventContext) String() string {
	startLocation := qec.startLocation.String()
	currentLocation := qec.endLocation.String()
	lastLocation := qec.lastLocation.String()
	var needHandleDDLs, shardingReSync string
	if qec.needHandleDDLs != nil {
		needHandleDDLs = strings.Join(qec.needHandleDDLs, ",")
	}
	if qec.shardingReSync != nil {
		shardingReSync = qec.shardingReSync.String()
	}
	trackInfos := make([]string, 0, len(qec.trackInfos))
	for _, trackInfo := range qec.trackInfos {
		trackInfos = append(trackInfos, trackInfo.String())
	}
	return fmt.Sprintf("{schema: %s, originSQL: %s, startLocation: %s, endLocation: %s, lastLocation: %s, re-sync: %s, needHandleDDLs: %s, trackInfos: %s}",
		qec.ddlSchema, qec.originSQL, startLocation, currentLocation, lastLocation, shardingReSync, needHandleDDLs, strings.Join(trackInfos, ","))
}

// generateExtendColumn generate extended columns by extractor.
func generateExtendColumn(data [][]interface{}, r *regexprrouter.RouteTable, table *filter.Table, sourceID string) [][]interface{} {
	extendCol, extendVal := r.FetchExtendColumn(table.Schema, table.Name, sourceID)
	if len(extendCol) == 0 {
		return nil
	}

	rows := make([][]interface{}, len(data))
	for i := range data {
		rows[i] = data[i]
		for _, v := range extendVal {
			rows[i] = append(rows[i], v)
		}
	}
	return rows
}

// trackDDL tracks ddl in schemaTracker.
func (s *Syncer) trackDDL(usedSchema string, trackInfo *ddlInfo, ec *eventContext) error {
	var (
		srcTables    = trackInfo.sourceTables
		targetTables = trackInfo.targetTables
		srcTable     = srcTables[0]
	)

	// Make sure the needed tables are all loaded into the schema tracker.
	var (
		shouldExecDDLOnSchemaTracker bool
		shouldSchemaExist            bool
		shouldTableExistNum          int  // tableNames[:shouldTableExistNum] should exist
		shouldRefTableExistNum       int  // tableNames[1:shouldTableExistNum] should exist, since first one is "caller table"
		shouldReTrackDownstreamIndex bool // retrack downstreamIndex
	)

	switch node := trackInfo.stmtCache.(type) {
	case *ast.CreateDatabaseStmt:
		shouldExecDDLOnSchemaTracker = true
	case *ast.AlterDatabaseStmt:
		shouldExecDDLOnSchemaTracker = true
		shouldSchemaExist = true
	case *ast.DropDatabaseStmt:
		shouldExecDDLOnSchemaTracker = true
		shouldReTrackDownstreamIndex = true
		if s.cfg.ShardMode == "" {
			if err := s.checkpoint.DeleteSchemaPoint(ec.tctx, srcTable.Schema); err != nil {
				return err
			}
		}
	case *ast.RecoverTableStmt:
		shouldExecDDLOnSchemaTracker = true
		shouldSchemaExist = true
	case *ast.CreateTableStmt, *ast.CreateViewStmt:
		shouldExecDDLOnSchemaTracker = true
		shouldSchemaExist = true
		// for CREATE TABLE LIKE/AS, the reference tables should exist
		shouldRefTableExistNum = len(srcTables)
	case *ast.DropTableStmt:
		shouldExecDDLOnSchemaTracker = true
		shouldReTrackDownstreamIndex = true
		if err := s.checkpoint.DeleteTablePoint(ec.tctx, srcTable); err != nil {
			return err
		}
	case *ast.RenameTableStmt, *ast.CreateIndexStmt, *ast.DropIndexStmt, *ast.RepairTableStmt:
		shouldExecDDLOnSchemaTracker = true
		shouldSchemaExist = true
		shouldTableExistNum = 1
		shouldReTrackDownstreamIndex = true
	case *ast.AlterTableStmt:
		shouldSchemaExist = true
		shouldReTrackDownstreamIndex = true
		// for DDL that adds FK, since TiDB doesn't fully support it yet, we simply ignore execution of this DDL.
		switch {
		case len(node.Specs) == 1 && node.Specs[0].Constraint != nil && node.Specs[0].Constraint.Tp == ast.ConstraintForeignKey:
			shouldTableExistNum = 1
			shouldExecDDLOnSchemaTracker = false
		case node.Specs[0].Tp == ast.AlterTableRenameTable:
			shouldTableExistNum = 1
			shouldExecDDLOnSchemaTracker = true
		default:
			shouldTableExistNum = len(srcTables)
			shouldExecDDLOnSchemaTracker = true
		}
	case *ast.LockTablesStmt, *ast.UnlockTablesStmt, *ast.CleanupTableLockStmt, *ast.TruncateTableStmt:
		break
	default:
		ec.tctx.L().DPanic("unhandled DDL type cannot be tracked", zap.Stringer("type", reflect.TypeOf(trackInfo.stmtCache)))
	}

	if shouldReTrackDownstreamIndex {
		s.schemaTracker.RemoveDownstreamSchema(s.tctx, targetTables)
	}

	if shouldSchemaExist {
		if err := s.schemaTracker.CreateSchemaIfNotExists(srcTable.Schema); err != nil {
			return terror.ErrSchemaTrackerCannotCreateSchema.Delegate(err, srcTable.Schema)
		}
	}
	for i := 0; i < shouldTableExistNum; i++ {
		if _, err := s.getTableInfo(ec.tctx, srcTables[i], targetTables[i]); err != nil {
			return err
		}
	}
	// skip getTable before in above loop
	// nolint:ifshort
	start := 1
	if shouldTableExistNum > start {
		start = shouldTableExistNum
	}
	for i := start; i < shouldRefTableExistNum; i++ {
		if err := s.schemaTracker.CreateSchemaIfNotExists(srcTables[i].Schema); err != nil {
			return terror.ErrSchemaTrackerCannotCreateSchema.Delegate(err, srcTables[i].Schema)
		}
		if _, err := s.getTableInfo(ec.tctx, srcTables[i], targetTables[i]); err != nil {
			return err
		}
	}

	if shouldExecDDLOnSchemaTracker {
		if err := s.schemaTracker.Exec(ec.tctx.Ctx, usedSchema, trackInfo.originStmt); err != nil {
			if ignoreTrackerDDLError(err) {
				ec.tctx.L().Warn("will ignore a DDL error when tracking",
					zap.String("schema", usedSchema),
					zap.String("statement", trackInfo.originDDL),
					log.WrapStringerField("location", ec.endLocation),
					log.ShortError(err))
				return nil
			}
			ec.tctx.L().Error("cannot track DDL",
				zap.String("schema", usedSchema),
				zap.String("statement", trackInfo.originDDL),
				log.WrapStringerField("location", ec.endLocation),
				log.ShortError(err))
			return terror.ErrSchemaTrackerCannotExecDDL.Delegate(err, trackInfo.originDDL)
		}
		s.exprFilterGroup.ResetExprs(srcTable)
	}

	return nil
}

func (s *Syncer) trackOriginDDL(ev *replication.QueryEvent, ec eventContext) (map[string]map[string]struct{}, error) {
	originSQL := strings.TrimSpace(string(ev.Query))
	if originSQL == "BEGIN" || originSQL == "" || utils.IsBuildInSkipDDL(originSQL) {
		return nil, nil
	}
	var err error
	qec := &queryEventContext{
		eventContext:    &ec,
		ddlSchema:       string(ev.Schema),
		originSQL:       utils.TrimCtrlChars(originSQL),
		splitDDLs:       make([]string, 0),
		appliedDDLs:     make([]string, 0),
		sourceTbls:      make(map[string]map[string]struct{}),
		eventStatusVars: ev.StatusVars,
	}
	qec.p, err = event.GetParserForStatusVars(ev.StatusVars)
	if err != nil {
		s.tctx.L().Warn("found error when get sql_mode from binlog status_vars", zap.Error(err))
	}
	stmt, err := parseOneStmt(qec)
	if err != nil {
		// originSQL can't be parsed => can't be tracked by schema tracker
		// we can use operate-schema to set a compatible schema after this
		return nil, err
	}

	if _, ok := stmt.(ast.DDLNode); !ok {
		return nil, nil
	}

	// TiDB can't handle multi schema change DDL, so we split it here.
	qec.splitDDLs, err = parserpkg.SplitDDL(stmt, qec.ddlSchema)
	if err != nil {
		return nil, err
	}

	affectedTbls := make(map[string]map[string]struct{})
	for _, sql := range qec.splitDDLs {
		ddlInfo, err := s.ddlWorker.genDDLInfo(qec, sql)
		if err != nil {
			return nil, err
		}
		sourceTable := ddlInfo.sourceTables[0]
		switch ddlInfo.stmtCache.(type) {
		case *ast.DropDatabaseStmt:
			delete(affectedTbls, sourceTable.Schema)
		case *ast.DropTableStmt:
			if affectedTable, ok := affectedTbls[sourceTable.Schema]; ok {
				delete(affectedTable, sourceTable.Name)
			}
		default:
			if _, ok := affectedTbls[sourceTable.Schema]; !ok {
				affectedTbls[sourceTable.Schema] = make(map[string]struct{})
			}
			affectedTbls[sourceTable.Schema][sourceTable.Name] = struct{}{}
		}
		err = s.trackDDL(qec.ddlSchema, ddlInfo, qec.eventContext)
		if err != nil {
			return nil, err
		}
	}

	return affectedTbls, nil
}

func (s *Syncer) genRouter() error {
	s.tableRouter, _ = regexprrouter.NewRegExprRouter(s.cfg.CaseSensitive, []*router.TableRule{})
	for _, rule := range s.cfg.RouteRules {
		err := s.tableRouter.AddRule(rule)
		if err != nil {
			return terror.ErrSyncerUnitGenTableRouter.Delegate(err)
		}
	}
	return nil
}

func (s *Syncer) loadTableStructureFromDump(ctx context.Context) error {
	logger := s.tctx.L()
	files, err := storage.CollectDirFiles(ctx, s.cfg.LoaderConfig.Dir, nil)
	if err != nil {
		logger.Warn("fail to get dump files", zap.Error(err))
		return err
	}
	var dbs, tables []string
	var tableFiles [][2]string // [db, filename]
	for f := range files {
		if db, ok := utils.GetDBFromDumpFilename(f); ok {
			dbs = append(dbs, db)
			continue
		}
		if db, table, ok := utils.GetTableFromDumpFilename(f); ok {
			cols, _ := s.tableRouter.FetchExtendColumn(db, table, s.cfg.SourceID)
			if len(cols) > 0 {
				continue
			}
			tables = append(tables, dbutil.TableName(db, table))
			tableFiles = append(tableFiles, [2]string{db, f})
			continue
		}
	}
	logger.Info("fetch table structure from dump files",
		zap.Strings("database", dbs),
		zap.Any("tables", tables))
	for _, db := range dbs {
		if err = s.schemaTracker.CreateSchemaIfNotExists(db); err != nil {
			return err
		}
	}

	var firstErr error
	setFirstErr := func(err error) {
		if firstErr == nil {
			firstErr = err
		}
	}
	p, err := utils.GetParserFromSQLModeStr(s.cfg.LoaderConfig.SQLMode)
	if err != nil {
		logger.Error("failed to create parser from SQL Mode, will skip loadTableStructureFromDump",
			zap.String("SQLMode", s.cfg.LoaderConfig.SQLMode),
			zap.Error(err))
		return err
	}

	for _, dbAndFile := range tableFiles {
		db, file := dbAndFile[0], dbAndFile[1]
		content, err2 := storage.ReadFile(ctx, s.cfg.LoaderConfig.Dir, file, nil)
		if err2 != nil {
			logger.Warn("fail to read file for creating table in schema tracker",
				zap.String("db", db),
				zap.String("path", s.cfg.LoaderConfig.Dir),
				zap.String("file", file),
				zap.Error(err))
			setFirstErr(err2)
			continue
		}
		stmts := bytes.Split(content, []byte(";\n"))
		for _, stmt := range stmts {
			stmt = bytes.TrimSpace(stmt)
			if len(stmt) == 0 || bytes.HasPrefix(stmt, []byte("/*")) {
				continue
			}
			stmtNode, err := p.ParseOneStmt(string(stmt), "", "")
			if err != nil {
				logger.Warn("fail to parse statement for creating table in schema tracker",
					zap.String("db", db),
					zap.String("path", s.cfg.LoaderConfig.Dir),
					zap.String("file", file),
					zap.ByteString("statement", stmt),
					zap.Error(err))
				setFirstErr(err)
				continue
			}
			err = s.schemaTracker.Exec(ctx, db, stmtNode)
			if err != nil {
				logger.Warn("fail to create table for dump files",
					zap.Any("path", s.cfg.LoaderConfig.Dir),
					zap.Any("file", file),
					zap.ByteString("statement", stmt),
					zap.Error(err))
				setFirstErr(err)
			}
			// TODO: we should save table checkpoint here, but considering when
			// the first time of flushing checkpoint, user may encounter https://github.com/pingcap/tiflow/issues/5010
			// we should fix that problem first.
		}
	}
	return firstErr
}

func (s *Syncer) createDBs(ctx context.Context) error {
	var err error
	dbCfg := s.cfg.From
	dbCfg.RawDBCfg = config.DefaultRawDBConfig().SetReadTimeout(maxDMLConnectionTimeout)
	fromDB, fromConns, err := dbconn.CreateConns(s.tctx, s.cfg, &dbCfg, 1)
	if err != nil {
		return err
	}
	s.fromDB = &dbconn.UpStreamConn{BaseDB: fromDB}
	s.fromConn = fromConns[0]
	conn, err := s.fromDB.BaseDB.GetBaseConn(ctx)
	if err != nil {
		return err
	}
	lcFlavor, err := utils.FetchLowerCaseTableNamesSetting(ctx, conn.DBConn)
	if err != nil {
		return err
	}
	s.SourceTableNamesFlavor = lcFlavor

	hasSQLMode := false
	// get sql_mode from upstream db
	if s.cfg.To.Session == nil {
		s.cfg.To.Session = make(map[string]string)
	} else {
		for k := range s.cfg.To.Session {
			if strings.ToLower(k) == "sql_mode" {
				hasSQLMode = true
				break
			}
		}
	}
	if !hasSQLMode {
		sqlMode, err2 := utils.GetGlobalVariable(ctx, s.fromDB.BaseDB.DB, "sql_mode")
		if err2 != nil {
			s.tctx.L().Warn("cannot get sql_mode from upstream database, the sql_mode will be assigned \"IGNORE_SPACE, NO_AUTO_VALUE_ON_ZERO, ALLOW_INVALID_DATES\"", log.ShortError(err2))
		}
		sqlModes, err3 := utils.AdjustSQLModeCompatible(sqlMode)
		if err3 != nil {
			s.tctx.L().Warn("cannot adjust sql_mode compatible, the sql_mode will be assigned  stay the same", log.ShortError(err3))
		}
		s.cfg.To.Session["sql_mode"] = sqlModes
	}

	dbCfg = s.cfg.To
	dbCfg.RawDBCfg = config.DefaultRawDBConfig().
		SetReadTimeout(maxDMLConnectionTimeout).
		SetMaxIdleConns(s.cfg.WorkerCount)

	s.toDB, s.toDBConns, err = dbconn.CreateConns(s.tctx, s.cfg, &dbCfg, s.cfg.WorkerCount)
	if err != nil {
		dbconn.CloseUpstreamConn(s.tctx, s.fromDB) // release resources acquired before return with error
		return err
	}
	// baseConn for ddl
	dbCfg = s.cfg.To
	dbCfg.RawDBCfg = config.DefaultRawDBConfig().SetReadTimeout(maxDDLConnectionTimeout)

	var ddlDBConns []*dbconn.DBConn
	s.ddlDB, ddlDBConns, err = dbconn.CreateConns(s.tctx, s.cfg, &dbCfg, 2)
	if err != nil {
		dbconn.CloseUpstreamConn(s.tctx, s.fromDB)
		dbconn.CloseBaseDB(s.tctx, s.toDB)
		return err
	}
	s.ddlDBConn = ddlDBConns[0]
	s.downstreamTrackConn = ddlDBConns[1]
	printServerVersion(s.tctx, s.fromDB.BaseDB, "upstream")
	printServerVersion(s.tctx, s.toDB, "downstream")

	return nil
}

// closeBaseDB closes all opened DBs, rollback for createConns.
func (s *Syncer) closeDBs() {
	dbconn.CloseUpstreamConn(s.tctx, s.fromDB)
	dbconn.CloseBaseDB(s.tctx, s.toDB)
	dbconn.CloseBaseDB(s.tctx, s.ddlDB)
}

// record skip ddl/dml sqls' position
// make newJob's sql argument empty to distinguish normal sql and skips sql.
func (s *Syncer) recordSkipSQLsLocation(ec *eventContext) error {
	job := newSkipJob(ec)
	_, err := s.handleJobFunc(job)
	return err
}

// flushJobs add a flush job and wait for all jobs finished.
// NOTE: currently, flush job is always sync operation.
func (s *Syncer) flushJobs() error {
	flushJobSeq := s.getFlushSeq()
	s.tctx.L().Info("flush all jobs", zap.Stringer("global checkpoint", s.checkpoint), zap.Int64("flush job seq", flushJobSeq))
	job := newFlushJob(s.cfg.WorkerCount, flushJobSeq)
	_, err := s.handleJobFunc(job)
	return err
}

func (s *Syncer) route(table *filter.Table) *filter.Table {
	return route(s.tableRouter, table)
}

func route(tableRouter *regexprrouter.RouteTable, table *filter.Table) *filter.Table {
	if table.Schema == "" {
		return table
	}
	// nolint:errcheck
	targetSchema, targetTable, _ := tableRouter.Route(table.Schema, table.Name)
	if targetSchema == "" {
		return table
	}
	if targetTable == "" {
		targetTable = table.Name
	}

	return &filter.Table{Schema: targetSchema, Name: targetTable}
}

func (s *Syncer) IsRunning() bool {
	return s.running.Load()
}

func (s *Syncer) isClosed() bool {
	return s.closed.Load()
}

// Close closes syncer.
func (s *Syncer) Close() {
	s.Lock()
	defer s.Unlock()

	if s.isClosed() {
		return
	}
	s.stopSync()
	s.closeDBs()
	s.checkpoint.Close()
	s.schemaTracker.Close()
	if s.sgk != nil {
		s.sgk.Close()
	}
	s.closeOnlineDDL()
	// when closing syncer by `stop-task`, remove active relay log from hub
	s.removeActiveRelayLog()
	s.metricsProxies.RemoveLabelValuesWithTaskInMetrics(s.cfg.Name)

	s.runWg.Wait()
	s.closed.Store(true)
}

// Kill kill syncer without graceful.
func (s *Syncer) Kill() {
	s.tctx.L().Warn("kill syncer without graceful")
	s.runCancel()
	s.syncCancel()
	s.Close()
}

// stopSync stops stream and rollbacks checkpoint. Now it's used by Close() and Pause().
func (s *Syncer) stopSync() {
	// before re-write workflow for s.syncer, simply close it
	// when resuming, re-create s.syncer

	if s.streamerController != nil {
		s.streamerController.Close()
	}

	// try to rollback checkpoints, if they already flushed, no effect, this operation should call before close schemaTracker
	prePos := s.checkpoint.GlobalPoint()
	s.checkpoint.Rollback()
	currPos := s.checkpoint.GlobalPoint()
	if binlog.CompareLocation(prePos, currPos, s.cfg.EnableGTID) != 0 {
		s.tctx.L().Warn("rollback global checkpoint", zap.Stringer("previous position", prePos), zap.Stringer("current position", currPos))
	}
}

func (s *Syncer) closeOnlineDDL() {
	if s.onlineDDL != nil {
		s.onlineDDL.Close()
		s.onlineDDL = nil
	}
}

// Pause implements Unit.Pause.
func (s *Syncer) Pause() {
	if s.isClosed() {
		s.tctx.L().Warn("try to pause, but already closed")
		return
	}
	s.stopSync()
	s.schemaTracker.Close()
}

// Resume resumes the paused process.
func (s *Syncer) Resume(ctx context.Context, pr chan pb.ProcessResult) {
	var err error
	defer func() {
		if err != nil {
			pr <- pb.ProcessResult{
				IsCanceled: false,
				Errors: []*pb.ProcessError{
					unit.NewProcessError(err),
				},
			}
		}
	}()
	if s.isClosed() {
		s.tctx.L().Warn("try to resume, but already closed")
		return
	}

	// continue the processing
	s.reset()
	// reset database conns
	err = s.resetDBs(s.tctx.WithContext(ctx))
	if err != nil {
		return
	}

	s.Process(ctx, pr)
}

// CheckCanUpdateCfg check if task config can be updated.
// 1. task must not in a pessimistic ddl state.
// 2. only balist, route/filter rules and syncerConfig can be updated at this moment.
// 3. some config fields from sourceCfg also can be updated, see more in func `copyConfigFromSource`.
func (s *Syncer) CheckCanUpdateCfg(newCfg *config.SubTaskConfig) error {
	s.RLock()
	defer s.RUnlock()
	// can't update when in sharding merge
	if s.cfg.ShardMode == config.ShardPessimistic {
		_, tables := s.sgk.UnresolvedTables()
		if len(tables) > 0 {
			return terror.ErrSyncerUnitUpdateConfigInSharding.Generate(tables)
		}
	}

	oldCfg, err := s.cfg.Clone()
	if err != nil {
		return err
	}
	oldCfg.BAList = newCfg.BAList
	oldCfg.BWList = newCfg.BWList
	oldCfg.RouteRules = newCfg.RouteRules
	oldCfg.FilterRules = newCfg.FilterRules
	oldCfg.SyncerConfig = newCfg.SyncerConfig
	oldCfg.To.Session = newCfg.To.Session // session is adjusted in `createDBs`

	// support fields that changed in func `copyConfigFromSource`
	oldCfg.From = newCfg.From
	oldCfg.Flavor = newCfg.Flavor
	oldCfg.ServerID = newCfg.ServerID
	oldCfg.RelayDir = newCfg.RelayDir
	oldCfg.UseRelay = newCfg.UseRelay
	oldCfg.EnableGTID = newCfg.EnableGTID
	oldCfg.CaseSensitive = newCfg.CaseSensitive

	if oldCfg.String() != newCfg.String() {
		s.tctx.L().Warn("can not update cfg", zap.Stringer("old cfg", oldCfg), zap.Stringer("new cfg", newCfg))
		return terror.ErrWorkerUpdateSubTaskConfig.Generatef("can't update subtask config for syncer because new config contains some fields that should not be changed, task: %s", s.cfg.Name)
	}
	return nil
}

// Update implements Unit.Update
// now, only support to update config for routes, filters, column-mappings, block-allow-list
// now no config diff implemented, so simply re-init use new config.
func (s *Syncer) Update(ctx context.Context, cfg *config.SubTaskConfig) error {
	s.Lock()
	defer s.Unlock()
	if s.cfg.ShardMode == config.ShardPessimistic {
		_, tables := s.sgk.UnresolvedTables()
		if len(tables) > 0 {
			return terror.ErrSyncerUnitUpdateConfigInSharding.Generate(tables)
		}
	}

	var (
		err              error
		oldBaList        *filter.Filter
		oldTableRouter   *regexprrouter.RouteTable
		oldBinlogFilter  *bf.BinlogEvent
		oldColumnMapping *cm.Mapping
	)

	defer func() {
		if err == nil {
			return
		}
		if oldBaList != nil {
			s.baList = oldBaList
		}
		if oldTableRouter != nil {
			s.tableRouter = oldTableRouter
		}
		if oldBinlogFilter != nil {
			s.binlogFilter = oldBinlogFilter
		}
		if oldColumnMapping != nil {
			s.columnMapping = oldColumnMapping
		}
	}()

	// update block-allow-list
	oldBaList = s.baList
	s.baList, err = filter.New(cfg.CaseSensitive, cfg.BAList)
	if err != nil {
		return terror.ErrSyncerUnitGenBAList.Delegate(err)
	}

	// update route
	oldTableRouter = s.tableRouter
	s.tableRouter, err = regexprrouter.NewRegExprRouter(cfg.CaseSensitive, cfg.RouteRules)
	if err != nil {
		return terror.ErrSyncerUnitGenTableRouter.Delegate(err)
	}

	// update binlog filter
	oldBinlogFilter = s.binlogFilter
	s.binlogFilter, err = bf.NewBinlogEvent(cfg.CaseSensitive, cfg.FilterRules)
	if err != nil {
		return terror.ErrSyncerUnitGenBinlogEventFilter.Delegate(err)
	}

	// update column-mappings
	oldColumnMapping = s.columnMapping
	s.columnMapping, err = cm.NewMapping(cfg.CaseSensitive, cfg.ColumnMappingRules)
	if err != nil {
		return terror.ErrSyncerUnitGenColumnMapping.Delegate(err)
	}

	switch s.cfg.ShardMode {
	case config.ShardPessimistic:
		// re-init sharding group
		err = s.sgk.Init()
		if err != nil {
			return err
		}

		err = s.initShardingGroups(context.Background(), false) // FIXME: fix context when re-implementing `Update`
		if err != nil {
			return err
		}
	case config.ShardOptimistic:
		err = s.initOptimisticShardDDL(context.Background()) // FIXME: fix context when re-implementing `Update`
		if err != nil {
			return err
		}
	}

	// update l.cfg
	s.cfg.BAList = cfg.BAList
	s.cfg.RouteRules = cfg.RouteRules
	s.cfg.FilterRules = cfg.FilterRules
	s.cfg.ColumnMappingRules = cfg.ColumnMappingRules

	// update timezone
	if s.timezone == nil {
		s.timezone, _, err = str2TimezoneOrFromDB(s.tctx.WithContext(ctx), s.cfg.Timezone, &s.cfg.To)
		return err
	}
	// update syncer config
	s.cfg.SyncerConfig = cfg.SyncerConfig

	// updated fileds that changed in func `copyConfigFromSource`
	s.cfg.From = cfg.From
	s.cfg.Flavor = cfg.Flavor
	s.cfg.ServerID = cfg.ServerID
	s.cfg.RelayDir = cfg.RelayDir
	s.cfg.UseRelay = cfg.UseRelay
	s.cfg.EnableGTID = cfg.EnableGTID
	s.cfg.CaseSensitive = cfg.CaseSensitive
	return nil
}

// checkpointID returns ID which used for checkpoint table.
func (s *Syncer) checkpointID() string {
	if len(s.cfg.SourceID) > 0 {
		return s.cfg.SourceID
	}
	return strconv.FormatUint(uint64(s.cfg.ServerID), 10)
}

// UpdateFromConfig updates config for `From`.
func (s *Syncer) UpdateFromConfig(cfg *config.SubTaskConfig) error {
	s.Lock()
	defer s.Unlock()
	s.fromDB.BaseDB.Close()

	s.cfg.From = cfg.From

	var err error
	s.cfg.From.RawDBCfg = config.DefaultRawDBConfig().SetReadTimeout(maxDMLConnectionTimeout)
	s.fromDB, err = dbconn.NewUpStreamConn(&s.cfg.From)
	if err != nil {
		s.tctx.L().Error("fail to create baseConn connection", log.ShortError(err))
		return err
	}

	s.syncCfg, err = subtaskCfg2BinlogSyncerCfg(s.cfg, s.timezone)
	if err != nil {
		return err
	}

	if s.streamerController != nil {
		s.streamerController.UpdateSyncCfg(s.syncCfg, s.fromDB)
	}
	return nil
}

// ShardDDLOperation returns the current pending to handle shard DDL lock operation.
func (s *Syncer) ShardDDLOperation() *pessimism.Operation {
	return s.pessimist.PendingOperation()
}

func (s *Syncer) setErrLocation(startLocation, endLocation *binlog.Location, isQueryEventEvent bool) {
	s.errLocation.Lock()
	defer s.errLocation.Unlock()

	s.errLocation.isQueryEvent = isQueryEventEvent
	if s.errLocation.startLocation == nil || startLocation == nil {
		s.errLocation.startLocation = startLocation
	} else if binlog.CompareLocation(*startLocation, *s.errLocation.startLocation, s.cfg.EnableGTID) < 0 {
		s.errLocation.startLocation = startLocation
	}

	if s.errLocation.endLocation == nil || endLocation == nil {
		s.errLocation.endLocation = endLocation
	} else if binlog.CompareLocation(*endLocation, *s.errLocation.endLocation, s.cfg.EnableGTID) < 0 {
		s.errLocation.endLocation = endLocation
	}
}

func (s *Syncer) getErrLocation() (*binlog.Location, bool) {
	s.errLocation.Lock()
	defer s.errLocation.Unlock()
	return s.errLocation.startLocation, s.errLocation.isQueryEvent
}

func (s *Syncer) handleEventError(err error, startLocation, endLocation binlog.Location, isQueryEvent bool, originSQL string) error {
	if err == nil {
		return nil
	}
	s.setErrLocation(&startLocation, &endLocation, isQueryEvent)
	if len(originSQL) > 0 {
		return terror.Annotatef(err, "startLocation: [%s], endLocation: [%s], origin SQL: [%s]", startLocation, endLocation, originSQL)
	}
	return terror.Annotatef(err, "startLocation: [%s], endLocation: [%s]", startLocation, endLocation)
}

func (s *Syncer) adjustGlobalPointGTID(tctx *tcontext.Context) (bool, error) {
	location := s.checkpoint.GlobalPoint()
	// situations that don't need to adjust
	// 1. GTID is not enabled
	// 2. location already has GTID position
	// 3. location is totally new, has no position info
	// 4. location is too early thus not a COMMIT location, which happens when it's reset by other logic
	if !s.cfg.EnableGTID || location.GTIDSetStr() != "" || location.Position.Name == "" || location.Position.Pos == 4 {
		return false, nil
	}
	// set enableGTID to false for new streamerController
	streamerController := binlogstream.NewStreamerController(
		s.syncCfg,
		false,
		s.fromDB,
		s.cfg.RelayDir,
		s.timezone,
		s.relay,
		s.tctx.L(),
	)

	endPos := binlog.RemoveRelaySubDirSuffix(location.Position)
	startPos := mysql.Position{
		Name: endPos.Name,
		Pos:  0,
	}
	startLocation := location.Clone()
	startLocation.Position = startPos

	err := streamerController.Start(tctx, startLocation)
	if err != nil {
		return false, err
	}
	defer streamerController.Close()

	gs, err := reader.GetGTIDsForPosFromStreamer(tctx.Context(), streamerController.GetStreamer(), endPos)
	if err != nil {
		s.tctx.L().Warn("fail to get gtids for global location", zap.Stringer("pos", location), zap.Error(err))
		return false, err
	}
	dbConn, err := s.fromDB.BaseDB.GetBaseConn(tctx.Context())
	if err != nil {
		s.tctx.L().Warn("fail to build connection", zap.Stringer("pos", location), zap.Error(err))
		return false, err
	}
	gs, err = utils.AddGSetWithPurged(tctx.Context(), gs, dbConn.DBConn)
	if err != nil {
		s.tctx.L().Warn("fail to merge purged gtidSet", zap.Stringer("pos", location), zap.Error(err))
		return false, err
	}
	err = location.SetGTID(gs)
	if err != nil {
		s.tctx.L().Warn("fail to set gtid for global location", zap.Stringer("pos", location),
			zap.String("adjusted_gtid", gs.String()), zap.Error(err))
		return false, err
	}
	s.saveGlobalPoint(location)
	// redirect streamer for new gtid set location
	err = s.streamerController.ResetReplicationSyncer(tctx, location)
	if err != nil {
		s.tctx.L().Warn("fail to redirect streamer for global location", zap.Stringer("pos", location),
			zap.String("adjusted_gtid", gs.String()), zap.Error(err))
		return false, err
	}
	return true, nil
}

// delLoadTask is called when finish restoring data, to delete load worker in etcd.
func (s *Syncer) delLoadTask() error {
	if s.cli == nil {
		return nil
	}
	_, _, err := ha.DelLoadTask(s.cli, s.cfg.Name, s.cfg.SourceID)
	if err != nil {
		return err
	}
	s.tctx.Logger.Info("delete load worker in etcd for all mode", zap.String("task", s.cfg.Name), zap.String("source", s.cfg.SourceID))
	return nil
}

// DM originally cached s.cfg.QueueSize * s.cfg.WorkerCount dml jobs in memory in 2.0.X.
// Now if compact: false, dmlJobCh and dmlWorker will both cached s.cfg.QueueSize * s.cfg.WorkerCount/2 jobs.
// If compact: true, dmlJobCh, compactor buffer, compactor output channel and dmlWorker will all cached s.cfg.QueueSize * s.cfg.WorkerCount/4 jobs.
func calculateChanSize(queueSize, workerCount int, compact bool) int {
	chanSize := queueSize * workerCount / 2
	if compact {
		chanSize /= 2
	}
	return chanSize
}

func (s *Syncer) flushOptimisticTableInfos(tctx *tcontext.Context) {
	tbls := s.optimist.Tables()
	sourceTables := make([]*filter.Table, 0, len(tbls))
	tableInfos := make([]*model.TableInfo, 0, len(tbls))
	for _, tbl := range tbls {
		sourceTable := tbl[0]
		targetTable := tbl[1]
		tableInfo, err := s.getTableInfo(tctx, &sourceTable, &targetTable)
		if err != nil {
			tctx.L().Error("failed to get table infos", log.ShortError(err))
			continue
		}
		sourceTables = append(sourceTables, &sourceTable)
		tableInfos = append(tableInfos, tableInfo)
	}
	if err := s.checkpoint.FlushPointsWithTableInfos(tctx, sourceTables, tableInfos); err != nil {
		tctx.L().Error("failed to flush table points with table infos", log.ShortError(err))
	}
}

func (s *Syncer) setGlobalPointByTime(tctx *tcontext.Context, timeStr string) error {
	t, err := utils.ParseStartTimeInLoc(timeStr, s.upstreamTZ)
	if err != nil {
		return err
	}

	var (
		loc   *binlog.Location
		posTp binlog.PosType
	)

	if s.relay != nil {
		subDir := s.relay.Status(nil).(*pb.RelayStatus).RelaySubDir
		relayDir := path.Join(s.cfg.RelayDir, subDir)
		finder := binlog.NewLocalBinlogPosFinder(tctx, s.cfg.EnableGTID, s.cfg.Flavor, relayDir)
		loc, posTp, err = finder.FindByTimestamp(t.Unix())
	} else {
		finder := binlog.NewRemoteBinlogPosFinder(tctx, s.fromDB.BaseDB, s.syncCfg, s.cfg.EnableGTID)
		loc, posTp, err = finder.FindByTimestamp(t.Unix())
	}
	if err != nil {
		s.tctx.L().Error("fail to find binlog position by timestamp",
			zap.Time("time", t),
			zap.Error(err))
		return err
	}

	switch posTp {
	case binlog.InRangeBinlogPos:
		s.tctx.L().Info("find binlog position by timestamp",
			zap.String("time", timeStr),
			zap.Stringer("pos", loc))
	case binlog.BelowLowerBoundBinlogPos:
		s.tctx.L().Warn("fail to find binlog location by timestamp because the timestamp is too early, will use the earliest binlog location",
			zap.String("time", timeStr),
			zap.Any("location", loc))
	case binlog.AboveUpperBoundBinlogPos:
		return terror.ErrConfigStartTimeTooLate.Generate(timeStr)
	}

	err = s.checkpoint.DeleteAllTablePoint(tctx)
	if err != nil {
		return err
	}
	s.checkpoint.SaveGlobalPointForcibly(*loc)
	s.tctx.L().Info("Will replicate from the specified time, the location recorded in checkpoint and config file will be ignored",
		zap.String("time", timeStr),
		zap.Any("locationOfTheTime", loc))
	return nil
}

func (s *Syncer) getFlushedGlobalPoint() binlog.Location {
	return s.checkpoint.FlushedGlobalPoint()
}

func (s *Syncer) getInitExecutedLoc() binlog.Location {
	s.RLock()
	defer s.RUnlock()
	return s.initExecutedLoc.Clone()
}

func (s *Syncer) initInitExecutedLoc() {
	s.Lock()
	defer s.Unlock()
	if s.initExecutedLoc == nil {
		p := s.checkpoint.GlobalPoint()
		s.initExecutedLoc = &p
	}
}

func (s *Syncer) getTrackedTableInfo(table *filter.Table) (*model.TableInfo, error) {
	return s.schemaTracker.GetTableInfo(table)
}

func (s *Syncer) getDownStreamTableInfo(tctx *tcontext.Context, tableID string, originTI *model.TableInfo) (*schema.DownstreamTableInfo, error) {
	return s.schemaTracker.GetDownStreamTableInfo(tctx, tableID, originTI)
}

func (s *Syncer) getTableInfoFromCheckpoint(table *filter.Table) *model.TableInfo {
	return s.checkpoint.GetTableInfo(table.Schema, table.Name)
}<|MERGE_RESOLUTION|>--- conflicted
+++ resolved
@@ -1361,12 +1361,10 @@
 		})
 
 		if !ignore {
-<<<<<<< HEAD
 			failpoint.Inject("SkipSaveGlobalPoint", func() {
 				s.tctx.L().Info("skip save global point", zap.String("failpoint", "SkipSaveGlobalPoint"))
 				panic("SkipSaveGlobalPoint")
 			})
-=======
 			// set timezone
 			if ddlJob.timezone != "" {
 				s.timezoneLastTime = ddlJob.timezone
@@ -1387,7 +1385,6 @@
 			setTimestampSQLDefault := "SET TIMESTAMP = DEFAULT"
 			ddlJob.ddls = append(ddlJob.ddls, setTimestampSQLDefault)
 
->>>>>>> cf4c080d
 			var affected int
 			var ddlCreateTime int64 = -1 // default when scan failed
 			row, err2 := db.QuerySQL(s.syncCtx, s.metricsProxies, "SELECT UNIX_TIMESTAMP()")
