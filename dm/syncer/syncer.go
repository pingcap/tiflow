--- conflicted
+++ resolved
@@ -226,14 +226,10 @@
 	workerJobTSArray          []*atomic.Int64 // worker's sync job TS array, note that idx=0 is skip idx and idx=1 is ddl idx,sql worker job idx=(queue id + 2)
 	lastCheckpointFlushedTime time.Time
 
-<<<<<<< HEAD
-	relay relay.Process
-
 	locations *locationRecorder
-=======
+	
 	relay                      relay.Process
 	charsetAndDefaultCollation map[string]string
->>>>>>> 1415a7a0
 }
 
 // NewSyncer creates a new Syncer.
