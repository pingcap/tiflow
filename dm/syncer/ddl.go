--- conflicted
+++ resolved
@@ -211,16 +211,6 @@
 
 func (ddl *ShardDDL) HandleQueryEvent(ev *replication.QueryEvent, ec eventContext, originSQL string) (err error) {
 	if originSQL == "BEGIN" {
-		failpoint.Inject("NotUpdateLatestGTID", func(_ failpoint.Value) {
-			// directly return nil without update latest GTID here
-			failpoint.Return(nil)
-		})
-		// GTID event: GTID_NEXT = xxx:11
-		// Query event: BEGIN (GTID set = xxx:1-11)
-		// Rows event: ... (GTID set = xxx:1-11)  if we update lastLocation below,
-		//                                        otherwise that is xxx:1-10 when dealing with table checkpoints
-		// Xid event: GTID set = xxx:1-11  this event is related to global checkpoint
-		*ec.lastLocation = *ec.currentLocation
 		return nil
 	}
 
@@ -264,7 +254,6 @@
 		// don't return error if filter success
 		ddl.metricsProxies.SkipBinlogDurationHistogram.WithLabelValues("query", ddl.name, ddl.sourceID).Observe(time.Since(ec.startTime).Seconds())
 		ddl.logger.Warn("skip event", zap.String("event", "query"), zap.Stringer("query event context", qec))
-		*ec.lastLocation = *ec.currentLocation // before record skip location, update lastLocation
 		err = ddl.recordSkipSQLsLocation(&ec)
 	}()
 
@@ -290,7 +279,6 @@
 	}
 
 	if qec.shardingReSync != nil {
-		qec.shardingReSync.currLocation = *qec.currentLocation
 		// TODO: refactor this, see https://github.com/pingcap/tiflow/issues/6691
 		// for optimistic ddl, we can resync idemponent ddl.
 		cmp := binlog.CompareLocation(qec.shardingReSync.currLocation, qec.shardingReSync.latestLocation, ddl.enableGTID)
@@ -298,11 +286,6 @@
 			ddl.logger.Info("re-replicate shard group was completed", zap.String("event", "query"), zap.Stringer("queryEventContext", qec))
 			return qec.closeShardingResync()
 		} else if ddl.shardMode != config.ShardOptimistic {
-			// in re-syncing, we can simply skip all DDLs.
-			// for pessimistic shard mode,
-			// all ddls have been added to sharding DDL sequence
-			// only update lastPos when the query is a real DDL
-			*qec.lastLocation = qec.shardingReSync.currLocation
 			ddl.logger.Debug("skip event in re-replicating sharding group", zap.String("event", "query"), zap.Stringer("queryEventContext", qec))
 			return nil
 		}
@@ -311,7 +294,6 @@
 	}
 
 	ddl.logger.Info("ready to split ddl", zap.String("event", "query"), zap.Stringer("queryEventContext", qec))
-	*qec.lastLocation = *qec.currentLocation // update lastLocation, because we have checked `isDDL`
 
 	// TiDB can't handle multi schema change DDL, so we split it here.
 	qec.splitDDLs, err = parserpkg.SplitDDL(stmt, qec.ddlSchema)
@@ -371,8 +353,8 @@
 
 		// DDL is sequentially synchronized in this syncer's main process goroutine
 		// filter DDL that is older or same as table checkpoint, to avoid sync again for already synced DDLs
-		if ddl.checkpoint.IsOlderThanTablePoint(sourceTable, *qec.currentLocation) {
-			ddl.logger.Info("filter obsolete DDL", zap.String("event", "query"), zap.String("statement", sql), log.WrapStringerField("location", qec.currentLocation))
+		if ddl.checkpoint.IsOlderThanTablePoint(sourceTable, qec.endLocation) {
+			ddl.logger.Info("filter obsolete DDL", zap.String("event", "query"), zap.String("statement", sql), log.WrapStringerField("location", qec.endLocation))
 			continue
 		}
 
@@ -526,8 +508,8 @@
 		needHandleDDLs = qec.needHandleDDLs
 		// for sharding DDL, the firstPos should be the `Pos` of the binlog, not the `End_log_pos`
 		// so when restarting before sharding DDLs synced, this binlog can be re-sync again to trigger the TrySync
-		startLocation   = qec.startLocation
-		currentLocation = qec.currentLocation
+		startLocation = qec.startLocation
+		endLocation   = qec.endLocation
 	)
 
 	var annotate string
@@ -542,7 +524,7 @@
 		}
 		annotate = "add table to shard group"
 	default:
-		needShardingHandle, group, synced, active, remain, err = ddl.sgk.TrySync(ddlInfo.sourceTables[0], ddlInfo.targetTables[0], *startLocation, *qec.currentLocation, needHandleDDLs)
+		needShardingHandle, group, synced, active, remain, err = ddl.sgk.TrySync(ddlInfo.sourceTables[0], ddlInfo.targetTables[0], startLocation, qec.endLocation, needHandleDDLs)
 		if err != nil {
 			return err
 		}
@@ -596,14 +578,14 @@
 			zap.String("event", "query"),
 			zap.String("sourceTableID", sourceTableID),
 			zap.Stringer("start location", startLocation),
-			log.WrapStringerField("end location", currentLocation))
-		ddl.saveTablePoint(ddlInfo.sourceTables[0], *currentLocation)
+			log.WrapStringerField("end location", endLocation))
+		ddl.saveTablePoint(ddlInfo.sourceTables[0], endLocation)
 		if !synced {
 			ddl.logger.Info("source shard group is not synced",
 				zap.String("event", "query"),
 				zap.String("sourceTableID", sourceTableID),
 				zap.Stringer("start location", startLocation),
-				log.WrapStringerField("end location", currentLocation))
+				log.WrapStringerField("end location", endLocation))
 			return nil
 		}
 
@@ -611,7 +593,7 @@
 			zap.String("event", "query"),
 			zap.String("sourceTableID", sourceTableID),
 			zap.Stringer("start location", startLocation),
-			log.WrapStringerField("end location", currentLocation))
+			log.WrapStringerField("end location", endLocation))
 		err = ddl.safeMode.DescForTable(qec.tctx, ddlInfo.targetTables[0]) // try disable safe-mode after sharding group synced
 		if err != nil {
 			return err
@@ -631,7 +613,7 @@
 		}
 		*qec.shardingReSyncCh <- &ShardingReSync{
 			currLocation:   *firstEndLocation,
-			latestLocation: *currentLocation,
+			latestLocation: endLocation,
 			targetTable:    ddlInfo.targetTables[0],
 			allResolved:    allResolved,
 		}
@@ -732,7 +714,7 @@
 		ddl.logger.Info("replicate sharding DDL, filter Conflicted table's ddl events",
 			zap.String("event", "query"),
 			zap.Stringer("source", sourceTable),
-			log.WrapStringerField("location", qec.currentLocation))
+			log.WrapStringerField("location", qec.endLocation))
 		return true, nil
 	} else if qec.shardingReSync != nil && qec.shardingReSync.targetTable.String() != targetTable.String() {
 		// in re-syncing, ignore non current sharding group's events
@@ -878,6 +860,7 @@
 	// To do this, we append this table to osgk to prevent the following ddl/dmls from being executed.
 	// conflict location must be the start location for current received ddl event.
 	case optimism.ConflictSkipWaitRedirect:
+		// TODO: check if we don't need Clone for startLocation
 		first := ddl.osgk.appendConflictTable(upTable, downTable, qec.startLocation.Clone(), ddl.flavor, ddl.enableGTID)
 		if first {
 			ddl.optimist.GetRedirectOperation(qec.tctx.Ctx, info, op.Revision+1)
@@ -1001,7 +984,7 @@
 			if err != nil {
 				ddl.logger.Warn("track ddl failed", zap.Stringer("ddl info", ddlInfo))
 			}
-			ddl.saveTablePoint(table, *qec.lastLocation)
+			ddl.saveTablePoint(table, qec.lastLocation)
 			ddl.logger.Warn("track skipped ddl and return empty string", zap.String("origin sql", qec.originSQL), zap.Stringer("ddl info", ddlInfo))
 			ddlInfo.originDDL = ""
 			return true, nil
@@ -1237,12 +1220,8 @@
 }
 
 // adjustColumnsCollation adds column's collation.
-<<<<<<< HEAD
 func (ddl *ShardDDL) adjustColumnsCollation(createStmt *ast.CreateTableStmt, charsetAndDefaultCollationMap map[string]string) {
-=======
-func adjustColumnsCollation(tctx *tcontext.Context, createStmt *ast.CreateTableStmt, charsetAndDefaultCollationMap map[string]string) {
 ColumnLoop:
->>>>>>> ebeae145
 	for _, col := range createStmt.Cols {
 		for _, options := range col.Options {
 			// already have 'Collation'
