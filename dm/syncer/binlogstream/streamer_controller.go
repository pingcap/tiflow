// Copyright 2019 PingCAP, Inc.
//
// Licensed under the Apache License, Version 2.0 (the "License");
// you may not use this file except in compliance with the License.
// You may obtain a copy of the License at
//
//     http://www.apache.org/licenses/LICENSE-2.0
//
// Unless required by applicable law or agreed to in writing, software
// distributed under the License is distributed on an "AS IS" BASIS,
// See the License for the specific language governing permissions and
// limitations under the License.

// Package binlogstream is used by syncer to read binlog.
// All information related to upstream binlog stream should be kept in this package,
// such as reset binlog to a location, maintain properties of the binlog event
// and stream, inject or delete binlog events with binlog stream, etc.
package binlogstream

import (
	"context"
	"errors"
	"sync"
	"time"

	"github.com/go-mysql-org/go-mysql/mysql"
	"github.com/go-mysql-org/go-mysql/replication"
	"github.com/pingcap/failpoint"
	"github.com/pingcap/tiflow/dm/dm/pb"
	"github.com/pingcap/tiflow/dm/pkg/log"
	"go.uber.org/zap"

	"github.com/pingcap/tiflow/dm/pkg/binlog"
	"github.com/pingcap/tiflow/dm/pkg/binlog/reader"
	tcontext "github.com/pingcap/tiflow/dm/pkg/context"
	"github.com/pingcap/tiflow/dm/pkg/terror"
	"github.com/pingcap/tiflow/dm/pkg/utils"
	"github.com/pingcap/tiflow/dm/relay"
	"github.com/pingcap/tiflow/dm/syncer/dbconn"
)

// the minimal interval to retry reset binlog streamer.
var minErrorRetryInterval = 1 * time.Minute

// BinlogType represents binlog type from syncer's view.
type BinlogType uint8

const (
	// RemoteBinlog means syncer is connected to MySQL and reading binlog.
	RemoteBinlog BinlogType = iota + 1
	// LocalBinlog means syncer is reading binlog from relay log.
	LocalBinlog
)

// RelayToBinlogType converts relay.Process to BinlogType.
func RelayToBinlogType(relay relay.Process) BinlogType {
	if relay != nil {
		return LocalBinlog
	}

	return RemoteBinlog
}

func (t BinlogType) String() string {
	switch t {
	case RemoteBinlog:
		return "remote"
	case LocalBinlog:
		return "local"
	default:
		return "unknown"
	}
}

// StreamerProducer provides the ability to generate binlog streamer by StartSync()
// but go-mysql StartSync() returns (struct, err) rather than (interface, err)
// And we can't simply use StartSync() method in SteamerProducer
// so use GenerateStreamer to wrap StartSync() method to make *BinlogSyncer and *BinlogReader in same interface
// For other implementations who implement StreamerProducer and Streamer can easily take place of Syncer.streamProducer
// For test is easy to mock.
type StreamerProducer interface {
	GenerateStreamer(location binlog.Location) (reader.Streamer, error)
}

// Read local relay log.
type localBinlogReader struct {
	reader     *relay.BinlogReader
	EnableGTID bool
}

func (l *localBinlogReader) GenerateStreamer(location binlog.Location) (reader.Streamer, error) {
	if l.EnableGTID {
		return l.reader.StartSyncByGTID(location.GetGTID().Clone())
	}
	return l.reader.StartSyncByPos(location.Position)
}

// Read remote binlog.
type remoteBinlogReader struct {
	reader     *replication.BinlogSyncer
	tctx       *tcontext.Context
	flavor     string
	EnableGTID bool
}

func (r *remoteBinlogReader) GenerateStreamer(location binlog.Location) (reader.Streamer, error) {
	defer func() {
		lastSlaveConnectionID := r.reader.LastConnectionID()
		r.tctx.L().Info("last slave connection", zap.Uint32("connection ID", lastSlaveConnectionID))
	}()

	if r.EnableGTID {
		streamer, err := r.reader.StartSyncGTID(location.GetGTID().Clone())
		return streamer, terror.ErrSyncerUnitRemoteSteamerStartSync.Delegate(err)
	}

	// position's name may contain uuid, so need remove it
	adjustedPos := binlog.AdjustPosition(location.Position)
	streamer, err := r.reader.StartSync(adjustedPos)
	return streamer, terror.ErrSyncerUnitRemoteSteamerStartSync.Delegate(err)
}

// StreamerController controls the streamer for read binlog, include:
// 1. reset streamer to a binlog position or GTID
// 2. read next binlog event (TODO: and maintain the locations of the events)
// 3. transfer from local streamer to remote streamer.
type StreamerController struct {
	sync.RWMutex

	// the initial binlog type
	initBinlogType BinlogType

	// the current binlog type
	currentBinlogType BinlogType
	retryStrategy     retryStrategy

	syncCfg        replication.BinlogSyncerConfig
	enableGTID     bool
	localBinlogDir string
	timezone       *time.Location

	streamer         reader.Streamer
	streamerProducer StreamerProducer
	*streamModifier

	// lastEventFromUpstream is the last event from upstream, and not sent to caller
	// yet. It should be set to nil after sent to caller.
	lastEventFromUpstream *replication.BinlogEvent
	currBinlogFile        string // TODO: should be replaced by location recorder

	// meetError means meeting error when get binlog event
	// if binlogType is local and meetError is true, then need to create remote binlog stream
	meetError bool

	fromDB *dbconn.UpStreamConn

	relaySubDirSuffix string

	closed bool

	// whether the server id is updated
	serverIDUpdated bool
	relay           relay.Process
}

// NewStreamerController creates a new streamer controller.
func NewStreamerController(
	syncCfg replication.BinlogSyncerConfig,
	enableGTID bool,
	fromDB *dbconn.UpStreamConn,
	localBinlogDir string,
	timezone *time.Location,
	relay relay.Process,
	logger log.Logger,
) *StreamerController {
	var strategy retryStrategy = alwaysRetryStrategy{}
	binlogType := RelayToBinlogType(relay)
	if binlogType != LocalBinlog {
		strategy = &maxIntervalRetryStrategy{
			interval: minErrorRetryInterval,
		}
	}
	// let local binlog also return error to avoid infinity loop
	failpoint.Inject("GetEventError", func() {
		strategy = &maxIntervalRetryStrategy{
			interval: minErrorRetryInterval,
		}
	})
	streamerController := &StreamerController{
		initBinlogType:    binlogType,
		currentBinlogType: binlogType,
		retryStrategy:     strategy,
		syncCfg:           syncCfg,
		enableGTID:        enableGTID,
		localBinlogDir:    localBinlogDir,
		timezone:          timezone,
		fromDB:            fromDB,
		closed:            true,
		relay:             relay,
		streamModifier:    newStreamModifier(logger),
	}

	return streamerController
}

// Start starts streamer controller.
func (c *StreamerController) Start(tctx *tcontext.Context, location binlog.Location) error {
	c.Lock()
	defer c.Unlock()

	c.meetError = false
	c.closed = false
	c.currentBinlogType = c.initBinlogType

	var err error
	if c.serverIDUpdated {
		err = c.resetReplicationSyncer(tctx, location)
	} else {
		err = c.updateServerIDAndResetReplication(tctx, location)
	}
	if err != nil {
		c.close()
		return err
	}

	return nil
}

// ResetReplicationSyncer reset the replication.
func (c *StreamerController) ResetReplicationSyncer(tctx *tcontext.Context, location binlog.Location) (err error) {
	c.Lock()
	defer c.Unlock()

	tctx.L().Info("reset replication syncer", zap.Stringer("location", location))
	return c.resetReplicationSyncer(tctx, location)
}

func (c *StreamerController) GetStreamer() reader.Streamer {
	c.Lock()
	defer c.Unlock()

	return c.streamer
}

func (c *StreamerController) resetReplicationSyncer(tctx *tcontext.Context, location binlog.Location) (err error) {
	uuidSameWithUpstream := true

	// close old streamerProducer
	if c.streamerProducer != nil {
		switch t := c.streamerProducer.(type) {
		case *remoteBinlogReader:
			// unclosed conn bug already fixed in go-mysql, https://github.com/go-mysql-org/go-mysql/pull/411
			t.reader.Close()
		case *localBinlogReader:
			// check the uuid before close
			ctx, cancel := context.WithTimeout(tctx.Ctx, utils.DefaultDBTimeout)
			defer cancel()
			uuidSameWithUpstream, err = c.checkUUIDSameWithUpstream(ctx, location.Position, t.reader.GetSubDirs())
			if err != nil {
				return err
			}
			t.reader.Close()
		default:
			// some other producers such as mockStreamerProducer, should not re-create
			c.streamer, err = c.streamerProducer.GenerateStreamer(location)
			return err
		}
	}

	if c.currentBinlogType == LocalBinlog && c.meetError {
		// meetError is true means meets error when get binlog event, in this case use remote binlog as default
		if !uuidSameWithUpstream {
			// if the binlog position's uuid is different from the upstream, can not switch to remote binlog
			tctx.L().Warn("may switch master in upstream, so can not switch local to remote")
		} else {
			c.currentBinlogType = RemoteBinlog
			c.retryStrategy = &maxIntervalRetryStrategy{interval: minErrorRetryInterval}
			tctx.L().Warn("meet error when read from local binlog, will switch to remote binlog")
		}
	}

	if c.currentBinlogType == RemoteBinlog {
		c.streamerProducer = &remoteBinlogReader{replication.NewBinlogSyncer(c.syncCfg), tctx, c.syncCfg.Flavor, c.enableGTID}
	} else {
		c.streamerProducer = &localBinlogReader{c.relay.NewReader(tctx.L(), &relay.BinlogReaderConfig{RelayDir: c.localBinlogDir, Timezone: c.timezone, Flavor: c.syncCfg.Flavor}), c.enableGTID}
	}

	c.streamer, err = c.streamerProducer.GenerateStreamer(location)
	if err == nil {
		c.streamModifier.reset(location)
		c.lastEventFromUpstream = nil
	}
	return err
}

var mockRestarted = false

// GetEvent returns binlog event from upstream binlog or streamModifier.
// When return events from streamModifier, we should maintain these properties:
// - Inject
//   if we inject events [DDL1, DDL2] at (start) position 900, where start position
//   900 has Insert1 event whose LogPos (end position) is 1000, we should return
//   to caller like
//   - DDL1, start position 900 LogPos 900, suffix 1
//   - DDL2, start position 900 LogPos 900, suffix 2
//   - Insert1, start position 900 LogPos 1000, suffix 0
//   The DDLs are placed before DML because user may want to use Inject to change
//   table structure for DML.
//   when DDL need shard resync, for example, after DDL2's shard group finished,
//   caller should use (LogPos 900, suffix 2) to reset streamer, then the next
//   event from upstream binlog is Insert1 since upstream will ignore the suffix,
//   and next event from streamModifier is unknown in this context.
// - Replace
//   if we replace events [DDL1, DDL2] at (start) position 900, where start position
//   900 has DDL0 event whose LogPos (end position) is 1000, we should return to
//   caller like
//   - DDL1, start position 900 LogPos 900, suffix 1
//   - DDL2, start position 900 LogPos 1000, suffix 0
//   for shard resync, caller should use end position to reset streamer as above
// - Skip
//   the skipped event will still be sent to caller, with op = pb.ErrorOp_Skip,
//   to let caller track schema and save checkpoints.
// TODO: start position and suffix is maintained in caller, after location recorder
// is enabled we can maintain it inside StreamerController.
func (c *StreamerController) GetEvent(tctx *tcontext.Context) (
	event *replication.BinlogEvent,
	suffix int,
	op pb.ErrorOp,
	err error,
) {
	failpoint.Inject("SyncerGetEventError", func(_ failpoint.Value) {
		if !mockRestarted {
			mockRestarted = true
			c.meetError = true
			tctx.L().Info("mock upstream instance restart", zap.String("failpoint", "SyncerGetEventError"))
			failpoint.Return(nil, 0, pb.ErrorOp_InvalidErrorOp, terror.ErrDBBadConn.Generate())
		}
	})

	appendRelaySubDir := func() (*replication.BinlogEvent, int, pb.ErrorOp, error) {
		if ev, ok := event.Event.(*replication.RotateEvent); ok {
			c.currBinlogFile = string(ev.NextLogName)
			// if is local binlog but switch to remote on error, need to add uuid information in binlog's name
			// nolint:dogsled
			_, relaySubDirSuffix, _, _ := binlog.SplitFilenameWithUUIDSuffix(string(ev.NextLogName))
			if relaySubDirSuffix != "" {
				c.relaySubDirSuffix = relaySubDirSuffix
			} else if c.relaySubDirSuffix != "" {
				filename, err2 := binlog.ParseFilename(string(ev.NextLogName))
				if err2 != nil {
					return nil, 0, pb.ErrorOp_InvalidErrorOp, terror.Annotate(err2, "fail to parse binlog file name from rotate event")
				}
				ev.NextLogName = []byte(binlog.ConstructFilenameWithUUIDSuffix(filename, c.relaySubDirSuffix))
				event.Event = ev
			}
		}
		return event, suffix, op, nil
	}

	checkErr := func(err error) (shouldRet bool) {
		if err == nil {
			return false
		}

		if err != context.Canceled && err != context.DeadlineExceeded {
			c.Lock()
			tctx.L().Error("meet error when get binlog event", zap.Error(err))
			c.meetError = true
			c.Unlock()
		}
		return true
	}

<<<<<<< HEAD
	c.RLock()
	streamer := c.streamer
	c.RUnlock()

LOOP:
	for frontOp := c.streamModifier.front(); frontOp != nil; frontOp = c.streamModifier.front() {
		op = pb.ErrorOp_InvalidErrorOp
		suffix = 0
		var status getEventFromFrontOpStatus

		if c.lastEventFromUpstream == nil {
			c.lastEventFromUpstream, err = streamer.GetEvent(tctx.Context())
			failpoint.Inject("GetEventError", func() {
				err = errors.New("go-mysql returned an error")
			})
			if checkErr(err) {
				return nil, 0, pb.ErrorOp_InvalidErrorOp, err
			}
=======
	switch ev := event.Event.(type) {
	case *replication.RotateEvent:
		// if is local binlog but switch to remote on error, need to add uuid information in binlog's name
		// nolint:dogsled
		_, relaySubDirSuffix, _, _ := utils.SplitFilenameWithUUIDSuffix(string(ev.NextLogName))
		if relaySubDirSuffix != "" {
			c.relaySubDirSuffix = relaySubDirSuffix
		} else if c.relaySubDirSuffix != "" {
			filename, err := utils.ParseFilename(string(ev.NextLogName))
			if err != nil {
				return nil, terror.Annotate(err, "fail to parse binlog file name from rotate event")
			}
			ev.NextLogName = []byte(utils.ConstructFilenameWithUUIDSuffix(filename, c.relaySubDirSuffix))
			event.Event = ev
>>>>>>> 5a4f4012
		}

		// fake rotate. binlog recorder should handle it
		if c.lastEventFromUpstream.Header.LogPos == 0 {
			event = c.lastEventFromUpstream
			c.lastEventFromUpstream = nil
			return
		}

		startPos := mysql.Position{
			Name: c.currBinlogFile,
			Pos:  c.lastEventFromUpstream.Header.LogPos - c.lastEventFromUpstream.Header.EventSize,
		}
		cmp := binlog.ComparePosition(startPos, frontOp.pos)
		switch cmp {
		// when upstream event is earlier than any injected op.
		case -1:
			event = c.lastEventFromUpstream
			c.lastEventFromUpstream = nil
			break LOOP
		// when upstream event is at the same location as injected op.
		case 0:
			// TODO: check it's DDL
			switch frontOp.op {
			case pb.ErrorOp_Skip:
				// skipped event and op should be sent to caller, to let schema
				// tracker and checkpoint work
				event = c.lastEventFromUpstream
				c.lastEventFromUpstream = nil
				c.streamModifier.next()
				op = pb.ErrorOp_Skip
				break LOOP
			case pb.ErrorOp_Replace:
				event, status = c.streamModifier.getEventFromFrontOp()
				// this op has been totally consumed, move to next op and also delete
				// lastEventFromUpstream because it's Replace.
				if status == eventsExhausted {
					c.lastEventFromUpstream = nil
					c.streamModifier.next()
					continue
				}

				// for last event in Replace, we change the LogPos and EventSize
				// to imitate the real event. otherwise, we use the LogPos from
				// startPosition, zero EventSize and increase suffix.
				if status == lastEvent {
					event.Header.LogPos = c.lastEventFromUpstream.Header.LogPos
					event.Header.EventSize = c.lastEventFromUpstream.Header.EventSize
					// TODO: for last event we should forward GTID set? let caller
					// do it unless we merge location recorder
					suffix = 0
				} else {
					event.Header.LogPos = startPos.Pos
					suffix = c.streamModifier.nextEventInOp
				}
				op = pb.ErrorOp_Replace
				// TODO: currently we let caller to modify Suffix, after location recorder
				// binlog streamer itself can maintain it
				break LOOP
			case pb.ErrorOp_Inject:
				event, status = c.streamModifier.getEventFromFrontOp()
				// this op has been totally consumed, move to next op and return
				// original upstream event
				if status == eventsExhausted {
					c.streamModifier.next()
					event = c.lastEventFromUpstream
					c.lastEventFromUpstream = nil
					break LOOP
				}

				event.Header.LogPos = startPos.Pos
				suffix = c.streamModifier.nextEventInOp
				op = pb.ErrorOp_Inject
				break LOOP
			default:
				c.logger.DPanic("invalid error handle op", zap.Stringer("op", frontOp.op))
			}
		// when upstream event is later than front op. Apart from Inject,
		// This may happen when user use handle-error but forget to specify source,
		// so all workers receive the handle-error command.
		case 1:
			switch frontOp.op {
			case pb.ErrorOp_Inject:
				event, status = c.streamModifier.getEventFromFrontOp()
				if status == eventsExhausted {
					c.streamModifier.next()
					continue
				}
				op = pb.ErrorOp_Inject
				break LOOP
			default:
				c.logger.Warn("mismatched handle op",
					zap.Stringer("op", frontOp.op),
					zap.Stringer("startPos", startPos),
					zap.Stringer("frontOp", frontOp.pos),
				)
				c.streamModifier.next()
			}
		}
	}

	if event != nil {
		return appendRelaySubDir()
	}

	// above loop will be terminated when streamModifier is empty. We still need
	// to send the last event from upstream.

	if c.lastEventFromUpstream != nil {
		event = c.lastEventFromUpstream
		c.lastEventFromUpstream = nil
		return appendRelaySubDir()
	}

	event, err = streamer.GetEvent(tctx.Context())
	failpoint.Inject("GetEventError", func() {
		err = errors.New("go-mysql returned an error")
	})
	if checkErr(err) {
		return nil, 0, pb.ErrorOp_InvalidErrorOp, err
	}

	return appendRelaySubDir()
}

// Close closes streamer.
func (c *StreamerController) Close() {
	c.Lock()
	c.close()
	c.Unlock()
}

func (c *StreamerController) close() {
	if c.closed {
		return
	}

	if c.streamerProducer != nil {
		switch r := c.streamerProducer.(type) {
		case *remoteBinlogReader:
			// process remote binlog reader
			r.reader.Close()
		case *localBinlogReader:
			// process local binlog reader
			r.reader.Close()
		}
		c.streamerProducer = nil
	}

	c.closed = true
}

// IsClosed returns whether streamer controller is closed.
func (c *StreamerController) IsClosed() bool {
	c.RLock()
	defer c.RUnlock()

	return c.closed
}

// UpdateSyncCfg updates sync config and fromDB.
func (c *StreamerController) UpdateSyncCfg(syncCfg replication.BinlogSyncerConfig, fromDB *dbconn.UpStreamConn) {
	c.Lock()
	c.fromDB = fromDB
	c.syncCfg = syncCfg
	c.Unlock()
}

// check whether the uuid in binlog position's name is same with upstream.
func (c *StreamerController) checkUUIDSameWithUpstream(ctx context.Context, pos mysql.Position, uuids []string) (bool, error) {
	_, uuidSuffix, _, err := utils.SplitFilenameWithUUIDSuffix(pos.Name)
	if err != nil {
		// don't contain uuid in position's name
		// nolint:nilerr
		return true, nil
	}
	uuid := utils.GetUUIDBySuffix(uuids, uuidSuffix)

	upstreamUUID, err := utils.GetServerUUID(ctx, c.fromDB.BaseDB.DB, c.syncCfg.Flavor)
	if err != nil {
		return false, terror.Annotate(err, "streamer controller check upstream uuid failed")
	}

	return uuid == upstreamUUID, nil
}

// GetBinlogType returns the binlog type used now.
func (c *StreamerController) GetBinlogType() BinlogType {
	c.RLock()
	defer c.RUnlock()
	return c.currentBinlogType
}

// CanRetry returns true if can switch from local to remote and retry again.
func (c *StreamerController) CanRetry(err error) bool {
	c.RLock()
	defer c.RUnlock()

	return c.retryStrategy.CanRetry(err)
}

func (c *StreamerController) updateServerID(tctx *tcontext.Context) error {
	randomServerID, err := utils.GetRandomServerID(tctx.Context(), c.fromDB.BaseDB.DB)
	if err != nil {
		// should never happened unless the master has too many slave
		return terror.Annotate(err, "fail to get random server id for streamer controller")
	}

	c.syncCfg.ServerID = randomServerID
	c.serverIDUpdated = true
	return nil
}

// UpdateServerIDAndResetReplication updates the server id and reset replication.
func (c *StreamerController) UpdateServerIDAndResetReplication(tctx *tcontext.Context, location binlog.Location) error {
	c.Lock()
	defer c.Unlock()

	return c.updateServerIDAndResetReplication(tctx, location)
}

func (c *StreamerController) updateServerIDAndResetReplication(tctx *tcontext.Context, location binlog.Location) error {
	err := c.updateServerID(tctx)
	if err != nil {
		return err
	}

	err = c.resetReplicationSyncer(tctx, location)
	if err != nil {
		return err
	}

	return nil
}

// NewStreamerController4Test is used in tests.
func NewStreamerController4Test(
	streamerProducer StreamerProducer,
	streamer reader.Streamer,
) *StreamerController {
	return &StreamerController{
		streamerProducer: streamerProducer,
		streamer:         streamer,
		closed:           false,
		streamModifier:   &streamModifier{logger: log.L()},
	}
}

// retryStrategy.
type retryStrategy interface {
	CanRetry(error) bool
}

type alwaysRetryStrategy struct{}

func (s alwaysRetryStrategy) CanRetry(error) bool {
	return true
}

// maxIntervalRetryStrategy allows retry when the retry interval is greater than the set interval.
type maxIntervalRetryStrategy struct {
	interval    time.Duration
	lastErr     error
	lastErrTime time.Time
}

func (s *maxIntervalRetryStrategy) CanRetry(err error) bool {
	if err == nil {
		return true
	}

	now := time.Now()
	lastErrTime := s.lastErrTime
	s.lastErrTime = now
	s.lastErr = err
	return lastErrTime.Add(s.interval).Before(now)
}<|MERGE_RESOLUTION|>--- conflicted
+++ resolved
@@ -342,15 +342,15 @@
 			c.currBinlogFile = string(ev.NextLogName)
 			// if is local binlog but switch to remote on error, need to add uuid information in binlog's name
 			// nolint:dogsled
-			_, relaySubDirSuffix, _, _ := binlog.SplitFilenameWithUUIDSuffix(string(ev.NextLogName))
+			_, relaySubDirSuffix, _, _ := utils.SplitFilenameWithUUIDSuffix(string(ev.NextLogName))
 			if relaySubDirSuffix != "" {
 				c.relaySubDirSuffix = relaySubDirSuffix
 			} else if c.relaySubDirSuffix != "" {
-				filename, err2 := binlog.ParseFilename(string(ev.NextLogName))
+				filename, err2 := utils.ParseFilename(string(ev.NextLogName))
 				if err2 != nil {
 					return nil, 0, pb.ErrorOp_InvalidErrorOp, terror.Annotate(err2, "fail to parse binlog file name from rotate event")
 				}
-				ev.NextLogName = []byte(binlog.ConstructFilenameWithUUIDSuffix(filename, c.relaySubDirSuffix))
+				ev.NextLogName = []byte(utils.ConstructFilenameWithUUIDSuffix(filename, c.relaySubDirSuffix))
 				event.Event = ev
 			}
 		}
@@ -371,7 +371,6 @@
 		return true
 	}
 
-<<<<<<< HEAD
 	c.RLock()
 	streamer := c.streamer
 	c.RUnlock()
@@ -390,22 +389,6 @@
 			if checkErr(err) {
 				return nil, 0, pb.ErrorOp_InvalidErrorOp, err
 			}
-=======
-	switch ev := event.Event.(type) {
-	case *replication.RotateEvent:
-		// if is local binlog but switch to remote on error, need to add uuid information in binlog's name
-		// nolint:dogsled
-		_, relaySubDirSuffix, _, _ := utils.SplitFilenameWithUUIDSuffix(string(ev.NextLogName))
-		if relaySubDirSuffix != "" {
-			c.relaySubDirSuffix = relaySubDirSuffix
-		} else if c.relaySubDirSuffix != "" {
-			filename, err := utils.ParseFilename(string(ev.NextLogName))
-			if err != nil {
-				return nil, terror.Annotate(err, "fail to parse binlog file name from rotate event")
-			}
-			ev.NextLogName = []byte(utils.ConstructFilenameWithUUIDSuffix(filename, c.relaySubDirSuffix))
-			event.Event = ev
->>>>>>> 5a4f4012
 		}
 
 		// fake rotate. binlog recorder should handle it
