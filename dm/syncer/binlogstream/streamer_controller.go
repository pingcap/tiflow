// Copyright 2019 PingCAP, Inc.
//
// Licensed under the Apache License, Version 2.0 (the "License");
// you may not use this file except in compliance with the License.
// You may obtain a copy of the License at
//
//     http://www.apache.org/licenses/LICENSE-2.0
//
// Unless required by applicable law or agreed to in writing, software
// distributed under the License is distributed on an "AS IS" BASIS,
// See the License for the specific language governing permissions and
// limitations under the License.

// Package binlogstream is used by syncer to read binlog.
// All information related to upstream binlog stream should be kept in this package,
// such as reset binlog to a location, maintain properties of the binlog event
// and stream, inject or delete binlog events with binlog stream, etc.
package binlogstream

import (
	"context"
	"errors"
	"sync"
	"time"

	"github.com/go-mysql-org/go-mysql/mysql"
	"github.com/go-mysql-org/go-mysql/replication"
	"github.com/pingcap/failpoint"
	"github.com/pingcap/tiflow/dm/pb"
	"github.com/pingcap/tiflow/dm/pkg/log"
	"go.uber.org/zap"

	"github.com/pingcap/tiflow/dm/pkg/binlog"
	"github.com/pingcap/tiflow/dm/pkg/binlog/reader"
	tcontext "github.com/pingcap/tiflow/dm/pkg/context"
	"github.com/pingcap/tiflow/dm/pkg/terror"
	"github.com/pingcap/tiflow/dm/pkg/utils"
	"github.com/pingcap/tiflow/dm/relay"
	"github.com/pingcap/tiflow/dm/syncer/dbconn"
)

// streamGenerator provides the ability to generate reader.Streamer from
// specified location. Current implementation of reader.Streamer are MySQL binlog
// streamer, relay log streamer and mock streamer.
type streamGenerator interface {
	GenerateStreamFrom(location binlog.Location) (reader.Streamer, error)
}

type localBinlogReader struct {
	reader     *relay.BinlogReader
	EnableGTID bool
}

func (l *localBinlogReader) GenerateStreamFrom(location binlog.Location) (reader.Streamer, error) {
	if l.EnableGTID {
		return l.reader.StartSyncByGTID(location.GetGTID().Clone())
	}
	return l.reader.StartSyncByPos(location.Position)
}

type remoteBinlogReader struct {
	reader     *replication.BinlogSyncer
	tctx       *tcontext.Context
	flavor     string
	EnableGTID bool
}

func (r *remoteBinlogReader) GenerateStreamFrom(location binlog.Location) (reader.Streamer, error) {
	defer func() {
		lastSlaveConnectionID := r.reader.LastConnectionID()
		r.tctx.L().Info("last slave connection", zap.Uint32("connection ID", lastSlaveConnectionID))
	}()

	if r.EnableGTID {
		streamer, err := r.reader.StartSyncGTID(location.GetGTID().Clone())
		return streamer, terror.ErrSyncerUnitRemoteSteamerStartSync.Delegate(err)
	}

	// position's name may contain uuid, so need remove it
	adjustedPos := binlog.RemoveRelaySubDirSuffix(location.Position)
	streamer, err := r.reader.StartSync(adjustedPos)
	return streamer, terror.ErrSyncerUnitRemoteSteamerStartSync.Delegate(err)
}

type locationStream struct {
	stream reader.Streamer
	*locationRecorder
}

func newLocationStream(generator streamGenerator, location binlog.Location) (locationStream, error) {
	var ret locationStream

	// strip injected event suffix
	location.Suffix = 0
	s, err := generator.GenerateStreamFrom(location)
	if err != nil {
		return ret, err
	}
	ret.stream = s

	recorder := newLocationRecorder()
	recorder.reset(location)
	ret.locationRecorder = recorder
	return ret, nil
}

func (l locationStream) GetEvent(ctx context.Context) (*replication.BinlogEvent, error) {
	e, err := l.stream.GetEvent(ctx)
	if err != nil {
		return nil, err
	}

	failpoint.Inject("MakeFakeRotateEvent", func(val failpoint.Value) {
		ev, ok := e.Event.(*replication.RotateEvent)
		if ok {
			e.Header.LogPos = 0
			e.Header.Flags = replication.LOG_EVENT_ARTIFICIAL_F
			ev.NextLogName = []byte(val.(string))
			log.L().Info("MakeFakeRotateEvent", zap.String("fake file name", string(ev.NextLogName)))
		}
	})

	l.locationRecorder.update(e)
	return e, nil
}

// StreamerController controls the streamer for read binlog, include:
// 1. reset streamer to a binlog position or GTID
// 2. read next binlog event
// 3. transfer from local streamer to remote streamer.
type StreamerController struct {
	sync.RWMutex

	// the initial binlog type
	initBinlogType BinlogType

	// the current binlog type
	currentBinlogType BinlogType
	retryStrategy     retryStrategy

	syncCfg        replication.BinlogSyncerConfig
	enableGTID     bool
	localBinlogDir string
	timezone       *time.Location

	streamProducer streamGenerator
	upstream       locationStream

	*streamModifier
	// streamModifier will also modify locations so they'll be different from upstreamLocations.
	locations *locations

	// lastEventFromUpstream is the last event from upstream, and not sent to caller
	// yet. It should be set to nil after sent to caller.
	lastEventFromUpstream *replication.BinlogEvent

	// meetError means meeting error when get binlog event
	// if binlogType is local and meetError is true, then need to create remote binlog stream
	meetError bool

	fromDB *dbconn.UpStreamConn

	relaySubDirSuffix string

	closed bool

	// whether the server id is updated
	serverIDUpdated bool
	relay           relay.Process
}

// NewStreamerController creates a new streamer controller.
func NewStreamerController(
	syncCfg replication.BinlogSyncerConfig,
	enableGTID bool,
	fromDB *dbconn.UpStreamConn,
	localBinlogDir string,
	timezone *time.Location,
	relay relay.Process,
	logger log.Logger,
) *StreamerController {
	var strategy retryStrategy = alwaysRetryStrategy{}
	binlogType := RelayToBinlogType(relay)
	if binlogType != LocalBinlog {
		strategy = &maxIntervalRetryStrategy{
			interval: minErrorRetryInterval,
		}
	}
	// let local binlog also return error to avoid infinity loop
	failpoint.Inject("GetEventError", func() {
		strategy = &maxIntervalRetryStrategy{
			interval: minErrorRetryInterval,
		}
	})
	streamerController := &StreamerController{
		initBinlogType:    binlogType,
		currentBinlogType: binlogType,
		retryStrategy:     strategy,
		syncCfg:           syncCfg,
		enableGTID:        enableGTID,
		localBinlogDir:    localBinlogDir,
		timezone:          timezone,
		fromDB:            fromDB,
		closed:            true,
		relay:             relay,
		streamModifier:    newStreamModifier(logger),
		locations:         &locations{},
	}

	return streamerController
}

// Start starts streamer controller.
func (c *StreamerController) Start(tctx *tcontext.Context, location binlog.Location) error {
	c.Lock()
	defer c.Unlock()

	c.meetError = false
	c.closed = false
	c.currentBinlogType = c.initBinlogType

	var err error
	if c.serverIDUpdated {
		err = c.resetReplicationSyncer(tctx, location)
	} else {
		err = c.updateServerIDAndResetReplication(tctx, location)
	}
	if err != nil {
		c.close()
		return err
	}

	return nil
}

// ResetReplicationSyncer reset the replication.
func (c *StreamerController) ResetReplicationSyncer(tctx *tcontext.Context, location binlog.Location) (err error) {
	c.Lock()
	defer c.Unlock()

	tctx.L().Info("reset replication syncer", zap.Stringer("location", location))
	return c.resetReplicationSyncer(tctx, location)
}

func (c *StreamerController) GetStreamer() reader.Streamer {
	c.Lock()
	defer c.Unlock()

	return c.upstream
}

func (c *StreamerController) resetReplicationSyncer(tctx *tcontext.Context, location binlog.Location) (err error) {
	uuidSameWithUpstream := true

	// close old streamProducer
	if c.streamProducer != nil {
		switch t := c.streamProducer.(type) {
		case *remoteBinlogReader:
			// unclosed conn bug already fixed in go-mysql, https://github.com/go-mysql-org/go-mysql/pull/411
			t.reader.Close()
		case *localBinlogReader:
			// check the uuid before close
			ctx, cancel := context.WithTimeout(tctx.Ctx, utils.DefaultDBTimeout)
			defer cancel()
			uuidSameWithUpstream, err = c.checkUUIDSameWithUpstream(ctx, location.Position, t.reader.GetSubDirs())
			if err != nil {
				return err
			}
			t.reader.Close()
		default:
			// some other producers such as mockStreamerProducer, should not re-create
			c.upstream, err = newLocationStream(c.streamProducer, location)
			return err
		}
	}

	if c.currentBinlogType == LocalBinlog && c.meetError {
		// meetError is true means meets error when get binlog event, in this case use remote binlog as default
		if !uuidSameWithUpstream {
			// if the binlog position's uuid is different from the upstream, can not switch to remote binlog
			tctx.L().Warn("may switch master in upstream, so can not switch local to remote")
		} else {
			c.currentBinlogType = RemoteBinlog
			c.retryStrategy = &maxIntervalRetryStrategy{interval: minErrorRetryInterval}
			tctx.L().Warn("meet error when read from local binlog, will switch to remote binlog")
		}
	}

	if c.currentBinlogType == RemoteBinlog {
		c.streamProducer = &remoteBinlogReader{replication.NewBinlogSyncer(c.syncCfg), tctx, c.syncCfg.Flavor, c.enableGTID}
	} else {
		c.streamProducer = &localBinlogReader{c.relay.NewReader(tctx.L(), &relay.BinlogReaderConfig{RelayDir: c.localBinlogDir, Timezone: c.timezone, Flavor: c.syncCfg.Flavor}), c.enableGTID}
	}

	c.upstream, err = newLocationStream(c.streamProducer, location)
	if err == nil {
		c.streamModifier.reset(location)
		c.locations.reset(location)
		c.lastEventFromUpstream = nil
	}
	return err
}

<<<<<<< HEAD
// GetEvent returns binlog event from upstream binlog or streamModifier. It's not
// concurrent safe.
//
// After GetEvent returns an event, GetCurStartLocation, GetCurEndLocation, GetTxnEndLocation
// will return the corresponding locations of the event. The definition of 3 locations
// can be found in the comment of locations struct in binlog_locations.go .
//
// When return events from streamModifier, 3 locations are maintained as below:
=======
var mockRestarted = false

// GetEvent returns binlog event from upstream binlog or streamModifier.
// When return events from streamModifier, we should maintain these properties:
>>>>>>> b6de2bd8
//   - Inject
//     if we inject events [DDL1, DDL2] at (start) position 900, where start position
//     900 has Insert1 event whose LogPos (end position) is 1000, we should return
//     to caller like
<<<<<<< HEAD
//
//     1. DDL1, start (900, suffix 0) end (900, suffix 1)
//     2. DDL2, start (900, suffix 1) end (900, suffix 2)
//     3. Insert1, start (900, suffix 2) end (1000, suffix 0)
//
//     The DDLs are placed before DML because user may want to use Inject to change
//     table structure for DML.
//
=======
//   - DDL1, start position 900 LogPos 900, suffix 1
//   - DDL2, start position 900 LogPos 900, suffix 2
//   - Insert1, start position 900 LogPos 1000, suffix 0
//     The DDLs are placed before DML because user may want to use Inject to change
//     table structure for DML.
//     when DDL need shard resync, for example, after DDL2's shard group finished,
//     caller should use (LogPos 900, suffix 2) to reset streamer, then the next
//     event from upstream binlog is Insert1 since upstream will ignore the suffix,
//     and next event from streamModifier is unknown in this context.
>>>>>>> b6de2bd8
//   - Replace
//     if we replace events [DDL1, DDL2] at (start) position 900, where start position
//     900 has DDL0 event whose LogPos (end position) is 1000, we should return to
//     caller like
<<<<<<< HEAD
//
//     1. DDL1, start (900, suffix 0) end (900, suffix 1)
//     2. DDL2, start (900, suffix 1) end (1000, suffix 0)
//
//   - Skip
//     the skipped event will still be sent to caller, with op = pb.ErrorOp_Skip,
//     to let caller track schema and save checkpoints.
func (c *StreamerController) GetEvent(tctx *tcontext.Context) (*replication.BinlogEvent, pb.ErrorOp, error) {
	event, suffix, op, err := c.getEvent(tctx)
=======
//   - DDL1, start position 900 LogPos 900, suffix 1
//   - DDL2, start position 900 LogPos 1000, suffix 0
//     for shard resync, caller should use end position to reset streamer as above
//   - Skip
//     the skipped event will still be sent to caller, with op = pb.ErrorOp_Skip,
//     to let caller track schema and save checkpoints.
//
// TODO: start position and suffix is maintained in caller, after location recorder
// is enabled we can maintain it inside StreamerController.
func (c *StreamerController) GetEvent(tctx *tcontext.Context) (
	event *replication.BinlogEvent,
	suffix int,
	op pb.ErrorOp,
	err error,
) {
	failpoint.Inject("SyncerGetEventError", func(_ failpoint.Value) {
		if !mockRestarted {
			mockRestarted = true
			c.meetError = true
			tctx.L().Info("mock upstream instance restart", zap.String("failpoint", "SyncerGetEventError"))
			failpoint.Return(nil, 0, pb.ErrorOp_InvalidErrorOp, terror.ErrDBBadConn.Generate())
		}
	})
>>>>>>> b6de2bd8

	// if is local binlog but switch to remote on error, need to add uuid information in binlog's filename
	if event != nil {
		if ev, ok := event.Event.(*replication.RotateEvent); ok {
			// nolint:dogsled
			_, relaySubDirSuffix, _, _ := utils.SplitFilenameWithUUIDSuffix(string(ev.NextLogName))
			if relaySubDirSuffix != "" {
				c.relaySubDirSuffix = relaySubDirSuffix
			} else if c.relaySubDirSuffix != "" {
				filename, err2 := utils.ParseFilename(string(ev.NextLogName))
				if err2 != nil {
					return nil, pb.ErrorOp_InvalidErrorOp, terror.Annotate(err2, "fail to parse binlog file name from rotate event")
				}
				ev.NextLogName = []byte(utils.ConstructFilenameWithUUIDSuffix(filename, c.relaySubDirSuffix))
			}
		}
	}

	if err != nil {
		if err == context.Canceled || err == context.DeadlineExceeded {
			return nil, pb.ErrorOp_InvalidErrorOp, err
		}
		c.Lock()
		tctx.L().Error("meet error when get binlog event", zap.Error(err))
		c.meetError = true
		c.Unlock()
		return nil, pb.ErrorOp_InvalidErrorOp, err
	}

	if suffix != 0 {
		c.locations.curStartLocation = c.upstream.curStartLocation
		c.locations.curStartLocation.Suffix = suffix - 1
		c.locations.curEndLocation = c.upstream.curStartLocation
		c.locations.curEndLocation.Suffix = suffix
		// we only allow injecting DDL, so txnEndLocation is end location of every injected event
		c.locations.txnEndLocation = c.locations.curEndLocation
		return event, op, nil
	}

	if isDataEvent(event) {
		c.locations.curStartLocation = c.locations.curEndLocation
		c.locations.curEndLocation = c.upstream.curEndLocation
		c.locations.txnEndLocation = c.upstream.txnEndLocation
		return event, op, nil
	}

	c.locations.curStartLocation = c.locations.curEndLocation
	c.locations.curEndLocation.CopyWithoutSuffixFrom(c.upstream.curEndLocation)
	c.locations.txnEndLocation.CopyWithoutSuffixFrom(c.upstream.txnEndLocation)

	return event, op, nil
}

// getEvent gets event from upstream binlog or streamModifier. The maintaining of
// locations is on its caller.
func (c *StreamerController) getEvent(tctx *tcontext.Context) (
	event *replication.BinlogEvent,
	suffix int,
	op pb.ErrorOp,
	err error,
) {
	failpoint.Inject("SyncerGetEventError", func(_ failpoint.Value) {
		c.meetError = true
		tctx.L().Info("mock upstream instance restart", zap.String("failpoint", "SyncerGetEventError"))
		failpoint.Return(nil, 0, pb.ErrorOp_InvalidErrorOp, terror.ErrDBBadConn.Generate())
	})

	var status getEventFromFrontOpStatus

LOOP:
	for frontOp := c.streamModifier.front(); frontOp != nil; frontOp = c.streamModifier.front() {
		op = pb.ErrorOp_InvalidErrorOp
		suffix = 0

		if c.lastEventFromUpstream == nil {
			c.lastEventFromUpstream, err = c.upstream.GetEvent(tctx.Context())
			failpoint.Inject("GetEventError", func() {
				err = errors.New("go-mysql returned an error")
			})
			if err != nil {
				return
			}
		}

		// fake rotate. binlog recorder should handle it
		if c.lastEventFromUpstream.Header.LogPos == 0 {
			event = c.lastEventFromUpstream
			c.lastEventFromUpstream = nil
			return
		}

		startPos := mysql.Position{
			Name: c.upstream.curEndLocation.Position.Name,
			Pos:  c.lastEventFromUpstream.Header.LogPos - c.lastEventFromUpstream.Header.EventSize,
		}
		cmp := binlog.ComparePosition(startPos, frontOp.pos)
		switch cmp {
		// when upstream event is earlier than any injected op.
		case -1:
			event = c.lastEventFromUpstream
			c.lastEventFromUpstream = nil
			break LOOP
		// when upstream event is at the same location as injected op.
		case 0:
			// TODO: check it's DDL
			switch frontOp.op {
			case pb.ErrorOp_Skip:
				// skipped event and op should be sent to caller, to let schema
				// tracker and checkpoint work
				event = c.lastEventFromUpstream
				c.lastEventFromUpstream = nil
				c.streamModifier.next()
				op = pb.ErrorOp_Skip
				break LOOP
			case pb.ErrorOp_Replace:
				event, status = c.streamModifier.getEventFromFrontOp()
				// this op has been totally consumed, move to next op and also delete
				// lastEventFromUpstream because it's Replace.
				if status == eventsExhausted {
					c.lastEventFromUpstream = nil
					c.streamModifier.next()
					continue
				}

				// for last event in Replace, we change the LogPos and EventSize
				// to imitate the real event. otherwise, we use the LogPos from
				// startPosition, zero EventSize and increase suffix.
				if status == lastEvent {
					event.Header.LogPos = c.lastEventFromUpstream.Header.LogPos
					event.Header.EventSize = c.lastEventFromUpstream.Header.EventSize
					suffix = 0
				} else {
					event.Header.LogPos = startPos.Pos
					suffix = c.streamModifier.nextEventInOp
				}
				op = pb.ErrorOp_Replace
				break LOOP
			case pb.ErrorOp_Inject:
				event, status = c.streamModifier.getEventFromFrontOp()
				// this op has been totally consumed, move to next op and return
				// original upstream event
				if status == eventsExhausted {
					c.streamModifier.next()
					event = c.lastEventFromUpstream
					c.lastEventFromUpstream = nil
					break LOOP
				}

				event.Header.LogPos = startPos.Pos
				suffix = c.streamModifier.nextEventInOp
				op = pb.ErrorOp_Inject
				break LOOP
			default:
				c.logger.DPanic("invalid error handle op", zap.Stringer("op", frontOp.op))
			}
		// when upstream event is later than front op. Apart from Inject,
		// This may happen when user use handle-error but forget to specify source,
		// so all workers receive the handle-error command.
		case 1:
			switch frontOp.op {
			case pb.ErrorOp_Inject:
				event, status = c.streamModifier.getEventFromFrontOp()
				if status == eventsExhausted {
					c.streamModifier.next()
					continue
				}
				op = pb.ErrorOp_Inject
				break LOOP
			default:
				c.logger.Warn("mismatched handle op",
					zap.Stringer("op", frontOp.op),
					zap.Stringer("startPos", startPos),
					zap.Stringer("frontOp", frontOp.pos),
				)
				c.streamModifier.next()
			}
		}
	}

	if event != nil {
		return
	}

	// above loop will be terminated when streamModifier is empty. We still need
	// to send the last event from upstream.

	if c.lastEventFromUpstream != nil {
		event = c.lastEventFromUpstream
		c.lastEventFromUpstream = nil
		return
	}

	event, err = c.upstream.GetEvent(tctx.Context())
	failpoint.Inject("GetEventError", func() {
		err = errors.New("go-mysql returned an error")
	})
	// nolint:nakedret
	return
}

// Close closes streamer.
func (c *StreamerController) Close() {
	c.Lock()
	c.close()
	c.Unlock()
}

func (c *StreamerController) close() {
	if c.closed {
		return
	}

	if c.streamProducer != nil {
		switch r := c.streamProducer.(type) {
		case *remoteBinlogReader:
			// process remote binlog reader
			r.reader.Close()
		case *localBinlogReader:
			// process local binlog reader
			r.reader.Close()
		}
		c.streamProducer = nil
	}

	c.closed = true
}

// IsClosed returns whether streamer controller is closed.
func (c *StreamerController) IsClosed() bool {
	c.RLock()
	defer c.RUnlock()

	return c.closed
}

// UpdateSyncCfg updates sync config and fromDB.
func (c *StreamerController) UpdateSyncCfg(syncCfg replication.BinlogSyncerConfig, fromDB *dbconn.UpStreamConn) {
	c.Lock()
	c.fromDB = fromDB
	c.syncCfg = syncCfg
	c.Unlock()
}

// check whether the uuid in binlog position's name is same with upstream.
func (c *StreamerController) checkUUIDSameWithUpstream(ctx context.Context, pos mysql.Position, uuids []string) (bool, error) {
	_, uuidSuffix, _, err := utils.SplitFilenameWithUUIDSuffix(pos.Name)
	if err != nil {
		// don't contain uuid in position's name
		// nolint:nilerr
		return true, nil
	}
	uuid := utils.GetUUIDBySuffix(uuids, uuidSuffix)

	upstreamUUID, err := utils.GetServerUUID(ctx, c.fromDB.BaseDB.DB, c.syncCfg.Flavor)
	if err != nil {
		return false, terror.Annotate(err, "streamer controller check upstream uuid failed")
	}

	return uuid == upstreamUUID, nil
}

// GetBinlogType returns the binlog type used now.
func (c *StreamerController) GetBinlogType() BinlogType {
	c.RLock()
	defer c.RUnlock()
	return c.currentBinlogType
}

// CanRetry returns true if can switch from local to remote and retry again.
func (c *StreamerController) CanRetry(err error) bool {
	c.RLock()
	defer c.RUnlock()

	return c.retryStrategy.CanRetry(err)
}

func (c *StreamerController) updateServerID(tctx *tcontext.Context) error {
	randomServerID, err := utils.GetRandomServerID(tctx.Context(), c.fromDB.BaseDB.DB)
	if err != nil {
		// should never happened unless the master has too many slave
		return terror.Annotate(err, "fail to get random server id for streamer controller")
	}

	c.syncCfg.ServerID = randomServerID
	c.serverIDUpdated = true
	return nil
}

// UpdateServerIDAndResetReplication updates the server id and reset replication.
func (c *StreamerController) UpdateServerIDAndResetReplication(tctx *tcontext.Context, location binlog.Location) error {
	c.Lock()
	defer c.Unlock()

	return c.updateServerIDAndResetReplication(tctx, location)
}

func (c *StreamerController) updateServerIDAndResetReplication(tctx *tcontext.Context, location binlog.Location) error {
	err := c.updateServerID(tctx)
	if err != nil {
		return err
	}

	err = c.resetReplicationSyncer(tctx, location)
	if err != nil {
		return err
	}

	return nil
}

func (c *StreamerController) GetCurStartLocation() binlog.Location {
	return c.locations.curStartLocation
}

func (c *StreamerController) GetCurEndLocation() binlog.Location {
	return c.locations.curEndLocation
}

func (c *StreamerController) GetTxnEndLocation() binlog.Location {
	return c.locations.txnEndLocation
}

// NewStreamerController4Test is used in tests.
func NewStreamerController4Test(
	streamerProducer streamGenerator,
	streamer reader.Streamer,
) *StreamerController {
	return &StreamerController{
		streamProducer: streamerProducer,
		upstream: locationStream{
			stream:           streamer,
			locationRecorder: newLocationRecorder(),
		},
		closed:         false,
		streamModifier: &streamModifier{logger: log.L()},
		locations:      &locations{},
	}
}<|MERGE_RESOLUTION|>--- conflicted
+++ resolved
@@ -301,7 +301,6 @@
 	return err
 }
 
-<<<<<<< HEAD
 // GetEvent returns binlog event from upstream binlog or streamModifier. It's not
 // concurrent safe.
 //
@@ -310,17 +309,11 @@
 // can be found in the comment of locations struct in binlog_locations.go .
 //
 // When return events from streamModifier, 3 locations are maintained as below:
-=======
-var mockRestarted = false
-
-// GetEvent returns binlog event from upstream binlog or streamModifier.
-// When return events from streamModifier, we should maintain these properties:
->>>>>>> b6de2bd8
+//
 //   - Inject
 //     if we inject events [DDL1, DDL2] at (start) position 900, where start position
 //     900 has Insert1 event whose LogPos (end position) is 1000, we should return
 //     to caller like
-<<<<<<< HEAD
 //
 //     1. DDL1, start (900, suffix 0) end (900, suffix 1)
 //     2. DDL2, start (900, suffix 1) end (900, suffix 2)
@@ -329,22 +322,10 @@
 //     The DDLs are placed before DML because user may want to use Inject to change
 //     table structure for DML.
 //
-=======
-//   - DDL1, start position 900 LogPos 900, suffix 1
-//   - DDL2, start position 900 LogPos 900, suffix 2
-//   - Insert1, start position 900 LogPos 1000, suffix 0
-//     The DDLs are placed before DML because user may want to use Inject to change
-//     table structure for DML.
-//     when DDL need shard resync, for example, after DDL2's shard group finished,
-//     caller should use (LogPos 900, suffix 2) to reset streamer, then the next
-//     event from upstream binlog is Insert1 since upstream will ignore the suffix,
-//     and next event from streamModifier is unknown in this context.
->>>>>>> b6de2bd8
 //   - Replace
 //     if we replace events [DDL1, DDL2] at (start) position 900, where start position
 //     900 has DDL0 event whose LogPos (end position) is 1000, we should return to
 //     caller like
-<<<<<<< HEAD
 //
 //     1. DDL1, start (900, suffix 0) end (900, suffix 1)
 //     2. DDL2, start (900, suffix 1) end (1000, suffix 0)
@@ -354,34 +335,9 @@
 //     to let caller track schema and save checkpoints.
 func (c *StreamerController) GetEvent(tctx *tcontext.Context) (*replication.BinlogEvent, pb.ErrorOp, error) {
 	event, suffix, op, err := c.getEvent(tctx)
-=======
-//   - DDL1, start position 900 LogPos 900, suffix 1
-//   - DDL2, start position 900 LogPos 1000, suffix 0
-//     for shard resync, caller should use end position to reset streamer as above
-//   - Skip
-//     the skipped event will still be sent to caller, with op = pb.ErrorOp_Skip,
-//     to let caller track schema and save checkpoints.
-//
-// TODO: start position and suffix is maintained in caller, after location recorder
-// is enabled we can maintain it inside StreamerController.
-func (c *StreamerController) GetEvent(tctx *tcontext.Context) (
-	event *replication.BinlogEvent,
-	suffix int,
-	op pb.ErrorOp,
-	err error,
-) {
-	failpoint.Inject("SyncerGetEventError", func(_ failpoint.Value) {
-		if !mockRestarted {
-			mockRestarted = true
-			c.meetError = true
-			tctx.L().Info("mock upstream instance restart", zap.String("failpoint", "SyncerGetEventError"))
-			failpoint.Return(nil, 0, pb.ErrorOp_InvalidErrorOp, terror.ErrDBBadConn.Generate())
-		}
-	})
->>>>>>> b6de2bd8
 
 	// if is local binlog but switch to remote on error, need to add uuid information in binlog's filename
-	if event != nil {
+	if err != nil {
 		if ev, ok := event.Event.(*replication.RotateEvent); ok {
 			// nolint:dogsled
 			_, relaySubDirSuffix, _, _ := utils.SplitFilenameWithUUIDSuffix(string(ev.NextLogName))
