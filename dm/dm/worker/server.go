// Copyright 2019 PingCAP, Inc.
//
// Licensed under the Apache License, Version 2.0 (the "License");
// you may not use this file except in compliance with the License.
// You may obtain a copy of the License at
//
//     http://www.apache.org/licenses/LICENSE-2.0
//
// Unless required by applicable law or agreed to in writing, software
// distributed under the License is distributed on an "AS IS" BASIS,
// See the License for the specific language governing permissions and
// limitations under the License.

package worker

import (
	"context"
	"fmt"
	"net"
	"sync"
	"time"

	"github.com/pingcap/tiflow/dm/dm/common"
	"github.com/pingcap/tiflow/dm/dm/config"
	"github.com/pingcap/tiflow/dm/dm/pb"
	"github.com/pingcap/tiflow/dm/dm/unit"
	"github.com/pingcap/tiflow/dm/pkg/binlog"
	tcontext "github.com/pingcap/tiflow/dm/pkg/context"
	"github.com/pingcap/tiflow/dm/pkg/etcdutil"
	"github.com/pingcap/tiflow/dm/pkg/ha"
	"github.com/pingcap/tiflow/dm/pkg/log"
	"github.com/pingcap/tiflow/dm/pkg/terror"
	"github.com/pingcap/tiflow/dm/pkg/utils"
	"github.com/pingcap/tiflow/dm/syncer"

	"github.com/pingcap/errors"
	toolutils "github.com/pingcap/tidb-tools/pkg/utils"
	"github.com/soheilhy/cmux"
	clientv3 "go.etcd.io/etcd/client/v3"
	"go.uber.org/atomic"
	"go.uber.org/zap"
	"google.golang.org/grpc"
)

var (
	cmuxReadTimeout           = 10 * time.Second
	dialTimeout               = 3 * time.Second
	keepaliveTimeout          = 3 * time.Second
	keepaliveTime             = 3 * time.Second
	retryGetSourceBoundConfig = 5
	retryGetRelayConfig       = 5
	retryConnectSleepTime     = time.Second
	syncMasterEndpointsTime   = 3 * time.Second
	getMinLocForSubTaskFunc   = getMinLocForSubTask
)

// Server accepts RPC requests
// dispatches requests to worker
// sends responses to RPC client.
type Server struct {
	sync.Mutex
	wg     sync.WaitGroup
	kaWg   sync.WaitGroup
	closed atomic.Bool
	ctx    context.Context
	cancel context.CancelFunc

	kaCtx    context.Context
	kaCancel context.CancelFunc

	cfg *Config

	rootLis    net.Listener
	svr        *grpc.Server
	worker     *SourceWorker
	etcdClient *clientv3.Client

	// relay status will never be put in server.sourceStatus
	sourceStatus pb.SourceStatus
}

// NewServer creates a new Server.
func NewServer(cfg *Config) *Server {
	s := Server{
		cfg: cfg,
	}
	s.closed.Store(true) // not start yet
	return &s
}

// Start starts to serving.
// this function should only exit when can't dail DM-master, for other errors it should not exit.
func (s *Server) Start() error {
	log.L().Info("starting dm-worker server")
	RegistryMetrics()
	s.ctx, s.cancel = context.WithCancel(context.Background())
	tls, err := toolutils.NewTLS(s.cfg.SSLCA, s.cfg.SSLCert, s.cfg.SSLKey, s.cfg.AdvertiseAddr, s.cfg.CertAllowedCN)
	if err != nil {
		return terror.ErrWorkerTLSConfigNotValid.Delegate(err)
	}

	rootLis, err := net.Listen("tcp", s.cfg.WorkerAddr)
	if err != nil {
		return terror.ErrWorkerStartService.Delegate(err)
	}
	s.rootLis = tls.WrapListener(rootLis)

	s.etcdClient, err = clientv3.New(clientv3.Config{
		Endpoints:            GetJoinURLs(s.cfg.Join),
		DialTimeout:          dialTimeout,
		DialKeepAliveTime:    keepaliveTime,
		DialKeepAliveTimeout: keepaliveTimeout,
		TLS:                  tls.TLSConfig(),
		AutoSyncInterval:     syncMasterEndpointsTime,
	})
	if err != nil {
		return err
	}

	s.setWorker(nil, true)

	s.wg.Add(1)
	go func() {
		s.runBackgroundJob(s.ctx)
		s.wg.Done()
	}()

	s.startKeepAlive()

	relaySource, revRelay, err := ha.GetRelayConfig(s.etcdClient, s.cfg.Name)
	if err != nil {
		return err
	}
	if relaySource != nil {
		log.L().Warn("worker has been assigned relay before keepalive", zap.String("relay source", relaySource.SourceID))
		if err2 := s.enableRelay(relaySource, true); err2 != nil {
			return err2
		}
	}

	s.wg.Add(1)
	go func(ctx context.Context) {
		defer s.wg.Done()
		// TODO: handle fatal error from observeRelayConfig
		//nolint:errcheck
		s.observeRelayConfig(ctx, revRelay)
	}(s.ctx)

	bound, sourceCfg, revBound, err := ha.GetSourceBoundConfig(s.etcdClient, s.cfg.Name)
	if err != nil {
		return err
	}
	if !bound.IsEmpty() {
		log.L().Warn("worker has been assigned source before keepalive", zap.Stringer("bound", bound), zap.Bool("is deleted", bound.IsDeleted))
		if err2 := s.enableHandleSubtasks(sourceCfg, true); err2 != nil {
			return err2
		}
		log.L().Info("started to handle mysql source", zap.String("sourceCfg", sourceCfg.String()))
	}

	s.wg.Add(1)
	go func(ctx context.Context) {
		defer s.wg.Done()
		for {
			err1 := s.observeSourceBound(ctx, revBound)
			if err1 == nil {
				return
			}
			s.restartKeepAlive()
		}
	}(s.ctx)

	// create a cmux
	m := cmux.New(s.rootLis)

	m.SetReadTimeout(cmuxReadTimeout) // set a timeout, ref: https://github.com/pingcap/tidb-binlog/pull/352

	// match connections in order: first gRPC, then HTTP
	grpcL := m.MatchWithWriters(cmux.HTTP2MatchHeaderFieldSendSettings("content-type", "application/grpc"))

	httpL := m.Match(cmux.HTTP1Fast())

	// NOTE: don't need to set tls config, because rootLis already use tls
	s.svr = grpc.NewServer()
	pb.RegisterWorkerServer(s.svr, s)

	grpcExitCh := make(chan struct{}, 1)
	s.wg.Add(1)
	go func() {
		err2 := s.svr.Serve(grpcL)
		if err2 != nil && !common.IsErrNetClosing(err2) && err2 != cmux.ErrListenerClosed {
			log.L().Error("gRPC server returned", log.ShortError(err2))
		}
		grpcExitCh <- struct{}{}
	}()
	go func(ctx context.Context) {
		defer s.wg.Done()
		select {
		case <-ctx.Done():
			if s.svr != nil {
				// GracefulStop can not cancel active stream RPCs
				// and the stream RPC may block on Recv or Send
				// so we use Stop instead to cancel all active RPCs
				s.svr.Stop()
			}
		case <-grpcExitCh:
		}
	}(s.ctx)

	httpExitCh := make(chan struct{}, 1)
	s.wg.Add(1)
	go func() {
		InitStatus(httpL) // serve status
		httpExitCh <- struct{}{}
	}()
	go func(ctx context.Context) {
		defer s.wg.Done()
		select {
		case <-ctx.Done():
			if s.rootLis != nil {
				err2 := s.rootLis.Close()
				if err2 != nil && !common.IsErrNetClosing(err2) {
					log.L().Error("fail to close net listener", log.ShortError(err2))
				}
			}
		case <-httpExitCh:
		}
	}(s.ctx)

	s.closed.Store(false)
	log.L().Info("listening gRPC API and status request", zap.String("address", s.cfg.WorkerAddr))
	err = m.Serve()
	if err != nil && common.IsErrNetClosing(err) {
		err = nil
	}
	return terror.ErrWorkerStartService.Delegate(err)
}

// worker keepalive with master
// If worker loses connect from master, it would stop all task and try to connect master again.
func (s *Server) startKeepAlive() {
	s.kaWg.Add(1)
	s.kaCtx, s.kaCancel = context.WithCancel(s.ctx)
	go s.doStartKeepAlive()
}

func (s *Server) doStartKeepAlive() {
	defer s.kaWg.Done()
	s.KeepAlive()
}

func (s *Server) stopKeepAlive() {
	if s.kaCancel != nil {
		s.kaCancel()
		s.kaWg.Wait()
	}
}

func (s *Server) restartKeepAlive() {
	s.stopKeepAlive()
	s.startKeepAlive()
}

func (s *Server) observeRelayConfig(ctx context.Context, rev int64) error {
	var wg sync.WaitGroup
	for {
		relayCh := make(chan ha.RelaySource, 10)
		relayErrCh := make(chan error, 10)
		wg.Add(1)
		// use ctx1, cancel1 to make sure old watcher has been released
		ctx1, cancel1 := context.WithCancel(ctx)
		go func() {
			defer func() {
				close(relayCh)
				close(relayErrCh)
				wg.Done()
			}()
			ha.WatchRelayConfig(ctx1, s.etcdClient, s.cfg.Name, rev+1, relayCh, relayErrCh)
		}()
		err := s.handleRelayConfig(ctx1, relayCh, relayErrCh)
		cancel1()
		wg.Wait()

		if etcdutil.IsRetryableError(err) {
			rev = 0
			retryNum := 1
			for rev == 0 {
				select {
				case <-ctx.Done():
					return nil
				case <-time.After(500 * time.Millisecond):
					relaySource, rev1, err1 := ha.GetRelayConfig(s.etcdClient, s.cfg.Name)
					if err1 != nil {
						log.L().Error("get relay config from etcd failed, will retry later", zap.Error(err1), zap.Int("retryNum", retryNum))
						retryNum++
						if retryNum > retryGetRelayConfig && etcdutil.IsLimitedRetryableError(err1) {
							return err1
						}
						break
					}
					rev = rev1
					if relaySource == nil {
						if w := s.getSourceWorker(true); w != nil && w.startedRelayBySourceCfg {
							break
						}
						log.L().Info("didn't found relay config after etcd retryable error. Will stop relay now")
						err = s.disableRelay("")
						if err != nil {
							log.L().Error("fail to disableRelay after etcd retryable error", zap.Error(err))
							return err // return if failed to stop the worker.
						}
					} else {
						err2 := func() error {
							s.Lock()
							defer s.Unlock()

							if w := s.getSourceWorker(false); w != nil && w.cfg.SourceID == relaySource.SourceID {
								// we may face both relay config and subtask bound changed in a compaction error, so here
								// we check if observeSourceBound has started a worker
								// TODO: add a test for this situation
								if !w.relayEnabled.Load() {
									if err2 := w.EnableRelay(false); err2 != nil {
										return err2
									}
								}
								return nil
							}
							err = s.stopSourceWorker("", false, true)
							if err != nil {
								log.L().Error("fail to stop worker", zap.Error(err))
								return err // return if failed to stop the worker.
							}
							log.L().Info("will recover observeRelayConfig",
								zap.String("relay source", relaySource.SourceID))
							return s.enableRelay(relaySource, false)
						}()
						if err2 != nil {
							return err2
						}
					}
				}
			}
		} else {
			if err != nil {
				log.L().Error("observeRelayConfig is failed and will quit now", zap.Error(err))
			} else {
				log.L().Info("observeRelayConfig will quit now")
			}
			return err
		}
	}
}

// observeSourceBound will
// 1. keep bound relation updated from DM-master
// 2. keep enable-relay in source config updated. (TODO) This relies on DM-master re-put SourceBound after change it.
func (s *Server) observeSourceBound(ctx context.Context, rev int64) error {
	var wg sync.WaitGroup
	for {
		sourceBoundCh := make(chan ha.SourceBound, 10)
		sourceBoundErrCh := make(chan error, 10)
		wg.Add(1)
		// use ctx1, cancel1 to make sure old watcher has been released
		ctx1, cancel1 := context.WithCancel(ctx)
		go func() {
			defer func() {
				close(sourceBoundCh)
				close(sourceBoundErrCh)
				wg.Done()
			}()
			ha.WatchSourceBound(ctx1, s.etcdClient, s.cfg.Name, rev+1, sourceBoundCh, sourceBoundErrCh)
		}()
		err := s.handleSourceBound(ctx1, sourceBoundCh, sourceBoundErrCh)
		cancel1()
		wg.Wait()

		if etcdutil.IsRetryableError(err) {
			rev = 0
			retryNum := 1
			for rev == 0 {
				select {
				case <-ctx.Done():
					return nil
				case <-time.After(500 * time.Millisecond):
					bound, cfg, rev1, err1 := ha.GetSourceBoundConfig(s.etcdClient, s.cfg.Name)
					if err1 != nil {
						log.L().Error("get source bound from etcd failed, will retry later", zap.Error(err1), zap.Int("retryNum", retryNum))
						retryNum++
						if retryNum > retryGetSourceBoundConfig && etcdutil.IsLimitedRetryableError(err1) {
							return err1
						}
						break
					}
					rev = rev1
					if bound.IsEmpty() {
						err = s.disableHandleSubtasks("")
						if err != nil {
							log.L().Error("fail to disableHandleSubtasks after etcd retryable error", zap.Error(err))
							return err // return if failed to stop the worker.
						}
					} else {
						err2 := func() error {
							s.Lock()
							defer s.Unlock()

							if w := s.getSourceWorker(false); w != nil && w.cfg.SourceID == bound.Source {
								// we may face both relay config and subtask bound changed in a compaction error, so here
								// we check if observeRelayConfig has started a worker
								// TODO: add a test for this situation
								if !w.subTaskEnabled.Load() {
									if err2 := w.EnableHandleSubtasks(); err2 != nil {
										return err2
									}
								}
								return nil
							}
							err = s.stopSourceWorker("", false, true)
							if err != nil {
								log.L().Error("fail to stop worker", zap.Error(err))
								return err // return if failed to stop the worker.
							}
							log.L().Info("will recover observeSourceBound",
								zap.String("relay source", cfg.SourceID))
							return s.enableHandleSubtasks(cfg, false)
						}()
						if err2 != nil {
							return err2
						}
					}
				}
			}
		} else {
			if err != nil {
				log.L().Error("observeSourceBound is failed and will quit now", zap.Error(err))
			} else {
				log.L().Info("observeSourceBound will quit now")
			}
			return err
		}
	}
}

func (s *Server) doClose() {
	s.Lock()
	defer s.Unlock()

	if s.closed.Load() {
		return
	}
	// stop server in advance, stop receiving source bound and relay bound
	s.cancel()
	s.wg.Wait()
	// stop worker and wait for return(we already lock the whole Sever, so no need use lock to get source worker)
	if w := s.getSourceWorker(false); w != nil {
		w.Stop(true)
	}
	s.closed.Store(true)
}

// Close close the RPC server, this function can be called multiple times.
func (s *Server) Close() {
	s.doClose() // we should stop current sync first, otherwise master may schedule task on new worker while we are closing
	s.stopKeepAlive()
	if s.etcdClient != nil {
		s.etcdClient.Close()
	}
}

// if needLock is false, we should make sure Server has been locked in caller.
func (s *Server) getSourceWorker(needLock bool) *SourceWorker {
	if needLock {
		s.Lock()
		defer s.Unlock()
	}
	return s.worker
}

// if needLock is false, we should make sure Server has been locked in caller.
func (s *Server) setWorker(worker *SourceWorker, needLock bool) {
	if needLock {
		s.Lock()
		defer s.Unlock()
	}
	s.worker = worker
}

// nolint:unparam
func (s *Server) getSourceStatus(needLock bool) pb.SourceStatus {
	if needLock {
		s.Lock()
		defer s.Unlock()
	}
	return s.sourceStatus
}

// TODO: move some call to setWorker/getOrStartWorker.
func (s *Server) setSourceStatus(source string, err error, needLock bool) {
	if needLock {
		s.Lock()
		defer s.Unlock()
	}
	// now setSourceStatus will be concurrently called. skip setting a source status if worker has been closed
	if s.getSourceWorker(false) == nil && source != "" {
		return
	}
	s.sourceStatus = pb.SourceStatus{
		Source: source,
		Worker: s.cfg.Name,
	}
	if err != nil {
		s.sourceStatus.Result = &pb.ProcessResult{
			Errors: []*pb.ProcessError{
				unit.NewProcessError(err),
			},
		}
	}
}

// if sourceID is set to "", worker will be closed directly
// if sourceID is not "", we will check sourceID with w.cfg.SourceID.
func (s *Server) stopSourceWorker(sourceID string, needLock, graceful bool) error {
	if needLock {
		s.Lock()
		defer s.Unlock()
	}
	w := s.getSourceWorker(false)
	if w == nil {
		log.L().Warn("worker has not been started, no need to stop", zap.String("source", sourceID))
		return nil // no need to stop because not started yet
	}
	if sourceID != "" && w.cfg.SourceID != sourceID {
		return terror.ErrWorkerSourceNotMatch
	}
	s.UpdateKeepAliveTTL(s.cfg.KeepAliveTTL)
	s.setWorker(nil, false)
	s.setSourceStatus("", nil, false)
	w.Stop(graceful)
	return nil
}

func (s *Server) handleSourceBound(ctx context.Context, boundCh chan ha.SourceBound, errCh chan error) error {
OUTER:
	for {
		select {
		case <-ctx.Done():
			break OUTER
		case bound, ok := <-boundCh:
			if !ok {
				break OUTER
			}
			log.L().Info("receive source bound", zap.Stringer("bound", bound), zap.Bool("is deleted", bound.IsDeleted))
			err := s.operateSourceBound(bound)
			s.setSourceStatus(bound.Source, err, true)
			if err != nil {
				opErrCounter.WithLabelValues(s.cfg.Name, opErrTypeSourceBound).Inc()
				log.L().Error("fail to operate sourceBound on worker", zap.Stringer("bound", bound), zap.Bool("is deleted", bound.IsDeleted), zap.Error(err))
				if etcdutil.IsRetryableError(err) {
					return err
				}
			}
		case err, ok := <-errCh:
			if !ok {
				break OUTER
			}
			// TODO: Deal with err
			log.L().Error("WatchSourceBound received an error", zap.Error(err))
			if etcdutil.IsRetryableError(err) {
				return err
			}
		}
	}
	log.L().Info("handleSourceBound will quit now")
	return nil
}

func (s *Server) handleRelayConfig(ctx context.Context, relayCh chan ha.RelaySource, errCh chan error) error {
OUTER:
	for {
		select {
		case <-ctx.Done():
			break OUTER
		case relaySource, ok := <-relayCh:
			if !ok {
				break OUTER
			}
			log.L().Info("receive relay source", zap.String("relay source", relaySource.Source), zap.Bool("is deleted", relaySource.IsDeleted))
			err := s.operateRelaySource(relaySource)
			s.setSourceStatus(relaySource.Source, err, true)
			if err != nil {
				opErrCounter.WithLabelValues(s.cfg.Name, opErrTypeRelaySource).Inc()
				log.L().Error("fail to operate relay source on worker",
					zap.String("relay source", relaySource.Source),
					zap.Bool("is deleted", relaySource.IsDeleted),
					zap.Error(err))
				if etcdutil.IsRetryableError(err) {
					return err
				}
			}
		case err, ok := <-errCh:
			// currently no value is sent to errCh
			if !ok {
				break OUTER
			}
			// TODO: Deal with err
			log.L().Error("WatchRelayConfig received an error", zap.Error(err))
			if etcdutil.IsRetryableError(err) {
				return err
			}
		}
	}
	log.L().Info("worker server is closed, handleRelayConfig will quit now")
	return nil
}

func (s *Server) operateSourceBound(bound ha.SourceBound) error {
	if bound.IsDeleted {
		return s.disableHandleSubtasks(bound.Source)
	}
	scm, _, err := ha.GetSourceCfg(s.etcdClient, bound.Source, bound.Revision)
	if err != nil {
		// TODO: need retry
		return err
	}
	sourceCfg, ok := scm[bound.Source]
	if !ok {
		return terror.ErrWorkerFailToGetSourceConfigFromEtcd.Generate(bound.Source)
	}
	return s.enableHandleSubtasks(sourceCfg, true)
}

func (s *Server) enableHandleSubtasks(sourceCfg *config.SourceConfig, needLock bool) error {
	if needLock {
		s.Lock()
		defer s.Unlock()
	}

	w, err := s.getOrStartWorker(sourceCfg, false)
	s.setSourceStatus(sourceCfg.SourceID, err, false)
	if err != nil {
		return err
	}

	if sourceCfg.EnableRelay {
		log.L().Info("will start relay by `enable-relay` in source config")
		if err2 := w.EnableRelay(true); err2 != nil {
			log.L().Error("found a `enable-relay: true` source, but failed to enable relay for DM worker",
				zap.Error(err2))
			return err2
		}
	} else if w.startedRelayBySourceCfg {
		log.L().Info("will disable relay by `enable-relay: false` in source config")
		w.DisableRelay()
	}

	if err2 := w.EnableHandleSubtasks(); err2 != nil {
		s.setSourceStatus(sourceCfg.SourceID, err2, false)
		return err2
	}
	return nil
}

func (s *Server) disableHandleSubtasks(source string) error {
	s.Lock()
	defer s.Unlock()
	w := s.getSourceWorker(false)
	if w == nil {
		log.L().Warn("worker has already stopped before DisableHandleSubtasks", zap.String("source", source))
		return nil
	}

	w.DisableHandleSubtasks()

	// now the worker is unbound, stop relay if it's started by source config
	if w.cfg.EnableRelay && w.startedRelayBySourceCfg {
		log.L().Info("stop relay because the source is unbound")
		w.DisableRelay()
	}

	var err error
	if !w.relayEnabled.Load() {
		log.L().Info("relay is not enabled after disabling subtask, so stop worker")
		err = s.stopSourceWorker(source, false, true)
	}
	return err
}

func (s *Server) operateRelaySource(relaySource ha.RelaySource) error {
	if relaySource.IsDeleted {
		return s.disableRelay(relaySource.Source)
	}
	scm, _, err := ha.GetSourceCfg(s.etcdClient, relaySource.Source, relaySource.Revision)
	if err != nil {
		// TODO: need retry
		return err
	}
	sourceCfg, ok := scm[relaySource.Source]
	if !ok {
		return terror.ErrWorkerFailToGetSourceConfigFromEtcd.Generate(relaySource.Source)
	}
	return s.enableRelay(sourceCfg, true)
}

func (s *Server) enableRelay(sourceCfg *config.SourceConfig, needLock bool) error {
	if needLock {
		s.Lock()
		defer s.Unlock()
	}

	w, err2 := s.getOrStartWorker(sourceCfg, false)
	s.setSourceStatus(sourceCfg.SourceID, err2, false)
	if err2 != nil {
		// if DM-worker can't handle pre-assigned source before keepalive, it simply exits with the error,
		// because no re-assigned mechanism exists for keepalived DM-worker yet.
		return err2
	}
	if err2 = w.EnableRelay(false); err2 != nil {
		s.setSourceStatus(sourceCfg.SourceID, err2, false)
		return err2
	}
	s.UpdateKeepAliveTTL(s.cfg.RelayKeepAliveTTL)
	return nil
}

func (s *Server) disableRelay(source string) error {
	s.Lock()
	defer s.Unlock()
	w := s.getSourceWorker(false)
	if w == nil {
		log.L().Warn("worker has already stopped before DisableRelay", zap.Any("relaySource", source))
		return nil
	}
	s.UpdateKeepAliveTTL(s.cfg.KeepAliveTTL)
	w.DisableRelay()
	var err error
	if !w.subTaskEnabled.Load() {
		log.L().Info("subtask is not enabled after disabling relay, so stop worker")
		err = s.stopSourceWorker(source, false, true)
	}
	return err
}

// QueryStatus implements WorkerServer.QueryStatus.
func (s *Server) QueryStatus(ctx context.Context, req *pb.QueryStatusRequest) (*pb.QueryStatusResponse, error) {
	log.L().Info("", zap.String("request", "QueryStatus"), zap.Stringer("payload", req))

	sourceStatus := s.getSourceStatus(true)
	sourceStatus.Worker = s.cfg.Name
	resp := &pb.QueryStatusResponse{
		Result:       true,
		SourceStatus: &sourceStatus,
	}

	w := s.getSourceWorker(true)
	if w == nil {
		log.L().Warn("fail to call QueryStatus, because no mysql source is being handled in the worker")
		resp.Result = false
		resp.Msg = terror.ErrWorkerNoStart.Error()
		return resp, nil
	}

	var err error
	resp.SubTaskStatus, sourceStatus.RelayStatus, err = w.QueryStatus(ctx, req.Name)

	if err != nil {
		resp.Msg = fmt.Sprintf("error when get master status: %v", err)
	} else if len(resp.SubTaskStatus) == 0 {
		resp.Msg = "no sub task started"
	}
	return resp, nil
}

// PurgeRelay implements WorkerServer.PurgeRelay.
func (s *Server) PurgeRelay(ctx context.Context, req *pb.PurgeRelayRequest) (*pb.CommonWorkerResponse, error) {
	log.L().Info("", zap.String("request", "PurgeRelay"), zap.Stringer("payload", req))
	w := s.getSourceWorker(true)
	if w == nil {
		log.L().Warn("fail to call StartSubTask, because no mysql source is being handled in the worker")
		return makeCommonWorkerResponse(terror.ErrWorkerNoStart.Generate()), nil
	}

	err := w.PurgeRelay(ctx, req)
	if err != nil {
		log.L().Error("fail to purge relay", zap.String("request", "PurgeRelay"), zap.Stringer("payload", req), zap.Error(err))
	}
	return makeCommonWorkerResponse(err), nil
}

// OperateSchema operates schema for an upstream table.
func (s *Server) OperateSchema(ctx context.Context, req *pb.OperateWorkerSchemaRequest) (*pb.CommonWorkerResponse, error) {
	log.L().Info("", zap.String("request", "OperateSchema"), zap.Stringer("payload", req))

	w := s.getSourceWorker(true)
	if w == nil {
		log.L().Warn("fail to call OperateSchema, because no mysql source is being handled in the worker")
		return makeCommonWorkerResponse(terror.ErrWorkerNoStart.Generate()), nil
	} else if req.Source != w.cfg.SourceID {
		log.L().Error("fail to call OperateSchema, because source mismatch", zap.String("request", req.Source), zap.String("current", w.cfg.SourceID))
		return makeCommonWorkerResponse(terror.ErrWorkerSourceNotMatch.Generate()), nil
	}

	schema, err := w.OperateSchema(ctx, req)
	if err != nil {
		return makeCommonWorkerResponse(err), nil
	}
	return &pb.CommonWorkerResponse{
		Result: true,
		Msg:    schema, // if any schema return for `GET`, we place it in the `msg` field now.
		Source: req.Source,
		Worker: s.cfg.Name,
	}, nil
}

func (s *Server) getOrStartWorker(cfg *config.SourceConfig, needLock bool) (*SourceWorker, error) {
	if needLock {
		s.Lock()
		defer s.Unlock()
	}

	if w := s.getSourceWorker(false); w != nil {
		if w.cfg.SourceID == cfg.SourceID {
			log.L().Info("mysql source is being handled", zap.String("sourceID", s.worker.cfg.SourceID))
			return w, nil
		}
		return nil, terror.ErrWorkerAlreadyStart.Generate(w.name, w.cfg.SourceID, cfg.SourceID)
	}

	log.L().Info("will start a new worker", zap.String("sourceID", cfg.SourceID))
	w, err := NewSourceWorker(cfg, s.etcdClient, s.cfg.Name, s.cfg.RelayDir)
	if err != nil {
		return nil, err
	}
	s.setWorker(w, false)

	go w.Start()

	isStarted := utils.WaitSomething(50, 100*time.Millisecond, func() bool {
		return !w.closed.Load()
	})
	if !isStarted {
		// TODO: add more mechanism to wait or un-bound the source
		return nil, terror.ErrWorkerNoStart
	}
	return w, nil
}

func makeCommonWorkerResponse(reqErr error) *pb.CommonWorkerResponse {
	resp := &pb.CommonWorkerResponse{
		Result: true,
	}
	if reqErr != nil {
		resp.Result = false
		resp.Msg = reqErr.Error()
	}
	return resp
}

// all subTask in subTaskCfgs should have same source
// this function return the min location in all subtasks, used for relay's location.
func getMinLocInAllSubTasks(ctx context.Context, subTaskCfgs map[string]config.SubTaskConfig) (minLoc *binlog.Location, err error) {
	for _, subTaskCfg := range subTaskCfgs {
		loc, err := getMinLocForSubTaskFunc(ctx, subTaskCfg)
		if err != nil {
			return nil, err
		}

		if loc == nil {
			continue
		}

		if minLoc == nil {
			minLoc = loc
		} else if binlog.CompareLocation(*minLoc, *loc, subTaskCfg.EnableGTID) >= 1 {
			minLoc = loc
		}
	}

	return minLoc, nil
}

func getMinLocForSubTask(ctx context.Context, subTaskCfg config.SubTaskConfig) (minLoc *binlog.Location, err error) {
	if subTaskCfg.Mode == config.ModeFull {
		return nil, nil
	}
	subTaskCfg2, err := subTaskCfg.DecryptPassword()
	if err != nil {
		return nil, errors.Annotate(err, "get min position from checkpoint")
	}

	tctx := tcontext.NewContext(ctx, log.L())
	checkpoint := syncer.NewRemoteCheckPoint(tctx, subTaskCfg2, subTaskCfg2.SourceID)
	err = checkpoint.Init(tctx)
	if err != nil {
		return nil, errors.Annotate(err, "get min position from checkpoint")
	}
	defer checkpoint.Close()

	err = checkpoint.Load(tctx)
	if err != nil {
		return nil, errors.Annotate(err, "get min position from checkpoint")
	}

	location := checkpoint.GlobalPoint()
	return &location, nil
}

// HandleError handle error.
func (s *Server) HandleError(ctx context.Context, req *pb.HandleWorkerErrorRequest) (*pb.CommonWorkerResponse, error) {
	log.L().Info("", zap.String("request", "HandleError"), zap.Stringer("payload", req))

	w := s.getSourceWorker(true)
	if w == nil {
		log.L().Warn("fail to call HandleError, because no mysql source is being handled in the worker")
		return makeCommonWorkerResponse(terror.ErrWorkerNoStart.Generate()), nil
	}

	msg, err := w.HandleError(ctx, req)
	if err != nil {
		return makeCommonWorkerResponse(err), nil
	}
	return &pb.CommonWorkerResponse{
		Result: true,
		Worker: s.cfg.Name,
		Msg:    msg,
	}, nil
}

// GetWorkerCfg get worker config.
func (s *Server) GetWorkerCfg(ctx context.Context, req *pb.GetWorkerCfgRequest) (*pb.GetWorkerCfgResponse, error) {
	log.L().Info("", zap.String("request", "GetWorkerCfg"), zap.Stringer("payload", req))
	var err error
	resp := &pb.GetWorkerCfgResponse{}

	resp.Cfg, err = s.cfg.Toml()
	return resp, err
}

// CheckSubtasksCanUpdate check if input subtask cfg can be updated.
func (s *Server) CheckSubtasksCanUpdate(ctx context.Context, req *pb.CheckSubtasksCanUpdateRequest) (*pb.CheckSubtasksCanUpdateResponse, error) {
	log.L().Info("", zap.String("request", "CheckSubtasksCanUpdate"), zap.Stringer("payload", req))
	resp := &pb.CheckSubtasksCanUpdateResponse{}
	w := s.getSourceWorker(true)
	if w == nil {
		msg := "fail to call CheckSubtasksCanUpdate, because no mysql source is being handled in the worker"
		log.L().Warn(msg)
		resp.Msg = msg
		return resp, nil
	}
	cfg := config.NewSubTaskConfig()
	if err := cfg.Decode(req.SubtaskCfgTomlString, false); err != nil {
		resp.Msg = err.Error()
		// nolint:nilerr
		return resp, nil
	}
<<<<<<< HEAD
	// copy some config item from dm-worker's source config
	if err := copyConfigFromSource(cfg, w.cfg, w.relayEnabled.Load()); err != nil {
		resp.Msg = err.Error()
		// nolint:nilerr
		return resp, nil
	}
	if err := w.checkCfgCanUpdated(cfg); err != nil {
=======
	if err := w.CheckCfgCanUpdated(cfg); err != nil {
>>>>>>> 65db3c52
		resp.Msg = err.Error()
		// nolint:nilerr
		return resp, nil
	}
	resp.Success = true
	return resp, nil
}<|MERGE_RESOLUTION|>--- conflicted
+++ resolved
@@ -951,21 +951,11 @@
 		// nolint:nilerr
 		return resp, nil
 	}
-<<<<<<< HEAD
-	// copy some config item from dm-worker's source config
-	if err := copyConfigFromSource(cfg, w.cfg, w.relayEnabled.Load()); err != nil {
+	if err := w.CheckCfgCanUpdated(cfg); err != nil {
 		resp.Msg = err.Error()
 		// nolint:nilerr
 		return resp, nil
 	}
-	if err := w.checkCfgCanUpdated(cfg); err != nil {
-=======
-	if err := w.CheckCfgCanUpdated(cfg); err != nil {
->>>>>>> 65db3c52
-		resp.Msg = err.Error()
-		// nolint:nilerr
-		return resp, nil
-	}
 	resp.Success = true
 	return resp, nil
 }