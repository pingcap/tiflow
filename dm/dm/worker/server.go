--- conflicted
+++ resolved
@@ -685,11 +685,8 @@
 				zap.Error(err2))
 			return err2
 		}
-<<<<<<< HEAD
 	} else {
 		w.DisableRelay()
-=======
->>>>>>> 0df7bfb4
 	}
 
 	if err2 := w.EnableHandleSubtasks(); err2 != nil {
