// Copyright 2019 PingCAP, Inc.
//
// Licensed under the Apache License, Version 2.0 (the "License");
// you may not use this file except in compliance with the License.
// You may obtain a copy of the License at
//
//     http://www.apache.org/licenses/LICENSE-2.0
//
// Unless required by applicable law or agreed to in writing, software
// distributed under the License is distributed on an "AS IS" BASIS,
// See the License for the specific language governing permissions and
// limitations under the License.

package worker

import (
	"context"
	"strings"
	"testing"
	"time"

	"github.com/go-mysql-org/go-mysql/mysql"
	"github.com/pingcap/tiflow/dm/dm/config"
	"github.com/pingcap/tiflow/dm/dm/pb"
	"github.com/pingcap/tiflow/dm/dm/unit"
	"github.com/pingcap/tiflow/dm/dumpling"
	"github.com/pingcap/tiflow/dm/loader"
	"github.com/pingcap/tiflow/dm/pkg/binlog"
	"github.com/pingcap/tiflow/dm/pkg/terror"
	"github.com/pingcap/tiflow/dm/pkg/utils"
	"github.com/pingcap/tiflow/dm/relay"
	"github.com/pingcap/tiflow/dm/syncer"
	"github.com/stretchr/testify/require"

	. "github.com/pingcap/check"
	"github.com/pingcap/errors"
	clientv3 "go.etcd.io/etcd/client/v3"
)

const (
	// mocked loadMetaBinlog must be greater than relayHolderBinlog.
	loadMetaBinlog    = "(mysql-bin.00001,154)"
	relayHolderBinlog = "(mysql-bin.00001,150)"
)

type testSubTask struct{}

var _ = Suite(&testSubTask{})

func (t *testSubTask) TestCreateUnits(c *C) {
	cfg := &config.SubTaskConfig{
		Mode:   "xxx",
		Flavor: mysql.MySQLFlavor,
	}
	worker := "worker"
	c.Assert(createUnits(cfg, nil, worker, nil), HasLen, 0)

	cfg.Mode = config.ModeFull
	unitsFull := createUnits(cfg, nil, worker, nil)
	c.Assert(unitsFull, HasLen, 2)
	_, ok := unitsFull[0].(*dumpling.Dumpling)
	c.Assert(ok, IsTrue)
	_, ok = unitsFull[1].(*loader.LightningLoader)
	c.Assert(ok, IsTrue)

	cfg.Mode = config.ModeIncrement
	unitsIncr := createUnits(cfg, nil, worker, nil)
	c.Assert(unitsIncr, HasLen, 1)
	_, ok = unitsIncr[0].(*syncer.Syncer)
	c.Assert(ok, IsTrue)

	cfg.Mode = config.ModeAll
	unitsAll := createUnits(cfg, nil, worker, nil)
	c.Assert(unitsAll, HasLen, 3)
	_, ok = unitsAll[0].(*dumpling.Dumpling)
	c.Assert(ok, IsTrue)
	_, ok = unitsAll[1].(*loader.LightningLoader)
	c.Assert(ok, IsTrue)
	_, ok = unitsAll[2].(*syncer.Syncer)
	c.Assert(ok, IsTrue)
}

type MockUnit struct {
	processErrorCh chan error
	errInit        error
	errUpdate      error

	errFresh error

	typ     pb.UnitType
	isFresh bool
}

func NewMockUnit(typ pb.UnitType) *MockUnit {
	return &MockUnit{
		typ:            typ,
		processErrorCh: make(chan error),
		isFresh:        true,
	}
}

func (m *MockUnit) Init(_ context.Context) error {
	return m.errInit
}

func (m *MockUnit) Process(ctx context.Context, pr chan pb.ProcessResult) {
	select {
	case <-ctx.Done():
		pr <- pb.ProcessResult{
			IsCanceled: true,
			Errors:     nil,
		}
	case err := <-m.processErrorCh:
		if err == nil {
			pr <- pb.ProcessResult{}
		} else {
			pr <- pb.ProcessResult{
				Errors: []*pb.ProcessError{unit.NewProcessError(err)},
			}
		}
	}
}

func (m *MockUnit) Close() {}

func (m *MockUnit) Kill() {}

func (m MockUnit) Pause() {}

func (m *MockUnit) Resume(ctx context.Context, pr chan pb.ProcessResult) { m.Process(ctx, pr) }

func (m *MockUnit) Update(context.Context, *config.SubTaskConfig) error {
	return m.errUpdate
}

func (m *MockUnit) Status(_ *binlog.SourceStatus) interface{} {
	switch m.typ {
	case pb.UnitType_Check:
		return &pb.CheckStatus{}
	case pb.UnitType_Dump:
		return &pb.DumpStatus{}
	case pb.UnitType_Load:
		return &pb.LoadStatus{MetaBinlog: loadMetaBinlog}
	case pb.UnitType_Sync:
		return &pb.SyncStatus{}
	default:
		return struct{}{}
	}
}

func (m *MockUnit) Type() pb.UnitType { return m.typ }

func (m *MockUnit) IsFreshTask(_ context.Context) (bool, error) { return m.isFresh, m.errFresh }

func (m *MockUnit) InjectProcessError(ctx context.Context, err error) error {
	newCtx, cancel := context.WithTimeout(ctx, time.Second)
	defer cancel()

	select {
	case <-newCtx.Done():
		return newCtx.Err()
	case m.processErrorCh <- err:
	}

	return nil
}

func (m *MockUnit) InjectInitError(err error) { m.errInit = err }

func (m *MockUnit) InjectUpdateError(err error) { m.errUpdate = err }

func (m *MockUnit) InjectFreshError(isFresh bool, err error) { m.isFresh, m.errFresh = isFresh, err }

func (t *testSubTask) TestSubTaskNormalUsage(c *C) {
	cfg := &config.SubTaskConfig{
		Name: "testSubtaskScene",
		Mode: config.ModeFull,
	}

	st := NewSubTask(cfg, nil, "worker")
	c.Assert(st.Stage(), DeepEquals, pb.Stage_New)

	// test empty and fail
	defer func() {
		createUnits = createRealUnits
	}()
	createUnits = func(cfg *config.SubTaskConfig, etcdClient *clientv3.Client, worker string, relay relay.Process) []unit.Unit {
		return nil
	}
	st.Run(pb.Stage_Running, pb.Stage_Running, nil)
	c.Assert(st.Stage(), Equals, pb.Stage_Paused)
	c.Assert(strings.Contains(st.Result().Errors[0].String(), "has no dm units for mode"), IsTrue)

	mockDumper := NewMockUnit(pb.UnitType_Dump)
	mockLoader := NewMockUnit(pb.UnitType_Load)
	createUnits = func(cfg *config.SubTaskConfig, etcdClient *clientv3.Client, worker string, relay relay.Process) []unit.Unit {
		return []unit.Unit{mockDumper, mockLoader}
	}

	st.Run(pb.Stage_Running, pb.Stage_Running, nil)
	c.Assert(st.Stage(), Equals, pb.Stage_Running)
	c.Assert(st.CurrUnit(), Equals, mockDumper)
	c.Assert(st.Result(), IsNil)

	// finish dump
	c.Assert(mockDumper.InjectProcessError(context.Background(), nil), IsNil)
	for i := 0; i < 10; i++ {
		if st.CurrUnit().Type() == pb.UnitType_Load {
			break
		}
		time.Sleep(time.Millisecond)
	}
	c.Assert(st.CurrUnit(), Equals, mockLoader)
	c.Assert(st.Result(), IsNil)
	c.Assert(st.Stage(), Equals, pb.Stage_Running)

	// fail loader
	c.Assert(mockLoader.InjectProcessError(context.Background(), errors.New("loader process error")), IsNil)
	for i := 0; i < 10; i++ {
		res := st.Result()
		if res != nil && st.Stage() == pb.Stage_Paused {
			break
		}
		time.Sleep(time.Millisecond)
	}
	c.Assert(st.CurrUnit(), Equals, mockLoader)
	c.Assert(st.Result(), NotNil)
	c.Assert(st.Result().Errors, HasLen, 1)
	c.Assert(strings.Contains(st.Result().Errors[0].Message, "loader process error"), IsTrue)
	c.Assert(st.Stage(), Equals, pb.Stage_Paused)

	// restore from pausing
	c.Assert(st.Resume(nil), IsNil)
	c.Assert(st.CurrUnit(), Equals, mockLoader)
	c.Assert(st.Result(), IsNil)
	c.Assert(st.Stage(), Equals, pb.Stage_Running)

	// update in running
	c.Assert(st.Update(context.Background(), nil), NotNil)
	c.Assert(st.CurrUnit(), Equals, mockLoader)
	c.Assert(st.Result(), IsNil)
	c.Assert(st.Stage(), Equals, pb.Stage_Running)

	// Pause
	c.Assert(st.Pause(), IsNil)
	c.Assert(st.Stage(), Equals, pb.Stage_Paused)
	c.Assert(st.CurrUnit(), Equals, mockLoader)
	if st.Result() != nil && (!st.Result().IsCanceled || len(st.Result().Errors) > 0) {
		c.Fatalf("result %+v is not right after closing", st.Result())
	}

	// update again
	c.Assert(st.Update(context.Background(), &config.SubTaskConfig{Name: "updateSubtask"}), IsNil)
	c.Assert(st.Stage(), Equals, pb.Stage_Paused)
	c.Assert(st.CurrUnit(), Equals, mockLoader)
	if st.Result() != nil && (!st.Result().IsCanceled || len(st.Result().Errors) > 0) {
		c.Fatalf("result %+v is not right after closing", st.Result())
	}

	// run again
	c.Assert(st.Resume(nil), IsNil)
	c.Assert(st.CurrUnit(), Equals, mockLoader)
	c.Assert(st.Result(), IsNil)
	c.Assert(st.Stage(), Equals, pb.Stage_Running)

	// pause again
	c.Assert(st.Pause(), IsNil)
	c.Assert(st.Stage(), Equals, pb.Stage_Paused)
	c.Assert(st.CurrUnit(), Equals, mockLoader)
	if st.Result() != nil && (!st.Result().IsCanceled || len(st.Result().Errors) > 0) {
		c.Fatalf("result %+v is not right after closing", st.Result())
	}

	// run again
	c.Assert(st.Resume(nil), IsNil)
	c.Assert(st.CurrUnit(), Equals, mockLoader)
	c.Assert(st.Result(), IsNil)
	c.Assert(st.Stage(), Equals, pb.Stage_Running)

	// finish loader
	c.Assert(mockLoader.InjectProcessError(context.Background(), nil), IsNil)
	for i := 0; i < 1000; i++ {
		if st.Stage() == pb.Stage_Finished {
			break
		}
		time.Sleep(time.Millisecond)
	}
	c.Assert(st.CurrUnit(), Equals, mockLoader)
	c.Assert(st.Stage(), Equals, pb.Stage_Finished)
	c.Assert(st.Result().Errors, HasLen, 0)
}

func (t *testSubTask) TestPauseAndResumeSubtask(c *C) {
	cfg := &config.SubTaskConfig{
		Name: "testSubtaskScene",
		Mode: config.ModeFull,
	}

	st := NewSubTask(cfg, nil, "worker")
	c.Assert(st.Stage(), DeepEquals, pb.Stage_New)

	mockDumper := NewMockUnit(pb.UnitType_Dump)
	mockLoader := NewMockUnit(pb.UnitType_Load)
	defer func() {
		createUnits = createRealUnits
	}()
	createUnits = func(cfg *config.SubTaskConfig, etcdClient *clientv3.Client, worker string, relay relay.Process) []unit.Unit {
		return []unit.Unit{mockDumper, mockLoader}
	}

	st.Run(pb.Stage_Running, pb.Stage_Running, nil)
	c.Assert(st.Stage(), Equals, pb.Stage_Running)
	c.Assert(st.CurrUnit(), Equals, mockDumper)
	c.Assert(st.Result(), IsNil)
	c.Assert(st.CheckUnit(), IsFalse)

	cfg1 := &config.SubTaskConfig{
		Name: "xxx",
		Mode: config.ModeFull,
		From: config.DBConfig{
			Host: "127.0.0.1",
		},
	}
	c.Assert(st.UpdateFromConfig(cfg1), IsNil)
	c.Assert(st.cfg.From, DeepEquals, cfg1.From)
	c.Assert(st.cfg.Name, Equals, "testSubtaskScene")

	// pause twice
	c.Assert(st.Pause(), IsNil)
	c.Assert(st.Stage(), Equals, pb.Stage_Paused)
	c.Assert(st.CurrUnit(), Equals, mockDumper)
	if st.Result() != nil && (!st.Result().IsCanceled || len(st.Result().Errors) > 0) {
		c.Fatalf("result %+v is not right after closing", st.Result())
	}

	c.Assert(st.Pause(), NotNil)
	c.Assert(st.Stage(), Equals, pb.Stage_Paused)
	c.Assert(st.CurrUnit(), Equals, mockDumper)
	if st.Result() != nil && (!st.Result().IsCanceled || len(st.Result().Errors) > 0) {
		c.Fatalf("result %+v is not right after closing", st.Result())
	}

	// resume
	c.Assert(st.Resume(nil), IsNil)
	c.Assert(st.Stage(), Equals, pb.Stage_Running)
	c.Assert(st.CurrUnit(), Equals, mockDumper)
	c.Assert(st.Result(), IsNil)

	c.Assert(st.Pause(), IsNil)
	c.Assert(st.Stage(), Equals, pb.Stage_Paused)
	c.Assert(st.CurrUnit(), Equals, mockDumper)
	if st.Result() != nil && (!st.Result().IsCanceled || len(st.Result().Errors) > 0) {
		c.Fatalf("result %+v is not right after closing", st.Result())
	}

	// resume
	c.Assert(st.Resume(nil), IsNil)
	c.Assert(st.Stage(), Equals, pb.Stage_Running)
	c.Assert(st.CurrUnit(), Equals, mockDumper)
	c.Assert(st.Result(), IsNil)

	// fail dumper
	c.Assert(mockDumper.InjectProcessError(context.Background(), errors.New("dumper process error")), IsNil)
	// InjectProcessError need 1 second, here we wait 1.5 second
	utils.WaitSomething(15, 100*time.Millisecond, func() bool {
		return st.Result() != nil
	})
	c.Assert(st.CurrUnit(), Equals, mockDumper)
	c.Assert(st.Result(), NotNil)
	c.Assert(st.Result().Errors, HasLen, 1)
	c.Assert(strings.Contains(st.Result().Errors[0].Message, "dumper process error"), IsTrue)
	c.Assert(st.Stage(), Equals, pb.Stage_Paused)

	// pause
	c.Assert(st.Pause(), IsNil)
	c.Assert(st.Stage(), Equals, pb.Stage_Paused)
	c.Assert(st.CurrUnit(), Equals, mockDumper)
	c.Assert(st.Result(), NotNil)
	c.Assert(st.Result().Errors, HasLen, 1)
	c.Assert(st.Result().IsCanceled, IsTrue)
	c.Assert(strings.Contains(st.Result().Errors[0].Message, "dumper process error"), IsTrue)

	// resume twice
	c.Assert(st.Resume(nil), IsNil)
	c.Assert(st.Stage(), Equals, pb.Stage_Running)
	c.Assert(st.CurrUnit(), Equals, mockDumper)
	c.Assert(st.Result(), IsNil)

	c.Assert(st.Resume(nil), NotNil)
	c.Assert(st.Stage(), Equals, pb.Stage_Running)
	c.Assert(st.CurrUnit(), Equals, mockDumper)
	c.Assert(st.Result(), IsNil)
	// finish dump
	c.Assert(mockDumper.InjectProcessError(context.Background(), nil), IsNil)
	utils.WaitSomething(20, 50*time.Millisecond, func() bool {
		return st.CurrUnit().Type() == pb.UnitType_Load
	})
	c.Assert(st.CurrUnit(), Equals, mockLoader)
	c.Assert(st.Result(), IsNil)
	c.Assert(st.Stage(), Equals, pb.Stage_Running)

	// finish loader
	c.Assert(mockLoader.InjectProcessError(context.Background(), nil), IsNil)
	utils.WaitSomething(20, 50*time.Millisecond, func() bool {
		return st.Stage() == pb.Stage_Finished
	})
	c.Assert(st.CurrUnit(), Equals, mockLoader)
	c.Assert(st.Stage(), Equals, pb.Stage_Finished)
	c.Assert(st.Result().Errors, HasLen, 0)

	st.Run(pb.Stage_Finished, pb.Stage_Stopped, nil)
	c.Assert(st.CurrUnit(), Equals, mockLoader)
	c.Assert(st.Stage(), Equals, pb.Stage_Finished)
	c.Assert(st.Result().Errors, HasLen, 0)
}

func (t *testSubTask) TestSubtaskWithStage(c *C) {
	cfg := &config.SubTaskConfig{
		SourceID: "source",
		Name:     "testSubtaskScene",
		Mode:     config.ModeFull,
	}
	c.Assert(cfg.Adjust(false), IsNil)

	st := NewSubTaskWithStage(cfg, pb.Stage_Paused, nil, "worker")
	c.Assert(st.Stage(), DeepEquals, pb.Stage_Paused)

	mockDumper := NewMockUnit(pb.UnitType_Dump)
	mockLoader := NewMockUnit(pb.UnitType_Load)
	defer func() {
		createUnits = createRealUnits
	}()
	createUnits = func(cfg *config.SubTaskConfig, etcdClient *clientv3.Client, worker string, relay relay.Process) []unit.Unit {
		return []unit.Unit{mockDumper, mockLoader}
	}

	// pause
	c.Assert(st.Pause(), NotNil)
	c.Assert(st.Stage(), Equals, pb.Stage_Paused)
	c.Assert(st.CurrUnit(), Equals, nil)
	c.Assert(st.Result(), IsNil)

	c.Assert(st.Resume(nil), IsNil)
	c.Assert(st.Stage(), Equals, pb.Stage_Running)
	c.Assert(st.CurrUnit(), Equals, mockDumper)
	c.Assert(st.Result(), IsNil)

	// pause again
	c.Assert(st.Pause(), IsNil)
	c.Assert(st.Stage(), Equals, pb.Stage_Paused)
	c.Assert(st.CurrUnit(), Equals, mockDumper)
	if st.Result() != nil && (!st.Result().IsCanceled || len(st.Result().Errors) > 0) {
		c.Fatalf("result %+v is not right after closing", st.Result())
	}

	st = NewSubTaskWithStage(cfg, pb.Stage_Finished, nil, "worker")
	c.Assert(st.Stage(), DeepEquals, pb.Stage_Finished)
	createUnits = func(cfg *config.SubTaskConfig, etcdClient *clientv3.Client, worker string, relay relay.Process) []unit.Unit {
		return []unit.Unit{mockDumper, mockLoader}
	}

	st.Run(pb.Stage_Finished, pb.Stage_Stopped, nil)
	c.Assert(st.Stage(), Equals, pb.Stage_Finished)
	c.Assert(st.CurrUnit(), Equals, nil)
	c.Assert(st.Result(), IsNil)
}

func (t *testSubTask) TestSubtaskFastQuit(c *C) {
	// case: test subtask stuck into unitTransWaitCondition
	cfg := &config.SubTaskConfig{
		Name: "testSubtaskFastQuit",
		Mode: config.ModeAll,
	}

	ctx, cancel := context.WithCancel(context.Background())
	defer cancel()

	w := &SourceWorker{
		ctx: ctx,
		// loadStatus relay MetaBinlog must be greater
		relayHolder: NewDummyRelayHolderWithRelayBinlog(config.NewSourceConfig(), relayHolderBinlog),
	}
	InitConditionHub(w)

	mockLoader := NewMockUnit(pb.UnitType_Load)
	mockSyncer := NewMockUnit(pb.UnitType_Sync)

	st := NewSubTaskWithStage(cfg, pb.Stage_Paused, nil, "worker")
	st.prevUnit = mockLoader
	st.currUnit = mockSyncer

	finished := make(chan struct{})
	go func() {
		st.run()
		close(finished)
	}()

	// test Pause
	time.Sleep(time.Second) // wait for task to run for some time
	c.Assert(st.Stage(), Equals, pb.Stage_Running)
	c.Assert(st.Pause(), IsNil)
	select {
	case <-time.After(500 * time.Millisecond):
		c.Fatal("fail to pause subtask in 0.5s when stuck into unitTransWaitCondition")
	case <-finished:
	}
	c.Assert(st.Stage(), Equals, pb.Stage_Paused)

	st = NewSubTaskWithStage(cfg, pb.Stage_Paused, nil, "worker")
	st.units = []unit.Unit{mockLoader, mockSyncer}
	st.prevUnit = mockLoader
	st.currUnit = mockSyncer

	finished = make(chan struct{})
	go func() {
		st.run()
		close(finished)
	}()

	c.Assert(utils.WaitSomething(10, 100*time.Millisecond, func() bool {
		return st.Stage() == pb.Stage_Running
	}), IsTrue)
	// test Close
	st.Close()
	select {
	case <-time.After(500 * time.Millisecond):
		c.Fatal("fail to stop subtask in 0.5s when stuck into unitTransWaitCondition")
	case <-finished:
	}
	c.Assert(st.Stage(), Equals, pb.Stage_Stopped)
}

func TestGetValidatorError(t *testing.T) {
	cfg := &config.SubTaskConfig{
		Name: "test-validate-error",
		ValidatorCfg: config.ValidatorConfig{
			Mode: config.ValidationFast,
		},
	}
	st := NewSubTaskWithStage(cfg, pb.Stage_Paused, nil, "worker")
	// validator == nil
	validatorErrs, err := st.GetValidatorError(pb.ValidateErrorState_InvalidErr)
	require.Nil(t, validatorErrs)
	require.True(t, terror.ErrValidatorNotFound.Equal(err))
	// validator != nil: will be tested in IT
}

func TestOperateValidatorError(t *testing.T) {
	cfg := &config.SubTaskConfig{
		Name: "test-validate-error",
		ValidatorCfg: config.ValidatorConfig{
			Mode: config.ValidationFast,
		},
	}
	st := NewSubTaskWithStage(cfg, pb.Stage_Paused, nil, "worker")
	// validator == nil
	require.True(t, terror.ErrValidatorNotFound.Equal(st.OperateValidatorError(pb.ValidationErrOp_ClearErrOp, 0, true)))
	// validator != nil: will be tested in IT
}

func TestValidatorStatus(t *testing.T) {
	cfg := &config.SubTaskConfig{
		Name: "test-validate-status",
		ValidatorCfg: config.ValidatorConfig{
			Mode: config.ValidationFast,
		},
	}
	st := NewSubTaskWithStage(cfg, pb.Stage_Paused, nil, "worker")
	// validator == nil
	stats, err := st.GetValidatorStatus()
	require.Nil(t, stats)
	require.True(t, terror.ErrValidatorNotFound.Equal(err))
	// validator != nil: will be tested in IT
}

func TestSubtaskRace(t *testing.T) {
	// to test data race of Marshal() and markResultCanceled()
	Errors := []*pb.ProcessError{}
	Detail := []byte{}
	tempProcessResult := pb.ProcessResult{
		IsCanceled: false,
		Errors:     Errors,
		Detail:     Detail,
	}
	cfg := &config.SubTaskConfig{
		Name: "test-subtask-race",
		ValidatorCfg: config.ValidatorConfig{
			Mode: config.ValidationFast,
		},
	}
	st := NewSubTaskWithStage(cfg, pb.Stage_Paused, nil, "worker")
	st.result = &tempProcessResult
	tempQueryStatusResponse := pb.QueryStatusResponse{}
	tempQueryStatusResponse.SubTaskStatus = make([]*pb.SubTaskStatus, 1)
	tempSubTaskStatus := pb.SubTaskStatus{}
	tempSubTaskStatus.Result = st.Result()
	tempQueryStatusResponse.SubTaskStatus[0] = &tempSubTaskStatus
	for i := 0; i < 10; i++ {
		st.result.IsCanceled = false
		go func() {
			for i := 0; i < 10; i++ {
				_, _ = tempQueryStatusResponse.Marshal()
			}
		}()
<<<<<<< HEAD
		st.markResultCanceled()
=======
		_ = st.markResultCanceled()
>>>>>>> da24ce3e
	}
	// this test is to test data race, so don't need assert here
}<|MERGE_RESOLUTION|>--- conflicted
+++ resolved
@@ -602,11 +602,7 @@
 				_, _ = tempQueryStatusResponse.Marshal()
 			}
 		}()
-<<<<<<< HEAD
-		st.markResultCanceled()
-=======
 		_ = st.markResultCanceled()
->>>>>>> da24ce3e
 	}
 	// this test is to test data race, so don't need assert here
 }