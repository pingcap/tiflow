--- conflicted
+++ resolved
@@ -198,11 +198,7 @@
 	c.Assert(err, IsNil)
 	subtaskCfg.Mode = "full"
 	subtaskCfg.Timezone = "UTC"
-<<<<<<< HEAD
-	c.Assert(s.getSourceWorker(true).StartSubTask(&subtaskCfg, pb.Stage_Running, true), IsNil)
-=======
-	c.Assert(s.getWorker(true).StartSubTask(&subtaskCfg, pb.Stage_Running, pb.Stage_Stopped, true), IsNil)
->>>>>>> 52f0ade6
+	c.Assert(s.getSourceWorker(true).StartSubTask(&subtaskCfg, pb.Stage_Running, pb.Stage_Stopped, true), IsNil)
 
 	// check task in paused state
 	c.Assert(utils.WaitSomething(100, 100*time.Millisecond, func() bool {
@@ -589,7 +585,7 @@
 	c.Assert(err, IsNil)
 	ctx, cancel := context.WithCancel(context.Background())
 	defer cancel()
-	defer w.Close()
+	defer w.Stop(true)
 	go func() {
 		w.Start()
 	}()
