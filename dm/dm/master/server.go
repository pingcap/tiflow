--- conflicted
+++ resolved
@@ -428,17 +428,11 @@
 	}
 
 	resp := &pb.StartTaskResponse{}
-<<<<<<< HEAD
 	respWithErr := func(err error) (*pb.StartTaskResponse, error) {
-=======
-	cfg, stCfgs, err := s.generateSubTask(ctx, req.Task)
-	if err != nil {
->>>>>>> 03806dc4
-		resp.Msg = err.Error()
+		resp.Msg += err.Error()
 		// nolint:nilerr
 		return resp, nil
 	}
-<<<<<<< HEAD
 
 	cliArgs := config.TaskCliArgs{
 		StartTime: req.StartTime,
@@ -447,11 +441,10 @@
 		return respWithErr(err)
 	}
 
-	cfg, stCfgs, err := s.generateSubTask(ctx, req.Task, ctlcommon.DefaultErrorCnt, ctlcommon.DefaultWarnCnt, &cliArgs)
+	cfg, stCfgs, err := s.generateSubTask(ctx, req.Task, &cliArgs)
 	if err != nil {
 		return respWithErr(err)
 	}
-=======
 	msg, err := checker.CheckSyncConfigFunc(ctx, stCfgs, ctlcommon.DefaultErrorCnt, ctlcommon.DefaultWarnCnt)
 	if err != nil {
 		resp.Msg = terror.WithClass(err, terror.ClassDMMaster).Error()
@@ -459,7 +452,6 @@
 	}
 	resp.Msg = msg
 
->>>>>>> 03806dc4
 	log.L().Info("", zap.String("task name", cfg.Name), zap.String("task", cfg.JSON()), zap.String("request", "StartTask"))
 
 	sourceRespCh := make(chan *pb.CommonWorkerResponse, len(stCfgs))
@@ -500,19 +492,12 @@
 			// use same latch for remove-meta and start-task
 			release, err3 = s.scheduler.AcquireSubtaskLatch(cfg.Name)
 			if err3 != nil {
-<<<<<<< HEAD
 				return respWithErr(terror.ErrSchedulerLatchInUse.Generate("RemoveMeta", cfg.Name))
-=======
-				resp.Msg += terror.ErrSchedulerLatchInUse.Generate("RemoveMeta", cfg.Name).Error()
-				// nolint:nilerr
-				return resp, nil
->>>>>>> 03806dc4
 			}
 			defer release()
 			latched = true
 
 			if scm := s.scheduler.GetSubTaskCfgsByTask(cfg.Name); len(scm) > 0 {
-<<<<<<< HEAD
 				return respWithErr(terror.Annotate(terror.ErrSchedulerSubTaskExist.Generate(cfg.Name, sources),
 					"while remove-meta is true"))
 			}
@@ -531,27 +516,11 @@
 			err = ha.PutTaskCliArgs(s.etcdClient, cfg.Name, sources, cliArgs)
 			if err != nil {
 				return respWithErr(terror.Annotate(err, "while putting task command line arguments"))
-=======
-				resp.Msg += terror.Annotate(terror.ErrSchedulerSubTaskExist.Generate(cfg.Name, sources),
-					"while remove-meta is true").Error()
-				return resp, nil
-			}
-			err = s.removeMetaData(ctx, cfg.Name, cfg.MetaSchema, cfg.TargetDB)
-			if err != nil {
-				resp.Msg += terror.Annotate(err, "while removing metadata").Error()
-				return resp, nil
->>>>>>> 03806dc4
 			}
 		}
 		err = s.scheduler.AddSubTasks(latched, subtaskCfgPointersToInstances(stCfgs...)...)
 		if err != nil {
-<<<<<<< HEAD
 			return respWithErr(err)
-=======
-			resp.Msg += err.Error()
-			// nolint:nilerr
-			return resp, nil
->>>>>>> 03806dc4
 		}
 
 		if release != nil {
@@ -675,12 +644,8 @@
 		return resp2, err2
 	}
 
-<<<<<<< HEAD
-	cfg, stCfgs, err := s.generateSubTask(ctx, req.Task, ctlcommon.DefaultErrorCnt, ctlcommon.DefaultWarnCnt, nil)
-=======
+	cfg, stCfgs, err := s.generateSubTask(ctx, req.Task, nil)
 	resp := &pb.UpdateTaskResponse{}
-	cfg, stCfgs, err := s.generateSubTask(ctx, req.Task)
->>>>>>> 03806dc4
 	if err != nil {
 		resp.Msg = err.Error()
 		// nolint:nilerr
@@ -1242,7 +1207,6 @@
 		return resp2, err2
 	}
 
-<<<<<<< HEAD
 	cliArgs := config.TaskCliArgs{
 		StartTime: req.StartTime,
 	}
@@ -1254,11 +1218,8 @@
 			Msg:    err.Error(),
 		}, nil
 	}
-	_, _, err = s.generateSubTask(ctx, req.Task, req.ErrCnt, req.WarnCnt, &cliArgs)
-=======
 	resp := &pb.CheckTaskResponse{}
-	_, stCfgs, err := s.generateSubTask(ctx, req.Task)
->>>>>>> 03806dc4
+	_, stCfgs, err := s.generateSubTask(ctx, req.Task, nil)
 	if err != nil {
 		resp.Msg = err.Error()
 		// nolint:nilerr
@@ -1520,17 +1481,11 @@
 	}, nil
 }
 
-<<<<<<< HEAD
 func (s *Server) generateSubTask(
 	ctx context.Context,
 	task string,
-	errCnt,
-	warnCnt int64,
 	cliArgs *config.TaskCliArgs,
 ) (*config.TaskConfig, []*config.SubTaskConfig, error) {
-=======
-func (s *Server) generateSubTask(ctx context.Context, task string) (*config.TaskConfig, []*config.SubTaskConfig, error) {
->>>>>>> 03806dc4
 	cfg := config.NewTaskConfig()
 	// bypass the meta check by set any value. If start-time is specified, DM-worker will not use meta field.
 	if cliArgs != nil && cliArgs.StartTime != "" {
