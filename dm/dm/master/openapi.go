--- conflicted
+++ resolved
@@ -378,11 +378,7 @@
 		c.IndentedJSON(http.StatusOK, resp)
 		return
 	}
-<<<<<<< HEAD
-	sourceStatusList, err := s.getSourceStatusListFromWorker(ctx.Request().Context(), sourceName, true)
-=======
-	sourceStatusList, err := s.getSourceStatusListFromWorker(c.Request.Context(), sourceName)
->>>>>>> 53877d68
+	sourceStatusList, err := s.getSourceStatusListFromWorker(c.Request.Context(), sourceName, true)
 	if err != nil {
 		_ = c.Error(err)
 		return
@@ -546,11 +542,7 @@
 		return
 	}
 	// 2. get status from workers
-<<<<<<< HEAD
-	workerStatusList := s.getStatusFromWorkers(ctx.Request().Context(), sourceList, taskName, specifiedSource)
-=======
-	workerStatusList := s.getStatusFromWorkers(c.Request.Context(), sourceList, taskName, true)
->>>>>>> 53877d68
+	workerStatusList := s.getStatusFromWorkers(c.Request.Context(), sourceList, taskName, specifiedSource)
 	subTaskStatusList := make([]openapi.SubTaskStatus, len(workerStatusList))
 	for i, workerStatus := range workerStatusList {
 		if workerStatus == nil || workerStatus.SourceStatus == nil {
