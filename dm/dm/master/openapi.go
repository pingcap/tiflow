--- conflicted
+++ resolved
@@ -16,11 +16,8 @@
 package master
 
 import (
-<<<<<<< HEAD
+	"context"
 	"encoding/json"
-=======
-	"context"
->>>>>>> 5d758bc0
 	"fmt"
 	"net/http"
 
