// Copyright 2021 PingCAP, Inc.
//
// Licensed under the Apache License, Version 2.0 (the "License");
// you may not use this file except in compliance with the License.
// You may obtain a copy of the License at
//
//     http://www.apache.org/licenses/LICENSE-2.0
//
// Unless required by applicable law or agreed to in writing, software
// distributed under the License is distributed on an "AS IS" BASIS,
// See the License for the specific language governing permissions and
// limitations under the License.

// this file implement all of the APIs of the DataMigration service.

package master

import (
	"context"
	"encoding/json"
	"fmt"
	"net/http"

	ginmiddleware "github.com/deepmap/oapi-codegen/pkg/gin-middleware"
	"github.com/gin-gonic/gin"
	"go.uber.org/zap"

	"github.com/pingcap/tiflow/dm/checker"
	"github.com/pingcap/tiflow/dm/dm/config"
	"github.com/pingcap/tiflow/dm/dm/ctl/common"
	"github.com/pingcap/tiflow/dm/dm/master/scheduler"
	"github.com/pingcap/tiflow/dm/dm/master/workerrpc"
	"github.com/pingcap/tiflow/dm/dm/pb"
	"github.com/pingcap/tiflow/dm/openapi"
	"github.com/pingcap/tiflow/dm/pkg/conn"
	"github.com/pingcap/tiflow/dm/pkg/ha"
	"github.com/pingcap/tiflow/dm/pkg/log"
	"github.com/pingcap/tiflow/dm/pkg/terror"
	"github.com/pingcap/tiflow/dm/pkg/utils"
)

const (
	docJSONBasePath = "/api/v1/dm.json"
)

// redirectRequestToLeaderMW a middleware auto redirect request to leader.
// because the leader has some data in memory, only the leader can process the request.
func (s *Server) redirectRequestToLeaderMW() gin.HandlerFunc {
	return func(c *gin.Context) {
		ctx2 := c.Request.Context()
		isLeader, _ := s.isLeaderAndNeedForward(ctx2)
		if isLeader {
			c.Next()
		} else {
			// nolint:dogsled
			_, _, leaderOpenAPIAddr, err := s.election.LeaderInfo(ctx2)
			if err != nil {
				_ = c.AbortWithError(http.StatusBadRequest, err)
				return
			}
			c.Redirect(http.StatusTemporaryRedirect, fmt.Sprintf("http://%s%s", leaderOpenAPIAddr, c.Request.RequestURI))
			c.AbortWithStatus(http.StatusTemporaryRedirect)
		}
	}
}

// InitOpenAPIHandles init openapi handlers.
func (s *Server) InitOpenAPIHandles() error {
	swagger, err := openapi.GetSwagger()
	if err != nil {
		return err
	}
	// disables swagger server name validation. it seems to work poorly
	swagger.Servers = nil

	r := gin.New()
	// middlewares
	r.Use(gin.Recovery())
	r.Use(openapi.ZapLogger(log.L().WithFields(zap.String("component", "openapi")).Logger))
	r.Use(s.redirectRequestToLeaderMW())
	r.Use(terrorHTTPErrorHandler())
	// use validation middleware to check all requests against the OpenAPI schema.
	r.Use(ginmiddleware.OapiRequestValidator(swagger))
	// register handlers
	openapi.RegisterHandlers(r, s)
	s.openapiHandles = r
	gin.SetMode(gin.ReleaseMode)
	return nil
}

// GetDocJSON url is:(GET /api/v1/dm.json).
func (s *Server) GetDocJSON(c *gin.Context) {
	swagger, err := openapi.GetSwagger()
	if err != nil {
		_ = c.Error(err)
		return
	}
	c.JSON(http.StatusOK, swagger)
}

// GetDocHTML url is:(GET /api/v1/docs).
func (s *Server) GetDocHTML(c *gin.Context) {
	html, err := openapi.GetSwaggerHTML(openapi.NewSwaggerConfig(docJSONBasePath, ""))
	if err != nil {
		_ = c.Error(err)
		return
	}
	c.Writer.WriteHeader(http.StatusOK)
	_, err = c.Writer.Write([]byte(html))
	if err != nil {
		_ = c.Error(err)
	}
}

// DMAPIGetClusterMasterList get cluster master node list url is:(GET /api/v1/cluster/masters).
func (s *Server) DMAPIGetClusterMasterList(c *gin.Context) {
	newCtx := c.Request.Context()
	memberMasters, err := s.listMemberMaster(newCtx, nil)
	if err != nil {
		_ = c.Error(err)
		return
	}
	masterCnt := len(memberMasters.Master.Masters)
	masters := make([]openapi.ClusterMaster, masterCnt)
	for idx, master := range memberMasters.Master.Masters {
		masters[idx] = openapi.ClusterMaster{
			Name:   master.GetName(),
			Alive:  master.GetAlive(),
			Addr:   master.GetPeerURLs()[0],
			Leader: master.GetName() == s.cfg.Name, // only leader can handle request
		}
	}
	resp := &openapi.GetClusterMasterListResponse{Total: masterCnt, Data: masters}
	c.IndentedJSON(http.StatusOK, resp)
}

// DMAPIOfflineMasterNode offline master node url is: (DELETE /api/v1/cluster/masters/{master-name}).
func (s *Server) DMAPIOfflineMasterNode(c *gin.Context, masterName string) {
	newCtx := c.Request.Context()
	if err := s.deleteMasterByName(newCtx, masterName); err != nil {
		_ = c.Error(err)
		return
	}
	c.Status(http.StatusNoContent)
}

// DMAPIGetClusterWorkerList get cluster worker node list url is: (GET /api/v1/cluster/workers).
func (s *Server) DMAPIGetClusterWorkerList(c *gin.Context) {
	memberWorkers := s.listMemberWorker(nil)
	workerCnt := len(memberWorkers.Worker.Workers)
	workers := make([]openapi.ClusterWorker, workerCnt)
	for idx, worker := range memberWorkers.Worker.Workers {
		workers[idx] = openapi.ClusterWorker{
			Name:            worker.GetName(),
			Addr:            worker.GetAddr(),
			BoundSourceName: worker.GetSource(),
			BoundStage:      worker.GetStage(),
		}
	}
	resp := &openapi.GetClusterWorkerListResponse{Total: workerCnt, Data: workers}
	c.IndentedJSON(http.StatusOK, resp)
}

// DMAPIOfflineWorkerNode offline worker node url is: (DELETE /api/v1/cluster/workers/{worker-name}).
func (s *Server) DMAPIOfflineWorkerNode(c *gin.Context, workerName string) {
	if err := s.scheduler.RemoveWorker(workerName); err != nil {
		_ = c.Error(err)
		return
	}
	c.Status(http.StatusNoContent)
}

// DMAPICreateSource url is:(POST /api/v1/sources).
func (s *Server) DMAPICreateSource(c *gin.Context) {
	var createSourceReq openapi.Source
	if err := c.Bind(&createSourceReq); err != nil {
		_ = c.Error(err)
		return
	}
	cfg := config.OpenAPISourceToSourceCfg(createSourceReq)
	if err := checkAndAdjustSourceConfigFunc(c.Request.Context(), cfg); err != nil {
		_ = c.Error(err)
		return
	}
	if err := s.scheduler.AddSourceCfg(cfg); err != nil {
		_ = c.Error(err)
		return
	}
	c.IndentedJSON(http.StatusCreated, createSourceReq)
}

// DMAPIGetSourceList url is:(GET /api/v1/sources).
func (s *Server) DMAPIGetSourceList(c *gin.Context, params openapi.DMAPIGetSourceListParams) {
	sourceMap := s.scheduler.GetSourceCfgs()
	sourceList := []openapi.Source{}
	for key := range sourceMap {
		sourceList = append(sourceList, config.SourceCfgToOpenAPISource((sourceMap[key])))
	}
	// fill status
	if params.WithStatus != nil && *params.WithStatus {
		nexCtx := c.Request.Context()
		for idx := range sourceList {
			sourceStatusList, err := s.getSourceStatusListFromWorker(nexCtx, sourceList[idx].SourceName, true)
			if err != nil {
				_ = c.Error(err)
				return
			}
			sourceList[idx].StatusList = &sourceStatusList
		}
	}
	resp := openapi.GetSourceListResponse{Total: len(sourceList), Data: sourceList}
	c.IndentedJSON(http.StatusOK, resp)
}

// DMAPIDeleteSource url is:(DELETE /api/v1/sources).
func (s *Server) DMAPIDeleteSource(c *gin.Context, sourceName string, params openapi.DMAPIDeleteSourceParams) {
	// force means delete source and stop all task of this source
	if params.Force != nil && *params.Force {
		// TODO(ehco) stop task concurrently
		newCtx := c.Request.Context()
		for _, taskName := range s.scheduler.GetTaskNameListBySourceName(sourceName) {
			if _, err := s.OperateTask(newCtx, &pb.OperateTaskRequest{
				Op:      pb.TaskOp_Stop,
				Name:    taskName,
				Sources: []string{sourceName},
			}); err != nil {
				_ = c.Error(terror.ErrOpenAPICommonError.Delegate(err, "failed to stop source related task %s", taskName))
				return
			}
		}
	}
	if err := s.scheduler.RemoveSourceCfg(sourceName); err != nil {
		_ = c.Error(err)
		return
	}
	c.Status(http.StatusNoContent)
}

// DMAPIStartRelay url is:(POST /api/v1/sources/{source-id}/relay).
func (s *Server) DMAPIStartRelay(c *gin.Context, sourceName string) {
	var req openapi.StartRelayRequest
	if err := c.Bind(&req); err != nil {
		_ = c.Error(err)
		return
	}
	sourceCfg := s.scheduler.GetSourceCfgByID(sourceName)
	if sourceCfg == nil {
		_ = c.Error(terror.ErrSchedulerSourceCfgNotExist.Generate(sourceName))
		return
	}
	needUpdate := false
	// update relay related in source cfg
	if req.RelayBinlogName != nil && sourceCfg.RelayBinLogName != *req.RelayBinlogName {
		sourceCfg.RelayBinLogName = *req.RelayBinlogName
		needUpdate = true
	}
	if req.RelayBinlogGtid != nil && sourceCfg.RelayBinlogGTID != *req.RelayBinlogGtid {
		sourceCfg.RelayBinlogGTID = *req.RelayBinlogGtid
		needUpdate = true
	}
	if req.RelayDir != nil && sourceCfg.RelayDir != *req.RelayDir {
		sourceCfg.RelayDir = *req.RelayDir
		needUpdate = true
	}
	if needUpdate {
		// update current source relay config before start relay
		if err := s.scheduler.UpdateSourceCfg(sourceCfg); err != nil {
			_ = c.Error(err)
			return
		}
	}
	if err := s.scheduler.StartRelay(sourceName, req.WorkerNameList); err != nil {
		_ = c.Error(err)
	}
}

// DMAPIStopRelay url is:(DELETE /api/v1/sources/{source-id}/relay).
func (s *Server) DMAPIStopRelay(c *gin.Context, sourceName string) {
	var req openapi.StopRelayRequest
	if err := c.Bind(&req); err != nil {
		_ = c.Error(err)
		return
	}
	if err := s.scheduler.StopRelay(sourceName, req.WorkerNameList); err != nil {
		_ = c.Error(err)
	}
}

// DMAPIPauseRelay pause relay log function for the data source url is: (POST /api/v1/sources/{source-name}/pause-relay).
func (s *Server) DMAPIPauseRelay(c *gin.Context, sourceName string) {
	if err := s.scheduler.UpdateExpectRelayStage(pb.Stage_Paused, sourceName); err != nil {
		_ = c.Error(err)
	}
}

// DMAPIResumeRelay resume relay log function for the data source url is: (POST /api/v1/sources/{source-name}/resume-relay).
func (s *Server) DMAPIResumeRelay(c *gin.Context, sourceName string) {
	if err := s.scheduler.UpdateExpectRelayStage(pb.Stage_Running, sourceName); err != nil {
		_ = c.Error(err)
	}
}

func (s *Server) getBaseDBBySourceName(sourceName string) (*conn.BaseDB, error) {
	sourceCfg := s.scheduler.GetSourceCfgByID(sourceName)
	if sourceCfg == nil {
		return nil, terror.ErrSchedulerSourceCfgNotExist.Generate(sourceName)
	}
	dbCfg := sourceCfg.GenerateDBConfig()
	return conn.DefaultDBProvider.Apply(dbCfg)
}

// DMAPIGetSourceSchemaList get source schema list url is: (GET /api/v1/sources/{source-name}/schemas).
func (s *Server) DMAPIGetSourceSchemaList(c *gin.Context, sourceName string) {
	baseDB, err := s.getBaseDBBySourceName(sourceName)
	if err != nil {
		_ = c.Error(err)
		return
	}
	defer baseDB.Close()
	schemaList, err := utils.GetSchemaList(c.Request.Context(), baseDB.DB)
	if err != nil {
		_ = c.Error(err)
		return
	}
	c.IndentedJSON(http.StatusOK, schemaList)
}

// DMAPIGetSourceTableList get source table list url is: (GET /api/v1/sources/{source-name}/schemas/{schema-name}).
func (s *Server) DMAPIGetSourceTableList(c *gin.Context, sourceName string, schemaName string) {
	baseDB, err := s.getBaseDBBySourceName(sourceName)
	if err != nil {
		_ = c.Error(err)
		return
	}
	defer baseDB.Close()
	tableList, err := utils.GetTableList(c.Request.Context(), baseDB.DB, schemaName)
	if err != nil {
		_ = c.Error(err)
		return
	}
	c.IndentedJSON(http.StatusOK, tableList)
}

func (s *Server) getSourceStatusListFromWorker(ctx context.Context, sourceName string, specifiedSource bool) ([]openapi.SourceStatus, error) {
	workerStatusList := s.getStatusFromWorkers(ctx, []string{sourceName}, "", specifiedSource)
	sourceStatusList := make([]openapi.SourceStatus, len(workerStatusList))
	for i, workerStatus := range workerStatusList {
		if workerStatus == nil {
			// this should not happen unless the rpc in the worker server has been modified
			return nil, terror.ErrOpenAPICommonError.New("worker's query-status response is nil")
		}
		sourceStatus := openapi.SourceStatus{SourceName: sourceName, WorkerName: workerStatus.SourceStatus.Worker}
		if !workerStatus.Result {
			sourceStatus.ErrorMsg = &workerStatus.Msg
		} else if relayStatus := workerStatus.SourceStatus.GetRelayStatus(); relayStatus != nil {
			sourceStatus.RelayStatus = &openapi.RelayStatus{
				MasterBinlog:       relayStatus.MasterBinlog,
				MasterBinlogGtid:   relayStatus.MasterBinlogGtid,
				RelayBinlogGtid:    relayStatus.RelayBinlogGtid,
				RelayCatchUpMaster: relayStatus.RelayCatchUpMaster,
				RelayDir:           relayStatus.RelaySubDir,
				Stage:              relayStatus.Stage.String(),
			}
		}
		sourceStatusList[i] = sourceStatus
	}
	return sourceStatusList, nil
}

// DMAPIGetSourceStatus url is: (GET /api/v1/sources/{source-id}/status).
func (s *Server) DMAPIGetSourceStatus(c *gin.Context, sourceName string) {
	sourceCfg := s.scheduler.GetSourceCfgByID(sourceName)
	if sourceCfg == nil {
		_ = c.Error(terror.ErrSchedulerSourceCfgNotExist.Generate(sourceName))
		return
	}
	var resp openapi.GetSourceStatusResponse
	worker := s.scheduler.GetWorkerBySource(sourceName)
	// current this source not bound to any worker
	if worker == nil {
		resp.Data = append(resp.Data, openapi.SourceStatus{SourceName: sourceName})
		resp.Total = len(resp.Data)
		c.IndentedJSON(http.StatusOK, resp)
		return
	}
	sourceStatusList, err := s.getSourceStatusListFromWorker(c.Request.Context(), sourceName, true)
	if err != nil {
		_ = c.Error(err)
		return
	}
	resp.Data = append(resp.Data, sourceStatusList...)
	resp.Total = len(resp.Data)
	c.IndentedJSON(http.StatusOK, resp)
}

// DMAPITransferSource transfer source  another free worker url is: (POST /api/v1/sources/{source-name}/transfer).
func (s *Server) DMAPITransferSource(c *gin.Context, sourceName string) {
	var req openapi.WorkerNameRequest
	if err := c.Bind(&req); err != nil {
		_ = c.Error(err)
		return
	}
	if err := s.scheduler.TransferSource(c.Request.Context(), sourceName, req.WorkerName); err != nil {
		_ = c.Error(err)
	}
}

// DMAPIStartTask url is:(POST /api/v1/tasks).
func (s *Server) DMAPIStartTask(c *gin.Context) {
	var req openapi.CreateTaskRequest
	if err := c.Bind(&req); err != nil {
		_ = c.Error(err)
		return
	}
	task := &req.Task
	if err := task.Adjust(); err != nil {
		_ = c.Error(err)
		return
	}
	// prepare target db config
	newCtx := c.Request.Context()
	toDBCfg := config.GetTargetDBCfgFromOpenAPITask(task)
	if adjustDBErr := adjustTargetDB(newCtx, toDBCfg); adjustDBErr != nil {
		_ = c.Error(terror.WithClass(adjustDBErr, terror.ClassDMMaster))
		return
	}
	// prepare source db config source name -> source config
	sourceCfgMap := make(map[string]*config.SourceConfig)
	for _, cfg := range task.SourceConfig.SourceConf {
		if sourceCfg := s.scheduler.GetSourceCfgByID(cfg.SourceName); sourceCfg != nil {
			sourceCfgMap[cfg.SourceName] = sourceCfg
		} else {
			_ = c.Error(terror.ErrOpenAPITaskSourceNotFound.Generatef("source name %s", cfg.SourceName))
			return
		}
	}
	// generate sub task configs
	subTaskConfigList, err := config.OpenAPITaskToSubTaskConfigs(task, toDBCfg, sourceCfgMap)
	if err != nil {
		_ = c.Error(err)
		return
	}
	// check subtask config
<<<<<<< HEAD
	if err = checker.CheckSyncConfigFunc(newCtx, subTaskConfigList,
		common.DefaultErrorCnt, common.DefaultWarnCnt); err != nil {
=======
	subTaskConfigPList := make([]*config.SubTaskConfig, len(subTaskConfigList))
	for i := range subTaskConfigList {
		subTaskConfigPList[i] = &subTaskConfigList[i]
	}
	msg, err := checker.CheckSyncConfigFunc(newCtx, subTaskConfigPList,
		common.DefaultErrorCnt, common.DefaultWarnCnt)
	if err != nil {
>>>>>>> 084ac236
		_ = c.Error(terror.WithClass(err, terror.ClassDMMaster))
		return
	}
	if len(msg) != 0 {
		// TODO: return warning msg with http.StatusCreated and task together
		log.L().Warn("openapi pre-check warning before start task", zap.String("warning", msg))
	}
	// specify only start task on partial sources
	var needStartSubTaskList []*config.SubTaskConfig
	if req.SourceNameList != nil {
		// source name -> sub task config
		subTaskCfgM := make(map[string]*config.SubTaskConfig, len(subTaskConfigList))
		for idx := range subTaskConfigList {
			cfg := subTaskConfigList[idx]
			subTaskCfgM[cfg.SourceID] = cfg
		}
		for _, sourceName := range *req.SourceNameList {
			subTaskCfg, ok := subTaskCfgM[sourceName]
			if !ok {
				_ = c.Error(terror.ErrOpenAPITaskSourceNotFound.Generatef("source name %s", sourceName))
				return
			}
			needStartSubTaskList = append(needStartSubTaskList, subTaskCfg)
		}
	} else {
		needStartSubTaskList = subTaskConfigList
	}
	// end all pre-check, start to create task
	var (
		latched = false
		release scheduler.ReleaseFunc
	)
	if req.RemoveMeta {
		// use same latch for remove-meta and start-task
		release, err = s.scheduler.AcquireSubtaskLatch(task.Name)
		if err != nil {
			_ = c.Error(terror.ErrSchedulerLatchInUse.Generate("RemoveMeta", task.Name))
			return
		}
		defer release()
		latched = true
		err = s.removeMetaData(newCtx, task.Name, *task.MetaSchema, toDBCfg)
		if err != nil {
			_ = c.Error(terror.Annotate(err, "while removing metadata"))
			return
		}
	}
	err = s.scheduler.AddSubTasks(latched, subtaskCfgPointersToInstances(needStartSubTaskList...)...)
	if err != nil {
		_ = c.Error(err)
		return
	}
	if release != nil {
		release()
	}
	c.IndentedJSON(http.StatusCreated, task)
}

// DMAPIDeleteTask url is:(DELETE /api/v1/tasks).
func (s *Server) DMAPIDeleteTask(c *gin.Context, taskName string, params openapi.DMAPIDeleteTaskParams) {
	var sourceList []string
	if params.SourceNameList != nil {
		sourceList = *params.SourceNameList
	} else {
		sourceList = s.getTaskResources(taskName)
	}
	if len(sourceList) == 0 {
		_ = c.Error(terror.ErrSchedulerTaskNotExist.Generate(taskName))
		return
	}
	if err := s.scheduler.RemoveSubTasks(taskName, sourceList...); err != nil {
		_ = c.Error(err)
		return
	}
	c.Status(http.StatusNoContent)
}

// DMAPIGetTaskList url is:(GET /api/v1/tasks).
func (s *Server) DMAPIGetTaskList(c *gin.Context, params openapi.DMAPIGetTaskListParams) {
	// get sub task config by task name task name->source name->subtask config
	subTaskConfigMap := s.scheduler.GetSubTaskCfgs()
	taskList := config.SubTaskConfigsToOpenAPITask(subTaskConfigMap)

	// fill status
	if params.WithStatus != nil && *params.WithStatus {
		// get source list for all task
		sourceNameM := make(map[string]struct{}) // use map to avoid duplicate source name
		for _, task := range taskList {
			for _, sourceConf := range task.SourceConfig.SourceConf {
				sourceNameM[sourceConf.SourceName] = struct{}{}
			}
		}
		sourceList := utils.SetToSlice(sourceNameM)
		// get status from workers
		workerStatusList := s.getStatusFromWorkers(c.Request.Context(), sourceList, "", false)
		// fill status for every task
		for idx := range taskList {
			subTaskStatusList, err := getOpenAPISubtaskStatusByTaskName(taskList[idx].Name, workerStatusList)
			if err != nil {
				_ = c.Error(err)
				return
			}
			taskList[idx].StatusList = &subTaskStatusList
		}
	}
	resp := openapi.GetTaskListResponse{Total: len(taskList), Data: taskList}
	c.IndentedJSON(http.StatusOK, resp)
}

// DMAPIGetTaskStatus url is:(GET /api/v1/tasks/{task-name}/status).
func (s *Server) DMAPIGetTaskStatus(c *gin.Context, taskName string, params openapi.DMAPIGetTaskStatusParams) {
	// 1. get task source list from scheduler
	var (
		sourceList      []string
		specifiedSource bool
	)
	if params.SourceNameList == nil {
		sourceList = s.getTaskResources(taskName)
	} else {
		sourceList = *params.SourceNameList
		specifiedSource = true
	}
	if len(sourceList) == 0 {
		_ = c.Error(terror.ErrSchedulerTaskNotExist.Generate(taskName))
		return
	}
	// 2. get status from workers
	workerStatusList := s.getStatusFromWorkers(c.Request.Context(), sourceList, taskName, specifiedSource)
	subTaskStatusList, err := getOpenAPISubtaskStatusByTaskName(taskName, workerStatusList)
	if err != nil {
		_ = c.Error(err)
		return
	}
	resp := openapi.GetTaskStatusResponse{Total: len(subTaskStatusList), Data: subTaskStatusList}
	c.IndentedJSON(http.StatusOK, resp)
}

// DMAPIPauseTask pause task url is: (POST /api/v1/tasks/{task-name}/pause).
func (s *Server) DMAPIPauseTask(c *gin.Context, taskName string) {
	var sourceName openapi.SchemaNameList
	if err := c.Bind(&sourceName); err != nil {
		_ = c.Error(err)
		return
	}
	if len(sourceName) == 0 {
		sourceName = s.getTaskResources(taskName)
	}
	if err := s.scheduler.UpdateExpectSubTaskStage(pb.Stage_Paused, taskName, sourceName...); err != nil {
		_ = c.Error(err)
	}
}

// DMAPIResumeTask resume task url is: (POST /api/v1/tasks/{task-name}/resume).
func (s *Server) DMAPIResumeTask(c *gin.Context, taskName string) {
	var sourceName openapi.SchemaNameList
	if err := c.Bind(&sourceName); err != nil {
		_ = c.Error(err)
		return
	}
	if len(sourceName) == 0 {
		sourceName = s.getTaskResources(taskName)
	}
	if err := s.scheduler.UpdateExpectSubTaskStage(pb.Stage_Running, taskName, sourceName...); err != nil {
		_ = c.Error(err)
	}
}

// DMAPIGetSchemaListByTaskAndSource get task source schema list url is: (GET /api/v1/tasks/{task-name}/sources/{source-name}/schemas).
func (s *Server) DMAPIGetSchemaListByTaskAndSource(c *gin.Context, taskName string, sourceName string) {
	worker := s.scheduler.GetWorkerBySource(sourceName)
	if worker == nil {
		_ = c.Error(terror.ErrWorkerNoStart)
		return
	}
	workerReq := workerrpc.Request{
		Type: workerrpc.CmdOperateSchema,
		OperateSchema: &pb.OperateWorkerSchemaRequest{
			Op:     pb.SchemaOp_ListSchema,
			Task:   taskName,
			Source: sourceName,
		},
	}
	newCtx := c.Request.Context()
	resp, err := worker.SendRequest(newCtx, &workerReq, s.cfg.RPCTimeout)
	if err != nil {
		_ = c.Error(err)
		return
	}
	if !resp.OperateSchema.Result {
		_ = c.Error(terror.ErrOpenAPICommonError.New(resp.OperateSchema.Msg))
		return
	}
	schemaList := openapi.SchemaNameList{}
	if err := json.Unmarshal([]byte(resp.OperateSchema.Msg), &schemaList); err != nil {
		_ = c.Error(terror.ErrSchemaTrackerUnMarshalJSON.Delegate(err, resp.OperateSchema.Msg))
		return
	}
	c.IndentedJSON(http.StatusOK, schemaList)
}

// DMAPIGetTableListByTaskAndSource get task source table list url is: (GET /api/v1/tasks/{task-name}/sources/{source-name}/schemas/{schema-name}).
func (s *Server) DMAPIGetTableListByTaskAndSource(c *gin.Context, taskName string, sourceName string, schemaName string) {
	worker := s.scheduler.GetWorkerBySource(sourceName)
	if worker == nil {
		_ = c.Error(terror.ErrWorkerNoStart)
		return
	}
	workerReq := workerrpc.Request{
		Type: workerrpc.CmdOperateSchema,
		OperateSchema: &pb.OperateWorkerSchemaRequest{
			Op:       pb.SchemaOp_ListTable,
			Task:     taskName,
			Source:   sourceName,
			Database: schemaName,
		},
	}
	newCtx := c.Request.Context()
	resp, err := worker.SendRequest(newCtx, &workerReq, s.cfg.RPCTimeout)
	if err != nil {
		_ = c.Error(err)
		return
	}
	if !resp.OperateSchema.Result {
		_ = c.Error(terror.ErrOpenAPICommonError.New(resp.OperateSchema.Msg))
		return
	}
	tableList := openapi.TableNameList{}
	if err := json.Unmarshal([]byte(resp.OperateSchema.Msg), &tableList); err != nil {
		_ = c.Error(terror.ErrSchemaTrackerUnMarshalJSON.Delegate(err, resp.OperateSchema.Msg))
		return
	}
	c.IndentedJSON(http.StatusOK, tableList)
}

// DMAPIGetTableStructure get task source table structure url is: (GET /api/v1/tasks/{task-name}/sources/{source-name}/schemas/{schema-name}/{table-name}).
func (s *Server) DMAPIGetTableStructure(c *gin.Context, taskName string, sourceName string, schemaName string, tableName string) {
	worker := s.scheduler.GetWorkerBySource(sourceName)
	if worker == nil {
		_ = c.Error(terror.ErrWorkerNoStart)
		return
	}
	workerReq := workerrpc.Request{
		Type: workerrpc.CmdOperateSchema,
		OperateSchema: &pb.OperateWorkerSchemaRequest{
			Op:       pb.SchemaOp_GetSchema,
			Task:     taskName,
			Source:   sourceName,
			Database: schemaName,
			Table:    tableName,
		},
	}
	newCtx := c.Request.Context()
	resp, err := worker.SendRequest(newCtx, &workerReq, s.cfg.RPCTimeout)
	if err != nil {
		_ = c.Error(err)
		return
	}
	if !resp.OperateSchema.Result {
		_ = c.Error(terror.ErrOpenAPICommonError.New(resp.OperateSchema.Msg))
		return
	}
	taskTableStruct := openapi.GetTaskTableStructureResponse{
		SchemaCreateSql: &resp.OperateSchema.Msg,
		SchemaName:      &schemaName,
		TableName:       tableName,
	}
	c.IndentedJSON(http.StatusOK, taskTableStruct)
}

// DMAPIDeleteTableStructure delete task source table structure url is: (DELETE /api/v1/tasks/{task-name}/sources/{source-name}/schemas/{schema-name}/{table-name}).
func (s *Server) DMAPIDeleteTableStructure(c *gin.Context, taskName string, sourceName string, schemaName string, tableName string) {
	worker := s.scheduler.GetWorkerBySource(sourceName)
	if worker == nil {
		_ = c.Error(terror.ErrWorkerNoStart)
		return
	}
	workerReq := workerrpc.Request{
		Type: workerrpc.CmdOperateSchema,
		OperateSchema: &pb.OperateWorkerSchemaRequest{
			Op:       pb.SchemaOp_RemoveSchema,
			Task:     taskName,
			Source:   sourceName,
			Database: schemaName,
			Table:    tableName,
		},
	}
	newCtx := c.Request.Context()
	resp, err := worker.SendRequest(newCtx, &workerReq, s.cfg.RPCTimeout)
	if err != nil {
		_ = c.Error(err)
		return
	}
	if !resp.OperateSchema.Result {
		_ = c.Error(terror.ErrOpenAPICommonError.New(resp.OperateSchema.Msg))
		return
	}
	c.Status(http.StatusNoContent)
}

// DMAPIOperateTableStructure operate task source table structure url is: (PUT /api/v1/tasks/{task-name}/sources/{source-name}/schemas/{schema-name}/{table-name}).
func (s *Server) DMAPIOperateTableStructure(c *gin.Context, taskName string, sourceName string, schemaName string, tableName string) {
	var req openapi.OperateTaskTableStructureRequest
	if err := c.Bind(&req); err != nil {
		_ = c.Error(err)
		return
	}
	worker := s.scheduler.GetWorkerBySource(sourceName)
	if worker == nil {
		_ = c.Error(terror.ErrWorkerNoStart)
		return
	}
	opReq := &pb.OperateWorkerSchemaRequest{
		Op:       pb.SchemaOp_SetSchema,
		Task:     taskName,
		Source:   sourceName,
		Database: schemaName,
		Table:    tableName,
		Schema:   req.SqlContent,
		Sync:     *req.Sync,
		Flush:    *req.Flush,
	}
	if req.Sync != nil {
		opReq.Sync = *req.Sync
	}
	if req.Flush != nil {
		opReq.Flush = *req.Flush
	}
	workerReq := workerrpc.Request{Type: workerrpc.CmdOperateSchema, OperateSchema: opReq}
	newCtx := c.Request.Context()
	resp, err := worker.SendRequest(newCtx, &workerReq, s.cfg.RPCTimeout)
	if err != nil {
		_ = c.Error(err)
		return
	}
	if !resp.OperateSchema.Result {
		_ = c.Error(terror.ErrOpenAPICommonError.New(resp.OperateSchema.Msg))
		return
	}
}

// DMAPIImportTaskTemplate create task_config_template url is: (POST /api/v1/tasks/templates/import).
func (s *Server) DMAPIImportTaskTemplate(c *gin.Context) {
	var req openapi.TaskTemplateRequest
	if err := c.Bind(&req); err != nil {
		_ = c.Error(err)
		return
	}
	resp := openapi.TaskTemplateResponse{
		FailedTaskList: []struct {
			ErrorMsg string `json:"error_msg"`
			TaskName string `json:"task_name"`
		}{},
		SuccessTaskList: []string{},
	}
	for _, task := range config.SubTaskConfigsToOpenAPITask(s.scheduler.GetSubTaskCfgs()) {
		if err := ha.PutOpenAPITaskTemplate(s.etcdClient, task, req.Overwrite); err != nil {
			resp.FailedTaskList = append(resp.FailedTaskList, struct {
				ErrorMsg string `json:"error_msg"`
				TaskName string `json:"task_name"`
			}{
				ErrorMsg: err.Error(),
				TaskName: task.Name,
			})
		} else {
			resp.SuccessTaskList = append(resp.SuccessTaskList, task.Name)
		}
	}
	c.IndentedJSON(http.StatusAccepted, resp)
}

// DMAPICreateTaskTemplate create task_config_template url is: (POST /api/tasks/templates).
func (s *Server) DMAPICreateTaskTemplate(c *gin.Context) {
	task := &openapi.Task{}
	if err := c.Bind(task); err != nil {
		_ = c.Error(err)
		return
	}
	if err := task.Adjust(); err != nil {
		_ = c.Error(err)
		return
	}
	// prepare target db config
	newCtx := c.Request.Context()
	toDBCfg := config.GetTargetDBCfgFromOpenAPITask(task)
	if adjustDBErr := adjustTargetDB(newCtx, toDBCfg); adjustDBErr != nil {
		_ = c.Error(terror.WithClass(adjustDBErr, terror.ClassDMMaster))
		return
	}
	if err := ha.PutOpenAPITaskTemplate(s.etcdClient, *task, false); err != nil {
		_ = c.Error(err)
		return
	}
	c.IndentedJSON(http.StatusCreated, task)
}

// DMAPIGetTaskTemplateList get task_config_template list url is: (GET /api/v1/tasks/templates).
func (s *Server) DMAPIGetTaskTemplateList(c *gin.Context) {
	TaskConfigList, err := ha.GetAllOpenAPITaskTemplate(s.etcdClient)
	if err != nil {
		_ = c.Error(err)
		return
	}
	taskList := make([]openapi.Task, len(TaskConfigList))
	for i, TaskConfig := range TaskConfigList {
		taskList[i] = *TaskConfig
	}
	resp := openapi.GetTaskListResponse{Total: len(TaskConfigList), Data: taskList}
	c.IndentedJSON(http.StatusOK, resp)
}

// DMAPIDeleteTaskTemplate delete task_config_template url is: (DELETE /api/v1/tasks/templates/{task-name}).
func (s *Server) DMAPIDeleteTaskTemplate(c *gin.Context, taskName string) {
	if err := ha.DeleteOpenAPITaskTemplate(s.etcdClient, taskName); err != nil {
		_ = c.Error(err)
		return
	}
	c.Status(http.StatusNoContent)
}

// DMAPIGetTaskTemplate get task_config_template url is: (GET /api/v1/tasks/templates/{task-name}).
func (s *Server) DMAPIGetTaskTemplate(c *gin.Context, taskName string) {
	task, err := ha.GetOpenAPITaskTemplate(s.etcdClient, taskName)
	if err != nil {
		_ = c.Error(err)
		return
	}
	if task == nil {
		_ = c.Error(terror.ErrOpenAPITaskConfigNotExist.Generate(taskName))
		return
	}
	c.IndentedJSON(http.StatusOK, task)
}

// DMAPUpdateTaskTemplate update task_config_template url is: (PUT /api/v1/tasks/templates/{task-name}).
func (s *Server) DMAPUpdateTaskTemplate(c *gin.Context, taskName string) {
	task := &openapi.Task{}
	if err := c.Bind(task); err != nil {
		_ = c.Error(err)
		return
	}
	if err := task.Adjust(); err != nil {
		_ = c.Error(err)
		return
	}
	newCtx := c.Request.Context()
	toDBCfg := config.GetTargetDBCfgFromOpenAPITask(task)
	if adjustDBErr := adjustTargetDB(newCtx, toDBCfg); adjustDBErr != nil {
		_ = c.Error(terror.WithClass(adjustDBErr, terror.ClassDMMaster))
		return
	}
	if err := ha.UpdateOpenAPITaskTemplate(s.etcdClient, *task); err != nil {
		_ = c.Error(err)
		return
	}
	c.IndentedJSON(http.StatusOK, task)
}

func terrorHTTPErrorHandler() gin.HandlerFunc {
	return func(c *gin.Context) {
		c.Next()
		gErr := c.Errors.Last()
		if gErr == nil {
			return
		}
		var code int
		var msg string
		if tErr, ok := gErr.Err.(*terror.Error); ok {
			code = int(tErr.Code())
			msg = tErr.Error()
		} else {
			msg = gErr.Error()
		}
		c.IndentedJSON(http.StatusBadRequest, openapi.ErrorWithMessage{ErrorMsg: msg, ErrorCode: code})
	}
}

func getOpenAPISubtaskStatusByTaskName(taskName string,
	workerStatusList []*pb.QueryStatusResponse) ([]openapi.SubTaskStatus, error) {
	subTaskStatusList := make([]openapi.SubTaskStatus, 0, len(workerStatusList))
	for _, workerStatus := range workerStatusList {
		if workerStatus == nil || workerStatus.SourceStatus == nil {
			// this should not happen unless the rpc in the worker server has been modified
			return nil, terror.ErrOpenAPICommonError.New("worker's query-status response is nil")
		}
		sourceStatus := workerStatus.SourceStatus
		// find right task name
		var subTaskStatus *pb.SubTaskStatus
		for _, cfg := range workerStatus.SubTaskStatus {
			if cfg.Name == taskName {
				subTaskStatus = cfg
			}
		}
		if subTaskStatus == nil {
			// not find
			continue
		}
		openapiSubTaskStatus := openapi.SubTaskStatus{
			Name:                taskName,
			SourceName:          sourceStatus.GetSource(),
			WorkerName:          sourceStatus.GetWorker(),
			Stage:               subTaskStatus.GetStage().String(),
			Unit:                subTaskStatus.GetUnit().String(),
			UnresolvedDdlLockId: &subTaskStatus.UnresolvedDDLLockID,
		}
		// add load status
		if loadS := subTaskStatus.GetLoad(); loadS != nil {
			openapiSubTaskStatus.LoadStatus = &openapi.LoadStatus{
				FinishedBytes:  loadS.FinishedBytes,
				MetaBinlog:     loadS.MetaBinlog,
				MetaBinlogGtid: loadS.MetaBinlogGTID,
				Progress:       loadS.Progress,
				TotalBytes:     loadS.TotalBytes,
			}
		}
		// add sync status
		if syncerS := subTaskStatus.GetSync(); syncerS != nil {
			openapiSubTaskStatus.SyncStatus = &openapi.SyncStatus{
				BinlogType:          syncerS.GetBinlogType(),
				BlockingDdls:        syncerS.GetBlockingDDLs(),
				MasterBinlog:        syncerS.GetMasterBinlog(),
				MasterBinlogGtid:    syncerS.GetMasterBinlogGtid(),
				RecentTps:           syncerS.RecentTps,
				SecondsBehindMaster: syncerS.SecondsBehindMaster,
				Synced:              syncerS.Synced,
				SyncerBinlog:        syncerS.SyncerBinlog,
				SyncerBinlogGtid:    syncerS.SyncerBinlogGtid,
				TotalEvents:         syncerS.TotalEvents,
				TotalTps:            syncerS.TotalTps,
			}
			if unResolvedGroups := syncerS.GetUnresolvedGroups(); len(unResolvedGroups) > 0 {
				openapiSubTaskStatus.SyncStatus.UnresolvedGroups = make([]openapi.ShardingGroup, len(unResolvedGroups))
				for i, unResolvedGroup := range unResolvedGroups {
					openapiSubTaskStatus.SyncStatus.UnresolvedGroups[i] = openapi.ShardingGroup{
						DdlList:       unResolvedGroup.DDLs,
						FirstLocation: unResolvedGroup.FirstLocation,
						Synced:        unResolvedGroup.Synced,
						Target:        unResolvedGroup.Target,
						Unsynced:      unResolvedGroup.Unsynced,
					}
				}
			}
		}
		// add dump status
		if dumpS := subTaskStatus.GetDump(); dumpS != nil {
			openapiSubTaskStatus.DumpStatus = &openapi.DumpStatus{
				CompletedTables:   dumpS.CompletedTables,
				EstimateTotalRows: dumpS.EstimateTotalRows,
				FinishedBytes:     dumpS.FinishedBytes,
				FinishedRows:      dumpS.FinishedRows,
				TotalTables:       dumpS.TotalTables,
			}
		}
		subTaskStatusList = append(subTaskStatusList, openapiSubTaskStatus)
	}
	return subTaskStatusList, nil
}<|MERGE_RESOLUTION|>--- conflicted
+++ resolved
@@ -441,18 +441,9 @@
 		return
 	}
 	// check subtask config
-<<<<<<< HEAD
-	if err = checker.CheckSyncConfigFunc(newCtx, subTaskConfigList,
-		common.DefaultErrorCnt, common.DefaultWarnCnt); err != nil {
-=======
-	subTaskConfigPList := make([]*config.SubTaskConfig, len(subTaskConfigList))
-	for i := range subTaskConfigList {
-		subTaskConfigPList[i] = &subTaskConfigList[i]
-	}
-	msg, err := checker.CheckSyncConfigFunc(newCtx, subTaskConfigPList,
+	msg, err := checker.CheckSyncConfigFunc(newCtx, subTaskConfigList,
 		common.DefaultErrorCnt, common.DefaultWarnCnt)
 	if err != nil {
->>>>>>> 084ac236
 		_ = c.Error(terror.WithClass(err, terror.ClassDMMaster))
 		return
 	}
