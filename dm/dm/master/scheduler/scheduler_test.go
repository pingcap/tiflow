--- conflicted
+++ resolved
@@ -81,114 +81,10 @@
 
 var stageEmpty ha.Stage
 
-<<<<<<< HEAD
-func (t *testScheduler) TestUpdateSubTasksAndSourceCfg(c *C) {
-	defer clearTestInfoOperation(c)
-
-	var (
-		logger       = log.L()
-		s            = NewScheduler(&logger, config.Security{})
-		sourceID1    = "mysql-replica-1"
-		taskName1    = "task-1"
-		workerName1  = "dm-worker-1"
-		workerAddr1  = "127.0.0.1:8262"
-		subtaskCfg1  config.SubTaskConfig
-		keepAliveTTL = int64(5)
-		ctx          = context.Background()
-	)
-	sourceCfg1, err := config.LoadFromFile(sourceSampleFile)
-	c.Assert(err, IsNil)
-	sourceCfg1.SourceID = sourceID1
-	c.Assert(subtaskCfg1.DecodeFile(subTaskSampleFile, true), IsNil)
-	subtaskCfg1.SourceID = sourceID1
-	subtaskCfg1.Name = taskName1
-	c.Assert(subtaskCfg1.Adjust(true), IsNil)
-
-	// not started scheduler can't update
-	c.Assert(terror.ErrSchedulerNotStarted.Equal(s.UpdateSubTasks(ctx, subtaskCfg1)), IsTrue)
-	c.Assert(terror.ErrSchedulerNotStarted.Equal(s.UpdateSourceCfg(sourceCfg1)), IsTrue)
-
-	// start the scheduler
-	ctx, cancel := context.WithCancel(context.Background())
-	defer cancel()
-	c.Assert(s.Start(ctx, etcdTestCli), IsNil)
-
-	// can't update source when source not added
-	c.Assert(terror.ErrSchedulerSourceCfgNotExist.Equal(s.UpdateSourceCfg(sourceCfg1)), IsTrue)
-
-	subtaskCfg2 := subtaskCfg1
-	subtaskCfg2.Name = "fake name"
-	// can't update subtask with different task name
-	c.Assert(terror.ErrSchedulerMultiTask.Equal(s.UpdateSubTasks(ctx, subtaskCfg1, subtaskCfg2)), IsTrue)
-
-	// can't update not added subtask
-	c.Assert(terror.ErrSchedulerTaskNotExist.Equal(s.UpdateSubTasks(ctx, subtaskCfg1)), IsTrue)
-
-	// start worker,add source and subtask
-	c.Assert(s.AddSourceCfg(sourceCfg1), IsNil)
-	ctx1, cancel1 := context.WithCancel(ctx)
-	defer cancel1()
-	c.Assert(s.AddWorker(workerName1, workerAddr1), IsNil)
-	go func() {
-		c.Assert(ha.KeepAlive(ctx1, etcdTestCli, workerName1, keepAliveTTL), IsNil)
-	}()
-	// wait for source1 bound to worker1.
-	c.Assert(utils.WaitSomething(30, 100*time.Millisecond, func() bool {
-		bounds := s.BoundSources()
-		return len(bounds) == 1 && bounds[0] == sourceID1
-	}), IsTrue)
-	c.Assert(s.AddSubTasks(false, pb.Stage_Running, subtaskCfg1), IsNil)
-
-	// can't update subtask not in scheduler
-	subtaskCfg2.Name = subtaskCfg1.Name
-	subtaskCfg2.SourceID = "fake source name"
-	c.Assert(terror.ErrSchedulerSubTaskNotExist.Equal(s.UpdateSubTasks(ctx, subtaskCfg2)), IsTrue)
-
-	// can't update subtask in running stage
-	c.Assert(terror.ErrSchedulerSubTaskCfgUpdate.Equal(s.UpdateSubTasks(ctx, subtaskCfg1)), IsTrue)
-	// can't update source when there is running tasks
-	c.Assert(terror.ErrSchedulerSourceCfgUpdate.Equal(s.UpdateSourceCfg(sourceCfg1)), IsTrue)
-
-	// pause task
-	c.Assert(s.UpdateExpectSubTaskStage(pb.Stage_Paused, taskName1, sourceID1), IsNil)
-
-	// can't update source when there is a relay worker for this source
-	c.Assert(s.StartRelay(sourceID1, []string{workerName1}), IsNil)
-	c.Assert(terror.ErrSchedulerSourceCfgUpdate.Equal(s.UpdateSourceCfg(sourceCfg1)), IsTrue)
-	c.Assert(s.StopRelay(sourceID1, []string{workerName1}), IsNil)
-
-	// cant't updated when worker rpc error
-	c.Assert(failpoint.Enable("github.com/pingcap/tiflow/dm/dm/master/scheduler/operateCheckSubtasksCanUpdate", `return("error")`), IsNil)
-	c.Assert(s.UpdateSubTasks(ctx, subtaskCfg1), ErrorMatches, "query error")
-	c.Assert(failpoint.Disable("github.com/pingcap/tiflow/dm/dm/master/scheduler/operateCheckSubtasksCanUpdate"), IsNil)
-
-	// cant't updated when worker rpc check not pass
-	c.Assert(failpoint.Enable("github.com/pingcap/tiflow/dm/dm/master/scheduler/operateCheckSubtasksCanUpdate", `return("failed")`), IsNil)
-	c.Assert(terror.ErrSchedulerSubTaskCfgUpdate.Equal(s.UpdateSubTasks(ctx, subtaskCfg1)), IsTrue)
-	c.Assert(failpoint.Disable("github.com/pingcap/tiflow/dm/dm/master/scheduler/operateCheckSubtasksCanUpdate"), IsNil)
-
-	// update success
-	subtaskCfg1.Batch = 1000
-	c.Assert(failpoint.Enable("github.com/pingcap/tiflow/dm/dm/master/scheduler/operateCheckSubtasksCanUpdate", `return("success")`), IsNil)
-	c.Assert(s.UpdateSubTasks(ctx, subtaskCfg1), IsNil)
-	c.Assert(failpoint.Disable("github.com/pingcap/tiflow/dm/dm/master/scheduler/operateCheckSubtasksCanUpdate"), IsNil)
-	c.Assert(s.getSubTaskCfgByTaskSource(taskName1, sourceID1).Batch, Equals, subtaskCfg1.Batch)
-
-	sourceCfg1.MetaDir = "new meta"
-	c.Assert(s.UpdateSourceCfg(sourceCfg1), IsNil)
-	c.Assert(s.GetSourceCfgByID(sourceID1).MetaDir, Equals, sourceCfg1.MetaDir)
-}
-
-func (t *testScheduler) TestScheduler(c *C) {
-	t.testSchedulerProgress(c, noRestart)
-	t.testSchedulerProgress(c, restartOnly)
-	t.testSchedulerProgress(c, restartNewInstance)
-=======
 func (t *testSchedulerSuite) TestScheduler() {
 	t.testSchedulerProgress(noRestart)
 	t.testSchedulerProgress(restartOnly)
 	t.testSchedulerProgress(restartNewInstance)
->>>>>>> e40d1b8e
 }
 
 func (t *testSchedulerSuite) testSchedulerProgress(restart int) {
@@ -285,14 +181,6 @@
 	fake.SourceID = "not a source id"
 	require.True(t.T(), terror.ErrSchedulerSourceCfgNotExist.Equal(s.UpdateSourceCfg(fake)))
 
-<<<<<<< HEAD
-=======
-	// update field not related to relay-log will failed
-	fake2 := newCfg.Clone()
-	fake2.AutoFixGTID = !fake2.AutoFixGTID
-	require.True(t.T(), terror.ErrSchedulerSourceCfgUpdate.Equal(s.UpdateSourceCfg(fake2)))
-
->>>>>>> e40d1b8e
 	// one unbound source exist (because no free worker).
 	t.sourceBounds(s, []string{}, []string{sourceID1})
 	rebuildScheduler(ctx)
@@ -375,12 +263,6 @@
 	t.downstreamMetaExist(s, taskName1, subtaskCfg1.To, subtaskCfg1.MetaSchema)
 	t.downstreamMetaNotExist(s, taskName2)
 
-<<<<<<< HEAD
-=======
-	// update source config when task already started will failed
-	require.True(t.T(), terror.ErrSchedulerSourceOpTaskExist.Equal(s.UpdateSourceCfg(sourceCfg1)))
-
->>>>>>> e40d1b8e
 	// try start a task with two sources, some sources not bound.
 	require.True(t.T(), terror.ErrSchedulerSourcesUnbound.Equal(s.AddSubTasks(false, pb.Stage_Running, subtaskCfg21, subtaskCfg22)))
 	t.subTaskCfgNotExist(s, taskName2, sourceID1)
@@ -2153,4 +2035,102 @@
 	require.NoError(t.T(), s.OperateValidationTask(pb.Stage_Running, stCfgs))            // create validator task
 	t.validatorModeMatch(s, subtaskCfg.Name, subtaskCfg.SourceID, config.ValidationFast) // fail to change mode, remain fast
 	t.validatorStageMatch(s, subtaskCfg.Name, subtaskCfg.SourceID, pb.Stage_Running)     // task running with no error
+}
+
+func (t *testSchedulerSuite) TestUpdateSubTasksAndSourceCfg() {
+	t.clearTestInfoOperation()
+
+	var (
+		logger       = log.L()
+		s            = NewScheduler(&logger, config.Security{})
+		sourceID1    = "mysql-replica-1"
+		taskName1    = "task-1"
+		workerName1  = "dm-worker-1"
+		workerAddr1  = "127.0.0.1:8262"
+		subtaskCfg1  config.SubTaskConfig
+		keepAliveTTL = int64(5)
+		ctx          = context.Background()
+	)
+	sourceCfg1, err := config.ParseYamlAndVerify(config.SampleSourceConfig)
+	require.NoError(t.T(), err)
+	sourceCfg1.SourceID = sourceID1
+
+	require.NoError(t.T(), subtaskCfg1.Decode(config.SampleSubtaskConfig, true))
+	subtaskCfg1.SourceID = sourceID1
+	subtaskCfg1.Name = taskName1
+	require.NoError(t.T(), subtaskCfg1.Adjust(true))
+
+	// not started scheduler can't update
+	t.True(terror.ErrSchedulerNotStarted.Equal(s.UpdateSubTasks(ctx, subtaskCfg1)))
+	t.True(terror.ErrSchedulerNotStarted.Equal(s.UpdateSourceCfg(sourceCfg1)))
+
+	// start the scheduler
+	ctx, cancel := context.WithCancel(context.Background())
+	defer cancel()
+	t.NoError(s.Start(ctx, t.etcdTestCli))
+
+	// can't update source when source not added
+	t.True(terror.ErrSchedulerSourceCfgNotExist.Equal(s.UpdateSourceCfg(sourceCfg1)))
+
+	subtaskCfg2 := subtaskCfg1
+	subtaskCfg2.Name = "fake name"
+	// can't update subtask with different task name
+	t.True(terror.ErrSchedulerMultiTask.Equal(s.UpdateSubTasks(ctx, subtaskCfg1, subtaskCfg2)))
+
+	// can't update not added subtask
+	t.True(terror.ErrSchedulerTaskNotExist.Equal(s.UpdateSubTasks(ctx, subtaskCfg1)))
+
+	// start worker,add source and subtask
+	t.Nil(s.AddSourceCfg(sourceCfg1))
+	ctx1, cancel1 := context.WithCancel(ctx)
+	defer cancel1()
+	t.Nil(s.AddWorker(workerName1, workerAddr1))
+	go func() {
+		t.Nil(ha.KeepAlive(ctx1, t.etcdTestCli, workerName1, keepAliveTTL))
+	}()
+	// wait for source1 bound to worker1.
+	t.True(utils.WaitSomething(30, 100*time.Millisecond, func() bool {
+		bounds := s.BoundSources()
+		return len(bounds) == 1 && bounds[0] == sourceID1
+	}))
+	t.Nil(s.AddSubTasks(false, pb.Stage_Running, subtaskCfg1))
+
+	// can't update subtask not in scheduler
+	subtaskCfg2.Name = subtaskCfg1.Name
+	subtaskCfg2.SourceID = "fake source name"
+	t.True(terror.ErrSchedulerSubTaskNotExist.Equal(s.UpdateSubTasks(ctx, subtaskCfg2)))
+
+	// can't update subtask in running stage
+	t.True(terror.ErrSchedulerSubTaskCfgUpdate.Equal(s.UpdateSubTasks(ctx, subtaskCfg1)))
+	// can't update source when there is running tasks
+	t.True(terror.ErrSchedulerSourceCfgUpdate.Equal(s.UpdateSourceCfg(sourceCfg1)))
+
+	// pause task
+	t.NoError(s.UpdateExpectSubTaskStage(pb.Stage_Paused, taskName1, sourceID1))
+
+	// can't update source when there is a relay worker for this source
+	t.NoError(s.StartRelay(sourceID1, []string{workerName1}))
+	t.True(terror.ErrSchedulerSourceCfgUpdate.Equal(s.UpdateSourceCfg(sourceCfg1)))
+	t.NoError(s.StopRelay(sourceID1, []string{workerName1}))
+
+	// cant't updated when worker rpc error
+	t.NoError(failpoint.Enable("github.com/pingcap/tiflow/dm/dm/master/scheduler/operateCheckSubtasksCanUpdate", `return("error")`))
+	// c.Assert(s.UpdateSubTasks(ctx, subtaskCfg1), ErrorMatches, "query error")
+	t.NoError(failpoint.Disable("github.com/pingcap/tiflow/dm/dm/master/scheduler/operateCheckSubtasksCanUpdate"))
+
+	// cant't updated when worker rpc check not pass
+	t.NoError(failpoint.Enable("github.com/pingcap/tiflow/dm/dm/master/scheduler/operateCheckSubtasksCanUpdate", `return("failed")`))
+	t.True(terror.ErrSchedulerSubTaskCfgUpdate.Equal(s.UpdateSubTasks(ctx, subtaskCfg1)))
+	t.NoError(failpoint.Disable("github.com/pingcap/tiflow/dm/dm/master/scheduler/operateCheckSubtasksCanUpdate"))
+
+	// update success
+	subtaskCfg1.Batch = 1000
+	t.NoError(failpoint.Enable("github.com/pingcap/tiflow/dm/dm/master/scheduler/operateCheckSubtasksCanUpdate", `return("success")`))
+	t.NoError((s.UpdateSubTasks(ctx, subtaskCfg1)))
+	t.NoError(failpoint.Disable("github.com/pingcap/tiflow/dm/dm/master/scheduler/operateCheckSubtasksCanUpdate"))
+	t.Equal(s.getSubTaskCfgByTaskSource(taskName1, sourceID1).Batch, subtaskCfg1.Batch)
+
+	sourceCfg1.MetaDir = "new meta"
+	t.NoError(s.UpdateSourceCfg(sourceCfg1))
+	t.Equal(s.GetSourceCfgByID(sourceID1).MetaDir, sourceCfg1.MetaDir)
 }