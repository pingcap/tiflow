--- conflicted
+++ resolved
@@ -71,24 +71,20 @@
 	t.etcdTestCli = t.mockCluster.RandClient()
 }
 
-<<<<<<< HEAD
-func checkRelaySource(c *C, relaySources map[string]struct{}, source string) {
-	c.Assert(relaySources, HasLen, 1)
-	c.Assert(relaySources[source], Equals, source)
-}
-
-type testScheduler struct{}
-=======
 func (t *testSchedulerSuite) TearDownSuite() {
 	t.mockCluster.Terminate(t.T())
 }
->>>>>>> e40d1b8e
-
 func (t *testSchedulerSuite) TearDownTest() {
 	t.clearTestInfoOperation()
 }
 
 var stageEmpty ha.Stage
+
+func checkRelaySource(t *testing.T, relaySources map[string]struct{}, source string) {
+	t.Helper()
+	require.Len(t, relaySources, 1)
+	require.Equal(t, source, relaySources[source])
+}
 
 func (t *testSchedulerSuite) TestScheduler() {
 	t.testSchedulerProgress(noRestart)
@@ -692,15 +688,9 @@
 	wm, _, err := ha.GetAllWorkerInfo(t.etcdTestCli)
 	require.NoError(t.T(), err)
 	_, ok := wm[worker]
-<<<<<<< HEAD
-	c.Assert(ok, IsTrue)
-	sbm, _, err := ha.GetSourceBound(etcdTestCli, worker, "")
-	c.Assert(err, IsNil)
-=======
 	require.True(t.T(), ok)
-	sbm, _, err := ha.GetSourceBound(t.etcdTestCli, worker)
-	require.NoError(t.T(), err)
->>>>>>> e40d1b8e
+	sbm, _, err := ha.GetSourceBound(t.etcdTestCli, worker, "")
+	require.NoError(t.T(), err)
 	_, ok = sbm[worker]
 	require.False(t.T(), ok)
 }
@@ -714,15 +704,9 @@
 	wm, _, err := ha.GetAllWorkerInfo(t.etcdTestCli)
 	require.NoError(t.T(), err)
 	_, ok := wm[worker]
-<<<<<<< HEAD
-	c.Assert(ok, IsTrue)
-	sbm, _, err := ha.GetSourceBound(etcdTestCli, worker, "")
-	c.Assert(err, IsNil)
-=======
 	require.True(t.T(), ok)
-	sbm, _, err := ha.GetSourceBound(t.etcdTestCli, worker)
-	require.NoError(t.T(), err)
->>>>>>> e40d1b8e
+	sbm, _, err := ha.GetSourceBound(t.etcdTestCli, worker, "")
+	require.NoError(t.T(), err)
 	_, ok = sbm[worker]
 	require.False(t.T(), ok)
 }
@@ -736,17 +720,10 @@
 	wm, _, err := ha.GetAllWorkerInfo(t.etcdTestCli)
 	require.NoError(t.T(), err)
 	_, ok := wm[bound.Worker]
-<<<<<<< HEAD
-	c.Assert(ok, IsTrue)
-	sbm, _, err := ha.GetSourceBound(etcdTestCli, bound.Worker, bound.Source)
-	c.Assert(err, IsNil)
-	boundDeepEqualExcludeRev(c, sbm[bound.Worker][bound.Source], bound)
-=======
 	require.True(t.T(), ok)
-	sbm, _, err := ha.GetSourceBound(t.etcdTestCli, bound.Worker)
-	require.NoError(t.T(), err)
-	boundDeepEqualExcludeRev(t.T(), sbm[bound.Worker], bound)
->>>>>>> e40d1b8e
+	sbm, _, err := ha.GetSourceBound(t.etcdTestCli, bound.Worker, bound.Source)
+	require.NoError(t.T(), err)
+	boundDeepEqualExcludeRev(t.T(), sbm[bound.Worker][bound.Source], bound)
 }
 
 func (t *testSchedulerSuite) sourceBounds(s *Scheduler, expectBounds, expectUnbounds []string) {
@@ -754,15 +731,9 @@
 	require.Equal(t.T(), expectBounds, s.BoundSources())
 	require.Equal(t.T(), expectUnbounds, s.UnboundSources())
 
-<<<<<<< HEAD
-	wToB, _, err := ha.GetSourceBound(etcdTestCli, "", "")
-	c.Assert(err, IsNil)
-	c.Assert(wToB, HasLen, len(expectBounds))
-=======
-	wToB, _, err := ha.GetSourceBound(t.etcdTestCli, "")
+	wToB, _, err := ha.GetSourceBound(t.etcdTestCli, "", "")
 	require.NoError(t.T(), err)
 	require.Len(t.T(), wToB, len(expectBounds))
->>>>>>> e40d1b8e
 
 	sToB := make(map[string]ha.SourceBound, len(wToB))
 	for _, bm := range wToB {
@@ -883,15 +854,9 @@
 	t.workerExist(s, workerInfo1)
 	// step 2: start a worker
 	// step 2.1: worker start watching source bound
-<<<<<<< HEAD
-	bsm, revBound, err := ha.GetSourceBound(etcdTestCli, workerName1, "")
-	c.Assert(err, IsNil)
-	c.Assert(bsm, HasLen, 0)
-=======
-	bsm, revBound, err := ha.GetSourceBound(t.etcdTestCli, workerName1)
+	bsm, revBound, err := ha.GetSourceBound(t.etcdTestCli, workerName1, "")
 	require.NoError(t.T(), err)
 	require.Len(t.T(), bsm, 0)
->>>>>>> e40d1b8e
 	sourceBoundCh := make(chan ha.SourceBound, 10)
 	sourceBoundErrCh := make(chan error, 10)
 	go func() {
@@ -962,14 +927,9 @@
 	require.NoError(t.T(), s.Start(ctx, t.etcdTestCli)) // restart scheduler
 	require.Len(t.T(), s.BoundSources(), 0)
 	unbounds := s.UnboundSources()
-<<<<<<< HEAD
-	c.Assert(unbounds, HasLen, 1)
-	c.Assert(unbounds[0], Equals, sourceID1)
-=======
 	require.Len(t.T(), unbounds, 1)
 	require.Equal(t.T(), sourceID1, unbounds[0])
 	sourceBound1.Source = ""
->>>>>>> e40d1b8e
 	sourceBound1.IsDeleted = true
 	checkSourceBoundCh()
 
@@ -1052,25 +1012,8 @@
 	s.etcdCli = t.etcdTestCli
 
 	// step 2: add two sources and register four workers
-<<<<<<< HEAD
-	c.Assert(s.AddSourceCfg(sourceCfg1), IsNil)
-	c.Assert(s.AddSourceCfg(&sourceCfg2), IsNil)
-
-	c.Assert(s.AddWorker(workerName1, workerAddr1), IsNil)
-	c.Assert(s.AddWorker(workerName2, workerAddr2), IsNil)
-	c.Assert(s.AddWorker(workerName3, workerAddr3), IsNil)
-	c.Assert(s.AddWorker(workerName4, workerAddr4), IsNil)
-	c.Assert(s.workers, HasLen, 4)
-	c.Assert(s.workers, HasKey, workerName1)
-	c.Assert(s.workers, HasKey, workerName2)
-	c.Assert(s.workers, HasKey, workerName3)
-	c.Assert(s.workers, HasKey, workerName4)
-=======
 	require.NoError(t.T(), s.AddSourceCfg(sourceCfg1))
 	require.NoError(t.T(), s.AddSourceCfg(&sourceCfg2))
-	require.Len(t.T(), s.unbounds, 2)
-	require.Contains(t.T(), s.unbounds, sourceID1)
-	require.Contains(t.T(), s.unbounds, sourceID2)
 
 	require.NoError(t.T(), s.AddWorker(workerName1, workerAddr1))
 	require.NoError(t.T(), s.AddWorker(workerName2, workerAddr2))
@@ -1081,7 +1024,6 @@
 	require.Contains(t.T(), s.workers, workerName2)
 	require.Contains(t.T(), s.workers, workerName3)
 	require.Contains(t.T(), s.workers, workerName4)
->>>>>>> e40d1b8e
 
 	// step 3: add two workers, and then cancel them to simulate they have lost connection
 	var wg sync.WaitGroup
@@ -1333,14 +1275,8 @@
 
 	// test valid transfer: source -> worker = unbound -> free
 	s.sourceCfgs[sourceID3] = &config.SourceConfig{}
-<<<<<<< HEAD
-	c.Assert(s.TransferSource(ctx, sourceID3, workerName3), IsNil)
-	c.Assert(s.bounds[sourceID3], DeepEquals, worker3)
-=======
-	s.unbounds[sourceID3] = struct{}{}
 	require.NoError(t.T(), s.TransferSource(ctx, sourceID3, workerName3))
 	require.Equal(t.T(), worker3, s.bounds[sourceID3])
->>>>>>> e40d1b8e
 
 	// test valid transfer: self
 	require.NoError(t.T(), s.TransferSource(ctx, sourceID3, workerName3))
@@ -1358,15 +1294,8 @@
 
 	// test invalid transfer: source -> worker = unbound -> bound
 	s.sourceCfgs[sourceID4] = &config.SourceConfig{}
-<<<<<<< HEAD
-	c.Assert(s.TransferSource(ctx, sourceID4, workerName3), NotNil)
-	c.Assert(s.bounds[sourceID3], DeepEquals, worker3)
-=======
-	s.unbounds[sourceID4] = struct{}{}
 	require.Error(t.T(), s.TransferSource(ctx, sourceID4, workerName3))
 	require.Equal(t.T(), worker3, s.bounds[sourceID3])
-	delete(s.unbounds, sourceID4)
->>>>>>> e40d1b8e
 	delete(s.sourceCfgs, sourceID4)
 
 	worker1.ToFree()
@@ -1529,15 +1458,9 @@
 	require.NoError(t.T(), s.StopRelay(sourceID2, []string{workerName2}))
 	require.Equal(t.T(), WorkerFree, worker2.Stage())
 
-<<<<<<< HEAD
-	c.Assert(s.StartRelay(sourceID1, []string{workerName2}), IsNil)
-	c.Assert(worker2.Stage(), Equals, WorkerRelay)
-	checkRelaySource(c, worker2.RelaySources(), sourceID1)
-=======
 	require.NoError(t.T(), s.StartRelay(sourceID1, []string{workerName2}))
 	require.Equal(t.T(), WorkerRelay, worker2.Stage())
-	require.Equal(t.T(), sourceID1, worker2.RelaySourceID())
->>>>>>> e40d1b8e
+	checkRelaySource(t.T(), worker2.RelaySources(), sourceID1)
 
 	worker3.ToOffline()
 	worker4.ToOffline()
@@ -1685,15 +1608,8 @@
 	// found source configs before bound
 	s.sourceCfgs[sourceID1] = &config.SourceConfig{}
 	s.sourceCfgs[sourceID2] = &config.SourceConfig{}
-<<<<<<< HEAD
-	c.Assert(s.AddWorker(workerName1, workerAddr1), IsNil)
-	c.Assert(s.AddWorker(workerName2, workerAddr2), IsNil)
-=======
-	s.unbounds[sourceID1] = struct{}{}
-	s.unbounds[sourceID2] = struct{}{}
 	require.NoError(t.T(), s.AddWorker(workerName1, workerAddr1))
 	require.NoError(t.T(), s.AddWorker(workerName2, workerAddr2))
->>>>>>> e40d1b8e
 
 	wg.Add(2)
 	go func() {
@@ -1715,38 +1631,22 @@
 	require.True(t.T(), bounded)
 
 	s.started.Store(false)
-<<<<<<< HEAD
-	sbm, _, err := ha.GetSourceBound(etcdTestCli, "", "")
-	c.Assert(err, IsNil)
-	c.Assert(sbm, HasLen, 2)
-	c.Assert(utils.WaitSomething(30, 100*time.Millisecond, func() bool {
-		kam, _, err2 := ha.GetKeepAliveWorkers(etcdTestCli)
-=======
-	sbm, _, err := ha.GetSourceBound(t.etcdTestCli, "")
+	sbm, _, err := ha.GetSourceBound(t.etcdTestCli, "", "")
 	require.NoError(t.T(), err)
 	require.Len(t.T(), sbm, 2)
 	require.True(t.T(), utils.WaitSomething(30, 100*time.Millisecond, func() bool {
 		kam, _, err2 := ha.GetKeepAliveWorkers(t.etcdTestCli)
->>>>>>> e40d1b8e
 		if err2 != nil {
 			return false
 		}
 		return len(kam) == 2
 	}))
 	// there isn't any source config in etcd
-<<<<<<< HEAD
-	c.Assert(s.Start(ctx, etcdTestCli), IsNil)
-	c.Assert(s.bounds, HasLen, 0)
-	sbm, _, err = ha.GetSourceBound(etcdTestCli, "", "")
-	c.Assert(err, IsNil)
-	c.Assert(sbm, HasLen, 0)
-=======
 	require.NoError(t.T(), s.Start(ctx, t.etcdTestCli))
 	require.Len(t.T(), s.bounds, 0)
-	sbm, _, err = ha.GetSourceBound(t.etcdTestCli, "")
+	sbm, _, err = ha.GetSourceBound(t.etcdTestCli, "", "")
 	require.NoError(t.T(), err)
 	require.Len(t.T(), sbm, 0)
->>>>>>> e40d1b8e
 	cancel()
 	wg.Wait()
 }
@@ -1786,19 +1686,11 @@
 	worker4.ToFree()
 
 	// test free worker and unbounded source
-<<<<<<< HEAD
-	c.Assert(s.transferWorkerAndSource(workerName1, "", "", sourceID1), IsNil)
-	c.Assert(s.transferWorkerAndSource("", sourceID2, workerName2, ""), IsNil)
-	c.Assert(s.bounds[sourceID1], DeepEquals, worker1)
-	c.Assert(s.bounds[sourceID2], DeepEquals, worker2)
-	c.Assert(len(s.UnboundSources()), Equals, 0)
-=======
 	require.NoError(t.T(), s.transferWorkerAndSource(workerName1, "", "", sourceID1))
 	require.NoError(t.T(), s.transferWorkerAndSource("", sourceID2, workerName2, ""))
 	require.Equal(t.T(), worker1, s.bounds[sourceID1])
 	require.Equal(t.T(), worker2, s.bounds[sourceID2])
-	require.Equal(t.T(), 0, len(s.unbounds))
->>>>>>> e40d1b8e
+	require.Len(t.T(), s.UnboundSources(), 0)
 
 	// test transfer bounded source to free worker
 	require.NoError(t.T(), s.transferWorkerAndSource(workerName1, sourceID1, workerName4, ""))
@@ -1812,17 +1704,10 @@
 	require.Equal(t.T(), WorkerBound, worker3.Stage())
 
 	// test transfer bounded worker to unbounded source
-<<<<<<< HEAD
 	s.sourceCfgs[sourceID3] = &config.SourceConfig{}
 	s.sourceCfgs[sourceID4] = &config.SourceConfig{}
-	c.Assert(s.transferWorkerAndSource("", sourceID3, workerName3, sourceID2), IsNil)
-	c.Assert(s.bounds[sourceID3], DeepEquals, worker3)
-=======
-	s.unbounds[sourceID3] = struct{}{}
-	s.unbounds[sourceID4] = struct{}{}
 	require.NoError(t.T(), s.transferWorkerAndSource("", sourceID3, workerName3, sourceID2))
 	require.Equal(t.T(), worker3, s.bounds[sourceID3])
->>>>>>> e40d1b8e
 	// sourceID2 bound to last bound worker
 	require.Equal(t.T(), worker2, s.bounds[sourceID2])
 
@@ -1831,11 +1716,7 @@
 	// sourceID1 bound to last bound worker
 	require.Equal(t.T(), worker1, s.bounds[sourceID1])
 
-<<<<<<< HEAD
-	c.Assert(len(s.UnboundSources()), Equals, 0)
-=======
-	require.Equal(t.T(), 0, len(s.unbounds))
->>>>>>> e40d1b8e
+	require.Equal(t.T(), s.UnboundSources(), 0)
 
 	// test transfer two bounded sources
 	require.NoError(t.T(), s.transferWorkerAndSource(workerName1, sourceID1, workerName2, sourceID2))
@@ -1993,25 +1874,14 @@
 	_, err = ha.PutSourceCfg(t.etcdTestCli, sourceCfg)
 	require.NoError(t.T(), err)
 	sourceCfg.SourceID = sourceID2
-<<<<<<< HEAD
-	_, err = ha.PutSourceCfg(etcdTestCli, sourceCfg)
-	c.Assert(err, IsNil)
-	_, err = ha.PutRelayConfig(etcdTestCli, ha.NewSourceBound(sourceID2, workerName1))
-	c.Assert(err, IsNil)
-	_, err = ha.PutWorkerInfo(etcdTestCli, workerInfo)
-	c.Assert(err, IsNil)
-	_, err = ha.PutSourceBound(etcdTestCli, bound)
-	c.Assert(err, IsNil)
-=======
 	_, err = ha.PutSourceCfg(t.etcdTestCli, sourceCfg)
 	require.NoError(t.T(), err)
-	_, err = ha.PutRelayConfig(t.etcdTestCli, sourceID2, workerName1)
+	_, err = ha.PutRelayConfig(t.etcdTestCli, ha.NewSourceBound(sourceID2, workerName1))
 	require.NoError(t.T(), err)
 	_, err = ha.PutWorkerInfo(t.etcdTestCli, workerInfo)
 	require.NoError(t.T(), err)
 	_, err = ha.PutSourceBound(t.etcdTestCli, bound)
 	require.NoError(t.T(), err)
->>>>>>> e40d1b8e
 	ctx, cancel := context.WithCancel(context.Background())
 	defer cancel()
 	//nolint:errcheck
@@ -2028,17 +1898,10 @@
 	_, ok := s.relayWorkers[sourceID2][workerName1]
 	require.True(t.T(), ok)
 	worker := s.workers[workerName1]
-<<<<<<< HEAD
-	c.Assert(worker.Stage(), Equals, WorkerRelay)
-	checkRelaySource(c, worker.RelaySources(), sourceID2)
+	require.Equal(t.T(), WorkerRelay, worker.Stage())
+	checkRelaySource(t.T(), worker.RelaySources(), sourceID2)
 	_, ok = s.bounds[sourceID1]
-	c.Assert(ok, IsFalse)
-=======
-	require.Equal(t.T(), WorkerRelay, worker.Stage())
-	require.Equal(t.T(), sourceID2, worker.RelaySourceID())
-	_, ok = s.unbounds[sourceID1]
-	require.True(t.T(), ok)
->>>>>>> e40d1b8e
+	require.False(t.T(), ok)
 }
 
 func (t *testSchedulerSuite) TestUpgradeCauseConflictRelayType() {
@@ -2066,25 +1929,12 @@
 	s.etcdCli = t.etcdTestCli
 	sourceCfg.EnableRelay = true
 	sourceCfg.SourceID = sourceID1
-<<<<<<< HEAD
-	_, err = ha.PutSourceCfg(etcdTestCli, sourceCfg)
-	c.Assert(err, IsNil)
-	_, err = ha.PutRelayConfig(etcdTestCli, ha.NewSourceBound(sourceID1, workerName1))
-	c.Assert(err, IsNil)
-	_, err = ha.PutRelayConfig(etcdTestCli, ha.NewSourceBound(sourceID1, workerName2))
-	c.Assert(err, IsNil)
-	_, err = ha.PutWorkerInfo(etcdTestCli, workerInfo1)
-	c.Assert(err, IsNil)
-	_, err = ha.PutWorkerInfo(etcdTestCli, workerInfo2)
-	c.Assert(err, IsNil)
-	_, err = ha.PutSourceBound(etcdTestCli, bound)
-	c.Assert(err, IsNil)
-=======
+
 	_, err = ha.PutSourceCfg(t.etcdTestCli, sourceCfg)
 	require.NoError(t.T(), err)
-	_, err = ha.PutRelayConfig(t.etcdTestCli, sourceID1, workerName1)
-	require.NoError(t.T(), err)
-	_, err = ha.PutRelayConfig(t.etcdTestCli, sourceID1, workerName2)
+	_, err = ha.PutRelayConfig(t.etcdTestCli, ha.NewSourceBound(sourceID1, workerName1))
+	require.NoError(t.T(), err)
+	_, err = ha.PutRelayConfig(t.etcdTestCli, ha.NewSourceBound(sourceID1, workerName2))
 	require.NoError(t.T(), err)
 	_, err = ha.PutWorkerInfo(t.etcdTestCli, workerInfo1)
 	require.NoError(t.T(), err)
@@ -2092,7 +1942,6 @@
 	require.NoError(t.T(), err)
 	_, err = ha.PutSourceBound(t.etcdTestCli, bound)
 	require.NoError(t.T(), err)
->>>>>>> e40d1b8e
 	ctx, cancel := context.WithCancel(context.Background())
 	defer cancel()
 	//nolint:errcheck
@@ -2113,15 +1962,9 @@
 	require.Len(t.T(), result, 0)
 
 	worker := s.workers[workerName1]
-<<<<<<< HEAD
-	c.Assert(worker.Stage(), Equals, WorkerBound)
-	c.Assert(worker.RelaySources(), HasLen, 0)
-	c.Assert(s.workers[workerName2].Stage(), Equals, WorkerFree)
-=======
 	require.Equal(t.T(), WorkerBound, worker.Stage())
-	require.Len(t.T(), worker.RelaySourceID(), 0)
+	require.Len(t.T(), worker.RelaySources(), 0)
 	require.Equal(t.T(), WorkerFree, s.workers[workerName2].Stage())
->>>>>>> e40d1b8e
 }
 
 func (t *testSchedulerSuite) TestOperateValidatorTask() {
