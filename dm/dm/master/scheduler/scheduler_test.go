--- conflicted
+++ resolved
@@ -308,13 +308,8 @@
 	cancel1()
 	wg.Wait()
 	// wait for source1 unbound from worker1.
-<<<<<<< HEAD
-	require.True(t.T(), utils.WaitSomething(int(3*keepAliveTTL), time.Second, func() bool {
+	require.Eventually(t.T(), func() bool {
 		unbounds := getUnboundedSourcesWithLock(s)
-=======
-	require.Eventually(t.T(), func() bool {
-		unbounds := s.UnboundSources()
->>>>>>> 780f244e
 		return len(unbounds) == 1 && unbounds[0] == sourceID1
 	}, 3*time.Duration(keepAliveTTL)*time.Second, time.Second)
 	t.sourceBounds(s, []string{}, []string{sourceID1})
@@ -1105,13 +1100,8 @@
 		defer wg.Done()
 		require.NoError(t.T(), ha.KeepAlive(ctx2, t.etcdTestCli, workerName4, keepAliveTTL))
 	}()
-<<<<<<< HEAD
-	require.True(t.T(), utils.WaitSomething(30, 100*time.Millisecond, func() bool {
+	require.Eventually(t.T(), func() bool {
 		unbounds := getUnboundedSourcesWithLock(s)
-=======
-	require.Eventually(t.T(), func() bool {
-		unbounds := s.UnboundSources()
->>>>>>> 780f244e
 		return len(unbounds) == 0
 	}, 3*time.Second, 100*time.Millisecond)
 	require.Equal(t.T(), []string{sourceID1, sourceID2}, s.BoundSources())
@@ -1128,13 +1118,8 @@
 	require.Eventually(t.T(), func() bool {
 		bounds := s.BoundSources()
 		return len(bounds) == 0
-<<<<<<< HEAD
-	}))
+	}, 3*time.Second, 100*time.Millisecond)
 	require.Equal(t.T(), []string{sourceID1, sourceID2}, getUnboundedSourcesWithLock(s))
-=======
-	}, 3*time.Second, 100*time.Millisecond)
-	require.Equal(t.T(), []string{sourceID1, sourceID2}, s.UnboundSources())
->>>>>>> 780f244e
 	cancel3()
 	wg.Wait()
 }
