--- conflicted
+++ resolved
@@ -411,21 +411,12 @@
 	if tasks := s.GetTaskNameListBySourceName(cfg.SourceID, &runningStage); len(tasks) > 0 {
 		return terror.ErrSchedulerSourceCfgUpdate.Generate(cfg.SourceID)
 	}
-<<<<<<< HEAD
-	// 3. check if there is relay workers for this source
-	relayWorkers, err := s.getRelayWorkers(cfg.SourceID)
-	if err != nil {
-		return err
-	}
-	if len(relayWorkers) > 0 {
-=======
 	// 3. check if this source is enable relay
 	if _, ok := s.expectRelayStages[cfg.SourceID]; ok {
->>>>>>> 65db3c52
 		return terror.ErrSchedulerSourceCfgUpdate.Generate(cfg.SourceID)
 	}
 	// 4. put the config into etcd.
-	_, err = ha.PutSourceCfg(s.etcdCli, cfg)
+	_, err := ha.PutSourceCfg(s.etcdCli, cfg)
 	if err != nil {
 		return err
 	}
@@ -1031,11 +1022,8 @@
 
 // UpdateSubTasks update the information of one or more subtasks for one task.
 func (s *Scheduler) UpdateSubTasks(ctx context.Context, cfgs ...config.SubTaskConfig) error {
-<<<<<<< HEAD
-=======
 	s.mu.Lock()
 	defer s.mu.Unlock()
->>>>>>> 65db3c52
 	if !s.started.Load() {
 		return terror.ErrSchedulerNotStarted.Generate()
 	}
@@ -1046,20 +1034,6 @@
 	for _, cfg := range cfgs {
 		taskNamesM[cfg.Name] = struct{}{}
 	}
-<<<<<<< HEAD
-	taskNames := strMapToSlice(taskNamesM)
-	if len(taskNames) > 1 {
-		// only subtasks from one task supported now.
-		return terror.ErrSchedulerMultiTask.Generate(taskNames)
-	}
-	// check whether exists.
-	for _, cfg := range cfgs {
-		v, ok := s.subTaskCfgs.Load(cfg.Name)
-		if !ok {
-			return terror.ErrSchedulerTaskNotExist.Generate(cfg.Name)
-		}
-		cfgM := v.(map[string]config.SubTaskConfig)
-=======
 	if len(taskNamesM) > 1 {
 		// only subtasks from one task supported now.
 		return terror.ErrSchedulerMultiTask.Generate(strMapToSlice(taskNamesM))
@@ -1072,37 +1046,22 @@
 	}
 	cfgM := v.(map[string]config.SubTaskConfig)
 	for _, cfg := range cfgs {
->>>>>>> 65db3c52
 		_, ok = cfgM[cfg.SourceID]
 		if !ok {
 			return terror.ErrSchedulerSubTaskNotExist.Generate(cfg.Name, cfg.SourceID)
 		}
 	}
 	// check whether in running stage
-<<<<<<< HEAD
-	for _, cfg := range cfgs {
-		stage := s.GetExpectSubTaskStage(cfg.Name, cfg.SourceID)
-		if stage.Expect == pb.Stage_Running {
-			return terror.ErrSchedulerSubTaskCfgUpdate.Generate(cfg.Name, cfg.SourceID)
-		}
-=======
 	stage := s.GetExpectSubTaskStage(cfg.Name, cfg.SourceID)
 	if stage.Expect == pb.Stage_Running {
 		return terror.ErrSchedulerSubTaskCfgUpdate.Generate(cfg.Name, cfg.SourceID)
->>>>>>> 65db3c52
 	}
 
 	// check by workers todo batch
 	for _, cfg := range cfgs {
-<<<<<<< HEAD
-		worker := s.GetWorkerBySource(cfg.SourceID)
-		if worker == nil {
-			return terror.ErrWorkerNoStart
-=======
 		worker := s.bounds[cfg.SourceID]
 		if worker == nil {
 			return terror.ErrSchedulerSubTaskCfgUpdate.Generatef("this source: %s have not bound to worker", cfg.SourceID)
->>>>>>> 65db3c52
 		}
 		resp, err := worker.checkSubtasksCanUpdate(ctx, &cfg)
 		if err != nil {
@@ -1112,11 +1071,6 @@
 			return terror.ErrSchedulerSubTaskCfgUpdate.Generatef("can not update because %s", resp.CheckSubtasksCanUpdate.Msg)
 		}
 	}
-<<<<<<< HEAD
-	s.mu.Lock()
-	defer s.mu.Unlock()
-=======
->>>>>>> 65db3c52
 	// put the configs and stages into etcd.
 	_, err := ha.PutSubTaskCfgStage(s.etcdCli, cfgs, []ha.Stage{}, []ha.Stage{})
 	if err != nil {
@@ -1610,14 +1564,6 @@
 	if !s.started.Load() {
 		return nil, terror.ErrSchedulerNotStarted.Generate()
 	}
-<<<<<<< HEAD
-	return s.getRelayWorkers(source)
-}
-
-// getRelayWorkers get relay workers with no lock and check.
-func (s *Scheduler) getRelayWorkers(source string) ([]*Worker, error) {
-=======
->>>>>>> 65db3c52
 	workers := s.relayWorkers[source]
 	ret := make([]*Worker, 0, len(workers))
 	for w := range workers {
