// Copyright 2020 PingCAP, Inc.
//
// Licensed under the Apache License, Version 2.0 (the "License");
// you may not use this file except in compliance with the License.
// You may obtain a copy of the License at
//
//     http://www.apache.org/licenses/LICENSE-2.0
//
// Unless required by applicable law or agreed to in writing, software
// distributed under the License is distributed on an "AS IS" BASIS,
// See the License for the specific language governing permissions and
// limitations under the License.

package shardddl

import (
	"context"
	"fmt"
	"sort"
	"sync"
	"time"

	"github.com/pingcap/failpoint"
	"github.com/pingcap/tidb-tools/pkg/dbutil"
	"go.etcd.io/etcd/clientv3"
	"go.uber.org/zap"

	"github.com/pingcap/tiflow/dm/dm/common"
	"github.com/pingcap/tiflow/dm/dm/config"
	"github.com/pingcap/tiflow/dm/dm/master/metrics"
	"github.com/pingcap/tiflow/dm/dm/pb"
	"github.com/pingcap/tiflow/dm/pkg/etcdutil"
	"github.com/pingcap/tiflow/dm/pkg/log"
	"github.com/pingcap/tiflow/dm/pkg/shardddl/optimism"
	"github.com/pingcap/tiflow/dm/pkg/terror"
	"github.com/pingcap/tiflow/dm/pkg/utils"
)

// Optimist is used to coordinate the shard DDL migration in optimism mode.
type Optimist struct {
	mu sync.Mutex

	logger log.Logger

	closed bool
	cancel context.CancelFunc
	wg     sync.WaitGroup

	cli *clientv3.Client
	lk  *optimism.LockKeeper
	tk  *optimism.TableKeeper
}

// NewOptimist creates a new Optimist instance.
func NewOptimist(pLogger *log.Logger, getDownstreamMetaFunc func(string) (*config.DBConfig, string)) *Optimist {
	return &Optimist{
		logger: pLogger.WithFields(zap.String("component", "shard DDL optimist")),
		closed: true,
		lk:     optimism.NewLockKeeper(getDownstreamMetaFunc),
		tk:     optimism.NewTableKeeper(),
	}
}

// Start starts the shard DDL coordination in optimism mode.
// NOTE: for logic errors, it should start without returning errors (but report via metrics or log) so that the user can fix them.
func (o *Optimist) Start(pCtx context.Context, etcdCli *clientv3.Client) error {
	o.logger.Info("the shard DDL optimist is starting")

	o.mu.Lock()
	defer o.mu.Unlock()

	o.cli = etcdCli // o.cli should be set before watching and recover locks because these operations need o.cli

	revSource, revInfo, revOperation, err := o.rebuildLocks()
	if err != nil {
		return err
	}

	ctx, cancel := context.WithCancel(pCtx)

	o.wg.Add(1)
	go func() {
		defer o.wg.Done()
		// TODO: handle fatal error from run
		//nolint:errcheck
		o.run(ctx, revSource, revInfo, revOperation)
	}()

	o.closed = false // started now, no error will interrupt the start process.
	o.cancel = cancel
	o.logger.Info("the shard DDL optimist has started")
	return nil
}

// Close closes the Optimist instance.
func (o *Optimist) Close() {
	o.mu.Lock()
	defer o.mu.Unlock()

	if o.closed {
		return
	}

	if o.cancel != nil {
		o.cancel()
		o.cancel = nil
	}

	o.wg.Wait()
	o.closed = true // closed now.
	o.logger.Info("the shard DDL optimist has closed")
}

// Locks return all shard DDL locks current exist.
func (o *Optimist) Locks() map[string]*optimism.Lock {
	return o.lk.Locks()
}

// ShowLocks is used by `show-ddl-locks` command.
func (o *Optimist) ShowLocks(task string, sources []string) ([]*pb.DDLLock, error) {
	locks := o.lk.Locks()
	ret := make([]*pb.DDLLock, 0, len(locks))
	var ifm map[string]map[string]map[string]map[string]optimism.Info
	opm, _, err := optimism.GetAllOperations(o.cli)
	if err == nil {
		ifm, _, err = optimism.GetAllInfo(o.cli)
	}
	for _, lock := range locks {
		if task != "" && task != lock.Task {
			continue // specify task but mismatch
		}
		ready := lock.Ready()
		if len(sources) > 0 {
			for _, source := range sources {
				if _, ok := ready[source]; ok {
					goto FOUND // if any source matched, show lock for it.
				}
			}
			continue // specify sources but mismath
		}
	FOUND:
		var (
			owners    []string
			ddlGroups [][]string
		)

		appendOwnerDDLs := func(opmss map[string]map[string]optimism.Operation, source string) {
			for schema, opmsst := range opmss {
				for table, op := range opmsst {
					if op.ConflictStage != optimism.ConflictDetected {
						continue
					}
					if _, ok := ifm[lock.Task]; !ok {
						continue
					}
					if _, ok := ifm[lock.Task][source]; !ok {
						continue
					}
					if _, ok := ifm[lock.Task][source][schema]; !ok {
						continue
					}
					if info, ok := ifm[lock.Task][source][schema][table]; ok {
						owners = append(owners, utils.GenDDLLockID(source, schema, table))
						ddlGroups = append(ddlGroups, info.DDLs)
					}
				}
			}
		}
		if opms, ok := opm[lock.Task]; ok {
			if len(sources) > 0 {
				for _, source := range sources {
					if opmss, ok := opms[source]; ok {
						appendOwnerDDLs(opmss, source)
					}
				}
			} else {
				for source, opmss := range opms {
					appendOwnerDDLs(opmss, source)
				}
			}
		}
		lockSynced := make([]string, 0, len(ready))
		lockUnsynced := make([]string, 0, len(ready))
		for source, schemaTables := range ready {
			for schema, tables := range schemaTables {
				for table, synced := range tables {
					if synced {
						lockSynced = append(lockSynced, fmt.Sprintf("%s-%s", source, dbutil.TableName(schema, table)))
					} else {
						lockUnsynced = append(lockUnsynced, fmt.Sprintf("%s-%s", source, dbutil.TableName(schema, table)))
					}
				}
			}
		}
		sort.Strings(lockSynced)
		sort.Strings(lockUnsynced)

		if len(owners) == 0 {
			owners = append(owners, "")
			ddlGroups = append(ddlGroups, nil)
		}
		for i, owner := range owners {
			ret = append(ret, &pb.DDLLock{
				ID:       lock.ID,
				Task:     lock.Task,
				Mode:     config.ShardOptimistic,
				Owner:    owner,
				DDLs:     ddlGroups[i],
				Synced:   lockSynced,
				Unsynced: lockUnsynced,
			})
		}
	}
	return ret, err
}

// UnlockLock unlocks a shard DDL lock manually only when using `unlock-ddl-lock` command.
// ID: the shard DDL lock ID.
// source, upstreamSchema, upstreamTable: reveal the upstream table's info which we need to skip/exec
// action: whether to skip/exec the blocking DDLs for the specified upstream table
// NOTE: this function has side effects, if it failed, some status can't revert anymore.
// NOTE: this function should not be called if the lock is still in automatic resolving.
func (o *Optimist) UnlockLock(ctx context.Context, id, source, upstreamSchema, upstreamTable string, action pb.UnlockDDLLockOp) error {
	o.mu.Lock()
	defer o.mu.Unlock()
	if o.closed {
		return terror.ErrMasterOptimistNotStarted.Generate()
	}
	task := utils.ExtractTaskFromLockID(id)
	// 1. find the lock.
	lock := o.lk.FindLock(id)
	if lock == nil {
		return terror.ErrMasterLockNotFound.Generate(id)
	}

	// 2. check whether has resolved before (this often should not happen).
	if lock.IsResolved() {
		_, err := o.removeLock(lock)
		return err
	}

	// 3. find out related info & operation
	infos, ops, _, err := optimism.GetInfosOperationsByTask(o.cli, task)
	if err != nil {
		return terror.ErrMasterLockIsResolving.Generatef("fail to get info and operation for task %s", task)
	}
	l := 0
	for i, info := range infos {
		if info.Task == task && info.Source == source && info.UpSchema == upstreamSchema && info.UpTable == upstreamTable {
			infos[l] = infos[i]
			l++
		}
	}
	// TODO: change this condition after unlock ddl supports unlock several tables at one time
	if l != 1 {
		return terror.ErrMasterLockIsResolving.Generatef("fail to find related info for lock %s", id)
	}
	infos = infos[:l]

	l = 0
	for j, op := range ops {
		if op.Task == task && op.Source == source && op.UpSchema == upstreamSchema && op.UpTable == upstreamTable {
			// TODO: adjust waiting for redirect conflict status
			if op.ConflictStage != optimism.ConflictDetected {
				return terror.ErrMasterLockIsResolving.Generatef("lock %s is in %s status, not conflicted", id, op.ConflictStage)
			}
			ops[l] = ops[j]
			l++
		}
	}
	// TODO: change this condition after unlock ddl supports unlock several tables at one time
	if l != 1 {
		return terror.ErrMasterLockIsResolving.Generatef("fail to find related operation for lock %s", id)
	}
	ops = ops[:l]

	// 4. rewrite operation.DDLs to skip/exec DDLs
	switch action {
	case pb.UnlockDDLLockOp_ExecLock:
		ops[0].DDLs = infos[0].DDLs
	case pb.UnlockDDLLockOp_SkipLock:
		ops[0].DDLs = ops[0].DDLs[:0]
	}
	ops[0].ConflictStage = optimism.ConflictUnlocked

	// 5. put operation into etcd for workers to execute
	rev, succ, err := optimism.PutOperation(o.cli, false, ops[0], ops[0].Revision+1)
	if err != nil {
		return err
	}
	if action == pb.UnlockDDLLockOp_ExecLock {
		lock.UpdateTableAfterUnlock(infos[0])
	}
	o.logger.Info("put shard DDL lock operation", zap.String("lock", id),
		zap.Stringer("operation", ops[0]), zap.Bool("already exist", !succ), zap.Int64("revision", rev))
	return nil
}

// RemoveMetaDataWithTask removes meta data for a specified task
// NOTE: this function can only be used when the specified task is not running.
// This function only be used when --remove-meta or stop-task
// NOTE: For stop-task, we still delete drop columns in etcd though user may restart the task again later.
func (o *Optimist) RemoveMetaDataWithTask(task string) error {
	o.mu.Lock()
	defer o.mu.Unlock()
	if o.closed {
		return terror.ErrMasterOptimistNotStarted.Generate()
	}

	lockIDSet := make(map[string]struct{})

	infos, ops, _, err := optimism.GetInfosOperationsByTask(o.cli, task)
	if err != nil {
		return err
	}
	for _, info := range infos {
		o.lk.RemoveLockByInfo(info)
		lockIDSet[utils.GenDDLLockID(info.Task, info.DownSchema, info.DownTable)] = struct{}{}
	}
	for _, op := range ops {
		o.lk.RemoveLock(op.ID)
	}

	o.lk.RemoveDownstreamMeta(task)
	o.tk.RemoveTableByTask(task)

	// clear meta data in etcd
	_, err = optimism.DeleteInfosOperationsTablesByTask(o.cli, task, lockIDSet)
	return err
}

// RemoveMetaDataWithTaskAndSources removes meta data for a specified task and sources
// NOTE: this function can only be used when the specified task for source is not running.
func (o *Optimist) RemoveMetaDataWithTaskAndSources(task string, sources ...string) error {
	o.mu.Lock()
	defer o.mu.Unlock()
	if o.closed {
		return terror.ErrMasterOptimistNotStarted.Generate()
	}

	dropColumns := make(map[string][]string)

	// gets all locks for this task
	locks := o.lk.FindLocksByTask(task)
	for _, lock := range locks {
		// remove table by sources for related lock
		cols := lock.TryRemoveTableBySources(sources)
		dropColumns[lock.ID] = cols
		o.logger.Debug("the tables removed from the lock", zap.String("task", task), zap.Strings("sources", sources))
		if !lock.HasTables() {
			o.lk.RemoveLock(lock.ID)
		}
	}

	o.lk.RemoveDownstreamMeta(task)
	// remove source table in table keeper
	o.tk.RemoveTableByTaskAndSources(task, sources)
	o.logger.Debug("the tables removed from the table keeper", zap.String("task", task), zap.Strings("source", sources))
	// clear meta data in etcd
	_, err := optimism.DeleteInfosOperationsTablesByTaskAndSource(o.cli, task, sources, dropColumns)
	return err
}

// run runs jobs in the background.
func (o *Optimist) run(ctx context.Context, revSource, revInfo, revOperation int64) error {
	for {
		err := o.watchSourceInfoOperation(ctx, revSource, revInfo, revOperation)
		if etcdutil.IsRetryableError(err) {
			retryNum := 0
			for {
				retryNum++
				select {
				case <-ctx.Done():
					return nil
				case <-time.After(500 * time.Millisecond):
					revSource, revInfo, revOperation, err = o.rebuildLocks()
					if err != nil {
						o.logger.Error("fail to rebuild shard DDL lock, will retry",
							zap.Int("retryNum", retryNum), zap.Error(err))
						continue
					}
				}
				break
			}
		} else {
			if err != nil {
				o.logger.Error("non-retryable error occurred, optimist will quite now", zap.Error(err))
			}
			return err
		}
	}
}

// rebuildLocks rebuilds shard DDL locks from etcd persistent data.
func (o *Optimist) rebuildLocks() (revSource, revInfo, revOperation int64, err error) {
	o.lk.Clear() // clear all previous locks to support re-Start.

	// get the history & initial source tables.
	stm, revSource, err := optimism.GetAllSourceTables(o.cli)
	if err != nil {
		return 0, 0, 0, err
	}
	// we do not log `stm`, `ifm` and `opm` now, because they may too long in optimism mode.
	o.logger.Info("get history initial source tables", zap.Int64("revision", revSource))
	o.tk.Init(stm) // re-initialize again with valid tables.

	// get the history shard DDL info.
	ifm, revInfo, err := optimism.GetAllInfo(o.cli)
	if err != nil {
		return 0, 0, 0, err
	}
	o.logger.Info("get history shard DDL info", zap.Int64("revision", revInfo))

	// get the history shard DDL lock operation.
	// the newly operations after this GET will be received through the WATCH with `revOperation+1`,
	opm, revOperation, err := optimism.GetAllOperations(o.cli)
	if err != nil {
		return 0, 0, 0, err
	}
	o.logger.Info("get history shard DDL lock operation", zap.Int64("revision", revOperation))

	colm, _, err := optimism.GetAllDroppedColumns(o.cli)
	if err != nil {
		// only log the error, and don't return it to forbid the startup of the DM-master leader.
		// then these unexpected columns can be handled by the user.
		o.logger.Error("fail to recover colms", log.ShortError(err))
	}
	o.lk.SetDropColumns(colm)

	// recover the shard DDL lock based on history shard DDL info & lock operation.
	err = o.recoverLocks(ifm, opm)
	if err != nil {
		// only log the error, and don't return it to forbid the startup of the DM-master leader.
		// then these unexpected locks can be handled by the user.
		o.logger.Error("fail to recover locks", log.ShortError(err))
	}
	o.lk.SetDropColumns(nil)

	return revSource, revInfo, revOperation, nil
}

// sortInfos sort all infos by revision.
func sortInfos(ifm map[string]map[string]map[string]map[string]optimism.Info) []optimism.Info {
	infos := make([]optimism.Info, 0, len(ifm))

	for _, ifTask := range ifm {
		for _, ifSource := range ifTask {
			for _, ifSchema := range ifSource {
				for _, info := range ifSchema {
					infos = append(infos, info)
				}
			}
		}
	}

	// sort according to the Revision
	sort.Slice(infos, func(i, j int) bool {
		return infos[i].Revision < infos[j].Revision
	})
	return infos
}

// recoverLocks recovers shard DDL locks based on shard DDL info and shard DDL lock operation.
func (o *Optimist) recoverLocks(
	ifm map[string]map[string]map[string]map[string]optimism.Info,
	opm map[string]map[string]map[string]map[string]optimism.Operation,
) error {
	// sort infos by revision
	infos := sortInfos(ifm)
	var firstErr error
	setFirstErr := func(err error) {
		if firstErr == nil && err != nil {
			firstErr = err
		}
	}

	for _, info := range infos {
		if info.IsDeleted {
			// TODO: handle drop table
			continue
		}
		if !o.tk.SourceTableExist(info.Task, info.Source, info.UpSchema, info.UpTable, info.DownSchema, info.DownTable) {
			continue
		}
		// never mark the lock operation from `done` to `not-done` when recovering.
		err := o.handleInfo(info, true)
		if err != nil {
			o.logger.Error("fail to handle info while recovering locks", zap.Error(err))
			setFirstErr(err)
		}
	}

	// update the done status of the lock.
	for _, opTask := range opm {
		for _, opSource := range opTask {
			for _, opSchema := range opSource {
				for _, op := range opSchema {
					lock := o.lk.FindLock(op.ID)
					if lock == nil {
						o.logger.Warn("lock for the operation not found", zap.Stringer("operation", op))
						continue
					}
					if op.Done {
						lock.TryMarkDone(op.Source, op.UpSchema, op.UpTable)
						err := lock.DeleteColumnsByOp(op)
						if err != nil {
							o.logger.Error("fail to update lock columns", zap.Error(err))
						}
						// should remove resolved lock or it will be kept until next DDL
						if lock.IsResolved() {
							o.removeLockOptional(op, lock)
						}
					}
				}
			}
		}
	}
	return firstErr
}

// watchSourceInfoOperation watches the etcd operation for source tables, shard DDL infos and shard DDL operations.
func (o *Optimist) watchSourceInfoOperation(
	pCtx context.Context, revSource, revInfo, revOperation int64) error {
	ctx, cancel := context.WithCancel(pCtx)
	var wg sync.WaitGroup
	defer func() {
		cancel()
		wg.Wait()
	}()

	errCh := make(chan error, 10)

	// watch for source tables and handle them.
	sourceCh := make(chan optimism.SourceTables, 10)
	wg.Add(2)
	go func() {
		defer func() {
			wg.Done()
			close(sourceCh)
		}()
		optimism.WatchSourceTables(ctx, o.cli, revSource+1, sourceCh, errCh)
	}()
	go func() {
		defer wg.Done()
		o.handleSourceTables(ctx, sourceCh)
	}()

	// watch for the shard DDL info and handle them.
	infoCh := make(chan optimism.Info, 10)
	wg.Add(2)
	go func() {
		defer func() {
			wg.Done()
			close(infoCh)
		}()
		optimism.WatchInfo(ctx, o.cli, revInfo+1, infoCh, errCh)
	}()
	go func() {
		defer wg.Done()
		o.handleInfoPut(ctx, infoCh)
	}()

	// watch for the shard DDL lock operation and handle them.
	opCh := make(chan optimism.Operation, 10)
	wg.Add(2)
	go func() {
		defer func() {
			wg.Done()
			close(opCh)
		}()
		optimism.WatchOperationPut(ctx, o.cli, "", "", "", "", revOperation+1, opCh, errCh)
	}()
	go func() {
		defer wg.Done()
		o.handleOperationPut(ctx, opCh)
	}()

	select {
	case err := <-errCh:
		return err
	case <-pCtx.Done():
		return nil
	}
}

// handleSourceTables handles PUT and DELETE for source tables.
func (o *Optimist) handleSourceTables(ctx context.Context, sourceCh <-chan optimism.SourceTables) {
	for {
		select {
		case <-ctx.Done():
			return
		case st, ok := <-sourceCh:
			if !ok {
				return
			}
			updated := o.tk.Update(st)
			o.logger.Info("receive source tables", zap.Stringer("source tables", st),
				zap.Bool("is deleted", st.IsDeleted), zap.Bool("updated", updated))
		}
	}
}

// handleInfoPut handles PUT and DELETE for the shard DDL info.
func (o *Optimist) handleInfoPut(ctx context.Context, infoCh <-chan optimism.Info) {
	for {
		select {
		case <-ctx.Done():
			return
		case info, ok := <-infoCh:
			if !ok {
				return
			}
			o.logger.Info("receive a shard DDL info", zap.Stringer("info", info), zap.Bool("is deleted", info.IsDeleted))

			// avoid new ddl added while previous ddl resolved and remove lock
			// change lock granularity if needed
			o.mu.Lock()
			if info.IsDeleted {
				lock := o.lk.FindLockByInfo(info)
				if lock == nil {
					// this often happen after the lock resolved.
					o.logger.Debug("lock for info not found", zap.String("info", info.ShortString()))
					o.mu.Unlock()
					continue
				}
				// handle `DROP TABLE`, need to remove the table schema from the lock,
				// and remove the table name from table keeper.
				removed := lock.TryRemoveTable(info.Source, info.UpSchema, info.UpTable)
				o.logger.Debug("the table name remove from the table keeper", zap.Bool("removed", removed), zap.String("info", info.ShortString()))
				removed = o.tk.RemoveTable(info.Task, info.Source, info.UpSchema, info.UpTable, info.DownSchema, info.DownTable)
				o.logger.Debug("a table removed for info from the lock", zap.Bool("removed", removed), zap.String("info", info.ShortString()))
				o.mu.Unlock()
				continue
			}

			// put operation for the table. we don't set `skipDone=true` now,
			// because in optimism mode, one table may execute/done multiple DDLs but other tables may do nothing.
			_ = o.handleInfo(info, false)
			o.mu.Unlock()
		}
	}
}

func (o *Optimist) handleInfo(info optimism.Info, skipDone bool) error {
	added := o.tk.AddTable(info.Task, info.Source, info.UpSchema, info.UpTable, info.DownSchema, info.DownTable)
	o.logger.Debug("a table added for info", zap.Bool("added", added), zap.String("info", info.ShortString()))

	tts := o.tk.FindTables(info.Task, info.DownSchema, info.DownTable)
	if tts == nil {
		// WATCH for SourceTables may fall behind WATCH for Info although PUT earlier,
		// so we try to get SourceTables again.
		// NOTE: check SourceTables for `info.Source` if needed later.
		stm, _, err := optimism.GetAllSourceTables(o.cli)
		if err != nil {
			o.logger.Error("fail to get source tables", log.ShortError(err))
		} else if tts2 := optimism.TargetTablesForTask(info.Task, info.DownSchema, info.DownTable, stm); tts2 != nil {
			tts = tts2
		}
	}
	err := o.handleLock(info, tts, skipDone)
	if err != nil {
		o.logger.Error("fail to handle the shard DDL lock", zap.String("info", info.ShortString()), log.ShortError(err))
		metrics.ReportDDLError(info.Task, metrics.InfoErrHandleLock)
	}
	return err
}

// handleOperationPut handles PUT for the shard DDL lock operations.
func (o *Optimist) handleOperationPut(ctx context.Context, opCh <-chan optimism.Operation) {
	for {
		select {
		case <-ctx.Done():
			return
		case op, ok := <-opCh:
			if !ok {
				return
			}
			o.logger.Info("receive a shard DDL lock operation", zap.Stringer("operation", op))
			if !op.Done {
				o.logger.Info("the shard DDL lock operation has not done", zap.Stringer("operation", op))
				continue
			}

			// avoid new ddl added while previous ddl resolved and remove lock
			// change lock granularity if needed
			o.mu.Lock()
			o.handleOperation(op)
			o.mu.Unlock()
		}
	}
}

func (o *Optimist) handleOperation(op optimism.Operation) {
	lock := o.lk.FindLock(op.ID)
	if lock == nil {
		o.logger.Warn("no lock for the shard DDL lock operation exist", zap.Stringer("operation", op))
		return
	}

	err := lock.DeleteColumnsByOp(op)
	if err != nil {
		o.logger.Error("fail to update lock columns", zap.Error(err))
	}
	// in optimistic mode, we always try to mark a table as done after received the `done` status of the DDLs operation.
	// NOTE: even all tables have done their previous DDLs operations, the lock may still not resolved,
	// because these tables may have different schemas.
	done := lock.TryMarkDone(op.Source, op.UpSchema, op.UpTable)
	o.logger.Info("mark operation for a table as done", zap.Bool("done", done), zap.Stringer("operation", op))
	if !lock.IsResolved() {
		o.logger.Info("the lock is still not resolved", zap.Stringer("operation", op))
		return
	}
	o.removeLockOptional(op, lock)
}

func (o *Optimist) removeLockOptional(op optimism.Operation, lock *optimism.Lock) {
	// the lock has done, remove the lock.
	o.logger.Info("the lock for the shard DDL lock operation has been resolved", zap.Stringer("operation", op))
	deleted, err := o.removeLock(lock)
	if err != nil {
		o.logger.Error("fail to delete the shard DDL infos and lock operations", zap.String("lock", lock.ID), log.ShortError(err))
		metrics.ReportDDLError(op.Task, metrics.OpErrRemoveLock)
	}
	if deleted {
		o.logger.Info("the shard DDL infos and lock operations have been cleared", zap.Stringer("operation", op))
	}
}

// handleLock handles a single shard DDL lock.
func (o *Optimist) handleLock(info optimism.Info, tts []optimism.TargetTable, skipDone bool) error {
	var (
		cfStage = optimism.ConflictNone
		cfMsg   = ""
	)

	lockID, newDDLs, cols, err := o.lk.TrySync(o.cli, info, tts)
	switch {
	case info.IgnoreConflict:
		o.logger.Warn("error occur when trying to sync for shard DDL info, this often means shard DDL conflict detected",
			zap.String("lock", lockID), zap.String("info", info.ShortString()), zap.Bool("is deleted", info.IsDeleted), log.ShortError(err))
	case err != nil:
<<<<<<< HEAD
		if terror.ErrShardDDLOptimismTrySyncFail.Equal(err) {
			cfStage = optimism.ConflictDetected // we treat only ErrShardDDLOptimismTrySyncFail returned from `TrySync` as conflict detected now.
		} else {
			cfStage = optimism.ConflictWarned
		}
		cfMsg = err.Error()
		o.logger.Warn("error occur when trying to sync for shard DDL info, this often means shard DDL conflict detected",
			zap.String("lock", lockID), zap.String("info", info.ShortString()), zap.Bool("is deleted", info.IsDeleted), log.ShortError(err))
=======
		if terror.ErrShardDDLOptimismNeedSkipAndRedirect.Equal(err) {
			cfStage = optimism.ConflictSkipWaitRedirect
			o.logger.Warn("Please make sure all sharding tables execute this DDL in order", log.ShortError(err))
		} else {
			cfStage = optimism.ConflictDetected // we treat any errors returned from `TrySync` as conflict detected now.
			cfMsg = err.Error()
			o.logger.Warn("error occur when trying to sync for shard DDL info, this often means shard DDL conflict detected",
				zap.String("lock", lockID), zap.String("info", info.ShortString()), zap.Bool("is deleted", info.IsDeleted), log.ShortError(err))
		}
>>>>>>> b3014061
	default:
		o.logger.Info("the shard DDL lock returned some DDLs",
			zap.String("lock", lockID), zap.Strings("ddls", newDDLs), zap.Strings("cols", cols), zap.String("info", info.ShortString()), zap.Bool("is deleted", info.IsDeleted))
	}

	lock := o.lk.FindLock(lockID)
	if lock == nil {
		// should not happen
		return terror.ErrMasterLockNotFound.Generate(lockID)
	}

	// check whether the lock has resolved.
	if lock.IsResolved() {
		// remove all operations for this shard DDL lock.
		// this is to handle the case where dm-master exit before deleting operations for them.
		_, err = o.removeLock(lock)
		if err != nil {
			return err
		}
		return nil
	}

	if info.IgnoreConflict {
		return nil
	}

	op := optimism.NewOperation(lockID, lock.Task, info.Source, info.UpSchema, info.UpTable, newDDLs, cfStage, cfMsg, false, cols)
	rev, succ, err := optimism.PutOperation(o.cli, skipDone, op, info.Revision)
	if err != nil {
		return err
	}
	o.logger.Info("put shard DDL lock operation", zap.String("lock", lockID),
		zap.Stringer("operation", op), zap.Bool("already exist", !succ), zap.Int64("revision", rev))
	return nil
}

// removeLock removes the lock in memory and its information in etcd.
func (o *Optimist) removeLock(lock *optimism.Lock) (bool, error) {
	failpoint.Inject("SleepWhenRemoveLock", func(val failpoint.Value) {
		t := val.(int)
		log.L().Info("wait new ddl info putted into etcd in optimistic",
			zap.String("failpoint", "SleepWhenRemoveLock"),
			zap.Int("max wait second", t))

		ticker := time.NewTicker(time.Second)
		defer ticker.Stop()
		timer := time.NewTimer(time.Duration(t) * time.Second)
		defer timer.Stop()
	OUTER:
		for {
			select {
			case <-timer.C:
				log.L().Info("failed to wait new DDL info", zap.Int("wait second", t))
				break OUTER
			case <-ticker.C:
				// manually check etcd
				cmps := make([]clientv3.Cmp, 0)
				for source, schemaTables := range lock.Ready() {
					for schema, tables := range schemaTables {
						for table := range tables {
							info := optimism.NewInfo(lock.Task, source, schema, table, lock.DownSchema, lock.DownTable, nil, nil, nil)
							info.Version = lock.GetVersion(source, schema, table)
							key := common.ShardDDLOptimismInfoKeyAdapter.Encode(info.Task, info.Source, info.UpSchema, info.UpTable)
							cmps = append(cmps, clientv3.Compare(clientv3.Version(key), "<", info.Version+1))
						}
					}
				}
				resp, _, err := etcdutil.DoOpsInOneCmpsTxnWithRetry(o.cli, cmps, nil, nil)
				if err == nil && !resp.Succeeded {
					log.L().Info("found new DDL info")
					break OUTER
				}
			}
		}
	})
	deleted, err := o.deleteInfosOps(lock)
	if err != nil {
		return deleted, err
	}
	if !deleted {
		return false, nil
	}
	o.lk.RemoveLock(lock.ID)
	metrics.ReportDDLPending(lock.Task, metrics.DDLPendingSynced, metrics.DDLPendingNone)
	return true, nil
}

// deleteInfosOps DELETEs shard DDL lock info and operations.
func (o *Optimist) deleteInfosOps(lock *optimism.Lock) (bool, error) {
	infos := make([]optimism.Info, 0)
	ops := make([]optimism.Operation, 0)
	for source, schemaTables := range lock.Ready() {
		for schema, tables := range schemaTables {
			for table := range tables {
				// NOTE: we rely on only `task`, `source`, `upSchema`, `upTable` and `Version` used for deletion.
				info := optimism.NewInfo(lock.Task, source, schema, table, lock.DownSchema, lock.DownTable, nil, nil, nil)
				info.Version = lock.GetVersion(source, schema, table)
				infos = append(infos, info)
				ops = append(ops, optimism.NewOperation(lock.ID, lock.Task, source, schema, table, nil, optimism.ConflictNone, "", false, nil))
			}
		}
	}
	// NOTE: we rely on only `task`, `downSchema`, and `downTable` used for deletion.
	rev, deleted, err := optimism.DeleteInfosOperationsColumns(o.cli, infos, ops, lock.ID)
	if err != nil {
		return deleted, err
	}
	if deleted {
		o.logger.Info("delete shard DDL infos and lock operations", zap.String("lock", lock.ID), zap.Int64("revision", rev))
	} else {
		o.logger.Info("fail to delete shard DDL infos and lock operations", zap.String("lock", lock.ID), zap.Int64("revision", rev))
	}
	return deleted, nil
}<|MERGE_RESOLUTION|>--- conflicted
+++ resolved
@@ -739,16 +739,6 @@
 		o.logger.Warn("error occur when trying to sync for shard DDL info, this often means shard DDL conflict detected",
 			zap.String("lock", lockID), zap.String("info", info.ShortString()), zap.Bool("is deleted", info.IsDeleted), log.ShortError(err))
 	case err != nil:
-<<<<<<< HEAD
-		if terror.ErrShardDDLOptimismTrySyncFail.Equal(err) {
-			cfStage = optimism.ConflictDetected // we treat only ErrShardDDLOptimismTrySyncFail returned from `TrySync` as conflict detected now.
-		} else {
-			cfStage = optimism.ConflictWarned
-		}
-		cfMsg = err.Error()
-		o.logger.Warn("error occur when trying to sync for shard DDL info, this often means shard DDL conflict detected",
-			zap.String("lock", lockID), zap.String("info", info.ShortString()), zap.Bool("is deleted", info.IsDeleted), log.ShortError(err))
-=======
 		if terror.ErrShardDDLOptimismNeedSkipAndRedirect.Equal(err) {
 			cfStage = optimism.ConflictSkipWaitRedirect
 			o.logger.Warn("Please make sure all sharding tables execute this DDL in order", log.ShortError(err))
@@ -758,7 +748,6 @@
 			o.logger.Warn("error occur when trying to sync for shard DDL info, this often means shard DDL conflict detected",
 				zap.String("lock", lockID), zap.String("info", info.ShortString()), zap.Bool("is deleted", info.IsDeleted), log.ShortError(err))
 		}
->>>>>>> b3014061
 	default:
 		o.logger.Info("the shard DDL lock returned some DDLs",
 			zap.String("lock", lockID), zap.Strings("ddls", newDDLs), zap.Strings("cols", cols), zap.String("info", info.ShortString()), zap.Bool("is deleted", info.IsDeleted))
