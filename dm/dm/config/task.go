--- conflicted
+++ resolved
@@ -239,10 +239,7 @@
 	// checkpoint flush interval in seconds.
 	CheckpointFlushInterval int  `yaml:"checkpoint-flush-interval" toml:"checkpoint-flush-interval" json:"checkpoint-flush-interval"`
 	Compact                 bool `yaml:"compact" toml:"compact" json:"compact"`
-<<<<<<< HEAD
 	MultipleRows            bool `yaml:"multiple-rows" toml:"multiple-rows" json:"multiple-rows"`
-=======
->>>>>>> 8e70d129
 
 	// deprecated
 	MaxRetry int `yaml:"max-retry" toml:"max-retry" json:"max-retry"`
@@ -878,11 +875,8 @@
 	SafeMode                bool   `yaml:"safe-mode"`
 	EnableANSIQuotes        bool   `yaml:"enable-ansi-quotes"`
 
-	Compact bool `yaml:"compact,omitempty"`
-<<<<<<< HEAD
+	Compact      bool `yaml:"compact,omitempty"`
 	MultipleRows bool `yaml:"multipleRows,omitempty"`
-=======
->>>>>>> 8e70d129
 }
 
 // NewSyncerConfigsForDowngrade converts SyncerConfig to SyncerConfigForDowngrade.
@@ -902,10 +896,7 @@
 			SafeMode:                syncerConfig.SafeMode,
 			EnableANSIQuotes:        syncerConfig.EnableANSIQuotes,
 			Compact:                 syncerConfig.Compact,
-<<<<<<< HEAD
 			MultipleRows:            syncerConfig.MultipleRows,
-=======
->>>>>>> 8e70d129
 		}
 		syncerConfigsForDowngrade[configName] = newSyncerConfig
 	}
