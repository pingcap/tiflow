syntax = "proto3";

package pb;

service Worker {
  rpc QueryStatus(QueryStatusRequest) returns (QueryStatusResponse) {}

  // PurgeRelay purges relay log files for this dm-worker
  rpc PurgeRelay(PurgeRelayRequest) returns (CommonWorkerResponse) {}

  // Operate (get/set/remove) schema for a specified table in tracker.
  // a `set`/`remove` operation should be an one-time operation (only take
  // effect once), so we use a gRPC method rather than a etcd operation now (no
  // persistent operation state).
  rpc OperateSchema(OperateWorkerSchemaRequest) returns (CommonWorkerResponse) {
  }

  rpc OperateV1Meta(OperateV1MetaRequest) returns (OperateV1MetaResponse) {}

  rpc HandleError(HandleWorkerErrorRequest) returns (CommonWorkerResponse) {}

  rpc GetWorkerCfg(GetWorkerCfgRequest) returns (GetWorkerCfgResponse) {}

<<<<<<< HEAD
  // only some fields of the configuration of the subtask in the sync phase can
  // be updated
  rpc CheckSubtasksCanUpdate(CheckSubtasksCanUpdateRequest)
      returns (CheckSubtasksCanUpdateResponse) {}
=======
    rpc GetWorkerCfg(GetWorkerCfgRequest) returns(GetWorkerCfgResponse) {}

    // only some fields of the configuration of the subtask in the sync phase can be updated
    rpc CheckSubtasksCanUpdate(CheckSubtasksCanUpdateRequest) returns (CheckSubtasksCanUpdateResponse) {}
>>>>>>> 65db3c52
}

enum TaskOp {
  InvalidOp = 0; // placeholder
  Stop = 1;
  Pause = 2;
  Resume = 3;
  Start = 4;
  Update = 5;
  AutoResume = 6;
  Delete = 7;
}

message QueryStatusRequest {
  string name = 1; // sub task's name, empty for all sub tasks
}

message CommonWorkerResponse {
  bool result = 1;
  string msg =
      2; // when result is true, msg is empty, except for operate schema
  string source = 3; // source ID, set by dm-master
  string worker = 4; // worker name, set by dm-worker config
}

// QueryStatusResponse represents status response for query on a dm-worker
// status: dm-worker's current sub tasks' status
message QueryStatusResponse {
  bool result = 1;
  string msg = 2;
  SourceStatus sourceStatus = 3;
  repeated SubTaskStatus subTaskStatus = 4;
}

// Stage represents current stage for a (sub) task
// a (sub) task should be always in one stage of the following stages
// (sub) task can transfer from on stage to some special other stages
// New: initial stage when a sub task is created
//      can not be transferred from other stages
//      transfers to Running when initialize with no error
// Running: indicates the sub task is processing
//          is transferred from New when created successfully
//          is transferred from Paused when resuming is requested
//          transfers to Paused when error occurred or requested from external
//          transfers to Stopped when requested from external
//          transfers to Finished when sub task processing completed (no Syncer
//          used)
// Paused: indicates the processing is paused, and can be resume from external
// request
//         is transferred from Running when error occurred or requested from
//         external transfers to Running when resuming is requested from
//         external transfers to Stopped when requested from external
// Stopped: indicates the processing is stopped, and can not be resume (or
// re-run) again
//          is transferred from Running / Paused when requested from external
//          can not transfer to any stages
// Finished: indicates the processing is finished, and no need to re-run
//           is transferred from Running when processing completed
//           should not transfer to any stages
enum Stage {
  InvalidStage = 0; // placeholder
  New = 1;
  Running = 2;
  Paused = 3;
  Stopped = 4;
  Finished = 5;

  Pausing = 6;
  Resuming = 7;
  Stopping = 8;
}

// CheckStatus represents status for check unit
// adds fields later
message CheckStatus {
  bool passed = 1;
  int32 total = 2;
  int32 successful = 3;
  int32 failed = 4;
  int32 warning = 5;

  bytes detail = 6;
}

// DumpStatus represents status for dump unit
// add fields later
message DumpStatus {
  int64 totalTables = 1;
  double completedTables = 2;
  double finishedBytes = 3;
  double finishedRows = 4;
  double estimateTotalRows = 5;
}

// LoadStatus represents status for load unit
message LoadStatus {
  int64 finishedBytes = 1;
  int64 totalBytes = 2;
  string progress = 3;
  string metaBinlog = 4;
  string metaBinlogGTID = 5;
}

// ShardingGroup represents a DDL sharding group, this is used by SyncStatus,
// and is differ from ShardingGroup in syncer pkg target: target table name DDL:
// in syncing DDL firstPos: first DDL binlog pos for this group synced: synced
// source tables unsynced: unsynced source tables
message ShardingGroup {
  string target = 1;
  repeated string DDLs = 2;
  string firstLocation = 3;
  repeated string synced = 4;
  repeated string unsynced = 5;
}

// SyncStatus represents status for sync unit
message SyncStatus {
  int64 totalEvents = 1;
  int64 totalTps = 2;
  int64 recentTps = 3;
  string masterBinlog = 4;
  string masterBinlogGtid = 5;
  string syncerBinlog = 6;
  string syncerBinlogGtid = 7;
  repeated string blockingDDLs = 8; // sharding DDL which current is blocking
  repeated ShardingGroup unresolvedGroups =
      9;            // sharding groups which current are un-resolved
  bool synced = 10; // whether sync is catched-up in this moment
  string binlogType = 11;
  int64 secondsBehindMaster = 12; // sync unit delay seconds behind master.
}

// SourceStatus represents status for source runing on dm-worker
message SourceStatus {
  string source = 1; // sourceID, set by dm-master
  string worker = 2; // bounded worker name for this source
  ProcessResult result = 3;
  RelayStatus relayStatus = 4;
}

// RelayStatus represents status for relay unit.
message RelayStatus {
  string masterBinlog = 1;
  string masterBinlogGtid = 2;
  string relaySubDir = 3;
  string relayBinlog = 4;
  string relayBinlogGtid = 5;
  bool relayCatchUpMaster = 6;
  Stage stage = 7;
  ProcessResult result = 8;
}

// SubTaskStatus represents status for a sub task
// name: sub task'name, when starting a sub task the name should be unique
// stage: sub task's current stage
// unit: sub task's current dm unit's UnitType
// result: current unit's process result, when the stage is Running, no result
// unresolvedDDLLockID: un-resolved sharding DDL lock ID (ref DDLLockInfo)
//                      if needed, we can put this to SyncStatus
// status: current unit's statistics
//         for Load, includes total bytes, progress, etc.
//         for Sync, includes TPS, binlog meta, etc.
message SubTaskStatus {
  string name = 1;
  Stage stage = 2;
  UnitType unit = 3;
  ProcessResult result = 4;
  string unresolvedDDLLockID = 5;
  oneof status {
    string msg = 6; // message when error occurred
    CheckStatus check = 7;
    DumpStatus dump = 8;
    LoadStatus load = 9;
    SyncStatus sync = 10;
  }
}

// SubTaskStatusList used for internal jsonpb marshal
message SubTaskStatusList { repeated SubTaskStatus status = 1; }

// CheckError represents error for check unit
// adds fields later
message CheckError { string msg = 1; }

// DumpError represents error for dump unit
// add fields later
message DumpError { string msg = 1; }

// LoadError represents error for load unit
message LoadError { string msg = 1; }

// SyncSQLError represents a sql error in sync unit
message SyncSQLError {
  string msg = 1;
  string failedBinlogPosition = 2;
  string errorSQL = 3;
}

// SyncError represents error list for sync unit
message SyncError { repeated SyncSQLError errors = 1; }

// SourceError represents error for start/stop source on dm-worker
message SourceError {
  string source = 1;
  string worker = 2;
  string SourceError = 3;
  RelayError RelayError = 4; // RelayError represents error for relay unit.
}

// RelayError represents error for relay unit.
message RelayError { string msg = 1; }

// SubTaskError represents error for a sub task during running
// name: sub task'name, when starting a sub task the name should be unique
// stage: sub task's current stage
// unit: sub task's current dm unit's UnitType
// error: current unit's error information
//         for Sync, includes failed sql, failed sql pos in binlog, etc.
message SubTaskError {
  string name = 1;
  Stage stage = 2;
  UnitType unit = 3;
  oneof error {
    string msg = 4; // message when error occurred
    CheckError check = 5;
    DumpError dump = 6;
    LoadError load = 7;
    SyncError sync = 8;
  }
}

// SubTaskErrorList used for internal jsonpb marshal
message SubTaskErrorList { repeated SubTaskError error = 1; }

// UnitType represents the dm unit's type
enum UnitType {
  InvalidUnit = 0; // placeholder
  Check = 1;
  Dump = 2;
  Load = 3;
  Sync = 4;
  Relay = 100; // relay is a special unit
}

// ProcessResult represents results produced by a dm unit
// isCanceled: indicates whether the process is canceled from external
//             when Stop or Pause is requested from external, isCanceled will be
//             true
// errors: includes all (potential) errors occured when processing
message ProcessResult {
  bool isCanceled = 1;
  repeated ProcessError errors = 2;
  bytes detail = 3;
}

// ProcessError is same as terror used in dm
// NOTE: currently stack trace is not supported, `Message` is the
// `terror.Error.getMsg` result and `RawCause` is the `Error` result of error
// from `terror.Error.Cause()`.
message ProcessError {
  int32 ErrCode = 1;
  string ErrClass = 2;
  string ErrScope = 3;
  string ErrLevel = 4;
  string Message = 5;
  string RawCause = 6;
  string Workaround = 7;
}

// RelayOp differs from TaskOp
enum RelayOp {
  InvalidRelayOp = 0; // placeholder
  StopRelay = 1;
  PauseRelay = 2;
  ResumeRelay = 3;
}

// PurgeRelayRequest represents a request to purge relay log files for this
// dm-worker inactive: whether purge inactive relay log files time: whether
// purge relay log files before this time, the number of seconds elapsed since
// January 1, 1970 UTC filename: whether purge relay log files before this
// filename subDir: specify relay sub directory for @filename
message PurgeRelayRequest {
  bool inactive = 1;
  int64 time = 2;
  string filename = 3;
  string subDir = 4;
}

enum SchemaOp {
  InvalidSchemaOp = 0;
  GetSchema = 1;
  SetSchema = 2;
  RemoveSchema = 3;
  ListSchema = 4;
  ListTable = 5;
  ListMigrateTargets = 6;
}

message OperateWorkerSchemaRequest {
  SchemaOp op = 1;      // operation type
  string task = 2;      // task name
  string source = 3;    // source ID
  string database = 4;  // database name
  string table = 5;     // table name
  string schema = 6;    // schema content, a `CREATE TABLE` statement
  bool flush = 7;       // flush table info and checkpoint
  bool sync = 8;        // sync the table info to master
  bool fromSource = 9;  // update schema from source schema
  bool fromTarget = 10; // update schema from target schema
}

// copied `TaskMeta` from release-1.0 branch.
message V1SubTaskMeta {
  TaskOp op = 1;
  Stage stage = 2; // the stage of sub-task after we apply some operations
  string name = 3; // sub task's name
  bytes task = 4;  // (sub) task's configuration
}

enum V1MetaOp {
  InvalidV1MetaOp = 0;
  GetV1Meta = 1;
  RemoveV1Meta = 2;
}

message OperateV1MetaRequest { V1MetaOp op = 1; }

message OperateV1MetaResponse {
  bool result = 1;
  string msg = 2;                      // error message if failed.
  map<string, V1SubTaskMeta> meta = 3; // subtasks' meta for `get` operation.
}

enum ErrorOp {
  InvalidErrorOp = 0;
  Skip = 1;    // skip the error event
  Replace = 2; // replace the error event with a specified SQL
  Revert = 3;  // remove the error operator
  Inject = 4;  // inject a specified SQL
  List = 5;    // show handle error commands
}

message HandleWorkerErrorRequest {
  ErrorOp op = 1;           // operation type
  string task = 2;          // task name
  string binlogPos = 3;     // binlog-pos (that's file:pos format)
  repeated string sqls = 4; // sqls (use for replace)
}

message GetWorkerCfgRequest {}

message GetWorkerCfgResponse { string cfg = 1; }

enum ValidatorOp {
<<<<<<< HEAD
  InvalidValidatorOp = 0;
  StartValidator = 1;
  StopValidator = 2;
=======
    InvalidValidatorOp = 0;
    StartValidator = 1;
    StopValidator = 2;
>>>>>>> 65db3c52
}

message CheckSubtasksCanUpdateRequest { string subtaskCfgTomlString = 1; }

message CheckSubtasksCanUpdateResponse {
  bool success = 1;
  string msg = 2; // message when error occurred
}<|MERGE_RESOLUTION|>--- conflicted
+++ resolved
@@ -21,17 +21,9 @@
 
   rpc GetWorkerCfg(GetWorkerCfgRequest) returns (GetWorkerCfgResponse) {}
 
-<<<<<<< HEAD
-  // only some fields of the configuration of the subtask in the sync phase can
-  // be updated
-  rpc CheckSubtasksCanUpdate(CheckSubtasksCanUpdateRequest)
-      returns (CheckSubtasksCanUpdateResponse) {}
-=======
-    rpc GetWorkerCfg(GetWorkerCfgRequest) returns(GetWorkerCfgResponse) {}
-
-    // only some fields of the configuration of the subtask in the sync phase can be updated
-    rpc CheckSubtasksCanUpdate(CheckSubtasksCanUpdateRequest) returns (CheckSubtasksCanUpdateResponse) {}
->>>>>>> 65db3c52
+
+  // only some fields of the configuration of the subtask in the sync phase can be updated
+  rpc CheckSubtasksCanUpdate(CheckSubtasksCanUpdateRequest) returns (CheckSubtasksCanUpdateResponse) {}
 }
 
 enum TaskOp {
@@ -387,15 +379,9 @@
 message GetWorkerCfgResponse { string cfg = 1; }
 
 enum ValidatorOp {
-<<<<<<< HEAD
   InvalidValidatorOp = 0;
   StartValidator = 1;
   StopValidator = 2;
-=======
-    InvalidValidatorOp = 0;
-    StartValidator = 1;
-    StopValidator = 2;
->>>>>>> 65db3c52
 }
 
 message CheckSubtasksCanUpdateRequest { string subtaskCfgTomlString = 1; }
