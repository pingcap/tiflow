--- conflicted
+++ resolved
@@ -211,19 +211,13 @@
 // replaceOwner: dm-worker used to replace the original DDL lock's owner
 // forceRemove: force to remove the DDL lock even fail to execute the DDL for the owner.
 message UnlockDDLLockRequest {
-<<<<<<< HEAD
-    string ID = 1;
-    string replaceOwner = 2;
-    bool forceRemove = 3;
-    UnlockDDLLockOp op = 4;
-    repeated string sources = 5; // source ID list
-    string database = 6; // database name
-    string table = 7; // table name
-=======
   string ID = 1;
   string replaceOwner = 2;
   bool forceRemove = 3;
->>>>>>> 5c7d2388
+  UnlockDDLLockOp op = 4;
+  repeated string sources = 5; // source ID list
+  string database = 6; // database name
+  string table = 7; // table name
 }
 
 message UnlockDDLLockResponse {
