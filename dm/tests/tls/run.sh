--- conflicted
+++ resolved
@@ -391,8 +391,7 @@
 	rm -rf $WORK_DIR
 	mkdir $WORK_DIR
 
-<<<<<<< HEAD
-	#	kill the old tidb
+	# kill the old tidb
 	pkill -hup tidb-server 2>/dev/null || true
 	wait_process_exit tidb-server
 
@@ -400,16 +399,6 @@
 	run_tidb_server 4000 $TIDB_PASSWORD
 
 	cp $cur/conf/source-no-tls.yaml $WORK_DIR/source-no-tls.yaml
-=======
-  #	kill the old tidb
-	pkill -hup tidb-server 2>/dev/null || true
-	wait_process_exit tidb-server
-
-  # restart tidb
-  run_tidb_server 4000 $TIDB_PASSWORD
-
-  cp $cur/conf/source-no-tls.yaml $WORK_DIR/source-no-tls.yaml
->>>>>>> 0fcedfd5
 	sed -i "/relay-binlog-name/i\relay-dir: $WORK_DIR/worker3/relay_log" $WORK_DIR/source-no-tls.yaml
 
 	prepare_data
@@ -422,7 +411,6 @@
 	cp $cur/conf/dm-worker3.toml $WORK_DIR/
 	cp $cur/conf/dm-task-no-tls.yaml $WORK_DIR/
 
-<<<<<<< HEAD
 	# start DM worker and master
 	run_dm_master $WORK_DIR/master $MASTER_PORT $WORK_DIR/dm-master-no-tls.toml
 	check_rpc_alive $cur/../bin/check_master_online 127.0.0.1:$MASTER_PORT
@@ -430,15 +418,6 @@
 	check_rpc_alive $cur/../bin/check_worker_online 127.0.0.1:$WORKER3_PORT
 
 	# operate mysql config to worker
-=======
-  # start DM worker and master
-	run_dm_master $WORK_DIR/master $MASTER_PORT $WORK_DIR/dm-master-no-tls.toml
-  check_rpc_alive $cur/../bin/check_master_online 127.0.0.1:$MASTER_PORT
-	run_dm_worker $WORK_DIR/worker3 $WORKER3_PORT $WORK_DIR/dm-worker3.toml
-	check_rpc_alive $cur/../bin/check_worker_online 127.0.0.1:$WORKER3_PORT
-
-  # operate mysql config to worker
->>>>>>> 0fcedfd5
 	run_dm_ctl_with_retry $WORK_DIR "127.0.0.1:$MASTER_PORT" \
 		"operate-source create $WORK_DIR/source-no-tls.yaml" \
 		"\"result\": true" 2 \
@@ -466,17 +445,13 @@
 }
 
 function run() {
-  test_master_ha_when_enable_tidb_and_only_ca_source_tls
+	test_master_ha_when_enable_tidb_and_only_ca_source_tls
 
 	test_worker_handle_multi_tls_tasks
 	test_worker_download_certs_from_master
 	test_worker_ha_when_enable_source_tls
 
-<<<<<<< HEAD
 	test_master_when_empty_tlsconfig
-=======
-  test_master_when_empty_tlsconfig
->>>>>>> 0fcedfd5
 }
 
 cleanup_data tls
