--- conflicted
+++ resolved
@@ -300,8 +300,6 @@
 		"clean_table" "optimistic"
 }
 
-<<<<<<< HEAD
-=======
 # two source, 4 tables
 # source1: tb1 first ddl -> tb1 second ddl -> tb2 first ddl -> tb2 second ddl
 # source2: tb1 first ddl -> tb1 second ddl -> tb2 first ddl -> tb2 second ddl
@@ -497,9 +495,7 @@
 		"clean_table" "optimistic"
 }
 
-# replace add column unique
 # one source, one table, no sharding
->>>>>>> 3a5cbcb0
 function DM_INJECT_DDL_ERROR_CASE() {
 	run_sql_source1 "insert into ${db}.${tb1} values(1,1);"
 	run_sql_source2 "insert into ${db}.${tb2} values(1,1);"
@@ -873,13 +869,12 @@
      run_sql_source2 \"create table ${db}.${tb2} (a int unique, b int);\"" \
 		"clean_table" "optimistic"
 
-	# TODO cross ddls and pessimistic will lost data
-	# run_case INJECT_DDL_ERROR_SHARDING_CROSS "double-source-pessimistic" \
-	# 	"run_sql_source1 \"create table ${db}.${tb1} (a int unique, b int);\"; \
-	#  run_sql_source1 \"create table ${db}.${tb2} (a int unique, b int);\"; \
-	#  run_sql_source2 \"create table ${db}.${tb1} (a int unique, b int);\"; \
-	#  run_sql_source2 \"create table ${db}.${tb2} (a int unique, b int);\"" \
-	# 	"clean_table" ""
+	run_case INJECT_DDL_ERROR_SHARDING_CROSS "double-source-pessimistic" \
+		"run_sql_source1 \"create table ${db}.${tb1} (a int unique, b int);\"; \
+	 run_sql_source1 \"create table ${db}.${tb2} (a int unique, b int);\"; \
+	 run_sql_source2 \"create table ${db}.${tb1} (a int unique, b int);\"; \
+	 run_sql_source2 \"create table ${db}.${tb2} (a int unique, b int);\"" \
+		"clean_table" ""
 
 	run_case INJECT_ERROR_MULTIPLE "double-source-pessimistic" \
 		"run_sql_source1 \"create table ${db}.${tb1} (id int unique, a int, b int);\"; \
