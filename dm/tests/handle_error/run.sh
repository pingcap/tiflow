--- conflicted
+++ resolved
@@ -299,11 +299,7 @@
 		run_sql_source1 "insert into ${db}.${tb2} values(7,7,7.7);"
 		run_sql_source2 "insert into ${db}.${tb2} values(8,8,8.8);"
 
-<<<<<<< HEAD
-		# 11/21 injected ddl conflict with 12/22 first ddl
-=======
 		# 12/22 first ddl now report error
->>>>>>> b6de2bd8
 		run_dm_ctl_with_retry $WORK_DIR "127.0.0.1:$MASTER_PORT" \
 			"query-status test" \
 			"Unknown character set" 2
@@ -312,32 +308,6 @@
 		run_dm_ctl $WORK_DIR "127.0.0.1:$MASTER_PORT" \
 			"binlog replace test -s mysql-replica-01,mysql-replica-02 alter table ${db}.${tb2} add column c varchar(20); alter table ${db}.${tb2} add primary key (c);" \
 			"\"result\": true" 3
-<<<<<<< HEAD
-
-		# 11/21 second ddl: unsupported error
-		run_dm_ctl_with_retry $WORK_DIR "127.0.0.1:$MASTER_PORT" \
-			"query-status test" \
-			"Unsupported modify column: this column has primary key flag" 2
-
-		# inject 11/21 second ddl
-		run_dm_ctl $WORK_DIR "127.0.0.1:$MASTER_PORT" \
-			"binlog inject test alter table ${db}.${tb1} drop primary key; alter table ${db}.${tb1} add unique(c);" \
-			"\"result\": true" 3
-
-		# 11/21 injected ddl conflict with 12/22 second ddl
-		run_dm_ctl_with_retry $WORK_DIR "127.0.0.1:$MASTER_PORT" \
-			"query-status test" \
-			"detect inconsistent DDL sequence from source" 2
-
-		# inject 12/22 second ddl
-		run_dm_ctl $WORK_DIR "127.0.0.1:$MASTER_PORT" \
-			"binlog inject test -s mysql-replica-01 alter table ${db}.${tb2} drop primary key; alter table ${db}.${tb2} add unique(c);" \
-			"\"result\": true" 2
-		run_dm_ctl $WORK_DIR "127.0.0.1:$MASTER_PORT" \
-			"binlog inject test -s mysql-replica-02 alter table ${db}.${tb2} drop primary key; alter table ${db}.${tb2} add unique(c);;" \
-			"\"result\": true" 2
-=======
->>>>>>> b6de2bd8
 	else
 		# 11/21 second ddl
 		run_sql_source1 "alter table ${db}.${tb1} drop column c;"
