#!/bin/bash

set -eu

export TEST_DIR=/tmp/dm_test
export TEST_NAME="upgrade-via-tiup"

WORK_DIR=$TEST_DIR/$TEST_NAME
mkdir -p $WORK_DIR

TASK_NAME="upgrade_via_tiup"
TASK_PESS_NAME="upgrade_via_tiup_pessimistic"
TASK_OPTI_NAME="upgrade_via_tiup_optimistic"

DB1=Sharding1
DB2=sharding2
# can't run upgrade test with upper case schema name in optimist mode
DB3=opt_sharding1
DB4=opt_sharding2
DB5=pes_Sharding1
DB6=pes_sharding2
TBL1=T1
TBL2=t2
TBL3=T3
TBL_LOWER1=t1
TBL_LOWER3=t3

function exec_sql() {
	echo $3 | mysql -h $1 -P $2
}

function install_sync_diff() {
	curl https://download.pingcap.org/tidb-enterprise-tools-nightly-linux-amd64.tar.gz | tar xz
	mkdir -p bin
	mv tidb-enterprise-tools-nightly-linux-amd64/bin/sync_diff_inspector bin/
}

function exec_full_stage() {
	# drop previous data
	exec_sql mysql1 3306 "DROP DATABASE IF EXISTS $DB1;"
	exec_sql mariadb2 3306 "DROP DATABASE IF EXISTS $DB2;"
	exec_sql mysql1 3306 "DROP DATABASE IF EXISTS $DB3;"
	exec_sql mariadb2 3306 "DROP DATABASE IF EXISTS $DB4;"
	exec_sql mysql1 3306 "DROP DATABASE IF EXISTS $DB5;"
	exec_sql mariadb2 3306 "DROP DATABASE IF EXISTS $DB6;"
	exec_sql tidb 4000 "DROP DATABASE IF EXISTS db_target;"
	exec_sql tidb 4000 "DROP DATABASE IF EXISTS opt_db_target;"
	exec_sql tidb 4000 "DROP DATABASE IF EXISTS pes_db_target;"
	exec_sql tidb 4000 "DROP DATABASE IF EXISTS dm_meta;"

	# # prepare full data
	exec_sql mysql1 3306 "CREATE DATABASE $DB1;"
	exec_sql mariadb2 3306 "CREATE DATABASE $DB2;"
	exec_sql mysql1 3306 "CREATE TABLE $DB1.$TBL1 (c1 INT PRIMARY KEY, c2 TEXT);"
	exec_sql mysql1 3306 "CREATE TABLE $DB1.$TBL2 (c1 INT PRIMARY KEY, c2 TEXT);"
	exec_sql mariadb2 3306 "CREATE TABLE $DB2.$TBL2 (c1 INT PRIMARY KEY, c2 TEXT);"
	exec_sql mariadb2 3306 "CREATE TABLE $DB2.$TBL3 (c1 INT PRIMARY KEY, c2 TEXT);"

	exec_sql mysql1 3306 "INSERT INTO $DB1.$TBL1 (c1, c2) VALUES (1, '1');"
	exec_sql mysql1 3306 "INSERT INTO $DB1.$TBL2 (c1, c2) VALUES (2, '2');"
	exec_sql mariadb2 3306 "INSERT INTO $DB2.$TBL2 (c1, c2) VALUES (11, '11');"
	exec_sql mariadb2 3306 "INSERT INTO $DB2.$TBL3 (c1, c2) VALUES (12, '12');"

	# prepare optimsitic full data
	exec_sql mysql1 3306 "CREATE DATABASE $DB3 CHARACTER SET UTF8MB4 COLLATE utf8mb4_bin;"
	exec_sql mariadb2 3306 "CREATE DATABASE $DB4 CHARACTER SET UTF8MB4 COLLATE utf8mb4_bin;"
	exec_sql mysql1 3306 "CREATE TABLE $DB3.$TBL_LOWER1 (c1 INT PRIMARY KEY, c2 TEXT);"
	exec_sql mysql1 3306 "CREATE TABLE $DB3.$TBL2 (c1 INT PRIMARY KEY, c2 TEXT);"
	exec_sql mariadb2 3306 "CREATE TABLE $DB4.$TBL2 (c1 INT PRIMARY KEY, c2 TEXT);"
	exec_sql mariadb2 3306 "CREATE TABLE $DB4.$TBL_LOWER3 (c1 INT PRIMARY KEY, c2 TEXT);"

	exec_sql mysql1 3306 "INSERT INTO $DB3.$TBL_LOWER1 (c1, c2) VALUES (1, '1');"
	exec_sql mysql1 3306 "INSERT INTO $DB3.$TBL2 (c1, c2) VALUES (2, '2');"
	exec_sql mariadb2 3306 "INSERT INTO $DB4.$TBL2 (c1, c2) VALUES (11, '11');"
	exec_sql mariadb2 3306 "INSERT INTO $DB4.$TBL_LOWER3 (c1, c2) VALUES (12, '12');"

	# prepare pessimistic full data
	exec_sql mysql1 3306 "CREATE DATABASE $DB5;"
	exec_sql mariadb2 3306 "CREATE DATABASE $DB6;"
	exec_sql mysql1 3306 "CREATE TABLE $DB5.$TBL1 (c1 INT PRIMARY KEY, c2 TEXT);"
	exec_sql mysql1 3306 "CREATE TABLE $DB5.$TBL2 (c1 INT PRIMARY KEY, c2 TEXT);"
	exec_sql mariadb2 3306 "CREATE TABLE $DB6.$TBL2 (c1 INT PRIMARY KEY, c2 TEXT);"
	exec_sql mariadb2 3306 "CREATE TABLE $DB6.$TBL3 (c1 INT PRIMARY KEY, c2 TEXT);"

	exec_sql mysql1 3306 "INSERT INTO $DB5.$TBL1 (c1, c2) VALUES (1, '1');"
	exec_sql mysql1 3306 "INSERT INTO $DB5.$TBL2 (c1, c2) VALUES (2, '2');"
	exec_sql mariadb2 3306 "INSERT INTO $DB6.$TBL2 (c1, c2) VALUES (11, '11');"
	exec_sql mariadb2 3306 "INSERT INTO $DB6.$TBL3 (c1, c2) VALUES (12, '12');"
}

function exec_incremental_stage1() {
	# prepare incremental data
	exec_sql mysql1 3306 "INSERT INTO $DB1.$TBL1 (c1, c2) VALUES (101, '101');"
	exec_sql mysql1 3306 "INSERT INTO $DB1.$TBL2 (c1, c2) VALUES (102, '102');"
	exec_sql mariadb2 3306 "INSERT INTO $DB2.$TBL2 (c1, c2) VALUES (111, '111');"
	exec_sql mariadb2 3306 "INSERT INTO $DB2.$TBL3 (c1, c2) VALUES (112, '112');"

	# prepare optimistic incremental data
	exec_sql mysql1 3306 "INSERT INTO $DB3.$TBL_LOWER1 (c1, c2) VALUES (101, '101');"
	exec_sql mysql1 3306 "INSERT INTO $DB3.$TBL2 (c1, c2) VALUES (102, '102');"
	exec_sql mariadb2 3306 "INSERT INTO $DB4.$TBL2 (c1, c2) VALUES (111, '111');"
	exec_sql mariadb2 3306 "INSERT INTO $DB4.$TBL_LOWER3 (c1, c2) VALUES (112, '112');"

	# optimistic shard ddls
	exec_sql mysql1 3306 "ALTER TABLE $DB3.$TBL_LOWER1 ADD COLUMN c3 INT;"
	exec_sql mysql1 3306 "ALTER TABLE $DB3.$TBL2 ADD COLUMN c4 INT;"
	exec_sql mariadb2 3306 "ALTER TABLE $DB4.$TBL2 ADD COLUMN c3 INT;"
	exec_sql mariadb2 3306 "ALTER TABLE $DB4.$TBL_LOWER3 ADD COLUMN c4 INT;"

	# prepare optimistic incremental data
	exec_sql mysql1 3306 "INSERT INTO $DB3.$TBL_LOWER1 (c1, c2, c3) VALUES (103, '103', 103);"
	exec_sql mysql1 3306 "INSERT INTO $DB3.$TBL2 (c1, c2, c4) VALUES (104, '104', 104);"
	exec_sql mariadb2 3306 "INSERT INTO $DB4.$TBL2 (c1, c2, c3) VALUES (113, '113', 113);"
	exec_sql mariadb2 3306 "INSERT INTO $DB4.$TBL_LOWER3 (c1, c2, c4) VALUES (114, '114', 114);"

	# prepare pessimistic incremental data
	exec_sql mysql1 3306 "INSERT INTO $DB5.$TBL1 (c1, c2) VALUES (101, '101');"
	exec_sql mysql1 3306 "INSERT INTO $DB5.$TBL2 (c1, c2) VALUES (102, '102');"
	exec_sql mariadb2 3306 "INSERT INTO $DB6.$TBL2 (c1, c2) VALUES (111, '111');"
	exec_sql mariadb2 3306 "INSERT INTO $DB6.$TBL3 (c1, c2) VALUES (112, '112');"

	# pessimistic shard ddls
	exec_sql mysql1 3306 "ALTER TABLE $DB5.$TBL1 ADD COLUMN c3 INT;"
	exec_sql mysql1 3306 "ALTER TABLE $DB5.$TBL2 ADD COLUMN c3 INT;"

	# prepare pessimistic incremental data
	exec_sql mysql1 3306 "INSERT INTO $DB5.$TBL1 (c1, c2, c3) VALUES (103, '103', 103);"
	exec_sql mysql1 3306 "INSERT INTO $DB5.$TBL2 (c1, c2, c3) VALUES (104, '104', 104);"
	exec_sql mariadb2 3306 "INSERT INTO $DB6.$TBL2 (c1, c2) VALUES (113, '113');"
	exec_sql mariadb2 3306 "INSERT INTO $DB6.$TBL3 (c1, c2) VALUES (114, '114');"
}

function exec_incremental_stage2() {
	# prepare incremental data
	exec_sql mysql1 3306 "INSERT INTO $DB1.$TBL1 (c1, c2) VALUES (201, '201');"
	exec_sql mysql1 3306 "INSERT INTO $DB1.$TBL2 (c1, c2) VALUES (202, '202');"
	exec_sql mariadb2 3306 "INSERT INTO $DB2.$TBL2 (c1, c2) VALUES (211, '211');"
	exec_sql mariadb2 3306 "INSERT INTO $DB2.$TBL3 (c1, c2) VALUES (212, '212');"

	# prepare optimistic incremental data
	exec_sql mysql1 3306 "INSERT INTO $DB3.$TBL_LOWER1 (c1, c2, c3) VALUES (201, '201', 201);"
	exec_sql mysql1 3306 "INSERT INTO $DB3.$TBL2 (c1, c2, c4) VALUES (202, '202', 202);"
	exec_sql mariadb2 3306 "INSERT INTO $DB4.$TBL2 (c1, c2, c3) VALUES (211, '211', 211);"
	exec_sql mariadb2 3306 "INSERT INTO $DB4.$TBL_LOWER3 (c1, c2, c4) VALUES (212, '212', 212);"

	# optimistic shard ddls
	exec_sql mysql1 3306 "ALTER TABLE $DB3.$TBL_LOWER1 ADD COLUMN c4 INT;"
	exec_sql mysql1 3306 "ALTER TABLE $DB3.$TBL2 ADD COLUMN c3 INT AFTER c2;"
	exec_sql mariadb2 3306 "ALTER TABLE $DB4.$TBL2 ADD COLUMN c4 INT;"
	exec_sql mariadb2 3306 "ALTER TABLE $DB4.$TBL_LOWER3 ADD COLUMN c3 INT AFTER c2;"

	# prepare optimistic incremental data
	exec_sql mysql1 3306 "INSERT INTO $DB3.$TBL_LOWER1 (c1, c2, c3, c4) VALUES (203, '203', 203, 203);"
	exec_sql mysql1 3306 "INSERT INTO $DB3.$TBL2 (c1, c2, c3, c4) VALUES (204, '204', 204, 204);"
	exec_sql mariadb2 3306 "INSERT INTO $DB4.$TBL2 (c1, c2, c3, c4) VALUES (213, '213', 213, 213);"
	exec_sql mariadb2 3306 "INSERT INTO $DB4.$TBL_LOWER3 (c1, c2, c3, c4) VALUES (214, '214', 214, 214);"

	# prepare pessimistic incremental data
	exec_sql mysql1 3306 "INSERT INTO $DB5.$TBL1 (c1, c2, c3) VALUES (201, '201', 201);"
	exec_sql mysql1 3306 "INSERT INTO $DB5.$TBL2 (c1, c2, c3) VALUES (202, '202', 202);"
	exec_sql mariadb2 3306 "INSERT INTO $DB6.$TBL2 (c1, c2) VALUES (211, '211');"
	exec_sql mariadb2 3306 "INSERT INTO $DB6.$TBL3 (c1, c2) VALUES (212, '212');"

	# pessimistic shard ddls
	exec_sql mariadb2 3306 "ALTER TABLE $DB6.$TBL2 ADD COLUMN c3 INT;"
	exec_sql mariadb2 3306 "ALTER TABLE $DB6.$TBL3 ADD COLUMN c3 INT;"

	# prepare pessimistic incremental data
	exec_sql mysql1 3306 "INSERT INTO $DB5.$TBL1 (c1, c2, c3) VALUES (203, '203', 203);"
	exec_sql mysql1 3306 "INSERT INTO $DB5.$TBL2 (c1, c2, c3) VALUES (204, '204', 204);"
	exec_sql mariadb2 3306 "INSERT INTO $DB6.$TBL2 (c1, c2, c3) VALUES (213, '213', 213);"
	exec_sql mariadb2 3306 "INSERT INTO $DB6.$TBL3 (c1, c2, c3) VALUES (214, '214', 214);"
}

function exec_incremental_stage3() {
	# prepare incremental data
	exec_sql mysql1 3306 "INSERT INTO $DB1.$TBL1 (c1, c2) VALUES (301, '301');"
	exec_sql mysql1 3306 "INSERT INTO $DB1.$TBL2 (c1, c2) VALUES (302, '302');"
	exec_sql mariadb2 3306 "INSERT INTO $DB2.$TBL2 (c1, c2) VALUES (311, '311');"
	exec_sql mariadb2 3306 "INSERT INTO $DB2.$TBL3 (c1, c2) VALUES (312, '312');"

	# prepare optimistic incremental data
	exec_sql mysql1 3306 "INSERT INTO $DB3.$TBL_LOWER1 (c1, c2, c3, c4) VALUES (301, '301', 301, 301);"
	exec_sql mysql1 3306 "INSERT INTO $DB3.$TBL2 (c1, c2, c3, c4) VALUES (302, '302', 302, 302);"
	exec_sql mariadb2 3306 "INSERT INTO $DB4.$TBL2 (c1, c2, c3, c4) VALUES (311, '311', 311, 311);"
	exec_sql mariadb2 3306 "INSERT INTO $DB4.$TBL_LOWER3 (c1, c2, c3, c4) VALUES (312, '312', 312, 312);"

	# prepare pessimistic incremental data
	exec_sql mysql1 3306 "INSERT INTO $DB5.$TBL1 (c1, c2, c3) VALUES (303, '303', 303);"
	exec_sql mysql1 3306 "INSERT INTO $DB5.$TBL2 (c1, c2, c3) VALUES (304, '304', 304);"
	exec_sql mariadb2 3306 "INSERT INTO $DB6.$TBL2 (c1, c2, c3) VALUES (313, '313', 313);"
	exec_sql mariadb2 3306 "INSERT INTO $DB6.$TBL3 (c1, c2, c3) VALUES (314, '314', 314);"
}

function exec_incremental_stage4() {
	# prepare incremental data
	exec_sql mysql1 3306 "INSERT INTO $DB1.$TBL1 (c1, c2) VALUES (401, '401');"
	exec_sql mysql1 3306 "INSERT INTO $DB1.$TBL2 (c1, c2) VALUES (402, '402');"
	exec_sql mariadb2 3306 "INSERT INTO $DB2.$TBL2 (c1, c2) VALUES (411, '411');"
	exec_sql mariadb2 3306 "INSERT INTO $DB2.$TBL3 (c1, c2) VALUES (412, '412');"

	# prepare optimistic incremental data
	exec_sql mysql1 3306 "INSERT INTO $DB3.$TBL_LOWER1 (c1, c2, c3, c4) VALUES (401, '401', 401, 401);"
	exec_sql mysql1 3306 "INSERT INTO $DB3.$TBL2 (c1, c2, c3, c4) VALUES (402, '402', 402, 402);"
	exec_sql mariadb2 3306 "INSERT INTO $DB4.$TBL2 (c1, c2, c3, c4) VALUES (411, '411', 411, 411);"
	exec_sql mariadb2 3306 "INSERT INTO $DB4.$TBL_LOWER3 (c1, c2, c3, c4) VALUES (412, '412', 412, 412);"

	# prepare pessimistic incremental data
	exec_sql mysql1 3306 "INSERT INTO $DB5.$TBL1 (c1, c2, c3) VALUES (403, '403', 403);"
	exec_sql mysql1 3306 "INSERT INTO $DB5.$TBL2 (c1, c2, c3) VALUES (404, '404', 404);"
	exec_sql mariadb2 3306 "INSERT INTO $DB6.$TBL2 (c1, c2, c3) VALUES (413, '413', 413);"
	exec_sql mariadb2 3306 "INSERT INTO $DB6.$TBL3 (c1, c2, c3) VALUES (414, '414', 414);"
}

function patch_nightly_with_tiup_mirror() {
	# clone packages for upgrade.
	# FIXME: use nightly version of grafana and prometheus after https://github.com/pingcap/tiup/issues/1334 fixed.
	tiup mirror clone tidb-dm-nightly-linux-amd64 --os=linux --arch=amd64 \
		--alertmanager=v0.17.0 --grafana=v5.0.1 --prometheus=v5.0.1 \
		--dm-master=$1 --dm-worker=$1 \
		--tiup=v$(tiup --version | grep 'tiup' | awk -F ' ' '{print $1}') --dm=v$(tiup --version | grep 'tiup' | awk -F ' ' '{print $1}')

	# change tiup mirror
	tidb-dm-nightly-linux-amd64/local_install.sh

	# publish nightly version
	# binary files have already been built and packaged.
	tiup mirror genkey
	tiup mirror grant gmhdbjd --name gmhdbjd
	mv tidb-dm-nightly-linux-amd64/keys/*-pingcap.json ./pingcap.json
	tiup mirror publish dm-master nightly /tmp/dm-master-nightly-linux-amd64.tar.gz dm-master/dm-master --arch amd64 --os linux --desc="dm-master component of Data Migration Platform" -k pingcap.json
	tiup mirror publish dm-worker nightly /tmp/dm-worker-nightly-linux-amd64.tar.gz dm-worker/dm-worker --arch amd64 --os linux --desc="dm-worker component of Data Migration Platform" -k pingcap.json
	tiup mirror publish dmctl nightly /tmp/dmctl-nightly-linux-amd64.tar.gz dmctl/dmctl --arch amd64 --os linux --desc="dmctl component of Data Migration Platform"

	tiup list
}

function run_dmctl_with_retry() {
	dmctl_log="dmctl.log"
	for ((k = 0; k < 10; k++)); do
		tiup dmctl:$1 --master-addr=master1:8261 $2 >$dmctl_log 2>&1
		all_matched=true
		for ((i = 3; i < $#; i += 2)); do
			j=$((i + 1))
			value=${!i}
			expected=${!j}
			got=$(sed "s/$value/$value\n/g" $dmctl_log | grep -c "$value" || true)
			if [ "$got" != "$expected" ]; then
				all_matched=false
				break
			fi
		done

		if $all_matched; then
			return 0
		fi

		sleep 2
	done

	cat $dmctl_log
	exit 1
}

function ensure_start_relay() {
	# manually enable relay for source1 after v2.0.2
	if [[ "$PRE_VER" != "v2.0.0" ]] && [[ "$PRE_VER" != "v2.0.1" ]]; then
<<<<<<< HEAD
		run_dmctl_with_retry $CUR_VER "start-relay -s mysql-replica-01" "\"result\": true" 1
=======
		dmctl_log="get-worker.txt"
		# always use CUR_VER, because we might use tiup mirror in previous steps.
		tiup dmctl:$CUR_VER --master-addr=master1:8261 operate-source show -s mysql-replica-01 >$dmctl_log 2>&1
		worker=$(grep "worker" $dmctl_log | awk -F'"' '{ print $4 }')
		run_dmctl_with_retry $CUR_VER "start-relay -s mysql-replica-01 $worker" "\"result\": true" 2
>>>>>>> 00ea942a
	fi
}<|MERGE_RESOLUTION|>--- conflicted
+++ resolved
@@ -265,14 +265,6 @@
 function ensure_start_relay() {
 	# manually enable relay for source1 after v2.0.2
 	if [[ "$PRE_VER" != "v2.0.0" ]] && [[ "$PRE_VER" != "v2.0.1" ]]; then
-<<<<<<< HEAD
-		run_dmctl_with_retry $CUR_VER "start-relay -s mysql-replica-01" "\"result\": true" 1
-=======
-		dmctl_log="get-worker.txt"
-		# always use CUR_VER, because we might use tiup mirror in previous steps.
-		tiup dmctl:$CUR_VER --master-addr=master1:8261 operate-source show -s mysql-replica-01 >$dmctl_log 2>&1
-		worker=$(grep "worker" $dmctl_log | awk -F'"' '{ print $4 }')
-		run_dmctl_with_retry $CUR_VER "start-relay -s mysql-replica-01 $worker" "\"result\": true" 2
->>>>>>> 00ea942a
+		run_dmctl_with_retry $CUR_VER "start-relay -s mysql-replica-01" "\"result\": true" 2
 	fi
 }