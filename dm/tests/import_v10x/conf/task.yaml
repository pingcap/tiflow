name: test
task-mode: all
is-sharding: false
shard-mode: ""
ignore-checking-items: []
meta-schema: dm_meta
enable-heartbeat: false
heartbeat-update-interval: 1
heartbeat-report-interval: 1
timezone: Asia/Shanghai
case-sensitive: false
collation_compatible: loose
target-database:
  host: 127.0.0.1
  port: 4000
  user: root
  password: ""
  max-allowed-packet: 67108864
  session:
    tidb_disable_txn_auto_retry: "off"
    tidb_retry_limit: "10"
    tidb_skip_utf8_check: "1"
    time_zone: Asia/Shanghai
  security: null
mysql-instances:
- source-id: mysql-replica-01
  meta: null
  filter-rules: []
  column-mapping-rules: []
  route-rules: []
  expression-filters: []
  black-white-list: ""
  block-allow-list: balist-01
  mydumper-config-name: dump-01
  mydumper: null
  mydumper-thread: 0
  loader-config-name: load-01
  loader: null
  loader-thread: 0
  syncer-config-name: sync-01
  syncer: null
  syncer-thread: 0
- source-id: mysql-replica-02
  meta: null
  filter-rules: []
  column-mapping-rules: []
  route-rules: []
  expression-filters: []
  black-white-list: ""
  block-allow-list: balist-01
  mydumper-config-name: dump-01
  mydumper: null
  mydumper-thread: 0
  loader-config-name: load-01
  loader: null
  loader-thread: 0
  syncer-config-name: sync-02
  syncer: null
  syncer-thread: 0
online-ddl: false
shadow-table-rules: []
trash-table-rules: []
online-ddl-scheme: ""
routes: {}
filters: {}
column-mappings: {}
expression-filter: {}
black-white-list: {}
block-allow-list:
  balist-01:
    do-tables: []
    do-dbs:
    - import_v10x
    ignore-tables: []
    ignore-dbs: []
mydumpers:
  dump-01:
    mydumper-path: ./bin/mydumper
    threads: 4
    chunk-filesize: "64"
    statement-size: 0
    rows: 0
    where: ""
    skip-tz-utc: true
    extra-args: ""
loaders:
  load-01:
    pool-size: 16
    dir: ./dumped_data
    import-mode: sql
    on-duplicate: replace
syncers:
  sync-01:
    meta-file: ""
    worker-count: 16
    batch: 100
    queue-size: 1024
    checkpoint-flush-interval: 30
    compact: false
    multiple-rows: false
    max-retry: 0
    auto-fix-gtid: false
    enable-gtid: false
    disable-detect: false
    safe-mode: false
    enable-ansi-quotes: false
  sync-02:
    meta-file: ""
    worker-count: 16
    batch: 100
    queue-size: 1024
    checkpoint-flush-interval: 30
    compact: false
    multiple-rows: false
    max-retry: 0
    auto-fix-gtid: false
    enable-gtid: true
    disable-detect: false
    safe-mode: false
    enable-ansi-quotes: false
clean-dump-file: false
ansi-quotes: false
<<<<<<< HEAD
remove-meta: false
=======
remove-meta: false
tidb: null
experimental:
  async-checkpoint-flush: false
>>>>>>> 0874043d
<|MERGE_RESOLUTION|>--- conflicted
+++ resolved
@@ -120,11 +120,6 @@
     enable-ansi-quotes: false
 clean-dump-file: false
 ansi-quotes: false
-<<<<<<< HEAD
 remove-meta: false
-=======
-remove-meta: false
-tidb: null
 experimental:
-  async-checkpoint-flush: false
->>>>>>> 0874043d
+  async-checkpoint-flush: false