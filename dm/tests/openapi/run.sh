#!/bin/bash

set -eu

cur=$(cd "$(dirname "${BASH_SOURCE[0]}")" && pwd)
source $cur/../_utils/test_prepare
export PATH=$PATH:$cur/client/
WORK_DIR=$TEST_DIR/$TEST_NAME

function prepare_database() {
	run_sql_source1 'DROP DATABASE if exists openapi;'
	run_sql_source1 'CREATE DATABASE openapi;'

	run_sql_source2 'DROP DATABASE if exists openapi;'
	run_sql_source2 'CREATE DATABASE openapi;'
}

function init_noshard_data() {

	run_sql_source1 "CREATE TABLE openapi.t1(i TINYINT, j INT UNIQUE KEY);"
	run_sql_source1 "INSERT INTO openapi.t1(i,j) VALUES (1, 2);"

	run_sql_source2 "CREATE TABLE openapi.t2(i TINYINT, j INT UNIQUE KEY);"
	run_sql_source2 "INSERT INTO openapi.t2(i,j) VALUES (3, 4);"
}

function init_shard_data() {
	run_sql_source1 "CREATE TABLE openapi.t(i TINYINT, j INT UNIQUE KEY);"
	run_sql_source2 "CREATE TABLE openapi.t(i TINYINT, j INT UNIQUE KEY);"

	run_sql_source1 "INSERT INTO openapi.t(i,j) VALUES (1, 2);"
	run_sql_source2 "INSERT INTO openapi.t(i,j) VALUES (3, 4);"
}

function test_source() {
	echo ">>>>>>>>>>>>>>>>>>>>>>>>>>>>>>>>START TEST OPENAPI: SOURCE"
	prepare_database
	# create source succesfully
	openapi_source_check "create_source1_success"

	# recreate source will failed
	openapi_source_check "create_source_failed"

	# get source list success
	openapi_source_check "list_source_success" 1

	# get source list with status
	openapi_source_check "list_source_with_status_success" 1 1

	# transfer source
	openapi_source_check "transfer_source_success" "mysql-01" "worker2"
	run_dm_ctl_with_retry $WORK_DIR "127.0.0.1:$MASTER_PORT" \
		"query-status -s mysql-01" \
		"\"worker\": \"worker2\"" 1

	init_noshard_data # init table in database openapi for test get schema and table
	# test get source schemas and tables
	openapi_source_check "get_source_schemas_and_tables_success" "mysql-01" "openapi" "t1"

	# delete source success
	openapi_source_check "delete_source_success" "mysql-01"

	# after delete source, source list should be empty
	openapi_source_check "list_source_success" 0

	# re delete source failed
	openapi_source_check "delete_source_failed" "mysql-01"

	# send request to not leader node
	openapi_source_check "list_source_with_redirect" 0

	echo ">>>>>>>>>>>>>>>>>>>>>>>>>>>>>>>>TEST OPENAPI: SOURCE SUCCESS"
}

function test_relay() {
	echo ">>>>>>>>>>>>>>>>>>>>>>>>>>>>>>>>START TEST OPENAPI: RELAY"
	prepare_database
	# create source succesfully
	openapi_source_check "create_source1_success"

	# we need make sure that source is bounded by worker1 because we will start relay on worker1
	openapi_source_check "transfer_source_success" "mysql-01" "worker1"

	run_dm_ctl_with_retry $WORK_DIR "127.0.0.1:$MASTER_PORT" \
		"query-status -s mysql-01" \
		"\"result\": true" 2 \
		"\"worker\": \"worker1\"" 1

	# start relay failed
	openapi_source_check "start_relay_failed" "mysql-01" "no-worker"

	# start relay success
	openapi_source_check "start_relay_success" "mysql-01" "worker1"
	run_dm_ctl_with_retry $WORK_DIR "127.0.0.1:$MASTER_PORT" \
		"query-status -s mysql-01" \
		"\"worker\": \"worker1\"" 1 \
		"\"relayCatchUpMaster\": true" 1

	# get source status failed
	openapi_source_check "get_source_status_failed" "no-mysql"

	# get source status success
	openapi_source_check "get_source_status_success" "mysql-01"
	openapi_source_check "get_source_status_success_with_relay" "mysql-01"

	# pause relay success
	openapi_source_check "pause_relay_success" "mysql-01"
	run_dm_ctl_with_retry $WORK_DIR "127.0.0.1:$MASTER_PORT" \
		"query-status -s mysql-01" \
		"\"worker\": \"worker1\"" 1 \
		"\"stage\": \"Paused\"" 1

	# resume relay success
	openapi_source_check "resume_relay_success" "mysql-01"
	run_dm_ctl_with_retry $WORK_DIR "127.0.0.1:$MASTER_PORT" \
		"query-status -s mysql-01" \
		"\"worker\": \"worker1\"" 1 \
		"\"stage\": \"Running\"" 1 \
		"\"relayCatchUpMaster\": true" 1

	# stop relay failed: not pass worker name
	openapi_source_check "stop_relay_failed" "mysql-01" "no-worker"

	# stop relay success
	openapi_source_check "stop_relay_success" "mysql-01" "worker1"

	run_dm_ctl_with_retry $WORK_DIR "127.0.0.1:$MASTER_PORT" \
		"query-status -s mysql-01" \
		"\"worker\": \"worker1\"" 1 \
		"\"relayStatus\": null" 1

	openapi_source_check "get_source_status_success_no_relay" "mysql-01"

	openapi_source_check "start_relay_success_with_two_worker" "mysql-01" "worker1" "worker2"
	openapi_source_check "list_source_with_status_success" 1 2               # source 1 status_list will have two items
	openapi_source_check "get_source_status_success" "mysql-01" 2            # have two source status
	openapi_source_check "get_source_status_success_with_relay" "mysql-01" 0 # check worker1 relay status
	openapi_source_check "get_source_status_success_with_relay" "mysql-01" 1 # check worker2 relay status

	run_dm_ctl_with_retry $WORK_DIR "127.0.0.1:$MASTER_PORT" \
		"query-status -s mysql-01" \
		"\"worker\": \"worker1\"" 1 \
		"\"worker\": \"worker2\"" 1

	# stop relay on two worker success
	openapi_source_check "stop_relay_success" "mysql-01" "worker1"
	openapi_source_check "stop_relay_success" "mysql-01" "worker2"

	# delete source success
	openapi_source_check "delete_source_success" "mysql-01"

	echo ">>>>>>>>>>>>>>>>>>>>>>>>>>>>>>>>TEST OPENAPI: RELAY SUCCESS"

}

function test_shard_task() {
	echo ">>>>>>>>>>>>>>>>>>>>>>>>>>>>>>>>START TEST OPENAPI: SHARD TASK"
	prepare_database

	task_name="test-shard"

	# create source succesfully
	openapi_source_check "create_source1_success"
	openapi_source_check "list_source_success" 1
	# get source status success
	openapi_source_check "get_source_status_success" "mysql-01"

	# create source succesfully
	openapi_source_check "create_source2_success"
	# get source list success
	openapi_source_check "list_source_success" 2
	# get source status success
	openapi_source_check "get_source_status_success" "mysql-02"

	# start task success: not vaild task create request
	openapi_task_check "start_task_failed"

	# start shard task success
	openapi_task_check "start_shard_task_success"

	run_dm_ctl_with_retry $WORK_DIR "127.0.0.1:$MASTER_PORT" \
		"query-status $task_name" \
		"\"stage\": \"Running\"" 2

	init_shard_data
	check_sync_diff $WORK_DIR $cur/conf/diff_config_shard.toml

	# test binlog event filter, this delete will ignored in source-1
	run_sql_source1 "DELETE FROM openapi.t;"
	run_sql_tidb_with_retry "select count(1) from openapi.t;" "count(1): 2"

	# test binlog event filter, this ddl will be ignored in source-2
	run_sql "alter table openapi.t add column aaa int;" $MYSQL_PORT2 $MYSQL_PASSWORD2
	# ddl will be ignored, so no ddl locks and the task will work normally.
	run_sql "INSERT INTO openapi.t(i,j) VALUES (5, 5);" $MYSQL_PORT1 $MYSQL_PASSWORD1
	run_sql_tidb_with_retry "select count(1) from openapi.t;" "count(1): 3"

	# get task status failed
	openapi_task_check "get_task_status_failed" "not a task name"

	# get illegal char task_status failed
	openapi_task_check get_illegal_char_task_status_failed

	# get task status success
	openapi_task_check "get_task_status_success" "$task_name" 2

	# get task list
	openapi_task_check "get_task_list" 1

	# stop task success
	openapi_task_check "stop_task_success" "$task_name"

	# stop task failed
	openapi_task_check "stop_task_failed" "$task_name"

	# get task list
	openapi_task_check "get_task_list" 0

	# delete source success
	openapi_source_check "delete_source_success" "mysql-01"
	openapi_source_check "delete_source_success" "mysql-02"
	openapi_source_check "list_source_success" 0
	run_sql_tidb "DROP DATABASE if exists openapi;"
	echo ">>>>>>>>>>>>>>>>>>>>>>>>>>>>>>>>TEST OPENAPI: SHARD TASK SUCCESS"

}

function test_noshard_task() {
	echo ">>>>>>>>>>>>>>>>>>>>>>>>>>>>>>>>START TEST OPENAPI: NO SHARD TASK"
	prepare_database

	task_name="test-no-shard"
	target_table_name="" # empty means no route

	# create source succesfully
	openapi_source_check "create_source1_success"
	openapi_source_check "list_source_success" 1

	# get source status success
	openapi_source_check "get_source_status_success" "mysql-01"

	# create source succesfully
	openapi_source_check "create_source2_success"
	# get source list success
	openapi_source_check "list_source_success" 2

	# get source status success
	openapi_source_check "get_source_status_success" "mysql-02"

	# start task success: not vaild task create request
	openapi_task_check "start_task_failed"

	# start no shard task success
	openapi_task_check "start_noshard_task_success" $task_name $target_table_name
<<<<<<< HEAD

	# to avoid task is not started
	sleep 1
	# check noshard task dump status success
	openapi_task_check "check_noshard_task_dump_status_success" "$task_name" 0
=======
>>>>>>> bbee17f1

	run_dm_ctl_with_retry $WORK_DIR "127.0.0.1:$MASTER_PORT" \
		"query-status $task_name" \
		"\"unit\": \"Sync\"" 2

	init_noshard_data
	check_sync_diff $WORK_DIR $cur/conf/diff_config_no_shard.toml

	# get task status failed
	openapi_task_check "get_task_status_failed" "not a task name"

	# get task status success
	openapi_task_check "get_task_status_success" "$task_name" 2

	# delete source with force
	openapi_source_check "delete_source_with_force_success" "mysql-01"

	# after delete source-1, there is only one subtask status
	openapi_task_check "get_task_status_success" "$task_name" 1

	# get task list
	openapi_task_check "get_task_list" 1

	# pause task first for operate schema
	openapi_task_check "pause_task_success" "$task_name" "mysql-02"

	# opreate schema
	openapi_task_check "operate_schema_and_table_success" "$task_name" "mysql-02" "openapi" "t2"

	# resume task
	openapi_task_check "resume_task_success" "$task_name" "mysql-02"

	# stop task success
	openapi_task_check "stop_task_success" "$task_name"

	# delete source success
	openapi_source_check "delete_source_success" "mysql-02"
	openapi_source_check "list_source_success" 0
	run_sql_tidb "DROP DATABASE if exists openapi;"
	openapi_task_check "get_task_list" 0
	echo ">>>>>>>>>>>>>>>>>>>>>>>>>>>>>>>>TEST OPENAPI: NO SHARD TASK SUCCESS"
}

function test_multi_tasks() {
	echo ">>>>>>>>>>>>>>>>>>>>>>>>>>>>>>>>START TEST OPENAPI: MULTI TASK"
	prepare_database

	task1="test-1"
	task1_target_table_name="task1_target_table"

	task2="test-2"
	task2_target_db_name="task2_target_table"

	# create and check source
	openapi_source_check "create_source1_success"
	openapi_source_check "create_source2_success"
	openapi_source_check "list_source_success" 2

	init_noshard_data

	openapi_task_check "start_noshard_task_success" $task1 $task1_target_table_name
	run_dm_ctl_with_retry $WORK_DIR "127.0.0.1:$MASTER_PORT" \
		"query-status $task1" \
		"\"stage\": \"Running\"" 2

	# test get task list with status, now we have 1 task with two status
	openapi_task_check "get_task_list_with_status" 1 $task1 2

	openapi_task_check "start_noshard_task_success" $task2 $task2_target_db_name
	run_dm_ctl_with_retry $WORK_DIR "127.0.0.1:$MASTER_PORT" \
		"query-status $task2" \
		"\"stage\": \"Running\"" 2

	# now we have 2 task and each one has two status
	openapi_task_check "get_task_list_with_status" 2 $task2 2

	# delete source success and clean data for other test
	openapi_source_check "delete_source_with_force_success" "mysql-01"
	openapi_source_check "delete_source_with_force_success" "mysql-02"
	openapi_source_check "list_source_success" 0
	run_sql_tidb "DROP DATABASE if exists openapi;"
	openapi_task_check "get_task_list" 0
	echo ">>>>>>>>>>>>>>>>>>>>>>>>>>>>>>>>TEST OPENAPI: MULTI TASK SUCCESS"

}

function test_cluster() {
	# list master and worker node
	openapi_cluster_check "list_master_success" 2

	openapi_cluster_check "list_worker_success" 2

	# delete master node
	openapi_cluster_check "delete_master_with_retry_success" "master2"
	openapi_cluster_check "list_master_success" 1

	# delete worker node fialed because of worker is still online
	openapi_cluster_check "delete_worker_failed" "worker1"
	kill_dm_worker
	check_port_offline $WORKER1_PORT 20
	check_port_offline $WORKER2_PORT 20

	openapi_cluster_check "delete_worker_with_retry_success" "worker1"
	openapi_cluster_check "list_worker_success" 1
}

function run() {
	# run dm-master1
	run_dm_master $WORK_DIR/master1 $MASTER_PORT1 $cur/conf/dm-master1.toml
	check_rpc_alive $cur/../bin/check_master_online 127.0.0.1:$MASTER_PORT1
	# join master2
	run_dm_master $WORK_DIR/master2 $MASTER_PORT2 $cur/conf/dm-master2.toml
	check_rpc_alive $cur/../bin/check_master_online 127.0.0.1:$MASTER_PORT2
	# run dm-worker1
	run_dm_worker $WORK_DIR/worker1 $WORKER1_PORT $cur/conf/dm-worker1.toml
	check_rpc_alive $cur/../bin/check_worker_online 127.0.0.1:$WORKER1_PORT
	# run dm-worker2
	run_dm_worker $WORK_DIR/worker2 $WORKER2_PORT $cur/conf/dm-worker2.toml
	check_rpc_alive $cur/../bin/check_worker_online 127.0.0.1:$WORKER2_PORT

	test_source
	test_relay

	test_shard_task
<<<<<<< HEAD

	export GO_FAILPOINTS="github.com/pingcap/tiflow/dm/dumpling/dumpSleepStage=return()"
	kill_dm_worker
	check_port_offline $WORKER1_PORT 20
	check_port_offline $WORKER2_PORT 20

	# run dm-worker1
	run_dm_worker $WORK_DIR/worker1 $WORKER1_PORT $cur/conf/dm-worker1.toml
	check_rpc_alive $cur/../bin/check_worker_online 127.0.0.1:$WORKER1_PORT
	# run dm-worker2
	run_dm_worker $WORK_DIR/worker2 $WORKER2_PORT $cur/conf/dm-worker2.toml
	check_rpc_alive $cur/../bin/check_worker_online 127.0.0.1:$WORKER2_PORT

=======
>>>>>>> bbee17f1
	test_multi_tasks
	test_noshard_task
	test_cluster # note that this test case should running at last, becasue it will offline some memebrs of cluster
}

cleanup_data openapi
cleanup_process

run

cleanup_process

echo "[$(date)] <<<<<< test case $TEST_NAME success! >>>>>>"<|MERGE_RESOLUTION|>--- conflicted
+++ resolved
@@ -252,14 +252,11 @@
 
 	# start no shard task success
 	openapi_task_check "start_noshard_task_success" $task_name $target_table_name
-<<<<<<< HEAD
-
+  
 	# to avoid task is not started
 	sleep 1
 	# check noshard task dump status success
 	openapi_task_check "check_noshard_task_dump_status_success" "$task_name" 0
-=======
->>>>>>> bbee17f1
 
 	run_dm_ctl_with_retry $WORK_DIR "127.0.0.1:$MASTER_PORT" \
 		"query-status $task_name" \
@@ -384,7 +381,6 @@
 	test_relay
 
 	test_shard_task
-<<<<<<< HEAD
 
 	export GO_FAILPOINTS="github.com/pingcap/tiflow/dm/dumpling/dumpSleepStage=return()"
 	kill_dm_worker
@@ -398,8 +394,6 @@
 	run_dm_worker $WORK_DIR/worker2 $WORKER2_PORT $cur/conf/dm-worker2.toml
 	check_rpc_alive $cur/../bin/check_worker_online 127.0.0.1:$WORKER2_PORT
 
-=======
->>>>>>> bbee17f1
 	test_multi_tasks
 	test_noshard_task
 	test_cluster # note that this test case should running at last, becasue it will offline some memebrs of cluster
