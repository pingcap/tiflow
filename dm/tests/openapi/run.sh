#!/bin/bash

set -eu

cur=$(cd "$(dirname "${BASH_SOURCE[0]}")" && pwd)
source $cur/../_utils/test_prepare
export PATH=$PATH:$cur/client/
WORK_DIR=$TEST_DIR/$TEST_NAME

function prepare_database() {
	run_sql_source1 'DROP DATABASE if exists openapi;'
	run_sql_source1 'CREATE DATABASE openapi;'

	run_sql_source2 'DROP DATABASE if exists openapi;'
	run_sql_source2 'CREATE DATABASE openapi;'
}

function init_noshard_data() {

	run_sql_source1 "CREATE TABLE openapi.t1(i TINYINT, j INT UNIQUE KEY);"
	run_sql_source1 "INSERT INTO openapi.t1(i,j) VALUES (1, 2);"

	run_sql_source2 "CREATE TABLE openapi.t2(i TINYINT, j INT UNIQUE KEY);"
	run_sql_source2 "INSERT INTO openapi.t2(i,j) VALUES (3, 4);"
}

function init_dump_data() {

	run_sql_source1 "CREATE TABLE openapi.t1(i TINYINT, j INT UNIQUE KEY);"
	run_sql_source1 "INSERT INTO openapi.t1(i,j) VALUES (1, 2),(3,4);"

	run_sql_source1 "CREATE TABLE openapi.t2(i TINYINT, j INT UNIQUE KEY);"
	run_sql_source1 "INSERT INTO openapi.t2(i,j) VALUES (1, 2),(3,4);"
}

function init_shard_data() {
	run_sql_source1 "CREATE TABLE openapi.t(i TINYINT, j INT UNIQUE KEY);"
	run_sql_source2 "CREATE TABLE openapi.t(i TINYINT, j INT UNIQUE KEY);"

	run_sql_source1 "INSERT INTO openapi.t(i,j) VALUES (1, 2);"
	run_sql_source2 "INSERT INTO openapi.t(i,j) VALUES (3, 4);"
}

function init_data_with_auto_id() {
	run_sql_source1 "CREATE TABLE openapi.t(id bigint primary key auto_increment, i TINYINT, j INT UNIQUE KEY);"
	run_sql_source2 "CREATE TABLE openapi.t(id bigint primary key auto_increment, i TINYINT, j INT UNIQUE KEY);"

	run_sql_source1 "INSERT INTO openapi.t(i,j) VALUES (1, 2);"
	run_sql_source2 "INSERT INTO openapi.t(i,j) VALUES (3, 4);"
}

function init_data_with_diff_column() {
	run_sql_source1 "CREATE TABLE openapi.t(id bigint, i TINYINT, j INT UNIQUE KEY);"
	run_sql_source2 "CREATE TABLE openapi.t(i TINYINT, j INT UNIQUE KEY);"

	run_sql_source1 "INSERT INTO openapi.t(i,j) VALUES (1, 2);"
	run_sql_source2 "INSERT INTO openapi.t(i,j) VALUES (3, 4);"
}

function clean_cluster_sources_and_tasks() {
	openapi_source_check "delete_source_with_force_success" "mysql-01"
	openapi_source_check "delete_source_with_force_success" "mysql-02"
	openapi_source_check "list_source_success" 0
	openapi_task_check "get_task_list" 0
	run_sql_tidb "DROP DATABASE if exists openapi;"
}

function test_source() {
	echo ">>>>>>>>>>>>>>>>>>>>>>>>>>>>>>>>START TEST OPENAPI: SOURCE"
	prepare_database
	# create source successfully
	openapi_source_check "create_source1_success"

	# recreate source will failed
	openapi_source_check "create_source_failed"

	# update source1 without password success
	openapi_source_check "update_source1_without_password_success"

	# get source list success
	openapi_source_check "list_source_success" 1

	# get source list with status
	openapi_source_check "list_source_with_status_success" 1 1

	# transfer source
	openapi_source_check "transfer_source_success" "mysql-01" "worker2"
	run_dm_ctl_with_retry $WORK_DIR "127.0.0.1:$MASTER_PORT" \
		"query-status -s mysql-01" \
		"\"worker\": \"worker2\"" 1

	init_noshard_data # init table in database openapi for test get schema and table

	# test get source schemas and tables
	openapi_source_check "get_source_schemas_and_tables_success" "mysql-01" "openapi" "t1"

	# test the db name that must be quoted are working properly
	must_quote_db_name="\`db-name\`"
	run_sql_source1 "create database if not exists $must_quote_db_name"
	run_sql_source1 "create table $must_quote_db_name.t1 (i TINYINT, j INT UNIQUE KEY)"
	openapi_source_check "get_source_schemas_and_tables_success" "mysql-01" "db-name" "t1"
	run_sql_source1 "drop database $must_quote_db_name"

	# delete source success
	openapi_source_check "delete_source_success" "mysql-01"

	# after delete source, source list should be empty
	openapi_source_check "list_source_success" 0

	# re delete source failed
	openapi_source_check "delete_source_failed" "mysql-01"

	# send request to not leader node
	openapi_source_check "list_source_with_reverse" 0

	echo ">>>>>>>>>>>>>>>>>>>>>>>>>>>>>>>>TEST OPENAPI: SOURCE SUCCESS"
}

function test_relay() {
	echo ">>>>>>>>>>>>>>>>>>>>>>>>>>>>>>>>START TEST OPENAPI: RELAY"
	prepare_database
	# create source successfully
	openapi_source_check "create_source1_success"

	# we need make sure that source is bound by worker1 because we will start relay on worker1
	openapi_source_check "transfer_source_success" "mysql-01" "worker1"

	run_dm_ctl_with_retry $WORK_DIR "127.0.0.1:$MASTER_PORT" \
		"query-status -s mysql-01" \
		"\"result\": true" 2 \
		"\"worker\": \"worker1\"" 1

	# start relay failed
	openapi_source_check "enable_relay_failed" "mysql-01" "no-worker"

	# enable relay success
	openapi_source_check "enable_relay_success" "mysql-01" "worker1"
	run_dm_ctl_with_retry $WORK_DIR "127.0.0.1:$MASTER_PORT" \
		"query-status -s mysql-01" \
		"\"worker\": \"worker1\"" 1 \
		"\"relayCatchUpMaster\": true" 1

	# get source status failed
	openapi_source_check "get_source_status_failed" "no-mysql"

	# get source status success
	openapi_source_check "get_source_status_success" "mysql-01"
	openapi_source_check "get_source_status_success_with_relay" "mysql-01"

	# disable relay failed: not pass worker name
	openapi_source_check "disable_relay_failed" "mysql-01" "no-worker"

	# purge relay success
	openapi_source_check "purge_relay_success" "mysql-01" "mysql-bin.000001"

	# disable relay success
	openapi_source_check "disable_relay_success" "mysql-01" "worker1"

	run_dm_ctl_with_retry $WORK_DIR "127.0.0.1:$MASTER_PORT" \
		"query-status -s mysql-01" \
		"\"worker\": \"worker1\"" 1 \
		"\"relayStatus\": null" 1

	openapi_source_check "get_source_status_success_no_relay" "mysql-01"

	openapi_source_check "enable_relay_success_with_two_worker" "mysql-01" "worker1" "worker2"
	openapi_source_check "list_source_with_status_success" 1 2               # source 1 status_list will have two items
	openapi_source_check "get_source_status_success" "mysql-01" 2            # have two source status
	openapi_source_check "get_source_status_success_with_relay" "mysql-01" 0 # check worker1 relay status
	openapi_source_check "get_source_status_success_with_relay" "mysql-01" 1 # check worker2 relay status

	run_dm_ctl_with_retry $WORK_DIR "127.0.0.1:$MASTER_PORT" \
		"query-status -s mysql-01" \
		"\"worker\": \"worker1\"" 1 \
		"\"worker\": \"worker2\"" 1

	# stop relay on two worker success
	openapi_source_check "disable_relay_success" "mysql-01" "worker1"
	openapi_source_check "disable_relay_success" "mysql-01" "worker2"

	# delete source success
	openapi_source_check "delete_source_success" "mysql-01"

	echo ">>>>>>>>>>>>>>>>>>>>>>>>>>>>>>>>TEST OPENAPI: RELAY SUCCESS"

}

function test_dump_task() {
	echo ">>>>>>>>>>>>>>>>>>>>>>>>>>>>>>>>START TEST OPENAPI: dump TASK"
	prepare_database

	task_name="test-dump"

	# create source successfully
	openapi_source_check "create_source1_success"
	# get source list success
	openapi_source_check "list_source_success" 1

	# create source successfully
	openapi_source_check "create_source2_success"
	# get source list success
	openapi_source_check "list_source_success" 2

	# get source status success
	openapi_source_check "get_source_status_success" "mysql-01"

	# create task success: not valid task create request
	openapi_task_check "create_task_failed"

	# create dump task success
	openapi_task_check "create_dump_task_success"
	run_dm_ctl_with_retry $WORK_DIR "127.0.0.1:$MASTER_PORT" \
		"query-status $task_name" \
		"\"stage\": \"Stopped\"" 1
	openapi_task_check "check_task_stage_success" $task_name 1 "Stopped"

	init_dump_data

	# start dump task success
	openapi_task_check "start_task_success" $task_name ""
	run_dm_ctl_with_retry $WORK_DIR "127.0.0.1:$MASTER_PORT" \
		"query-status $task_name" \
		"\"stage\": \"Running\"" 1

	# wait dump task finish
	run_dm_ctl_with_retry $WORK_DIR "127.0.0.1:$MASTER_PORT" \
		"query-status $task_name" 100 \
		"\"stage\": \"Finished\"" 1
	openapi_task_check "check_dump_task_finished_status_success" $task_name 2 2 4 4 228

	clean_cluster_sources_and_tasks
	echo ">>>>>>>>>>>>>>>>>>>>>>>>>>>>>>>>TEST OPENAPI: dump TASK"

}

<<<<<<< HEAD
function test_load_task() {
	echo ">>>>>>>>>>>>>>>>>>>>>>>>>>>>>>>>START TEST OPENAPI: dump & load TASK"
	prepare_database

	task_name_dump="test-dump"
	task_name_load="test-load"

	# create source successfully
	openapi_source_check "create_source1_success"
	# get source list success
	openapi_source_check "list_source_success" 1

=======
function test_full_mode_task() {
	echo ">>>>>>>>>>>>>>>>>>>>>>>>>>>>>>>>START TEST OPENAPI: FULL MODE TASK"
	prepare_database

	task_name="test-no-shard"
	target_table_name=""

	# create source successfully
	openapi_source_check "create_source1_success"
	openapi_source_check "list_source_success" 1

	# get source status success
	openapi_source_check "get_source_status_success" "mysql-01"

>>>>>>> 5e4c7d2d
	# create source successfully
	openapi_source_check "create_source2_success"
	# get source list success
	openapi_source_check "list_source_success" 2

	# get source status success
<<<<<<< HEAD
	openapi_source_check "get_source_status_success" "mysql-01"

	# create task success: not valid task create request
	openapi_task_check "create_task_failed"

	# create dump task success
	openapi_task_check "create_dump_task_success"
	run_dm_ctl_with_retry $WORK_DIR "127.0.0.1:$MASTER_PORT" \
		"query-status $task_name_dump" \
		"\"stage\": \"Stopped\"" 1

	init_dump_data

	# start dump task success
	openapi_task_check "start_task_success" $task_name_dump ""
	run_dm_ctl_with_retry $WORK_DIR "127.0.0.1:$MASTER_PORT" \
		"query-status $task_name_dump" \
		"\"stage\": \"Running\"" 1

	# wait dump task finish
	run_dm_ctl_with_retry $WORK_DIR "127.0.0.1:$MASTER_PORT" \
		"query-status $task_name_dump" 100 \
		"\"stage\": \"Finished\"" 1

	# create load task success
	openapi_task_check "create_load_task_success"
	run_dm_ctl_with_retry $WORK_DIR "127.0.0.1:$MASTER_PORT" \
		"query-status $task_name_load" \
		"\"stage\": \"Stopped\"" 1

	# use the data from the same dir of dump task

	# start load task success
	openapi_task_check "start_task_success" $task_name_load ""
	run_dm_ctl_with_retry $WORK_DIR "127.0.0.1:$MASTER_PORT" \
		"query-status $task_name_load" \
		"\"stage\": \"Running\"" 1

	# wait load task finish
	run_dm_ctl_with_retry $WORK_DIR "127.0.0.1:$MASTER_PORT" \
		"query-status $task_name_load" 100 \
		"\"stage\": \"Finished\"" 1

	clean_cluster_sources_and_tasks
	echo ">>>>>>>>>>>>>>>>>>>>>>>>>>>>>>>>TEST OPENAPI:  dump & load TASK"

=======
	openapi_source_check "get_source_status_success" "mysql-02"

	# create no shard task in full mode success
	openapi_task_check "create_noshard_task_success" $task_name "" "full"
	run_dm_ctl_with_retry $WORK_DIR "127.0.0.1:$MASTER_PORT" \
		"query-status $task_name" \
		"\"stage\": \"Stopped\"" 2
	openapi_task_check "check_task_stage_success" $task_name 2 "Stopped"

	init_noshard_data

	# start task success
	openapi_task_check "start_task_success" $task_name ""
	run_dm_ctl_with_retry $WORK_DIR "127.0.0.1:$MASTER_PORT" \
		"query-status $task_name" \
		"\"stage\": \"Running\"" 2
	openapi_task_check "check_task_stage_success" $task_name 2 "Running"

	# get task status and load task status
	openapi_task_check "get_task_status_success" "$task_name" 2

	# wait full task finish
	run_dm_ctl_with_retry $WORK_DIR "127.0.0.1:$MASTER_PORT" \
		"query-status $task_name" 100 \
		"\"stage\": \"Finished\"" 2
	openapi_task_check "check_task_stage_success" $task_name 2 "Finished"
	check_sync_diff $WORK_DIR $cur/conf/diff_config_no_shard.toml

	# check load task status
	openapi_task_check "check_load_task_finished_status_success" "$task_name" 107 107

	# delete source with force
	openapi_source_check "delete_source_with_force_success" "mysql-01"

	# get task list
	openapi_task_check "get_task_list" 1

	# delete task success with force
	openapi_task_check "delete_task_with_force_success" "$task_name"

	openapi_task_check "get_task_list" 0

	# delete source success
	openapi_source_check "delete_source_success" "mysql-02"
	openapi_source_check "list_source_success" 0
	run_sql_tidb "DROP DATABASE if exists openapi;"
	echo ">>>>>>>>>>>>>>>>>>>>>>>>>>>>>>>>TEST OPENAPI: FULL MODE TASK"
>>>>>>> 5e4c7d2d
}

function test_shard_task() {
	echo ">>>>>>>>>>>>>>>>>>>>>>>>>>>>>>>>START TEST OPENAPI: SHARD TASK"
	prepare_database

	task_name="test-shard"

	# create source successfully
	openapi_source_check "create_source1_success"
	openapi_source_check "list_source_success" 1
	# get source status success
	openapi_source_check "get_source_status_success" "mysql-01"

	# create source successfully
	openapi_source_check "create_source2_success"
	# get source list success
	openapi_source_check "list_source_success" 2
	# get source status success
	openapi_source_check "get_source_status_success" "mysql-02"

	# create task success: not valid task create request
	openapi_task_check "create_task_failed"

	# create success
	openapi_task_check "create_shard_task_success"
	run_dm_ctl_with_retry $WORK_DIR "127.0.0.1:$MASTER_PORT" \
		"query-status $task_name" \
		"\"stage\": \"Stopped\"" 2

	# start success
	openapi_task_check "start_task_success" $task_name ""
	run_dm_ctl_with_retry $WORK_DIR "127.0.0.1:$MASTER_PORT" \
		"query-status $task_name" \
		"\"stage\": \"Running\"" 2

	init_shard_data
	check_sync_diff $WORK_DIR $cur/conf/diff_config_shard.toml

	# test binlog event filter, this delete will ignored in source-1
	run_sql_source1 "DELETE FROM openapi.t;"
	run_sql_tidb_with_retry "select count(1) from openapi.t;" "count(1): 2"

	# test binlog event filter, this ddl will be ignored in source-2
	run_sql "alter table openapi.t add column aaa int;" $MYSQL_PORT2 $MYSQL_PASSWORD2
	# ddl will be ignored, so no ddl locks and the task will work normally.
	run_sql "INSERT INTO openapi.t(i,j) VALUES (5, 5);" $MYSQL_PORT1 $MYSQL_PASSWORD1
	run_sql_tidb_with_retry "select count(1) from openapi.t;" "count(1): 3"

	# get task status failed
	openapi_task_check "get_task_status_failed" "not a task name"

	# get illegal char task_status failed
	openapi_task_check get_illegal_char_task_status_failed

	# get task status and check sync task status success
	openapi_task_check "get_task_status_success" "$task_name" 2
	openapi_task_check "check_sync_task_status_success" "$task_name" 3000 7000 19000 30000

	# get task list
	openapi_task_check "get_task_list" 1

	# stop task success
	openapi_task_check "stop_task_success" "$task_name" ""

	openapi_task_check "get_task_list" 1

	# delete task success
	openapi_task_check "delete_task_success" "$task_name"

	# get task list
	openapi_task_check "get_task_list" 0

	# delete source success
	clean_cluster_sources_and_tasks
	echo ">>>>>>>>>>>>>>>>>>>>>>>>>>>>>>>>TEST OPENAPI: SHARD TASK SUCCESS"

}

function test_noshard_task() {
	echo ">>>>>>>>>>>>>>>>>>>>>>>>>>>>>>>>START TEST OPENAPI: NO SHARD TASK"
	prepare_database

	task_name="test-no-shard"
	target_table_name="" # empty means no route

	# create source successfully
	openapi_source_check "create_source1_success"
	openapi_source_check "list_source_success" 1

	# get source status success
	openapi_source_check "get_source_status_success" "mysql-01"

	# create source successfully
	openapi_source_check "create_source2_success"
	# get source list success
	openapi_source_check "list_source_success" 2

	# get source status success
	openapi_source_check "get_source_status_success" "mysql-02"

	# create no shard task success
	openapi_task_check "create_noshard_task_success" $task_name $target_table_name
	run_dm_ctl_with_retry $WORK_DIR "127.0.0.1:$MASTER_PORT" \
		"query-status $task_name" \
		"\"stage\": \"Stopped\"" 2

	openapi_task_check "start_task_success" $task_name ""
	run_dm_ctl_with_retry $WORK_DIR "127.0.0.1:$MASTER_PORT" \
		"query-status $task_name" \
		"\"stage\": \"Running\"" 2
	init_noshard_data
	check_sync_diff $WORK_DIR $cur/conf/diff_config_no_shard.toml

	# get task status failed
	openapi_task_check "get_task_status_failed" "not a task name"

	# get task status and check sync task status success
	openapi_task_check "get_task_status_success" "$task_name" 2
	openapi_task_check "check_sync_task_status_success" "$task_name" 2500 4000 18000 42000

	# delete source with force
	openapi_source_check "delete_source_with_force_success" "mysql-01"

	# after delete source-1, there is only one subtask status
	openapi_task_check "get_task_status_success" "$task_name" 1

	# get task list
	openapi_task_check "get_task_list" 1

	# stop task first for operate schema
	openapi_task_check "stop_task_success" "$task_name" "mysql-02"

	# operate schema
	openapi_task_check "operate_schema_and_table_success" "$task_name" "mysql-02" "openapi" "t2"

	# start task again
	openapi_task_check "start_task_success" "$task_name" "mysql-02"

	# delete task failed because there is a running task
	openapi_task_check "delete_task_failed" "$task_name"

	# delete task success with force
	openapi_task_check "delete_task_with_force_success" "$task_name"

	openapi_task_check "get_task_list" 0

	# delete source success
	openapi_source_check "delete_source_success" "mysql-02"
	openapi_source_check "list_source_success" 0
	run_sql_tidb "DROP DATABASE if exists openapi;"
	echo ">>>>>>>>>>>>>>>>>>>>>>>>>>>>>>>>TEST OPENAPI: NO SHARD TASK SUCCESS"
}

function test_complex_operations_of_source_and_task() {
	echo ">>>>>>>>>>>>>>>>>>>>>>>>>>>>>>>>START TEST OPENAPI: COMPLEX OPERATION"
	prepare_database

	task_name="test-complex"
	target_table_name="" # empty means no route

	# create source successfully
	openapi_source_check "create_source1_success"
	openapi_source_check "list_source_success" 1
	openapi_source_check "create_source2_success"
	openapi_source_check "list_source_success" 2

	# create and check task
	openapi_task_check "create_noshard_task_success" $task_name $target_table_name
	run_dm_ctl_with_retry $WORK_DIR "127.0.0.1:$MASTER_PORT" \
		"query-status $task_name" \
		"\"stage\": \"Stopped\"" 2
	openapi_task_check "get_task_list" 1

	openapi_task_check "start_task_success" $task_name ""
	run_dm_ctl_with_retry $WORK_DIR "127.0.0.1:$MASTER_PORT" \
		"query-status $task_name" \
		"\"stage\": \"Running\"" 2
	init_noshard_data
	check_sync_diff $WORK_DIR $cur/conf/diff_config_no_shard.toml
	openapi_task_check "get_task_status_success" "$task_name" 2
	openapi_task_check "check_sync_task_status_success" "$task_name" 2500 4000 18000 30000

	# do some complex operations
	openapi_task_check "do_complex_operations" "$task_name"

	# incr more data
	run_sql_source1 "INSERT INTO openapi.t1(i,j) VALUES (3,4);"
	run_sql_source2 "INSERT INTO openapi.t2(i,j) VALUES (5,6);"
	check_sync_diff $WORK_DIR $cur/conf/diff_config_no_shard.toml

	clean_cluster_sources_and_tasks
	echo ">>>>>>>>>>>>>>>>>>>>>>>>>>>>>>>>TEST OPENAPI: COMPLEX OPERATION SUCCESS"
}

function test_multi_tasks() {
	echo ">>>>>>>>>>>>>>>>>>>>>>>>>>>>>>>>START TEST OPENAPI: MULTI TASK"
	prepare_database

	task1="test-1"
	task1_target_table_name="task1_target_table"

	task2="test-2"
	task2_target_table_name="task2_target_table"

	# create and check source
	openapi_source_check "create_source1_success"
	openapi_source_check "create_source2_success"
	openapi_source_check "list_source_success" 2

	init_noshard_data

	openapi_task_check "create_noshard_task_success" $task1 $task1_target_table_name
	run_dm_ctl_with_retry $WORK_DIR "127.0.0.1:$MASTER_PORT" \
		"query-status $task1" \
		"\"stage\": \"Stopped\"" 2

	openapi_task_check "start_task_success" $task1 ""
	run_dm_ctl_with_retry $WORK_DIR "127.0.0.1:$MASTER_PORT" \
		"query-status $task1" \
		"\"stage\": \"Running\"" 2

	# test get task list with status, now we have 1 task with two status
	openapi_task_check "get_task_list_with_status" 1 $task1 2

	openapi_task_check "create_noshard_task_success" $task2 $task2_target_table_name
	run_dm_ctl_with_retry $WORK_DIR "127.0.0.1:$MASTER_PORT" \
		"query-status $task2" \
		"\"stage\": \"Stopped\"" 2

	openapi_task_check "start_task_success" $task2 ""
	run_dm_ctl_with_retry $WORK_DIR "127.0.0.1:$MASTER_PORT" \
		"query-status $task2" \
		"\"stage\": \"Running\"" 2

	# now we have 2 task and each one has two status
	openapi_task_check "get_task_list_with_status" 2 $task2 2

	# delete source success and clean data for other test
	clean_cluster_sources_and_tasks
	echo ">>>>>>>>>>>>>>>>>>>>>>>>>>>>>>>>TEST OPENAPI: MULTI TASK SUCCESS"

}

function test_task_templates() {
	echo ">>>>>>>>>>>>>>>>>>>>>>>>>>>>>>>>START TEST OPENAPI: TASK TEMPLATES"
	prepare_database

	task_name="test-1"

	# create and check source
	openapi_source_check "create_source1_success"
	openapi_source_check "create_source2_success"
	openapi_source_check "list_source_success" 2

	# crud task template
	openapi_task_check "create_task_template_failed"
	openapi_task_check "create_task_template_success" $task_name
	openapi_task_check "list_task_template" 1
	openapi_task_check "get_task_template" $task_name
	openapi_task_check "update_task_template_success" $task_name "full"
	openapi_task_check "delete_task_template" $task_name
	openapi_task_check "list_task_template" 0

	# import from tasks and get from dmctl
	init_noshard_data

	openapi_task_check "create_noshard_task_success" $task_name
	run_dm_ctl_with_retry $WORK_DIR "127.0.0.1:$MASTER_PORT" \
		"query-status $task_name" \
		"\"stage\": \"Stopped\"" 2
	openapi_task_check "start_task_success" $task_name ""
	run_dm_ctl_with_retry $WORK_DIR "127.0.0.1:$MASTER_PORT" \
		"query-status $task_name" \
		"\"stage\": \"Running\"" 2

	openapi_task_check "import_task_template" 1 0
	openapi_task_check "list_task_template" 1

	run_dm_ctl $WORK_DIR "127.0.0.1:$MASTER_PORT" \
		"config task $task_name --path $WORK_DIR/get_task_from_task.yaml" \
		"\"result\": true" 1

	run_dm_ctl $WORK_DIR "127.0.0.1:$MASTER_PORT" \
		"config task-template $task_name --path $WORK_DIR/get_task_from_task_template.yaml" \
		"\"result\": true" 1

	diff $WORK_DIR/get_task_from_task.yaml $WORK_DIR/get_task_from_task_template.yaml || exit 1

	# delete source success and clean data for other test
	clean_cluster_sources_and_tasks
	echo ">>>>>>>>>>>>>>>>>>>>>>>>>>>>>>>>TEST OPENAPI: TASK TEMPLATES"
}

function test_noshard_task_dump_status() {
	echo ">>>>>>>>>>>>>>>>>>>>>>>>>>>>>>>>START TEST OPENAPI: NO SHARD TASK DUMP STATUS"

	export GO_FAILPOINTS="github.com/pingcap/tiflow/dm/dumpling/dumpUnitProcessForever=return()"
	kill_dm_worker
	check_port_offline $WORKER1_PORT 20
	check_port_offline $WORKER2_PORT 20

	# run dm-worker1
	run_dm_worker $WORK_DIR/worker1 $WORKER1_PORT $cur/conf/dm-worker1.toml
	check_rpc_alive $cur/../bin/check_worker_online 127.0.0.1:$WORKER1_PORT
	# run dm-worker2
	run_dm_worker $WORK_DIR/worker2 $WORKER2_PORT $cur/conf/dm-worker2.toml
	check_rpc_alive $cur/../bin/check_worker_online 127.0.0.1:$WORKER2_PORT

	prepare_database

	task_name="test-no-shard-dump-status"
	target_table_name="" # empty means no route

	openapi_source_check "create_source1_success"
	openapi_source_check "list_source_success" 1
	openapi_source_check "get_source_status_success" "mysql-01"
	openapi_source_check "create_source2_success"
	openapi_source_check "list_source_success" 2
	openapi_source_check "get_source_status_success" "mysql-02"

	openapi_task_check "create_noshard_task_success" $task_name $target_table_name
	run_dm_ctl_with_retry $WORK_DIR "127.0.0.1:$MASTER_PORT" \
		"query-status $task_name" \
		"\"stage\": \"Stopped\"" 2
	openapi_task_check "start_task_success" $task_name ""
	run_dm_ctl_with_retry $WORK_DIR "127.0.0.1:$MASTER_PORT" \
		"query-status $task_name" \
		"\"unit\": \"Dump\"" 2 \
		"\"stage\": \"Running\"" 2

	# check noshard task dump status success
	openapi_task_check "check_noshard_task_dump_status_success" "$task_name" 0

	kill_dm_worker
	check_port_offline $WORKER1_PORT 20
	check_port_offline $WORKER2_PORT 20

	openapi_task_check "get_task_status_success_but_worker_meet_error" "$task_name" 2

	export GO_FAILPOINTS=""
	kill_dm_worker
	check_port_offline $WORKER1_PORT 20
	check_port_offline $WORKER2_PORT 20

	# run dm-worker1
	run_dm_worker $WORK_DIR/worker1 $WORKER1_PORT $cur/conf/dm-worker1.toml
	check_rpc_alive $cur/../bin/check_worker_online 127.0.0.1:$WORKER1_PORT
	# run dm-worker2
	run_dm_worker $WORK_DIR/worker2 $WORKER2_PORT $cur/conf/dm-worker2.toml
	check_rpc_alive $cur/../bin/check_worker_online 127.0.0.1:$WORKER2_PORT
	openapi_source_check "list_source_success" 2
	clean_cluster_sources_and_tasks
	echo ">>>>>>>>>>>>>>>>>>>>>>>>>>>>>>>>TEST OPENAPI: NO SHARD TASK DUMP STATUS SUCCESS"
}

function test_task_with_ignore_check_items() {
	echo ">>>>>>>>>>>>>>>>>>>>>>>>>>>>>>>>START TEST OPENAPI: TEST TASK WITH IGNORE CHECK ITEMS"
	prepare_database
	init_shard_data

	# create source successfully
	openapi_source_check "create_source1_success"
	openapi_source_check "list_source_success" 1

	# get source status success
	openapi_source_check "get_source_status_success" "mysql-01"

	# create source successfully
	openapi_source_check "create_source2_success"
	# get source list success
	openapi_source_check "list_source_success" 2

	# get source status success
	openapi_source_check "get_source_status_success" "mysql-02"

	# no ignore precheck and no warn or error
	task_name="test-no-ignore-no-error"
	ignore_check=""
	is_success="success"
	check_res="pre-check is passed"
	openapi_task_check "create_task_with_precheck" "$task_name" "$ignore_check" "$is_success" "$check_res"
	run_dm_ctl_with_retry $WORK_DIR "127.0.0.1:$MASTER_PORT" \
		"query-status $task_name" \
		"\"stage\": \"Stopped\"" 2
	# delete task
	openapi_task_check "delete_task_success" "$task_name"
	openapi_task_check "get_task_list" 0
	run_sql_tidb "DROP DATABASE if exists dm_mata;"

	# no ignore precheck and has warn
	prepare_database
	init_data_with_auto_id
	task_name="test-no-ignore-has-warn"
	ignore_check=""
	is_success="success"
	check_res="have auto-increment key"
	openapi_task_check "create_task_with_precheck" "$task_name" "$ignore_check" "$is_success" "$check_res"
	run_dm_ctl_with_retry $WORK_DIR "127.0.0.1:$MASTER_PORT" \
		"query-status $task_name" \
		"\"stage\": \"Stopped\"" 2
	# delete task
	openapi_task_check "delete_task_success" "$task_name"
	openapi_task_check "get_task_list" 0
	run_sql_tidb "DROP DATABASE if exists dm_mata;"

	# no ignore precheck and has error
	prepare_database
	init_data_with_diff_column
	task_name="test-no-ignore-has-error"
	ignore_check=""
	is_success="failed"
	check_res="column length mismatch"
	openapi_task_check "create_task_with_precheck" "$task_name" "$ignore_check" "$is_success" "$check_res"
	run_dm_ctl_with_retry $WORK_DIR "127.0.0.1:$MASTER_PORT" \
		"query-status $task_name" \
		"\"result\": false" 1
	run_sql_tidb "DROP DATABASE if exists dm_mata;"

	# # has ignore precheck and no error
	prepare_database
	init_data_with_diff_column
	task_name="test-has-ignore-without-error"
	ignore_check="schema_of_shard_tables"
	is_success="success"
	check_res="pre-check is passed"
	openapi_task_check "create_task_with_precheck" "$task_name" "$ignore_check" "$is_success" "$check_res"
	run_dm_ctl_with_retry $WORK_DIR "127.0.0.1:$MASTER_PORT" \
		"query-status $task_name" \
		"\"stage\": \"Stopped\"" 2
	# delete task
	openapi_task_check "delete_task_success" "$task_name"
	openapi_task_check "get_task_list" 0

	clean_cluster_sources_and_tasks
	echo ">>>>>>>>>>>>>>>>>>>>>>>>>>>>>>>>TEST OPENAPI: TEST TASK WITH IGNORE CHECK ITEMS SUCCESS"
}

function test_delete_task_with_stopped_downstream() {
	echo ">>>>>>>>>>>>>>>>>>>>>>>>>>>>>>>>START TEST OPENAPI: DELETE TASK WITH STOPPED DOWNSTREAM"
	prepare_database

	task_name="test-no-shard"
	target_table_name="" # empty means no route

	# create source successfully
	openapi_source_check "create_source1_success"

	# create source successfully
	openapi_source_check "create_source2_success"
	# get source list success
	openapi_source_check "list_source_success" 2

	# create no shard task success
	openapi_task_check "create_noshard_task_success" $task_name $target_table_name
	run_dm_ctl_with_retry $WORK_DIR "127.0.0.1:$MASTER_PORT" \
		"query-status $task_name" \
		"\"stage\": \"Stopped\"" 2

	# stop downstream
	cleanup_tidb_server

	# delete task failed because downstream is stopped.
	openapi_task_check "delete_task_failed" "$task_name"

	# delete task success with force
	openapi_task_check "delete_task_with_force_success" "$task_name"
	openapi_task_check "get_task_list" 0

	# restart downstream
	run_tidb_server 4000 $TIDB_PASSWORD
	sleep 2
	clean_cluster_sources_and_tasks
	echo ">>>>>>>>>>>>>>>>>>>>>>>>>>>>>>>>TEST OPENAPI: DELETE TASK WITH STOPPED DOWNSTREAM SUCCESS"
}

function test_start_task_with_condition() {
	echo ">>>>>>>>>>>>>>>>>>>>>>>>>>>>>>>>START TEST OPENAPI: START TASK WITH CONDITION"
	prepare_database
	run_sql_tidb "DROP DATABASE if exists openapi;"

	# create source successfully
	openapi_source_check "create_source1_success"
	openapi_source_check "list_source_success" 1

	# get source status success
	openapi_source_check "get_source_status_success" "mysql-01"
	# create source successfully
	openapi_source_check "create_source2_success"
	# get source list success
	openapi_source_check "list_source_success" 2

	# get source status success
	openapi_source_check "get_source_status_success" "mysql-02"

	# incremental task no source meta and start time, still error
	task_name="incremental_task_no_source_meta"
	run_sql_source1 "CREATE TABLE openapi.t1(i TINYINT, j INT UNIQUE KEY);"
	run_sql_source2 "CREATE TABLE openapi.t2(i TINYINT, j INT UNIQUE KEY);"

	openapi_task_check "create_incremental_task_with_gtid_success" $task_name "" "" "" "" "" ""
	run_dm_ctl_with_retry $WORK_DIR "127.0.0.1:$MASTER_PORT" \
		"query-status $task_name" \
		"\"stage\": \"Stopped\"" 2

	check_result="must set meta for task-mode incremental"
	openapi_task_check "start_task_failed" $task_name "" "$check_result"
	openapi_task_check "delete_task_with_force_success" "$task_name"
	openapi_task_check "get_task_list" 0

	# incremental task use gtid
	prepare_database
	run_sql_tidb "DROP DATABASE if exists openapi;"
	task_name="incremental_task_use_gtid"
	run_sql_source1 "CREATE TABLE openapi.t1(i TINYINT, j INT UNIQUE KEY);"
	run_sql_source2 "CREATE TABLE openapi.t2(i TINYINT, j INT UNIQUE KEY);"

	master_status1=($(get_master_status $MYSQL_HOST1 $MYSQL_PORT1))
	master_status2=($(get_master_status $MYSQL_HOST2 $MYSQL_PORT2))
	openapi_task_check "create_incremental_task_with_gtid_success" $task_name ${master_status1[0]} ${master_status1[1]} ${master_status1[2]} ${master_status2[0]} ${master_status2[1]} ${master_status2[2]}
	run_dm_ctl_with_retry $WORK_DIR "127.0.0.1:$MASTER_PORT" \
		"query-status $task_name" \
		"\"stage\": \"Stopped\"" 2
	openapi_task_check "start_task_success" $task_name ""
	run_dm_ctl_with_retry $WORK_DIR "127.0.0.1:$MASTER_PORT" \
		"query-status $task_name" \
		"\"stage\": \"Running\"" 2

	run_sql_tidb 'CREATE DATABASE openapi;'
	run_sql_source1 "CREATE TABLE openapi.t3(i TINYINT, j INT UNIQUE KEY);"
	run_sql_source2 "CREATE TABLE openapi.t4(i TINYINT, j INT UNIQUE KEY);"

	run_sql_tidb_with_retry "show tables in openapi;" "t3"
	run_sql_tidb_with_retry "show tables in openapi;" "t4"
	run_sql_tidb_with_retry "SELECT count(1) FROM information_schema.tables WHERE table_schema = 'openapi';" "count(1): 2"

	openapi_task_check "stop_task_success" "$task_name" ""
	openapi_task_check "delete_task_with_force_success" "$task_name"
	openapi_task_check "get_task_list" 0

	# incremental task use start_time
	prepare_database
	run_sql_tidb "DROP DATABASE if exists openapi;"
	task_name="incremental_task_use_start_time"
	run_sql_source1 "CREATE TABLE openapi.t1(i TINYINT, j INT UNIQUE KEY);"
	run_sql_source2 "CREATE TABLE openapi.t2(i TINYINT, j INT UNIQUE KEY);"

	openapi_task_check "create_incremental_task_with_gtid_success" $task_name "" "" "" "" "" ""
	run_dm_ctl_with_retry $WORK_DIR "127.0.0.1:$MASTER_PORT" \
		"query-status $task_name" \
		"\"stage\": \"Stopped\"" 2
	sleep 2
	start_time=$(TZ='UTC' date '+%Y-%m-%d %T') # mysql 3306 and 3307 is in UTC
	sleep 2
	duration=""
	is_success="success"
	check_result=""
	run_sql_tidb 'CREATE DATABASE openapi;'
	run_sql_source1 "CREATE TABLE openapi.t3(i TINYINT, j INT UNIQUE KEY);"
	run_sql_source2 "CREATE TABLE openapi.t4(i TINYINT, j INT UNIQUE KEY);"
	openapi_task_check "start_task_with_condition" $task_name "$start_time" "$duration" "$is_success" "$check_result"
	run_dm_ctl_with_retry $WORK_DIR "127.0.0.1:$MASTER_PORT" \
		"query-status $task_name" \
		"\"stage\": \"Running\"" 2

	run_sql_tidb_with_retry "show tables in openapi;" "t3"
	run_sql_tidb_with_retry "show tables in openapi;" "t4"
	run_sql_tidb_with_retry "SELECT count(1) FROM information_schema.tables WHERE table_schema = 'openapi';" "count(1): 2"

	openapi_task_check "stop_task_success" "$task_name" ""
	openapi_task_check "delete_task_with_force_success" "$task_name"
	openapi_task_check "get_task_list" 0

	# incremental task use start_time, but time is after create table
	prepare_database
	run_sql_tidb "DROP DATABASE if exists openapi;"
	task_name="incremental_task_use_start_time_after_create"
	run_sql_source1 "CREATE TABLE openapi.t1(i TINYINT, j INT UNIQUE KEY);"
	run_sql_source2 "CREATE TABLE openapi.t2(i TINYINT, j INT UNIQUE KEY);"

	openapi_task_check "create_incremental_task_with_gtid_success" $task_name "" "" "" "" "" ""
	curl http://127.0.0.1:8261/api/v1/tasks/incremental_task_use_start_time_after_create/sources/mysql-01/migrate_targets
	run_dm_ctl_with_retry $WORK_DIR "127.0.0.1:$MASTER_PORT" \
		"query-status $task_name" \
		"\"stage\": \"Stopped\"" 2
	sleep 2
	start_time=$(TZ='UTC' date '+%Y-%m-%d %T') # mysql 3306 and 3307 is in UTC
	sleep 2
	duration=""
	is_success="success"
	check_result=""
	run_sql_tidb 'CREATE DATABASE openapi;'
	run_sql_source1 "INSERT INTO openapi.t1(i,j) VALUES (1, 2);"
	run_sql_source2 "INSERT INTO openapi.t2(i,j) VALUES (3, 4);"
	openapi_task_check "start_task_with_condition" $task_name "$start_time" "$duration" "$is_success" "$check_result"
	run_dm_ctl_with_retry $WORK_DIR "127.0.0.1:$MASTER_PORT" \
		"query-status $task_name" \
		"Table 'openapi.*' doesn't exist" 2

	openapi_task_check "stop_task_success" "$task_name" ""
	openapi_task_check "delete_task_with_force_success" "$task_name"
	openapi_task_check "get_task_list" 0

	# incremental task both gtid and start_time, start_time first
	prepare_database
	run_sql_tidb "DROP DATABASE if exists openapi;"
	task_name="incremental_task_both_gtid_start_time"
	run_sql_source1 "CREATE TABLE openapi.t1(i TINYINT, j INT UNIQUE KEY);"
	run_sql_source2 "CREATE TABLE openapi.t2(i TINYINT, j INT UNIQUE KEY);"
	master_status1=($(get_master_status $MYSQL_HOST1 $MYSQL_PORT1))
	master_status2=($(get_master_status $MYSQL_HOST2 $MYSQL_PORT2))
	openapi_task_check "create_incremental_task_with_gtid_success" $task_name ${master_status1[0]} ${master_status1[1]} ${master_status1[2]} ${master_status2[0]} ${master_status2[1]} ${master_status2[2]}
	run_dm_ctl_with_retry $WORK_DIR "127.0.0.1:$MASTER_PORT" \
		"query-status $task_name" \
		"\"stage\": \"Stopped\"" 2
	run_sql_source1 "CREATE TABLE openapi.t3(i TINYINT, j INT UNIQUE KEY);"
	run_sql_source2 "CREATE TABLE openapi.t4(i TINYINT, j INT UNIQUE KEY);"
	sleep 2
	start_time=$(TZ='UTC' date '+%Y-%m-%d %T') # mysql 3306 and 3307 is in UTC
	sleep 2
	duration=""
	is_success="success"
	check_result=""
	run_sql_tidb 'CREATE DATABASE openapi;'
	run_sql_source1 "CREATE TABLE openapi.t5(i TINYINT, j INT UNIQUE KEY);"
	run_sql_source2 "CREATE TABLE openapi.t6(i TINYINT, j INT UNIQUE KEY);"
	openapi_task_check "start_task_with_condition" $task_name "$start_time" "$duration" "$is_success" "$check_result"
	run_dm_ctl_with_retry $WORK_DIR "127.0.0.1:$MASTER_PORT" \
		"query-status $task_name" \
		"\"stage\": \"Running\"" 2

	run_sql_tidb_with_retry "show tables in openapi;" "t5"
	run_sql_tidb_with_retry "show tables in openapi;" "t6"
	run_sql_tidb_with_retry "SELECT count(1) FROM information_schema.tables WHERE table_schema = 'openapi';" "count(1): 2"

	openapi_task_check "stop_task_success" "$task_name" ""
	openapi_task_check "delete_task_with_force_success" "$task_name"
	openapi_task_check "get_task_list" 0

	# incremental task no duration has error
	export GO_FAILPOINTS="github.com/pingcap/tiflow/dm/syncer/SafeModeInitPhaseSeconds=return(\"0s\")"
	kill_dm_worker
	check_port_offline $WORKER1_PORT 20
	check_port_offline $WORKER2_PORT 20

	# run dm-worker1
	run_dm_worker $WORK_DIR/worker1 $WORKER1_PORT $cur/conf/dm-worker1.toml
	check_rpc_alive $cur/../bin/check_worker_online 127.0.0.1:$WORKER1_PORT
	# run dm-worker2
	run_dm_worker $WORK_DIR/worker2 $WORKER2_PORT $cur/conf/dm-worker2.toml
	check_rpc_alive $cur/../bin/check_worker_online 127.0.0.1:$WORKER2_PORT
	openapi_source_check "list_source_success" 2

	prepare_database
	run_sql_tidb "DROP DATABASE if exists openapi;"
	task_name="incremental_task_no_duration_but_error"
	run_sql_source1 "CREATE TABLE openapi.t1(i TINYINT, j INT UNIQUE KEY);"
	run_sql_source2 "CREATE TABLE openapi.t2(i TINYINT, j INT UNIQUE KEY);"

	sleep 2
	start_time=$(TZ='UTC' date '+%Y-%m-%d %T') # mysql 3306 and 3307 is in UTC
	sleep 2
	duration=""
	is_success="success"
	check_result=""

	run_sql_source1 "INSERT INTO openapi.t1(i,j) VALUES (1, 2);"
	run_sql_source2 "INSERT INTO openapi.t2(i,j) VALUES (1, 2);"
	run_sql_source1 "INSERT INTO openapi.t1(i,j) VALUES (3, 4);"
	run_sql_source2 "INSERT INTO openapi.t2(i,j) VALUES (3, 4);"
	# mock already sync data to downstream
	run_sql_tidb 'CREATE DATABASE openapi;'
	run_sql_tidb "CREATE TABLE openapi.t1(i TINYINT, j INT UNIQUE KEY);"
	run_sql_tidb "CREATE TABLE openapi.t2(i TINYINT, j INT UNIQUE KEY);"
	run_sql_tidb "INSERT INTO openapi.t1(i,j) VALUES (1, 2);"
	run_sql_tidb "INSERT INTO openapi.t2(i,j) VALUES (1, 2);"

	openapi_task_check "create_incremental_task_with_gtid_success" $task_name "" "" "" "" "" ""
	run_dm_ctl_with_retry $WORK_DIR "127.0.0.1:$MASTER_PORT" \
		"query-status $task_name" \
		"\"stage\": \"Stopped\"" 2
	openapi_task_check "start_task_with_condition" $task_name "$start_time" "$duration" "$is_success" "$check_result"
	run_dm_ctl_with_retry $WORK_DIR "127.0.0.1:$MASTER_PORT" \
		"query-status $task_name" \
		"Duplicate entry" 2

	# set duration and start again
	openapi_task_check "stop_task_success" "$task_name" ""
	duration="600s"
	openapi_task_check "start_task_with_condition" $task_name "$start_time" "$duration" "$is_success" "$check_result"

	run_sql_tidb_with_retry "SELECT count(1) FROM openapi.t1;" "count(1): 2"
	run_sql_tidb_with_retry "SELECT count(1) FROM openapi.t2;" "count(1): 2"

	openapi_task_check "stop_task_success" "$task_name" ""
	openapi_task_check "delete_task_with_force_success" "$task_name"
	openapi_task_check "get_task_list" 0

	clean_cluster_sources_and_tasks
	echo ">>>>>>>>>>>>>>>>>>>>>>>>>>>>>>>>TEST OPENAPI: START TASK WITH CONDITION SUCCESS"
}

function test_stop_task_with_condition() {
	echo ">>>>>>>>>>>>>>>>>>>>>>>>>>>>>>>>START TEST OPENAPI: STOP TASK WITH CONDITION"
	prepare_database
	run_sql_tidb "DROP DATABASE if exists openapi;"

	# create source successfully
	openapi_source_check "create_source1_success"
	openapi_source_check "list_source_success" 1

	# get source status success
	openapi_source_check "get_source_status_success" "mysql-01"
	# create source successfully
	openapi_source_check "create_source2_success"
	# get source list success
	openapi_source_check "list_source_success" 2

	# get source status success
	openapi_source_check "get_source_status_success" "mysql-02"

	# test wait_time_on_stop
	export GO_FAILPOINTS='github.com/pingcap/tiflow/dm/syncer/recordAndIgnorePrepareTime=return();github.com/pingcap/tiflow/dm/syncer/checkWaitDuration=return("200s")'
	kill_dm_worker
	check_port_offline $WORKER1_PORT 20
	check_port_offline $WORKER2_PORT 20

	# run dm-worker1
	run_dm_worker $WORK_DIR/worker1 $WORKER1_PORT $cur/conf/dm-worker1.toml
	check_rpc_alive $cur/../bin/check_worker_online 127.0.0.1:$WORKER1_PORT
	# run dm-worker2
	run_dm_worker $WORK_DIR/worker2 $WORKER2_PORT $cur/conf/dm-worker2.toml
	check_rpc_alive $cur/../bin/check_worker_online 127.0.0.1:$WORKER2_PORT

	task_name="test_wait_time_on_stop"
	# create no shard task success
	openapi_task_check "create_noshard_task_success" $task_name ""
	run_dm_ctl_with_retry $WORK_DIR "127.0.0.1:$MASTER_PORT" \
		"query-status $task_name" \
		"\"stage\": \"Stopped\"" 2

	timeout_duration="200s"

	openapi_task_check "start_task_success" $task_name ""
	run_dm_ctl_with_retry $WORK_DIR "127.0.0.1:$MASTER_PORT" \
		"query-status $task_name" \
		"\"stage\": \"Running\"" 2
	init_noshard_data
	check_sync_diff $WORK_DIR $cur/conf/diff_config_no_shard.toml
	openapi_task_check "stop_task_with_condition" "$task_name" "" "$timeout_duration"
	echo "error check"
	check_log_contain_with_retry 'panic: success check wait_time_on_stop !!!' $WORK_DIR/worker1/log/stdout.log
	check_log_contain_with_retry 'panic: success check wait_time_on_stop !!!' $WORK_DIR/worker2/log/stdout.log

	# clean
	export GO_FAILPOINTS=''
	kill_dm_worker
	check_port_offline $WORKER1_PORT 20
	check_port_offline $WORKER2_PORT 20

	# run dm-worker1
	run_dm_worker $WORK_DIR/worker1 $WORKER1_PORT $cur/conf/dm-worker1.toml
	check_rpc_alive $cur/../bin/check_worker_online 127.0.0.1:$WORKER1_PORT
	# run dm-worker2
	run_dm_worker $WORK_DIR/worker2 $WORKER2_PORT $cur/conf/dm-worker2.toml
	check_rpc_alive $cur/../bin/check_worker_online 127.0.0.1:$WORKER2_PORT
	openapi_task_check "delete_task_with_force_success" "$task_name"
	openapi_task_check "get_task_list" 0

	clean_cluster_sources_and_tasks
	echo ">>>>>>>>>>>>>>>>>>>>>>>>>>>>>>>>TEST OPENAPI: START TASK WITH CONDITION SUCCESS"
}

function test_reverse_https() {
	echo ">>>>>>>>>>>>>>>>>>>>>>>>>>>>>>>>START TEST OPENAPI: REVERSE HTTPS"
	cleanup_data openapi
	cleanup_process

	cp $cur/tls_conf/dm-master1.toml $WORK_DIR/
	cp $cur/tls_conf/dm-master2.toml $WORK_DIR/
	cp $cur/tls_conf/dm-worker1.toml $WORK_DIR/
	cp $cur/tls_conf/dm-worker2.toml $WORK_DIR/
	sed -i "s%dir-placeholer%$cur\/tls_conf%g" $WORK_DIR/dm-master1.toml
	sed -i "s%dir-placeholer%$cur\/tls_conf%g" $WORK_DIR/dm-master2.toml
	sed -i "s%dir-placeholer%$cur\/tls_conf%g" $WORK_DIR/dm-worker1.toml
	sed -i "s%dir-placeholer%$cur\/tls_conf%g" $WORK_DIR/dm-worker2.toml

	# run dm-master1
	run_dm_master $WORK_DIR/master1 $MASTER_PORT1 $WORK_DIR/dm-master1.toml
	check_rpc_alive $cur/../bin/check_master_online 127.0.0.1:$MASTER_PORT1 "$cur/tls_conf/ca.pem" "$cur/tls_conf/dm.pem" "$cur/tls_conf/dm.key"
	# join master2
	run_dm_master $WORK_DIR/master2 $MASTER_PORT2 $WORK_DIR/dm-master2.toml
	check_rpc_alive $cur/../bin/check_master_online 127.0.0.1:$MASTER_PORT2 "$cur/tls_conf/ca.pem" "$cur/tls_conf/dm.pem" "$cur/tls_conf/dm.key"
	# run dm-worker1
	run_dm_worker $WORK_DIR/worker1 $WORKER1_PORT $WORK_DIR/dm-worker1.toml
	check_rpc_alive $cur/../bin/check_worker_online 127.0.0.1:$WORKER1_PORT "$cur/tls_conf/ca.pem" "$cur/tls_conf/dm.pem" "$cur/tls_conf/dm.key"
	# run dm-worker2
	run_dm_worker $WORK_DIR/worker2 $WORKER2_PORT $WORK_DIR/dm-worker2.toml
	check_rpc_alive $cur/../bin/check_worker_online 127.0.0.1:$WORKER2_PORT "$cur/tls_conf/ca.pem" "$cur/tls_conf/dm.pem" "$cur/tls_conf/dm.key"

	prepare_database
	# create source successfully
	openapi_source_check "create_source_success_https" "$cur/tls_conf/ca.pem" "$cur/tls_conf/dm.pem" "$cur/tls_conf/dm.key"

	# get source list success
	openapi_source_check "list_source_success_https" 1 "$cur/tls_conf/ca.pem" "$cur/tls_conf/dm.pem" "$cur/tls_conf/dm.key"

	# send request to not leader node
	openapi_source_check "list_source_with_reverse_https" 1 "$cur/tls_conf/ca.pem" "$cur/tls_conf/dm.pem" "$cur/tls_conf/dm.key"

	cleanup_data openapi
	cleanup_process

	# run dm-master1
	run_dm_master $WORK_DIR/master1 $MASTER_PORT1 $cur/conf/dm-master1.toml
	check_rpc_alive $cur/../bin/check_master_online 127.0.0.1:$MASTER_PORT1
	# join master2
	run_dm_master $WORK_DIR/master2 $MASTER_PORT2 $cur/conf/dm-master2.toml
	check_rpc_alive $cur/../bin/check_master_online 127.0.0.1:$MASTER_PORT2
	# run dm-worker1
	run_dm_worker $WORK_DIR/worker1 $WORKER1_PORT $cur/conf/dm-worker1.toml
	check_rpc_alive $cur/../bin/check_worker_online 127.0.0.1:$WORKER1_PORT
	# run dm-worker2
	run_dm_worker $WORK_DIR/worker2 $WORKER2_PORT $cur/conf/dm-worker2.toml
	check_rpc_alive $cur/../bin/check_worker_online 127.0.0.1:$WORKER2_PORT

	echo ">>>>>>>>>>>>>>>>>>>>>>>>>>>>>>>>TEST OPENAPI: REVERSE HTTPS"
}

function test_cluster() {
	# list master and worker node
	openapi_cluster_check "list_master_success" 2

	openapi_cluster_check "list_worker_success" 2

	# delete master node
	openapi_cluster_check "delete_master_with_retry_success" "master2"
	openapi_cluster_check "list_master_success" 1

	# delete worker node failed because of worker is still online
	openapi_cluster_check "delete_worker_failed" "worker1"
	kill_dm_worker
	check_port_offline $WORKER1_PORT 20
	check_port_offline $WORKER2_PORT 20

	openapi_cluster_check "delete_worker_with_retry_success" "worker1"
	openapi_cluster_check "list_worker_success" 1
}

function run() {
	# run dm-master1
	run_dm_master $WORK_DIR/master1 $MASTER_PORT1 $cur/conf/dm-master1.toml
	check_rpc_alive $cur/../bin/check_master_online 127.0.0.1:$MASTER_PORT1
	# join master2
	run_dm_master $WORK_DIR/master2 $MASTER_PORT2 $cur/conf/dm-master2.toml
	check_rpc_alive $cur/../bin/check_master_online 127.0.0.1:$MASTER_PORT2
	# run dm-worker1
	run_dm_worker $WORK_DIR/worker1 $WORKER1_PORT $cur/conf/dm-worker1.toml
	check_rpc_alive $cur/../bin/check_worker_online 127.0.0.1:$WORKER1_PORT
	# run dm-worker2
	run_dm_worker $WORK_DIR/worker2 $WORKER2_PORT $cur/conf/dm-worker2.toml
	check_rpc_alive $cur/../bin/check_worker_online 127.0.0.1:$WORKER2_PORT

	test_relay
	test_source

	test_shard_task
	test_multi_tasks
	test_noshard_task
	test_dump_task
	test_load_task
	test_task_templates
	test_noshard_task_dump_status
	test_complex_operations_of_source_and_task
	test_task_with_ignore_check_items
	test_delete_task_with_stopped_downstream
	test_start_task_with_condition
	test_stop_task_with_condition
	test_reverse_https
	test_full_mode_task

	# NOTE: this test case MUST running at last, because it will offline some members of cluster
	test_cluster
}

cleanup_data openapi
cleanup_process

run

cleanup_process

echo "[$(date)] <<<<<< test case $TEST_NAME success! >>>>>>"<|MERGE_RESOLUTION|>--- conflicted
+++ resolved
@@ -233,7 +233,6 @@
 
 }
 
-<<<<<<< HEAD
 function test_load_task() {
 	echo ">>>>>>>>>>>>>>>>>>>>>>>>>>>>>>>>START TEST OPENAPI: dump & load TASK"
 	prepare_database
@@ -246,7 +245,126 @@
 	# get source list success
 	openapi_source_check "list_source_success" 1
 
-=======
+	# create source successfully
+	openapi_source_check "create_source2_success"
+	# get source list success
+	openapi_source_check "list_source_success" 2
+
+	# get source status success
+	openapi_source_check "get_source_status_success" "mysql-01"
+
+	# create task success: not valid task create request
+	openapi_task_check "create_task_failed"
+
+	# create dump task success
+	openapi_task_check "create_dump_task_success"
+	run_dm_ctl_with_retry $WORK_DIR "127.0.0.1:$MASTER_PORT" \
+		"query-status $task_name_dump" \
+		"\"stage\": \"Stopped\"" 1
+
+	init_dump_data
+
+	# start dump task success
+	openapi_task_check "start_task_success" $task_name_dump ""
+	run_dm_ctl_with_retry $WORK_DIR "127.0.0.1:$MASTER_PORT" \
+		"query-status $task_name_dump" \
+		"\"stage\": \"Running\"" 1
+
+	# wait dump task finish
+	run_dm_ctl_with_retry $WORK_DIR "127.0.0.1:$MASTER_PORT" \
+		"query-status $task_name_dump" 100 \
+		"\"stage\": \"Finished\"" 1
+
+	# create load task success
+	openapi_task_check "create_load_task_success"
+	run_dm_ctl_with_retry $WORK_DIR "127.0.0.1:$MASTER_PORT" \
+		"query-status $task_name_load" \
+		"\"stage\": \"Stopped\"" 1
+
+	# use the data from the same dir of dump task
+
+	# start load task success
+	openapi_task_check "start_task_success" $task_name_load ""
+	run_dm_ctl_with_retry $WORK_DIR "127.0.0.1:$MASTER_PORT" \
+		"query-status $task_name_load" \
+		"\"stage\": \"Running\"" 1
+
+	# wait load task finish
+	run_dm_ctl_with_retry $WORK_DIR "127.0.0.1:$MASTER_PORT" \
+		"query-status $task_name_load" 100 \
+		"\"stage\": \"Finished\"" 1
+
+	clean_cluster_sources_and_tasks
+	echo ">>>>>>>>>>>>>>>>>>>>>>>>>>>>>>>>TEST OPENAPI:  dump & load TASK"
+
+}
+
+function test_load_task() {
+	echo ">>>>>>>>>>>>>>>>>>>>>>>>>>>>>>>>START TEST OPENAPI: dump & load TASK"
+	prepare_database
+
+	task_name_dump="test-dump"
+	task_name_load="test-load"
+
+	# create source successfully
+	openapi_source_check "create_source1_success"
+	# get source list success
+	openapi_source_check "list_source_success" 1
+
+	# create source successfully
+	openapi_source_check "create_source2_success"
+	# get source list success
+	openapi_source_check "list_source_success" 2
+
+	# get source status success
+	openapi_source_check "get_source_status_success" "mysql-01"
+
+	# create task success: not valid task create request
+	openapi_task_check "create_task_failed"
+
+	# create dump task success
+	openapi_task_check "create_dump_task_success"
+	run_dm_ctl_with_retry $WORK_DIR "127.0.0.1:$MASTER_PORT" \
+		"query-status $task_name_dump" \
+		"\"stage\": \"Stopped\"" 1
+
+	init_dump_data
+
+	# start dump task success
+	openapi_task_check "start_task_success" $task_name_dump ""
+	run_dm_ctl_with_retry $WORK_DIR "127.0.0.1:$MASTER_PORT" \
+		"query-status $task_name_dump" \
+		"\"stage\": \"Running\"" 1
+
+	# wait dump task finish
+	run_dm_ctl_with_retry $WORK_DIR "127.0.0.1:$MASTER_PORT" \
+		"query-status $task_name_dump" 100 \
+		"\"stage\": \"Finished\"" 1
+
+	# create load task success
+	openapi_task_check "create_load_task_success"
+	run_dm_ctl_with_retry $WORK_DIR "127.0.0.1:$MASTER_PORT" \
+		"query-status $task_name_load" \
+		"\"stage\": \"Stopped\"" 1
+
+	# use the data from the same dir of dump task
+
+	# start load task success
+	openapi_task_check "start_task_success" $task_name_load ""
+	run_dm_ctl_with_retry $WORK_DIR "127.0.0.1:$MASTER_PORT" \
+		"query-status $task_name_load" \
+		"\"stage\": \"Running\"" 1
+
+	# wait load task finish
+	run_dm_ctl_with_retry $WORK_DIR "127.0.0.1:$MASTER_PORT" \
+		"query-status $task_name_load" 100 \
+		"\"stage\": \"Finished\"" 1
+
+	clean_cluster_sources_and_tasks
+	echo ">>>>>>>>>>>>>>>>>>>>>>>>>>>>>>>>TEST OPENAPI:  dump & load TASK"
+
+}
+
 function test_full_mode_task() {
 	echo ">>>>>>>>>>>>>>>>>>>>>>>>>>>>>>>>START TEST OPENAPI: FULL MODE TASK"
 	prepare_database
@@ -261,61 +379,12 @@
 	# get source status success
 	openapi_source_check "get_source_status_success" "mysql-01"
 
->>>>>>> 5e4c7d2d
 	# create source successfully
 	openapi_source_check "create_source2_success"
 	# get source list success
 	openapi_source_check "list_source_success" 2
 
 	# get source status success
-<<<<<<< HEAD
-	openapi_source_check "get_source_status_success" "mysql-01"
-
-	# create task success: not valid task create request
-	openapi_task_check "create_task_failed"
-
-	# create dump task success
-	openapi_task_check "create_dump_task_success"
-	run_dm_ctl_with_retry $WORK_DIR "127.0.0.1:$MASTER_PORT" \
-		"query-status $task_name_dump" \
-		"\"stage\": \"Stopped\"" 1
-
-	init_dump_data
-
-	# start dump task success
-	openapi_task_check "start_task_success" $task_name_dump ""
-	run_dm_ctl_with_retry $WORK_DIR "127.0.0.1:$MASTER_PORT" \
-		"query-status $task_name_dump" \
-		"\"stage\": \"Running\"" 1
-
-	# wait dump task finish
-	run_dm_ctl_with_retry $WORK_DIR "127.0.0.1:$MASTER_PORT" \
-		"query-status $task_name_dump" 100 \
-		"\"stage\": \"Finished\"" 1
-
-	# create load task success
-	openapi_task_check "create_load_task_success"
-	run_dm_ctl_with_retry $WORK_DIR "127.0.0.1:$MASTER_PORT" \
-		"query-status $task_name_load" \
-		"\"stage\": \"Stopped\"" 1
-
-	# use the data from the same dir of dump task
-
-	# start load task success
-	openapi_task_check "start_task_success" $task_name_load ""
-	run_dm_ctl_with_retry $WORK_DIR "127.0.0.1:$MASTER_PORT" \
-		"query-status $task_name_load" \
-		"\"stage\": \"Running\"" 1
-
-	# wait load task finish
-	run_dm_ctl_with_retry $WORK_DIR "127.0.0.1:$MASTER_PORT" \
-		"query-status $task_name_load" 100 \
-		"\"stage\": \"Finished\"" 1
-
-	clean_cluster_sources_and_tasks
-	echo ">>>>>>>>>>>>>>>>>>>>>>>>>>>>>>>>TEST OPENAPI:  dump & load TASK"
-
-=======
 	openapi_source_check "get_source_status_success" "mysql-02"
 
 	# create no shard task in full mode success
@@ -363,7 +432,6 @@
 	openapi_source_check "list_source_success" 0
 	run_sql_tidb "DROP DATABASE if exists openapi;"
 	echo ">>>>>>>>>>>>>>>>>>>>>>>>>>>>>>>>TEST OPENAPI: FULL MODE TASK"
->>>>>>> 5e4c7d2d
 }
 
 function test_shard_task() {
