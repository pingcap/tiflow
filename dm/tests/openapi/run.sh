--- conflicted
+++ resolved
@@ -516,17 +516,6 @@
 	echo ">>>>>>>>>>>>>>>>>>>>>>>>>>>>>>>>TEST OPENAPI: NO SHARD TASK DUMP STATUS SUCCESS"
 }
 
-<<<<<<< HEAD
-function test_delete_task_with_stopped_downstream() {
-	echo ">>>>>>>>>>>>>>>>>>>>>>>>>>>>>>>>START TEST OPENAPI: DELETE TASK WITH STOPPED DOWNSTREAM"
-	prepare_database
-
-	task_name="test-no-shard"
-	target_table_name="" # empty means no route
-
-	# create source successfully
-	openapi_source_check "create_source1_success"
-=======
 function test_task_with_ignore_check_items() {
 	echo ">>>>>>>>>>>>>>>>>>>>>>>>>>>>>>>>START TEST OPENAPI: TEST TASK WITH IGNORE CHECK ITEMS"
 	prepare_database
@@ -539,35 +528,11 @@
 	# get source status success
 	openapi_source_check "get_source_status_success" "mysql-01"
 
->>>>>>> 6b07e489
 	# create source successfully
 	openapi_source_check "create_source2_success"
 	# get source list success
 	openapi_source_check "list_source_success" 2
 
-<<<<<<< HEAD
-	# create no shard task success
-	openapi_task_check "create_noshard_task_success" $task_name $target_table_name
-	run_dm_ctl_with_retry $WORK_DIR "127.0.0.1:$MASTER_PORT" \
-		"query-status $task_name" \
-		"\"stage\": \"Stopped\"" 2
-
-	# stop downstream
-	cleanup_tidb_server
-
-	# delete task failed because downstream is stopped.
-	openapi_task_check "delete_task_failed" "$task_name"
-
-	# delete task success with force
-	openapi_task_check "delete_task_with_force_success" "$task_name"
-	openapi_task_check "get_task_list" 0
-
-	# restart downstream
-	run_tidb_server 4000 $TIDB_PASSWORD
-	sleep 2
-	clean_cluster_sources_and_tasks
-	echo ">>>>>>>>>>>>>>>>>>>>>>>>>>>>>>>>TEST OPENAPI: DELETE TASK WITH STOPPED DOWNSTREAM SUCCESS"
-=======
 	# get source status success
 	openapi_source_check "get_source_status_success" "mysql-02"
 
@@ -631,7 +596,42 @@
 
 	clean_cluster_sources_and_tasks
 	echo ">>>>>>>>>>>>>>>>>>>>>>>>>>>>>>>>TEST OPENAPI: TEST TASK WITH IGNORE CHECK ITEMS SUCCESS"
->>>>>>> 6b07e489
+}
+
+function test_delete_task_with_stopped_downstream() {
+	echo ">>>>>>>>>>>>>>>>>>>>>>>>>>>>>>>>START TEST OPENAPI: DELETE TASK WITH STOPPED DOWNSTREAM"
+	prepare_database
+
+	task_name="test-no-shard"
+	target_table_name="" # empty means no route
+
+	# create source successfully
+	openapi_source_check "create_source1_success"
+	# create source successfully
+	openapi_source_check "create_source2_success"
+	# get source list success
+	openapi_source_check "list_source_success" 2
+	# create no shard task success
+	openapi_task_check "create_noshard_task_success" $task_name $target_table_name
+	run_dm_ctl_with_retry $WORK_DIR "127.0.0.1:$MASTER_PORT" \
+		"query-status $task_name" \
+		"\"stage\": \"Stopped\"" 2
+
+	# stop downstream
+	cleanup_tidb_server
+
+	# delete task failed because downstream is stopped.
+	openapi_task_check "delete_task_failed" "$task_name"
+
+	# delete task success with force
+	openapi_task_check "delete_task_with_force_success" "$task_name"
+	openapi_task_check "get_task_list" 0
+
+	# restart downstream
+	run_tidb_server 4000 $TIDB_PASSWORD
+	sleep 2
+	clean_cluster_sources_and_tasks
+	echo ">>>>>>>>>>>>>>>>>>>>>>>>>>>>>>>>TEST OPENAPI: DELETE TASK WITH STOPPED DOWNSTREAM SUCCESS"
 }
 
 function test_cluster() {
@@ -677,11 +677,8 @@
 	test_task_templates
 	test_noshard_task_dump_status
 	test_complex_operations_of_source_and_task
-<<<<<<< HEAD
+	test_task_with_ignore_check_items
 	test_delete_task_with_stopped_downstream
-=======
-	test_task_with_ignore_check_items
->>>>>>> 6b07e489
 
 	# NOTE: this test case MUST running at last, because it will offline some members of cluster
 	test_cluster
