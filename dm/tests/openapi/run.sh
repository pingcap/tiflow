#!/bin/bash

set -eu

cur=$(cd "$(dirname "${BASH_SOURCE[0]}")" && pwd)
source $cur/../_utils/test_prepare
export PATH=$PATH:$cur/client/
WORK_DIR=$TEST_DIR/$TEST_NAME

function prepare_database() {
	run_sql_source1 'DROP DATABASE if exists openapi;'
	run_sql_source1 'CREATE DATABASE openapi;'

	run_sql_source2 'DROP DATABASE if exists openapi;'
	run_sql_source2 'CREATE DATABASE openapi;'
}

function init_noshard_data() {

	run_sql_source1 "CREATE TABLE openapi.t1(i TINYINT, j INT UNIQUE KEY);"
	run_sql_source1 "INSERT INTO openapi.t1(i,j) VALUES (1, 2);"

	run_sql_source2 "CREATE TABLE openapi.t2(i TINYINT, j INT UNIQUE KEY);"
	run_sql_source2 "INSERT INTO openapi.t2(i,j) VALUES (3, 4);"
}

function init_shard_data() {
	run_sql_source1 "CREATE TABLE openapi.t(i TINYINT, j INT UNIQUE KEY);"
	run_sql_source2 "CREATE TABLE openapi.t(i TINYINT, j INT UNIQUE KEY);"

	run_sql_source1 "INSERT INTO openapi.t(i,j) VALUES (1, 2);"
	run_sql_source2 "INSERT INTO openapi.t(i,j) VALUES (3, 4);"
}

function init_data_with_auto_id() {
	run_sql_source1 "CREATE TABLE openapi.t(id bigint primary key auto_increment, i TINYINT, j INT UNIQUE KEY);"
	run_sql_source2 "CREATE TABLE openapi.t(id bigint primary key auto_increment, i TINYINT, j INT UNIQUE KEY);"

	run_sql_source1 "INSERT INTO openapi.t(i,j) VALUES (1, 2);"
	run_sql_source2 "INSERT INTO openapi.t(i,j) VALUES (3, 4);"
}

function init_data_with_diff_column() {
	run_sql_source1 "CREATE TABLE openapi.t(id bigint, i TINYINT, j INT UNIQUE KEY);"
	run_sql_source2 "CREATE TABLE openapi.t(i TINYINT, j INT UNIQUE KEY);"

	run_sql_source1 "INSERT INTO openapi.t(i,j) VALUES (1, 2);"
	run_sql_source2 "INSERT INTO openapi.t(i,j) VALUES (3, 4);"
}

function clean_cluster_sources_and_tasks() {
	openapi_source_check "delete_source_with_force_success" "mysql-01"
	openapi_source_check "delete_source_with_force_success" "mysql-02"
	openapi_source_check "list_source_success" 0
	openapi_task_check "get_task_list" 0
	run_sql_tidb "DROP DATABASE if exists openapi;"
}

function test_source() {
	echo ">>>>>>>>>>>>>>>>>>>>>>>>>>>>>>>>START TEST OPENAPI: SOURCE"
	prepare_database
	# create source successfully
	openapi_source_check "create_source1_success"

	# recreate source will failed
	openapi_source_check "create_source_failed"

	# get source list success
	openapi_source_check "list_source_success" 1

	# get source list with status
	openapi_source_check "list_source_with_status_success" 1 1

	# transfer source
	openapi_source_check "transfer_source_success" "mysql-01" "worker2"
	run_dm_ctl_with_retry $WORK_DIR "127.0.0.1:$MASTER_PORT" \
		"query-status -s mysql-01" \
		"\"worker\": \"worker2\"" 1

	init_noshard_data # init table in database openapi for test get schema and table
	# test get source schemas and tables
	openapi_source_check "get_source_schemas_and_tables_success" "mysql-01" "openapi" "t1"

	# delete source success
	openapi_source_check "delete_source_success" "mysql-01"

	# after delete source, source list should be empty
	openapi_source_check "list_source_success" 0

	# re delete source failed
	openapi_source_check "delete_source_failed" "mysql-01"

	# send request to not leader node
	openapi_source_check "list_source_with_redirect" 0

	echo ">>>>>>>>>>>>>>>>>>>>>>>>>>>>>>>>TEST OPENAPI: SOURCE SUCCESS"
}

function test_relay() {
	echo ">>>>>>>>>>>>>>>>>>>>>>>>>>>>>>>>START TEST OPENAPI: RELAY"
	prepare_database
	# create source successfully
	openapi_source_check "create_source1_success"

	# we need make sure that source is bounded by worker1 because we will start relay on worker1
	openapi_source_check "transfer_source_success" "mysql-01" "worker1"

	run_dm_ctl_with_retry $WORK_DIR "127.0.0.1:$MASTER_PORT" \
		"query-status -s mysql-01" \
		"\"result\": true" 2 \
		"\"worker\": \"worker1\"" 1

	# start relay failed
	openapi_source_check "enable_relay_failed" "mysql-01" "no-worker"

	# enable relay success
	openapi_source_check "enable_relay_success" "mysql-01" "worker1"
	run_dm_ctl_with_retry $WORK_DIR "127.0.0.1:$MASTER_PORT" \
		"query-status -s mysql-01" \
		"\"worker\": \"worker1\"" 1 \
		"\"relayCatchUpMaster\": true" 1

	# get source status failed
	openapi_source_check "get_source_status_failed" "no-mysql"

	# get source status success
	openapi_source_check "get_source_status_success" "mysql-01"
	openapi_source_check "get_source_status_success_with_relay" "mysql-01"

	# disable relay failed: not pass worker name
	openapi_source_check "disable_relay_failed" "mysql-01" "no-worker"

	# purge relay success
	openapi_source_check "purge_relay_success" "mysql-01" "mysql-bin.000001"

	# disable relay success
	openapi_source_check "disable_relay_success" "mysql-01" "worker1"

	run_dm_ctl_with_retry $WORK_DIR "127.0.0.1:$MASTER_PORT" \
		"query-status -s mysql-01" \
		"\"worker\": \"worker1\"" 1 \
		"\"relayStatus\": null" 1

	openapi_source_check "get_source_status_success_no_relay" "mysql-01"

	openapi_source_check "enable_relay_success_with_two_worker" "mysql-01" "worker1" "worker2"
	openapi_source_check "list_source_with_status_success" 1 2               # source 1 status_list will have two items
	openapi_source_check "get_source_status_success" "mysql-01" 2            # have two source status
	openapi_source_check "get_source_status_success_with_relay" "mysql-01" 0 # check worker1 relay status
	openapi_source_check "get_source_status_success_with_relay" "mysql-01" 1 # check worker2 relay status

	run_dm_ctl_with_retry $WORK_DIR "127.0.0.1:$MASTER_PORT" \
		"query-status -s mysql-01" \
		"\"worker\": \"worker1\"" 1 \
		"\"worker\": \"worker2\"" 1

	# stop relay on two worker success
	openapi_source_check "disable_relay_success" "mysql-01" "worker1"
	openapi_source_check "disable_relay_success" "mysql-01" "worker2"

	# delete source success
	openapi_source_check "delete_source_success" "mysql-01"

	echo ">>>>>>>>>>>>>>>>>>>>>>>>>>>>>>>>TEST OPENAPI: RELAY SUCCESS"

}

function test_shard_task() {
	echo ">>>>>>>>>>>>>>>>>>>>>>>>>>>>>>>>START TEST OPENAPI: SHARD TASK"
	prepare_database

	task_name="test-shard"

	# create source successfully
	openapi_source_check "create_source1_success"
	openapi_source_check "list_source_success" 1
	# get source status success
	openapi_source_check "get_source_status_success" "mysql-01"

	# create source successfully
	openapi_source_check "create_source2_success"
	# get source list success
	openapi_source_check "list_source_success" 2
	# get source status success
	openapi_source_check "get_source_status_success" "mysql-02"

	# create task success: not valid task create request
	openapi_task_check "create_task_failed"

	# create success
	openapi_task_check "create_shard_task_success"
	run_dm_ctl_with_retry $WORK_DIR "127.0.0.1:$MASTER_PORT" \
		"query-status $task_name" \
		"\"stage\": \"Stopped\"" 2

	# start success
	openapi_task_check "start_task_success" $task_name ""
	run_dm_ctl_with_retry $WORK_DIR "127.0.0.1:$MASTER_PORT" \
		"query-status $task_name" \
		"\"stage\": \"Running\"" 2

	init_shard_data
	check_sync_diff $WORK_DIR $cur/conf/diff_config_shard.toml

	# test binlog event filter, this delete will ignored in source-1
	run_sql_source1 "DELETE FROM openapi.t;"
	run_sql_tidb_with_retry "select count(1) from openapi.t;" "count(1): 2"

	# test binlog event filter, this ddl will be ignored in source-2
	run_sql "alter table openapi.t add column aaa int;" $MYSQL_PORT2 $MYSQL_PASSWORD2
	# ddl will be ignored, so no ddl locks and the task will work normally.
	run_sql "INSERT INTO openapi.t(i,j) VALUES (5, 5);" $MYSQL_PORT1 $MYSQL_PASSWORD1
	run_sql_tidb_with_retry "select count(1) from openapi.t;" "count(1): 3"

	# get task status failed
	openapi_task_check "get_task_status_failed" "not a task name"

	# get illegal char task_status failed
	openapi_task_check get_illegal_char_task_status_failed

	# get task status success
	openapi_task_check "get_task_status_success" "$task_name" 2

	# get task list
	openapi_task_check "get_task_list" 1

	# stop task success
	openapi_task_check "stop_task_success" "$task_name" ""

	openapi_task_check "get_task_list" 1

	# delete task success
	openapi_task_check "delete_task_success" "$task_name"

	# get task list
	openapi_task_check "get_task_list" 0

	# delete source success
	clean_cluster_sources_and_tasks
	echo ">>>>>>>>>>>>>>>>>>>>>>>>>>>>>>>>TEST OPENAPI: SHARD TASK SUCCESS"

}

function test_noshard_task() {
	echo ">>>>>>>>>>>>>>>>>>>>>>>>>>>>>>>>START TEST OPENAPI: NO SHARD TASK"
	prepare_database

	task_name="test-no-shard"
	target_table_name="" # empty means no route

	# create source successfully
	openapi_source_check "create_source1_success"
	openapi_source_check "list_source_success" 1

	# get source status success
	openapi_source_check "get_source_status_success" "mysql-01"

	# create source successfully
	openapi_source_check "create_source2_success"
	# get source list success
	openapi_source_check "list_source_success" 2

	# get source status success
	openapi_source_check "get_source_status_success" "mysql-02"

	# create no shard task success
	openapi_task_check "create_noshard_task_success" $task_name $target_table_name
	run_dm_ctl_with_retry $WORK_DIR "127.0.0.1:$MASTER_PORT" \
		"query-status $task_name" \
		"\"stage\": \"Stopped\"" 2

	openapi_task_check "start_task_success" $task_name ""
	run_dm_ctl_with_retry $WORK_DIR "127.0.0.1:$MASTER_PORT" \
		"query-status $task_name" \
		"\"stage\": \"Running\"" 2
	init_noshard_data
	check_sync_diff $WORK_DIR $cur/conf/diff_config_no_shard.toml

	# get task status failed
	openapi_task_check "get_task_status_failed" "not a task name"

	# get task status success
	openapi_task_check "get_task_status_success" "$task_name" 2

	# delete source with force
	openapi_source_check "delete_source_with_force_success" "mysql-01"

	# after delete source-1, there is only one subtask status
	openapi_task_check "get_task_status_success" "$task_name" 1

	# get task list
	openapi_task_check "get_task_list" 1

	# stop task first for operate schema
	openapi_task_check "stop_task_success" "$task_name" "mysql-02"

	# operate schema
	openapi_task_check "operate_schema_and_table_success" "$task_name" "mysql-02" "openapi" "t2"

	# start task again
	openapi_task_check "start_task_success" "$task_name" "mysql-02"

	# delete task failed because there is a running task
	openapi_task_check "delete_task_failed" "$task_name"

	# delete task success with force
	openapi_task_check "delete_task_with_force_success" "$task_name"

	openapi_task_check "get_task_list" 0

	# delete source success
	openapi_source_check "delete_source_success" "mysql-02"
	openapi_source_check "list_source_success" 0
	run_sql_tidb "DROP DATABASE if exists openapi;"
	echo ">>>>>>>>>>>>>>>>>>>>>>>>>>>>>>>>TEST OPENAPI: NO SHARD TASK SUCCESS"
}

function test_complex_operations_of_source_and_task() {
	echo ">>>>>>>>>>>>>>>>>>>>>>>>>>>>>>>>START TEST OPENAPI: COMPLEX OPERATION"
	prepare_database

	task_name="test-complex"
	target_table_name="" # empty means no route

	# create source successfully
	openapi_source_check "create_source1_success"
	openapi_source_check "list_source_success" 1
	openapi_source_check "create_source2_success"
	openapi_source_check "list_source_success" 2

	# create and check task
	openapi_task_check "create_noshard_task_success" $task_name $target_table_name
	run_dm_ctl_with_retry $WORK_DIR "127.0.0.1:$MASTER_PORT" \
		"query-status $task_name" \
		"\"stage\": \"Stopped\"" 2
	openapi_task_check "get_task_list" 1

	openapi_task_check "start_task_success" $task_name ""
	run_dm_ctl_with_retry $WORK_DIR "127.0.0.1:$MASTER_PORT" \
		"query-status $task_name" \
		"\"stage\": \"Running\"" 2
	init_noshard_data
	check_sync_diff $WORK_DIR $cur/conf/diff_config_no_shard.toml
	openapi_task_check "get_task_status_success" "$task_name" 2

	# do some complex operations
	openapi_task_check "do_complex_operations" "$task_name"

	# incr more data
	run_sql_source1 "INSERT INTO openapi.t1(i,j) VALUES (3,4);"
	run_sql_source2 "INSERT INTO openapi.t2(i,j) VALUES (5,6);"
	check_sync_diff $WORK_DIR $cur/conf/diff_config_no_shard.toml

	clean_cluster_sources_and_tasks
	echo ">>>>>>>>>>>>>>>>>>>>>>>>>>>>>>>>TEST OPENAPI: COMPLEX OPERATION SUCCESS"
}

function test_multi_tasks() {
	echo ">>>>>>>>>>>>>>>>>>>>>>>>>>>>>>>>START TEST OPENAPI: MULTI TASK"
	prepare_database

	task1="test-1"
	task1_target_table_name="task1_target_table"

	task2="test-2"
	task2_target_table_name="task2_target_table"

	# create and check source
	openapi_source_check "create_source1_success"
	openapi_source_check "create_source2_success"
	openapi_source_check "list_source_success" 2

	init_noshard_data

	openapi_task_check "create_noshard_task_success" $task1 $task1_target_table_name
	run_dm_ctl_with_retry $WORK_DIR "127.0.0.1:$MASTER_PORT" \
		"query-status $task1" \
		"\"stage\": \"Stopped\"" 2

	openapi_task_check "start_task_success" $task1 ""
	run_dm_ctl_with_retry $WORK_DIR "127.0.0.1:$MASTER_PORT" \
		"query-status $task1" \
		"\"stage\": \"Running\"" 2

	# test get task list with status, now we have 1 task with two status
	openapi_task_check "get_task_list_with_status" 1 $task1 2

	openapi_task_check "create_noshard_task_success" $task2 $task2_target_table_name
	run_dm_ctl_with_retry $WORK_DIR "127.0.0.1:$MASTER_PORT" \
		"query-status $task2" \
		"\"stage\": \"Stopped\"" 2

	openapi_task_check "start_task_success" $task2 ""
	run_dm_ctl_with_retry $WORK_DIR "127.0.0.1:$MASTER_PORT" \
		"query-status $task2" \
		"\"stage\": \"Running\"" 2

	# now we have 2 task and each one has two status
	openapi_task_check "get_task_list_with_status" 2 $task2 2

	# delete source success and clean data for other test
	clean_cluster_sources_and_tasks
	echo ">>>>>>>>>>>>>>>>>>>>>>>>>>>>>>>>TEST OPENAPI: MULTI TASK SUCCESS"

}

function test_task_templates() {
	echo ">>>>>>>>>>>>>>>>>>>>>>>>>>>>>>>>START TEST OPENAPI: TASK TEMPLATES"
	prepare_database

	task_name="test-1"

	# create and check source
	openapi_source_check "create_source1_success"
	openapi_source_check "create_source2_success"
	openapi_source_check "list_source_success" 2

	# crud task template
	openapi_task_check "create_task_template_failed"
	openapi_task_check "create_task_template_success" $task_name
	openapi_task_check "list_task_template" 1
	openapi_task_check "get_task_template" $task_name
	openapi_task_check "update_task_template_success" $task_name "full"
	openapi_task_check "delete_task_template" $task_name
	openapi_task_check "list_task_template" 0

	# import from tasks and get from dmctl
	init_noshard_data

	openapi_task_check "create_noshard_task_success" $task_name
	run_dm_ctl_with_retry $WORK_DIR "127.0.0.1:$MASTER_PORT" \
		"query-status $task_name" \
		"\"stage\": \"Stopped\"" 2
	openapi_task_check "start_task_success" $task_name ""
	run_dm_ctl_with_retry $WORK_DIR "127.0.0.1:$MASTER_PORT" \
		"query-status $task_name" \
		"\"stage\": \"Running\"" 2

	openapi_task_check "import_task_template" 1 0
	openapi_task_check "list_task_template" 1

	run_dm_ctl $WORK_DIR "127.0.0.1:$MASTER_PORT" \
		"config task $task_name --path $WORK_DIR/get_task_from_task.yaml" \
		"\"result\": true" 1

	run_dm_ctl $WORK_DIR "127.0.0.1:$MASTER_PORT" \
		"config task-template $task_name --path $WORK_DIR/get_task_from_task_template.yaml" \
		"\"result\": true" 1

	diff $WORK_DIR/get_task_from_task.yaml $WORK_DIR/get_task_from_task_template.yaml || exit 1

	# delete source success and clean data for other test
	clean_cluster_sources_and_tasks
	echo ">>>>>>>>>>>>>>>>>>>>>>>>>>>>>>>>TEST OPENAPI: TASK TEMPLATES"
}

function test_noshard_task_dump_status() {
	echo ">>>>>>>>>>>>>>>>>>>>>>>>>>>>>>>>START TEST OPENAPI: NO SHARD TASK DUMP STATUS"

	export GO_FAILPOINTS="github.com/pingcap/tiflow/dm/dumpling/dumpUnitProcessForever=return()"
	kill_dm_worker
	check_port_offline $WORKER1_PORT 20
	check_port_offline $WORKER2_PORT 20

	# run dm-worker1
	run_dm_worker $WORK_DIR/worker1 $WORKER1_PORT $cur/conf/dm-worker1.toml
	check_rpc_alive $cur/../bin/check_worker_online 127.0.0.1:$WORKER1_PORT
	# run dm-worker2
	run_dm_worker $WORK_DIR/worker2 $WORKER2_PORT $cur/conf/dm-worker2.toml
	check_rpc_alive $cur/../bin/check_worker_online 127.0.0.1:$WORKER2_PORT

	prepare_database

	task_name="test-no-shard-dump-status"
	target_table_name="" # empty means no route

	openapi_source_check "create_source1_success"
	openapi_source_check "list_source_success" 1
	openapi_source_check "get_source_status_success" "mysql-01"
	openapi_source_check "create_source2_success"
	openapi_source_check "list_source_success" 2
	openapi_source_check "get_source_status_success" "mysql-02"

	openapi_task_check "create_noshard_task_success" $task_name $target_table_name
	run_dm_ctl_with_retry $WORK_DIR "127.0.0.1:$MASTER_PORT" \
		"query-status $task_name" \
		"\"stage\": \"Stopped\"" 2
	openapi_task_check "start_task_success" $task_name ""
	run_dm_ctl_with_retry $WORK_DIR "127.0.0.1:$MASTER_PORT" \
		"query-status $task_name" \
		"\"unit\": \"Dump\"" 2 \
		"\"stage\": \"Running\"" 2

	# check noshard task dump status success
	openapi_task_check "check_noshard_task_dump_status_success" "$task_name" 0

	kill_dm_worker
	check_port_offline $WORKER1_PORT 20
	check_port_offline $WORKER2_PORT 20

	openapi_task_check "get_task_status_success_but_worker_meet_error" "$task_name" 2

	export GO_FAILPOINTS=""
	kill_dm_worker
	check_port_offline $WORKER1_PORT 20
	check_port_offline $WORKER2_PORT 20

	# run dm-worker1
	run_dm_worker $WORK_DIR/worker1 $WORKER1_PORT $cur/conf/dm-worker1.toml
	check_rpc_alive $cur/../bin/check_worker_online 127.0.0.1:$WORKER1_PORT
	# run dm-worker2
	run_dm_worker $WORK_DIR/worker2 $WORKER2_PORT $cur/conf/dm-worker2.toml
	check_rpc_alive $cur/../bin/check_worker_online 127.0.0.1:$WORKER2_PORT
	openapi_source_check "list_source_success" 2
	clean_cluster_sources_and_tasks
	echo ">>>>>>>>>>>>>>>>>>>>>>>>>>>>>>>>TEST OPENAPI: NO SHARD TASK DUMP STATUS SUCCESS"
}

<<<<<<< HEAD
function test_start_task_with_condition() {
	echo ">>>>>>>>>>>>>>>>>>>>>>>>>>>>>>>>START TEST OPENAPI: START TASK WITH CONDITION"
	prepare_database
	run_sql_tidb "DROP DATABASE if exists openapi;"
=======
function test_task_with_ignore_check_items() {
	echo ">>>>>>>>>>>>>>>>>>>>>>>>>>>>>>>>START TEST OPENAPI: TEST TASK WITH IGNORE CHECK ITEMS"
	prepare_database
	init_shard_data
>>>>>>> 78339c81

	# create source successfully
	openapi_source_check "create_source1_success"
	openapi_source_check "list_source_success" 1

	# get source status success
	openapi_source_check "get_source_status_success" "mysql-01"

	# create source successfully
	openapi_source_check "create_source2_success"
	# get source list success
	openapi_source_check "list_source_success" 2

	# get source status success
	openapi_source_check "get_source_status_success" "mysql-02"

<<<<<<< HEAD
	# incremental task use gtid
	task_name="incremental_task_use_gtid"
	run_sql_source1 "CREATE TABLE openapi.t1(i TINYINT, j INT UNIQUE KEY);"
	run_sql_source2 "CREATE TABLE openapi.t2(i TINYINT, j INT UNIQUE KEY);"

	master_status1=($(get_master_status $MYSQL_HOST1 $MYSQL_PORT1))
	master_status2=($(get_master_status $MYSQL_HOST2 $MYSQL_PORT2))
	openapi_task_check "create_incremental_task_with_gitd_success" $task_name ${master_status1[0]} ${master_status1[1]} ${master_status1[2]} ${master_status2[0]} ${master_status2[1]} ${master_status2[2]}
	run_dm_ctl_with_retry $WORK_DIR "127.0.0.1:$MASTER_PORT" \
		"query-status $task_name" \
		"\"stage\": \"Stopped\"" 2

	openapi_task_check "start_task_success" $task_name ""
	run_dm_ctl_with_retry $WORK_DIR "127.0.0.1:$MASTER_PORT" \
		"query-status $task_name" \
		"\"stage\": \"Running\"" 2

	run_sql_tidb 'CREATE DATABASE openapi;'
	run_sql_source1 "CREATE TABLE openapi.t3(i TINYINT, j INT UNIQUE KEY);"
	run_sql_source2 "CREATE TABLE openapi.t4(i TINYINT, j INT UNIQUE KEY);"

	run_sql_tidb_with_retry "show tables in openapi;" "t3"
	run_sql_tidb_with_retry "show tables in openapi;" "t4"
	run_sql_tidb_with_retry "SELECT count(1) FROM information_schema.tables WHERE table_schema = 'openapi';" "count(1): 2"

	openapi_task_check "stop_task_success" "$task_name" ""
	openapi_task_check "delete_task_with_force_success" "$task_name"
	openapi_task_check "get_task_list" 0

	# incremental task use start_time
	prepare_database
	run_sql_tidb "DROP DATABASE if exists openapi;"
	task_name="incremental_task_use_start_time"
	run_sql_source1 "CREATE TABLE openapi.t1(i TINYINT, j INT UNIQUE KEY);"
	run_sql_source2 "CREATE TABLE openapi.t2(i TINYINT, j INT UNIQUE KEY);"

	openapi_task_check "create_incremental_task_with_gitd_success" $task_name "" "" "" "" "" ""
	run_dm_ctl_with_retry $WORK_DIR "127.0.0.1:$MASTER_PORT" \
		"query-status $task_name" \
		"\"stage\": \"Stopped\"" 2
	sleep 2
	start_time=$(date '+%Y-%m-%d %T')
	sleep 2
	duration=""
	is_success="success"
	check_result=""
	run_sql_tidb 'CREATE DATABASE openapi;'
	run_sql_source1 "CREATE TABLE openapi.t3(i TINYINT, j INT UNIQUE KEY);"
	run_sql_source2 "CREATE TABLE openapi.t4(i TINYINT, j INT UNIQUE KEY);"
	openapi_task_check "start_task_with_condition" $task_name "$start_time" "$duration" "$is_success" "$check_result"
	run_dm_ctl_with_retry $WORK_DIR "127.0.0.1:$MASTER_PORT" \
		"query-status $task_name" \
		"\"stage\": \"Running\"" 2

	run_sql_tidb_with_retry "show tables in openapi;" "t3"
	run_sql_tidb_with_retry "show tables in openapi;" "t4"
	run_sql_tidb_with_retry "SELECT count(1) FROM information_schema.tables WHERE table_schema = 'openapi';" "count(1): 2"

	openapi_task_check "stop_task_success" "$task_name" ""
	openapi_task_check "delete_task_with_force_success" "$task_name"
	openapi_task_check "get_task_list" 0

	# incremental task both gtid and start_time, start_time first
	prepare_database
	run_sql_tidb "DROP DATABASE if exists openapi;"
	task_name="incremental_task_both_gtid_start_time"
	run_sql_source1 "CREATE TABLE openapi.t1(i TINYINT, j INT UNIQUE KEY);"
	run_sql_source2 "CREATE TABLE openapi.t2(i TINYINT, j INT UNIQUE KEY);"
	master_status1=($(get_master_status $MYSQL_HOST1 $MYSQL_PORT1))
	master_status2=($(get_master_status $MYSQL_HOST2 $MYSQL_PORT2))
	openapi_task_check "create_incremental_task_with_gitd_success" $task_name ${master_status1[0]} ${master_status1[1]} ${master_status1[2]} ${master_status2[0]} ${master_status2[1]} ${master_status2[2]}
	run_dm_ctl_with_retry $WORK_DIR "127.0.0.1:$MASTER_PORT" \
		"query-status $task_name" \
		"\"stage\": \"Stopped\"" 2
	run_sql_source1 "CREATE TABLE openapi.t3(i TINYINT, j INT UNIQUE KEY);"
	run_sql_source2 "CREATE TABLE openapi.t4(i TINYINT, j INT UNIQUE KEY);"
	sleep 2
	start_time=$(date '+%Y-%m-%d %T')
	sleep 2
	duration=""
	is_success="success"
	check_result=""
	run_sql_tidb 'CREATE DATABASE openapi;'
	run_sql_source1 "CREATE TABLE openapi.t5(i TINYINT, j INT UNIQUE KEY);"
	run_sql_source2 "CREATE TABLE openapi.t6(i TINYINT, j INT UNIQUE KEY);"
	openapi_task_check "start_task_with_condition" $task_name "$start_time" "$duration" "$is_success" "$check_result"
	run_dm_ctl_with_retry $WORK_DIR "127.0.0.1:$MASTER_PORT" \
		"query-status $task_name" \
		"\"stage\": \"Running\"" 2

	run_sql_tidb_with_retry "show tables in openapi;" "t5"
	run_sql_tidb_with_retry "show tables in openapi;" "t6"
	run_sql_tidb_with_retry "SELECT count(1) FROM information_schema.tables WHERE table_schema = 'openapi';" "count(1): 2"

	openapi_task_check "stop_task_success" "$task_name" ""
	openapi_task_check "delete_task_with_force_success" "$task_name"
	openapi_task_check "get_task_list" 0

	# incremental task no duration has error
	export GO_FAILPOINTS='github.com/pingcap/tiflow/dm/syncer/SafeModeInitPhaseSeconds=return(0)'
	kill_dm_worker
	check_port_offline $WORKER1_PORT 20
	check_port_offline $WORKER2_PORT 20

	# run dm-worker1
	run_dm_worker $WORK_DIR/worker1 $WORKER1_PORT $cur/conf/dm-worker1.toml
	check_rpc_alive $cur/../bin/check_worker_online 127.0.0.1:$WORKER1_PORT
	# run dm-worker2
	run_dm_worker $WORK_DIR/worker2 $WORKER2_PORT $cur/conf/dm-worker2.toml
	check_rpc_alive $cur/../bin/check_worker_online 127.0.0.1:$WORKER2_PORT
	openapi_source_check "list_source_success" 2

	prepare_database
	run_sql_tidb "DROP DATABASE if exists openapi;"
	task_name="incremental_task_no_duration_but_error"
	run_sql_source1 "CREATE TABLE openapi.t1(i TINYINT, j INT UNIQUE KEY);"
	run_sql_source2 "CREATE TABLE openapi.t2(i TINYINT, j INT UNIQUE KEY);"

	sleep 2
	start_time=$(date '+%Y-%m-%d %T')
	sleep 2
	duration=""
	is_success="success"
	check_result=""

	run_sql_source1 "INSERT INTO openapi.t1(i,j) VALUES (1, 2);"
	run_sql_source2 "INSERT INTO openapi.t2(i,j) VALUES (1, 2);"
	run_sql_source1 "INSERT INTO openapi.t1(i,j) VALUES (3, 4);"
	run_sql_source2 "INSERT INTO openapi.t2(i,j) VALUES (3, 4);"
	# mock already sync data to downstream
	run_sql_tidb 'CREATE DATABASE openapi;'
	run_sql_tidb "CREATE TABLE openapi.t1(i TINYINT, j INT UNIQUE KEY);"
	run_sql_tidb "CREATE TABLE openapi.t2(i TINYINT, j INT UNIQUE KEY);"
	run_sql_tidb "INSERT INTO openapi.t1(i,j) VALUES (1, 2);"
	run_sql_tidb "INSERT INTO openapi.t2(i,j) VALUES (1, 2);"

	openapi_task_check "create_incremental_task_with_gitd_success" $task_name "" "" "" "" "" ""
	run_dm_ctl_with_retry $WORK_DIR "127.0.0.1:$MASTER_PORT" \
		"query-status $task_name" \
		"\"stage\": \"Stopped\"" 2
	openapi_task_check "start_task_with_condition" $task_name "$start_time" "$duration" "$is_success" "$check_result"
	run_dm_ctl_with_retry $WORK_DIR "127.0.0.1:$MASTER_PORT" \
		"query-status $task_name" \
		"Duplicate entry" 2

	# set duration and start again
	openapi_task_check "stop_task_success" "$task_name" ""
	duration="200s"
	openapi_task_check "start_task_with_condition" $task_name "$start_time" "$duration" "$is_success" "$check_result"

	run_sql_tidb_with_retry "SELECT count(1) FROM openapi.t1;" "count(1): 2"
	run_sql_tidb_with_retry "SELECT count(1) FROM openapi.t2;" "count(1): 2"

	openapi_task_check "stop_task_success" "$task_name" ""
	openapi_task_check "delete_task_with_force_success" "$task_name"
	openapi_task_check "get_task_list" 0

	export GO_FAILPOINTS=''
	kill_dm_worker
	check_port_offline $WORKER1_PORT 20
	check_port_offline $WORKER2_PORT 20

	# run dm-worker1
	run_dm_worker $WORK_DIR/worker1 $WORKER1_PORT $cur/conf/dm-worker1.toml
	check_rpc_alive $cur/../bin/check_worker_online 127.0.0.1:$WORKER1_PORT
	# run dm-worker2
	run_dm_worker $WORK_DIR/worker2 $WORKER2_PORT $cur/conf/dm-worker2.toml
	check_rpc_alive $cur/../bin/check_worker_online 127.0.0.1:$WORKER2_PORT

	clean_cluster_sources_and_tasks
	echo ">>>>>>>>>>>>>>>>>>>>>>>>>>>>>>>>TEST OPENAPI: START TASK WITH CONDITION SUCCESS"
=======
	# no ignore precheck and no warn or error
	task_name="test-no-ignore-no-error"
	ignore_check=""
	is_success="success"
	check_res="pre-check is passed"
	openapi_task_check "create_task_with_precheck" "$task_name" "$ignore_check" "$is_success" "$check_res"
	run_dm_ctl_with_retry $WORK_DIR "127.0.0.1:$MASTER_PORT" \
		"query-status $task_name" \
		"\"stage\": \"Stopped\"" 2
	# delete task
	openapi_task_check "delete_task_success" "$task_name"
	openapi_task_check "get_task_list" 0
	run_sql_tidb "DROP DATABASE if exists dm_mata;"

	# no ignore precheck and has warn
	prepare_database
	init_data_with_auto_id
	task_name="test-no-ignore-has-warn"
	ignore_check=""
	is_success="success"
	check_res="have auto-increment key"
	openapi_task_check "create_task_with_precheck" "$task_name" "$ignore_check" "$is_success" "$check_res"
	run_dm_ctl_with_retry $WORK_DIR "127.0.0.1:$MASTER_PORT" \
		"query-status $task_name" \
		"\"stage\": \"Stopped\"" 2
	# delete task
	openapi_task_check "delete_task_success" "$task_name"
	openapi_task_check "get_task_list" 0
	run_sql_tidb "DROP DATABASE if exists dm_mata;"

	# no ignore precheck and has error
	prepare_database
	init_data_with_diff_column
	task_name="test-no-ignore-has-error"
	ignore_check=""
	is_success="failed"
	check_res="column length mismatch"
	openapi_task_check "create_task_with_precheck" "$task_name" "$ignore_check" "$is_success" "$check_res"
	run_dm_ctl_with_retry $WORK_DIR "127.0.0.1:$MASTER_PORT" \
		"query-status $task_name" \
		"\"result\": false" 1
	run_sql_tidb "DROP DATABASE if exists dm_mata;"

	# # has ignore precheck and no error
	prepare_database
	init_data_with_diff_column
	task_name="test-has-ignore-without-error"
	ignore_check="schema_of_shard_tables"
	is_success="success"
	check_res="pre-check is passed"
	openapi_task_check "create_task_with_precheck" "$task_name" "$ignore_check" "$is_success" "$check_res"
	run_dm_ctl_with_retry $WORK_DIR "127.0.0.1:$MASTER_PORT" \
		"query-status $task_name" \
		"\"stage\": \"Stopped\"" 2
	# delete task
	openapi_task_check "delete_task_success" "$task_name"
	openapi_task_check "get_task_list" 0

	clean_cluster_sources_and_tasks
	echo ">>>>>>>>>>>>>>>>>>>>>>>>>>>>>>>>TEST OPENAPI: TEST TASK WITH IGNORE CHECK ITEMS SUCCESS"
>>>>>>> 78339c81
}

function test_cluster() {
	# list master and worker node
	openapi_cluster_check "list_master_success" 2

	openapi_cluster_check "list_worker_success" 2

	# delete master node
	openapi_cluster_check "delete_master_with_retry_success" "master2"
	openapi_cluster_check "list_master_success" 1

	# delete worker node failed because of worker is still online
	openapi_cluster_check "delete_worker_failed" "worker1"
	kill_dm_worker
	check_port_offline $WORKER1_PORT 20
	check_port_offline $WORKER2_PORT 20

	openapi_cluster_check "delete_worker_with_retry_success" "worker1"
	openapi_cluster_check "list_worker_success" 1
}

function run() {
	# run dm-master1
	run_dm_master $WORK_DIR/master1 $MASTER_PORT1 $cur/conf/dm-master1.toml
	check_rpc_alive $cur/../bin/check_master_online 127.0.0.1:$MASTER_PORT1
	# join master2
	run_dm_master $WORK_DIR/master2 $MASTER_PORT2 $cur/conf/dm-master2.toml
	check_rpc_alive $cur/../bin/check_master_online 127.0.0.1:$MASTER_PORT2
	# run dm-worker1
	run_dm_worker $WORK_DIR/worker1 $WORKER1_PORT $cur/conf/dm-worker1.toml
	check_rpc_alive $cur/../bin/check_worker_online 127.0.0.1:$WORKER1_PORT
	# run dm-worker2
	run_dm_worker $WORK_DIR/worker2 $WORKER2_PORT $cur/conf/dm-worker2.toml
	check_rpc_alive $cur/../bin/check_worker_online 127.0.0.1:$WORKER2_PORT

	test_relay
	test_source

	test_shard_task
	test_multi_tasks
	test_noshard_task
	test_task_templates
	test_noshard_task_dump_status
	test_complex_operations_of_source_and_task
<<<<<<< HEAD
	test_start_task_with_condition
=======
	test_task_with_ignore_check_items
>>>>>>> 78339c81

	# NOTE: this test case MUST running at last, because it will offline some members of cluster
	test_cluster
}

cleanup_data openapi
cleanup_process

run

cleanup_process

echo "[$(date)] <<<<<< test case $TEST_NAME success! >>>>>>"<|MERGE_RESOLUTION|>--- conflicted
+++ resolved
@@ -516,17 +516,92 @@
 	echo ">>>>>>>>>>>>>>>>>>>>>>>>>>>>>>>>TEST OPENAPI: NO SHARD TASK DUMP STATUS SUCCESS"
 }
 
-<<<<<<< HEAD
+function test_task_with_ignore_check_items() {
+	echo ">>>>>>>>>>>>>>>>>>>>>>>>>>>>>>>>START TEST OPENAPI: TEST TASK WITH IGNORE CHECK ITEMS"
+	prepare_database
+	init_shard_data
+
+	# create source successfully
+	openapi_source_check "create_source1_success"
+	openapi_source_check "list_source_success" 1
+
+	# get source status success
+	openapi_source_check "get_source_status_success" "mysql-01"
+
+	# create source successfully
+	openapi_source_check "create_source2_success"
+	# get source list success
+	openapi_source_check "list_source_success" 2
+
+	# get source status success
+	openapi_source_check "get_source_status_success" "mysql-02"
+
+	# no ignore precheck and no warn or error
+	task_name="test-no-ignore-no-error"
+	ignore_check=""
+	is_success="success"
+	check_res="pre-check is passed"
+	openapi_task_check "create_task_with_precheck" "$task_name" "$ignore_check" "$is_success" "$check_res"
+	run_dm_ctl_with_retry $WORK_DIR "127.0.0.1:$MASTER_PORT" \
+		"query-status $task_name" \
+		"\"stage\": \"Stopped\"" 2
+	# delete task
+	openapi_task_check "delete_task_success" "$task_name"
+	openapi_task_check "get_task_list" 0
+	run_sql_tidb "DROP DATABASE if exists dm_mata;"
+
+	# no ignore precheck and has warn
+	prepare_database
+	init_data_with_auto_id
+	task_name="test-no-ignore-has-warn"
+	ignore_check=""
+	is_success="success"
+	check_res="have auto-increment key"
+	openapi_task_check "create_task_with_precheck" "$task_name" "$ignore_check" "$is_success" "$check_res"
+	run_dm_ctl_with_retry $WORK_DIR "127.0.0.1:$MASTER_PORT" \
+		"query-status $task_name" \
+		"\"stage\": \"Stopped\"" 2
+	# delete task
+	openapi_task_check "delete_task_success" "$task_name"
+	openapi_task_check "get_task_list" 0
+	run_sql_tidb "DROP DATABASE if exists dm_mata;"
+
+	# no ignore precheck and has error
+	prepare_database
+	init_data_with_diff_column
+	task_name="test-no-ignore-has-error"
+	ignore_check=""
+	is_success="failed"
+	check_res="column length mismatch"
+	openapi_task_check "create_task_with_precheck" "$task_name" "$ignore_check" "$is_success" "$check_res"
+	run_dm_ctl_with_retry $WORK_DIR "127.0.0.1:$MASTER_PORT" \
+		"query-status $task_name" \
+		"\"result\": false" 1
+	run_sql_tidb "DROP DATABASE if exists dm_mata;"
+
+	# # has ignore precheck and no error
+	prepare_database
+	init_data_with_diff_column
+	task_name="test-has-ignore-without-error"
+	ignore_check="schema_of_shard_tables"
+	is_success="success"
+	check_res="pre-check is passed"
+	openapi_task_check "create_task_with_precheck" "$task_name" "$ignore_check" "$is_success" "$check_res"
+	run_dm_ctl_with_retry $WORK_DIR "127.0.0.1:$MASTER_PORT" \
+		"query-status $task_name" \
+		"\"stage\": \"Stopped\"" 2
+	# delete task
+	openapi_task_check "delete_task_success" "$task_name"
+	openapi_task_check "get_task_list" 0
+
+	clean_cluster_sources_and_tasks
+	echo ">>>>>>>>>>>>>>>>>>>>>>>>>>>>>>>>TEST OPENAPI: TEST TASK WITH IGNORE CHECK ITEMS SUCCESS"
+}
+
 function test_start_task_with_condition() {
 	echo ">>>>>>>>>>>>>>>>>>>>>>>>>>>>>>>>START TEST OPENAPI: START TASK WITH CONDITION"
 	prepare_database
 	run_sql_tidb "DROP DATABASE if exists openapi;"
-=======
-function test_task_with_ignore_check_items() {
-	echo ">>>>>>>>>>>>>>>>>>>>>>>>>>>>>>>>START TEST OPENAPI: TEST TASK WITH IGNORE CHECK ITEMS"
-	prepare_database
-	init_shard_data
->>>>>>> 78339c81
 
 	# create source successfully
 	openapi_source_check "create_source1_success"
@@ -543,7 +618,6 @@
 	# get source status success
 	openapi_source_check "get_source_status_success" "mysql-02"
 
-<<<<<<< HEAD
 	# incremental task use gtid
 	task_name="incremental_task_use_gtid"
 	run_sql_source1 "CREATE TABLE openapi.t1(i TINYINT, j INT UNIQUE KEY);"
@@ -715,68 +789,6 @@
 
 	clean_cluster_sources_and_tasks
 	echo ">>>>>>>>>>>>>>>>>>>>>>>>>>>>>>>>TEST OPENAPI: START TASK WITH CONDITION SUCCESS"
-=======
-	# no ignore precheck and no warn or error
-	task_name="test-no-ignore-no-error"
-	ignore_check=""
-	is_success="success"
-	check_res="pre-check is passed"
-	openapi_task_check "create_task_with_precheck" "$task_name" "$ignore_check" "$is_success" "$check_res"
-	run_dm_ctl_with_retry $WORK_DIR "127.0.0.1:$MASTER_PORT" \
-		"query-status $task_name" \
-		"\"stage\": \"Stopped\"" 2
-	# delete task
-	openapi_task_check "delete_task_success" "$task_name"
-	openapi_task_check "get_task_list" 0
-	run_sql_tidb "DROP DATABASE if exists dm_mata;"
-
-	# no ignore precheck and has warn
-	prepare_database
-	init_data_with_auto_id
-	task_name="test-no-ignore-has-warn"
-	ignore_check=""
-	is_success="success"
-	check_res="have auto-increment key"
-	openapi_task_check "create_task_with_precheck" "$task_name" "$ignore_check" "$is_success" "$check_res"
-	run_dm_ctl_with_retry $WORK_DIR "127.0.0.1:$MASTER_PORT" \
-		"query-status $task_name" \
-		"\"stage\": \"Stopped\"" 2
-	# delete task
-	openapi_task_check "delete_task_success" "$task_name"
-	openapi_task_check "get_task_list" 0
-	run_sql_tidb "DROP DATABASE if exists dm_mata;"
-
-	# no ignore precheck and has error
-	prepare_database
-	init_data_with_diff_column
-	task_name="test-no-ignore-has-error"
-	ignore_check=""
-	is_success="failed"
-	check_res="column length mismatch"
-	openapi_task_check "create_task_with_precheck" "$task_name" "$ignore_check" "$is_success" "$check_res"
-	run_dm_ctl_with_retry $WORK_DIR "127.0.0.1:$MASTER_PORT" \
-		"query-status $task_name" \
-		"\"result\": false" 1
-	run_sql_tidb "DROP DATABASE if exists dm_mata;"
-
-	# # has ignore precheck and no error
-	prepare_database
-	init_data_with_diff_column
-	task_name="test-has-ignore-without-error"
-	ignore_check="schema_of_shard_tables"
-	is_success="success"
-	check_res="pre-check is passed"
-	openapi_task_check "create_task_with_precheck" "$task_name" "$ignore_check" "$is_success" "$check_res"
-	run_dm_ctl_with_retry $WORK_DIR "127.0.0.1:$MASTER_PORT" \
-		"query-status $task_name" \
-		"\"stage\": \"Stopped\"" 2
-	# delete task
-	openapi_task_check "delete_task_success" "$task_name"
-	openapi_task_check "get_task_list" 0
-
-	clean_cluster_sources_and_tasks
-	echo ">>>>>>>>>>>>>>>>>>>>>>>>>>>>>>>>TEST OPENAPI: TEST TASK WITH IGNORE CHECK ITEMS SUCCESS"
->>>>>>> 78339c81
 }
 
 function test_cluster() {
@@ -822,11 +834,8 @@
 	test_task_templates
 	test_noshard_task_dump_status
 	test_complex_operations_of_source_and_task
-<<<<<<< HEAD
+	test_task_with_ignore_check_items
 	test_start_task_with_condition
-=======
-	test_task_with_ignore_check_items
->>>>>>> 78339c81
 
 	# NOTE: this test case MUST running at last, because it will offline some members of cluster
 	test_cluster
