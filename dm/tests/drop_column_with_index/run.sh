--- conflicted
+++ resolved
@@ -26,21 +26,12 @@
 	sed -i "/relay-binlog-name/i\relay-dir: $WORK_DIR/worker1/relay_log" $WORK_DIR/source1.yaml
 	dmctl_operate_source create $WORK_DIR/source1.yaml $SOURCE_ID1
 
-<<<<<<< HEAD
-	# start DM task only
-	dmctl_start_task_standalone "$cur/conf/dm-task.yaml" "--remove-meta"
+	# start DM task. don't check error because it will meet injected error soon
+	run_dm_ctl $WORK_DIR "127.0.0.1:$MASTER_PORT" \
+		"start-task $cur/conf/dm-task.yaml --remove-meta"
 	run_dm_ctl_with_retry $WORK_DIR "127.0.0.1:$MASTER_PORT" \
 		"query-status test" \
 		"\"relayCatchUpMaster\": true" 1
-=======
-	run_dm_ctl_with_retry $WORK_DIR "127.0.0.1:$MASTER_PORT" \
-		"start-relay -s $SOURCE_ID1 worker1" \
-		"\"result\": true" 1
-
-	# start DM task. don't check error because it will meet injected error soon
-	run_dm_ctl $WORK_DIR "127.0.0.1:$MASTER_PORT" \
-		"start-task $cur/conf/dm-task.yaml --remove-meta"
->>>>>>> 819615c5
 
 	# use sync_diff_inspector to check full dump loader
 	check_sync_diff $WORK_DIR $cur/conf/diff_config.toml
