#!/bin/bash

function stop_relay_empty_arg() {
	run_dm_ctl $WORK_DIR "127.0.0.1:$MASTER_PORT" \
		"stop-relay" \
		"stop-relay <-s source-id> <worker-name> \[...worker-name\]" 1
}

function stop_relay_wrong_arg() {
	run_dm_ctl $WORK_DIR "127.0.0.1:$MASTER_PORT" \
		"stop-relay wrong_arg" \
		"must specify one source (\`-s\` \/ \`--source\`)" 1
}

function stop_relay_success() {
	run_dm_ctl $WORK_DIR "127.0.0.1:$MASTER_PORT" \
		"stop-relay -s $SOURCE_ID1 worker1" \
		"\"result\": true" 2
	run_dm_ctl $WORK_DIR "127.0.0.1:$MASTER_PORT" \
		"stop-relay -s $SOURCE_ID2 worker2" \
		"\"result\": true" 2
}

function stop_relay_with_worker_name_success() {
	run_dm_ctl $WORK_DIR "127.0.0.1:$MASTER_PORT" \
		"stop-relay -s $SOURCE_ID1" \
		"\"result\": true" 1
}

function stop_relay_fail() {
	run_dm_ctl $WORK_DIR "127.0.0.1:$MASTER_PORT" \
		"stop-relay -s $SOURCE_ID1 worker2" \
		"these workers \[worker2\] have started relay for another sources \[$SOURCE_ID2\] respectively" 1
}

<<<<<<< HEAD
function stop_relay_with_worker_name_fail() {
	run_dm_ctl $WORK_DIR "127.0.0.1:$MASTER_PORT" \
		"stop-relay -s $SOURCE_ID1 worker1" \
		"can't \`stop-relay\` with worker name now" 1
}

function stop_relay_without_worker_name_fail() {
	run_dm_ctl $WORK_DIR "127.0.0.1:$MASTER_PORT" \
		"stop-relay -s $SOURCE_ID1" \
		"can't \`stop-relay\` without worker name now" 1
=======
function stop_relay_on_offline_worker() {
	run_dm_ctl $WORK_DIR "127.0.0.1:$MASTER_PORT" \
		"stop-relay -s $SOURCE_ID2 worker2" \
		"\"result\": true" 2 \
		"\"msg\": \"source relay is operated but the bounded worker is offline\"" 1 \
		"\"source\": \"$SOURCE_ID2\"" 1 \
		"\"worker\": \"worker2\"" 1
>>>>>>> 00ea942a
}<|MERGE_RESOLUTION|>--- conflicted
+++ resolved
@@ -33,7 +33,6 @@
 		"these workers \[worker2\] have started relay for another sources \[$SOURCE_ID2\] respectively" 1
 }
 
-<<<<<<< HEAD
 function stop_relay_with_worker_name_fail() {
 	run_dm_ctl $WORK_DIR "127.0.0.1:$MASTER_PORT" \
 		"stop-relay -s $SOURCE_ID1 worker1" \
@@ -44,7 +43,8 @@
 	run_dm_ctl $WORK_DIR "127.0.0.1:$MASTER_PORT" \
 		"stop-relay -s $SOURCE_ID1" \
 		"can't \`stop-relay\` without worker name now" 1
-=======
+}
+
 function stop_relay_on_offline_worker() {
 	run_dm_ctl $WORK_DIR "127.0.0.1:$MASTER_PORT" \
 		"stop-relay -s $SOURCE_ID2 worker2" \
@@ -52,5 +52,4 @@
 		"\"msg\": \"source relay is operated but the bounded worker is offline\"" 1 \
 		"\"source\": \"$SOURCE_ID2\"" 1 \
 		"\"worker\": \"worker2\"" 1
->>>>>>> 00ea942a
 }