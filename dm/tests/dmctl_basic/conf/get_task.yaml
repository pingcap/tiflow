name: test
task-mode: all
is-sharding: true
shard-mode: pessimistic
ignore-checking-items: []
meta-schema: dm_meta
enable-heartbeat: false
heartbeat-update-interval: 1
heartbeat-report-interval: 10
timezone: ""
case-sensitive: false
collation_compatible: loose
target-database:
  host: 127.0.0.1
  port: 4000
  user: root
  password: '******'
  max-allowed-packet: null
  session:
    tidb_txn_mode: optimistic
  security: null
mysql-instances:
- source-id: mysql-replica-01
  meta: null
  filter-rules:
  - filter-01
  column-mapping-rules:
  - cm-01
  route-rules:
  - route-01
  - route-02
  expression-filters: []
  black-white-list: ""
  block-allow-list: balist-01
  mydumper-config-name: dump-01
  mydumper: null
  mydumper-thread: 0
  loader-config-name: load-01
  loader: null
  loader-thread: 0
  syncer-config-name: sync-01
  syncer: null
  syncer-thread: 0
- source-id: mysql-replica-02
  meta: null
  filter-rules:
  - filter-02
  column-mapping-rules:
  - cm-02
  route-rules:
  - route-01
  - route-02
  expression-filters: []
  black-white-list: ""
  block-allow-list: balist-01
  mydumper-config-name: dump-01
  mydumper: null
  mydumper-thread: 0
  loader-config-name: load-01
  loader: null
  loader-thread: 0
  syncer-config-name: sync-01
  syncer: null
  syncer-thread: 0
online-ddl: false
shadow-table-rules: []
trash-table-rules: []
online-ddl-scheme: ""
routes:
  route-01:
    schema-pattern: dmctl
    table-pattern: t_*
    target-schema: dmctl
    target-table: t_target
  route-02:
    schema-pattern: dmctl
    table-pattern: ""
    target-schema: dmctl
    target-table: ""
filters:
  filter-01:
    schema-pattern: dmctl
    table-pattern: t_1
    events:
    - all
    sql-pattern: []
    action: Do
  filter-02:
    schema-pattern: dmctl
    table-pattern: t_2
    events: []
    sql-pattern:
    - alter table .* add column aaa int
    action: Ignore
column-mappings:
  cm-01:
    schema-pattern: dmctl
    table-pattern: t_*
    source-column: id
    target-column: id
    expression: partition id
    arguments:
    - "1"
    - ""
    - t_
    - ""
    create-table-query: ""
  cm-02:
    schema-pattern: dmctl
    table-pattern: t_*
    source-column: id
    target-column: id
    expression: partition id
    arguments:
    - "2"
    - ""
    - t_
    - ""
    create-table-query: ""
expression-filter: {}
black-white-list: {}
block-allow-list:
  balist-01:
    do-tables:
    - db-name: dmctl
      tbl-name: ~^t_[\d]+
    do-dbs:
    - dmctl
    ignore-tables: []
    ignore-dbs: []
mydumpers:
  dump-01:
    mydumper-path: ./bin/mydumper
    threads: 4
    chunk-filesize: "64"
    statement-size: 0
    rows: 0
    where: ""
    skip-tz-utc: true
    extra-args: ""
loaders:
  load-01:
    pool-size: 16
    dir: ./dumped_data
    import-mode: sql
    on-duplicate: replace
syncers:
  sync-01:
    meta-file: ""
    worker-count: 16
    batch: 100
    queue-size: 1024
    checkpoint-flush-interval: 1
    compact: true
    multiple-rows: true
    max-retry: 0
    auto-fix-gtid: false
    enable-gtid: false
    disable-detect: false
    safe-mode: false
    enable-ansi-quotes: false
clean-dump-file: true
ansi-quotes: false
<<<<<<< HEAD
remove-meta: false
=======
remove-meta: false
tidb: null
experimental:
  async-checkpoint-flush: false
>>>>>>> 0874043d
<|MERGE_RESOLUTION|>--- conflicted
+++ resolved
@@ -161,11 +161,6 @@
     enable-ansi-quotes: false
 clean-dump-file: true
 ansi-quotes: false
-<<<<<<< HEAD
 remove-meta: false
-=======
-remove-meta: false
-tidb: null
 experimental:
-  async-checkpoint-flush: false
->>>>>>> 0874043d
+  async-checkpoint-flush: false