#!/bin/bash

set -eu

cur=$(cd "$(dirname "${BASH_SOURCE[0]}")" && pwd)
source $cur/../_utils/test_prepare
WORK_DIR=$TEST_DIR/$TEST_NAME
source $cur/../_utils/shardddl_lib.sh

function DM_001_CASE() {
	run_sql_source1 "alter table ${shardddl1}.${tb1} add column new_col1 int;"
	run_sql_source1 "alter table ${shardddl1}.${tb2} add column new_col1 int;"
	# schema tracker could track per table without error
	run_dm_ctl_with_retry $WORK_DIR "127.0.0.1:$MASTER_PORT" \
		"query-status test" \
		"\"result\": true" 2 \
		"\"synced\": true" 1
	# only downstream sees a duplicate error, but currently ignored by DM
	check_log_contain_with_retry "Duplicate column name 'new_col1'" $WORK_DIR/worker1/log/dm-worker.log $WORK_DIR/worker2/log/dm-worker.log
}

function DM_001() {
	run_case 001 "single-source-no-sharding" "init_table 111 112" "clean_table" ""
}

function DM_002_CASE() {
	run_sql_source1 "alter table ${shardddl1}.${tb1} add column new_col1 int;"
	run_sql_source1 "alter table ${shardddl1}.${tb2} add column new_col1 int;"
	check_sync_diff $WORK_DIR $cur/conf/diff_config.toml
}

function DM_002() {
	run_case 002 "single-source-pessimistic" "init_table 111 112" "clean_table" ""
}

function DM_003_CASE() {
	run_sql_source1 "alter table ${shardddl1}.${tb1} add column new_col1 int;"
	run_sql_source1 "insert into ${shardddl1}.${tb1} values (1,1)"
	check_sync_diff $WORK_DIR $cur/conf/diff_config.toml 3 "fail"
	run_sql_source1 "alter table ${shardddl1}.${tb2} add column new_col1 int;"
	check_sync_diff $WORK_DIR $cur/conf/diff_config.toml
}

function DM_003() {
	run_case 003 "single-source-pessimistic" "init_table 111 112" "clean_table" "pessimistic"
}

function DM_004_CASE() {
	run_sql_source1 "alter table ${shardddl1}.${tb1} add column new_col1 int;"
	run_sql_source1 "insert into ${shardddl1}.${tb1} values (1,1)"
	run_sql_tidb_with_retry "select count(1) from ${shardddl}.${tb};" "count(1): 1"
	run_sql_source1 "alter table ${shardddl1}.${tb2} add column new_col1 int;"
	run_sql_source1 "insert into ${shardddl1}.${tb2} values (2,2)"
	check_sync_diff $WORK_DIR $cur/conf/diff_config.toml
}

function DM_004() {
	run_case 004 "single-source-optimistic" "init_table 111 112" "clean_table" "optimistic"
}

function DM_005_CASE() {
	run_sql_source1 "alter table ${shardddl1}.${tb1} add column new_col1 int;"
	run_sql_source1 "insert into ${shardddl1}.${tb1} values (1,1)"
	run_sql_source1 "alter table ${shardddl1}.${tb2} add column new_col1 int;"
	run_sql_source1 "insert into ${shardddl1}.${tb2} values (2,2)"
	check_sync_diff $WORK_DIR $cur/conf/diff_config.toml
}

function DM_005() {
	run_case 005 "single-source-pessimistic" "init_table 111 112" "clean_table" ""
}

function DM_RENAME_TABLE_CASE() {
	run_sql_source1 "insert into ${shardddl1}.${tb1} values(1);"
	run_sql_source2 "insert into ${shardddl1}.${tb1} values(2);"
	run_sql_source2 "insert into ${shardddl1}.${tb2} values(3);"

	run_sql_source1 "alter table ${shardddl1}.${tb1} add column a int;"
	run_sql_source2 "alter table ${shardddl1}.${tb1} add column a int;"
	run_sql_source2 "alter table ${shardddl1}.${tb2} add column a int;"

	run_sql_source1 "insert into ${shardddl1}.${tb1} values(4,4);"
	run_sql_source2 "insert into ${shardddl1}.${tb1} values(5,5);"
	run_sql_source2 "insert into ${shardddl1}.${tb2} values(6,6);"

	run_sql_source1 "rename table ${shardddl1}.${tb1} to ${shardddl1}.${tb3};"
	run_sql_source2 "rename table ${shardddl1}.${tb1} to ${shardddl1}.${tb3};"
	run_sql_source2 "rename table ${shardddl1}.${tb2} to ${shardddl1}.${tb4};"

	run_sql_source1 "insert into ${shardddl1}.${tb3} values(7,7)"
	run_sql_source2 "insert into ${shardddl1}.${tb3} values(8,8);"
	run_sql_source2 "insert into ${shardddl1}.${tb4} values(9,9);"

	run_sql_source1 "alter table ${shardddl1}.${tb3} add column b int;"
	run_sql_source2 "alter table ${shardddl1}.${tb3} add column b int;"
	run_sql_source2 "alter table ${shardddl1}.${tb4} add column b int;"

	run_sql_source1 "insert into ${shardddl1}.${tb3} values(10,10,10)"
	run_sql_source2 "insert into ${shardddl1}.${tb3} values(11,11,11);"
	run_sql_source2 "insert into ${shardddl1}.${tb4} values(12,12,12);"

	if [[ "$1" = "pessimistic" ]]; then
		check_sync_diff $WORK_DIR $cur/conf/diff_config.toml
	else
		run_dm_ctl_with_retry $WORK_DIR "127.0.0.1:$MASTER_PORT" \
			"query-status test" \
			"\`RENAME TABLE\` statement not supported in $1 mode" 2
	fi
}

function DM_RENAME_TABLE() {
	run_case RENAME_TABLE "double-source-pessimistic" "init_table 111 211 212" "clean_table" "pessimistic"
	run_case RENAME_TABLE "double-source-optimistic" "init_table 111 211 212" "clean_table" "optimistic"
}

function DM_RENAME_COLUMN_OPTIMISTIC_CASE() {
	run_sql_source1 "insert into ${shardddl1}.${tb1} values(1,'aaa');"
	run_sql_source2 "insert into ${shardddl1}.${tb1} values(2,'bbb');"
	run_sql_source2 "insert into ${shardddl1}.${tb2} values(3,'ccc');"

	run_sql_source1 "alter table ${shardddl1}.${tb1} change a c int;"
	run_sql_source1 "insert into ${shardddl1}.${tb1} values(4,'ddd');"
	run_sql_source2 "insert into ${shardddl1}.${tb1} values(5,'eee');"
	run_sql_source2 "insert into ${shardddl1}.${tb2} values(6,'fff');"

	run_sql_source2 "alter table ${shardddl1}.${tb1} change a c int;"
	run_sql_source1 "insert into ${shardddl1}.${tb1} values(7,'ggg');"
	run_sql_source2 "insert into ${shardddl1}.${tb1} values(8,'hhh');"
	run_sql_source2 "insert into ${shardddl1}.${tb2} values(9,'iii');"

	run_sql_source2 "alter table ${shardddl1}.${tb2} change a c int;"
	run_sql_source1 "insert into ${shardddl1}.${tb1} values(10,'jjj');"
	run_sql_source2 "insert into ${shardddl1}.${tb1} values(11,'kkk');"
	run_sql_source2 "insert into ${shardddl1}.${tb2} values(12,'lll');"

	run_dm_ctl_with_retry $WORK_DIR "127.0.0.1:$MASTER_PORT" \
		"query-status test"
	# first, exec first conflict ddl and skip the second conflict ddl
	run_dm_ctl_with_retry $WORK_DIR "127.0.0.1:$MASTER_PORT" \
		"query-status test" \
<<<<<<< HEAD
		"ALTER TABLE \`${shardddl}\`.\`${tb}\` CHANGE COLUMN \`a\` \`c\` INT" 2 \
		"\"${SOURCE_ID1}-\`${shardddl1}\`.\`${tb1}\`\"" 1 \
		"\"${SOURCE_ID2}-\`${shardddl1}\`.\`${tb1}\`\"" 1
	# exec first ddl
	run_dm_ctl $WORK_DIR "127.0.0.1:$MASTER_PORT" \
		"shard-ddl-lock unlock test-\`${shardddl}\`.\`${tb}\` -s ${SOURCE_ID1} -d ${shardddl1} -t ${tb1} --action exec" \
		"\"result\": true" 1
	# skip second ddl
	run_dm_ctl $WORK_DIR "127.0.0.1:$MASTER_PORT" \
		"shard-ddl-lock unlock test-\`${shardddl}\`.\`${tb}\` -s ${SOURCE_ID2} -d ${shardddl1} -t ${tb1} --action skip" \
		"\"result\": true" 1
=======
		"Paused" 1 \
		"Unknown column 'a' in 'field list'" 1

	# third, set schema to be same with upstream
	echo 'CREATE TABLE `tb1` ( `c` int NOT NULL, `b` varchar(10) DEFAULT NULL, PRIMARY KEY (`c`)) ENGINE=InnoDB DEFAULT CHARSET=latin1 COLLATE=latin1_bin' >${WORK_DIR}/schema1.sql
	run_dm_ctl $WORK_DIR "127.0.0.1:$MASTER_PORT" \
		"binlog-schema update -s mysql-replica-02 test ${shardddl1} ${tb1} ${WORK_DIR}/schema1.sql --flush --sync" \
		"\"result\": true" 2
>>>>>>> f6079106

	# second, resume-task. don't check "result: true" here, because worker may run quickly and meet the error from tb2
	run_dm_ctl $WORK_DIR "127.0.0.1:$MASTER_PORT" \
		"resume-task test"

	# WARN: if it's sequence_sharding, the other tables will not be fixed
	# source2.table2's dml fails
	run_dm_ctl_with_retry $WORK_DIR "127.0.0.1:$MASTER_PORT" \
		"query-status test" \
		"Unknown column 'a' in 'field list'" 1

	# WARN: set schema of source2.table2
	# Actually it should be tb2(a,b), dml is {a: 9, b: 'iii'}
	# Now we set it to tb2(c,b), dml become {c: 9, b: 'iii'}
	# This may only work for a "rename ddl"
	echo 'CREATE TABLE `tb2` ( `c` int NOT NULL, `b` varchar(10) DEFAULT NULL, PRIMARY KEY (`c`)) ENGINE=InnoDB DEFAULT CHARSET=latin1 COLLATE=latin1_bin' >${WORK_DIR}/schema2.sql
	run_dm_ctl $WORK_DIR "127.0.0.1:$MASTER_PORT" \
		"binlog-schema update -s mysql-replica-02 test ${shardddl1} ${tb2} ${WORK_DIR}/schema2.sql --flush --sync" \
		"\"result\": true" 2

	run_dm_ctl $WORK_DIR "127.0.0.1:$MASTER_PORT" \
		"resume-task test -s mysql-replica-02"

	# source2.table2's ddl fails
	# Unknown column 'a' in 'tb2'
	run_dm_ctl_with_retry $WORK_DIR "127.0.0.1:$MASTER_PORT" \
		"query-status test" \
		"Unknown column 'a' in 'tb2'" 1

	# skip source2.table2's ddl
	run_dm_ctl $WORK_DIR "127.0.0.1:$MASTER_PORT" \
		"binlog skip test -s mysql-replica-02" \
		"\"result\": true" 2

	check_sync_diff $WORK_DIR $cur/conf/diff_config.toml
	run_dm_ctl $WORK_DIR "127.0.0.1:$MASTER_PORT" \
		"query-status test" \
		"\"result\": true" 3

	# now, it works as normal
	run_sql_source1 "alter table ${shardddl1}.${tb1} add column d int;"
	run_sql_source1 "insert into ${shardddl1}.${tb1} values(13,'mmm',13);"
	run_sql_source2 "insert into ${shardddl1}.${tb1} values(14,'nnn');"
	run_sql_source2 "insert into ${shardddl1}.${tb2} values(15,'ooo');"

	run_sql_source2 "alter table ${shardddl1}.${tb1} add column d int;"
	run_sql_source1 "insert into ${shardddl1}.${tb1} values(16,'ppp',16);"
	run_sql_source2 "insert into ${shardddl1}.${tb1} values(17,'qqq',17);"
	run_sql_source2 "insert into ${shardddl1}.${tb2} values(18,'rrr');"

	run_sql_source2 "alter table ${shardddl1}.${tb2} add column d int;"
	run_sql_source1 "insert into ${shardddl1}.${tb1} values(19,'sss',19);"
	run_sql_source2 "insert into ${shardddl1}.${tb1} values(20,'ttt',20);"
	run_sql_source2 "insert into ${shardddl1}.${tb2} values(21,'uuu',21);"

	check_sync_diff $WORK_DIR $cur/conf/diff_config.toml
	run_dm_ctl_with_retry $WORK_DIR "127.0.0.1:$MASTER_PORT" \
		"query-status test" \
		"\"result\": true" 3
	run_dm_ctl_with_retry $WORK_DIR "127.0.0.1:$MASTER_PORT" \
		"shard-ddl-lock" \
		"no DDL lock exists" 1
}

# workaround of rename column in optimistic mode currently until we support it
# maybe also work for some other unsupported ddls in optimistic mode
function DM_RENAME_COLUMN_OPTIMISTIC() {
	run_case RENAME_COLUMN_OPTIMISTIC "double-source-optimistic" \
		"run_sql_source1 \"create table ${shardddl1}.${tb1} (a int primary key, b varchar(10)) DEFAULT CHARSET=latin1 COLLATE=latin1_bin;\"; \
     run_sql_source2 \"create table ${shardddl1}.${tb1} (a int primary key, b varchar(10)) DEFAULT CHARSET=latin1 COLLATE=latin1_bin;\"; \
     run_sql_source2 \"create table ${shardddl1}.${tb2} (a int primary key, b varchar(10)) DEFAULT CHARSET=latin1 COLLATE=latin1_bin;\"" \
		"clean_table" "optimistic"
}

function DM_RemoveLock_CASE() {
	run_sql_source1 "insert into ${shardddl1}.${tb1} values(1,'aaa');"
	run_sql_source2 "insert into ${shardddl1}.${tb1} values(2,'bbb');"
	run_sql_source2 "insert into ${shardddl1}.${tb2} values(3,'ccc');"

	run_sql_source1 "alter table ${shardddl1}.${tb1} add column c double;"
	run_sql_source2 "alter table ${shardddl1}.${tb1} add column c double;"
	run_sql_source2 "alter table ${shardddl1}.${tb2} add column c double;"
	check_log_contain_with_retry "wait new ddl info putted into etcd in ${1}" $WORK_DIR/master/log/dm-master.log
	check_metric_not_contains $MASTER_PORT "dm_master_shard_ddl_error" 3
	run_sql_source1 "alter table ${shardddl1}.${tb1} drop column b;"

	if [[ "$1" = "pessimistic" ]]; then
		check_log_contain_with_retry "found new DDL info" $WORK_DIR/master/log/dm-master.log
	else
		check_log_contain_with_retry "fail to delete shard DDL infos and lock operations" $WORK_DIR/master/log/dm-master.log
	fi

	run_sql_source1 "alter table ${shardddl1}.${tb1} change a a bigint default 10;"
	run_sql_source2 "alter table ${shardddl1}.${tb1} drop column b;"
	run_sql_source2 "alter table ${shardddl1}.${tb1} change a a bigint default 10;"
	run_sql_source2 "alter table ${shardddl1}.${tb2} drop column b;"
	run_sql_source2 "alter table ${shardddl1}.${tb2} change a a bigint default 10;"

	check_sync_diff $WORK_DIR $cur/conf/diff_config.toml
}

function DM_RemoveLock() {
	ps aux | grep dm-master | awk '{print $2}' | xargs kill || true
	check_master_port_offline 1
	export GO_FAILPOINTS="github.com/pingcap/tiflow/dm/dm/master/shardddl/SleepWhenRemoveLock=return(30)"
	run_dm_master $WORK_DIR/master $MASTER_PORT $cur/conf/dm-master.toml
	check_rpc_alive $cur/../bin/check_master_online 127.0.0.1:$MASTER_PORT
	run_dm_ctl_with_retry $WORK_DIR "127.0.0.1:$MASTER_PORT" \
		"list-member -w" \
		"bound" 2

	run_case RemoveLock "double-source-pessimistic" \
		"run_sql_source1 \"create table ${shardddl1}.${tb1} (a int primary key, b varchar(10));\"; \
     run_sql_source2 \"create table ${shardddl1}.${tb1} (a int primary key, b varchar(10));\"; \
     run_sql_source2 \"create table ${shardddl1}.${tb2} (a int primary key, b varchar(10));\"" \
		"clean_table" "pessimistic"
	run_case RemoveLock "double-source-optimistic" \
		"run_sql_source1 \"create table ${shardddl1}.${tb1} (a int primary key, b varchar(10));\"; \
     run_sql_source2 \"create table ${shardddl1}.${tb1} (a int primary key, b varchar(10));\"; \
     run_sql_source2 \"create table ${shardddl1}.${tb2} (a int primary key, b varchar(10));\"" \
		"clean_table" "optimistic"

	export GO_FAILPOINTS=""
	ps aux | grep dm-master | awk '{print $2}' | xargs kill || true
	check_master_port_offline 1
	run_dm_master $WORK_DIR/master $MASTER_PORT $cur/conf/dm-master.toml
	check_rpc_alive $cur/../bin/check_master_online 127.0.0.1:$MASTER_PORT
	run_dm_ctl_with_retry $WORK_DIR "127.0.0.1:$MASTER_PORT" \
		"list-member -w" \
		"bound" 2
}

function DM_RestartMaster_CASE() {
	run_sql_source1 "insert into ${shardddl1}.${tb1} values(1,'aaa');"
	run_sql_source2 "insert into ${shardddl1}.${tb1} values(2,'bbb');"

	check_sync_diff $WORK_DIR $cur/conf/diff_config.toml

	run_sql_source1 "alter table ${shardddl1}.${tb1} add column c double;"
	run_sql_source2 "alter table ${shardddl1}.${tb1} add column c text;"

	if [[ "$1" = "pessimistic" ]]; then
		# count of 2: `blockingDDLs` and `unresolvedGroups`
		run_dm_ctl_with_retry $WORK_DIR "127.0.0.1:$MASTER_PORT" \
			"query-status test" \
			'ALTER TABLE `shardddl`.`tb` ADD COLUMN `c` DOUBLE' 2 \
			'ALTER TABLE `shardddl`.`tb` ADD COLUMN `c` TEXT' 2
		run_dm_ctl_with_retry $WORK_DIR "127.0.0.1:$MASTER_PORT" \
			"shard-ddl-lock" \
			'ALTER TABLE `shardddl`.`tb` ADD COLUMN `c`' 1
	else
		run_dm_ctl_with_retry $WORK_DIR "127.0.0.1:$MASTER_PORT" \
			"query-status test" \
			'ALTER TABLE `shardddl`.`tb` ADD COLUMN `c` TEXT' 1 \
			"\"${SOURCE_ID2}-\`${shardddl1}\`.\`${tb1}\`\"" 1
		run_dm_ctl_with_retry $WORK_DIR "127.0.0.1:$MASTER_PORT" \
			"shard-ddl-lock" \
			'mysql-replica-01-`shardddl1`.`tb1`' 1 \
			'mysql-replica-02-`shardddl1`.`tb1`' 2 \
			'ALTER TABLE `shardddl`.`tb` ADD COLUMN `c` TEXT' 1
	fi

	restart_master

	if [[ "$1" = "pessimistic" ]]; then
		run_dm_ctl_with_retry $WORK_DIR "127.0.0.1:$MASTER_PORT" \
			"query-status test" \
			'ALTER TABLE `shardddl`.`tb` ADD COLUMN `c` DOUBLE' 2 \
			'ALTER TABLE `shardddl`.`tb` ADD COLUMN `c` TEXT' 2
		run_dm_ctl_with_retry $WORK_DIR "127.0.0.1:$MASTER_PORT" \
			"shard-ddl-lock" \
			'ALTER TABLE `shardddl`.`tb` ADD COLUMN `c`' 1
	else
		run_dm_ctl_with_retry $WORK_DIR "127.0.0.1:$MASTER_PORT" \
			"query-status test" \
			'ALTER TABLE `shardddl`.`tb` ADD COLUMN `c` TEXT' 1 \
			"\"${SOURCE_ID2}-\`${shardddl1}\`.\`${tb1}\`\"" 1
		run_dm_ctl_with_retry $WORK_DIR "127.0.0.1:$MASTER_PORT" \
			"shard-ddl-lock" \
			'mysql-replica-01-`shardddl1`.`tb1`' 1 \
			'mysql-replica-02-`shardddl1`.`tb1`' 2 \
			'ALTER TABLE `shardddl`.`tb` ADD COLUMN `c` TEXT' 1
	fi
}

function DM_RestartMaster() {
	run_case RestartMaster "double-source-pessimistic" \
		"run_sql_source1 \"create table ${shardddl1}.${tb1} (a int primary key, b varchar(10));\"; \
     run_sql_source2 \"create table ${shardddl1}.${tb1} (a int primary key, b varchar(10));\"" \
		"clean_table" "pessimistic"

	run_case RestartMaster "double-source-optimistic" \
		"run_sql_source1 \"create table ${shardddl1}.${tb1} (a int primary key, b varchar(10));\"; \
     run_sql_source2 \"create table ${shardddl1}.${tb1} (a int primary key, b varchar(10));\"" \
		"clean_table" "optimistic"
}

function DM_UpdateBARule_CASE() {
	run_sql_source1 "insert into ${shardddl1}.${tb1} values(1);"
	run_sql_source1 "insert into ${shardddl2}.${tb1} values(2);"
	run_sql_source2 "insert into ${shardddl1}.${tb1} values(3);"
	run_sql_source2 "insert into ${shardddl2}.${tb1} values(4);"

	run_sql_source1 "alter table ${shardddl1}.${tb1} add column new_col1 int"
	run_sql_source1 "alter table ${shardddl2}.${tb1} add column new_col1 int"
	run_sql_source2 "alter table ${shardddl1}.${tb1} add column new_col1 int"
	run_sql_source2 "alter table ${shardddl2}.${tb1} add column new_col1 int"

	run_sql_source1 "insert into ${shardddl1}.${tb1} values(5,5);"
	run_sql_source1 "insert into ${shardddl2}.${tb1} values(6,6);"
	run_sql_source2 "insert into ${shardddl1}.${tb1} values(7,7);"
	run_sql_source2 "insert into ${shardddl2}.${tb1} values(8,8);"

	# source1 db2.tb1 add column and then drop column
	run_sql_source1 "alter table ${shardddl2}.${tb1} add column new_col2 int"
	run_sql_source1 "insert into ${shardddl2}.${tb1} values(9,9,9);"
	run_sql_source1 "alter table ${shardddl2}.${tb1} drop column new_col2"
	run_sql_source1 "insert into ${shardddl2}.${tb1} values(10,10);"

	# source1 db1.tb1 add column
	run_sql_source1 "alter table ${shardddl1}.${tb1} add column new_col3 int"
	run_sql_source1 "insert into ${shardddl1}.${tb1} values(11,11,11);"

	# source2 db1.tb1 drop column
	run_sql_source2 "alter table ${shardddl1}.${tb1} drop column new_col1"
	run_sql_source2 "insert into ${shardddl1}.${tb1} values(12);"

	# source2 db2.tb1 do a unsupported DDL
	run_sql_source2 "alter table ${shardddl2}.${tb1} rename column id to new_id;"
	run_dm_ctl_with_retry $WORK_DIR "127.0.0.1:$MASTER_PORT" \
		"query-status test" \
		'mysql-replica-02-`shardddl2`.`tb1`' 1 \
		'ALTER TABLE `shardddl`.`tb` RENAME COLUMN `id` TO `new_id`' 1

	# user found error and then change block-allow-list, restart task
	run_dm_ctl $WORK_DIR "127.0.0.1:$MASTER_PORT" \
		"stop-task test" \
		"\"result\": true" 3

	cp $cur/conf/double-source-optimistic.yaml $WORK_DIR/task.yaml
	sed -i 's/do-dbs: \["shardddl1","shardddl2"\]/do-dbs: \["shardddl1"\]/g' $WORK_DIR/task.yaml
	echo 'ignore-checking-items: ["schema_of_shard_tables"]' >>$WORK_DIR/task.yaml

	run_dm_ctl $WORK_DIR "127.0.0.1:$MASTER_PORT" \
		"start-task $WORK_DIR/task.yaml" \
		"\"result\": true" 3

	run_sql_source1 "insert into ${shardddl1}.${tb1} values(13,13,13);"
	run_sql_source2 "insert into ${shardddl1}.${tb1} values(14);"
	run_sql_tidb_with_retry "select count(1) from ${shardddl}.${tb};" "count(1): 14"

	restart_master

	run_dm_ctl_with_retry $WORK_DIR "127.0.0.1:$MASTER_PORT" \
		"show-ddl-locks" \
		"\"ID\": \"test-\`shardddl\`.\`tb\`\"" 1

	run_sql_source1 "alter table ${shardddl1}.${tb1} drop column new_col1"
	run_sql_source2 "alter table ${shardddl1}.${tb1} add column new_col3 int"
	run_sql_source1 "insert into ${shardddl1}.${tb1} values(15,15);"
	run_sql_source2 "insert into ${shardddl1}.${tb1} values(16,16);"
	run_sql_tidb_with_retry "select count(1) from ${shardddl}.${tb};" "count(1): 16"

	run_dm_ctl_with_retry $WORK_DIR "127.0.0.1:$MASTER_PORT" \
		"query-status test" \
		"\"result\": true" 3
	run_dm_ctl_with_retry $WORK_DIR "127.0.0.1:$MASTER_PORT" \
		"show-ddl-locks" \
		"no DDL lock exists" 1
}

function DM_UpdateBARule() {
	run_case UpdateBARule "double-source-optimistic" "init_table 111 121 211 221" "clean_table" "optimistic"
}

function DM_ADD_DROP_COLUMNS_CASE() {
	# add cols
	run_sql_source1 "alter table ${shardddl1}.${tb1} add column col1 int, add column col2 int, add column col3 int;"
	run_sql_source1 "insert into ${shardddl1}.${tb1} values(1,now(),1,1,1);"
	run_sql_source2 "insert into ${shardddl1}.${tb1} values(2,now());"
	run_sql_source2 "insert into ${shardddl1}.${tb2} values(3,now());"
	run_sql_source2 "alter table ${shardddl1}.${tb1} add column col1 int, add column col2 int, add column col3 int;"
	run_sql_source1 "insert into ${shardddl1}.${tb1} values(4,now(),4,4,4);"
	run_sql_source2 "insert into ${shardddl1}.${tb1} values(5,now(),5,5,5);"
	run_sql_source2 "insert into ${shardddl1}.${tb2} values(6,now());"
	run_sql_source2 "alter table ${shardddl1}.${tb2} add column col1 int, add column col2 int, add column col3 int;"
	run_sql_source1 "insert into ${shardddl1}.${tb1} values(7,now(),7,7,7);"
	run_sql_source2 "insert into ${shardddl1}.${tb1} values(8,now(),8,8,8);"
	run_sql_source2 "insert into ${shardddl1}.${tb2} values(9,now(),9,9,9);"

	# drop cols
	run_sql_source1 "alter table ${shardddl1}.${tb1} drop column col1, drop column col2;"
	run_sql_source1 "insert into ${shardddl1}.${tb1} values(11,now(),11);"
	run_sql_source2 "insert into ${shardddl1}.${tb1} values(12,now(),12,12,12);"
	run_sql_source2 "insert into ${shardddl1}.${tb2} values(13,now(),13,13,13);"
	run_sql_source2 "alter table ${shardddl1}.${tb1} drop column col1, drop column col2;"
	run_sql_source1 "insert into ${shardddl1}.${tb1} values(14,now(),14);"
	run_sql_source2 "insert into ${shardddl1}.${tb1} values(15,now(),15);"
	run_sql_source2 "insert into ${shardddl1}.${tb2} values(16,now(),16,16,16);"
	run_sql_source2 "alter table ${shardddl1}.${tb2} drop column col1, drop column col2;"
	run_sql_source1 "insert into ${shardddl1}.${tb1} values(17,now(),17);"
	run_sql_source2 "insert into ${shardddl1}.${tb1} values(18,now(),18);"
	run_sql_source2 "insert into ${shardddl1}.${tb2} values(19,now(),19);"

	# add and drop
	run_sql_source1 "alter table ${shardddl1}.${tb1} add column col4 int, drop column col3;"
	run_sql_source1 "insert into ${shardddl1}.${tb1} values(21,now(),21);"
	run_sql_source2 "insert into ${shardddl1}.${tb1} values(22,now(),22);"
	run_sql_source2 "insert into ${shardddl1}.${tb2} values(23,now(),23);"
	run_sql_source2 "alter table ${shardddl1}.${tb1} add column col4 int, drop column col3;"
	run_sql_source1 "insert into ${shardddl1}.${tb1} values(24,now(),24);"
	run_sql_source2 "insert into ${shardddl1}.${tb1} values(25,now(),25);"
	run_sql_source2 "insert into ${shardddl1}.${tb2} values(26,now(),26);"
	run_sql_source2 "alter table ${shardddl1}.${tb2} add column col4 int, drop column col3;"
	run_sql_source1 "insert into ${shardddl1}.${tb1} values(27,now(),27);"
	run_sql_source2 "insert into ${shardddl1}.${tb1} values(28,now(),28);"
	run_sql_source2 "insert into ${shardddl1}.${tb2} values(29,now(),29);"

	# drop and add
	run_sql_source1 "alter table ${shardddl1}.${tb1} drop column col4, add column col5 int;"
	run_sql_source1 "insert into ${shardddl1}.${tb1} values(31,now(),31);"
	run_sql_source2 "insert into ${shardddl1}.${tb1} values(32,now(),32);"
	run_sql_source2 "insert into ${shardddl1}.${tb2} values(33,now(),33);"
	run_sql_source2 "alter table ${shardddl1}.${tb1} drop column col4, add column col5 int;"
	run_sql_source1 "insert into ${shardddl1}.${tb1} values(34,now(),34);"
	run_sql_source2 "insert into ${shardddl1}.${tb1} values(35,now(),35);"
	run_sql_source2 "insert into ${shardddl1}.${tb2} values(36,now(),36);"
	run_sql_source2 "alter table ${shardddl1}.${tb2} drop column col4, add column col5 int;"
	run_sql_source1 "insert into ${shardddl1}.${tb1} values(37,now(),37);"
	run_sql_source2 "insert into ${shardddl1}.${tb1} values(38,now(),38);"
	run_sql_source2 "insert into ${shardddl1}.${tb2} values(39,now(),39);"

	check_sync_diff $WORK_DIR $cur/conf/diff_config.toml
}

function DM_ADD_DROP_COLUMNS() {
	run_case ADD_DROP_COLUMNS "double-source-pessimistic" \
		"run_sql_source1 \"create table ${shardddl1}.${tb1} (a int primary key, id datetime);\"; \
     run_sql_source2 \"create table ${shardddl1}.${tb1} (a int primary key, id datetime);\"; \
     run_sql_source2 \"create table ${shardddl1}.${tb2} (a int primary key, id datetime);\"" \
		"clean_table" "pessimistic"
	run_case ADD_DROP_COLUMNS "double-source-optimistic" \
		"run_sql_source1 \"create table ${shardddl1}.${tb1} (a int primary key, id datetime);\"; \
     run_sql_source2 \"create table ${shardddl1}.${tb1} (a int primary key, id datetime);\"; \
     run_sql_source2 \"create table ${shardddl1}.${tb2} (a int primary key, id datetime);\"" \
		"clean_table" "optimistic"
}

function DM_COLUMN_INDEX_CASE() {
	# add col and index
	run_sql_source1 "alter table ${shardddl1}.${tb1} add column col3 int, add index idx_col1(col1);"
	run_sql_source1 "insert into ${shardddl1}.${tb1} values(1,1,1,1);"
	run_sql_source2 "insert into ${shardddl1}.${tb1} values(2,2,2);"
	run_sql_source2 "insert into ${shardddl1}.${tb2} values(3,3,3);"
	run_sql_source2 "alter table ${shardddl1}.${tb1} add column col3 int, add index idx_col1(col1);"
	run_sql_source1 "insert into ${shardddl1}.${tb1} values(4,4,4,4);"
	run_sql_source2 "insert into ${shardddl1}.${tb1} values(5,5,5,5);"
	run_sql_source2 "insert into ${shardddl1}.${tb2} values(6,6,6);"
	run_sql_source2 "alter table ${shardddl1}.${tb2} add column col3 int, add index idx_col1(col1);"
	run_sql_source1 "insert into ${shardddl1}.${tb1} values(7,7,7,7);"
	run_sql_source2 "insert into ${shardddl1}.${tb1} values(8,8,8,8);"
	run_sql_source2 "insert into ${shardddl1}.${tb2} values(9,9,9,9);"

	# drop col and index
	run_sql_source1 "alter table ${shardddl1}.${tb1} drop column col2, drop index idx_col1;"
	run_sql_source1 "insert into ${shardddl1}.${tb1} values(11,11,11);"
	run_sql_source2 "insert into ${shardddl1}.${tb1} values(12,12,12,12);"
	run_sql_source2 "insert into ${shardddl1}.${tb2} values(13,13,13,13);"
	run_sql_source2 "alter table ${shardddl1}.${tb1} drop column col2, drop index idx_col1;"
	run_sql_source1 "insert into ${shardddl1}.${tb1} values(14,14,14);"
	run_sql_source2 "insert into ${shardddl1}.${tb1} values(15,15,15);"
	run_sql_source2 "insert into ${shardddl1}.${tb2} values(16,16,16,16);"
	run_sql_source2 "alter table ${shardddl1}.${tb2} drop column col2, drop index idx_col1;"
	run_sql_source1 "insert into ${shardddl1}.${tb1} values(17,17,17);"
	run_sql_source2 "insert into ${shardddl1}.${tb1} values(18,18,18);"
	run_sql_source2 "insert into ${shardddl1}.${tb2} values(19,19,19);"

	# drop col, add index
	run_sql_source1 "alter table ${shardddl1}.${tb1} drop column col1, add index idx_col3(col3);"
	run_sql_source1 "insert into ${shardddl1}.${tb1} values(21,21);"
	run_sql_source2 "insert into ${shardddl1}.${tb1} values(22,22,22);"
	run_sql_source2 "insert into ${shardddl1}.${tb2} values(23,23,23);"
	run_sql_source2 "alter table ${shardddl1}.${tb1} drop column col1, add index idx_col3(col3);"
	run_sql_source1 "insert into ${shardddl1}.${tb1} values(24,24);"
	run_sql_source2 "insert into ${shardddl1}.${tb1} values(25,25);"
	run_sql_source2 "insert into ${shardddl1}.${tb2} values(26,26,26);"
	run_sql_source2 "alter table ${shardddl1}.${tb2} drop column col1, add index idx_col3(col3);"
	run_sql_source1 "insert into ${shardddl1}.${tb1} values(27,27);"
	run_sql_source2 "insert into ${shardddl1}.${tb1} values(28,28);"
	run_sql_source2 "insert into ${shardddl1}.${tb2} values(29,29);"

	# add col, drop index
	run_sql_source1 "alter table ${shardddl1}.${tb1} add column col4 int, drop index idx_col3;"
	run_sql_source1 "insert into ${shardddl1}.${tb1} values(31,31,31);"
	run_sql_source2 "insert into ${shardddl1}.${tb1} values(32,32);"
	run_sql_source2 "insert into ${shardddl1}.${tb2} values(33,33);"
	run_sql_source2 "alter table ${shardddl1}.${tb1} add column col4 int, drop index idx_col3;"
	run_sql_source1 "insert into ${shardddl1}.${tb1} values(34,34,34);"
	run_sql_source2 "insert into ${shardddl1}.${tb1} values(35,35,35);"
	run_sql_source2 "insert into ${shardddl1}.${tb2} values(36,36);"
	run_sql_source2 "alter table ${shardddl1}.${tb2} add column col4 int, drop index idx_col3;"
	run_sql_source1 "insert into ${shardddl1}.${tb1} values(37,37,37);"
	run_sql_source2 "insert into ${shardddl1}.${tb1} values(38,38,38);"
	run_sql_source2 "insert into ${shardddl1}.${tb2} values(39,39,39);"

	check_sync_diff $WORK_DIR $cur/conf/diff_config.toml
}

function DM_COLUMN_INDEX() {
	run_case COLUMN_INDEX "double-source-pessimistic" \
		"run_sql_source1 \"create table ${shardddl1}.${tb1} (a int primary key, col1 int, col2 int);\"; \
     run_sql_source2 \"create table ${shardddl1}.${tb1} (a int primary key, col1 int, col2 int);\"; \
     run_sql_source2 \"create table ${shardddl1}.${tb2} (a int primary key, col1 int, col2 int);\"" \
		"clean_table" "pessimistic"
	run_case COLUMN_INDEX "double-source-optimistic" \
		"run_sql_source1 \"create table ${shardddl1}.${tb1} (a int primary key, col1 int, col2 int);\"; \
     run_sql_source2 \"create table ${shardddl1}.${tb1} (a int primary key, col1 int, col2 int);\"; \
     run_sql_source2 \"create table ${shardddl1}.${tb2} (a int primary key, col1 int, col2 int);\"" \
		"clean_table" "optimistic"
}

function DM_COMPACT_CASE() {
	END=100
	for i in $(seq 1 $END); do
		run_sql_source1 "insert into ${shardddl1}.${tb1}(a,b) values($i,$i)"
		run_sql_source1 "update ${shardddl1}.${tb1} set c=1 where a=$i"
		run_sql_source1 "update ${shardddl1}.${tb1} set c=c+1 where a=$i"
		run_sql_source1 "update ${shardddl1}.${tb1} set b=b+1 where a=$i"
		run_sql_source1 "update ${shardddl1}.${tb1} set a=a+100 where a=$i"
		run_sql_source1 "delete from ${shardddl1}.${tb1} where a=$((i + 100))"
		run_sql_source1 "insert into ${shardddl1}.${tb1}(a,b) values($i,$i)"
	done
	check_sync_diff $WORK_DIR $cur/conf/diff_config.toml 30
	compactCnt=$(cat $WORK_DIR/worker1/log/dm-worker.log $WORK_DIR/worker2/log/dm-worker.log | grep "finish to compact" | wc -l)
	if [[ "$compactCnt" -le 100 ]]; then
		echo "compact $compactCnt dmls which is less than 100"
		exit 1
	fi
}

function DM_COMPACT() {
	# mock downstream has a high latency and upstream has a high workload
	ps aux | grep dm-worker | awk '{print $2}' | xargs kill || true
	check_port_offline $WORKER1_PORT 20
	check_port_offline $WORKER2_PORT 20
	export GO_FAILPOINTS='github.com/pingcap/tiflow/dm/syncer/BlockExecuteSQLs=return(1);github.com/pingcap/tiflow/dm/syncer/SafeModeInitPhaseSeconds=return(5)'
	run_dm_worker $WORK_DIR/worker1 $WORKER1_PORT $cur/conf/dm-worker1.toml
	run_dm_worker $WORK_DIR/worker2 $WORKER2_PORT $cur/conf/dm-worker2.toml
	check_rpc_alive $cur/../bin/check_worker_online 127.0.0.1:$WORKER1_PORT
	check_rpc_alive $cur/../bin/check_worker_online 127.0.0.1:$WORKER2_PORT

	run_case COMPACT "single-source-no-sharding" \
		"run_sql_source1 \"create table ${shardddl1}.${tb1} (a int primary key, b int unique, c int);\"" \
		"clean_table" ""
}

function DM_COMPACT_USE_DOWNSTREAM_SCHEMA_CASE() {
	END=10
	# As this kind of sql is no use, like "update tb1 set c=1 where a=100" which is behind of "insert into tb1(a,b,c) values(100,1,1)"
	# We should avoid this kind of sql to make sure the count of dmls
	for i in $(seq 0 $END); do
		run_sql_source1 "insert into ${shardddl1}.${tb1}(a,b,c) values($((i + 100)),$i,$i)"
		run_sql_source1 "update ${shardddl1}.${tb1} set c=20 where a=$((i + 100))"
		run_sql_source1 "update ${shardddl1}.${tb1} set c=c+1 where a=$((i + 100))"
		# Use downstream uk 'b' as key and this sql which modifiies 'b' will be splited to two job(delete+insert)
		run_sql_source1 "update ${shardddl1}.${tb1} set b=b+1 where a=$((i + 100))"
		run_sql_source1 "update ${shardddl1}.${tb1} set a=a+100 where a=$((i + 100))"
		run_sql_source1 "delete from ${shardddl1}.${tb1} where a=$((i + 200))"
		run_sql_source1 "insert into ${shardddl1}.${tb1}(a,b,c) values($((i + 100)),$i,$i)"
	done
	run_sql_tidb_with_retry_times "select count(1) from ${shardddl}.${tb};" "count(1): 11" 30
	run_sql_tidb "create table ${shardddl}.${tb}_temp (a int primary key auto_increment, b int unique not null, c int) auto_increment = 100; 
		insert into ${shardddl}.${tb}_temp (a, b, c) select a, b, c from ${shardddl}.${tb}; 
		drop table ${shardddl}.${tb}; rename table ${shardddl}.${tb}_temp to ${shardddl}.${tb};"
	check_sync_diff $WORK_DIR $cur/conf/diff_config.toml 30
	compactCnt=$(cat $WORK_DIR/worker1/log/dm-worker.log $WORK_DIR/worker2/log/dm-worker.log | grep "finish to compact" | wc -l)
	# As compact is affected by "j.tp == flush", the check count of compact use "-le 50"
	if [[ "$compactCnt" -le 50 ]]; then
		echo "compact $compactCnt dmls which is less than 50"
		exit 1
	fi
}

function DM_COMPACT_USE_DOWNSTREAM_SCHEMA() {
	# downstream pk/uk/column is diffrent with upstream, compact use downstream schema.
	ps aux | grep dm-worker | awk '{print $2}' | xargs kill || true
	check_port_offline $WORKER1_PORT 20
	check_port_offline $WORKER2_PORT 20
	# DownstreamIdentifyKeyCheckInCompact=return(20) will check whether the key value in compact is less than 20, if false, it will be panic.
	# This goal is check whether it use downstream schema in compator.
	# if use downstream schema, key will be 'b' with value less than 20.
	# If use upstream schema, key will be 'a' with value greater than 100.
	export GO_FAILPOINTS='github.com/pingcap/tiflow/dm/syncer/SkipFlushCompactor=return();github.com/pingcap/tiflow/dm/syncer/DownstreamIdentifyKeyCheckInCompact=return(20)'
	run_dm_worker $WORK_DIR/worker1 $WORKER1_PORT $cur/conf/dm-worker1.toml
	run_dm_worker $WORK_DIR/worker2 $WORKER2_PORT $cur/conf/dm-worker2.toml
	check_rpc_alive $cur/../bin/check_worker_online 127.0.0.1:$WORKER1_PORT
	check_rpc_alive $cur/../bin/check_worker_online 127.0.0.1:$WORKER2_PORT

	run_case COMPACT_USE_DOWNSTREAM_SCHEMA "single-source-no-sharding" \
		"run_sql_source1 \"create table ${shardddl1}.${tb1} (a int primary key, b int unique not null, c int);\"; 
		run_sql_tidb \"drop database if exists ${shardddl}; create database ${shardddl}; create table ${shardddl}.${tb} (a int, b int unique not null, c int, d int primary key auto_increment) auto_increment = 100;\"" \
		"clean_table" ""
}

function DM_MULTIPLE_ROWS_CASE() {
	END=100
	for i in $(seq 1 10 $END); do
		run_sql_source1 "insert into ${shardddl1}.${tb1}(a,b) values($i,$i),($((i + 1)),$((i + 1))),($((i + 2)),$((i + 2))),($((i + 3)),$((i + 3))),($((i + 4)),$((i + 4))),\
		($((i + 5)),$((i + 5))),($((i + 6)),$((i + 6))),($((i + 7)),$((i + 7))),($((i + 8)),$((i + 8))),($((i + 9)),$((i + 9)))"
	done
	for i in $(seq 1 10 $END); do
		run_sql_source1 "update ${shardddl1}.${tb1} set c=1 where a>=$i and a<$((i + 10))"
	done
	for i in $(seq 1 10 $END); do
		run_sql_source1 "update ${shardddl1}.${tb1} set b = 0 - b where a>=$i and a<$((i + 10))"
	done
	for i in $(seq 1 10 $END); do
		run_sql_source1 "update ${shardddl1}.${tb1} set a = 0 - a where a>=$i and a<$((i + 10))"
	done
	for i in $(seq 1 10 $END); do
		run_sql_source1 "delete from ${shardddl1}.${tb1} where a<=$((0 - i)) and a>$((-10 - i))"
	done

	# wait safemode exit
	check_log_contain_with_retry "disable safe-mode after task initialization finished" $WORK_DIR/worker1/log/dm-worker.log $WORK_DIR/worker2/log/dm-worker.log

	# insert again without safmode
	for i in $(seq 1 10 $END); do
		run_sql_source1 "insert into ${shardddl1}.${tb1}(a,b) values($i,$i),($((i + 1)),$((i + 1))),($((i + 2)),$((i + 2))),($((i + 3)),$((i + 3))),($((i + 4)),$((i + 4))),\
		($((i + 5)),$((i + 5))),($((i + 6)),$((i + 6))),($((i + 7)),$((i + 7))),($((i + 8)),$((i + 8))),($((i + 9)),$((i + 9)))"
	done
	for i in $(seq 1 10 $END); do
		run_sql_source1 "update ${shardddl1}.${tb1} set c=1 where a>=$i and a<$((i + 10))"
	done
	for i in $(seq 1 10 $END); do
		run_sql_source1 "update ${shardddl1}.${tb1} set b = 0 - b where a>=$i and a<$((i + 10))"
	done
	for i in $(seq 1 10 $END); do
		run_sql_source1 "update ${shardddl1}.${tb1} set a = 0 - a where a>=$i and a<$((i + 10))"
	done
	for i in $(seq 1 10 $END); do
		run_sql_source1 "delete from ${shardddl1}.${tb1} where a<=$((0 - i)) and a>$((-10 - i))"
	done

	# insert new values, otherwise there may not be any data in downstream in middle stage and check_sync_diff return true immediately
	for i in $(seq 101 10 200); do
		run_sql_source1 "insert into ${shardddl1}.${tb1}(a,b) values($i,$i),($((i + 1)),$((i + 1))),($((i + 2)),$((i + 2))),($((i + 3)),$((i + 3))),($((i + 4)),$((i + 4))),\
		($((i + 5)),$((i + 5))),($((i + 6)),$((i + 6))),($((i + 7)),$((i + 7))),($((i + 8)),$((i + 8))),($((i + 9)),$((i + 9)))"
	done

	run_sql_tidb_with_retry "select count(1) from ${shardddl}.${tb} where a>100 and a<=200;" "count(1): 100"
	check_sync_diff $WORK_DIR $cur/conf/diff_config.toml 30
	insertMergeCnt=$(cat $WORK_DIR/worker1/log/dm-worker.log $WORK_DIR/worker2/log/dm-worker.log | grep '\[op=insert\]' | wc -l)
	replaceMergeCnt=$(cat $WORK_DIR/worker1/log/dm-worker.log $WORK_DIR/worker2/log/dm-worker.log | grep '\[op=replace\]' | wc -l)
	updateMergeCnt=$(cat $WORK_DIR/worker1/log/dm-worker.log $WORK_DIR/worker2/log/dm-worker.log | grep '\[op="insert on duplicate update"\]' | wc -l)
	deleteMergeCnt=$(cat $WORK_DIR/worker1/log/dm-worker.log $WORK_DIR/worker2/log/dm-worker.log | grep '\[op=delete\]' | wc -l)
	echo $insertMergeCnt $replaceMergeCnt $updateMergeCnt $deleteMergeCnt
	if [[ "$insertMergeCnt" -le 5 || "$updateMergeCnt" -le 5 || "$deleteMergeCnt" -le 5 || "$replaceMergeCnt" -le 5 ]]; then
		echo "merge dmls less than 5, insertMergeCnt: $insertMergeCnt, replaceMergeCnt: $replaceMergeCnt, updateMergeCnt: $updateMergeCnt, deleteMergeCnt: $deleteMergeCnt"
		exit 1
	fi
}

function DM_MULTIPLE_ROWS() {
	ps aux | grep dm-worker | awk '{print $2}' | xargs kill || true
	check_port_offline $WORKER1_PORT 20
	check_port_offline $WORKER2_PORT 20
	export GO_FAILPOINTS='github.com/pingcap/tiflow/dm/syncer/BlockExecuteSQLs=return(1);github.com/pingcap/tiflow/dm/syncer/SafeModeInitPhaseSeconds=return(5)'
	run_dm_worker $WORK_DIR/worker1 $WORKER1_PORT $cur/conf/dm-worker1.toml
	run_dm_worker $WORK_DIR/worker2 $WORKER2_PORT $cur/conf/dm-worker2.toml
	check_rpc_alive $cur/../bin/check_worker_online 127.0.0.1:$WORKER1_PORT
	check_rpc_alive $cur/../bin/check_worker_online 127.0.0.1:$WORKER2_PORT

	run_case MULTIPLE_ROWS "single-source-no-sharding" \
		"run_sql_source1 \"create table ${shardddl1}.${tb1} (a int primary key, b int unique, c int);\"" \
		"clean_table" ""

	ps aux | grep dm-worker | awk '{print $2}' | xargs kill || true
	check_port_offline $WORKER1_PORT 20
	check_port_offline $WORKER2_PORT 20
	export GO_FAILPOINTS=''
	run_dm_worker $WORK_DIR/worker1 $WORKER1_PORT $cur/conf/dm-worker1.toml
	run_dm_worker $WORK_DIR/worker2 $WORKER2_PORT $cur/conf/dm-worker2.toml
	check_rpc_alive $cur/../bin/check_worker_online 127.0.0.1:$WORKER1_PORT
	check_rpc_alive $cur/../bin/check_worker_online 127.0.0.1:$WORKER2_PORT
}

function DM_CAUSALITY_CASE() {
	run_sql_source1 "insert into ${shardddl1}.${tb1} values(1,2)"
	run_sql_source1 "insert into ${shardddl1}.${tb1} values(2,3)"
	run_sql_source1 "update ${shardddl1}.${tb1} set a=3, b=4 where b=3"
	run_sql_source1 "delete from ${shardddl1}.${tb1} where a=1"
	run_sql_source1 "insert into ${shardddl1}.${tb1} values(1,3)"

	check_log_contain_with_retry "meet causality key, will generate a conflict job to flush all sqls" $WORK_DIR/worker1/log/dm-worker.log $WORK_DIR/worker2/log/dm-worker.log
	check_sync_diff $WORK_DIR $cur/conf/diff_config.toml
}

function DM_CAUSALITY() {
	run_case CAUSALITY "single-source-no-sharding" \
		"run_sql_source1 \"create table ${shardddl1}.${tb1} (a int primary key, b int unique);\"" \
		"clean_table" ""
}

function DM_CAUSALITY_USE_DOWNSTREAM_SCHEMA_CASE() {
	run_sql_source1 "insert into ${shardddl1}.${tb1} values(1,2)"
	run_sql_source1 "insert into ${shardddl1}.${tb1} values(2,3)"
	run_sql_source1 "update ${shardddl1}.${tb1} set a=3, b=4 where b=3"
	run_sql_source1 "delete from ${shardddl1}.${tb1} where a=1"
	run_sql_source1 "insert into ${shardddl1}.${tb1} values(1,3)"

	run_sql_tidb_with_retry_times "select count(1) from ${shardddl}.${tb} where a =1 and b=3;" "count(1): 1" 30
	run_sql_tidb "create table ${shardddl}.${tb}_temp (a int primary key, b int unique); 
		insert into ${shardddl}.${tb}_temp (a, b) select a, b from ${shardddl}.${tb};
		drop table ${shardddl}.${tb}; rename table ${shardddl}.${tb}_temp to ${shardddl}.${tb};"
	check_sync_diff $WORK_DIR $cur/conf/diff_config.toml

	causalityCnt=$(cat $WORK_DIR/worker1/log/dm-worker.log $WORK_DIR/worker2/log/dm-worker.log | grep "meet causality key, will generate a conflict job to flush all sqls" | wc -l)
	if [[ "$causalityCnt" -ne 0 ]]; then
		echo "causalityCnt is $causalityCnt, but it should be 0"
		exit 1
	fi
}

function DM_CAUSALITY_USE_DOWNSTREAM_SCHEMA() {
	# downstream pk/uk/column is diffrent with upstream, causality use downstream schema.
	run_case CAUSALITY_USE_DOWNSTREAM_SCHEMA "single-source-no-sharding" \
		"run_sql_source1 \"create table ${shardddl1}.${tb1} (a int primary key, b int unique);\"; 
		run_sql_tidb \"drop database if exists ${shardddl}; create database ${shardddl}; create table ${shardddl}.${tb} (a int, b int unique, c int primary key auto_increment) auto_increment = 100;\"" \
		"clean_table" ""
}

function run() {
	init_cluster
	init_database

	DM_COMPACT
	DM_COMPACT_USE_DOWNSTREAM_SCHEMA
	DM_MULTIPLE_ROWS
	DM_CAUSALITY
	DM_CAUSALITY_USE_DOWNSTREAM_SCHEMA
	DM_UpdateBARule
	DM_RENAME_TABLE
	DM_RENAME_COLUMN_OPTIMISTIC
	DM_RemoveLock
	DM_RestartMaster
	DM_ADD_DROP_COLUMNS
	DM_COLUMN_INDEX
	start=1
	end=5
	for i in $(seq -f "%03g" ${start} ${end}); do
		DM_${i}
		sleep 1
	done

}

cleanup_data $shardddl
cleanup_data $shardddl1
cleanup_data $shardddl2
# also cleanup dm processes in case of last run failed
cleanup_process $*
run $*
cleanup_process $*

echo "[$(date)] <<<<<< test case $TEST_NAME success! >>>>>>"<|MERGE_RESOLUTION|>--- conflicted
+++ resolved
@@ -138,7 +138,6 @@
 	# first, exec first conflict ddl and skip the second conflict ddl
 	run_dm_ctl_with_retry $WORK_DIR "127.0.0.1:$MASTER_PORT" \
 		"query-status test" \
-<<<<<<< HEAD
 		"ALTER TABLE \`${shardddl}\`.\`${tb}\` CHANGE COLUMN \`a\` \`c\` INT" 2 \
 		"\"${SOURCE_ID1}-\`${shardddl1}\`.\`${tb1}\`\"" 1 \
 		"\"${SOURCE_ID2}-\`${shardddl1}\`.\`${tb1}\`\"" 1
@@ -150,16 +149,6 @@
 	run_dm_ctl $WORK_DIR "127.0.0.1:$MASTER_PORT" \
 		"shard-ddl-lock unlock test-\`${shardddl}\`.\`${tb}\` -s ${SOURCE_ID2} -d ${shardddl1} -t ${tb1} --action skip" \
 		"\"result\": true" 1
-=======
-		"Paused" 1 \
-		"Unknown column 'a' in 'field list'" 1
-
-	# third, set schema to be same with upstream
-	echo 'CREATE TABLE `tb1` ( `c` int NOT NULL, `b` varchar(10) DEFAULT NULL, PRIMARY KEY (`c`)) ENGINE=InnoDB DEFAULT CHARSET=latin1 COLLATE=latin1_bin' >${WORK_DIR}/schema1.sql
-	run_dm_ctl $WORK_DIR "127.0.0.1:$MASTER_PORT" \
-		"binlog-schema update -s mysql-replica-02 test ${shardddl1} ${tb1} ${WORK_DIR}/schema1.sql --flush --sync" \
-		"\"result\": true" 2
->>>>>>> f6079106
 
 	# second, resume-task. don't check "result: true" here, because worker may run quickly and meet the error from tb2
 	run_dm_ctl $WORK_DIR "127.0.0.1:$MASTER_PORT" \
