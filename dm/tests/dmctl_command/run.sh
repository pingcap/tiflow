--- conflicted
+++ resolved
@@ -156,7 +156,6 @@
 	fi
 }
 
-<<<<<<< HEAD
 function test_full_mode_conn() {
 	# full mode
 	# dumpers: (10 + 2) for each upstream
@@ -205,7 +204,6 @@
 
 function 
 
-=======
 function run_validator_cmd {
 	run_dm_master $WORK_DIR/master $MASTER_PORT $cur/conf/dm-master.toml
 	check_rpc_alive $cur/../bin/check_master_online 127.0.0.1:$MASTER_PORT
@@ -262,7 +260,6 @@
 		"validator not found for task" 2
 }
 
->>>>>>> 336b1e58
 cleanup_data dmctl_command
 # also cleanup dm processes in case of last run failed
 cleanup_process $*
