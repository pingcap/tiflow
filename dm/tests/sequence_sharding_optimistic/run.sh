--- conflicted
+++ resolved
@@ -33,15 +33,6 @@
 	dmctl_operate_source create $WORK_DIR/source1.yaml $SOURCE_ID1
 	dmctl_operate_source create $WORK_DIR/source2.yaml $SOURCE_ID2
 
-<<<<<<< HEAD
-	worker1bound=$($PWD/bin/dmctl.test DEVEL --master-addr "127.0.0.1:$MASTER_PORT1" list-member --name worker1 |
-		grep 'source' | awk -F: '{print $2}' | cut -d'"' -f 2)
-	run_dm_ctl_with_retry $WORK_DIR "127.0.0.1:$MASTER_PORT" \
-		"start-relay -s $worker1bound worker1" \
-		"\"result\": true" 2
-
-=======
->>>>>>> 02790266
 	# try to get schema for the table, the subtask has not started.
 	curl -X PUT ${API_URL} -d '{"op":1, "task":"sequence_sharding_optimistic", "sources": ["mysql-replica-01"], "database":"sharding_seq_opt", "table":"t1"}' >${WORK_DIR}/get_schema.log
 	check_log_contains ${WORK_DIR}/get_schema.log "sub task with name sequence_sharding_optimistic not found" 1
