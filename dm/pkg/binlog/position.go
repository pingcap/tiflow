// Copyright 2019 PingCAP, Inc.
//
// Licensed under the Apache License, Version 2.0 (the "License");
// you may not use this file except in compliance with the License.
// You may obtain a copy of the License at
//
//     http://www.apache.org/licenses/LICENSE-2.0
//
// Unless required by applicable law or agreed to in writing, software
// distributed under the License is distributed on an "AS IS" BASIS,
// See the License for the specific language governing permissions and
// limitations under the License.

package binlog

import (
	"fmt"
	"strconv"
	"strings"

	gmysql "github.com/go-mysql-org/go-mysql/mysql"
	"github.com/pingcap/tiflow/dm/pkg/gtid"
	"github.com/pingcap/tiflow/dm/pkg/log"
	"github.com/pingcap/tiflow/dm/pkg/terror"
	"github.com/pingcap/tiflow/dm/pkg/utils"
	"go.uber.org/zap"
)

const (
	// in order to differ binlog position from multiple (switched) masters, we added a suffix which comes from relay log
	// subdirectory into binlogPos.Name. And we also need support position with RelaySubDirSuffix should always > position
	// without RelaySubDirSuffix, so we can continue from latter to former automatically.
	// convertedPos.BinlogName =
	//   originalPos.BinlogBaseName + posRelaySubDirSuffixSeparator + RelaySubDirSuffix + binlogFilenameSep + originalPos.BinlogSeq
	// eg. mysql-bin.000003 under folder c6ae5afe-c7a3-11e8-a19d-0242ac130006.000002 => mysql-bin|000002.000003
	// when new relay log subdirectory is created, RelaySubDirSuffix should increase.
	posRelaySubDirSuffixSeparator = utils.PosRelaySubDirSuffixSeparator
	// MinRelaySubDirSuffix is same as relay.MinRelaySubDirSuffix.
	MinRelaySubDirSuffix = 1
	// FileHeaderLen is the length of binlog file header.
	FileHeaderLen = 4
)

// MinPosition is the min binlog position.
var MinPosition = gmysql.Position{Pos: 4}

// PositionFromStr constructs a mysql.Position from a string representation like `mysql-bin.000001:2345`.
func PositionFromStr(s string) (gmysql.Position, error) {
	parsed := strings.Split(s, ":")
	if len(parsed) != 2 {
		return gmysql.Position{}, terror.ErrBinlogParsePosFromStr.Generatef("the format should be filename:pos, position string %s", s)
	}
	pos, err := strconv.ParseUint(parsed[1], 10, 32)
	if err != nil {
		return gmysql.Position{}, terror.ErrBinlogParsePosFromStr.Generatef("the pos should be digital, position string %s", s)
	}

	return gmysql.Position{
		Name: parsed[0],
		Pos:  uint32(pos),
	}, nil
}

func trimBrackets(s string) string {
	if len(s) > 2 && s[0] == '(' && s[len(s)-1] == ')' {
		return s[1 : len(s)-1]
	}
	return s
}

// PositionFromPosStr constructs a mysql.Position from a string representation like `(mysql-bin.000001, 2345)`.
func PositionFromPosStr(str string) (gmysql.Position, error) {
	s := trimBrackets(str)
	parsed := strings.Split(s, ", ")
	if len(parsed) != 2 {
		return gmysql.Position{}, terror.ErrBinlogParsePosFromStr.Generatef("invalid binlog pos, should be like (mysql-bin.000001, 2345), got %s", str)
	}
	pos, err := strconv.ParseUint(parsed[1], 10, 32)
	if err != nil {
		return gmysql.Position{}, terror.ErrBinlogParsePosFromStr.Generatef("the pos should be digital, position string %s", str)
	}

	return gmysql.Position{
		Name: parsed[0],
		Pos:  uint32(pos),
	}, nil
}

// RealMySQLPos parses a relay position and returns a mysql position and whether error occurs
// if parsed successfully and `RelaySubDirSuffix` in binlog filename exists, sets position Name to
// `originalPos.BinlogBaseName + binlogFilenameSep + originalPos.BinlogSeq`.
// if parsed failed returns the given position and the traced error.
func RealMySQLPos(pos gmysql.Position) (gmysql.Position, error) {
	parsed, err := utils.ParseFilename(pos.Name)
	if err != nil {
		return pos, err
	}

	sepIdx := strings.LastIndex(parsed.BaseName, posRelaySubDirSuffixSeparator)
	if sepIdx > 0 && sepIdx+len(posRelaySubDirSuffixSeparator) < len(parsed.BaseName) {
		if !verifyRelaySubDirSuffix(parsed.BaseName[sepIdx+len(posRelaySubDirSuffixSeparator):]) {
			// NOTE: still can't handle the case where `log-bin` has the format of `mysql-bin|666888`.
			return pos, nil // pos is just the real pos
		}
		return gmysql.Position{
			Name: utils.ConstructFilename(parsed.BaseName[:sepIdx], parsed.Seq),
			Pos:  pos.Pos,
		}, nil
	}

	return pos, nil
}

// ExtractSuffix extracts RelaySubDirSuffix from input name.
func ExtractSuffix(name string) (int, error) {
	if len(name) == 0 {
		return MinRelaySubDirSuffix, nil
	}
	filename, err := utils.ParseFilename(name)
	if err != nil {
		return 0, err
	}
	sepIdx := strings.LastIndex(filename.BaseName, posRelaySubDirSuffixSeparator)
	if sepIdx > 0 && sepIdx+len(posRelaySubDirSuffixSeparator) < len(filename.BaseName) {
		suffix := filename.BaseName[sepIdx+len(posRelaySubDirSuffixSeparator):]
		v, err := strconv.ParseInt(suffix, 10, 64)
		return int(v), err
	}
	return MinRelaySubDirSuffix, nil
}

// ExtractPos extracts (uuidWithSuffix, RelaySubDirSuffix, originalPos) from input position (originalPos or convertedPos).
// nolint:nakedret
func ExtractPos(pos gmysql.Position, uuids []string) (uuidWithSuffix string, relaySubDirSuffix string, realPos gmysql.Position, err error) {
	if len(uuids) == 0 {
		err = terror.ErrBinlogExtractPosition.New("empty UUIDs not valid")
		return
	}

	parsed, err := utils.ParseFilename(pos.Name)
	if err != nil {
		return
	}
	sepIdx := strings.LastIndex(parsed.BaseName, posRelaySubDirSuffixSeparator)
	if sepIdx > 0 && sepIdx+len(posRelaySubDirSuffixSeparator) < len(parsed.BaseName) {
		realBaseName, masterRelaySubDirSuffix := parsed.BaseName[:sepIdx], parsed.BaseName[sepIdx+len(posRelaySubDirSuffixSeparator):]
		if !verifyRelaySubDirSuffix(masterRelaySubDirSuffix) {
			err = terror.ErrBinlogExtractPosition.Generatef("invalid UUID suffix %s", masterRelaySubDirSuffix)
			return
		}

		// NOTE: still can't handle the case where `log-bin` has the format of `mysql-bin|666888` and UUID suffix `666888` exists.
		uuid := utils.GetUUIDBySuffix(uuids, masterRelaySubDirSuffix)

		if len(uuid) > 0 {
			// valid UUID found
			uuidWithSuffix = uuid
			relaySubDirSuffix = masterRelaySubDirSuffix
			realPos = gmysql.Position{
				Name: utils.ConstructFilename(realBaseName, parsed.Seq),
				Pos:  pos.Pos,
			}
		} else {
			err = terror.ErrBinlogExtractPosition.Generatef("UUID suffix %s with UUIDs %v not found", masterRelaySubDirSuffix, uuids)
		}
		return
	}

	// use the latest
	var suffixInt int
	uuid := uuids[len(uuids)-1]
	_, suffixInt, err = utils.ParseRelaySubDir(uuid)
	if err != nil {
		return
	}
	uuidWithSuffix = uuid
	relaySubDirSuffix = utils.SuffixIntToStr(suffixInt)
	realPos = pos // pos is realPos
	return
}

// verifyRelaySubDirSuffix verifies suffix whether is a valid relay log subdirectory suffix.
func verifyRelaySubDirSuffix(suffix string) bool {
	v, err := strconv.ParseInt(suffix, 10, 64)
	if err != nil || v <= 0 {
		return false
	}
	return true
}

// RemoveRelaySubDirSuffix removes relay dir suffix from binlog filename of a position.
// for example: mysql-bin|000001.000002 -> mysql-bin.000002.
func RemoveRelaySubDirSuffix(pos gmysql.Position) gmysql.Position {
	realPos, err := RealMySQLPos(pos)
	if err != nil {
		// just return the origin pos
		return pos
	}

	return realPos
}

// VerifyBinlogPos verify binlog pos string.
func VerifyBinlogPos(pos string) (*gmysql.Position, error) {
	binlogPosStr := utils.TrimQuoteMark(pos)
	pos2, err := PositionFromStr(binlogPosStr)
	if err != nil {
		return nil, terror.ErrVerifyHandleErrorArgs.Generatef("invalid --binlog-pos %s in handle-error operation: %s", binlogPosStr, terror.Message(err))
	}
	return &pos2, nil
}

// ComparePosition returns:
//
//	1 if pos1 is bigger than pos2
//	0 if pos1 is equal to pos2
//	-1 if pos1 is less than pos2
func ComparePosition(pos1, pos2 gmysql.Position) int {
	adjustedPos1 := RemoveRelaySubDirSuffix(pos1)
	adjustedPos2 := RemoveRelaySubDirSuffix(pos2)

	// means both pos1 and pos2 have uuid in name, so need also compare the uuid
	if adjustedPos1.Name != pos1.Name && adjustedPos2.Name != pos2.Name {
		return pos1.Compare(pos2)
	}

	return adjustedPos1.Compare(adjustedPos2)
}

// Location identifies the location of binlog events.
type Location struct {
	// a structure represents the file offset in binlog file
	Position gmysql.Position
	// executed GTID set at this location.
	gtidSet gmysql.GTIDSet
	// used to distinguish injected events by DM when it's not 0
	Suffix int
}

// ZeroLocation returns a new Location. The flavor should not be empty.
func ZeroLocation(flavor string) (Location, error) {
	gset, err := gtid.ZeroGTIDSet(flavor)
	if err != nil {
		return Location{}, err
	}
	return Location{
		Position: MinPosition,
		gtidSet:  gset,
	}, nil
}

// MustZeroLocation returns a new Location. The flavor must not be empty.
// in DM the flavor is adjusted before write to etcd.
func MustZeroLocation(flavor string) Location {
	return Location{
		Position: MinPosition,
		gtidSet:  gtid.MustZeroGTIDSet(flavor),
	}
}

// NewLocation creates a new Location from given binlog position and GTID.
func NewLocation(pos gmysql.Position, gset gmysql.GTIDSet) Location {
	return Location{
		Position: pos,
		gtidSet:  gset,
	}
}

func (l Location) String() string {
	if l.Suffix == 0 {
		return fmt.Sprintf("position: %v, gtid-set: %s", l.Position, l.GTIDSetStr())
	}
	return fmt.Sprintf("position: %v, gtid-set: %s, suffix: %d", l.Position, l.GTIDSetStr(), l.Suffix)
}

// GTIDSetStr returns gtid set's string.
func (l Location) GTIDSetStr() string {
	gsetStr := ""
	if l.gtidSet != nil {
		gsetStr = l.gtidSet.String()
	}

	return gsetStr
}

// Clone clones a same Location.
func (l Location) Clone() Location {
	return l.CloneWithFlavor("")
}

// CloneWithFlavor clones the location, and if the GTIDSet is nil, will create a GTIDSet with specified flavor.
func (l Location) CloneWithFlavor(flavor string) Location {
	var newGTIDSet gmysql.GTIDSet
	if l.gtidSet != nil {
		newGTIDSet = l.gtidSet.Clone()
	} else if len(flavor) != 0 {
		newGTIDSet = gtid.MustZeroGTIDSet(flavor)
	}

	return Location{
		Position: l.Position,
		gtidSet:  newGTIDSet,
		Suffix:   l.Suffix,
	}
}

// CompareLocation returns:
//
//	1 if point1 is bigger than point2
//	0 if point1 is equal to point2
//	-1 if point1 is less than point2
func CompareLocation(location1, location2 Location, cmpGTID bool) int {
	if cmpGTID {
		cmp, canCmp := CompareGTID(location1.gtidSet, location2.gtidSet)
		if canCmp {
			if cmp != 0 {
				return cmp
			}
			return compareInjectSuffix(location1.Suffix, location2.Suffix)
		}

		// if can't compare by GTIDSet, then compare by position
		log.L().Warn("gtidSet can't be compared, will compare by position", zap.Stringer("location1", location1), zap.Stringer("location2", location2))
	}

	cmp := ComparePosition(location1.Position, location2.Position)
	if cmp != 0 {
		return cmp
	}
	return compareInjectSuffix(location1.Suffix, location2.Suffix)
}

// IsFreshPosition returns true when location1 is a fresh location without any info.
func IsFreshPosition(location Location, flavor string, cmpGTID bool) bool {
	zeroLocation := MustZeroLocation(flavor)
	if cmpGTID {
		cmp, canCmp := CompareGTID(location.gtidSet, zeroLocation.gtidSet)
		if canCmp {
			switch {
			case cmp > 0:
				return false
			case cmp < 0:
				// should not happen
				return true
			}
			// empty GTIDSet, then compare by position
			log.L().Warn("given gtidSets is empty, will compare by position", zap.Stringer("location", location))
		} else {
			// if can't compare by GTIDSet, then compare by position
			log.L().Warn("gtidSet can't be compared, will compare by position", zap.Stringer("location", location))
		}
	}

	cmp := ComparePosition(location.Position, zeroLocation.Position)
	if cmp != 0 {
		return cmp <= 0
	}
	return compareInjectSuffix(location.Suffix, zeroLocation.Suffix) <= 0
}

// CompareGTID returns:
//
//	1, true if gSet1 is bigger than gSet2
//	0, true if gSet1 is equal to gSet2
//	-1, true if gSet1 is less than gSet2
//
// but if can't compare gSet1 and gSet2, will returns 0, false.
var (
	emptyMySQLGTIDSet, _   = gmysql.ParseMysqlGTIDSet("")
	emptyMariaDBGTIDSet, _ = gmysql.ParseMariadbGTIDSet("")
)

func CheckGTIDSetEmpty(gSet gmysql.GTIDSet) bool {
	return gSet == nil || gSet.Equal(emptyMySQLGTIDSet) || gSet.Equal(emptyMariaDBGTIDSet)
}

func CompareGTID(gSet1, gSet2 gmysql.GTIDSet) (int, bool) {
<<<<<<< HEAD
	gSetIsEmpty1 := gtid.IsZeroGTIDSet(gSet1)
	gSetIsEmpty2 := gtid.IsZeroGTIDSet(gSet2)
=======
	gSetIsEmpty1 := CheckGTIDSetEmpty(gSet1)
	gSetIsEmpty2 := CheckGTIDSetEmpty(gSet2)
>>>>>>> 5ec0b15e

	switch {
	case gSetIsEmpty1 && gSetIsEmpty2:
		// both gSet1 and gSet2 is nil
		return 0, true
	case gSetIsEmpty1:
		return -1, true
	case gSetIsEmpty2:
		return 1, true
	}

	// both gSet1 and gSet2 is not nil
	contain1 := gSet1.Contain(gSet2)
	contain2 := gSet2.Contain(gSet1)
	if contain1 && contain2 {
		// gtidSet1 contains gtidSet2 and gtidSet2 contains gtidSet1 means gtidSet1 equals to gtidSet2,
		return 0, true
	}

	if contain1 {
		return 1, true
	} else if contain2 {
		return -1, true
	}

	return 0, false
}

func compareInjectSuffix(lhs, rhs int) int {
	switch {
	case lhs < rhs:
		return -1
	case lhs > rhs:
		return 1
	default:
		return 0
	}
}

// ResetSuffix set suffix to 0.
func (l *Location) ResetSuffix() {
	l.Suffix = 0
}

// CopyWithoutSuffixFrom copies a same Location without suffix. Note that gtidSet is shared.
func (l *Location) CopyWithoutSuffixFrom(from Location) {
	l.Position = from.Position
	l.gtidSet = from.gtidSet
}

// SetGTID set new gtid for location.
// TODO: don't change old Location and return a new one to copy-on-write.
func (l *Location) SetGTID(gset gmysql.GTIDSet) error {
	l.gtidSet = gset
	return nil
}

// GetGTID return gtidSet of Location.
// NOTE: for most cases you should clone before call Update on the returned GTID
// set, unless you know there's no other reference using the GTID set.
func (l *Location) GetGTID() gmysql.GTIDSet {
	return l.gtidSet
}

// Update will update GTIDSet of Location.
// caller should be aware that this will change the GTID set of other copies.
// TODO: don't change old Location and return a new one to copy-on-write.
func (l *Location) Update(gtidStr string) error {
	return l.gtidSet.Update(gtidStr)
}<|MERGE_RESOLUTION|>--- conflicted
+++ resolved
@@ -365,23 +365,9 @@
 //	-1, true if gSet1 is less than gSet2
 //
 // but if can't compare gSet1 and gSet2, will returns 0, false.
-var (
-	emptyMySQLGTIDSet, _   = gmysql.ParseMysqlGTIDSet("")
-	emptyMariaDBGTIDSet, _ = gmysql.ParseMariadbGTIDSet("")
-)
-
-func CheckGTIDSetEmpty(gSet gmysql.GTIDSet) bool {
-	return gSet == nil || gSet.Equal(emptyMySQLGTIDSet) || gSet.Equal(emptyMariaDBGTIDSet)
-}
-
 func CompareGTID(gSet1, gSet2 gmysql.GTIDSet) (int, bool) {
-<<<<<<< HEAD
-	gSetIsEmpty1 := gtid.IsZeroGTIDSet(gSet1)
-	gSetIsEmpty2 := gtid.IsZeroGTIDSet(gSet2)
-=======
-	gSetIsEmpty1 := CheckGTIDSetEmpty(gSet1)
-	gSetIsEmpty2 := CheckGTIDSetEmpty(gSet2)
->>>>>>> 5ec0b15e
+	gSetIsEmpty1 := gtid.CheckGTIDSetEmpty(gSet1)
+	gSetIsEmpty2 := gtid.CheckGTIDSetEmpty(gSet2)
 
 	switch {
 	case gSetIsEmpty1 && gSetIsEmpty2:
