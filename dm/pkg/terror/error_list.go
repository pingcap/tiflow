// Copyright 2019 PingCAP, Inc.
//
// Licensed under the Apache License, Version 2.0 (the "License");
// you may not use this file except in compliance with the License.
// You may obtain a copy of the License at
//
//     http://www.apache.org/licenses/LICENSE-2.0
//
// Unless required by applicable law or agreed to in writing, software
// distributed under the License is distributed on an "AS IS" BASIS,
// See the License for the specific language governing permissions and
// limitations under the License.

package terror

// Database operation error code list.
const (
	codeDBDriverError ErrCode = iota + 10001
	codeDBBadConn
	codeDBInvalidConn
	codeDBUnExpect
	codeDBQueryFailed
	codeDBExecuteFailed
)

// Functional error code list.
const (
	codeParseMydumperMeta ErrCode = iota + 11001
	codeGetFileSize
	codeDropMultipleTables
	codeRenameMultipleTables
	codeAlterMultipleTables
	codeParseSQL
	codeUnknownTypeDDL
	codeRestoreASTNode
	codeParseGTID
	codeNotSupportedFlavor
	codeNotMySQLGTID
	codeNotMariaDBGTID
	codeNotUUIDString
	codeMariaDBDomainID
	codeInvalidServerID
	codeGetSQLModeFromStr
	codeVerifySQLOperateArgs
	codeStatFileSize
	codeReaderAlreadyRunning
	codeReaderAlreadyStarted
	codeReaderStateCannotClose
	codeReaderShouldStartSync
	// pkg/streamer.
	codeEmptyRelayDir
	codeReadDir
	codeBaseFileNotFound
	codeBinFileCmpCondNotSupport
	codeBinlogFileNotValid
	codeBinlogFilesNotFound
	codeGetRelayLogStat
	codeAddWatchForRelayLogDir
	codeWatcherStart
	codeWatcherChanClosed
	codeWatcherChanRecvError
	codeRelayLogFileSizeSmaller
	codeBinlogFileNotSpecified
	codeNoRelayLogMatchPos
	codeFirstRelayLogNotMatchPos
	codeParserParseRelayLog
	codeNoSubdirToSwitch
	codeNeedSyncAgain
	codeSyncClosed
	// pkg/utils.
	codeSchemaTableNameNotValid
	codeGenTableRouter
	codeEncryptSecretKeyNotValid
	codeEncryptGenCipher
	codeEncryptGenIV
	codeCiphertextLenNotValid
	codeCiphertextContextNotValid
	codeInvalidBinlogPosStr
	codeEncCipherTextBase64Decode
	// pkg/binlog.
	codeBinlogWriteBinaryData
	codeBinlogWriteDataToBuffer
	codeBinlogHeaderLengthNotValid
	codeBinlogEventDecode
	codeBinlogEmptyNextBinName
	codeBinlogParseSID
	codeBinlogEmptyGTID
	codeBinlogGTIDSetNotValid
	codeBinlogGTIDMySQLNotValid
	codeBinlogGTIDMariaDBNotValid
	codeBinlogMariaDBServerIDMismatch
	codeBinlogOnlyOneGTIDSupport
	codeBinlogOnlyOneIntervalInUUID
	codeBinlogIntervalValueNotValid
	codeBinlogEmptyQuery
	codeBinlogTableMapEvNotValid
	codeBinlogExpectFormatDescEv
	codeBinlogExpectTableMapEv
	codeBinlogExpectRowsEv
	codeBinlogUnexpectedEv
	codeBinlogParseSingleEv
	codeBinlogEventTypeNotValid
	codeBinlogEventNoRows
	codeBinlogEventNoColumns
	codeBinlogEventRowLengthNotEq
	codeBinlogColumnTypeNotSupport
	codeBinlogGoMySQLTypeNotSupport
	codeBinlogColumnTypeMisMatch
	codeBinlogDummyEvSizeTooSmall
	codeBinlogFlavorNotSupport
	codeBinlogDMLEmptyData
	codeBinlogLatestGTIDNotInPrev
	codeBinlogReadFileByGTID
	codeBinlogWriterNotStateNew
	codeBinlogWriterStateCannotClose
	codeBinlogWriterNeedStart
	codeBinlogWriterOpenFile
	codeBinlogWriterGetFileStat
	codeBinlogWriterWriteDataLen
	codeBinlogWriterFileNotOpened
	codeBinlogWriterFileSync
	codeBinlogPrevGTIDEvNotValid
	codeBinlogDecodeMySQLGTIDSet
	codeBinlogNeedMariaDBGTIDSet
	codeBinlogParseMariaDBGTIDSet
	codeBinlogMariaDBAddGTIDSet

	// pkg/tracing.
	codeTracingEventDataNotValid
	codeTracingUploadData
	codeTracingEventTypeNotValid
	codeTracingGetTraceCode
	codeTracingDataChecksum
	codeTracingGetTSO
	// pkg/backoff.
	codeBackoffArgsNotValid

	codeInitLoggerFail

	// pkg/gtid.
	codeGTIDTruncateInvalid
	// pkg/streamer.
	codeRelayLogGivenPosTooBig
	// pkg/election.
	codeElectionCampaignFail
	codeElectionGetLeaderIDFail

	// pkg/binlog.
	codeBinlogInvalidFilenameWithUUIDSuffix
	// dm/common.
	codeDecodeEtcdKeyFail

	// pkg/shardddl/optimism.
	codeShardDDLOptimismTrySyncFail

	// pkg/conn.
	codeConnInvalidTLSConfig
	codeConnRegistryTLSConfig

	// pkg/upgrade.
	codeUpgradeVersionEtcdFail

	// pkg/v1workermeta.
	codeInvalidV1WorkerMetaPath

	// pkg/v1dbschema.
	codeFailUpdateV1DBSchema

	// pkg/binlog.
	codeBinlogStatusVarsParse

	// dm/command.
	codeVerifyHandleErrorArgs

	// pkg/parser.
	codeRewriteSQL

	// pkg/streamer.
	codeNoUUIDDirMatchGTID
	codeNoRelayPosMatchGTID
	codeReaderReachEndOfFile

	// pkg/dumpling.
	codeMetadataNoBinlogLoc

	// pkg/streamer.
	codePreviousGTIDNotExist

	// pkg/utils.
	codeNoMasterStatus

	// pkg/binlog.
	codeBinlogNotLogColumn
)

// Config related error code list.
const (
	codeConfigCheckItemNotSupport ErrCode = iota + 20001
	codeConfigTomlTransform
	codeConfigYamlTransform
	codeConfigTaskNameEmpty
	codeConfigEmptySourceID
	codeConfigTooLongSourceID
	codeConfigOnlineSchemeNotSupport
	codeConfigInvalidTimezone
	codeConfigParseFlagSet
	codeConfigDecryptDBPassword
	codeConfigMetaInvalid
	codeConfigMySQLInstNotFound
	codeConfigMySQLInstsAtLeastOne
	codeConfigMySQLInstSameSourceID
	codeConfigMydumperCfgConflict
	codeConfigLoaderCfgConflict
	codeConfigSyncerCfgConflict
	codeConfigReadCfgFromFile
	codeConfigNeedUniqueTaskName
	codeConfigInvalidTaskMode
	codeConfigNeedTargetDB
	codeConfigMetadataNotSet
	codeConfigRouteRuleNotFound
	codeConfigFilterRuleNotFound
	codeConfigColumnMappingNotFound
	codeConfigBAListNotFound
	codeConfigMydumperCfgNotFound
	codeConfigMydumperPathNotValid
	codeConfigLoaderCfgNotFound
	codeConfigSyncerCfgNotFound
	codeConfigSourceIDNotFound
	codeConfigDuplicateCfgItem
	codeConfigShardModeNotSupport
	codeConfigMoreThanOne
	codeConfigEtcdParse
	codeConfigMissingForBound
	codeConfigBinlogEventFilter
	codeConfigGlobalConfigsUnused
	codeConfigExprFilterManyExpr
	codeConfigExprFilterNotFound
	codeConfigExprFilterWrongGrammar
	codeConfigExprFilterEmptyName
	codeConfigCheckerMaxTooSmall
	codeConfigGenBAList
	codeConfigGenTableRouter
	codeConfigGenColumnMapping
	codeConfigInvalidChunkFileSize
	codeConfigOnlineDDLInvalidRegex
	codeConfigOnlineDDLMistakeRegex
	codeConfigOpenAPITaskConfigExist
	codeConfigOpenAPITaskConfigNotExist
	codeCollationCompatibleNotSupport
	codeConfigInvalidLoadMode
	codeConfigInvalidLoadDuplicateResolution
)

// Binlog operation error code list.
const (
	codeBinlogExtractPosition ErrCode = iota + 22001
	codeBinlogInvalidFilename
	codeBinlogParsePosFromStr
)

// Checkpoint error code.
const (
	codeCheckpointInvalidTaskMode ErrCode = iota + 24001
	codeCheckpointSaveInvalidPos
	codeCheckpointInvalidTableFile
	codeCheckpointDBNotExistInFile
	codeCheckpointTableNotExistInFile
	codeCheckpointRestoreCountGreater
)

// Task check error code.
const (
	codeTaskCheckSameTableName ErrCode = iota + 26001
	codeTaskCheckFailedOpenDB
	codeTaskCheckGenTableRouter
	codeTaskCheckGenColumnMapping
	codeTaskCheckSyncConfigError
	codeTaskCheckGenBAList
	codeSourceCheckGTID
)

// Relay log utils error code.
const (
	codeRelayParseUUIDIndex ErrCode = iota + 28001
	codeRelayParseUUIDSuffix
	codeRelayUUIDWithSuffixNotFound
	codeRelayGenFakeRotateEvent
	codeRelayNoValidRelaySubDir
)

// Relay unit error code.
const (
	codeRelayUUIDSuffixNotValid ErrCode = iota + 30001
	codeRelayUUIDSuffixLessThanPrev
	codeRelayLoadMetaData
	codeRelayBinlogNameNotValid
	codeRelayNoCurrentUUID
	codeRelayFlushLocalMeta
	codeRelayUpdateIndexFile
	codeRelayLogDirpathEmpty
	codeRelayReaderNotStateNew
	codeRelayReaderStateCannotClose
	codeRelayReaderNeedStart
	codeRelayTCPReaderStartSync
	codeRelayTCPReaderNilGTID
	codeRelayTCPReaderStartSyncGTID
	codeRelayTCPReaderGetEvent
	codeRelayWriterNotStateNew
	codeRelayWriterStateCannotClose
	codeRelayWriterNeedStart
	codeRelayWriterNotOpened
	codeRelayWriterExpectRotateEv
	codeRelayWriterRotateEvWithNoWriter
	codeRelayWriterStatusNotValid
	codeRelayWriterGetFileStat
	codeRelayWriterLatestPosGTFileSize
	codeRelayWriterFileOperate
	codeRelayCheckBinlogFileHeaderExist
	codeRelayCheckFormatDescEventExist
	codeRelayCheckFormatDescEventParseEv
	codeRelayCheckIsDuplicateEvent
	codeRelayUpdateGTID
	codeRelayNeedPrevGTIDEvBeforeGTIDEv
	codeRelayNeedMaGTIDListEvBeforeGTIDEv
	codeRelayMkdir
	codeRelaySwitchMasterNeedGTID
	codeRelayThisStrategyIsPurging
	codeRelayOtherStrategyIsPurging
	codeRelayPurgeIsForbidden
	codeRelayNoActiveRelayLog
	codeRelayPurgeRequestNotValid
	codeRelayTrimUUIDNotFound
	codeRelayRemoveFileFail
	codeRelayPurgeArgsNotValid
	codePreviousGTIDsNotValid
	codeRotateEventWithDifferentServerID
)

// Dump unit error code.
const (
	codeDumpUnitRuntime ErrCode = iota + 32001
	codeDumpUnitGenTableRouter
	codeDumpUnitGenBAList
	codeDumpUnitGlobalLock
)

// Load unit error code.
const (
	codeLoadUnitCreateSchemaFile ErrCode = iota + 34001
	codeLoadUnitInvalidFileEnding
	codeLoadUnitParseQuoteValues
	codeLoadUnitDoColumnMapping
	codeLoadUnitReadSchemaFile
	codeLoadUnitParseStatement
	codeLoadUnitNotCreateTable
	codeLoadUnitDispatchSQLFromFile
	codeLoadUnitInvalidInsertSQL
	codeLoadUnitGenTableRouter
	codeLoadUnitGenColumnMapping
	codeLoadUnitNoDBFile
	codeLoadUnitNoTableFile
	codeLoadUnitDumpDirNotFound
	codeLoadUnitDuplicateTableFile
	codeLoadUnitGenBAList
	codeLoadTaskWorkerNotMatch
	codeLoadCheckPointNotMatch
)

// Sync unit error code.
const (
	codeSyncerUnitPanic ErrCode = iota + 36001
	codeSyncUnitInvalidTableName
	codeSyncUnitTableNameQuery
	codeSyncUnitNotSupportedDML
	codeSyncUnitAddTableInSharding
	codeSyncUnitDropSchemaTableInSharding
	codeSyncUnitInvalidShardMeta
	codeSyncUnitDDLWrongSequence
	codeSyncUnitDDLActiveIndexLarger
	codeSyncUnitDupTableGroup
	codeSyncUnitShardingGroupNotFound
	codeSyncUnitSafeModeSetCount
	codeSyncUnitCausalityConflict
	codeSyncUnitDMLStatementFound
	codeSyncerUnitBinlogEventFilter
	codeSyncerUnitInvalidReplicaEvent
	codeSyncerUnitParseStmt
	codeSyncerUnitUUIDNotLatest
	codeSyncerUnitDDLExecChanCloseOrBusy
	codeSyncerUnitDDLChanDone
	codeSyncerUnitDDLChanCanceled
	codeSyncerUnitDDLOnMultipleTable
	codeSyncerUnitInjectDDLOnly
	codeSyncerUnitInjectDDLWithoutSchema
	codeSyncerUnitNotSupportedOperate
	codeSyncerUnitNilOperatorReq
	codeSyncerUnitDMLColumnNotMatch
	codeSyncerUnitDMLOldNewValueMismatch
	codeSyncerUnitDMLPruneColumnMismatch
	codeSyncerUnitGenBinlogEventFilter
	codeSyncerUnitGenTableRouter
	codeSyncerUnitGenColumnMapping
	codeSyncerUnitDoColumnMapping
	codeSyncerUnitCacheKeyNotFound
	codeSyncerUnitHeartbeatCheckConfig
	codeSyncerUnitHeartbeatRecordExists
	codeSyncerUnitHeartbeatRecordNotFound
	codeSyncerUnitHeartbeatRecordNotValid
	codeSyncerUnitOnlineDDLInvalidMeta
	codeSyncerUnitOnlineDDLSchemeNotSupport
	codeSyncerUnitOnlineDDLOnMultipleTable
	codeSyncerUnitGhostApplyEmptyTable
	codeSyncerUnitGhostRenameTableNotValid
	codeSyncerUnitGhostRenameToGhostTable
	codeSyncerUnitGhostRenameGhostTblToOther
	codeSyncerUnitGhostOnlineDDLOnGhostTbl
	codeSyncerUnitPTApplyEmptyTable
	codeSyncerUnitPTRenameTableNotValid
	codeSyncerUnitPTRenameToPTTable
	codeSyncerUnitPTRenamePTTblToOther
	codeSyncerUnitPTOnlineDDLOnPTTbl
	codeSyncerUnitRemoteSteamerWithGTID
	codeSyncerUnitRemoteSteamerStartSync
	codeSyncerUnitGetTableFromDB
	codeSyncerUnitFirstEndPosNotFound
	codeSyncerUnitResolveCasualityFail
	codeSyncerUnitReopenStreamNotSupport
	codeSyncerUnitUpdateConfigInSharding
	codeSyncerUnitExecWithNoBlockingDDL
	codeSyncerUnitGenBAList
	codeSyncerUnitHandleDDLFailed
	codeSyncerShardDDLConflict
	codeSyncerFailpoint
	codeSyncerEvent
	codeSyncerOperatorNotExist
	codeSyncerEventNotExist
	codeSyncerParseDDL
	codeSyncerUnsupportedStmt
	codeSyncerGetEvent
)

// DM-master error code.
const (
	codeMasterSQLOpNilRequest ErrCode = iota + 38001
	codeMasterSQLOpNotSupport
	codeMasterSQLOpWithoutSharding
	codeMasterGRPCCreateConn
	codeMasterGRPCSendOnCloseConn
	codeMasterGRPCClientClose
	codeMasterGRPCInvalidReqType
	codeMasterGRPCRequestError
	codeMasterDeployMapperVerify
	codeMasterConfigParseFlagSet
	codeMasterConfigUnknownItem
	codeMasterConfigInvalidFlag
	codeMasterConfigTomlTransform
	codeMasterConfigTimeoutParse
	codeMasterConfigUpdateCfgFile
	codeMasterShardingDDLDiff
	codeMasterStartService
	codeMasterNoEmitToken
	codeMasterLockNotFound
	codeMasterLockIsResolving
	codeMasterWorkerCliNotFound
	codeMasterWorkerNotWaitLock
	codeMasterHandleSQLReqFail
	codeMasterOwnerExecDDL
	codeMasterPartWorkerExecDDLFail
	codeMasterWorkerExistDDLLock
	codeMasterGetWorkerCfgExtractor
	codeMasterTaskConfigExtractor
	codeMasterWorkerArgsExtractor
	codeMasterQueryWorkerConfig
	codeMasterOperNotFound
	codeMasterOperRespNotSuccess
	codeMasterOperRequestTimeout
	codeMasterHandleHTTPApis
	codeMasterHostPortNotValid
	codeMasterGetHostnameFail
	codeMasterGenEmbedEtcdConfigFail
	codeMasterStartEmbedEtcdFail
	codeMasterParseURLFail
	codeMasterJoinEmbedEtcdFail
	codeMasterInvalidOperateOp
	codeMasterAdvertiseAddrNotValid
	codeMasterRequestIsNotForwardToLeader
	codeMasterIsNotAsyncRequest
	codeMasterFailToGetExpectResult
	codeMasterPessimistNotStarted
	codeMasterOptimistNotStarted
	codeMasterMasterNameNotExist
	codeMasterInvalidOfflineType
	codeMasterAdvertisePeerURLsNotValid
	codeMasterTLSConfigNotValid
	codeMasterBoundChanging
	codeMasterFailToImportFromV10x
	codeMasterInconsistentOptimistDDLsAndInfo
	codeMasterOptimisticTableInfobeforeNotExist
<<<<<<< HEAD
	codeMasterInvalidClusterID
=======
	codeMasterOptimisticDownstreamMetaNotFound
>>>>>>> 3c410c56
)

// DM-worker error code.
const (
	codeWorkerParseFlagSet ErrCode = iota + 40001
	codeWorkerInvalidFlag
	codeWorkerDecodeConfigFromFile
	codeWorkerUndecodedItemFromFile
	codeWorkerNeedSourceID
	codeWorkerTooLongSourceID
	codeWorkerRelayBinlogName
	codeWorkerWriteConfigFile
	codeWorkerLogInvalidHandler
	codeWorkerLogPointerInvalid
	codeWorkerLogFetchPointer
	codeWorkerLogUnmarshalPointer
	codeWorkerLogClearPointer
	codeWorkerLogTaskKeyNotValid
	codeWorkerLogUnmarshalTaskKey
	codeWorkerLogFetchLogIter
	codeWorkerLogGetTaskLog
	codeWorkerLogUnmarshalBinary
	codeWorkerLogForwardPointer
	codeWorkerLogMarshalTask
	codeWorkerLogSaveTask
	codeWorkerLogDeleteKV
	codeWorkerLogDeleteKVIter
	codeWorkerLogUnmarshalTaskMeta
	codeWorkerLogFetchTaskFromMeta
	codeWorkerLogVerifyTaskMeta
	codeWorkerLogSaveTaskMeta
	codeWorkerLogGetTaskMeta
	codeWorkerLogDeleteTaskMeta
	codeWorkerMetaTomlTransform
	codeWorkerMetaOldFileStat
	codeWorkerMetaOldReadFile
	codeWorkerMetaEncodeTask
	codeWorkerMetaRemoveOldDir
	codeWorkerMetaTaskLogNotFound
	codeWorkerMetaHandleTaskOrder
	codeWorkerMetaOpenTxn
	codeWorkerMetaCommitTxn
	codeWorkerRelayStageNotValid
	codeWorkerRelayOperNotSupport
	codeWorkerOpenKVDBFile
	codeWorkerUpgradeCheckKVDir
	codeWorkerMarshalVerBinary
	codeWorkerUnmarshalVerBinary
	codeWorkerGetVersionFromKV
	codeWorkerSaveVersionToKV
	codeWorkerVerAutoDowngrade
	codeWorkerStartService
	codeWorkerAlreadyClosed
	codeWorkerNotRunningStage
	codeWorkerNotPausedStage
	codeWorkerUpdateTaskStage
	codeWorkerMigrateStopRelay
	codeWorkerSubTaskNotFound
	codeWorkerSubTaskExists
	codeWorkerOperSyncUnitOnly
	codeWorkerRelayUnitStage
	codeWorkerNoSyncerRunning
	codeWorkerCannotUpdateSourceID
	codeWorkerNoAvailUnits
	codeWorkerDDLLockInfoNotFound
	codeWorkerDDLLockInfoExists
	codeWorkerCacheDDLInfoExists
	codeWorkerExecSkipDDLConflict
	codeWorkerExecDDLSyncerOnly
	codeWorkerExecDDLTimeout
	codeWorkerWaitRelayCatchupTimeout
	codeWorkerRelayIsPurging
	codeWorkerHostPortNotValid
	codeWorkerNoStart
	codeWorkerAlreadyStarted
	codeWorkerSourceNotMatch
	codeWorkerFailToGetSubtaskConfigFromEtcd
	codeWorkerFailToGetSourceConfigFromEtcd
	codeWorkerDDLLockOpNotFound
	codeWorkerTLSConfigNotValid
	codeWorkerFailConnectMaster
	codeWorkerWaitRelayCatchupGTID
	codeWorkerRelayConfigChanging
)

// DM-tracer error code.
const (
	codeTracerParseFlagSet ErrCode = iota + 42001
	codeTracerConfigTomlTransform
	codeTracerConfigInvalidFlag
	codeTracerTraceEventNotFound
	codeTracerTraceIDNotProvided
	codeTracerParamNotValid
	codeTracerPostMethodOnly
	codeTracerEventAssertionFail
	codeTracerEventTypeNotValid
	codeTracerStartService
)

// Schema-tracker error code.
const (
	codeSchemaTrackerInvalidJSON ErrCode = iota + 44001
	codeSchemaTrackerCannotCreateSchema
	codeSchemaTrackerCannotCreateTable
	codeSchemaTrackerCannotSerialize
	codeSchemaTrackerCannotGetTable
	codeSchemaTrackerCannotExecDDL
	codeSchemaTrackerCannotFetchDownstreamTable
	codeSchemaTrackerCannotParseDownstreamTable
	codeSchemaTrackerInvalidCreateTableStmt
	codeSchemaTrackerRestoreStmtFail
	codeSchemaTrackerCannotDropTable
	codeSchemaTrackerInit
	codeSchemaTrackerMarshalJSON
	codeSchemaTrackerUnMarshalJSON
	codeSchemaTrackerUnSchemaNotExist
	codeSchemaTrackerCannotSetDownstreamSQLMode
	codeSchemaTrackerCannotInitDownstreamParser
	codeSchemaTrackerCannotMockDownstreamTable
	codeSchemaTrackerCannotFetchDownstreamCreateTableStmt
)

// HA scheduler.
const (
	codeSchedulerNotStarted ErrCode = iota + 46001
	codeSchedulerStarted
	codeSchedulerWorkerExist
	codeSchedulerWorkerNotExist
	codeSchedulerWorkerOnline
	codeSchedulerWorkerInvalidTrans
	codeSchedulerSourceCfgExist
	codeSchedulerSourceCfgNotExist
	codeSchedulerSourcesUnbound
	codeSchedulerSourceOpTaskExist
	codeSchedulerRelayStageInvalidUpdate
	codeSchedulerRelayStageSourceNotExist
	codeSchedulerMultiTask
	codeSchedulerSubTaskExist
	codeSchedulerSubTaskStageInvalidUpdate
	codeSchedulerSubTaskOpTaskNotExist
	codeSchedulerSubTaskOpSourceNotExist
	codeSchedulerTaskNotExist
	codeSchedulerRequireRunningTaskInSyncUnit
	codeSchedulerRelayWorkersBusy
	codeSchedulerRelayWorkersBound
	codeSchedulerRelayWorkersWrongRelay
	codeSchedulerSourceOpRelayExist
	codeSchedulerLatchInUse
	codeSchedulerSourceCfgUpdate
	codeSchedulerWrongWorkerInput
	codeSchedulerCantTransferToRelayWorker
	codeSchedulerStartRelayOnSpecified
	codeSchedulerStopRelayOnSpecified
	codeSchedulerStartRelayOnBound
	codeSchedulerStopRelayOnBound
	codeSchedulerPauseTaskForTransferSource
	codeSchedulerWorkerNotFree
)

// dmctl error code.
const (
	codeCtlGRPCCreateConn ErrCode = iota + 48001
	codeCtlInvalidTLSCfg
	codeCtlLoadTLSCfg
)

// openapi error code.
const (
	codeOpenAPICommon ErrCode = iota + 49001
	codeOpenAPITaskSourceNotFound
)

// default error code.
const (
	codeNotSet ErrCode = iota + 50000
)

// Error instances.
var (
	// Database operation related error.
	ErrDBDriverError = New(codeDBDriverError, ClassDatabase, ScopeNotSet, LevelHigh, "database driver error", "Please check the database connection and the database config in configuration file.")
	ErrDBBadConn     = New(codeDBBadConn, ClassDatabase, ScopeNotSet, LevelHigh, "database driver", "Please check the database connection, then use `pause-task` to pause the task and then use `resume-task` to resume the task.")
	ErrDBInvalidConn = New(codeDBInvalidConn, ClassDatabase, ScopeNotSet, LevelHigh, "database driver", "Please check the database connection, then use `pause-task` to stop the task and then use `resume-task` to resume the task.")

	ErrDBUnExpect      = New(codeDBUnExpect, ClassDatabase, ScopeNotSet, LevelHigh, "unexpect database error: %s", "")
	ErrDBQueryFailed   = New(codeDBQueryFailed, ClassDatabase, ScopeNotSet, LevelHigh, "query statement failed: %s", "")
	ErrDBExecuteFailed = New(codeDBExecuteFailed, ClassDatabase, ScopeNotSet, LevelHigh, "execute statement failed: %s", "")

	// Functional error.
	ErrParseMydumperMeta      = New(codeParseMydumperMeta, ClassFunctional, ScopeInternal, LevelHigh, "parse mydumper metadata error: %s, metadata: %s", "")
	ErrGetFileSize            = New(codeGetFileSize, ClassFunctional, ScopeInternal, LevelHigh, "get file %s size", "")
	ErrDropMultipleTables     = New(codeDropMultipleTables, ClassFunctional, ScopeInternal, LevelHigh, "not allowed operation: drop multiple tables in one statement", "It is recommended to include only one DDL operation in a statement executed upstream. Please manually handle it using dmctl (skipping the DDL statement or replacing the DDL statement with a specified DDL statement). For details, see https://docs.pingcap.com/tidb-data-migration/stable/handle-failed-sql-statements")
	ErrRenameMultipleTables   = New(codeRenameMultipleTables, ClassFunctional, ScopeInternal, LevelHigh, "not allowed operation: rename multiple tables in one statement", "It is recommended to include only one DDL operation in a statement executed upstream. Please manually handle it using dmctl (skipping the DDL statement or replacing the DDL statement with a specified DDL statement). For details, see https://docs.pingcap.com/tidb-data-migration/stable/handle-failed-sql-statements")
	ErrAlterMultipleTables    = New(codeAlterMultipleTables, ClassFunctional, ScopeInternal, LevelHigh, "not allowed operation: alter multiple tables in one statement", "It is recommended to include only one DDL operation in a statement executed upstream. Please manually handle it using dmctl (skipping the DDL statement or replacing the DDL statement with a specified DDL statement). For details, see https://docs.pingcap.com/tidb-data-migration/stable/handle-failed-sql-statements")
	ErrParseSQL               = New(codeParseSQL, ClassFunctional, ScopeInternal, LevelHigh, "parse statement: %s", "")
	ErrUnknownTypeDDL         = New(codeUnknownTypeDDL, ClassFunctional, ScopeInternal, LevelHigh, "unknown type ddl %+v", "Please manually handle it using dmctl (skipping the DDL statement or replacing the DDL statement with a specified DDL statement). For details, see https://docs.pingcap.com/tidb-data-migration/stable/handle-failed-sql-statements")
	ErrRestoreASTNode         = New(codeRestoreASTNode, ClassFunctional, ScopeInternal, LevelHigh, "restore ast node", "")
	ErrParseGTID              = New(codeParseGTID, ClassFunctional, ScopeInternal, LevelHigh, "parse GTID %s", "")
	ErrNotSupportedFlavor     = New(codeNotSupportedFlavor, ClassFunctional, ScopeInternal, LevelHigh, "flavor %s not supported", "Please check `flavor` config in source configuration file.")
	ErrNotMySQLGTID           = New(codeNotMySQLGTID, ClassFunctional, ScopeInternal, LevelHigh, "%s is not mysql GTID set", "")
	ErrNotMariaDBGTID         = New(codeNotMariaDBGTID, ClassFunctional, ScopeInternal, LevelHigh, "%s is not mariadb GTID set", "")
	ErrNotUUIDString          = New(codeNotUUIDString, ClassFunctional, ScopeInternal, LevelHigh, "%v is not UUID string", "")
	ErrMariaDBDomainID        = New(codeMariaDBDomainID, ClassFunctional, ScopeInternal, LevelHigh, "%v is not uint32", "")
	ErrInvalidServerID        = New(codeInvalidServerID, ClassFunctional, ScopeInternal, LevelHigh, "invalid server id %s", "")
	ErrGetSQLModeFromStr      = New(codeGetSQLModeFromStr, ClassFunctional, ScopeInternal, LevelHigh, "get sql mode from string literal %s", "")
	ErrVerifySQLOperateArgs   = New(codeVerifySQLOperateArgs, ClassFunctional, ScopeInternal, LevelLow, "", "Please make sure the args are correct.")
	ErrStatFileSize           = New(codeStatFileSize, ClassFunctional, ScopeInternal, LevelHigh, "get file statfs", "")
	ErrReaderAlreadyRunning   = New(codeReaderAlreadyRunning, ClassFunctional, ScopeInternal, LevelHigh, "binlog reader is already running", "")
	ErrReaderAlreadyStarted   = New(codeReaderAlreadyStarted, ClassFunctional, ScopeInternal, LevelHigh, "stage %s, expect %s, already started", "")
	ErrReaderStateCannotClose = New(codeReaderStateCannotClose, ClassFunctional, ScopeInternal, LevelHigh, "stage %s, expect %s, can not close", "")
	ErrReaderShouldStartSync  = New(codeReaderShouldStartSync, ClassFunctional, ScopeInternal, LevelHigh, "stage %s, expect %s", "")
	// pkg/streamer.
	ErrEmptyRelayDir            = New(codeEmptyRelayDir, ClassFunctional, ScopeInternal, LevelHigh, "empty relay dir", "Please check `relay-dir` config in task configuration file.")
	ErrReadDir                  = New(codeReadDir, ClassFunctional, ScopeInternal, LevelHigh, "read dir: %s", "")
	ErrBaseFileNotFound         = New(codeBaseFileNotFound, ClassFunctional, ScopeInternal, LevelHigh, "base file %s in directory %s not found", "")
	ErrBinFileCmpCondNotSupport = New(codeBinFileCmpCondNotSupport, ClassFunctional, ScopeInternal, LevelHigh, "cmp condition %v not supported", "")
	ErrBinlogFileNotValid       = New(codeBinlogFileNotValid, ClassFunctional, ScopeInternal, LevelHigh, "binlog file %s not valid", "")
	ErrBinlogFilesNotFound      = New(codeBinlogFilesNotFound, ClassFunctional, ScopeInternal, LevelHigh, "binlog files in dir %s not found", "")
	ErrGetRelayLogStat          = New(codeGetRelayLogStat, ClassFunctional, ScopeInternal, LevelHigh, "get stat for relay log %s", "")
	ErrAddWatchForRelayLogDir   = New(codeAddWatchForRelayLogDir, ClassFunctional, ScopeInternal, LevelHigh, "add watch for relay log dir %s", "")
	ErrWatcherStart             = New(codeWatcherStart, ClassFunctional, ScopeInternal, LevelHigh, "watcher starts for relay log dir %s", "")
	ErrWatcherChanClosed        = New(codeWatcherChanClosed, ClassFunctional, ScopeInternal, LevelHigh, "watcher's %s chan for relay log dir %s closed", "")
	ErrWatcherChanRecvError     = New(codeWatcherChanRecvError, ClassFunctional, ScopeInternal, LevelHigh, "watcher receives error, relay log dir %s", "")
	ErrRelayLogFileSizeSmaller  = New(codeRelayLogFileSizeSmaller, ClassFunctional, ScopeInternal, LevelHigh, "file size of relay log %s become smaller", "Please check the status of relay log and re-pull it. If you want to re-pull it, you should open relay.meta, set the binlog-name to the error pos name, set binlog-pos to 4, delete the stashed relay log and run `resume-relay` in dmctl.")
	ErrBinlogFileNotSpecified   = New(codeBinlogFileNotSpecified, ClassFunctional, ScopeInternal, LevelHigh, "binlog file must be specified", "")
	ErrNoRelayLogMatchPos       = New(codeNoRelayLogMatchPos, ClassFunctional, ScopeInternal, LevelHigh, "no relay log files in dir %s match pos %s", "")
	ErrFirstRelayLogNotMatchPos = New(codeFirstRelayLogNotMatchPos, ClassFunctional, ScopeInternal, LevelHigh, "the first relay log %s not match the start pos %v", "")
	ErrParserParseRelayLog      = New(codeParserParseRelayLog, ClassFunctional, ScopeInternal, LevelHigh, "parse relay log file %s", "")
	ErrNoSubdirToSwitch         = New(codeNoSubdirToSwitch, ClassFunctional, ScopeInternal, LevelHigh, "parse for previous sub relay directory finished, but no next sub directory need to switch", "")
	ErrNeedSyncAgain            = New(codeNeedSyncAgain, ClassFunctional, ScopeInternal, LevelHigh, "Last sync error or closed, try sync and get event again", "")
	ErrSyncClosed               = New(codeSyncClosed, ClassFunctional, ScopeInternal, LevelHigh, "Sync was closed", "")
	// pkg/utils.
	ErrSchemaTableNameNotValid   = New(codeSchemaTableNameNotValid, ClassFunctional, ScopeInternal, LevelHigh, "table name %s not valid", "")
	ErrGenTableRouter            = New(codeGenTableRouter, ClassFunctional, ScopeInternal, LevelHigh, "generate table router", "Please check `routes` config in task configuration file.")
	ErrEncryptSecretKeyNotValid  = New(codeEncryptSecretKeyNotValid, ClassFunctional, ScopeInternal, LevelHigh, "key size should be 16, 24 or 32, but input key's size is %d", "")
	ErrEncryptGenCipher          = New(codeEncryptGenCipher, ClassFunctional, ScopeInternal, LevelHigh, "generate cipher", "")
	ErrEncryptGenIV              = New(codeEncryptGenIV, ClassFunctional, ScopeInternal, LevelHigh, "generate iv", "")
	ErrCiphertextLenNotValid     = New(codeCiphertextLenNotValid, ClassFunctional, ScopeInternal, LevelHigh, "ciphertext's length should be greater than %d, but got %d not valid", "")
	ErrCiphertextContextNotValid = New(codeCiphertextContextNotValid, ClassFunctional, ScopeInternal, LevelHigh, "ciphertext's content not valid", "")
	ErrInvalidBinlogPosStr       = New(codeInvalidBinlogPosStr, ClassFunctional, ScopeInternal, LevelHigh, "invalid mysql position string: %s", "")
	ErrEncCipherTextBase64Decode = New(codeEncCipherTextBase64Decode, ClassFunctional, ScopeInternal, LevelHigh, "decode base64 encoded password %s", "")
	// pkg/binlog.
	ErrBinlogWriteBinaryData         = New(codeBinlogWriteBinaryData, ClassFunctional, ScopeInternal, LevelHigh, "", "")
	ErrBinlogWriteDataToBuffer       = New(codeBinlogWriteDataToBuffer, ClassFunctional, ScopeInternal, LevelHigh, "", "")
	ErrBinlogHeaderLengthNotValid    = New(codeBinlogHeaderLengthNotValid, ClassFunctional, ScopeInternal, LevelHigh, "header length should be %d, but got %d not valid", "")
	ErrBinlogEventDecode             = New(codeBinlogEventDecode, ClassFunctional, ScopeInternal, LevelHigh, "decode % X", "")
	ErrBinlogEmptyNextBinName        = New(codeBinlogEmptyNextBinName, ClassFunctional, ScopeInternal, LevelHigh, "empty next binlog name not valid", "")
	ErrBinlogParseSID                = New(codeBinlogParseSID, ClassFunctional, ScopeInternal, LevelHigh, "", "")
	ErrBinlogEmptyGTID               = New(codeBinlogEmptyGTID, ClassFunctional, ScopeInternal, LevelHigh, "empty GTID set not valid", "")
	ErrBinlogGTIDSetNotValid         = New(codeBinlogGTIDSetNotValid, ClassFunctional, ScopeInternal, LevelHigh, "GTID set %s with flavor %s not valid", "")
	ErrBinlogGTIDMySQLNotValid       = New(codeBinlogGTIDMySQLNotValid, ClassFunctional, ScopeInternal, LevelHigh, "GTID set string %s for MySQL not valid", "")
	ErrBinlogGTIDMariaDBNotValid     = New(codeBinlogGTIDMariaDBNotValid, ClassFunctional, ScopeInternal, LevelHigh, "GTID set string %s for MariaDB not valid", "")
	ErrBinlogMariaDBServerIDMismatch = New(codeBinlogMariaDBServerIDMismatch, ClassFunctional, ScopeInternal, LevelHigh, "server_id mismatch, in GTID (%d), in event header/server_id (%d)", "")
	ErrBinlogOnlyOneGTIDSupport      = New(codeBinlogOnlyOneGTIDSupport, ClassFunctional, ScopeInternal, LevelHigh, "only one GTID in set is supported, but got %d (%s)", "")
	ErrBinlogOnlyOneIntervalInUUID   = New(codeBinlogOnlyOneIntervalInUUID, ClassFunctional, ScopeInternal, LevelHigh, "only one Interval in UUIDSet is supported, but got %d (%s)", "")
	ErrBinlogIntervalValueNotValid   = New(codeBinlogIntervalValueNotValid, ClassFunctional, ScopeInternal, LevelHigh, "Interval's Stop should equal to Start+1, but got %+v (%s)", "")
	ErrBinlogEmptyQuery              = New(codeBinlogEmptyQuery, ClassFunctional, ScopeInternal, LevelHigh, "empty query not valid", "")
	ErrBinlogTableMapEvNotValid      = New(codeBinlogTableMapEvNotValid, ClassFunctional, ScopeInternal, LevelHigh, "empty schema (% X) or table (% X) or column type (% X)", "")
	ErrBinlogExpectFormatDescEv      = New(codeBinlogExpectFormatDescEv, ClassFunctional, ScopeInternal, LevelHigh, "expect FormatDescriptionEvent, but got %+v", "")
	ErrBinlogExpectTableMapEv        = New(codeBinlogExpectTableMapEv, ClassFunctional, ScopeInternal, LevelHigh, "expect TableMapEvent, but got %+v", "")
	ErrBinlogExpectRowsEv            = New(codeBinlogExpectRowsEv, ClassFunctional, ScopeInternal, LevelHigh, "expect event with type (%d), but got %+v", "")
	ErrBinlogUnexpectedEv            = New(codeBinlogUnexpectedEv, ClassFunctional, ScopeInternal, LevelHigh, "unexpected event %+v", "")
	ErrBinlogParseSingleEv           = New(codeBinlogParseSingleEv, ClassFunctional, ScopeInternal, LevelHigh, "", "")
	ErrBinlogEventTypeNotValid       = New(codeBinlogEventTypeNotValid, ClassFunctional, ScopeInternal, LevelHigh, "event type %d not valid", "")
	ErrBinlogEventNoRows             = New(codeBinlogEventNoRows, ClassFunctional, ScopeInternal, LevelHigh, "no rows not valid", "")
	ErrBinlogEventNoColumns          = New(codeBinlogEventNoColumns, ClassFunctional, ScopeInternal, LevelHigh, "no columns not valid", "")
	ErrBinlogEventRowLengthNotEq     = New(codeBinlogEventRowLengthNotEq, ClassFunctional, ScopeInternal, LevelHigh, "length of row (%d) not equal to length of column-type (%d)", "")
	ErrBinlogColumnTypeNotSupport    = New(codeBinlogColumnTypeNotSupport, ClassFunctional, ScopeInternal, LevelHigh, "column type %d in binlog not supported", "")
	ErrBinlogGoMySQLTypeNotSupport   = New(codeBinlogGoMySQLTypeNotSupport, ClassFunctional, ScopeInternal, LevelHigh, "go-mysql type %d in event generator not supported", "")
	ErrBinlogColumnTypeMisMatch      = New(codeBinlogColumnTypeMisMatch, ClassFunctional, ScopeInternal, LevelHigh, "value %+v (type %v) with column type %v not valid", "")
	ErrBinlogDummyEvSizeTooSmall     = New(codeBinlogDummyEvSizeTooSmall, ClassFunctional, ScopeInternal, LevelHigh, "required dummy event size (%d) is too small, the minimum supported size is %d", "")
	ErrBinlogFlavorNotSupport        = New(codeBinlogFlavorNotSupport, ClassFunctional, ScopeInternal, LevelHigh, "flavor %s not supported", "")
	ErrBinlogDMLEmptyData            = New(codeBinlogDMLEmptyData, ClassFunctional, ScopeInternal, LevelHigh, "empty data not valid", "")
	ErrBinlogLatestGTIDNotInPrev     = New(codeBinlogLatestGTIDNotInPrev, ClassFunctional, ScopeInternal, LevelHigh, "latest GTID %s is not one of the latest previousGTIDs %s not valid", "")
	ErrBinlogReadFileByGTID          = New(codeBinlogReadFileByGTID, ClassFunctional, ScopeInternal, LevelHigh, "read from file by GTID not supported", "")
	ErrBinlogWriterNotStateNew       = New(codeBinlogWriterNotStateNew, ClassFunctional, ScopeInternal, LevelHigh, "stage %s, expect %s, already started", "")
	ErrBinlogWriterStateCannotClose  = New(codeBinlogWriterStateCannotClose, ClassFunctional, ScopeInternal, LevelHigh, "stage %s, expect %s, can not close", "")
	ErrBinlogWriterNeedStart         = New(codeBinlogWriterNeedStart, ClassFunctional, ScopeInternal, LevelHigh, "stage %s, expect %s", "")
	ErrBinlogWriterOpenFile          = New(codeBinlogWriterOpenFile, ClassFunctional, ScopeInternal, LevelHigh, "open file", "")
	ErrBinlogWriterGetFileStat       = New(codeBinlogWriterGetFileStat, ClassFunctional, ScopeInternal, LevelHigh, "get stat for %s", "")
	ErrBinlogWriterWriteDataLen      = New(codeBinlogWriterWriteDataLen, ClassFunctional, ScopeInternal, LevelHigh, "data length %d", "")
	ErrBinlogWriterFileNotOpened     = New(codeBinlogWriterFileNotOpened, ClassFunctional, ScopeInternal, LevelHigh, "file %s not opened", "")
	ErrBinlogWriterFileSync          = New(codeBinlogWriterFileSync, ClassFunctional, ScopeInternal, LevelHigh, "sync file", "")
	ErrBinlogPrevGTIDEvNotValid      = New(codeBinlogPrevGTIDEvNotValid, ClassFunctional, ScopeInternal, LevelHigh, "the event should be a PreviousGTIDsEvent in go-mysql, but got %T", "")
	ErrBinlogDecodeMySQLGTIDSet      = New(codeBinlogDecodeMySQLGTIDSet, ClassFunctional, ScopeInternal, LevelHigh, "decode from % X", "")
	ErrBinlogNeedMariaDBGTIDSet      = New(codeBinlogNeedMariaDBGTIDSet, ClassFunctional, ScopeInternal, LevelHigh, "the event should be a MariadbGTIDListEvent, but got %T", "")
	ErrBinlogParseMariaDBGTIDSet     = New(codeBinlogParseMariaDBGTIDSet, ClassFunctional, ScopeInternal, LevelHigh, "parse MariaDB GTID set", "")
	ErrBinlogMariaDBAddGTIDSet       = New(codeBinlogMariaDBAddGTIDSet, ClassFunctional, ScopeInternal, LevelHigh, "add set %v to GTID set", "")

	// pkg/tracing.
	ErrTracingEventDataNotValid = New(codeTracingEventDataNotValid, ClassFunctional, ScopeInternal, LevelHigh, "invalid event data for type: %s", "")
	ErrTracingUploadData        = New(codeTracingUploadData, ClassFunctional, ScopeInternal, LevelHigh, "upload event", "")
	ErrTracingEventTypeNotValid = New(codeTracingEventTypeNotValid, ClassFunctional, ScopeInternal, LevelHigh, "invalid event type %s, will not process", "")
	ErrTracingGetTraceCode      = New(codeTracingGetTraceCode, ClassFunctional, ScopeInternal, LevelHigh, "failed to get code information from runtime.Caller", "")
	ErrTracingDataChecksum      = New(codeTracingDataChecksum, ClassFunctional, ScopeInternal, LevelHigh, "calc data checksum", "")
	ErrTracingGetTSO            = New(codeTracingGetTSO, ClassFunctional, ScopeInternal, LevelHigh, "get tso", "")
	// pkg/backoff.
	ErrBackoffArgsNotValid = New(codeBackoffArgsNotValid, ClassFunctional, ScopeInternal, LevelMedium, "backoff argument %s value %v not valid", "")
	// pkg.
	ErrInitLoggerFail = New(codeInitLoggerFail, ClassFunctional, ScopeInternal, LevelMedium, "init logger failed", "")
	// pkg/gtid.
	ErrGTIDTruncateInvalid = New(codeGTIDTruncateInvalid, ClassFunctional, ScopeInternal, LevelHigh, "truncate GTID sets %v to %v not valid", "")
	// pkg/streamer.
	ErrRelayLogGivenPosTooBig = New(codeRelayLogGivenPosTooBig, ClassFunctional, ScopeInternal, LevelHigh, "the given relay log pos %s of meta config is too big, please check it again", "If the size of the corresponding binlog file has exceeded 4GB, please follow the solution in https://docs.pingcap.com/tidb-data-migration/stable/error-handling#the-relay-unit-throws-error-event-from--in--diff-from-passed-in-event--or-a-replication-task-is-interrupted-with-failing-to-get-or-parse-binlog-errors-like-get-binlog-error-error-1236-hy000-and-binlog-checksum-mismatch-data-may-be-corrupted-returned")
	// pkg/election.
	ErrElectionCampaignFail    = New(codeElectionCampaignFail, ClassFunctional, ScopeInternal, LevelHigh, "fail to campaign leader: %s", "")
	ErrElectionGetLeaderIDFail = New(codeElectionGetLeaderIDFail, ClassFunctional, ScopeInternal, LevelMedium, "fail to get leader ID", "")

	// pkg/binlog.
	ErrBinlogInvalidFilenameWithUUIDSuffix = New(codeBinlogInvalidFilenameWithUUIDSuffix, ClassFunctional, ScopeInternal, LevelHigh, "invalid binlog filename with uuid suffix %s", "")

	// dm/common.
	ErrDecodeEtcdKeyFail = New(codeDecodeEtcdKeyFail, ClassFunctional, ScopeInternal, LevelMedium, "fail to decode etcd key: %s", "")

	// pkg/shardddl/optimism.
	ErrShardDDLOptimismTrySyncFail = New(codeShardDDLOptimismTrySyncFail, ClassFunctional, ScopeInternal, LevelMedium, "fail to try sync the optimistic shard ddl lock %s: %s", "Please use `show-ddl-locks` command for more details.")

	// pkg/conn.
	ErrConnInvalidTLSConfig  = New(codeConnInvalidTLSConfig, ClassFunctional, ScopeInternal, LevelMedium, "invalid TLS config", "Please check the `ssl-ca`, `ssl-cert` and `ssl-key` config.")
	ErrConnRegistryTLSConfig = New(codeConnRegistryTLSConfig, ClassFunctional, ScopeInternal, LevelMedium, "fail to registry TLS config", "")

	// pkg/upgrade.
	ErrUpgradeVersionEtcdFail = New(codeUpgradeVersionEtcdFail, ClassFunctional, ScopeInternal, LevelHigh, "fail to operate DM cluster version in etcd", "Please use `list-member --master` to confirm whether the DM-master cluster is healthy")

	// pkg/v1workermeta.
	ErrInvalidV1WorkerMetaPath = New(codeInvalidV1WorkerMetaPath, ClassFunctional, ScopeInternal, LevelMedium, "%s is an invalid v1.0.x DM-worker meta path", "Please check no `meta-dir` set for v1.0.x DM-worker.")

	// pkg/v1dbschema.
	ErrFailUpdateV1DBSchema = New(codeFailUpdateV1DBSchema, ClassFunctional, ScopeInternal, LevelMedium, "fail to upgrade v1.0.x DB schema", "Please confirm that you have not violated any restrictions in the upgrade documentation.")

	// pkg/binlog.
	ErrBinlogStatusVarsParse = New(codeBinlogStatusVarsParse, ClassFunctional, ScopeInternal, LevelMedium, "fail to parse binglog status_vars: %v, offset: %d", "")

	// Functional error.
	ErrVerifyHandleErrorArgs = New(codeVerifyHandleErrorArgs, ClassFunctional, ScopeInternal, LevelLow, "", "Please make sure the args are correct.")

	// pkg/parser.
	ErrRewriteSQL = New(codeRewriteSQL, ClassFunctional, ScopeInternal, LevelHigh, "failed to rewrite SQL for target DB, stmt: %+v, targetTableNames: %+v", "")

	// pkg/streamer.
	ErrNoUUIDDirMatchGTID   = New(codeNoUUIDDirMatchGTID, ClassFunctional, ScopeInternal, LevelHigh, "no relay subdir match gtid %s", "")
	ErrNoRelayPosMatchGTID  = New(codeNoRelayPosMatchGTID, ClassFunctional, ScopeInternal, LevelHigh, "no relay pos match gtid %s", "")
	ErrReaderReachEndOfFile = New(codeReaderReachEndOfFile, ClassFunctional, ScopeInternal, LevelLow, "", "")

	// pkg/dumplling.
	ErrMetadataNoBinlogLoc = New(codeMetadataNoBinlogLoc, ClassFunctional, ScopeUpstream, LevelLow, "didn't found binlog location in dumped metadata file %s", "Please check log of dump unit, there maybe errors when read upstream binlog status")

	ErrPreviousGTIDNotExist = New(codePreviousGTIDNotExist, ClassFunctional, ScopeInternal, LevelHigh, "no previous gtid event from binlog %s", "")

	// pkg/utils.
	ErrNoMasterStatus = New(codeNoMasterStatus, ClassFunctional, ScopeUpstream, LevelMedium, "upstream returns an empty result for SHOW MASTER STATUS", "Please check the upstream settings like privileges, RDS settings to read data from SHOW MASTER STATUS.")

	// pkg/binlog.
	ErrBinlogNotLogColumn = New(codeBinlogNotLogColumn, ClassBinlogOp, ScopeUpstream, LevelHigh, "upstream didn't log enough columns in binlog", "Please check if session `binlog_row_image` variable is not FULL, restart task to the location from where FULL binlog_row_image is used.")

	// Config related error.
	ErrConfigCheckItemNotSupport    = New(codeConfigCheckItemNotSupport, ClassConfig, ScopeInternal, LevelMedium, "checking item %s is not supported\n%s", "Please check `ignore-checking-items` config in task configuration file, which can be set including `all`/`dump_privilege`/`replication_privilege`/`version`/`binlog_enable`/`binlog_format`/`binlog_row_image`/`table_schema`/`schema_of_shard_tables`/`auto_increment_ID`.")
	ErrConfigTomlTransform          = New(codeConfigTomlTransform, ClassConfig, ScopeInternal, LevelMedium, "%s", "Please check the configuration file has correct TOML format.")
	ErrConfigYamlTransform          = New(codeConfigYamlTransform, ClassConfig, ScopeInternal, LevelMedium, "%s", "Please check the configuration file has correct YAML format.")
	ErrConfigTaskNameEmpty          = New(codeConfigTaskNameEmpty, ClassConfig, ScopeInternal, LevelMedium, "task name should not be empty", "Please check the `name` config in task configuration file.")
	ErrConfigEmptySourceID          = New(codeConfigEmptySourceID, ClassConfig, ScopeInternal, LevelMedium, "empty source-id not valid", "Please check the `source-id` config in configuration file.")
	ErrConfigTooLongSourceID        = New(codeConfigTooLongSourceID, ClassConfig, ScopeInternal, LevelMedium, "too long source-id not valid", "Please check the `source-id` config in configuration file. The max source id length is 32.")
	ErrConfigOnlineSchemeNotSupport = New(codeConfigOnlineSchemeNotSupport, ClassConfig, ScopeInternal, LevelMedium, "online scheme %s not supported", "Please check the `online-ddl-scheme` config in task configuration file. Only `ghost` and `pt` are currently supported.")
	ErrConfigInvalidTimezone        = New(codeConfigInvalidTimezone, ClassConfig, ScopeInternal, LevelMedium, "invalid timezone string: %s", "Please check the `timezone` config in task configuration file.")
	ErrConfigParseFlagSet           = New(codeConfigParseFlagSet, ClassConfig, ScopeInternal, LevelMedium, "parse subtask config flag set", "")
	ErrConfigDecryptDBPassword      = New(codeConfigDecryptDBPassword, ClassConfig, ScopeInternal, LevelMedium, "decrypt DB password %s failed", "")
	ErrConfigMetaInvalid            = New(codeConfigMetaInvalid, ClassConfig, ScopeInternal, LevelMedium, "must specify `binlog-name` without GTID enabled for the source or specify `binlog-gtid` with GTID enabled for the source", "Please check the `meta` config in task configuration file.")
	ErrConfigMySQLInstNotFound      = New(codeConfigMySQLInstNotFound, ClassConfig, ScopeInternal, LevelMedium, "mysql instance config must specify", "Please check the `mysql-instances` config in task configuration file.")
	ErrConfigMySQLInstsAtLeastOne   = New(codeConfigMySQLInstsAtLeastOne, ClassConfig, ScopeInternal, LevelMedium, "must specify at least one mysql-instances", "Please check the `mysql-instances` config in task configuration file.")
	ErrConfigMySQLInstSameSourceID  = New(codeConfigMySQLInstSameSourceID, ClassConfig, ScopeInternal, LevelMedium, "mysql-instance (%d) and (%d) have same source-id (%s)", "Please check the `mysql-instances` config in task configuration file.")
	ErrConfigMydumperCfgConflict    = New(codeConfigMydumperCfgConflict, ClassConfig, ScopeInternal, LevelMedium, "mydumper-config-name and mydumper should only specify one", "Please check the `mydumper-config-name` and `mydumper` config in task configuration file.")
	ErrConfigLoaderCfgConflict      = New(codeConfigLoaderCfgConflict, ClassConfig, ScopeInternal, LevelMedium, "loader-config-name and loader should only specify one", "Please check the `loader-config-name` and `loader` config in task configuration file.")
	ErrConfigSyncerCfgConflict      = New(codeConfigSyncerCfgConflict, ClassConfig, ScopeInternal, LevelMedium, "syncer-config-name and syncer should only specify one", "Please check the `syncer-config-name` and `syncer` config in task configuration file.")
	ErrConfigReadCfgFromFile        = New(codeConfigReadCfgFromFile, ClassConfig, ScopeInternal, LevelMedium, "read config file %v", "")
	ErrConfigNeedUniqueTaskName     = New(codeConfigNeedUniqueTaskName, ClassConfig, ScopeInternal, LevelMedium, "must specify a unique task name", "Please check the `name` config in task configuration file.")
	ErrConfigInvalidTaskMode        = New(codeConfigInvalidTaskMode, ClassConfig, ScopeInternal, LevelMedium, "please specify right task-mode, support `full`, `incremental`, `all`", "Please check the `task-mode` config in task configuration file.")
	ErrConfigNeedTargetDB           = New(codeConfigNeedTargetDB, ClassConfig, ScopeInternal, LevelMedium, "must specify target-database", "Please check the `target-database` config in task configuration file.")
	ErrConfigMetadataNotSet         = New(codeConfigMetadataNotSet, ClassConfig, ScopeInternal, LevelMedium, "mysql-instance(%d) must set meta for task-mode %s", "Please check the `meta` config in task configuration file.")
	ErrConfigRouteRuleNotFound      = New(codeConfigRouteRuleNotFound, ClassConfig, ScopeInternal, LevelMedium, "mysql-instance(%d)'s route-rules %s not exist in routes", "Please check the `route-rules` config in task configuration file.")
	ErrConfigFilterRuleNotFound     = New(codeConfigFilterRuleNotFound, ClassConfig, ScopeInternal, LevelMedium, "mysql-instance(%d)'s filter-rules %s not exist in filters", "Please check the `filter-rules` config in task configuration file.")
	ErrConfigColumnMappingNotFound  = New(codeConfigColumnMappingNotFound, ClassConfig, ScopeInternal, LevelMedium, "mysql-instance(%d)'s column-mapping-rules %s not exist in column-mapping", "Please check the `column-mapping-rules` config in task configuration file.")
	ErrConfigBAListNotFound         = New(codeConfigBAListNotFound, ClassConfig, ScopeInternal, LevelMedium, "mysql-instance(%d)'s list %s not exist in block allow list", "Please check the `block-allow-list` config in task configuration file.")
	ErrConfigMydumperCfgNotFound    = New(codeConfigMydumperCfgNotFound, ClassConfig, ScopeInternal, LevelMedium, "mysql-instance(%d)'s mydumper config %s not exist in mydumpers", "Please check the `mydumper-config-name` config in task configuration file.")
	ErrConfigMydumperPathNotValid   = New(codeConfigMydumperPathNotValid, ClassConfig, ScopeInternal, LevelMedium, "mysql-instance(%d)'s mydumper-path must specify a valid path to mydumper binary when task-mode is all or full", "Please check the `mydumper-path` config in task configuration file.")
	ErrConfigLoaderCfgNotFound      = New(codeConfigLoaderCfgNotFound, ClassConfig, ScopeInternal, LevelMedium, "mysql-instance(%d)'s loader config %s not exist in loaders", "Please check the `loader-config-name` config in task configuration file.")
	ErrConfigSyncerCfgNotFound      = New(codeConfigSyncerCfgNotFound, ClassConfig, ScopeInternal, LevelMedium, "mysql-instance(%d)'s syncer config %s not exist in syncer", "Please check the `syncer-config-name` config in task configuration file.")
	ErrConfigSourceIDNotFound       = New(codeConfigSourceIDNotFound, ClassConfig, ScopeInternal, LevelMedium, "source %s in deployment configuration not found", "Please use `operate-source create source-config-file-path` to add source.")
	ErrConfigDuplicateCfgItem       = New(codeConfigDuplicateCfgItem, ClassConfig, ScopeInternal, LevelMedium, "the following mysql configs have duplicate items, please remove the duplicates:\n%s", "Please check the `mysql-instances` config in task configuration file.")
	ErrConfigShardModeNotSupport    = New(codeConfigShardModeNotSupport, ClassConfig, ScopeInternal, LevelMedium, "shard mode %s not supported", "Please check the `shard-mode` config in task configuration file, which can be set to `pessimistic`/`optimistic`.")
	ErrConfigMoreThanOne            = New(codeConfigMoreThanOne, ClassConfig, ScopeInternal, LevelHigh, "found %d %s for %s which should <= 1", "")
	ErrConfigEtcdParse              = New(codeConfigEtcdParse, ClassConfig, ScopeInternal, LevelHigh, "incapable config of %s from etcd", "")
	ErrConfigMissingForBound        = New(codeConfigMissingForBound, ClassConfig, ScopeInternal, LevelHigh, "source bound %s doesn't have related source config in etcd", "")
	ErrConfigBinlogEventFilter      = New(codeConfigBinlogEventFilter, ClassConfig, ScopeInternal, LevelHigh, "generate binlog event filter", "Please check the `filters` config in source and task configuration files.")
	ErrConfigGlobalConfigsUnused    = New(codeConfigGlobalConfigsUnused, ClassConfig, ScopeInternal, LevelHigh, "The configurations as following %v are set in global configuration but instances don't use them", "Please check the configuration files.")
	ErrConfigExprFilterManyExpr     = New(codeConfigExprFilterManyExpr, ClassConfig, ScopeInternal, LevelHigh, "expression filter can only specify one of (insert, update, delete) expressions, but %s has specified %v", "If you want to filter by A or B, please write two filters.")
	ErrConfigExprFilterNotFound     = New(codeConfigExprFilterNotFound, ClassConfig, ScopeInternal, LevelHigh, "mysql-instance(%d)'s expression-filters %s not exist in expression-filter", "Please check the `expression-filters` config in task configuration file.")
	ErrConfigExprFilterWrongGrammar = New(codeConfigExprFilterWrongGrammar, ClassConfig, ScopeInternal, LevelHigh, "expression-filter name(%s) SQL(%s) has wrong grammar: %v", "Please check the `expression-filters` config in task configuration file.")
	ErrConfigExprFilterEmptyName    = New(codeConfigExprFilterEmptyName, ClassConfig, ScopeInternal, LevelHigh, "expression-filter %s has empty %s", "Please check the `expression-filters` config in task configuration file.")
	ErrConfigCheckerMaxTooSmall     = New(codeConfigCheckerMaxTooSmall, ClassConfig, ScopeInternal, LevelHigh, "`backoff-max` value %v is less than `backoff-min` value %v", "Please increase `backoff-max` config in task configuration file.")
	ErrConfigGenBAList              = New(codeConfigGenBAList, ClassConfig, ScopeInternal, LevelHigh, "generate block allow list error", "Please check the `block-allow-list` config in task configuration file.")
	ErrConfigGenTableRouter         = New(codeConfigGenTableRouter, ClassConfig, ScopeInternal, LevelHigh, "generate table router error", "Please check the `routes` config in task configuration file.")
	ErrConfigGenColumnMapping       = New(codeConfigGenColumnMapping, ClassConfig, ScopeInternal, LevelHigh, "generate column mapping error", "Please check the `column-mappings` config in task configuration file.")
	ErrConfigInvalidChunkFileSize   = New(codeConfigInvalidChunkFileSize, ClassConfig, ScopeInternal, LevelHigh, "invalid `chunk-filesize` %v", "Please check the `chunk-filesize` config in task configuration file.")
	ErrConfigOnlineDDLInvalidRegex  = New(codeConfigOnlineDDLInvalidRegex, ClassConfig, ScopeInternal, LevelHigh,
		"config '%s' regex pattern '%s' invalid, reason: %s", "Please check if params is correctly in the configuration file.")
	ErrConfigOnlineDDLMistakeRegex = New(codeConfigOnlineDDLMistakeRegex, ClassConfig, ScopeInternal, LevelHigh,
		"online ddl sql '%s' invalid, table %s fail to match '%s' online ddl regex", "Please update your `shadow-table-rules` or `trash-table-rules` in the configuration file.")
	ErrOpenAPITaskConfigExist              = New(codeConfigOpenAPITaskConfigExist, ClassConfig, ScopeInternal, LevelLow, "the openapi task config for '%s' already exist", "If you want to override it, please use the overwrite flag.")
	ErrOpenAPITaskConfigNotExist           = New(codeConfigOpenAPITaskConfigNotExist, ClassConfig, ScopeInternal, LevelLow, "the openapi task config for '%s' does not exist", "")
	ErrConfigCollationCompatibleNotSupport = New(codeCollationCompatibleNotSupport, ClassConfig, ScopeInternal, LevelMedium, "collation compatible %s not supported", "Please check the `collation_compatible` config in task configuration file, which can be set to `loose`/`strict`.")
	ErrConfigInvalidLoadMode               = New(codeConfigInvalidLoadMode, ClassConfig, ScopeInternal, LevelMedium, "invalid load mode '%s'", "Please choose a valid value in ['sql', 'loader']")
	ErrConfigInvalidDuplicateResolution    = New(codeConfigInvalidLoadDuplicateResolution, ClassConfig, ScopeInternal, LevelMedium, "invalid load on-duplicate '%s'", "Please choose a valid value in ['replace', 'error', 'ignore']")

	// Binlog operation error.
	ErrBinlogExtractPosition = New(codeBinlogExtractPosition, ClassBinlogOp, ScopeInternal, LevelHigh, "", "")
	ErrBinlogInvalidFilename = New(codeBinlogInvalidFilename, ClassBinlogOp, ScopeInternal, LevelHigh, "invalid binlog filename", "")
	ErrBinlogParsePosFromStr = New(codeBinlogParsePosFromStr, ClassBinlogOp, ScopeInternal, LevelHigh, "", "")

	// Checkpoint error.
	ErrCheckpointInvalidTaskMode     = New(codeCheckpointInvalidTaskMode, ClassCheckpoint, ScopeInternal, LevelMedium, "invalid task mode: %s", "")
	ErrCheckpointSaveInvalidPos      = New(codeCheckpointSaveInvalidPos, ClassCheckpoint, ScopeInternal, LevelHigh, "save point %s is older than current location %s", "")
	ErrCheckpointInvalidTableFile    = New(codeCheckpointInvalidTableFile, ClassCheckpoint, ScopeInternal, LevelMedium, "invalid db table sql file - %s", "")
	ErrCheckpointDBNotExistInFile    = New(codeCheckpointDBNotExistInFile, ClassCheckpoint, ScopeInternal, LevelMedium, "db (%s) not exist in data files, but in checkpoint", "")
	ErrCheckpointTableNotExistInFile = New(codeCheckpointTableNotExistInFile, ClassCheckpoint, ScopeInternal, LevelMedium, "table (%s) not exist in db (%s) data files, but in checkpoint", "")
	ErrCheckpointRestoreCountGreater = New(codeCheckpointRestoreCountGreater, ClassCheckpoint, ScopeInternal, LevelMedium, "restoring count greater than total count for table[%v]", "")

	// Task check error.
	ErrTaskCheckSameTableName    = New(codeTaskCheckSameTableName, ClassTaskCheck, ScopeInternal, LevelMedium, "same table name in case-insensitive %v", "Please check `target-table` config in task configuration file.")
	ErrTaskCheckFailedOpenDB     = New(codeTaskCheckFailedOpenDB, ClassTaskCheck, ScopeInternal, LevelHigh, "failed to open DSN %s:***@%s:%d", "Please check the database config in configuration file.")
	ErrTaskCheckGenTableRouter   = New(codeTaskCheckGenTableRouter, ClassTaskCheck, ScopeInternal, LevelMedium, "generate table router error", "Please check the `routes` config in task configuration file.")
	ErrTaskCheckGenColumnMapping = New(codeTaskCheckGenColumnMapping, ClassTaskCheck, ScopeInternal, LevelMedium, "generate column mapping error", "Please check the `column-mappings` config in task configuration file.")
	ErrTaskCheckSyncConfigError  = New(codeTaskCheckSyncConfigError, ClassTaskCheck, ScopeInternal, LevelMedium, "%s: %v\n detail: %v", "")
	ErrTaskCheckGenBAList        = New(codeTaskCheckGenBAList, ClassTaskCheck, ScopeInternal, LevelMedium, "generate block allow list error", "Please check the `block-allow-list` config in task configuration file.")
	ErrSourceCheckGTID           = New(codeSourceCheckGTID, ClassTaskCheck, ScopeInternal, LevelMedium, "%s has GTID_MODE = %s instead of ON", "Please check the `enable-gtid` config in source configuration file.")

	// Relay log basic API error.
	ErrRelayParseUUIDIndex         = New(codeRelayParseUUIDIndex, ClassRelayEventLib, ScopeInternal, LevelHigh, "parse server-uuid.index", "")
	ErrRelayParseUUIDSuffix        = New(codeRelayParseUUIDSuffix, ClassRelayEventLib, ScopeInternal, LevelHigh, "UUID (with suffix) %s not valid", "")
	ErrRelayUUIDWithSuffixNotFound = New(codeRelayUUIDWithSuffixNotFound, ClassRelayEventLib, ScopeInternal, LevelHigh, "no UUID (with suffix) matched %s found in %s, all UUIDs are %v", "")
	ErrRelayGenFakeRotateEvent     = New(codeRelayGenFakeRotateEvent, ClassRelayEventLib, ScopeInternal, LevelHigh, "generate fake rotate event", "")
	ErrRelayNoValidRelaySubDir     = New(codeRelayNoValidRelaySubDir, ClassRelayEventLib, ScopeInternal, LevelHigh, "there aren't any data under relay log directory %s.", "Please check relay log using query-status.")

	// Relay unit error.
	ErrRelayUUIDSuffixNotValid           = New(codeRelayUUIDSuffixNotValid, ClassRelayUnit, ScopeInternal, LevelHigh, "UUID %s suffix %d should be 1 larger than previous suffix %d", "")
	ErrRelayUUIDSuffixLessThanPrev       = New(codeRelayUUIDSuffixLessThanPrev, ClassRelayUnit, ScopeInternal, LevelHigh, "previous UUID %s has suffix larger than %s", "")
	ErrRelayLoadMetaData                 = New(codeRelayLoadMetaData, ClassRelayUnit, ScopeInternal, LevelHigh, "load meta data", "")
	ErrRelayBinlogNameNotValid           = New(codeRelayBinlogNameNotValid, ClassRelayUnit, ScopeInternal, LevelHigh, "relay-binlog-name %s not valid", "Please check the `relay-binlog-name` config in source config file.")
	ErrRelayNoCurrentUUID                = New(codeRelayNoCurrentUUID, ClassRelayUnit, ScopeInternal, LevelHigh, "no current UUID set", "")
	ErrRelayFlushLocalMeta               = New(codeRelayFlushLocalMeta, ClassRelayUnit, ScopeInternal, LevelHigh, "flush local meta", "")
	ErrRelayUpdateIndexFile              = New(codeRelayUpdateIndexFile, ClassRelayUnit, ScopeInternal, LevelHigh, "update UUID index file %s", "")
	ErrRelayLogDirpathEmpty              = New(codeRelayLogDirpathEmpty, ClassRelayUnit, ScopeInternal, LevelHigh, "dirpath is empty", "Please check the `relay-dir` config in source config file or dm-worker config file.")
	ErrRelayReaderNotStateNew            = New(codeRelayReaderNotStateNew, ClassRelayUnit, ScopeInternal, LevelHigh, "stage %s, expect %s, already started", "")
	ErrRelayReaderStateCannotClose       = New(codeRelayReaderStateCannotClose, ClassRelayUnit, ScopeInternal, LevelHigh, "stage %s, expect %s, can not close", "")
	ErrRelayReaderNeedStart              = New(codeRelayReaderNeedStart, ClassRelayUnit, ScopeInternal, LevelHigh, "stage %s, expect %s", "")
	ErrRelayTCPReaderStartSync           = New(codeRelayTCPReaderStartSync, ClassRelayUnit, ScopeUpstream, LevelHigh, "start sync from position %s", "")
	ErrRelayTCPReaderNilGTID             = New(codeRelayTCPReaderNilGTID, ClassRelayUnit, ScopeInternal, LevelHigh, "nil GTID set not valid", "")
	ErrRelayTCPReaderStartSyncGTID       = New(codeRelayTCPReaderStartSyncGTID, ClassRelayUnit, ScopeUpstream, LevelHigh, "start sync from GTID set %s", "")
	ErrRelayTCPReaderGetEvent            = New(codeRelayTCPReaderGetEvent, ClassRelayUnit, ScopeUpstream, LevelHigh, "TCPReader get relay event with error", "")
	ErrRelayWriterNotStateNew            = New(codeRelayWriterNotStateNew, ClassRelayUnit, ScopeInternal, LevelHigh, "stage %s, expect %s, already started", "")
	ErrRelayWriterStateCannotClose       = New(codeRelayWriterStateCannotClose, ClassRelayUnit, ScopeInternal, LevelHigh, "stage %s, expect %s, can not close", "")
	ErrRelayWriterNeedStart              = New(codeRelayWriterNeedStart, ClassRelayUnit, ScopeInternal, LevelHigh, "stage %s, expect %s", "")
	ErrRelayWriterNotOpened              = New(codeRelayWriterNotOpened, ClassRelayUnit, ScopeInternal, LevelHigh, "no underlying writer opened", "")
	ErrRelayWriterExpectRotateEv         = New(codeRelayWriterExpectRotateEv, ClassRelayUnit, ScopeInternal, LevelHigh, "except RotateEvent, but got %+v", "")
	ErrRelayWriterRotateEvWithNoWriter   = New(codeRelayWriterRotateEvWithNoWriter, ClassRelayUnit, ScopeInternal, LevelHigh, "non-fake RotateEvent %+v received, but no binlog file opened", "")
	ErrRelayWriterStatusNotValid         = New(codeRelayWriterStatusNotValid, ClassRelayUnit, ScopeInternal, LevelHigh, "invalid status type %T of the underlying writer", "")
	ErrRelayWriterGetFileStat            = New(codeRelayWriterGetFileStat, ClassRelayUnit, ScopeInternal, LevelHigh, "get stat for %s", "")
	ErrRelayWriterLatestPosGTFileSize    = New(codeRelayWriterLatestPosGTFileSize, ClassRelayUnit, ScopeInternal, LevelHigh, "latest pos %d greater than file size %d, should not happen", "")
	ErrRelayWriterFileOperate            = New(codeRelayWriterFileOperate, ClassRelayUnit, ScopeInternal, LevelHigh, "", "")
	ErrRelayCheckBinlogFileHeaderExist   = New(codeRelayCheckBinlogFileHeaderExist, ClassRelayUnit, ScopeInternal, LevelHigh, "", "")
	ErrRelayCheckFormatDescEventExist    = New(codeRelayCheckFormatDescEventExist, ClassRelayUnit, ScopeInternal, LevelHigh, "", "")
	ErrRelayCheckFormatDescEventParseEv  = New(codeRelayCheckFormatDescEventParseEv, ClassRelayUnit, ScopeInternal, LevelHigh, "parse %s", "")
	ErrRelayCheckIsDuplicateEvent        = New(codeRelayCheckIsDuplicateEvent, ClassRelayUnit, ScopeInternal, LevelHigh, "", "")
	ErrRelayUpdateGTID                   = New(codeRelayUpdateGTID, ClassRelayUnit, ScopeInternal, LevelHigh, "update GTID set %v with GTID %s", "")
	ErrRelayNeedPrevGTIDEvBeforeGTIDEv   = New(codeRelayNeedPrevGTIDEvBeforeGTIDEv, ClassRelayUnit, ScopeInternal, LevelHigh, "should have a PreviousGTIDsEvent before the GTIDEvent %+v", "")
	ErrRelayNeedMaGTIDListEvBeforeGTIDEv = New(codeRelayNeedMaGTIDListEvBeforeGTIDEv, ClassRelayUnit, ScopeInternal, LevelHigh, "should have a MariadbGTIDListEvent before the MariadbGTIDEvent %+v", "")
	ErrRelayMkdir                        = New(codeRelayMkdir, ClassRelayUnit, ScopeInternal, LevelHigh, "relay mkdir", "")
	ErrRelaySwitchMasterNeedGTID         = New(codeRelaySwitchMasterNeedGTID, ClassRelayUnit, ScopeInternal, LevelHigh, "can only switch relay's master server when GTID enabled", "Please check `enable-gtid` config in source configuration file.")
	ErrRelayThisStrategyIsPurging        = New(codeRelayThisStrategyIsPurging, ClassRelayUnit, ScopeInternal, LevelHigh, "this strategy is purging", "")
	ErrRelayOtherStrategyIsPurging       = New(codeRelayOtherStrategyIsPurging, ClassRelayUnit, ScopeInternal, LevelHigh, "%s is purging", "")
	ErrRelayPurgeIsForbidden             = New(codeRelayPurgeIsForbidden, ClassRelayUnit, ScopeInternal, LevelHigh, "relay log purge is forbidden temporarily, because %s", "Please try again later.")
	ErrRelayNoActiveRelayLog             = New(codeRelayNoActiveRelayLog, ClassRelayUnit, ScopeInternal, LevelHigh, "no active relay log file found", "")
	ErrRelayPurgeRequestNotValid         = New(codeRelayPurgeRequestNotValid, ClassRelayUnit, ScopeInternal, LevelHigh, "request %+v not valid", "")
	ErrRelayTrimUUIDNotFound             = New(codeRelayTrimUUIDNotFound, ClassRelayUnit, ScopeInternal, LevelHigh, "UUID %s in UUIDs %v not found", "")
	ErrRelayRemoveFileFail               = New(codeRelayRemoveFileFail, ClassRelayUnit, ScopeInternal, LevelHigh, "remove relay log %s %s", "")
	ErrRelayPurgeArgsNotValid            = New(codeRelayPurgeArgsNotValid, ClassRelayUnit, ScopeInternal, LevelHigh, "args (%T) %+v not valid", "")
	ErrPreviousGTIDsNotValid             = New(codePreviousGTIDsNotValid, ClassRelayUnit, ScopeInternal, LevelHigh, "previousGTIDs %s not valid", "")
	ErrRotateEventWithDifferentServerID  = New(codeRotateEventWithDifferentServerID, ClassRelayUnit, ScopeInternal, LevelHigh, "receive fake rotate event with different server_id", "Please use `resume-relay` command if upstream database has changed")

	// Dump unit error.
	ErrDumpUnitRuntime        = New(codeDumpUnitRuntime, ClassDumpUnit, ScopeInternal, LevelHigh, "mydumper/dumpling runs with error, with output (may empty): %s", "")
	ErrDumpUnitGenTableRouter = New(codeDumpUnitGenTableRouter, ClassDumpUnit, ScopeInternal, LevelHigh, "generate table router", "Please check `routes` config in task configuration file.")
	ErrDumpUnitGenBAList      = New(codeDumpUnitGenBAList, ClassDumpUnit, ScopeInternal, LevelHigh, "generate block allow list", "Please check the `block-allow-list` config in task configuration file.")
	ErrDumpUnitGlobalLock     = New(codeDumpUnitGlobalLock, ClassDumpUnit, ScopeInternal, LevelHigh, "Couldn't acquire global lock", "Please check upstream privilege about FTWRL, or add `--no-locks` or `--consistency none` to extra-args of mydumpers")

	// Load unit error.
	ErrLoadUnitCreateSchemaFile    = New(codeLoadUnitCreateSchemaFile, ClassLoadUnit, ScopeInternal, LevelMedium, "generate schema file", "Please check the `loaders` config in task configuration file.")
	ErrLoadUnitInvalidFileEnding   = New(codeLoadUnitInvalidFileEnding, ClassLoadUnit, ScopeInternal, LevelHigh, "corresponding ending of sql: ')' not found", "")
	ErrLoadUnitParseQuoteValues    = New(codeLoadUnitParseQuoteValues, ClassLoadUnit, ScopeInternal, LevelHigh, "parse quote values error", "")
	ErrLoadUnitDoColumnMapping     = New(codeLoadUnitDoColumnMapping, ClassLoadUnit, ScopeInternal, LevelHigh, "mapping row data %v for table %+v", "")
	ErrLoadUnitReadSchemaFile      = New(codeLoadUnitReadSchemaFile, ClassLoadUnit, ScopeInternal, LevelHigh, "read schema from sql file %s", "")
	ErrLoadUnitParseStatement      = New(codeLoadUnitParseStatement, ClassLoadUnit, ScopeInternal, LevelHigh, "parse statement %s", "")
	ErrLoadUnitNotCreateTable      = New(codeLoadUnitNotCreateTable, ClassLoadUnit, ScopeInternal, LevelHigh, "statement %s for %s/%s is not create table statement", "")
	ErrLoadUnitDispatchSQLFromFile = New(codeLoadUnitDispatchSQLFromFile, ClassLoadUnit, ScopeInternal, LevelHigh, "dispatch sql", "")
	ErrLoadUnitInvalidInsertSQL    = New(codeLoadUnitInvalidInsertSQL, ClassLoadUnit, ScopeInternal, LevelHigh, "invalid insert sql %s", "")
	ErrLoadUnitGenTableRouter      = New(codeLoadUnitGenTableRouter, ClassLoadUnit, ScopeInternal, LevelHigh, "generate table router", "Please check `routes` config in task configuration file.")
	ErrLoadUnitGenColumnMapping    = New(codeLoadUnitGenColumnMapping, ClassLoadUnit, ScopeInternal, LevelHigh, "generate column mapping", "Please check the `column-mapping-rules` config in task configuration file.")
	ErrLoadUnitNoDBFile            = New(codeLoadUnitNoDBFile, ClassLoadUnit, ScopeInternal, LevelHigh, "invalid data sql file, cannot find db - %s", "")
	ErrLoadUnitNoTableFile         = New(codeLoadUnitNoTableFile, ClassLoadUnit, ScopeInternal, LevelHigh, "invalid data sql file, cannot find table - %s", "")
	ErrLoadUnitDumpDirNotFound     = New(codeLoadUnitDumpDirNotFound, ClassLoadUnit, ScopeInternal, LevelHigh, "%s does not exist or it's not a dir", "")
	ErrLoadUnitDuplicateTableFile  = New(codeLoadUnitDuplicateTableFile, ClassLoadUnit, ScopeInternal, LevelHigh, "invalid table schema file, duplicated item - %s", "")
	ErrLoadUnitGenBAList           = New(codeLoadUnitGenBAList, ClassLoadUnit, ScopeInternal, LevelHigh, "generate block allow list", "Please check the `block-allow-list` config in task configuration file.")
	ErrLoadTaskWorkerNotMatch      = New(codeLoadTaskWorkerNotMatch, ClassFunctional, ScopeInternal, LevelHigh, "different worker in load stage, previous worker: %s, current worker: %s", "Please check if the previous worker is online.")
	ErrLoadTaskCheckPointNotMatch  = New(codeLoadCheckPointNotMatch, ClassFunctional, ScopeInternal, LevelHigh, "inconsistent checkpoints between loader and target database", "If you want to redo the whole task, please check that you have not forgotten to add -remove-meta flag for start-task command.")

	// Sync unit error.
	ErrSyncerUnitPanic                   = New(codeSyncerUnitPanic, ClassSyncUnit, ScopeInternal, LevelHigh, "panic error: %v", "")
	ErrSyncUnitInvalidTableName          = New(codeSyncUnitInvalidTableName, ClassSyncUnit, ScopeInternal, LevelHigh, "extract table name for DML error: %s", "")
	ErrSyncUnitTableNameQuery            = New(codeSyncUnitTableNameQuery, ClassSyncUnit, ScopeInternal, LevelHigh, "table name parse error: %s", "")
	ErrSyncUnitNotSupportedDML           = New(codeSyncUnitNotSupportedDML, ClassSyncUnit, ScopeInternal, LevelHigh, "DMLNode %v not supported", "")
	ErrSyncUnitAddTableInSharding        = New(codeSyncUnitAddTableInSharding, ClassSyncUnit, ScopeInternal, LevelMedium, "in sequence sharding, add table, activeDDL: %s, sharding sequence: %s not supported", "")
	ErrSyncUnitDropSchemaTableInSharding = New(codeSyncUnitDropSchemaTableInSharding, ClassSyncUnit, ScopeInternal, LevelMedium, "in sequence sharding try drop sources %v not supported, activeDDL: %s, sharding sequence: %s", "")
	ErrSyncUnitInvalidShardMeta          = New(codeSyncUnitInvalidShardMeta, ClassSyncUnit, ScopeInternal, LevelHigh, "invalid sharding meta data", "")
	ErrSyncUnitDDLWrongSequence          = New(codeSyncUnitDDLWrongSequence, ClassSyncUnit, ScopeInternal, LevelHigh, "detect inconsistent DDL sequence from source %+v, right DDL sequence should be %+v", "Please use `show-ddl-locks` command for more details.")
	ErrSyncUnitDDLActiveIndexLarger      = New(codeSyncUnitDDLActiveIndexLarger, ClassSyncUnit, ScopeInternal, LevelHigh, "activeIdx %d larger than length of global DDLItems: %v", "")
	ErrSyncUnitDupTableGroup             = New(codeSyncUnitDupTableGroup, ClassSyncUnit, ScopeInternal, LevelHigh, "table group %s exists", "")
	ErrSyncUnitShardingGroupNotFound     = New(codeSyncUnitShardingGroupNotFound, ClassSyncUnit, ScopeInternal, LevelHigh, "sharding group for %v not found", "")
	ErrSyncUnitSafeModeSetCount          = New(codeSyncUnitSafeModeSetCount, ClassSyncUnit, ScopeInternal, LevelHigh, "", "")
	ErrSyncUnitCausalityConflict         = New(codeSyncUnitCausalityConflict, ClassSyncUnit, ScopeInternal, LevelHigh, "some conflicts in causality, must be resolved", "")
	// ErrSyncUnitDMLStatementFound defines an error which means we found unexpected dml statement found in query event.
	ErrSyncUnitDMLStatementFound            = New(codeSyncUnitDMLStatementFound, ClassSyncUnit, ScopeInternal, LevelHigh, "only support ROW format binlog, unexpected DML statement found in query event", "")
	ErrSyncerUnitBinlogEventFilter          = New(codeSyncerUnitBinlogEventFilter, ClassSyncUnit, ScopeInternal, LevelHigh, "", "")
	ErrSyncerUnitInvalidReplicaEvent        = New(codeSyncerUnitInvalidReplicaEvent, ClassSyncUnit, ScopeInternal, LevelHigh, "invalid replication event type %v", "")
	ErrSyncerUnitParseStmt                  = New(codeSyncerUnitParseStmt, ClassSyncUnit, ScopeInternal, LevelHigh, "", "")
	ErrSyncerUnitUUIDNotLatest              = New(codeSyncerUnitUUIDNotLatest, ClassSyncUnit, ScopeInternal, LevelHigh, "UUID %s not the latest one in UUIDs %v", "")
	ErrSyncerUnitDDLExecChanCloseOrBusy     = New(codeSyncerUnitDDLExecChanCloseOrBusy, ClassSyncUnit, ScopeInternal, LevelHigh, "the chan has closed or already in sending", "")
	ErrSyncerUnitDDLChanDone                = New(codeSyncerUnitDDLChanDone, ClassSyncUnit, ScopeInternal, LevelHigh, "canceled from external", "")
	ErrSyncerUnitDDLChanCanceled            = New(codeSyncerUnitDDLChanCanceled, ClassSyncUnit, ScopeInternal, LevelHigh, "canceled by Close or Renew", "")
	ErrSyncerUnitDDLOnMultipleTable         = New(codeSyncerUnitDDLOnMultipleTable, ClassSyncUnit, ScopeInternal, LevelHigh, "ddl on multiple table: %s not supported", "It is recommended to include only one DDL operation in a statement executed upstream. Please manually handle it using dmctl (skipping the DDL statement or replacing the DDL statement with a specified DDL statement). For details, see https://docs.pingcap.com/tidb-data-migration/stable/handle-failed-sql-statements")
	ErrSyncerUnitInjectDDLOnly              = New(codeSyncerUnitInjectDDLOnly, ClassSyncUnit, ScopeInternal, LevelLow, "only support inject DDL for sharding group to be synced currently, but got %s", "")
	ErrSyncerUnitInjectDDLWithoutSchema     = New(codeSyncerUnitInjectDDLWithoutSchema, ClassSyncUnit, ScopeInternal, LevelLow, "injected DDL %s without schema name not valid", "")
	ErrSyncerUnitNotSupportedOperate        = New(codeSyncerUnitNotSupportedOperate, ClassSyncUnit, ScopeInternal, LevelMedium, "op %s not supported", "")
	ErrSyncerUnitNilOperatorReq             = New(codeSyncerUnitNilOperatorReq, ClassSyncUnit, ScopeInternal, LevelMedium, "nil request not valid", "")
	ErrSyncerUnitDMLColumnNotMatch          = New(codeSyncerUnitDMLColumnNotMatch, ClassSyncUnit, ScopeInternal, LevelHigh, "Column count doesn't match value count: %d (columns) vs %d (values)", "Please check the log files to see if a related DDL has been skipped, and you could use `operate-schema` to get and set the table structure.")
	ErrSyncerUnitDMLOldNewValueMismatch     = New(codeSyncerUnitDMLOldNewValueMismatch, ClassSyncUnit, ScopeInternal, LevelHigh, "Old value count doesn't match new value count: %d (old) vs %d (new)", "")
	ErrSyncerUnitDMLPruneColumnMismatch     = New(codeSyncerUnitDMLPruneColumnMismatch, ClassSyncUnit, ScopeInternal, LevelHigh, "prune DML columns and data mismatch in length: %d (columns) %d (data)", "")
	ErrSyncerUnitGenBinlogEventFilter       = New(codeSyncerUnitGenBinlogEventFilter, ClassSyncUnit, ScopeInternal, LevelHigh, "generate binlog event filter", "Please check the `filters` config in source and task configuration files.")
	ErrSyncerUnitGenTableRouter             = New(codeSyncerUnitGenTableRouter, ClassSyncUnit, ScopeInternal, LevelHigh, "generate table router", "Please check `routes` config in task configuration file.")
	ErrSyncerUnitGenColumnMapping           = New(codeSyncerUnitGenColumnMapping, ClassSyncUnit, ScopeInternal, LevelHigh, "generate column mapping", "Please check the `column-mappings` config in task configuration file.")
	ErrSyncerUnitDoColumnMapping            = New(codeSyncerUnitDoColumnMapping, ClassSyncUnit, ScopeInternal, LevelHigh, "mapping row data %v for table %v", "")
	ErrSyncerUnitCacheKeyNotFound           = New(codeSyncerUnitCacheKeyNotFound, ClassSyncUnit, ScopeInternal, LevelHigh, "cache key %s in %s not found", "")
	ErrSyncerUnitHeartbeatCheckConfig       = New(codeSyncerUnitHeartbeatCheckConfig, ClassSyncUnit, ScopeInternal, LevelMedium, "", "Please check `heartbeat` config in task configuration file.")
	ErrSyncerUnitHeartbeatRecordExists      = New(codeSyncerUnitHeartbeatRecordExists, ClassSyncUnit, ScopeInternal, LevelMedium, "heartbeat slave record for task %s already exists", "")
	ErrSyncerUnitHeartbeatRecordNotFound    = New(codeSyncerUnitHeartbeatRecordNotFound, ClassSyncUnit, ScopeInternal, LevelMedium, "heartbeat slave record for task %s not found", "")
	ErrSyncerUnitHeartbeatRecordNotValid    = New(codeSyncerUnitHeartbeatRecordNotValid, ClassSyncUnit, ScopeInternal, LevelMedium, "heartbeat record %s not valid", "")
	ErrSyncerUnitOnlineDDLInvalidMeta       = New(codeSyncerUnitOnlineDDLInvalidMeta, ClassSyncUnit, ScopeInternal, LevelHigh, "online ddl meta invalid", "")
	ErrSyncerUnitOnlineDDLSchemeNotSupport  = New(codeSyncerUnitOnlineDDLSchemeNotSupport, ClassSyncUnit, ScopeInternal, LevelHigh, "online ddl scheme (%s) not supported", "Please check the `online-ddl-scheme` config in task configuration file. Only `ghost` and `pt` are currently supported.")
	ErrSyncerUnitOnlineDDLOnMultipleTable   = New(codeSyncerUnitOnlineDDLOnMultipleTable, ClassSyncUnit, ScopeInternal, LevelHigh, "online ddl changes on multiple table: %s not supported", "")
	ErrSyncerUnitGhostApplyEmptyTable       = New(codeSyncerUnitGhostApplyEmptyTable, ClassSyncUnit, ScopeInternal, LevelHigh, "empty tables not valid", "")
	ErrSyncerUnitGhostRenameTableNotValid   = New(codeSyncerUnitGhostRenameTableNotValid, ClassSyncUnit, ScopeInternal, LevelHigh, "tables should contain old and new table name", "")
	ErrSyncerUnitGhostRenameToGhostTable    = New(codeSyncerUnitGhostRenameToGhostTable, ClassSyncUnit, ScopeInternal, LevelHigh, "rename table to gh-ost temporary table %s not supported", "")
	ErrSyncerUnitGhostRenameGhostTblToOther = New(codeSyncerUnitGhostRenameGhostTblToOther, ClassSyncUnit, ScopeInternal, LevelHigh, "rename gh-ost temporary table to other temporary table %s not supported", "")
	ErrSyncerUnitGhostOnlineDDLOnGhostTbl   = New(codeSyncerUnitGhostOnlineDDLOnGhostTbl, ClassSyncUnit, ScopeInternal, LevelHigh, "online ddl metadata for ghost temporary table `%s`.`%s` not found", "")
	ErrSyncerUnitPTApplyEmptyTable          = New(codeSyncerUnitPTApplyEmptyTable, ClassSyncUnit, ScopeInternal, LevelHigh, "empty tables not valid", "")
	ErrSyncerUnitPTRenameTableNotValid      = New(codeSyncerUnitPTRenameTableNotValid, ClassSyncUnit, ScopeInternal, LevelHigh, "tables should contain old and new table name", "")
	ErrSyncerUnitPTRenameToPTTable          = New(codeSyncerUnitPTRenameToPTTable, ClassSyncUnit, ScopeInternal, LevelHigh, "rename table to pt temporary table %s not supported", "")
	ErrSyncerUnitPTRenamePTTblToOther       = New(codeSyncerUnitPTRenamePTTblToOther, ClassSyncUnit, ScopeInternal, LevelHigh, "rename pt temporary table to other temporary table %s not supported", "")
	ErrSyncerUnitPTOnlineDDLOnPTTbl         = New(codeSyncerUnitPTOnlineDDLOnPTTbl, ClassSyncUnit, ScopeInternal, LevelHigh, "online ddl metadata for pt temporary table `%s`.`%s` not found", "This error may caused when the online DDL is filtered by binlog event filter, if so, please use `handle-error skip` sometimes to skip related DDLs.")
	ErrSyncerUnitRemoteSteamerWithGTID      = New(codeSyncerUnitRemoteSteamerWithGTID, ClassSyncUnit, ScopeInternal, LevelHigh, "open remote streamer with GTID mode not supported", "")
	ErrSyncerUnitRemoteSteamerStartSync     = New(codeSyncerUnitRemoteSteamerStartSync, ClassSyncUnit, ScopeInternal, LevelHigh, "start syncing binlog from remote streamer", "")
	ErrSyncerUnitGetTableFromDB             = New(codeSyncerUnitGetTableFromDB, ClassSyncUnit, ScopeInternal, LevelHigh, "invalid table `%s`.`%s`", "")
	ErrSyncerUnitFirstEndPosNotFound        = New(codeSyncerUnitFirstEndPosNotFound, ClassSyncUnit, ScopeInternal, LevelHigh, "no valid End_log_pos of the first DDL exists for sharding group with source %s", "")
	ErrSyncerUnitResolveCasualityFail       = New(codeSyncerUnitResolveCasualityFail, ClassSyncUnit, ScopeInternal, LevelHigh, "resolve karam error %v", "")
	ErrSyncerUnitReopenStreamNotSupport     = New(codeSyncerUnitReopenStreamNotSupport, ClassSyncUnit, ScopeInternal, LevelHigh, "reopen %T not supported", "")
	ErrSyncerUnitUpdateConfigInSharding     = New(codeSyncerUnitUpdateConfigInSharding, ClassSyncUnit, ScopeInternal, LevelHigh, "try update config when some tables' (%v) sharding DDL not synced not supported", "Please try again later.")
	ErrSyncerUnitExecWithNoBlockingDDL      = New(codeSyncerUnitExecWithNoBlockingDDL, ClassSyncUnit, ScopeInternal, LevelHigh, "process unit not waiting for sharding DDL to sync", "")
	ErrSyncerUnitGenBAList                  = New(codeSyncerUnitGenBAList, ClassSyncUnit, ScopeInternal, LevelHigh, "generate block allow list", "Please check the `block-allow-list` config in task configuration file.")
	ErrSyncerUnitHandleDDLFailed            = New(codeSyncerUnitHandleDDLFailed, ClassSyncUnit, ScopeInternal, LevelHigh, "fail to handle ddl job for %s", "")
	ErrSyncerShardDDLConflict               = New(codeSyncerShardDDLConflict, ClassSyncUnit, ScopeInternal, LevelHigh, "fail to handle shard ddl %v in optimistic mode, because schema conflict detected, conflict error: %s", "Please use show-ddl-locks command for more details.")
	ErrSyncerFailpoint                      = New(codeSyncerFailpoint, ClassSyncUnit, ScopeInternal, LevelLow, "failpoint specified error", "")
	ErrSyncerEvent                          = New(codeSyncerEvent, ClassSyncUnit, ScopeInternal, LevelHigh, "", "")
	ErrSyncerOperatorNotExist               = New(codeSyncerOperatorNotExist, ClassSyncUnit, ScopeInternal, LevelLow, "error operator not exist, position: %s", "")
	ErrSyncerEventNotExist                  = New(codeSyncerEventNotExist, ClassSyncUnit, ScopeInternal, LevelHigh, "replace or inject event not exist, location: %s", "")
	ErrSyncerParseDDL                       = New(codeSyncerParseDDL, ClassSyncUnit, ScopeInternal, LevelHigh, "parse DDL: %s", "Please confirm your DDL statement is correct and needed. For TiDB compatible DDL, see https://docs.pingcap.com/tidb/stable/mysql-compatibility#ddl. You can use `handle-error` command to skip or replace the DDL or add a binlog filter rule to ignore it if the DDL is not needed.")
	ErrSyncerUnsupportedStmt                = New(codeSyncerUnsupportedStmt, ClassSyncUnit, ScopeInternal, LevelHigh, "`%s` statement not supported in %s mode", "")
	ErrSyncerGetEvent                       = New(codeSyncerGetEvent, ClassSyncUnit, ScopeUpstream, LevelHigh, "get binlog event error: %v", "Please check if the binlog file could be parsed by `mysqlbinlog`.")

	// DM-master error.
	ErrMasterSQLOpNilRequest        = New(codeMasterSQLOpNilRequest, ClassDMMaster, ScopeInternal, LevelMedium, "nil request not valid", "")
	ErrMasterSQLOpNotSupport        = New(codeMasterSQLOpNotSupport, ClassDMMaster, ScopeInternal, LevelMedium, "op %s not supported", "")
	ErrMasterSQLOpWithoutSharding   = New(codeMasterSQLOpWithoutSharding, ClassDMMaster, ScopeInternal, LevelMedium, "operate request without --sharding specified not valid", "")
	ErrMasterGRPCCreateConn         = New(codeMasterGRPCCreateConn, ClassDMMaster, ScopeInternal, LevelHigh, "create grpc connection", "")
	ErrMasterGRPCSendOnCloseConn    = New(codeMasterGRPCSendOnCloseConn, ClassDMMaster, ScopeInternal, LevelHigh, "send request on a closed client", "")
	ErrMasterGRPCClientClose        = New(codeMasterGRPCClientClose, ClassDMMaster, ScopeInternal, LevelHigh, "close rpc client", "")
	ErrMasterGRPCInvalidReqType     = New(codeMasterGRPCInvalidReqType, ClassDMMaster, ScopeInternal, LevelHigh, "invalid request type: %v", "")
	ErrMasterGRPCRequestError       = New(codeMasterGRPCRequestError, ClassDMMaster, ScopeInternal, LevelHigh, "grpc request error", "")
	ErrMasterDeployMapperVerify     = New(codeMasterDeployMapperVerify, ClassDMMaster, ScopeInternal, LevelHigh, "user should specify valid relation between source(mysql/mariadb) and dm-worker, config %+v not valid", "")
	ErrMasterConfigParseFlagSet     = New(codeMasterConfigParseFlagSet, ClassDMMaster, ScopeInternal, LevelMedium, "parse config flag set", "")
	ErrMasterConfigUnknownItem      = New(codeMasterConfigUnknownItem, ClassDMMaster, ScopeInternal, LevelMedium, "master config contained unknown configuration options: %s", "")
	ErrMasterConfigInvalidFlag      = New(codeMasterConfigInvalidFlag, ClassDMMaster, ScopeInternal, LevelMedium, "'%s' is an invalid flag", "")
	ErrMasterConfigTomlTransform    = New(codeMasterConfigTomlTransform, ClassDMMaster, ScopeInternal, LevelMedium, "config toml transform", "Please check the configuration file has correct TOML format.")
	ErrMasterConfigTimeoutParse     = New(codeMasterConfigTimeoutParse, ClassDMMaster, ScopeInternal, LevelMedium, "parse rpc timeout str", "")
	ErrMasterConfigUpdateCfgFile    = New(codeMasterConfigUpdateCfgFile, ClassDMMaster, ScopeInternal, LevelHigh, "update config file", "")
	ErrMasterShardingDDLDiff        = New(codeMasterShardingDDLDiff, ClassDMMaster, ScopeInternal, LevelHigh, "sharding ddls in ddl lock %s is different with %s", "Please use show-ddl-locks command for more details.")
	ErrMasterStartService           = New(codeMasterStartService, ClassDMMaster, ScopeInternal, LevelHigh, "start server", "")
	ErrMasterNoEmitToken            = New(codeMasterNoEmitToken, ClassDMMaster, ScopeInternal, LevelHigh, "fail to get emit opportunity for source %s", "")
	ErrMasterLockNotFound           = New(codeMasterLockNotFound, ClassDMMaster, ScopeInternal, LevelHigh, "lock with ID %s not found", "Please use show-ddl-locks command to see lock id.")
	ErrMasterLockIsResolving        = New(codeMasterLockIsResolving, ClassDMMaster, ScopeInternal, LevelHigh, "lock %s is resolving", "")
	ErrMasterWorkerCliNotFound      = New(codeMasterWorkerCliNotFound, ClassDMMaster, ScopeInternal, LevelHigh, "source %s relevant worker-client not found", "")
	ErrMasterWorkerNotWaitLock      = New(codeMasterWorkerNotWaitLock, ClassDMMaster, ScopeInternal, LevelHigh, "worker %s not waiting for DDL lock %s", "")
	ErrMasterHandleSQLReqFail       = New(codeMasterHandleSQLReqFail, ClassDMMaster, ScopeInternal, LevelHigh, "request DDL lock %s owner %s handle SQLs request %s fail %s", "")
	ErrMasterOwnerExecDDL           = New(codeMasterOwnerExecDDL, ClassDMMaster, ScopeInternal, LevelHigh, "owner %s ExecuteDDL fail", "")
	ErrMasterPartWorkerExecDDLFail  = New(codeMasterPartWorkerExecDDLFail, ClassDMMaster, ScopeInternal, LevelHigh, "DDL lock %s owner ExecuteDDL successfully, so DDL lock removed. but some dm-workers ExecuteDDL fail, you should to handle dm-worker directly", "")
	ErrMasterWorkerExistDDLLock     = New(codeMasterWorkerExistDDLLock, ClassDMMaster, ScopeInternal, LevelHigh, "worker %s exist ddl lock", "Please unlock ddl lock first.")
	ErrMasterGetWorkerCfgExtractor  = New(codeMasterGetWorkerCfgExtractor, ClassDMMaster, ScopeInternal, LevelHigh, "", "")
	ErrMasterTaskConfigExtractor    = New(codeMasterTaskConfigExtractor, ClassDMMaster, ScopeInternal, LevelHigh, "", "")
	ErrMasterWorkerArgsExtractor    = New(codeMasterWorkerArgsExtractor, ClassDMMaster, ScopeInternal, LevelHigh, "", "Please use list-member command to see if the some workers are offline.")
	ErrMasterQueryWorkerConfig      = New(codeMasterQueryWorkerConfig, ClassDMMaster, ScopeInternal, LevelHigh, "", "")
	ErrMasterOperNotFound           = New(codeMasterOperNotFound, ClassDMMaster, ScopeInternal, LevelHigh, "operation %d of task %s on worker %s not found", "Please execute `query-status` to check status.")
	ErrMasterOperRespNotSuccess     = New(codeMasterOperRespNotSuccess, ClassDMMaster, ScopeInternal, LevelHigh, "some error occurs in dm-worker: %s", "Please execute `query-status` to check status.")
	ErrMasterOperRequestTimeout     = New(codeMasterOperRequestTimeout, ClassDMMaster, ScopeInternal, LevelHigh, "request to dm-worker %s is timeout, but request may be successful", "Please execute `query-status` to check status.")
	ErrMasterHandleHTTPApis         = New(codeMasterHandleHTTPApis, ClassDMMaster, ScopeInternal, LevelHigh, "serve http apis to grpc", "")
	ErrMasterHostPortNotValid       = New(codeMasterHostPortNotValid, ClassDMMaster, ScopeInternal, LevelHigh, "host:port '%s' not valid", "Please check the `master-addr` config in master configuration file.")
	ErrMasterGetHostnameFail        = New(codeMasterGetHostnameFail, ClassDMMaster, ScopeInternal, LevelHigh, "get hostname fail", "")
	ErrMasterGenEmbedEtcdConfigFail = New(codeMasterGenEmbedEtcdConfigFail, ClassDMMaster, ScopeInternal, LevelHigh, "fail to generate config item %s for embed etcd", "Please check configs in master configuration file.")
	ErrMasterStartEmbedEtcdFail     = New(codeMasterStartEmbedEtcdFail, ClassDMMaster, ScopeInternal, LevelHigh, "fail to start embed etcd", "Please check all dm-master of `initial-cluster` in configuration file is up, and check the log for a detailed error.")
	ErrMasterParseURLFail           = New(codeMasterParseURLFail, ClassDMMaster, ScopeInternal, LevelHigh, "fail to parse URL %s", "Please check configs in master configuration file.")
	ErrMasterJoinEmbedEtcdFail      = New(codeMasterJoinEmbedEtcdFail, ClassDMMaster, ScopeInternal, LevelHigh, "fail to join embed etcd: %s", "Please check configs in master configuration file.")
	ErrMasterInvalidOperateOp       = New(codeMasterInvalidOperateOp, ClassDMMaster, ScopeInternal, LevelMedium, "invalid op %s on %s", "")
	ErrMasterAdvertiseAddrNotValid  = New(codeMasterAdvertiseAddrNotValid, ClassDMMaster, ScopeInternal, LevelHigh, "advertise address %s not valid", "Please check the `advertise-addr` config in master configuration file.")

	ErrMasterRequestIsNotForwardToLeader = New(codeMasterRequestIsNotForwardToLeader, ClassDMMaster, ScopeInternal, LevelHigh, "master is not leader, and can't forward request to leader", "")
	ErrMasterIsNotAsyncRequest           = New(codeMasterIsNotAsyncRequest, ClassDMMaster, ScopeInternal, LevelMedium, "request %s is not an async one, needn't wait for ok", "")
	ErrMasterFailToGetExpectResult       = New(codeMasterFailToGetExpectResult, ClassDMMaster, ScopeInternal, LevelMedium, "fail to get expected result", "")
	ErrMasterPessimistNotStarted         = New(codeMasterPessimistNotStarted, ClassDMMaster, ScopeInternal, LevelMedium, "the shardddl pessimist has not started", "")
	ErrMasterOptimistNotStarted          = New(codeMasterOptimistNotStarted, ClassDMMaster, ScopeInternal, LevelMedium, "the shardddl optimist has not started", "")
	ErrMasterMasterNameNotExist          = New(codeMasterMasterNameNotExist, ClassDMMaster, ScopeInternal, LevelLow, "dm-master with name %s not exists", "Please use list-member command to see masters.")
	ErrMasterInvalidOfflineType          = New(codeMasterInvalidOfflineType, ClassDMMaster, ScopeInternal, LevelLow, "offline member type %s is invalid", "Please use master/worker.")

	ErrMasterAdvertisePeerURLsNotValid = New(codeMasterAdvertisePeerURLsNotValid, ClassDMMaster, ScopeInternal, LevelHigh, "advertise peer urls %s not valid", "Please check the `advertise-peer-urls` config in master configuration file.")
	ErrMasterTLSConfigNotValid         = New(codeMasterTLSConfigNotValid, ClassDMMaster, ScopeInternal, LevelHigh, "TLS config not valid", "Please check the `ssl-ca`, `ssl-cert` and `ssl-key` config in master configuration file.")

	ErrMasterBoundChanging = New(codeMasterBoundChanging, ClassDMMaster, ScopeInternal, LevelLow, "source bound is changed too frequently, last old bound %s:, new bound %s", "Please try again later")

	ErrMasterFailToImportFromV10x = New(codeMasterFailToImportFromV10x, ClassDMMaster, ScopeInternal, LevelHigh, "fail to import DM cluster from v1.0.x", "Please confirm that you have not violated any restrictions in the upgrade documentation.")

	ErrMasterInconsistentOptimisticDDLsAndInfo = New(codeMasterInconsistentOptimistDDLsAndInfo, ClassDMMaster, ScopeInternal, LevelHigh, "inconsistent count of optimistic ddls and table infos, ddls: %d, table info: %d", "")
	ErrMasterOptimisticTableInfoBeforeNotExist = New(codeMasterOptimisticTableInfobeforeNotExist, ClassDMMaster, ScopeInternal, LevelHigh, "table-info-before not exist in optimistic ddls: %v", "")
<<<<<<< HEAD
	ErrMasterInvalidClusterID                  = New(codeMasterInvalidClusterID, ClassDMMaster, ScopeInternal, LevelHigh, "invalid cluster id: %v", "")
=======
	ErrMasterOptimisticDownstreamMetaNotFound  = New(codeMasterOptimisticDownstreamMetaNotFound, ClassDMMaster, ScopeInternal, LevelHigh, "downstream database config and meta for task %s not found", "")
>>>>>>> 3c410c56

	// DM-worker error.
	ErrWorkerParseFlagSet            = New(codeWorkerParseFlagSet, ClassDMWorker, ScopeInternal, LevelMedium, "parse dm-worker config flag set", "")
	ErrWorkerInvalidFlag             = New(codeWorkerInvalidFlag, ClassDMWorker, ScopeInternal, LevelMedium, "'%s' is an invalid flag", "")
	ErrWorkerDecodeConfigFromFile    = New(codeWorkerDecodeConfigFromFile, ClassDMWorker, ScopeInternal, LevelMedium, "toml decode file", "Please check the configuration file has correct TOML format.")
	ErrWorkerUndecodedItemFromFile   = New(codeWorkerUndecodedItemFromFile, ClassDMWorker, ScopeInternal, LevelMedium, "worker config contains unknown configuration options: %s", "Please check configs in worker configurtion file.")
	ErrWorkerNeedSourceID            = New(codeWorkerNeedSourceID, ClassDMWorker, ScopeInternal, LevelMedium, "dm-worker should bind a non-empty source ID which represents a MySQL/MariaDB instance or a replica group. \n notice: if you use old version dm-ansible, please update to newest version.", "")
	ErrWorkerTooLongSourceID         = New(codeWorkerTooLongSourceID, ClassDMWorker, ScopeInternal, LevelMedium, "the length of source ID %s is more than max allowed value %d", "")
	ErrWorkerRelayBinlogName         = New(codeWorkerRelayBinlogName, ClassDMWorker, ScopeInternal, LevelMedium, "relay-binlog-name %s not valid", "")
	ErrWorkerWriteConfigFile         = New(codeWorkerWriteConfigFile, ClassDMWorker, ScopeInternal, LevelMedium, "write config to local file", "")
	ErrWorkerLogInvalidHandler       = New(codeWorkerLogInvalidHandler, ClassDMWorker, ScopeInternal, LevelHigh, "handler is nil, please pass a leveldb.DB or leveldb.Transaction", "")
	ErrWorkerLogPointerInvalid       = New(codeWorkerLogPointerInvalid, ClassDMWorker, ScopeInternal, LevelHigh, "not valid length data as pointer % X", "")
	ErrWorkerLogFetchPointer         = New(codeWorkerLogFetchPointer, ClassDMWorker, ScopeInternal, LevelHigh, "fetch handled pointer", "")
	ErrWorkerLogUnmarshalPointer     = New(codeWorkerLogUnmarshalPointer, ClassDMWorker, ScopeInternal, LevelHigh, "unmarshal handle pointer % X", "")
	ErrWorkerLogClearPointer         = New(codeWorkerLogClearPointer, ClassDMWorker, ScopeInternal, LevelHigh, "clear handled pointer", "")
	ErrWorkerLogTaskKeyNotValid      = New(codeWorkerLogTaskKeyNotValid, ClassDMWorker, ScopeInternal, LevelHigh, "not valid length data as task log key % X", "")
	ErrWorkerLogUnmarshalTaskKey     = New(codeWorkerLogUnmarshalTaskKey, ClassDMWorker, ScopeInternal, LevelHigh, "unmarshal task log % X", "")
	ErrWorkerLogFetchLogIter         = New(codeWorkerLogFetchLogIter, ClassDMWorker, ScopeInternal, LevelHigh, "fetch logs from meta with handle pointer %+v", "")
	ErrWorkerLogGetTaskLog           = New(codeWorkerLogGetTaskLog, ClassDMWorker, ScopeInternal, LevelHigh, "get task log %d from leveldb", "")
	ErrWorkerLogUnmarshalBinary      = New(codeWorkerLogUnmarshalBinary, ClassDMWorker, ScopeInternal, LevelHigh, "unmarshal task log binary % X", "")
	ErrWorkerLogForwardPointer       = New(codeWorkerLogForwardPointer, ClassDMWorker, ScopeInternal, LevelHigh, "forward handled pointer to %d", "")
	ErrWorkerLogMarshalTask          = New(codeWorkerLogMarshalTask, ClassDMWorker, ScopeInternal, LevelHigh, "marshal task log %+v", "")
	ErrWorkerLogSaveTask             = New(codeWorkerLogSaveTask, ClassDMWorker, ScopeInternal, LevelHigh, "save task log %+v", "")
	ErrWorkerLogDeleteKV             = New(codeWorkerLogDeleteKV, ClassDMWorker, ScopeInternal, LevelHigh, "delete kv with prefix % X until % X", "")
	ErrWorkerLogDeleteKVIter         = New(codeWorkerLogDeleteKVIter, ClassDMWorker, ScopeInternal, LevelHigh, "iterate kv with prefix % X", "")
	ErrWorkerLogUnmarshalTaskMeta    = New(codeWorkerLogUnmarshalTaskMeta, ClassDMWorker, ScopeInternal, LevelHigh, "unmarshal task meta % X", "")
	ErrWorkerLogFetchTaskFromMeta    = New(codeWorkerLogFetchTaskFromMeta, ClassDMWorker, ScopeInternal, LevelHigh, "fetch tasks from meta with prefix % X", "")
	ErrWorkerLogVerifyTaskMeta       = New(codeWorkerLogVerifyTaskMeta, ClassDMWorker, ScopeInternal, LevelHigh, "", "")
	ErrWorkerLogSaveTaskMeta         = New(codeWorkerLogSaveTaskMeta, ClassDMWorker, ScopeInternal, LevelHigh, "save task meta %s into kv db", "")
	ErrWorkerLogGetTaskMeta          = New(codeWorkerLogGetTaskMeta, ClassDMWorker, ScopeInternal, LevelHigh, "get task meta %s from kv db", "")
	ErrWorkerLogDeleteTaskMeta       = New(codeWorkerLogDeleteTaskMeta, ClassDMWorker, ScopeInternal, LevelHigh, "delete task meta %s from kv db", "")
	ErrWorkerMetaTomlTransform       = New(codeWorkerMetaTomlTransform, ClassDMWorker, ScopeInternal, LevelHigh, "meta toml transform", "")
	ErrWorkerMetaOldFileStat         = New(codeWorkerMetaOldFileStat, ClassDMWorker, ScopeInternal, LevelHigh, "get old file stat", "")
	ErrWorkerMetaOldReadFile         = New(codeWorkerMetaOldReadFile, ClassDMWorker, ScopeInternal, LevelHigh, "read old metadata file %s", "")
	ErrWorkerMetaEncodeTask          = New(codeWorkerMetaEncodeTask, ClassDMWorker, ScopeInternal, LevelHigh, "encode task %v", "")
	ErrWorkerMetaRemoveOldDir        = New(codeWorkerMetaRemoveOldDir, ClassDMWorker, ScopeInternal, LevelHigh, "remove old meta dir", "")
	ErrWorkerMetaTaskLogNotFound     = New(codeWorkerMetaTaskLogNotFound, ClassDMWorker, ScopeInternal, LevelHigh, "any task operation log not found", "")
	ErrWorkerMetaHandleTaskOrder     = New(codeWorkerMetaHandleTaskOrder, ClassDMWorker, ScopeInternal, LevelHigh, "please handle task operation order by log ID, the log need to be handled is %+v, not %+v", "")
	ErrWorkerMetaOpenTxn             = New(codeWorkerMetaOpenTxn, ClassDMWorker, ScopeInternal, LevelHigh, "open kv db txn", "")
	ErrWorkerMetaCommitTxn           = New(codeWorkerMetaCommitTxn, ClassDMWorker, ScopeInternal, LevelHigh, "commit kv db txn", "")
	ErrWorkerRelayStageNotValid      = New(codeWorkerRelayStageNotValid, ClassDMWorker, ScopeInternal, LevelHigh, "current stage is %s, %s required, relay op %s", "")
	ErrWorkerRelayOperNotSupport     = New(codeWorkerRelayOperNotSupport, ClassDMWorker, ScopeInternal, LevelHigh, "operation %s not supported", "")
	ErrWorkerOpenKVDBFile            = New(codeWorkerOpenKVDBFile, ClassDMWorker, ScopeInternal, LevelHigh, "open kv db file", "")
	ErrWorkerUpgradeCheckKVDir       = New(codeWorkerUpgradeCheckKVDir, ClassDMWorker, ScopeInternal, LevelHigh, "", "")
	ErrWorkerMarshalVerBinary        = New(codeWorkerMarshalVerBinary, ClassDMWorker, ScopeInternal, LevelHigh, "marshal version %s to binary data", "")
	ErrWorkerUnmarshalVerBinary      = New(codeWorkerUnmarshalVerBinary, ClassDMWorker, ScopeInternal, LevelHigh, "unmarshal version from data % X", "")
	ErrWorkerGetVersionFromKV        = New(codeWorkerGetVersionFromKV, ClassDMWorker, ScopeInternal, LevelHigh, "load version with key %v from levelDB", "")
	ErrWorkerSaveVersionToKV         = New(codeWorkerSaveVersionToKV, ClassDMWorker, ScopeInternal, LevelHigh, "save version %v into levelDB with key %v", "")
	ErrWorkerVerAutoDowngrade        = New(codeWorkerVerAutoDowngrade, ClassDMWorker, ScopeInternal, LevelHigh, "the previous version %s is newer than current %s, automatic downgrade is not supported now, please handle it manually", "")
	ErrWorkerStartService            = New(codeWorkerStartService, ClassDMWorker, ScopeInternal, LevelHigh, "start server", "")
	ErrWorkerAlreadyClosed           = New(codeWorkerAlreadyClosed, ClassDMWorker, ScopeInternal, LevelHigh, "mysql source handler worker already closed", "")
	ErrWorkerNotRunningStage         = New(codeWorkerNotRunningStage, ClassDMWorker, ScopeInternal, LevelHigh, "current stage is %s but not running, invalid", "")
	ErrWorkerNotPausedStage          = New(codeWorkerNotPausedStage, ClassDMWorker, ScopeInternal, LevelHigh, "current stage is %s but not paused, invalid", "")
	ErrWorkerUpdateTaskStage         = New(codeWorkerUpdateTaskStage, ClassDMWorker, ScopeInternal, LevelHigh, "can only update task on Paused stage, but current stage is %s", "Please use `pause-task` command to pause the task.")
	ErrWorkerMigrateStopRelay        = New(codeWorkerMigrateStopRelay, ClassDMWorker, ScopeInternal, LevelHigh, "relay unit has stopped, can not be migrated", "")
	ErrWorkerSubTaskNotFound         = New(codeWorkerSubTaskNotFound, ClassDMWorker, ScopeInternal, LevelHigh, "sub task with name %s not found", "")
	ErrWorkerSubTaskExists           = New(codeWorkerSubTaskExists, ClassDMWorker, ScopeInternal, LevelHigh, "sub task %s already exists", "")
	ErrWorkerOperSyncUnitOnly        = New(codeWorkerOperSyncUnitOnly, ClassDMWorker, ScopeInternal, LevelHigh, "such operation is only available for syncer, but now syncer is not running. current unit is %s", "")
	ErrWorkerRelayUnitStage          = New(codeWorkerRelayUnitStage, ClassDMWorker, ScopeInternal, LevelHigh, "Worker's relay log unit in invalid stage: %s", "")
	ErrWorkerNoSyncerRunning         = New(codeWorkerNoSyncerRunning, ClassDMWorker, ScopeInternal, LevelHigh, "there is a subtask does not run syncer", "")
	ErrWorkerCannotUpdateSourceID    = New(codeWorkerCannotUpdateSourceID, ClassDMWorker, ScopeInternal, LevelHigh, "update source ID is not allowed", "")
	ErrWorkerNoAvailUnits            = New(codeWorkerNoAvailUnits, ClassDMWorker, ScopeInternal, LevelHigh, "subtask %s has no dm units for mode %s", "")
	ErrWorkerDDLLockInfoNotFound     = New(codeWorkerDDLLockInfoNotFound, ClassDMWorker, ScopeInternal, LevelHigh, "DDLLockInfo with ID %s not found", "Please use show-ddl-locks command to see lock id.")
	ErrWorkerDDLLockInfoExists       = New(codeWorkerDDLLockInfoExists, ClassDMWorker, ScopeInternal, LevelHigh, "DDLLockInfo for task %s already exists", "")
	ErrWorkerCacheDDLInfoExists      = New(codeWorkerCacheDDLInfoExists, ClassDMWorker, ScopeInternal, LevelHigh, "CacheDDLInfo for task %s already exists", "")
	ErrWorkerExecSkipDDLConflict     = New(codeWorkerExecSkipDDLConflict, ClassDMWorker, ScopeInternal, LevelHigh, "execDDL and skipDDL can not specify both at the same time", "")
	ErrWorkerExecDDLSyncerOnly       = New(codeWorkerExecDDLSyncerOnly, ClassDMWorker, ScopeInternal, LevelHigh, "only syncer support ExecuteDDL, but current unit is %s", "")
	ErrWorkerExecDDLTimeout          = New(codeWorkerExecDDLTimeout, ClassDMWorker, ScopeInternal, LevelHigh, "ExecuteDDL timeout (exceeding %s)", "Please try use `query-status` to query whether the DDL is still blocking.")
	ErrWorkerWaitRelayCatchupTimeout = New(codeWorkerWaitRelayCatchupTimeout, ClassDMWorker, ScopeInternal, LevelHigh, "waiting for relay to catch up with loader is timeout (exceeding %s), loader: %s, relay: %s", "")
	ErrWorkerRelayIsPurging          = New(codeWorkerRelayIsPurging, ClassDMWorker, ScopeInternal, LevelHigh, "relay log purger is purging, cannot start sub task %s", "Please try again later.")
	ErrWorkerHostPortNotValid        = New(codeWorkerHostPortNotValid, ClassDMWorker, ScopeInternal, LevelHigh, "host:port '%s' not valid", "Please check configs in worker configuration file.")
	ErrWorkerNoStart                 = New(codeWorkerNoStart, ClassDMWorker, ScopeInternal, LevelHigh, "no mysql source is being handled in the worker", "")
	ErrWorkerAlreadyStart            = New(codeWorkerAlreadyStarted, ClassDMWorker, ScopeInternal, LevelHigh, "mysql source worker %s has already started with source %s, but get a request with source %s", "Please try restart this DM-worker")
	ErrWorkerSourceNotMatch          = New(codeWorkerSourceNotMatch, ClassDMWorker, ScopeInternal, LevelHigh, "source of request does not match with source in worker", "")
	ErrWorkerWaitRelayCatchupGTID    = New(codeWorkerWaitRelayCatchupGTID, ClassDMWorker, ScopeInternal, LevelHigh, "cannot compare gtid between loader and relay, loader gtid: %s, relay gtid: %s", "")

	ErrWorkerFailToGetSubtaskConfigFromEtcd = New(codeWorkerFailToGetSubtaskConfigFromEtcd, ClassDMWorker, ScopeInternal, LevelMedium, "there is no relative subtask config for task %s in etcd", "")
	ErrWorkerFailToGetSourceConfigFromEtcd  = New(codeWorkerFailToGetSourceConfigFromEtcd, ClassDMWorker, ScopeInternal, LevelMedium, "there is no relative source config for source %s in etcd", "")
	ErrWorkerDDLLockOpNotFound              = New(codeWorkerDDLLockOpNotFound, ClassDMWorker, ScopeInternal, LevelHigh, "missing shard DDL lock operation for shard DDL info (%s)", "")
	ErrWorkerTLSConfigNotValid              = New(codeWorkerTLSConfigNotValid, ClassDMWorker, ScopeInternal, LevelHigh, "TLS config not valid", "Please check the `ssl-ca`, `ssl-cert` and `ssl-key` config in worker configuration file.")
	ErrWorkerFailConnectMaster              = New(codeWorkerFailConnectMaster, ClassDMWorker, ScopeInternal, LevelHigh, "cannot join with master endpoints: %v, error: %v", "Please check network connection of worker and check worker name is unique.")
	ErrWorkerRelayConfigChanging            = New(codeWorkerRelayConfigChanging, ClassDMWorker, ScopeInternal, LevelLow, "relay config of worker %s is changed too frequently, last relay source %s:, new relay source %s", "Please try again later")

	// DM-tracer error.
	ErrTracerParseFlagSet        = New(codeTracerParseFlagSet, ClassDMTracer, ScopeInternal, LevelMedium, "parse dm-tracer config flag set", "")
	ErrTracerConfigTomlTransform = New(codeTracerConfigTomlTransform, ClassDMTracer, ScopeInternal, LevelMedium, "config toml transform", "Please check the configuration file has correct TOML format.")
	ErrTracerConfigInvalidFlag   = New(codeTracerConfigInvalidFlag, ClassDMTracer, ScopeInternal, LevelMedium, "'%s' is an invalid flag", "")
	ErrTracerTraceEventNotFound  = New(codeTracerTraceEventNotFound, ClassDMTracer, ScopeInternal, LevelMedium, "trace event %s not found", "")
	ErrTracerTraceIDNotProvided  = New(codeTracerTraceIDNotProvided, ClassDMTracer, ScopeInternal, LevelMedium, "trace id not provided", "")
	ErrTracerParamNotValid       = New(codeTracerParamNotValid, ClassDMTracer, ScopeInternal, LevelMedium, "param %s value %s not valid", "")
	ErrTracerPostMethodOnly      = New(codeTracerPostMethodOnly, ClassDMTracer, ScopeInternal, LevelMedium, "post method only", "")
	ErrTracerEventAssertionFail  = New(codeTracerEventAssertionFail, ClassDMTracer, ScopeInternal, LevelHigh, "type %s event: %v not valid", "")
	ErrTracerEventTypeNotValid   = New(codeTracerEventTypeNotValid, ClassDMTracer, ScopeInternal, LevelHigh, "trace event type %d not valid", "")
	ErrTracerStartService        = New(codeTracerStartService, ClassDMTracer, ScopeInternal, LevelHigh, "start server", "")

	// Schema-tracker error.
	ErrSchemaTrackerInvalidJSON        = New(codeSchemaTrackerInvalidJSON, ClassSchemaTracker, ScopeDownstream, LevelHigh, "saved schema of `%s`.`%s` is not proper JSON", "")
	ErrSchemaTrackerCannotCreateSchema = New(codeSchemaTrackerCannotCreateSchema, ClassSchemaTracker, ScopeInternal, LevelHigh, "failed to create database for `%s` in schema tracker", "")
	ErrSchemaTrackerCannotCreateTable  = New(codeSchemaTrackerCannotCreateTable, ClassSchemaTracker, ScopeInternal, LevelHigh, "failed to create table for %v in schema tracker", "")
	ErrSchemaTrackerCannotSerialize    = New(codeSchemaTrackerCannotSerialize, ClassSchemaTracker, ScopeInternal, LevelHigh, "failed to serialize table info for `%s`.`%s`", "")
	ErrSchemaTrackerCannotGetTable     = New(codeSchemaTrackerCannotGetTable, ClassSchemaTracker, ScopeInternal, LevelHigh, "cannot get table info for %v from schema tracker", "")
	ErrSchemaTrackerCannotExecDDL      = New(codeSchemaTrackerCannotExecDDL, ClassSchemaTracker, ScopeInternal, LevelHigh, "cannot track DDL: %s", "")
	ErrSchemaTrackerMarshalJSON        = New(codeSchemaTrackerMarshalJSON, ClassSchemaTracker, ScopeDownstream, LevelHigh, "can not marshal struct maybe `%v` is unable to serialize", "")
	ErrSchemaTrackerUnMarshalJSON      = New(codeSchemaTrackerUnMarshalJSON, ClassSchemaTracker, ScopeDownstream, LevelHigh, "can not unmarshal json maybe `%s` is not proper JSON", "")
	ErrSchemaTrackerUnSchemaNotExist   = New(codeSchemaTrackerUnSchemaNotExist, ClassSchemaTracker, ScopeDownstream, LevelHigh, "can not find `%s` in tracker", "")

	ErrSchemaTrackerCannotFetchDownstreamTable = New(
		codeSchemaTrackerCannotFetchDownstreamTable, ClassSchemaTracker, ScopeDownstream, LevelMedium,
		"cannot fetch downstream table schema of %v to initialize upstream schema %v in schema tracker", "")
	ErrSchemaTrackerCannotParseDownstreamTable = New(
		codeSchemaTrackerCannotParseDownstreamTable, ClassSchemaTracker, ScopeInternal, LevelHigh,
		"cannot parse downstream table schema of %v to initialize upstream schema %v in schema tracker", "")
	ErrSchemaTrackerInvalidCreateTableStmt = New(codeSchemaTrackerInvalidCreateTableStmt, ClassSchemaTracker, ScopeInternal, LevelMedium,
		"%s is not a valid `CREATE TABLE` statement", "")
	ErrSchemaTrackerRestoreStmtFail = New(codeSchemaTrackerRestoreStmtFail, ClassSchemaTracker, ScopeInternal, LevelMedium,
		"fail to restore the statement", "")
	ErrSchemaTrackerCannotDropTable = New(codeSchemaTrackerCannotDropTable, ClassSchemaTracker, ScopeInternal, LevelHigh,
		"failed to drop table for %v in schema tracker", "")
	ErrSchemaTrackerInit                       = New(codeSchemaTrackerInit, ClassSchemaTracker, ScopeInternal, LevelHigh, "failed to create schema tracker", "")
	ErrSchemaTrackerCannotSetDownstreamSQLMode = New(codeSchemaTrackerCannotSetDownstreamSQLMode, ClassSchemaTracker, ScopeInternal, LevelHigh,
		"failed to set default downstream sql_mode %v in schema tracker", "")
	ErrSchemaTrackerCannotInitDownstreamParser = New(codeSchemaTrackerCannotInitDownstreamParser, ClassSchemaTracker, ScopeInternal, LevelHigh,
		"failed to init downstream parser by sql_mode %v in schema tracker", "")
	ErrSchemaTrackerCannotMockDownstreamTable = New(codeSchemaTrackerCannotMockDownstreamTable, ClassSchemaTracker, ScopeInternal, LevelHigh,
		"failed to mock downstream table by create table statement %v in schema tracker", "")
	ErrSchemaTrackerCannotFetchDownstreamCreateTableStmt = New(codeSchemaTrackerCannotFetchDownstreamCreateTableStmt, ClassSchemaTracker, ScopeInternal, LevelHigh,
		"failed to fetch downstream table %v by show create table statement in schema tracker", "")

	// HA scheduler.
	ErrSchedulerNotStarted                   = New(codeSchedulerNotStarted, ClassScheduler, ScopeInternal, LevelHigh, "the scheduler has not started", "")
	ErrSchedulerStarted                      = New(codeSchedulerStarted, ClassScheduler, ScopeInternal, LevelMedium, "the scheduler has already started", "")
	ErrSchedulerWorkerExist                  = New(codeSchedulerWorkerExist, ClassScheduler, ScopeInternal, LevelMedium, "dm-worker with name %s already exists", "")
	ErrSchedulerWorkerNotExist               = New(codeSchedulerWorkerNotExist, ClassScheduler, ScopeInternal, LevelMedium, "dm-worker with name %s not exists", "")
	ErrSchedulerWorkerOnline                 = New(codeSchedulerWorkerOnline, ClassScheduler, ScopeInternal, LevelMedium, "dm-worker with name %s is still online", "Please shut it down first.")
	ErrSchedulerWorkerInvalidTrans           = New(codeSchedulerWorkerInvalidTrans, ClassScheduler, ScopeInternal, LevelMedium, "invalid stage transformation for dm-worker %s, from %s to %s", "")
	ErrSchedulerSourceCfgExist               = New(codeSchedulerSourceCfgExist, ClassScheduler, ScopeInternal, LevelMedium, "source config with ID %s already exists", "")
	ErrSchedulerSourceCfgNotExist            = New(codeSchedulerSourceCfgNotExist, ClassScheduler, ScopeInternal, LevelMedium, "source config with ID %s not exists", "")
	ErrSchedulerSourcesUnbound               = New(codeSchedulerSourcesUnbound, ClassDMMaster, ScopeInternal, LevelMedium, "sources %v have not bound", "")
	ErrSchedulerSourceOpTaskExist            = New(codeSchedulerSourceOpTaskExist, ClassDMMaster, ScopeInternal, LevelMedium, "source with name %s need to operate has existing tasks %v", "Please `stop-task` first.")
	ErrSchedulerRelayStageInvalidUpdate      = New(codeSchedulerRelayStageInvalidUpdate, ClassScheduler, ScopeInternal, LevelMedium, "invalid new expectant relay stage %s", "")
	ErrSchedulerRelayStageSourceNotExist     = New(codeSchedulerRelayStageSourceNotExist, ClassScheduler, ScopeInternal, LevelMedium, "sources %v need to update expectant relay stage not exist", "")
	ErrSchedulerMultiTask                    = New(codeSchedulerMultiTask, ClassScheduler, ScopeInternal, LevelMedium, "the scheduler cannot perform multiple different tasks %v in one operation", "")
	ErrSchedulerSubTaskExist                 = New(codeSchedulerSubTaskExist, ClassScheduler, ScopeInternal, LevelMedium, "subtasks with name %s for sources %v already exist", "Please use `query-status` command to see tasks.")
	ErrSchedulerSubTaskStageInvalidUpdate    = New(codeSchedulerSubTaskStageInvalidUpdate, ClassDMMaster, ScopeInternal, LevelMedium, "invalid new expectant subtask stage %s", "")
	ErrSchedulerSubTaskOpTaskNotExist        = New(codeSchedulerSubTaskOpTaskNotExist, ClassDMMaster, ScopeInternal, LevelMedium, "subtasks with name %s need to be operate not exist", "Please use `query-status` command to see tasks.")
	ErrSchedulerSubTaskOpSourceNotExist      = New(codeSchedulerSubTaskOpSourceNotExist, ClassDMMaster, ScopeInternal, LevelMedium, "sources %v need to be operate not exist", "")
	ErrSchedulerTaskNotExist                 = New(codeSchedulerTaskNotExist, ClassScheduler, ScopeInternal, LevelMedium, "task with name %s not exist", "Please use `query-status` command to see tasks.")
	ErrSchedulerRequireRunningTaskInSyncUnit = New(codeSchedulerRequireRunningTaskInSyncUnit, ClassScheduler, ScopeInternal, LevelHigh, "running tasks %v to be transferred on source %s should in sync unit", "Please use `pause-task [-s source ...] task` to pause them first.")
	ErrSchedulerRelayWorkersBusy             = New(codeSchedulerRelayWorkersBusy, ClassScheduler, ScopeInternal, LevelHigh, "these workers %s have started relay for sources %s respectively", "Please use `stop-relay` to stop them, or change your topology.")
	ErrSchedulerRelayWorkersWrongBound       = New(codeSchedulerRelayWorkersBound, ClassScheduler, ScopeInternal, LevelHigh, "these workers %s have bound for another sources %s respectively", "Please `start-relay` on free or same source workers.")
	ErrSchedulerRelayWorkersWrongRelay       = New(codeSchedulerRelayWorkersWrongRelay, ClassScheduler, ScopeInternal, LevelHigh, "these workers %s have started relay for another sources %s respectively", "Please correct sources in `stop-relay`.")
	ErrSchedulerSourceOpRelayExist           = New(codeSchedulerSourceOpRelayExist, ClassScheduler, ScopeInternal, LevelHigh, "source with name %s need to operate has existing relay workers %s", "Please `stop-relay` first.")
	ErrSchedulerLatchInUse                   = New(codeSchedulerLatchInUse, ClassScheduler, ScopeInternal, LevelLow, "when %s, resource %s is in use by other client", "Please try again later")
	ErrSchedulerSourceCfgUpdate              = New(codeSchedulerSourceCfgUpdate, ClassScheduler, ScopeInternal, LevelLow, "source can only update relay-log related parts for now", "")
	ErrSchedulerWrongWorkerInput             = New(codeSchedulerWrongWorkerInput, ClassScheduler, ScopeInternal, LevelMedium, "require DM master to modify worker [%s] with source [%s], but currently the worker is bound to source [%s]", "")
	ErrSchedulerBoundDiffWithStartedRelay    = New(codeSchedulerCantTransferToRelayWorker, ClassScheduler, ScopeInternal, LevelMedium, "require DM worker [%s] to be bound to source [%s], but it has been started relay for source [%s]", "If you intend to bind the source with worker, you can stop-relay for current source.")
	ErrSchedulerStartRelayOnSpecified        = New(codeSchedulerStartRelayOnSpecified, ClassScheduler, ScopeInternal, LevelLow, "the source has `start-relay` with worker name for workers %v, so it can't `start-relay` without worker name now", "Please stop all relay workers first, or specify worker name for `start-relay`.")
	ErrSchedulerStopRelayOnSpecified         = New(codeSchedulerStopRelayOnSpecified, ClassScheduler, ScopeInternal, LevelLow, "the source has `start-relay` with worker name for workers %v, so it can't `stop-relay` without worker name now", "Please specify worker names for `stop-relay`.")
	ErrSchedulerStartRelayOnBound            = New(codeSchedulerStartRelayOnBound, ClassScheduler, ScopeInternal, LevelLow, "the source has `start-relay` automatically for bound worker, so it can't `start-relay` with worker name now", "Please stop relay by `stop-relay` without worker name first.")
	ErrSchedulerStopRelayOnBound             = New(codeSchedulerStopRelayOnBound, ClassScheduler, ScopeInternal, LevelLow, "the source has `start-relay` automatically for bound worker, so it can't `stop-relay` with worker name now", "Please use `stop-relay` without worker name.")
	ErrSchedulerPauseTaskForTransferSource   = New(codeSchedulerPauseTaskForTransferSource, ClassScheduler, ScopeInternal, LevelLow, "failed to auto pause tasks %s when transfer-source", "Please pause task by `dmctl pause-task`.")
	ErrSchedulerWorkerNotFree                = New(codeSchedulerWorkerNotFree, ClassScheduler, ScopeInternal, LevelLow, "dm-worker with name %s not free", "")
	// dmctl.
	ErrCtlGRPCCreateConn = New(codeCtlGRPCCreateConn, ClassDMCtl, ScopeInternal, LevelHigh, "can not create grpc connection", "Please check your network connection.")
	ErrCtlInvalidTLSCfg  = New(codeCtlInvalidTLSCfg, ClassDMCtl, ScopeInternal, LevelMedium, "invalid TLS config", "Please check the `ssl-ca`, `ssl-cert` and `ssl-key` config in command line.")
	ErrCtlLoadTLSCfg     = New(codeCtlLoadTLSCfg, ClassDMCtl, ScopeInternal, LevelHigh, "can not load tls config", "Please ensure that the tls certificate is accessible on the node currently running dmctl.")

	// openapi.
	ErrOpenAPICommonError        = New(codeOpenAPICommon, ClassOpenAPI, ScopeInternal, LevelHigh, "some unexpected errors have occurred, please check the detailed error message", "")
	ErrOpenAPITaskSourceNotFound = New(codeOpenAPITaskSourceNotFound, ClassOpenAPI, ScopeInternal, LevelHigh, "data source configuration not found", "Please check if the data source exists in the configuration file.")

	// default error.
	ErrNotSet = New(codeNotSet, ClassNotSet, ScopeNotSet, LevelHigh, "", "")
)<|MERGE_RESOLUTION|>--- conflicted
+++ resolved
@@ -496,11 +496,8 @@
 	codeMasterFailToImportFromV10x
 	codeMasterInconsistentOptimistDDLsAndInfo
 	codeMasterOptimisticTableInfobeforeNotExist
-<<<<<<< HEAD
+	codeMasterOptimisticDownstreamMetaNotFound
 	codeMasterInvalidClusterID
-=======
-	codeMasterOptimisticDownstreamMetaNotFound
->>>>>>> 3c410c56
 )
 
 // DM-worker error code.
@@ -1148,11 +1145,8 @@
 
 	ErrMasterInconsistentOptimisticDDLsAndInfo = New(codeMasterInconsistentOptimistDDLsAndInfo, ClassDMMaster, ScopeInternal, LevelHigh, "inconsistent count of optimistic ddls and table infos, ddls: %d, table info: %d", "")
 	ErrMasterOptimisticTableInfoBeforeNotExist = New(codeMasterOptimisticTableInfobeforeNotExist, ClassDMMaster, ScopeInternal, LevelHigh, "table-info-before not exist in optimistic ddls: %v", "")
-<<<<<<< HEAD
+	ErrMasterOptimisticDownstreamMetaNotFound  = New(codeMasterOptimisticDownstreamMetaNotFound, ClassDMMaster, ScopeInternal, LevelHigh, "downstream database config and meta for task %s not found", "")
 	ErrMasterInvalidClusterID                  = New(codeMasterInvalidClusterID, ClassDMMaster, ScopeInternal, LevelHigh, "invalid cluster id: %v", "")
-=======
-	ErrMasterOptimisticDownstreamMetaNotFound  = New(codeMasterOptimisticDownstreamMetaNotFound, ClassDMMaster, ScopeInternal, LevelHigh, "downstream database config and meta for task %s not found", "")
->>>>>>> 3c410c56
 
 	// DM-worker error.
 	ErrWorkerParseFlagSet            = New(codeWorkerParseFlagSet, ClassDMWorker, ScopeInternal, LevelMedium, "parse dm-worker config flag set", "")
