--- conflicted
+++ resolved
@@ -247,13 +247,10 @@
 	codeConfigOpenAPITaskConfigExist
 	codeConfigOpenAPITaskConfigNotExist
 	codeCollationCompatibleNotSupport
-<<<<<<< HEAD
+	codeConfigInvalidLoadMode
+	codeConfigInvalidLoadDuplicateResolution
 	codeConfigValidationMode
 	codeContinuousValidatorCfgNotFound
-=======
-	codeConfigInvalidLoadMode
-	codeConfigInvalidLoadDuplicateResolution
->>>>>>> f51e410e
 )
 
 // Binlog operation error code list.
@@ -910,13 +907,10 @@
 	ErrOpenAPITaskConfigExist              = New(codeConfigOpenAPITaskConfigExist, ClassConfig, ScopeInternal, LevelLow, "the openapi task config for '%s' already exist", "If you want to override it, please use the overwrite flag.")
 	ErrOpenAPITaskConfigNotExist           = New(codeConfigOpenAPITaskConfigNotExist, ClassConfig, ScopeInternal, LevelLow, "the openapi task config for '%s' does not exist", "")
 	ErrConfigCollationCompatibleNotSupport = New(codeCollationCompatibleNotSupport, ClassConfig, ScopeInternal, LevelMedium, "collation compatible %s not supported", "Please check the `collation_compatible` config in task configuration file, which can be set to `loose`/`strict`.")
-<<<<<<< HEAD
+	ErrConfigInvalidLoadMode               = New(codeConfigInvalidLoadMode, ClassConfig, ScopeInternal, LevelMedium, "invalid load mode '%s'", "Please choose a valid value in ['sql', 'loader']")
+	ErrConfigInvalidDuplicateResolution    = New(codeConfigInvalidLoadDuplicateResolution, ClassConfig, ScopeInternal, LevelMedium, "invalid load on-duplicate '%s'", "Please choose a valid value in ['replace', 'error', 'ignore']")
 	ErrConfigValidationMode                = New(codeConfigValidationMode, ClassConfig, ScopeInternal, LevelHigh, "invalid validation mode", "Please check `validation-mode` config in task configuration file.")
 	ErrContinuousValidatorCfgNotFound      = New(codeContinuousValidatorCfgNotFound, ClassConfig, ScopeInternal, LevelMedium, "mysql-instance(%d)'s continuous validator config %s not exist", "Please check the `continuous-validator-config-name` config in task configuration file.")
-=======
-	ErrConfigInvalidLoadMode               = New(codeConfigInvalidLoadMode, ClassConfig, ScopeInternal, LevelMedium, "invalid load mode '%s'", "Please choose a valid value in ['sql', 'loader']")
-	ErrConfigInvalidDuplicateResolution    = New(codeConfigInvalidLoadDuplicateResolution, ClassConfig, ScopeInternal, LevelMedium, "invalid load on-duplicate '%s'", "Please choose a valid value in ['replace', 'error', 'ignore']")
->>>>>>> f51e410e
 
 	// Binlog operation error.
 	ErrBinlogExtractPosition = New(codeBinlogExtractPosition, ClassBinlogOp, ScopeInternal, LevelHigh, "", "")
