--- conflicted
+++ resolved
@@ -249,12 +249,9 @@
 	codeCollationCompatibleNotSupport
 	codeConfigInvalidLoadMode
 	codeConfigInvalidLoadDuplicateResolution
-<<<<<<< HEAD
-	codeConfigStartTimeTooLate
-=======
 	codeConfigValidationMode
 	codeContinuousValidatorCfgNotFound
->>>>>>> 52f0ade6
+	codeConfigStartTimeTooLate
 )
 
 // Binlog operation error code list.
@@ -916,12 +913,9 @@
 	ErrConfigCollationCompatibleNotSupport = New(codeCollationCompatibleNotSupport, ClassConfig, ScopeInternal, LevelMedium, "collation compatible %s not supported", "Please check the `collation_compatible` config in task configuration file, which can be set to `loose`/`strict`.")
 	ErrConfigInvalidLoadMode               = New(codeConfigInvalidLoadMode, ClassConfig, ScopeInternal, LevelMedium, "invalid load mode '%s'", "Please choose a valid value in ['sql', 'loader']")
 	ErrConfigInvalidDuplicateResolution    = New(codeConfigInvalidLoadDuplicateResolution, ClassConfig, ScopeInternal, LevelMedium, "invalid load on-duplicate '%s'", "Please choose a valid value in ['replace', 'error', 'ignore']")
-<<<<<<< HEAD
-	ErrConfigStartTimeTooLate              = New(codeConfigStartTimeTooLate, ClassConfig, ScopeInternal, LevelHigh, "start-time %s is too late, no binlog location matches it", "Please check the `--start-time` is expected or try again later.")
-=======
 	ErrConfigValidationMode                = New(codeConfigValidationMode, ClassConfig, ScopeInternal, LevelHigh, "invalid validation mode", "Please check `validation-mode` config in task configuration file.")
 	ErrContinuousValidatorCfgNotFound      = New(codeContinuousValidatorCfgNotFound, ClassConfig, ScopeInternal, LevelMedium, "mysql-instance(%d)'s continuous validator config %s not exist", "Please check the `continuous-validator-config-name` config in task configuration file.")
->>>>>>> 52f0ade6
+	ErrConfigStartTimeTooLate              = New(codeConfigStartTimeTooLate, ClassConfig, ScopeInternal, LevelHigh, "start-time %s is too late, no binlog location matches it", "Please check the `--start-time` is expected or try again later.")
 
 	// Binlog operation error.
 	ErrBinlogExtractPosition = New(codeBinlogExtractPosition, ClassBinlogOp, ScopeInternal, LevelHigh, "", "")
