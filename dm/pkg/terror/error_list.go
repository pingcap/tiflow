--- conflicted
+++ resolved
@@ -267,11 +267,8 @@
 	codeConfigInvalidSafeModeDuration
 	codeConfigConfictSafeModeDurationAndSafeMode
 	codeConfigInvalidLoadPhysicalDuplicateResolution
-<<<<<<< HEAD
+	codeConfigInvalidLoadPhysicalChecksum
 	codeConfigColumnMappingDeprecated
-=======
-	codeConfigInvalidLoadPhysicalChecksum
->>>>>>> cfb75baf
 )
 
 // Binlog operation error code list.
@@ -980,11 +977,8 @@
 	ErrConfigInvalidSafeModeDuration            = New(codeConfigInvalidSafeModeDuration, ClassConfig, ScopeInternal, LevelMedium, "safe-mode-duration '%s' parsed failed: %v", "Please check the `safe-mode-duration` is correct.")
 	ErrConfigConfictSafeModeDurationAndSafeMode = New(codeConfigConfictSafeModeDurationAndSafeMode, ClassConfig, ScopeInternal, LevelLow, "safe-mode(true) conflicts with safe-mode-duration(0s)", "Please set safe-mode to false or safe-mode-duration to non-zero.")
 	ErrConfigInvalidPhysicalDuplicateResolution = New(codeConfigInvalidLoadPhysicalDuplicateResolution, ClassConfig, ScopeInternal, LevelMedium, "invalid load on-duplicate-physical option '%s'", "Please choose a valid value in ['none', 'manual'] or leave it empty.")
-<<<<<<< HEAD
+	ErrConfigInvalidPhysicalChecksum            = New(codeConfigInvalidLoadPhysicalChecksum, ClassConfig, ScopeInternal, LevelMedium, "invalid load checksum-physical option '%s'", "Please choose a valid value in ['required', 'optional', 'off'] or leave it empty.")
 	ErrConfigColumnMappingDeprecated            = New(codeConfigColumnMappingDeprecated, ClassConfig, ScopeInternal, LevelHigh, "column-mapping is not supported since v6.6.0", "Please use extract-table/extract-schema/extract-source to handle data conflict when merge tables. See https://docs.pingcap.com/tidb/v6.4/task-configuration-file-full#task-configuration-file-template-advanced")
-=======
-	ErrConfigInvalidPhysicalChecksum            = New(codeConfigInvalidLoadPhysicalChecksum, ClassConfig, ScopeInternal, LevelMedium, "invalid load checksum-physical option '%s'", "Please choose a valid value in ['required', 'optional', 'off'] or leave it empty.")
->>>>>>> cfb75baf
 
 	// Binlog operation error.
 	ErrBinlogExtractPosition = New(codeBinlogExtractPosition, ClassBinlogOp, ScopeInternal, LevelHigh, "", "")
