// Copyright 2019 PingCAP, Inc.
//
// Licensed under the Apache License, Version 2.0 (the "License");
// you may not use this file except in compliance with the License.
// You may obtain a copy of the License at
//
//     http://www.apache.org/licenses/LICENSE-2.0
//
// Unless required by applicable law or agreed to in writing, software
// distributed under the License is distributed on an "AS IS" BASIS,
// See the License for the specific language governing permissions and
// limitations under the License.

package terror

import (
	"fmt"
	"io"

	"github.com/pingcap/errors"
)

const (
	errBaseFormat = "[code=%d:class=%s:scope=%s:level=%s]"
)

// ErrCode is used as the unique identifier of a specific error type.
type ErrCode int

// ErrClass represents a class of errors.
type ErrClass int

// Error classes.
const (
	ClassDatabase ErrClass = iota + 1
	ClassFunctional
	ClassConfig
	ClassBinlogOp
	ClassCheckpoint
	ClassTaskCheck
	ClassSourceCheck
	ClassRelayEventLib
	ClassRelayUnit
	ClassDumpUnit
	ClassLoadUnit
	ClassSyncUnit
	ClassDMMaster
	ClassDMWorker
	ClassDMTracer
	ClassSchemaTracker
	ClassScheduler
	ClassDMCtl
	ClassNotSet
	ClassOpenAPI
<<<<<<< HEAD
	ClassHA
=======
	ClassValidator
>>>>>>> 6d5b7fa5
)

var errClass2Str = map[ErrClass]string{
	ClassDatabase:      "database",
	ClassFunctional:    "functional",
	ClassConfig:        "config",
	ClassBinlogOp:      "binlog-op",
	ClassCheckpoint:    "checkpoint",
	ClassTaskCheck:     "task-check",
	ClassSourceCheck:   "source-check",
	ClassRelayEventLib: "relay-event-lib",
	ClassRelayUnit:     "relay-unit",
	ClassDumpUnit:      "dump-unit",
	ClassLoadUnit:      "load-unit",
	ClassSyncUnit:      "sync-unit",
	ClassDMMaster:      "dm-master",
	ClassDMWorker:      "dm-worker",
	ClassDMTracer:      "dm-tracer",
	ClassValidator:     "validator",
	ClassSchemaTracker: "schema-tracker",
	ClassScheduler:     "scheduler",
	ClassDMCtl:         "dmctl",
	ClassNotSet:        "not-set",
	ClassOpenAPI:       "openapi",
}

// String implements fmt.Stringer interface.
func (ec ErrClass) String() string {
	if s, ok := errClass2Str[ec]; ok {
		return s
	}
	return fmt.Sprintf("unknown error class: %d", ec)
}

// ErrScope represents the error occurs environment, such as upstream DB error,
// downstream DB error, DM internal error etc.
type ErrScope int

// Error scopes.
const (
	ScopeNotSet ErrScope = iota
	ScopeUpstream
	ScopeDownstream
	ScopeInternal
)

var errScope2Str = map[ErrScope]string{
	ScopeNotSet:     "not-set",
	ScopeUpstream:   "upstream",
	ScopeDownstream: "downstream",
	ScopeInternal:   "internal",
}

// String implements fmt.Stringer interface.
func (es ErrScope) String() string {
	if s, ok := errScope2Str[es]; ok {
		return s
	}
	return fmt.Sprintf("unknown error scope: %d", es)
}

// ErrLevel represents the emergency level of a specific error type.
type ErrLevel int

// Error levels.
const (
	LevelLow ErrLevel = iota + 1
	LevelMedium
	LevelHigh
)

var errLevel2Str = map[ErrLevel]string{
	LevelLow:    "low",
	LevelMedium: "medium",
	LevelHigh:   "high",
}

// String implements fmt.Stringer interface.
func (el ErrLevel) String() string {
	if s, ok := errLevel2Str[el]; ok {
		return s
	}
	return fmt.Sprintf("unknown error level: %d", el)
}

// Error implements error interface and add more useful fields.
type Error struct {
	code       ErrCode
	class      ErrClass
	scope      ErrScope
	level      ErrLevel
	message    string
	workaround string
	args       []interface{}
	rawCause   error
	stack      errors.StackTracer
}

// New creates a new *Error instance.
func New(code ErrCode, class ErrClass, scope ErrScope, level ErrLevel, message string, workaround string) *Error {
	return &Error{
		code:       code,
		class:      class,
		scope:      scope,
		level:      level,
		message:    message,
		workaround: workaround,
	}
}

// Code returns ErrCode.
func (e *Error) Code() ErrCode {
	return e.code
}

// Class returns ErrClass.
func (e *Error) Class() ErrClass {
	return e.class
}

// Scope returns ErrScope.
func (e *Error) Scope() ErrScope {
	return e.scope
}

// Level returns ErrLevel.
func (e *Error) Level() ErrLevel {
	return e.level
}

// Message returns the formatted error message.
func (e *Error) Message() string {
	return e.getMsg()
}

// Workaround returns ErrWorkaround.
func (e *Error) Workaround() string {
	return e.workaround
}

// Error implements error interface.
func (e *Error) Error() string {
	str := fmt.Sprintf(errBaseFormat, e.code, e.class, e.scope, e.level)
	if e.getMsg() != "" {
		str += fmt.Sprintf(", Message: %s", e.getMsg())
	}
	if e.rawCause != nil {
		str += fmt.Sprintf(", RawCause: %s", Message(e.rawCause))
	}
	if e.workaround != "" {
		str += fmt.Sprintf(", Workaround: %s", e.workaround)
	}
	return str
}

// Format accepts flags that alter the printing of some verbs.
func (e *Error) Format(s fmt.State, verb rune) {
	switch verb {
	case 'v':
		if s.Flag('+') {
			//nolint:errcheck
			io.WriteString(s, e.Error())
			if e.stack != nil {
				e.stack.StackTrace().Format(s, verb)
			}
			return
		}
		fallthrough
	case 's':
		//nolint:errcheck
		io.WriteString(s, e.Error())
	case 'q':
		fmt.Fprintf(s, "%q", e.Error())
	}
}

// Cause implements causer.Cause defined in pingcap/errors
// and returns the raw cause of an *Error.
func (e *Error) Cause() error {
	return e.rawCause
}

func (e *Error) getMsg() string {
	if len(e.args) > 0 {
		return fmt.Sprintf(e.message, e.args...)
	}
	return e.message
}

// Equal checks if err equals to e.
func (e *Error) Equal(err error) bool {
	if error(e) == err {
		return true
	}
	inErr, ok := err.(*Error)
	return ok && e.code == inErr.code
}

// SetMessage clones an Error and resets its message.
func (e *Error) SetMessage(message string) *Error {
	err := *e
	err.message = message
	err.args = append([]interface{}{}, e.args...)
	return &err
}

// New generates a new *Error with the same class and code, and replace message with new message.
func (e *Error) New(message string) error {
	return e.stackLevelGeneratef(1, message)
}

// Generate generates a new *Error with the same class and code, and new arguments.
func (e *Error) Generate(args ...interface{}) error {
	return e.stackLevelGeneratef(1, e.message, args...)
}

// Generatef generates a new *Error with the same class and code, and a new formatted message.
func (e *Error) Generatef(format string, args ...interface{}) error {
	return e.stackLevelGeneratef(1, format, args...)
}

// stackLevelGeneratef is an inner interface to generate new *Error.
func (e *Error) stackLevelGeneratef(stackSkipLevel int, format string, args ...interface{}) error {
	return &Error{
		code:       e.code,
		class:      e.class,
		scope:      e.scope,
		level:      e.level,
		message:    format,
		workaround: e.workaround,
		args:       args,
		stack:      errors.NewStack(stackSkipLevel),
	}
}

// Delegate creates a new *Error with the same fields of the give *Error,
// except for new arguments, it also sets the err as raw cause of *Error.
func (e *Error) Delegate(err error, args ...interface{}) error {
	if err == nil {
		return nil
	}

	rawCause := err
	// we only get the root rawCause
	if tErr, ok := err.(*Error); ok && tErr.rawCause != nil {
		rawCause = tErr.rawCause
	}

	return &Error{
		code:       e.code,
		class:      e.class,
		scope:      e.scope,
		level:      e.level,
		message:    e.message,
		workaround: e.workaround,
		args:       args,
		rawCause:   rawCause,
		stack:      errors.NewStack(0),
	}
}

// AnnotateDelegate resets the message of *Error and Delegate with error and new args.
func (e *Error) AnnotateDelegate(err error, message string, args ...interface{}) error {
	if err == nil {
		return nil
	}
	return e.SetMessage(message).Delegate(err, args...)
}

// Annotate tries to convert err to *Error and adds a message to it.
// This API is designed to reset Error message but keeps its original trace stack.
func Annotate(err error, message string) error {
	if err == nil {
		return nil
	}
	e, ok := err.(*Error)
	if !ok {
		return errors.Annotate(err, message)
	}
	e.message = fmt.Sprintf("%s: %s", message, e.getMsg())
	e.args = nil
	return e
}

// Annotatef tries to convert err to *Error and adds a message to it.
func Annotatef(err error, format string, args ...interface{}) error {
	if err == nil {
		return nil
	}
	e, ok := err.(*Error)
	if !ok {
		return errors.Annotatef(err, format, args...)
	}
	e.message = fmt.Sprintf("%s: %s", format, e.getMsg())
	e.args = args
	return e
}

// Message returns `getMsg()` value if err is an *Error instance, else returns `Error()` value.
func Message(err error) string {
	if err == nil {
		return ""
	}
	e, ok := err.(*Error)
	if !ok {
		return err.Error()
	}
	return e.getMsg()
}

// WithScope tries to set given scope to *Error, if err is not an *Error instance,
// wrap it with error scope instead.
func WithScope(err error, scope ErrScope) error {
	if err == nil {
		return nil
	}
	e, ok := err.(*Error)
	if !ok {
		return errors.Annotatef(err, "error scope: %s", scope)
	}
	e.scope = scope
	return e
}

// WithClass tries to set given class to *Error, if err is not an *Error instance,
// wrap it with error class instead.
func WithClass(err error, class ErrClass) error {
	if err == nil {
		return nil
	}
	e, ok := err.(*Error)
	if !ok {
		return errors.Annotatef(err, "error class: %s", class)
	}
	e.class = class
	return e
}<|MERGE_RESOLUTION|>--- conflicted
+++ resolved
@@ -52,11 +52,8 @@
 	ClassDMCtl
 	ClassNotSet
 	ClassOpenAPI
-<<<<<<< HEAD
+	ClassValidator
 	ClassHA
-=======
-	ClassValidator
->>>>>>> 6d5b7fa5
 )
 
 var errClass2Str = map[ErrClass]string{
@@ -76,6 +73,7 @@
 	ClassDMWorker:      "dm-worker",
 	ClassDMTracer:      "dm-tracer",
 	ClassValidator:     "validator",
+	ClassHA:            "ha",
 	ClassSchemaTracker: "schema-tracker",
 	ClassScheduler:     "scheduler",
 	ClassDMCtl:         "dmctl",
