--- conflicted
+++ resolved
@@ -33,6 +33,7 @@
 	"github.com/pingcap/tidb/parser/mysql"
 	"github.com/pingcap/tidb/util/filter"
 	timock "github.com/pingcap/tidb/util/mock"
+	"github.com/stretchr/testify/require"
 	"go.uber.org/zap/zapcore"
 
 	"github.com/pingcap/tiflow/dm/dm/config"
@@ -953,81 +954,6 @@
 	c.Assert(err, IsNil)
 	_, ok := tracker.dsTracker.tableInfos[tableID]
 	c.Assert(ok, IsTrue)
-<<<<<<< HEAD
-=======
-}
-
-func TestTrackerRecreateTables(t *testing.T) {
-	cfg := &config.SubTaskConfig{}
-	backupKeys := downstreamVars
-	defer func() {
-		downstreamVars = backupKeys
-	}()
-	downstreamVars = []string{"sql_mode"}
-	db, _, err := sqlmock.New()
-	require.NoError(t, err)
-	defer db.Close()
-	con, err := db.Conn(context.Background())
-	require.NoError(t, err)
-	dbConn := dbconn.NewDBConn(cfg, conn.NewBaseConn(con, nil))
-	log.SetLevel(zapcore.ErrorLevel)
-
-	tracker, err := NewTracker(context.Background(), "test-tracker", defaultTestSessionCfg, dbConn)
-	require.NoError(t, err)
-	defer func() {
-		err = tracker.Close()
-		require.NoError(t, err)
-	}()
-	err = tracker.CreateSchemaIfNotExists("testdb")
-	require.NoError(t, err)
-	err = tracker.CreateSchemaIfNotExists("testdb2")
-	require.NoError(t, err)
-
-	tables := []*filter.Table{
-		{Schema: "testdb", Name: "foo"},
-		{Schema: "testdb", Name: "foo1"},
-		{Schema: "testdb2", Name: "foo3"},
-	}
-	execStmt := []string{
-		`create table foo(a int primary key);`,
-		`create table foo1(a int primary key);`,
-		`create table foo3(a int primary key);`,
-	}
-	tiInfos := make([]*model.TableInfo, len(tables))
-	for i := range tables {
-		ctx := context.Background()
-		err = tracker.Exec(ctx, tables[i].Schema, execStmt[i])
-		require.NoError(t, err)
-		tiInfos[i], err = tracker.GetTableInfo(tables[i])
-		require.NoError(t, err)
-		require.NotNil(t, tiInfos[i])
-		require.Equal(t, tables[i].Name, tiInfos[i].Name.O)
-		tiInfos[i] = tiInfos[i].Clone()
-		clearVolatileInfo(tiInfos[i])
-	}
-
-	// drop one schema
-	require.NoError(t, tracker.dom.DDL().DropSchema(tracker.se, model.NewCIStr("testdb")))
-
-	// recreate tables
-	tablesToCreate := map[string]map[string]*model.TableInfo{}
-	tablesToCreate["testdb"] = map[string]*model.TableInfo{}
-	tablesToCreate["testdb2"] = map[string]*model.TableInfo{}
-	for i := range tables {
-		tablesToCreate[tables[i].Schema][tables[i].Name] = tiInfos[i]
-	}
-	tctx := tcontext.Background()
-	err = tracker.RecreateTables(tctx, tables, tablesToCreate)
-	require.NoError(t, err)
-	// check all create success
-	for i := range tables {
-		var ti *model.TableInfo
-		ti, err = tracker.GetTableInfo(tables[i])
-		require.NoError(t, err)
-		cloneTi := ti.Clone()
-		clearVolatileInfo(cloneTi)
-		require.Equal(t, tiInfos[i], cloneTi)
-	}
 }
 
 func TestNewTmpFolderForTracker(t *testing.T) {
@@ -1037,5 +963,4 @@
 	require.DirExists(t, got)
 	err = os.RemoveAll(got)
 	require.NoError(t, err)
->>>>>>> 0970e5bd
 }