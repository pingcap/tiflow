--- conflicted
+++ resolved
@@ -403,11 +403,7 @@
 			return nil, err
 		}
 
-<<<<<<< HEAD
 		dti = GetDownStreamTI(downstreamTI, originTi)
-=======
-		dti = GetDownStreamTI(ti, originTi)
->>>>>>> 3c410c56
 		tr.dsTracker.tableInfos[tableID] = dti
 	}
 	return dti, nil
