--- conflicted
+++ resolved
@@ -62,14 +62,6 @@
 
 // Tracker is used to track schema locally.
 type Tracker struct {
-<<<<<<< HEAD
-<<<<<<< HEAD
-	store kv.Storage
-	dom   *domain.Domain
-	se    session.Session
-=======
-=======
->>>>>>> 5751cf1a
 	store     kv.Storage
 	dom       *domain.Domain
 	se        session.Session
@@ -80,7 +72,6 @@
 type downstreamTracker struct {
 	downstreamConn *dbconn.DBConn                  // downstream connection
 	stmtParser     *parser.Parser                  // statement parser
-<<<<<<< HEAD
 	tableInfos     map[string]*DownstreamTableInfo // downstream table infos
 }
 
@@ -89,17 +80,6 @@
 	TableInfo            *model.TableInfo   // tableInfo which comes from parse create statement syntaxtree
 	AbsoluteUKIndexInfo  *model.IndexInfo   // absolute uk index is a pk/uk(not null)
 	AvailableUKIndexList []*model.IndexInfo // index list which is all uks
->>>>>>> b4c6b17ca (dm/syncer: multiple rows use downstream schema (#3308))
-=======
-	tableInfos     map[string]*downstreamTableInfo // downstream table infos
-}
-
-// downstreamTableInfo contains tableinfo and index cache.
-type downstreamTableInfo struct {
-	tableInfo        *model.TableInfo   // tableInfo which comes from parse create statement syntaxtree
-	indexCache       *model.IndexInfo   // index cache include pk/uk(not null)
-	availableUKCache []*model.IndexInfo // index cache include uks(data not null)
->>>>>>> 5751cf1a
 }
 
 // NewTracker creates a new tracker. `sessionCfg` will be set as tracker's session variables if specified, or retrieve
@@ -198,24 +178,12 @@
 		return nil, err
 	}
 
-<<<<<<< HEAD
-<<<<<<< HEAD
-=======
 	// init downstreamTracker
 	dsTracker := &downstreamTracker{
 		downstreamConn: downstreamConn,
 		tableInfos:     make(map[string]*DownstreamTableInfo),
 	}
 
->>>>>>> b4c6b17ca (dm/syncer: multiple rows use downstream schema (#3308))
-=======
-	// init downstreamTracker
-	dsTracker := &downstreamTracker{
-		downstreamConn: downstreamConn,
-		tableInfos:     make(map[string]*downstreamTableInfo),
-	}
-
->>>>>>> 5751cf1a
 	return &Tracker{
 		store:     store,
 		dom:       dom,
@@ -406,19 +374,10 @@
 func (tr *Tracker) GetSystemVar(name string) (string, bool) {
 	return tr.se.GetSessionVars().GetSystemVar(name)
 }
-<<<<<<< HEAD
-<<<<<<< HEAD
-=======
 
 // GetDownStreamTableInfo gets downstream table info.
 // note. this function will init downstreamTrack's table info.
 func (tr *Tracker) GetDownStreamTableInfo(tctx *tcontext.Context, tableID string, originTi *model.TableInfo) (*DownstreamTableInfo, error) {
-=======
-
-// GetDownStreamIndexInfo gets downstream PK/UK(not null) Index.
-// note. this function will init downstreamTrack's table info.
-func (tr *Tracker) GetDownStreamIndexInfo(tctx *tcontext.Context, tableID string, originTi *model.TableInfo) (*model.IndexInfo, error) {
->>>>>>> 5751cf1a
 	dti, ok := tr.dsTracker.tableInfos[tableID]
 	if !ok {
 		tctx.Logger.Info("Downstream schema tracker init. ", zap.String("tableID", tableID))
@@ -428,17 +387,10 @@
 			return nil, err
 		}
 
-<<<<<<< HEAD
 		dti = GetDownStreamTi(ti, originTi)
 		tr.dsTracker.tableInfos[tableID] = dti
 	}
 	return dti, nil
-=======
-		dti = getDownStreamTi(ti, originTi)
-		tr.dsTracker.tableInfos[tableID] = dti
-	}
-	return dti.indexCache, nil
->>>>>>> 5751cf1a
 }
 
 // GetAvailableDownStreamUKIndexInfo gets available downstream UK whose data is not null.
@@ -446,11 +398,7 @@
 func (tr *Tracker) GetAvailableDownStreamUKIndexInfo(tableID string, data []interface{}) *model.IndexInfo {
 	dti, ok := tr.dsTracker.tableInfos[tableID]
 
-<<<<<<< HEAD
 	if !ok || len(dti.AvailableUKIndexList) == 0 {
-=======
-	if !ok || len(dti.availableUKCache) == 0 {
->>>>>>> 5751cf1a
 		return nil
 	}
 	// func for check data is not null
@@ -458,19 +406,9 @@
 		return data[i] != nil
 	}
 
-<<<<<<< HEAD
 	for _, uk := range dti.AvailableUKIndexList {
 		// check uk's column data is not null
 		if isSpecifiedIndexColumn(uk, fn) {
-=======
-	for i, uk := range dti.availableUKCache {
-		// check uk's column data is not null
-		if isSpecifiedIndexColumn(uk, fn) {
-			if i != 0 {
-				// exchange available uk to the first of the array to reduce judgements for next row
-				dti.availableUKCache[0], dti.availableUKCache[i] = dti.availableUKCache[i], dti.availableUKCache[0]
-			}
->>>>>>> 5751cf1a
 			return uk
 		}
 	}
@@ -545,7 +483,6 @@
 	return nil
 }
 
-<<<<<<< HEAD
 // GetDownStreamTi constructs downstreamTable index cache by tableinfo.
 func GetDownStreamTi(ti *model.TableInfo, originTi *model.TableInfo) *DownstreamTableInfo {
 	var (
@@ -553,14 +490,6 @@
 		availableUKIndexList = []*model.IndexInfo{}
 		hasPk                = false
 		absoluteUKPosition   = -1
-=======
-// getDownStreamTi constructs downstreamTable index cache by tableinfo.
-func getDownStreamTi(ti *model.TableInfo, originTi *model.TableInfo) *downstreamTableInfo {
-	var (
-		indexCache       *model.IndexInfo
-		availableUKCache = make([]*model.IndexInfo, 0, len(ti.Indices))
-		hasPk            = false
->>>>>>> 5751cf1a
 	)
 
 	// func for check not null constraint
@@ -568,11 +497,7 @@
 		return mysql.HasNotNullFlag(ti.Columns[i].Flag)
 	}
 
-<<<<<<< HEAD
 	for i, idx := range ti.Indices {
-=======
-	for _, idx := range ti.Indices {
->>>>>>> 5751cf1a
 		if !idx.Primary && !idx.Unique {
 			continue
 		}
@@ -580,7 +505,6 @@
 		if indexRedirect == nil {
 			continue
 		}
-<<<<<<< HEAD
 		availableUKIndexList = append(availableUKIndexList, indexRedirect)
 		if idx.Primary {
 			absoluteUKIndexInfo = indexRedirect
@@ -591,17 +515,6 @@
 			if absoluteUKIndexInfo == nil && isSpecifiedIndexColumn(idx, fn) {
 				absoluteUKIndexInfo = indexRedirect
 				absoluteUKPosition = i
-=======
-		if idx.Primary {
-			indexCache = indexRedirect
-			hasPk = true
-		} else if idx.Unique {
-			// second check not null unique key
-			if !hasPk && isSpecifiedIndexColumn(idx, fn) {
-				indexCache = indexRedirect
-			} else {
-				availableUKCache = append(availableUKCache, indexRedirect)
->>>>>>> 5751cf1a
 			}
 		}
 	}
@@ -611,7 +524,6 @@
 	if !hasPk {
 		exPk := redirectIndexKeys(handlePkExCase(ti), originTi)
 		if exPk != nil {
-<<<<<<< HEAD
 			absoluteUKIndexInfo = exPk
 			absoluteUKPosition = len(availableUKIndexList)
 			availableUKIndexList = append(availableUKIndexList, absoluteUKIndexInfo)
@@ -627,16 +539,6 @@
 		TableInfo:            ti,
 		AbsoluteUKIndexInfo:  absoluteUKIndexInfo,
 		AvailableUKIndexList: availableUKIndexList,
-=======
-			indexCache = exPk
-		}
-	}
-
-	return &downstreamTableInfo{
-		tableInfo:        ti,
-		indexCache:       indexCache,
-		availableUKCache: availableUKCache,
->>>>>>> 5751cf1a
 	}
 }
 
@@ -697,9 +599,4 @@
 		}
 	}
 	return true
-<<<<<<< HEAD
-}
->>>>>>> b4c6b17ca (dm/syncer: multiple rows use downstream schema (#3308))
-=======
-}
->>>>>>> 5751cf1a
+}