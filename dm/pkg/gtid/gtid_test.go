// Copyright 2019 PingCAP, Inc.
//
// Licensed under the Apache License, Version 2.0 (the "License");
// you may not use this file except in compliance with the License.
// You may obtain a copy of the License at
//
//     http://www.apache.org/licenses/LICENSE-2.0
//
// Unless required by applicable law or agreed to in writing, software
// distributed under the License is distributed on an "AS IS" BASIS,
// See the License for the specific language governing permissions and
// limitations under the License.

package gtid

import (
	"testing"

	"github.com/go-mysql-org/go-mysql/mysql"
<<<<<<< HEAD
	"github.com/stretchr/testify/require"
=======
	. "github.com/pingcap/check"
	"github.com/stretchr/testify/require"

	"github.com/pingcap/tiflow/dm/pkg/terror"
>>>>>>> ab968d84
)

func TestGTDISetSorted(t *testing.T) {
	t.Parallel()

	// check mysql
	gSet, err := ParserGTID(mysql.MySQLFlavor, "3ccc475b-2343-11e7-be21-6c0b84d59f30:1-14,406a3f61-690d-11e7-87c5-6c92bf46f384:1-94321383,53bfca22-690d-11e7-8a62-18ded7a37b78:1-495,05474d3c-28c7-11e7-8352-203db246dd3d:1-170,10b039fc-c843-11e7-8f6a-1866daf8d810:1-308290454,686e1ab6-c47e-11e7-a42c-6c92bf46f384:1-34981190,03fc0263-28c7-11e7-a653-6c0b84d59f30:1-7041423")
	require.NoError(t, err)
	sortedGTIDSet := "03fc0263-28c7-11e7-a653-6c0b84d59f30:1-7041423,05474d3c-28c7-11e7-8352-203db246dd3d:1-170,10b039fc-c843-11e7-8f6a-1866daf8d810:1-308290454,3ccc475b-2343-11e7-be21-6c0b84d59f30:1-14,406a3f61-690d-11e7-87c5-6c92bf46f384:1-94321383,53bfca22-690d-11e7-8a62-18ded7a37b78:1-495,686e1ab6-c47e-11e7-a42c-6c92bf46f384:1-34981190"
	require.Equal(t, sortedGTIDSet, gSet.String())
	// check mariadb
	gSet, err = ParserGTID(mysql.MariaDBFlavor, "0-0-1,1-1-1,4-20-1,3-1-1,10-10-10")
	require.NoError(t, err)
	sortedGTIDSet = "0-0-1,1-1-1,10-10-10,3-1-1,4-20-1"
<<<<<<< HEAD
	require.Equal(t, sortedGTIDSet, gSet.String())
=======
	c.Assert(gSet.String(), Equals, sortedGTIDSet)
}

func TestIsNilGTIDSet(t *testing.T) {
	require.False(t, IsNilMySQLGTIDSet(""))
	require.False(t, IsNilMySQLGTIDSet("xxxxx"))
	require.False(t, IsNilMySQLGTIDSet("xxxxx:0,yyyy:0"))
	require.False(t, IsNilMySQLGTIDSet("xxxxx:1-2"))
	require.False(t, IsNilMySQLGTIDSet("xxxxx:0-0"))
	require.True(t, IsNilMySQLGTIDSet("xxxxx:0"))
	require.True(t, IsNilMySQLGTIDSet(" xxxxx:0 "))
}

func (s *testGTIDSuite) TestMinGTIDSet(c *C) {
	gset := MinGTIDSet(mysql.MySQLFlavor)
	_, ok := gset.(*MySQLGTIDSet)
	c.Assert(ok, IsTrue)

	gset = MinGTIDSet(mysql.MariaDBFlavor)
	_, ok = gset.(*MariadbGTIDSet)
	c.Assert(ok, IsTrue)

	// will treat as mysql gtid set
	gset = MinGTIDSet("wrong flavor")
	_, ok = gset.(*MySQLGTIDSet)
	c.Assert(ok, IsTrue)
}

func (s *testGTIDSuite) TestMySQLGTIDEqual(c *C) {
	var (
		g1     *MySQLGTIDSet
		g2     *MySQLGTIDSet
		gMaria *MariadbGTIDSet
	)

	c.Assert(g1.Equal(nil), IsTrue)
	c.Assert(g1.Equal(g2), IsTrue)
	c.Assert(g1.Equal(gMaria), IsFalse)

	gSet, err := ParserGTID("mysql", "3ccc475b-2343-11e7-be21-6c0b84d59f30:1-14,406a3f61-690d-11e7-87c5-6c92bf46f384:1-94321383,53bfca22-690d-11e7-8a62-18ded7a37b78:1-495,686e1ab6-c47e-11e7-a42c-6c92bf46f384:1-34981190,03fc0263-28c7-11e7-a653-6c0b84d59f30:1-7041423,05474d3c-28c7-11e7-8352-203db246dd3d:1-170,10b039fc-c843-11e7-8f6a-1866daf8d810:1-308290454")
	c.Assert(err, IsNil)
	g1 = gSet.(*MySQLGTIDSet)
	c.Assert(g1.Equal(g2), IsFalse)

	gSet, err = ParserGTID("mysql", "03fc0263-28c7-11e7-a653-6c0b84d59f30:1-7041423,05474d3c-28c7-11e7-8352-203db246dd3d:1-170,10b039fc-c843-11e7-8f6a-1866daf8d810:1-308290454,3ccc475b-2343-11e7-be21-6c0b84d59f30:1-14,406a3f61-690d-11e7-87c5-6c92bf46f384:1-94321383,53bfca22-690d-11e7-8a62-18ded7a37b78:1-495,686e1ab6-c47e-11e7-a42c-6c92bf46f384:1-34981190")
	c.Assert(err, IsNil)
	g2 = gSet.(*MySQLGTIDSet)
	c.Assert(g1.Equal(g2), IsTrue)
}

func (s *testGTIDSuite) TestMariaGTIDEqual(c *C) {
	var (
		g1     *MariadbGTIDSet
		g2     *MariadbGTIDSet
		gMySQL *MySQLGTIDSet
	)

	c.Assert(g1.Equal(nil), IsTrue)
	c.Assert(g1.Equal(g2), IsTrue)
	c.Assert(g1.Equal(gMySQL), IsFalse)

	gSet, err := ParserGTID("mariadb", "1-1-1,2-2-2")
	c.Assert(err, IsNil)
	g1 = gSet.(*MariadbGTIDSet)
	c.Assert(g1.Equal(g2), IsFalse)

	gSet, err = ParserGTID("mariadb", "2-2-2,1-1-1")
	c.Assert(err, IsNil)
	g2 = gSet.(*MariadbGTIDSet)
	c.Assert(g1.Equal(g2), IsTrue)
}

// nolint:dupl
func (s *testGTIDSuite) TestMySQLGTIDContain(c *C) {
	var (
		g1     *MySQLGTIDSet
		g2     *MySQLGTIDSet
		gMaria *MariadbGTIDSet
	)
	c.Assert(g1.Contain(g2), IsTrue)      // all nil
	c.Assert(g1.Contain(gMaria), IsFalse) // incompatible

	// one nil
	gSet, err := ParserGTID("mysql", "3ccc475b-2343-11e7-be21-6c0b84d59f30:1-10,406a3f61-690d-11e7-87c5-6c92bf46f384:1-10")
	c.Assert(err, IsNil)
	g1 = gSet.(*MySQLGTIDSet)
	c.Assert(g1.Contain(g2), IsTrue)
	c.Assert(g2.Contain(g1), IsFalse)

	// contain
	gSet, err = ParserGTID("mysql", "3ccc475b-2343-11e7-be21-6c0b84d59f30:1-5,406a3f61-690d-11e7-87c5-6c92bf46f384:1-10")
	c.Assert(err, IsNil)
	g2 = gSet.(*MySQLGTIDSet)
	c.Assert(g1.Contain(g2), IsTrue)
	c.Assert(g2.Contain(g1), IsFalse)

	// not contain
	gSet, err = ParserGTID("mysql", "03fc0263-28c7-11e7-a653-6c0b84d59f30:1-5,406a3f61-690d-11e7-87c5-6c92bf46f384:1-10")
	c.Assert(err, IsNil)
	g2 = gSet.(*MySQLGTIDSet)
	c.Assert(g1.Contain(g2), IsFalse)
	c.Assert(g2.Contain(g1), IsFalse)
>>>>>>> ab968d84
}

func TestMinGTIDSet(t *testing.T) {
	t.Parallel()

	gset, err := ZeroGTIDSet(mysql.MySQLFlavor)
	require.NoError(t, err)
	require.IsType(t, &mysql.MysqlGTIDSet{}, gset)
	require.Len(t, gset.String(), 0)

	gset, err = ZeroGTIDSet(mysql.MariaDBFlavor)
	require.NoError(t, err)
	require.IsType(t, &mysql.MariadbGTIDSet{}, gset)
	require.Len(t, gset.String(), 0)

	gset, err = ZeroGTIDSet("wrong flavor")
	require.Error(t, err)
}

func TestParseGTIDNoFlavor(t *testing.T) {
	t.Parallel()

	gset, err := ParserGTID("", "3ccc475b-2343-11e7-be21-6c0b84d59f30:1-14")
	require.NoError(t, err)
	require.IsType(t, &mysql.MysqlGTIDSet{}, gset)

	gset, err = ParserGTID("", "0-0-1,1-1-1,4-20-1,3-1-1,10-10-10")
	require.NoError(t, err)
	require.IsType(t, &mysql.MariadbGTIDSet{}, gset)

	_, err = ParserGTID("", "")
	require.Error(t, err)
}<|MERGE_RESOLUTION|>--- conflicted
+++ resolved
@@ -17,14 +17,7 @@
 	"testing"
 
 	"github.com/go-mysql-org/go-mysql/mysql"
-<<<<<<< HEAD
 	"github.com/stretchr/testify/require"
-=======
-	. "github.com/pingcap/check"
-	"github.com/stretchr/testify/require"
-
-	"github.com/pingcap/tiflow/dm/pkg/terror"
->>>>>>> ab968d84
 )
 
 func TestGTDISetSorted(t *testing.T) {
@@ -39,112 +32,7 @@
 	gSet, err = ParserGTID(mysql.MariaDBFlavor, "0-0-1,1-1-1,4-20-1,3-1-1,10-10-10")
 	require.NoError(t, err)
 	sortedGTIDSet = "0-0-1,1-1-1,10-10-10,3-1-1,4-20-1"
-<<<<<<< HEAD
 	require.Equal(t, sortedGTIDSet, gSet.String())
-=======
-	c.Assert(gSet.String(), Equals, sortedGTIDSet)
-}
-
-func TestIsNilGTIDSet(t *testing.T) {
-	require.False(t, IsNilMySQLGTIDSet(""))
-	require.False(t, IsNilMySQLGTIDSet("xxxxx"))
-	require.False(t, IsNilMySQLGTIDSet("xxxxx:0,yyyy:0"))
-	require.False(t, IsNilMySQLGTIDSet("xxxxx:1-2"))
-	require.False(t, IsNilMySQLGTIDSet("xxxxx:0-0"))
-	require.True(t, IsNilMySQLGTIDSet("xxxxx:0"))
-	require.True(t, IsNilMySQLGTIDSet(" xxxxx:0 "))
-}
-
-func (s *testGTIDSuite) TestMinGTIDSet(c *C) {
-	gset := MinGTIDSet(mysql.MySQLFlavor)
-	_, ok := gset.(*MySQLGTIDSet)
-	c.Assert(ok, IsTrue)
-
-	gset = MinGTIDSet(mysql.MariaDBFlavor)
-	_, ok = gset.(*MariadbGTIDSet)
-	c.Assert(ok, IsTrue)
-
-	// will treat as mysql gtid set
-	gset = MinGTIDSet("wrong flavor")
-	_, ok = gset.(*MySQLGTIDSet)
-	c.Assert(ok, IsTrue)
-}
-
-func (s *testGTIDSuite) TestMySQLGTIDEqual(c *C) {
-	var (
-		g1     *MySQLGTIDSet
-		g2     *MySQLGTIDSet
-		gMaria *MariadbGTIDSet
-	)
-
-	c.Assert(g1.Equal(nil), IsTrue)
-	c.Assert(g1.Equal(g2), IsTrue)
-	c.Assert(g1.Equal(gMaria), IsFalse)
-
-	gSet, err := ParserGTID("mysql", "3ccc475b-2343-11e7-be21-6c0b84d59f30:1-14,406a3f61-690d-11e7-87c5-6c92bf46f384:1-94321383,53bfca22-690d-11e7-8a62-18ded7a37b78:1-495,686e1ab6-c47e-11e7-a42c-6c92bf46f384:1-34981190,03fc0263-28c7-11e7-a653-6c0b84d59f30:1-7041423,05474d3c-28c7-11e7-8352-203db246dd3d:1-170,10b039fc-c843-11e7-8f6a-1866daf8d810:1-308290454")
-	c.Assert(err, IsNil)
-	g1 = gSet.(*MySQLGTIDSet)
-	c.Assert(g1.Equal(g2), IsFalse)
-
-	gSet, err = ParserGTID("mysql", "03fc0263-28c7-11e7-a653-6c0b84d59f30:1-7041423,05474d3c-28c7-11e7-8352-203db246dd3d:1-170,10b039fc-c843-11e7-8f6a-1866daf8d810:1-308290454,3ccc475b-2343-11e7-be21-6c0b84d59f30:1-14,406a3f61-690d-11e7-87c5-6c92bf46f384:1-94321383,53bfca22-690d-11e7-8a62-18ded7a37b78:1-495,686e1ab6-c47e-11e7-a42c-6c92bf46f384:1-34981190")
-	c.Assert(err, IsNil)
-	g2 = gSet.(*MySQLGTIDSet)
-	c.Assert(g1.Equal(g2), IsTrue)
-}
-
-func (s *testGTIDSuite) TestMariaGTIDEqual(c *C) {
-	var (
-		g1     *MariadbGTIDSet
-		g2     *MariadbGTIDSet
-		gMySQL *MySQLGTIDSet
-	)
-
-	c.Assert(g1.Equal(nil), IsTrue)
-	c.Assert(g1.Equal(g2), IsTrue)
-	c.Assert(g1.Equal(gMySQL), IsFalse)
-
-	gSet, err := ParserGTID("mariadb", "1-1-1,2-2-2")
-	c.Assert(err, IsNil)
-	g1 = gSet.(*MariadbGTIDSet)
-	c.Assert(g1.Equal(g2), IsFalse)
-
-	gSet, err = ParserGTID("mariadb", "2-2-2,1-1-1")
-	c.Assert(err, IsNil)
-	g2 = gSet.(*MariadbGTIDSet)
-	c.Assert(g1.Equal(g2), IsTrue)
-}
-
-// nolint:dupl
-func (s *testGTIDSuite) TestMySQLGTIDContain(c *C) {
-	var (
-		g1     *MySQLGTIDSet
-		g2     *MySQLGTIDSet
-		gMaria *MariadbGTIDSet
-	)
-	c.Assert(g1.Contain(g2), IsTrue)      // all nil
-	c.Assert(g1.Contain(gMaria), IsFalse) // incompatible
-
-	// one nil
-	gSet, err := ParserGTID("mysql", "3ccc475b-2343-11e7-be21-6c0b84d59f30:1-10,406a3f61-690d-11e7-87c5-6c92bf46f384:1-10")
-	c.Assert(err, IsNil)
-	g1 = gSet.(*MySQLGTIDSet)
-	c.Assert(g1.Contain(g2), IsTrue)
-	c.Assert(g2.Contain(g1), IsFalse)
-
-	// contain
-	gSet, err = ParserGTID("mysql", "3ccc475b-2343-11e7-be21-6c0b84d59f30:1-5,406a3f61-690d-11e7-87c5-6c92bf46f384:1-10")
-	c.Assert(err, IsNil)
-	g2 = gSet.(*MySQLGTIDSet)
-	c.Assert(g1.Contain(g2), IsTrue)
-	c.Assert(g2.Contain(g1), IsFalse)
-
-	// not contain
-	gSet, err = ParserGTID("mysql", "03fc0263-28c7-11e7-a653-6c0b84d59f30:1-5,406a3f61-690d-11e7-87c5-6c92bf46f384:1-10")
-	c.Assert(err, IsNil)
-	g2 = gSet.(*MySQLGTIDSet)
-	c.Assert(g1.Contain(g2), IsFalse)
-	c.Assert(g2.Contain(g1), IsFalse)
->>>>>>> ab968d84
 }
 
 func TestMinGTIDSet(t *testing.T) {
@@ -177,4 +65,32 @@
 
 	_, err = ParserGTID("", "")
 	require.Error(t, err)
+}
+
+func TestIsNilGTIDSet(t *testing.T) {
+	t.Parallel()
+
+	require.False(t, IsZeroMySQLGTIDSet(""))
+	require.False(t, IsZeroMySQLGTIDSet("xxxxx"))
+	require.False(t, IsZeroMySQLGTIDSet("xxxxx:0,yyyy:0"))
+	require.False(t, IsZeroMySQLGTIDSet("xxxxx:1-2"))
+	require.False(t, IsZeroMySQLGTIDSet("xxxxx:0-0"))
+	require.True(t, IsZeroMySQLGTIDSet("xxxxx:0"))
+	require.True(t, IsZeroMySQLGTIDSet(" xxxxx:0 "))
+}
+
+func TestParseZeroAsEmptyGTIDSet(t *testing.T) {
+	t.Parallel()
+
+	gset, err := ParserGTID(mysql.MariaDBFlavor, "0-0-0")
+	require.NoError(t, err)
+	require.Equal(t, "", gset.String())
+
+	gset, err = ParserGTID(mysql.MySQLFlavor, "")
+	require.NoError(t, err)
+	require.Equal(t, "", gset.String())
+
+	gset, err = ParserGTID(mysql.MySQLFlavor, "3ccc475b-2343-11e7-be21-6c0b84d59f30:0")
+	require.NoError(t, err)
+	require.Equal(t, "", gset.String())
 }