--- conflicted
+++ resolved
@@ -171,15 +171,9 @@
 	}
 
 	for retryCnt := 1; retryCnt <= retryNum; retryCnt++ {
-<<<<<<< HEAD
-		txnResp, _, err2 := etcdutil.DoOpsInOneTxnWithRetry(cli,
+		txnResp, _, err2 := etcdutil.DoTxnWithRepeatable(cli, etcdutil.ThenOpFunc(
 			clientv3.OpGet(common.UpstreamRelayWorkerKeyAdapter.Encode(worker), clientv3.WithPrefix()),
-			clientv3.OpGet(common.UpstreamConfigKeyAdapter.Encode(source)))
-=======
-		txnResp, _, err2 := etcdutil.DoTxnWithRepeatable(cli, etcdutil.ThenOpFunc(
-			clientv3.OpGet(common.UpstreamRelayWorkerKeyAdapter.Encode(worker)),
 			clientv3.OpGet(common.UpstreamConfigKeyAdapter.Encode(source))))
->>>>>>> 780f244e
 		if err2 != nil {
 			return nil, 0, err
 		}
