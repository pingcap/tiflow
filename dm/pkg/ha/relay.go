--- conflicted
+++ resolved
@@ -57,11 +57,7 @@
 func DeleteRelayConfig(cli *clientv3.Client, source string, workers ...string) (int64, error) {
 	ops := make([]clientv3.Op, 0, len(workers))
 	for _, worker := range workers {
-<<<<<<< HEAD
-		ops = append(ops, deleteRelayConfigOp(worker, source))
-=======
 		ops = append(ops, deleteRelayConfigOp(NewSourceBound(source, worker)))
->>>>>>> 47852426
 	}
 	_, rev, err := etcdutil.DoOpsInOneTxnWithRetry(cli, ops...)
 	return rev, err
@@ -215,13 +211,8 @@
 }
 
 // deleteRelayConfigOp returns a DELETE etcd operation for the relay relationship of the specified DM-worker.
-<<<<<<< HEAD
-func deleteRelayConfigOp(worker, source string) clientv3.Op {
-	return clientv3.OpDelete(common.UpstreamRelayWorkerKeyAdapter.Encode(worker, source))
-=======
 func deleteRelayConfigOp(bound SourceBound) clientv3.Op {
 	return clientv3.OpDelete(common.UpstreamRelayWorkerKeyAdapter.Encode(bound.Worker, bound.Source))
->>>>>>> 47852426
 }
 
 // WatchRelayConfig watches PUT & DELETE operations for the relay relationship of the specified DM-worker.
