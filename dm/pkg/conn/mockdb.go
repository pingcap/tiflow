// Copyright 2021 PingCAP, Inc.
//
// Licensed under the Apache License, Version 2.0 (the "License");
// you may not use this file except in compliance with the License.
// You may obtain a copy of the License at
//
//     http://www.apache.org/licenses/LICENSE-2.0
//
// Unless required by applicable law or agreed to in writing, software
// distributed under the License is distributed on an "AS IS" BASIS,
// See the License for the specific language governing permissions and
// limitations under the License.

package conn

import (
	"database/sql"
	"fmt"
	"io"
	"net"
	"net/http"
	"time"

	"github.com/DATA-DOG/go-sqlmock"
	check "github.com/pingcap/check"
	tidbConfig "github.com/pingcap/tidb/config"
	"github.com/pingcap/tidb/domain"
	"github.com/pingcap/tidb/kv"
	"github.com/pingcap/tidb/server"
	"github.com/pingcap/tidb/session"
	"github.com/pingcap/tidb/store/mockstore"
	"github.com/tikv/client-go/v2/testutils"
)

type mockDBProvider struct {
	verDB *sql.DB // verDB user for show version.
	db    *sql.DB
	// customDB defines a db that will never be close
	// TODO: we should use customDB for all mock.
	customDB *sql.DB
}

// Apply will build BaseDB with DBConfig.
func (d *mockDBProvider) Apply(config ScopedDBConfig) (*BaseDB, error) {
	if d.verDB != nil {
		if err := d.verDB.Ping(); err == nil {
			// nolint:nilerr
			return NewBaseDBForTest(d.verDB), nil
		}
	}
<<<<<<< HEAD
	if d.customDB != nil {
		if err := d.customDB.Ping(); err == nil {
			// nolint:nilerr
			return NewMockDB(d.customDB), nil
		}
	}
	return NewBaseDB(d.db), nil
=======
	return NewBaseDBForTest(d.db), nil
>>>>>>> 00a8d316
}

// InitMockDB return a mocked db for unit test.
func InitMockDB(c *check.C) sqlmock.Sqlmock {
	db, mock, err := sqlmock.New()
	c.Assert(err, check.IsNil)
	if mdbp, ok := DefaultDBProvider.(*mockDBProvider); ok {
		mdbp.db = db
	} else {
		DefaultDBProvider = &mockDBProvider{db: db}
	}
	return mock
}

// MockDefaultDBProvider return a mocked db for unit test.
func MockDefaultDBProvider() (sqlmock.Sqlmock, error) {
	db, mock, err := sqlmock.New()
	if err != nil {
		return nil, err
	}
	if mdbp, ok := DefaultDBProvider.(*mockDBProvider); ok {
		mdbp.db = db
	} else {
		DefaultDBProvider = &mockDBProvider{db: db}
	}
	return mock, nil
}

// InitVersionDB return a mocked db for unit test's show version.
func InitVersionDB() sqlmock.Sqlmock {
	// nolint:errcheck
	db, mock, _ := sqlmock.New()
	if mdbp, ok := DefaultDBProvider.(*mockDBProvider); ok {
		mdbp.verDB = db
	} else {
		DefaultDBProvider = &mockDBProvider{verDB: db}
	}
	return mock
}

func InitMockDBFull() (*sql.DB, sqlmock.Sqlmock, error) {
	db, mock, err := sqlmock.New()
	if err != nil {
		return nil, nil, err
	}
	if mdbp, ok := DefaultDBProvider.(*mockDBProvider); ok {
		mdbp.db = db
	} else {
		DefaultDBProvider = &mockDBProvider{db: db}
	}
	return db, mock, err
}

func InitMockDBNotClose() (*sql.DB, sqlmock.Sqlmock, error) {
	db, mock, err := sqlmock.New()
	if err != nil {
		return nil, nil, err
	}
	if mdbp, ok := DefaultDBProvider.(*mockDBProvider); ok {
		mdbp.customDB = db
	} else {
		DefaultDBProvider = &mockDBProvider{customDB: db}
	}
	return db, mock, err
}

// TODO: export Config in https://github.com/pingcap/tidb/blob/a8fa29b56d633b1ec843e21cb89131dd4fd601db/br/pkg/mock/mock_cluster.go#L35
// Cluster is mock tidb cluster.
type Cluster struct {
	*server.Server
	testutils.Cluster
	kv.Storage
	*server.TiDBDriver
	*domain.Domain
	Port int
}

// NewCluster create a new mock cluster.
func NewCluster() (*Cluster, error) {
	cluster := &Cluster{}

	storage, err := mockstore.NewMockStore(
		mockstore.WithClusterInspector(func(c testutils.Cluster) {
			mockstore.BootstrapWithSingleStore(c)
			cluster.Cluster = c
		}),
	)
	if err != nil {
		return nil, err
	}
	cluster.Storage = storage

	session.SetSchemaLease(0)
	session.DisableStats4Test()
	dom, err := session.BootstrapSession(storage)
	if err != nil {
		return nil, err
	}
	cluster.Domain = dom

	return cluster, nil
}

// Start runs a mock cluster.
func (mock *Cluster) Start() error {
	// choose a random available port
	l1, _ := net.Listen("tcp", "127.0.0.1:")
	statusPort := l1.Addr().(*net.TCPAddr).Port

	// choose a random available port
	l2, _ := net.Listen("tcp", "127.0.0.1:")
	addrPort := l2.Addr().(*net.TCPAddr).Port

	mock.TiDBDriver = server.NewTiDBDriver(mock.Storage)
	cfg := tidbConfig.NewConfig()
	cfg.Port = uint(addrPort)
	cfg.Store = "tikv"
	cfg.Status.StatusPort = uint(statusPort)
	cfg.Status.ReportStatus = true
	cfg.Socket = fmt.Sprintf("/tmp/tidb-mock-%d.sock", time.Now().UnixNano())

	// close port for next listen in NewServer
	l1.Close()
	l2.Close()
	svr, err := server.NewServer(cfg, mock.TiDBDriver)
	if err != nil {
		return err
	}
	mock.Server = svr
	go func() {
		if err1 := svr.Run(); err1 != nil {
			panic(err1)
		}
	}()
	waitUntilServerOnline(cfg.Status.StatusPort)
	mock.Port = addrPort
	return nil
}

// Stop stops a mock cluster.
func (mock *Cluster) Stop() {
	if mock.Domain != nil {
		mock.Domain.Close()
	}
	if mock.Storage != nil {
		_ = mock.Storage.Close()
	}
	if mock.Server != nil {
		mock.Server.Close()
	}
}

func waitUntilServerOnline(statusPort uint) {
	// connect http status
	statusURL := fmt.Sprintf("http://127.0.0.1:%d/status", statusPort)
	for retry := 0; retry < 100; retry++ {
		// nolint:gosec,noctx
		// #nosec G107
		resp, err := http.Get(statusURL)
		if err == nil {
			// Ignore errors.
			_, _ = io.ReadAll(resp.Body)
			_ = resp.Body.Close()
			break
		}
		time.Sleep(time.Millisecond * 10)
	}
}<|MERGE_RESOLUTION|>--- conflicted
+++ resolved
@@ -48,17 +48,13 @@
 			return NewBaseDBForTest(d.verDB), nil
 		}
 	}
-<<<<<<< HEAD
 	if d.customDB != nil {
 		if err := d.customDB.Ping(); err == nil {
 			// nolint:nilerr
 			return NewMockDB(d.customDB), nil
 		}
 	}
-	return NewBaseDB(d.db), nil
-=======
 	return NewBaseDBForTest(d.db), nil
->>>>>>> 00a8d316
 }
 
 // InitMockDB return a mocked db for unit test.
