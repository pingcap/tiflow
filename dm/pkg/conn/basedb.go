--- conflicted
+++ resolved
@@ -114,11 +114,7 @@
 		return nil, terror.DBErrorAdapt(err, terror.ErrDBDriverError)
 	}
 
-<<<<<<< HEAD
-	ctx, cancel := context.WithTimeout(context.Background(), DefaultDBTimeout)
-=======
 	ctx, cancel := context.WithTimeout(context.Background(), netTimeout)
->>>>>>> 6573fa81
 	defer cancel()
 	err = db.PingContext(ctx)
 	failpoint.Inject("failDBPing", func(_ failpoint.Value) {
