--- conflicted
+++ resolved
@@ -20,11 +20,7 @@
 	"sync"
 
 	exprctx "github.com/pingcap/tidb/pkg/expression/context"
-<<<<<<< HEAD
-	exprctximpl "github.com/pingcap/tidb/pkg/expression/contextimpl"
-=======
 	"github.com/pingcap/tidb/pkg/expression/contextsession"
->>>>>>> 3ab47635
 	infoschema "github.com/pingcap/tidb/pkg/infoschema/context"
 	"github.com/pingcap/tidb/pkg/parser/model"
 	"github.com/pingcap/tidb/pkg/sessionctx"
@@ -156,11 +152,7 @@
 
 type exprCtxImpl struct {
 	*session
-<<<<<<< HEAD
-	*exprctximpl.ExprCtxExtendedImpl
-=======
 	*contextsession.ExprCtxExtendedImpl
->>>>>>> 3ab47635
 }
 
 type session struct {
@@ -230,11 +222,7 @@
 	}
 	sessionCtx.exprctx = &exprCtxImpl{
 		session:             &sessionCtx,
-<<<<<<< HEAD
-		ExprCtxExtendedImpl: exprctximpl.NewExprExtendedImpl(&sessionCtx),
-=======
 		ExprCtxExtendedImpl: contextsession.NewExprExtendedImpl(&sessionCtx),
->>>>>>> 3ab47635
 	}
 	return &sessionCtx
 }
