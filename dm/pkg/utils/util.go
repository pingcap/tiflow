--- conflicted
+++ resolved
@@ -264,7 +264,6 @@
 	return fields
 }
 
-<<<<<<< HEAD
 // SetToSlice converts a map of struct{} value to a slice to pretty print.
 func SetToSlice(set map[string]struct{}) []string {
 	slice := make([]string, 0, len(set))
@@ -272,7 +271,8 @@
 		slice = append(slice, key)
 	}
 	return slice
-=======
+}
+
 func NewStoppedTimer() *time.Timer {
 	// stopped timer should be Reset with correct duration, so use 0 here
 	t := time.NewTimer(0)
@@ -280,5 +280,4 @@
 		<-t.C
 	}
 	return t
->>>>>>> 00ea942a
 }