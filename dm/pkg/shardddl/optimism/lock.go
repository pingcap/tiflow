// Copyright 2020 PingCAP, Inc.
//
// Licensed under the Apache License, Version 2.0 (the "License");
// you may not use this file except in compliance with the License.
// You may obtain a copy of the License at
//
//     http://www.apache.org/licenses/LICENSE-2.0
//
// Unless required by applicable law or agreed to in writing, software
// distributed under the License is distributed on an "AS IS" BASIS,
// See the License for the specific language governing permissions and
// limitations under the License.

package optimism

import (
	"bytes"
	"encoding/json"
	"fmt"
	"sync"

	"github.com/pingcap/errors"
	"github.com/pingcap/tidb-tools/pkg/dbutil"
	"github.com/pingcap/tidb-tools/pkg/schemacmp"
	"github.com/pingcap/tidb/parser"
	"github.com/pingcap/tidb/parser/ast"
	"github.com/pingcap/tidb/parser/model"
	clientv3 "go.etcd.io/etcd/client/v3"
	"go.uber.org/zap"
	"golang.org/x/net/context"

	"github.com/pingcap/tiflow/dm/dm/master/metrics"
	"github.com/pingcap/tiflow/dm/pkg/conn"
	"github.com/pingcap/tiflow/dm/pkg/cputil"
	"github.com/pingcap/tiflow/dm/pkg/log"
	"github.com/pingcap/tiflow/dm/pkg/terror"
)

// DropColumnStage represents whether drop column done for a sharding table.
type DropColumnStage int

const (
	// DropNotDone represents master haven't received done for the col.
	DropNotDone DropColumnStage = iota
	// DropPartiallyDone represents master receive done for the col.
	DropPartiallyDone
	// DropDone represents master receive done and ddl for the col(executed in downstream).
	DropDone
)

type tableType int

const (
	// normalTables represents upstream table info record in checkpoint.
	normalTables tableType = iota
	// conflictTables represents upstream table info after executing conflict DDL.
	conflictTables
	// finalTables combines normalTables and conflcitTables,
	// which represents all upstream table infos after executing all conflict DDLs.
	finalTables
)

// Lock represents the shard DDL lock in memory.
// This information does not need to be persistent, and can be re-constructed from the shard DDL info.
type Lock struct {
	mu sync.RWMutex

	cli *clientv3.Client

	ID   string // lock's ID
	Task string // lock's corresponding task name

	DownSchema string // downstream schema name
	DownTable  string // downstream table name

	// first prevTable when a lock created
	// only use when fetchTableInfo return an error.
	initTable schemacmp.Table
	// per-table's table info,
	// upstream source ID -> upstream schema name -> upstream table name -> table info.
	// if all of them are the same, then we call the lock `synced`.
	tables map[string]map[string]map[string]schemacmp.Table
	// conflictTables is used for conflict DDL coordination
	// upstream source ID -> upstream schema name -> upstream table name -> table info.
	conflictTables map[string]map[string]map[string]schemacmp.Table
	// finalTables combine tables and conflcitTables
	// it represents final state of all tables
	// upstream source ID -> upstream schema name -> upstream table name -> table info.
	finalTables map[string]map[string]map[string]schemacmp.Table

	synced bool

	// whether DDLs operations have done (execute the shard DDL) to the downstream.
	// if all of them have done and have the same schema, then we call the lock `resolved`.
	// in optimistic mode, one table should only send a new table info (and DDLs) after the old one has done,
	// so we can set `done` to `false` when received a table info (and need the table to done some DDLs),
	// and mark `done` to `true` after received the done status of the DDLs operation.
	done map[string]map[string]map[string]bool

	// upstream source ID -> upstream schema name -> upstream table name -> info version.
	versions map[string]map[string]map[string]int64

	// record the partially dropped columns
	// column name -> source -> upSchema -> upTable -> int
	columns map[string]map[string]map[string]map[string]DropColumnStage

	downstreamMeta *DownstreamMeta
}

// NewLock creates a new Lock instance.
func NewLock(cli *clientv3.Client, id, task, downSchema, downTable string, initTable schemacmp.Table, tts []TargetTable, downstreamMeta *DownstreamMeta) *Lock {
	l := &Lock{
		cli:            cli,
		ID:             id,
		Task:           task,
		DownSchema:     downSchema,
		DownTable:      downTable,
		initTable:      initTable,
		tables:         make(map[string]map[string]map[string]schemacmp.Table),
		conflictTables: make(map[string]map[string]map[string]schemacmp.Table),
		finalTables:    make(map[string]map[string]map[string]schemacmp.Table),
		done:           make(map[string]map[string]map[string]bool),
		synced:         true,
		versions:       make(map[string]map[string]map[string]int64),
		columns:        make(map[string]map[string]map[string]map[string]DropColumnStage),
		downstreamMeta: downstreamMeta,
	}
	l.addTables(tts)
	metrics.ReportDDLPending(task, metrics.DDLPendingNone, metrics.DDLPendingSynced)
	return l
}

// FetchTableInfos fetch all table infos for a lock.
func (l *Lock) FetchTableInfos(task, source, schema, table string) (*model.TableInfo, error) {
	if l.downstreamMeta == nil {
		return nil, terror.ErrMasterOptimisticDownstreamMetaNotFound.Generate(task)
	}

	db, err := conn.DefaultDBProvider.Apply(l.downstreamMeta.dbConfig)
	if err != nil {
		return nil, err
	}
	defer db.Close()

	ctx, cancel := context.WithTimeout(context.Background(), dbutil.DefaultTimeout)
	defer cancel()

	query := `SELECT table_info FROM ` + dbutil.TableName(l.downstreamMeta.meta, cputil.SyncerCheckpoint(task)) + ` WHERE id = ? AND cp_schema = ? AND cp_table = ?`
	row := db.DB.QueryRowContext(ctx, query, source, schema, table)
	if row.Err() != nil {
		return nil, terror.ErrDBExecuteFailed.Delegate(row.Err(), query)
	}
	var tiBytes []byte
	if err := row.Scan(&tiBytes); err != nil {
		return nil, terror.ErrDBExecuteFailed.Delegate(err, query)
	}
	var ti *model.TableInfo
	if bytes.Equal(tiBytes, []byte("null")) {
		log.L().Warn("null table info", zap.String("query", query), zap.String("source", source), zap.String("schema", schema), zap.String("table", table))
		return nil, terror.ErrMasterOptimisticDownstreamMetaNotFound.Generate(task)
	}
	if err := json.Unmarshal(tiBytes, &ti); err != nil {
		return nil, err
	}
	return ti, nil
}

// TrySync tries to sync the lock, re-entrant.
// new upstream sources may join when the DDL lock is in syncing,
// so we need to merge these new sources.
// NOTE: now, any error returned, we treat it as conflict detected.
// NOTE: now, DDLs (not empty) returned when resolved the conflict, but in fact these DDLs should not be replicated to the downstream.
// NOTE: now, `TrySync` can detect and resolve conflicts in both of the following modes:
//   - non-intrusive: update the schema of non-conflict tables to match the conflict tables.
//                      data from conflict tables are non-intrusive.
//   - intrusive: revert the schema of the conflict tables to match the non-conflict tables.
//                  data from conflict tables are intrusive.
// TODO: but both of these modes are difficult to be implemented in DM-worker now, try to do that later.
// for non-intrusive, a broadcast mechanism needed to notify conflict tables after the conflict has resolved, or even a block mechanism needed.
// for intrusive, a DML prune or transform mechanism needed for two different schemas (before and after the conflict resolved).
func (l *Lock) TrySync(info Info, tts []TargetTable) (newDDLs []string, cols []string, err error) {
	var (
		callerSource   = info.Source
		callerSchema   = info.UpSchema
		callerTable    = info.UpTable
		ddls           = info.DDLs
		emptyDDLs      = []string{}
		emptyCols      = []string{}
		newTIs         = info.TableInfosAfter
		infoVersion    = info.Version
		ignoreConflict = info.IgnoreConflict
		oldSynced      = l.synced
	)
	l.mu.Lock()
	defer func() {
		_, remain := l.syncStatus()
		l.synced = remain == 0
		if oldSynced != l.synced {
			if oldSynced {
				metrics.ReportDDLPending(l.Task, metrics.DDLPendingSynced, metrics.DDLPendingUnSynced)
			} else {
				metrics.ReportDDLPending(l.Task, metrics.DDLPendingUnSynced, metrics.DDLPendingSynced)
			}
		}
		if len(newDDLs) > 0 || (err != nil && terror.ErrShardDDLOptimismNeedSkipAndRedirect.Equal(err)) {
			// revert the `done` status if need to wait for the new operation to be done.
			// Now, we wait for the new operation to be done if any DDLs returned.
			l.tryRevertDone(callerSource, callerSchema, callerTable)
		}
		l.mu.Unlock()
	}()

	// should not happen
	if len(ddls) != len(newTIs) || len(newTIs) == 0 {
		return emptyDDLs, emptyCols, terror.ErrMasterInconsistentOptimisticDDLsAndInfo.Generate(len(ddls), len(newTIs))
	}
	// should not happen
	if info.TableInfoBefore == nil {
		return emptyDDLs, emptyCols, terror.ErrMasterOptimisticTableInfoBeforeNotExist.Generate(ddls)
	}

	defer func() {
		if err == nil && len(cols) > 0 {
			err = l.AddDroppedColumns(callerSource, callerSchema, callerTable, cols)
		}
		// only update table info if no error or ignore conflict or conflict DDL
		if err != nil {
			var revertInfo schemacmp.Table
			switch {
			case ignoreConflict:
				// forcely set schema for --ignore-conflict
				revertInfo = schemacmp.Encode(newTIs[len(newTIs)-1])
			case terror.ErrShardDDLOptimismNeedSkipAndRedirect.Equal(err):
				return
			default:
				revertInfo = schemacmp.Encode(info.TableInfoBefore)
			}
			l.tables[callerSource][callerSchema][callerTable] = revertInfo
			l.finalTables[callerSource][callerSchema][callerTable] = revertInfo
			l.removeConflictTable(callerSource, callerSchema, callerTable)
		}
	}()

	// handle the case where <callerSource, callerSchema, callerTable>
	// is not in old source tables and current new source tables.
	// duplicate append is not a problem.
	tts = append(tts, newTargetTable(l.Task, callerSource, l.DownSchema, l.DownTable,
		map[string]map[string]struct{}{callerSchema: {callerTable: struct{}{}}}))
	// add any new source tables.
	l.addTables(tts)
	if val, ok := l.versions[callerSource][callerSchema][callerTable]; !ok || val < infoVersion {
		l.versions[callerSource][callerSchema][callerTable] = infoVersion
	}

	newDDLs = []string{}
	cols = []string{}
	prevTable := schemacmp.Encode(info.TableInfoBefore)
	// join and compare every new table info
	for idx, ti := range newTIs {
		postTable := schemacmp.Encode(ti)
		schemaChanged, conflictStage := l.trySyncForOneDDL(callerSource, callerSchema, callerTable, prevTable, postTable)

		switch conflictStage {
		case ConflictDetected:
			return emptyDDLs, emptyCols, terror.ErrShardDDLOptimismTrySyncFail.Generate(l.ID, fmt.Sprintf("there will be conflicts if DDLs %s are applied to the downstream. old table info: %s, new table info: %s", ddls[idx], prevTable, postTable))
		case ConflictNone:
<<<<<<< HEAD
			if col, err := l.checkAddDropColumn(callerSource, callerSchema, callerTable, ddls[idx], prevTable, postTable); err != nil {
=======
			if col, err := l.checkAddDropColumn(callerSource, callerSchema, callerTable, ddls[idx], prevTable, postTable, cols); err != nil {
>>>>>>> 65db3c52
				return emptyDDLs, emptyCols, err
			} else if len(col) != 0 {
				cols = append(cols, col)
			}
		case ConflictSkipWaitRedirect:
			return newDDLs, cols, terror.ErrShardDDLOptimismNeedSkipAndRedirect.Generate(l.ID, ddls[idx])
<<<<<<< HEAD
		case ConflictResolved:
			log.L().Info("all conflict DDL resolved", zap.String("DDL", ddls[idx]))
=======
>>>>>>> 65db3c52
		}

		if schemaChanged {
			newDDLs = append(newDDLs, ddls[idx])
		}
		prevTable = postTable
	}
	return newDDLs, cols, nil
}

// TryRemoveTable tries to remove a table in the lock.
// it returns whether the table has been removed.
// TODO: it does NOT try to rebuild the joined schema after the table removed now.
// try to support this if needed later.
// NOTE: if no table exists in the lock after removed the table,
// it's the caller's responsibility to decide whether remove the lock or not.
func (l *Lock) TryRemoveTable(source, schema, table string) bool {
	l.mu.Lock()
	defer l.mu.Unlock()

	if _, ok := l.tables[source]; !ok {
		return false
	}
	if _, ok := l.tables[source][schema]; !ok {
		return false
	}

	ti, ok := l.tables[source][schema][table]
	if !ok {
		return false
	}

	delete(l.tables[source][schema], table)
	delete(l.finalTables[source][schema], table)
	l.removeConflictTable(source, schema, table)
	_, remain := l.syncStatus()
	l.synced = remain == 0
	delete(l.done[source][schema], table)
	delete(l.versions[source][schema], table)
	log.L().Info("table removed from the lock", zap.String("lock", l.ID),
		zap.String("source", source), zap.String("schema", schema), zap.String("table", table),
		zap.Stringer("table info", ti))
	return true
}

// TryRemoveTable tries to remove tables in the lock by sources.
// return drop columns for later use.
func (l *Lock) TryRemoveTableBySources(sources []string) []string {
	l.mu.Lock()
	defer l.mu.Unlock()

	// record drop columns for sources
	dropColumns := make([]string, 0)
	for col, sourceColumns := range l.columns {
		for _, source := range sources {
			if _, ok := sourceColumns[source]; ok {
				dropColumns = append(dropColumns, col)
				break
			}
		}
	}

	for _, source := range sources {
		if _, ok := l.tables[source]; !ok {
			continue
		}

		delete(l.tables, source)
		delete(l.finalTables, source)
		delete(l.conflictTables, source)
		_, remain := l.syncStatus()
		l.synced = remain == 0
		delete(l.done, source)
		delete(l.versions, source)
		for _, sourceColumns := range l.columns {
			delete(sourceColumns, source)
		}
		log.L().Info("tables removed from the lock", zap.String("lock", l.ID), zap.String("source", source))
	}
	return dropColumns
}

// HasTables check whether a lock has tables.
func (l *Lock) HasTables() bool {
	l.mu.Lock()
	defer l.mu.Unlock()

	for _, schemas := range l.tables {
		for _, tables := range schemas {
			for range tables {
				return true
			}
		}
	}
	return false
}

// IsSynced returns whether the lock has synced.
// In the optimistic mode, we call it `synced` if table info of all tables are the same,
// and we define `remain` as the table count which have different table info with the joined one,
// e.g. for `ADD COLUMN`, it's the table count which have not added the column,
// for `DROP COLUMN`, it's the table count which have dropped the column.
func (l *Lock) IsSynced() (bool, int) {
	l.mu.RLock()
	defer l.mu.RUnlock()
	_, remain := l.syncStatus()
	return remain == 0, remain
}

// Ready returns the source tables' sync status (whether they are ready).
// we define `ready` if the table's info is the same with the joined one,
// e.g for `ADD COLUMN`, it's true if it has added the column,
// for `DROP COLUMN`, it's true if it has not dropped the column.
func (l *Lock) Ready() map[string]map[string]map[string]bool {
	l.mu.RLock()
	defer l.mu.RUnlock()
	ready, _ := l.syncStatus()
	return ready
}

// Joined returns the joined table info.
func (l *Lock) Joined() (schemacmp.Table, error) {
	l.mu.RLock()
	defer l.mu.RUnlock()
	return l.joinNormalTables()
}

// TryMarkDone tries to mark the operation of the source table as done.
// it returns whether marked done.
// NOTE: this method can always mark a existing table as done,
// so the caller of this method should ensure that the table has done the DDLs operation.
// NOTE: a done table may revert to not-done if new table schema received and new DDLs operation need to be done.
func (l *Lock) TryMarkDone(source, schema, table string) bool {
	l.mu.Lock()
	defer l.mu.Unlock()

	if _, ok := l.done[source]; !ok {
		return false
	}
	if _, ok := l.done[source][schema]; !ok {
		return false
	}
	if _, ok := l.done[source][schema][table]; !ok {
		return false
	}

	// always mark it as `true` now.
	l.done[source][schema][table] = true
	return true
}

// IsDone returns whether the operation of the source table has done.
func (l *Lock) IsDone(source, schema, table string) bool {
	l.mu.RLock()
	defer l.mu.RUnlock()

	if _, ok := l.done[source]; !ok {
		return false
	}
	if _, ok := l.done[source][schema]; !ok {
		return false
	}
	if _, ok := l.done[source][schema][table]; !ok {
		return false
	}
	return l.done[source][schema][table]
}

// IsResolved returns whether the lock has resolved.
// return true if all tables have the same schema and all DDLs operations have done.
func (l *Lock) IsResolved() bool {
	l.mu.RLock()
	defer l.mu.RUnlock()

	// whether all tables have the same schema.
	if _, remain := l.syncStatus(); remain != 0 {
		return false
	}

	// whether all tables have done DDLs operations.
	for _, schemaTables := range l.done {
		for _, tables := range schemaTables {
			for _, done := range tables {
				if !done {
					return false
				}
			}
		}
	}
	return true
}

// syncedStatus returns the current tables' sync status (<Ready, remain>).
func (l *Lock) syncStatus() (map[string]map[string]map[string]bool, int) {
	ready := make(map[string]map[string]map[string]bool)
	remain := 0
	joined, joinedErr := l.joinFinalTables()
	for source, schemaTables := range l.finalTables {
		if _, ok := ready[source]; !ok {
			ready[source] = make(map[string]map[string]bool)
		}
		for schema, tables := range schemaTables {
			if _, ok := ready[source][schema]; !ok {
				ready[source][schema] = make(map[string]bool)
			}
			for table, ti := range tables {
				if joinedErr == nil {
					if cmp, err := joined.Compare(ti); err == nil && cmp == 0 {
						ready[source][schema][table] = true
						continue
					}
				}
				ready[source][schema][table] = false
				remain++
			}
		}
	}
	return ready, remain
}

// tryRevertDone tries to revert the done status when the table's schema changed.
func (l *Lock) tryRevertDone(source, schema, table string) {
	if _, ok := l.done[source]; !ok {
		return
	}
	if _, ok := l.done[source][schema]; !ok {
		return
	}
	if _, ok := l.done[source][schema][table]; !ok {
		return
	}
	l.done[source][schema][table] = false
}

// addTables adds any not-existing tables into the lock.
// For a new table, try to fetch table info from downstream.
func (l *Lock) addTables(tts []TargetTable) {
	for _, tt := range tts {
		if _, ok := l.tables[tt.Source]; !ok {
			l.tables[tt.Source] = make(map[string]map[string]schemacmp.Table)
			l.finalTables[tt.Source] = make(map[string]map[string]schemacmp.Table)
			l.done[tt.Source] = make(map[string]map[string]bool)
			l.versions[tt.Source] = make(map[string]map[string]int64)
		}
		for schema, tables := range tt.UpTables {
			if _, ok := l.tables[tt.Source][schema]; !ok {
				l.tables[tt.Source][schema] = make(map[string]schemacmp.Table)
				l.finalTables[tt.Source][schema] = make(map[string]schemacmp.Table)
				l.done[tt.Source][schema] = make(map[string]bool)
				l.versions[tt.Source][schema] = make(map[string]int64)
			}
			for table := range tables {
				if _, ok := l.tables[tt.Source][schema][table]; !ok {
					ti, err := l.FetchTableInfos(tt.Task, tt.Source, schema, table)
					if err != nil {
						log.L().Error("source table info not found, use init table info instead", zap.String("task", tt.Task), zap.String("source", tt.Source), zap.String("schema", schema), zap.String("table", table), log.ShortError(err))
						l.tables[tt.Source][schema][table] = l.initTable
						l.finalTables[tt.Source][schema][table] = l.initTable
					} else {
						t := schemacmp.Encode(ti)
						log.L().Debug("get source table info", zap.String("task", tt.Task), zap.String("source", tt.Source), zap.String("schema", schema), zap.String("table", table), zap.Stringer("info", t))
						l.tables[tt.Source][schema][table] = t
						l.finalTables[tt.Source][schema][table] = t
					}
					l.done[tt.Source][schema][table] = false
					l.versions[tt.Source][schema][table] = 0
					log.L().Info("table added to the lock", zap.String("lock", l.ID),
						zap.String("source", tt.Source), zap.String("schema", schema), zap.String("table", table),
						zap.Stringer("table info", l.initTable))
				}
			}
		}
	}
}

// GetVersion return version of info in lock.
func (l *Lock) GetVersion(source string, schema string, table string) int64 {
	l.mu.RLock()
	defer l.mu.RUnlock()

	return l.versions[source][schema][table]
}

// IsDroppedColumn checks whether this column is a partially dropped column for this lock.
func (l *Lock) IsDroppedColumn(source, upSchema, upTable, col string) bool {
	if _, ok := l.columns[col]; !ok {
		return false
	}
	if _, ok := l.columns[col][source]; !ok {
		return false
	}
	if _, ok := l.columns[col][source][upSchema]; !ok {
		return false
	}
	if _, ok := l.columns[col][source][upSchema][upTable]; !ok {
		return false
	}
	return true
}

// AddDroppedColumn adds a dropped column name in both etcd and lock's column map.
func (l *Lock) AddDroppedColumns(source, schema, table string, cols []string) error {
	newCols := make([]string, 0, len(cols))
	for _, col := range cols {
		if !l.IsDroppedColumn(source, schema, table, col) {
			newCols = append(newCols, col)
		}
	}
	log.L().Info("add partially dropped columns", zap.Strings("columns", newCols), zap.String("source", source), zap.String("schema", schema), zap.String("table", table))

	_, _, err := PutDroppedColumns(l.cli, l.ID, source, schema, table, newCols, DropNotDone)
	if err != nil {
		return err
	}

	for _, col := range newCols {
		if _, ok := l.columns[col]; !ok {
			l.columns[col] = make(map[string]map[string]map[string]DropColumnStage)
		}
		if _, ok := l.columns[col][source]; !ok {
			l.columns[col][source] = make(map[string]map[string]DropColumnStage)
		}
		if _, ok := l.columns[col][source][schema]; !ok {
			l.columns[col][source][schema] = make(map[string]DropColumnStage)
		}
		l.columns[col][source][schema][table] = DropNotDone
	}
	return nil
}

// DeleteColumnsByOp deletes the partially dropped columns that extracted from operation.
// We can not remove columns from the partially dropped columns map unless:
// this column is dropped in the downstream database,
// all the upstream source done the delete column operation
// that is to say, columns all done.
func (l *Lock) DeleteColumnsByOp(op Operation) error {
	l.mu.Lock()
	defer l.mu.Unlock()

	doneCols := make(map[string]struct{}, len(op.DDLs))
	for _, ddl := range op.DDLs {
		col, err := GetColumnName(l.ID, ddl, ast.AlterTableDropColumn)
		if err != nil {
			return err
		}
		if len(col) > 0 {
			doneCols[col] = struct{}{}
		}
	}

	colsToDelete := make([]string, 0, len(op.Cols))
	for _, col := range op.Cols {
		done := DropPartiallyDone
		if l.IsDroppedColumn(op.Source, op.UpSchema, op.UpTable, col) {
			if _, ok := doneCols[col]; ok {
				done = DropDone
			}
			// mark col PartiallyDone/Done
			_, _, err := PutDroppedColumns(l.cli, op.ID, op.Source, op.UpSchema, op.UpTable, []string{col}, done)
			if err != nil {
				log.L().Error("cannot put drop column to etcd", log.ShortError(err))
				return err
			}
			l.columns[col][op.Source][op.UpSchema][op.UpTable] = done
		}

		allDone := true
		dropDone := false
	OUTER:
		for _, schemaCols := range l.columns[col] {
			for _, tableCols := range schemaCols {
				for _, done := range tableCols {
					if done == DropDone {
						dropDone = true
					}
					if done == DropNotDone {
						allDone = false
						break OUTER
					}
				}
			}
		}
		if allDone && dropDone {
			colsToDelete = append(colsToDelete, col)
		}
	}

	if len(colsToDelete) > 0 {
		log.L().Info("delete partially dropped columns",
			zap.String("lockID", l.ID), zap.Strings("columns", colsToDelete))

		_, _, err := DeleteDroppedColumns(l.cli, op.ID, colsToDelete...)
		if err != nil {
			return err
		}

		for _, col := range colsToDelete {
			delete(l.columns, col)
		}
	}

	return nil
}

// AddDifferentFieldLenColumns checks whether dm adds columns with different field lengths.
func AddDifferentFieldLenColumns(lockID, ddl string, oldJoined, newJoined schemacmp.Table) (string, error) {
	col, err := GetColumnName(lockID, ddl, ast.AlterTableAddColumns)
	if err != nil {
		return col, err
	}
	if len(col) > 0 {
		oldJoinedCols := schemacmp.DecodeColumnFieldTypes(oldJoined)
		newJoinedCols := schemacmp.DecodeColumnFieldTypes(newJoined)
		oldCol, ok1 := oldJoinedCols[col]
		newCol, ok2 := newJoinedCols[col]
		if ok1 && ok2 && newCol.Flen != oldCol.Flen {
			return col, terror.ErrShardDDLOptimismTrySyncFail.Generate(
				lockID, fmt.Sprintf("add columns with different field lengths. "+
					"ddl: %s, origLen: %d, newLen: %d", ddl, oldCol.Flen, newCol.Flen))
		}
	}
	return col, nil
}

// GetColumnName checks whether dm adds/drops a column, and return this column's name.
func GetColumnName(lockID, ddl string, tp ast.AlterTableType) (string, error) {
	if stmt, err := parser.New().ParseOneStmt(ddl, "", ""); err != nil {
		return "", terror.ErrShardDDLOptimismTrySyncFail.Delegate(
			err, lockID, fmt.Sprintf("fail to parse ddl %s", ddl))
	} else if v, ok := stmt.(*ast.AlterTableStmt); ok && len(v.Specs) > 0 {
		spec := v.Specs[0]
		if spec.Tp == tp {
			switch spec.Tp {
			case ast.AlterTableAddColumns:
				if len(spec.NewColumns) > 0 {
					return spec.NewColumns[0].Name.Name.O, nil
				}
			case ast.AlterTableDropColumn:
				if spec.OldColumnName != nil {
					return spec.OldColumnName.Name.O, nil
				}
			}
		}
	}
	return "", nil
}

<<<<<<< HEAD
// checkAddDropColumn check for ALTER TABLE ADD/DROP COLUMN statement
// FOR ADD COLUMN, check whether add column with a different field or add a dropped column
// FOR DROP COLUMN, return the droped column.
func (l *Lock) checkAddDropColumn(source, schema, table string, ddl string, prevTable, postTable schemacmp.Table) (string, error) {
=======
func contains(s []string, e string) bool {
	for _, a := range s {
		if a == e {
			return true
		}
	}
	return false
}

// checkAddDropColumn check for ALTER TABLE ADD/DROP COLUMN statement
// FOR ADD COLUMN, check whether add column with a different field or add a dropped column
// FOR DROP COLUMN, return the droped column.
func (l *Lock) checkAddDropColumn(source, schema, table string, ddl string, prevTable, postTable schemacmp.Table, newDropColumns []string) (string, error) {
>>>>>>> 65db3c52
	currTable := l.tables[source][schema][table]
	defer func() {
		l.tables[source][schema][table] = currTable
	}()

	l.tables[source][schema][table] = prevTable
	oldJoined, err := l.joinNormalTables()
	if err != nil {
		// nolint:nilerr
		return "", nil
	}

	l.tables[source][schema][table] = postTable
	newJoined, err := l.joinNormalTables()
	if err != nil {
		// nolint:nilerr
		return "", nil
	}

	cmp, err := oldJoined.Compare(newJoined)
	if err != nil {
		// nolint:nilerr
		return "", nil
	}

	if cmp <= 0 {
		if col, err2 := AddDifferentFieldLenColumns(l.ID, ddl, oldJoined, newJoined); err2 != nil {
			// check for add column with a larger field len
			return "", err2
		} else if _, err2 = AddDifferentFieldLenColumns(l.ID, ddl, postTable, newJoined); err2 != nil {
			// check for add column with a smaller field len
			return "", err2
<<<<<<< HEAD
		} else if len(col) > 0 && l.IsDroppedColumn(source, schema, table, col) {
=======
		} else if len(col) > 0 && (l.IsDroppedColumn(source, schema, table, col) || contains(newDropColumns, col)) {
>>>>>>> 65db3c52
			return "", terror.ErrShardDDLOptimismTrySyncFail.Generate(l.ID, fmt.Sprintf("add column %s that wasn't fully dropped in downstream. ddl: %s", col, ddl))
		}
	}

	if cmp >= 0 {
		if col, err2 := GetColumnName(l.ID, ddl, ast.AlterTableDropColumn); err2 != nil {
			return "", err2
		} else if len(col) > 0 {
			return col, nil
		}
	}
	return "", nil
}

// trySyncForOneDDL try sync for a DDL operation.
// e.g. `ALTER TABLE ADD COLUMN a, RENAME b TO c, DROP COLUMN d' will call this func three times.
// return whether joined table is changed and whether there is a conflict.
func (l *Lock) trySyncForOneDDL(source, schema, table string, prevTable, postTable schemacmp.Table) (schemaChanged bool, conflictStage ConflictStage) {
	// we only support resolve one conflict DDL per table,
	// so reset conflict table after receive new table info.
	l.removeConflictTable(source, schema, table)
	l.finalTables[source][schema][table] = l.tables[source][schema][table]

	// For idempotent DDL
	// this often happens when an info TrySync twice, e.g. worker restart/resume task
	idempotent := false
	if cmp, err := prevTable.Compare(l.tables[source][schema][table]); err != nil || cmp != 0 {
		if cmp, err := postTable.Compare(l.tables[source][schema][table]); err == nil && cmp == 0 {
			idempotent = true
		}
		log.L().Warn("prev-table not equal table saved in master", zap.Stringer("master-table", l.tables[source][schema][table]), zap.Stringer("prev-table", prevTable))
		l.tables[source][schema][table] = prevTable
		l.finalTables[source][schema][table] = prevTable
	}

	tableCmp, tableErr := prevTable.Compare(postTable)
<<<<<<< HEAD
	oldJoined, oldErr := l.joinNormalTables()

	// Normal DDL
	if tableErr == nil {
		log.L().Debug("receive a normal DDL", zap.String("source", source), zap.String("schema", schema), zap.String("table", table), zap.Stringer("prevTable", prevTable), zap.Stringer("postTable", postTable))
=======
	// Normal DDL
	if tableErr == nil {
		log.L().Debug("receive a normal DDL", zap.String("source", source), zap.String("schema", schema), zap.String("table", table), zap.Stringer("prevTable", prevTable), zap.Stringer("postTable", postTable))
		oldJoined, oldErr := l.joinNormalTables()

>>>>>>> 65db3c52
		l.tables[source][schema][table] = postTable
		l.finalTables[source][schema][table] = postTable

		newJoined, newErr := l.joinNormalTables()
		// normal DDL can be sync if no error
		if newErr == nil {
			// if a normal DDL let all final tables become no conflict
<<<<<<< HEAD
			// return ConflictResolved
=======
			// return ConflictNone
>>>>>>> 65db3c52
			if len(l.conflictTables) > 0 && l.noConflictForFinalTables() {
				log.L().Info("all conflict resolved for the DDL", zap.String("source", source), zap.String("schema", schema), zap.String("table", table), zap.Stringer("prevTable", prevTable), zap.Stringer("postTable", postTable))
				err := l.redirectForConflictTables(source, schema, table)
				if err != nil {
					log.L().Error("failed to put redirect operation for conflict tables", log.ShortError(err))
					return false, ConflictDetected
				}
				l.resolveTables()
<<<<<<< HEAD
				return true, ConflictResolved
=======
				return true, ConflictNone
>>>>>>> 65db3c52
			}

			if oldErr != nil {
				return true, ConflictNone
			}
			joinedCmp, joinedErr := oldJoined.Compare(newJoined)
			// special case: if the DDL does not affect the schema at all, assume it is
			// idempotent and just execute the DDL directly.
			// this often happens when executing `CREATE TABLE` statement
			cmp, err2 := postTable.Compare(oldJoined)

			// return schema changed in 3 cases
			// oldJoined != newJoined
			// postTable == oldJoined (CREATE TABLE)
			// prevTable < postTable
			return (joinedErr != nil || joinedCmp != 0) || (err2 == nil && cmp == 0) || tableCmp < 0, ConflictNone
		}
	}

<<<<<<< HEAD
	log.L().Debug("found conflict for DDL", zap.String("source", source), zap.String("schema", schema), zap.String("table", table), zap.Stringer("prevTable", prevTable), zap.Stringer("postTable", postTable), log.ShortError(tableErr))
=======
	log.L().Info("found conflict for DDL", zap.String("source", source), zap.String("schema", schema), zap.String("table", table), zap.Stringer("prevTable", prevTable), zap.Stringer("postTable", postTable), log.ShortError(tableErr))
>>>>>>> 65db3c52

	if idempotent {
		log.L().Info("return conflict DDL for idempotent DDL", zap.String("source", source), zap.String("schema", schema), zap.String("table", table), zap.Stringer("prevTable", prevTable), zap.Stringer("postTable", postTable))
		l.tables[source][schema][table] = postTable
		l.finalTables[source][schema][table] = postTable
		return true, ConflictNone
	}

	// meet conflict DDL
	// revert tables and update conflictTables and finalTables
	l.tables[source][schema][table] = prevTable
	l.addConflictTable(source, schema, table, postTable)
	l.finalTables[source][schema][table] = postTable

	// if more than one conflict tables and this conflict DDL has no conflict with normal tables
	// e.g. tb1,tb2 put ddl1(rename a to b); tb1 put ddl2(rename c to d); tb2 crash and reput ddl1(rename a to b)
	// now tb2's ddl1 is a conflict DDL but has no conflict with normal tables
	if l.multipleConflictTables() && l.noConflictWithNormalTables(source, schema, table, postTable) {
		l.removeConflictTable(source, schema, table)
		l.tables[source][schema][table] = postTable
		return true, ConflictNone
	}

	// if any conflict happened between conflict DDLs, return error
	// e.g. tb1: "ALTER TABLE RENAME a TO b", tb2: "ALTER TABLE RENAME c TO d"
	if !l.noConflictForConflictTables() {
		log.L().Error("conflict happened with other conflict tables", zap.String("source", source), zap.String("schema", schema), zap.String("table", table), zap.Stringer("prevTable", prevTable), zap.Stringer("postTable", postTable))
		return false, ConflictDetected
	}

	if l.noConflictForFinalTables() {
		log.L().Info("all conflict resolved for the DDL", zap.String("source", source), zap.String("schema", schema), zap.String("table", table), zap.Stringer("prevTable", prevTable), zap.Stringer("postTable", postTable))
		err := l.redirectForConflictTables(source, schema, table)
		if err != nil {
			log.L().Error("failed to put redirect operation for conflict tables", log.ShortError(err))
			return false, ConflictDetected
		}
		l.resolveTables()
<<<<<<< HEAD
		return true, ConflictResolved
=======
		return true, ConflictNone
>>>>>>> 65db3c52
	}
	log.L().Debug("conflict hasn't been resolved", zap.String("source", source), zap.String("schema", schema), zap.String("table", table), zap.Stringer("prevTable", prevTable), zap.Stringer("postTable", postTable))
	return false, ConflictSkipWaitRedirect
}

// joinTables join tables by tableType.
func (l *Lock) joinTables(tp tableType) (schemacmp.Table, error) {
	var (
		joined     schemacmp.Table
		allTables  map[string]map[string]map[string]schemacmp.Table
<<<<<<< HEAD
		err        error
=======
>>>>>>> 65db3c52
		firstTable = true
	)

	switch tp {
	case conflictTables:
		allTables = l.conflictTables
	case finalTables:
		allTables = l.finalTables
	default:
		allTables = l.tables
	}

<<<<<<< HEAD
	for _, schemaTables := range allTables {
		for _, tables := range schemaTables {
			for _, ti := range tables {
=======
	for source, schemaTables := range allTables {
		for schema, tables := range schemaTables {
			for table, ti := range tables {
>>>>>>> 65db3c52
				if firstTable {
					joined = ti
					firstTable = false
					continue
				}

<<<<<<< HEAD
				joined, err = joined.Join(ti)
				if err != nil {
					return joined, err
				}
=======
				newJoined, err := joined.Join(ti)
				if err != nil {
					return newJoined, errors.Errorf("failed to join tables with %s.%s.%s, joined: %s, table: %s, root cause: %s", source, schema, table, joined.String(), ti.String(), err.Error())
				}
				joined = newJoined
>>>>>>> 65db3c52
			}
		}
	}

	return joined, nil
}

// Compare(joined,prev_tbx) == error
// For a conflict DDL make table become part of larger and another part of smaller,
// this function make sure all tables that need to be judged become part of smaller.
// e.g. `ALTER TABLE RENAME a TO b`, this function check whether all tables do not contain `a`.
// Prove:
//    Compare(joined,prev_tbk) == error
// => Joined ⊇ prev_tbk-{a}+{b} && Joined ⊅ prev_tbk
// => a ∉ Joined.
func (l *Lock) allTableSmaller(tp tableType) bool {
	var (
		joined schemacmp.Table
		err    error
	)
	switch tp {
	case conflictTables:
		joined, err = l.joinConflictTables()
	default:
		joined, err = l.joinFinalTables()
	}

	if err != nil {
		return false
	}

	for source, schemaTables := range l.conflictTables {
		for schema, tables := range schemaTables {
			for table := range tables {
				ti := l.tables[source][schema][table]

				if _, err = joined.Compare(ti); err == nil {
					return false
				}
			}
		}
	}
	return true
}

// Compare(Join(prev_tbx,tabley),post_tbx)>=0
// For a conflict DDL make table become part of larger and another part of smaller,
// this function make sure all the tables that need to be judged become part of larger.
// e.g `ALTER TABLE RENAME a TO b`, this function check whether all tables contain `b`.
// Prove:
//    Compare(Join(prev_tbx,tabley),post_tbx)>=0
// => Compare(Join(prev_tbk,tabley),prev_tbk-{a}+{b})>=0
// => Join(prev_tbk,tabley) ⊇ prev_tbk-{a}+{b}
// => b ∈ tabley.
func (l *Lock) allTableLarger(tp tableType) bool {
	var judgeTables map[string]map[string]map[string]schemacmp.Table

	switch tp {
	case normalTables:
		judgeTables = l.tables
	case conflictTables:
		judgeTables = l.conflictTables
	default:
		judgeTables = l.finalTables
	}

	for source, schemaTables := range l.conflictTables {
		for schema, tables := range schemaTables {
			for table, conflictTi := range tables {
				// for every conflict table's prev_table
				ti := l.tables[source][schema][table]

				// for every judge table
				for _, sTables := range judgeTables {
					for _, ts := range sTables {
						for _, finalTi := range ts {
							joined, err := ti.Join(finalTi)
							if err != nil {
								// modify column
								joined = finalTi
							}
							if cmp, err := joined.Compare(conflictTi); err != nil || cmp < 0 {
								return false
							}
						}
					}
				}
			}
		}
	}
	return true
}

func (l *Lock) joinNormalTables() (schemacmp.Table, error) {
	return l.joinTables(normalTables)
}

func (l *Lock) joinFinalTables() (schemacmp.Table, error) {
	return l.joinTables(finalTables)
}

func (l *Lock) joinConflictTables() (schemacmp.Table, error) {
	return l.joinTables(conflictTables)
}

func (l *Lock) allConflictTableSmaller() bool {
	return l.allTableSmaller(conflictTables)
}

func (l *Lock) allFinalTableSmaller() bool {
	return l.allTableSmaller(finalTables)
}

func (l *Lock) allConflictTableLarger() bool {
	return l.allTableLarger(conflictTables)
}

func (l *Lock) allFinalTableLarger() bool {
	return l.allTableLarger(finalTables)
}

// judge whether a conflict DDL has no conflict with all normal tables.
func (l *Lock) noConflictWithNormalTables(source, schema, table string, postTable schemacmp.Table) bool {
	// revert conflict tables and final tables
	currentConflictTables := l.conflictTables
	currentFinalTables := l.finalTables
	defer func() {
		l.conflictTables = currentConflictTables
		l.finalTables = currentFinalTables
	}()

	// reset conflict tables and final tables
	l.conflictTables = make(map[string]map[string]map[string]schemacmp.Table)
	l.finalTables = make(map[string]map[string]map[string]schemacmp.Table)
	for source, schemaTables := range l.tables {
		l.finalTables[source] = make(map[string]map[string]schemacmp.Table)
		for schema, tables := range schemaTables {
			l.finalTables[source][schema] = make(map[string]schemacmp.Table)
			for table, ti := range tables {
				l.finalTables[source][schema][table] = ti
			}
		}
	}
	// update for current conflict DDL
	l.addConflictTable(source, schema, table, postTable)
	l.finalTables[source][schema][table] = postTable

	return l.noConflictForFinalTables()
}

// judge whether all conflict tables has no conflict.
func (l *Lock) noConflictForConflictTables() bool {
	if _, err := l.joinConflictTables(); err != nil {
		return false
	}
	if !l.allConflictTableSmaller() {
		return false
	}
	if !l.allConflictTableLarger() {
		return false
	}
	return true
}

// judge whether all final tables has no conflict.
func (l *Lock) noConflictForFinalTables() bool {
	if _, err := l.joinFinalTables(); err != nil {
		return false
	}
	if !l.allFinalTableSmaller() {
		return false
	}
	if !l.allFinalTableLarger() {
		return false
	}
	return true
}

func (l *Lock) addConflictTable(source, schema, table string, ti schemacmp.Table) {
	if _, ok := l.conflictTables[source]; !ok {
		l.conflictTables[source] = make(map[string]map[string]schemacmp.Table)
	}
	if _, ok := l.conflictTables[source][schema]; !ok {
		l.conflictTables[source][schema] = make(map[string]schemacmp.Table)
	}
	l.conflictTables[source][schema][table] = ti
}

func (l *Lock) removeConflictTable(source, schema, table string) {
	if _, ok := l.conflictTables[source]; !ok {
		return
	}
	if _, ok := l.conflictTables[source][schema]; !ok {
		return
	}
	delete(l.conflictTables[source][schema], table)
	if len(l.conflictTables[source][schema]) == 0 {
		delete(l.conflictTables[source], schema)
	}
	if len(l.conflictTables[source]) == 0 {
		delete(l.conflictTables, source)
	}
}

// resolveTables reset conflictTables and copy tables from final tables.
func (l *Lock) resolveTables() {
	l.conflictTables = make(map[string]map[string]map[string]schemacmp.Table)
	for source, schemaTables := range l.finalTables {
		for schema, tables := range schemaTables {
			for table, ti := range tables {
				l.tables[source][schema][table] = ti
			}
		}
	}
}

// redirectForConflictTables put redirect Ops for all conflict tables.
func (l *Lock) redirectForConflictTables(callerSource, callerSchema, callerTable string) error {
	for source, schemaTables := range l.conflictTables {
		for schema, tables := range schemaTables {
			for table := range tables {
				if source == callerSource && schema == callerSchema && table == callerTable {
					// no redirect for caller table
					continue
				}
				op := NewOperation(l.ID, l.Task, source, schema, table, nil, ConflictResolved, "", false, nil)
<<<<<<< HEAD
=======
				// TODO(GMHDBJD): put these operation in one transaction
>>>>>>> 65db3c52
				rev, succ, err := PutOperation(l.cli, false, op, 0)
				if err != nil {
					return err
				}
				log.L().Info("put redirect operation for conflict table", zap.String("lock", l.ID),
					zap.Stringer("operation", op), zap.Bool("succeed", !succ), zap.Int64("revision", rev))
			}
		}
	}
	return nil
}

// multipleConflictTables check whether a lock has multiple conflict tables.
func (l *Lock) multipleConflictTables() bool {
	cnt := 0
	for _, schemaTables := range l.conflictTables {
		for _, tables := range schemaTables {
			for range tables {
				cnt++
				if cnt > 1 {
					return true
				}
			}
		}
	}
	return false
}<|MERGE_RESOLUTION|>--- conflicted
+++ resolved
@@ -264,22 +264,15 @@
 		case ConflictDetected:
 			return emptyDDLs, emptyCols, terror.ErrShardDDLOptimismTrySyncFail.Generate(l.ID, fmt.Sprintf("there will be conflicts if DDLs %s are applied to the downstream. old table info: %s, new table info: %s", ddls[idx], prevTable, postTable))
 		case ConflictNone:
-<<<<<<< HEAD
-			if col, err := l.checkAddDropColumn(callerSource, callerSchema, callerTable, ddls[idx], prevTable, postTable); err != nil {
-=======
 			if col, err := l.checkAddDropColumn(callerSource, callerSchema, callerTable, ddls[idx], prevTable, postTable, cols); err != nil {
->>>>>>> 65db3c52
 				return emptyDDLs, emptyCols, err
 			} else if len(col) != 0 {
 				cols = append(cols, col)
 			}
 		case ConflictSkipWaitRedirect:
 			return newDDLs, cols, terror.ErrShardDDLOptimismNeedSkipAndRedirect.Generate(l.ID, ddls[idx])
-<<<<<<< HEAD
 		case ConflictResolved:
 			log.L().Info("all conflict DDL resolved", zap.String("DDL", ddls[idx]))
-=======
->>>>>>> 65db3c52
 		}
 
 		if schemaChanged {
@@ -727,12 +720,6 @@
 	return "", nil
 }
 
-<<<<<<< HEAD
-// checkAddDropColumn check for ALTER TABLE ADD/DROP COLUMN statement
-// FOR ADD COLUMN, check whether add column with a different field or add a dropped column
-// FOR DROP COLUMN, return the droped column.
-func (l *Lock) checkAddDropColumn(source, schema, table string, ddl string, prevTable, postTable schemacmp.Table) (string, error) {
-=======
 func contains(s []string, e string) bool {
 	for _, a := range s {
 		if a == e {
@@ -746,7 +733,6 @@
 // FOR ADD COLUMN, check whether add column with a different field or add a dropped column
 // FOR DROP COLUMN, return the droped column.
 func (l *Lock) checkAddDropColumn(source, schema, table string, ddl string, prevTable, postTable schemacmp.Table, newDropColumns []string) (string, error) {
->>>>>>> 65db3c52
 	currTable := l.tables[source][schema][table]
 	defer func() {
 		l.tables[source][schema][table] = currTable
@@ -779,11 +765,7 @@
 		} else if _, err2 = AddDifferentFieldLenColumns(l.ID, ddl, postTable, newJoined); err2 != nil {
 			// check for add column with a smaller field len
 			return "", err2
-<<<<<<< HEAD
-		} else if len(col) > 0 && l.IsDroppedColumn(source, schema, table, col) {
-=======
 		} else if len(col) > 0 && (l.IsDroppedColumn(source, schema, table, col) || contains(newDropColumns, col)) {
->>>>>>> 65db3c52
 			return "", terror.ErrShardDDLOptimismTrySyncFail.Generate(l.ID, fmt.Sprintf("add column %s that wasn't fully dropped in downstream. ddl: %s", col, ddl))
 		}
 	}
@@ -820,19 +802,12 @@
 	}
 
 	tableCmp, tableErr := prevTable.Compare(postTable)
-<<<<<<< HEAD
-	oldJoined, oldErr := l.joinNormalTables()
-
-	// Normal DDL
-	if tableErr == nil {
-		log.L().Debug("receive a normal DDL", zap.String("source", source), zap.String("schema", schema), zap.String("table", table), zap.Stringer("prevTable", prevTable), zap.Stringer("postTable", postTable))
-=======
+
 	// Normal DDL
 	if tableErr == nil {
 		log.L().Debug("receive a normal DDL", zap.String("source", source), zap.String("schema", schema), zap.String("table", table), zap.Stringer("prevTable", prevTable), zap.Stringer("postTable", postTable))
 		oldJoined, oldErr := l.joinNormalTables()
 
->>>>>>> 65db3c52
 		l.tables[source][schema][table] = postTable
 		l.finalTables[source][schema][table] = postTable
 
@@ -840,11 +815,7 @@
 		// normal DDL can be sync if no error
 		if newErr == nil {
 			// if a normal DDL let all final tables become no conflict
-<<<<<<< HEAD
-			// return ConflictResolved
-=======
 			// return ConflictNone
->>>>>>> 65db3c52
 			if len(l.conflictTables) > 0 && l.noConflictForFinalTables() {
 				log.L().Info("all conflict resolved for the DDL", zap.String("source", source), zap.String("schema", schema), zap.String("table", table), zap.Stringer("prevTable", prevTable), zap.Stringer("postTable", postTable))
 				err := l.redirectForConflictTables(source, schema, table)
@@ -853,11 +824,7 @@
 					return false, ConflictDetected
 				}
 				l.resolveTables()
-<<<<<<< HEAD
-				return true, ConflictResolved
-=======
 				return true, ConflictNone
->>>>>>> 65db3c52
 			}
 
 			if oldErr != nil {
@@ -877,11 +844,7 @@
 		}
 	}
 
-<<<<<<< HEAD
-	log.L().Debug("found conflict for DDL", zap.String("source", source), zap.String("schema", schema), zap.String("table", table), zap.Stringer("prevTable", prevTable), zap.Stringer("postTable", postTable), log.ShortError(tableErr))
-=======
 	log.L().Info("found conflict for DDL", zap.String("source", source), zap.String("schema", schema), zap.String("table", table), zap.Stringer("prevTable", prevTable), zap.Stringer("postTable", postTable), log.ShortError(tableErr))
->>>>>>> 65db3c52
 
 	if idempotent {
 		log.L().Info("return conflict DDL for idempotent DDL", zap.String("source", source), zap.String("schema", schema), zap.String("table", table), zap.Stringer("prevTable", prevTable), zap.Stringer("postTable", postTable))
@@ -920,11 +883,8 @@
 			return false, ConflictDetected
 		}
 		l.resolveTables()
-<<<<<<< HEAD
-		return true, ConflictResolved
-=======
+
 		return true, ConflictNone
->>>>>>> 65db3c52
 	}
 	log.L().Debug("conflict hasn't been resolved", zap.String("source", source), zap.String("schema", schema), zap.String("table", table), zap.Stringer("prevTable", prevTable), zap.Stringer("postTable", postTable))
 	return false, ConflictSkipWaitRedirect
@@ -935,10 +895,6 @@
 	var (
 		joined     schemacmp.Table
 		allTables  map[string]map[string]map[string]schemacmp.Table
-<<<<<<< HEAD
-		err        error
-=======
->>>>>>> 65db3c52
 		firstTable = true
 	)
 
@@ -951,33 +907,20 @@
 		allTables = l.tables
 	}
 
-<<<<<<< HEAD
-	for _, schemaTables := range allTables {
-		for _, tables := range schemaTables {
-			for _, ti := range tables {
-=======
 	for source, schemaTables := range allTables {
 		for schema, tables := range schemaTables {
 			for table, ti := range tables {
->>>>>>> 65db3c52
 				if firstTable {
 					joined = ti
 					firstTable = false
 					continue
 				}
 
-<<<<<<< HEAD
-				joined, err = joined.Join(ti)
-				if err != nil {
-					return joined, err
-				}
-=======
 				newJoined, err := joined.Join(ti)
 				if err != nil {
 					return newJoined, errors.Errorf("failed to join tables with %s.%s.%s, joined: %s, table: %s, root cause: %s", source, schema, table, joined.String(), ti.String(), err.Error())
 				}
 				joined = newJoined
->>>>>>> 65db3c52
 			}
 		}
 	}
@@ -1204,10 +1147,7 @@
 					continue
 				}
 				op := NewOperation(l.ID, l.Task, source, schema, table, nil, ConflictResolved, "", false, nil)
-<<<<<<< HEAD
-=======
 				// TODO(GMHDBJD): put these operation in one transaction
->>>>>>> 65db3c52
 				rev, succ, err := PutOperation(l.cli, false, op, 0)
 				if err != nil {
 					return err
