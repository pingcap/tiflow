// Copyright 2020 PingCAP, Inc.
//
// Licensed under the Apache License, Version 2.0 (the "License");
// you may not use this file except in compliance with the License.
// You may obtain a copy of the License at
//
//     http://www.apache.org/licenses/LICENSE-2.0
//
// Unless required by applicable law or agreed to in writing, software
// distributed under the License is distributed on an "AS IS" BASIS,
// See the License for the specific language governing permissions and
// limitations under the License.

package optimism

import (
	"bytes"
	"encoding/json"
	"fmt"
	"sync"

	"github.com/pingcap/errors"
	"github.com/pingcap/tidb-tools/pkg/dbutil"
	"github.com/pingcap/tidb-tools/pkg/schemacmp"
	"github.com/pingcap/tidb/parser"
	"github.com/pingcap/tidb/parser/ast"
	"github.com/pingcap/tidb/parser/model"
	"go.etcd.io/etcd/clientv3"
	"go.uber.org/zap"
	"golang.org/x/net/context"

	"github.com/pingcap/tiflow/dm/dm/master/metrics"
	"github.com/pingcap/tiflow/dm/pkg/conn"
	"github.com/pingcap/tiflow/dm/pkg/cputil"
	"github.com/pingcap/tiflow/dm/pkg/log"
	"github.com/pingcap/tiflow/dm/pkg/terror"
)

// DropColumnStage represents whether drop column done for a sharding table.
type DropColumnStage int

const (
	// DropNotDone represents master haven't received done for the col.
	DropNotDone DropColumnStage = iota
	// DropPartiallyDone represents master receive done for the col.
	DropPartiallyDone
	// DropDone represents master receive done and ddl for the col(executed in downstream).
	DropDone
)

type tableType int

const (
	// normalTables represents upstream table info record in checkpoint.
	normalTables tableType = iota
	// conflictTables represents upstream table info after executing conflict DDL.
	conflictTables
	// finalTables combines normalTables and conflcitTables,
	// which represents all upstream table infos after executing all conflict DDLs.
	finalTables
)

// Lock represents the shard DDL lock in memory.
// This information does not need to be persistent, and can be re-constructed from the shard DDL info.
type Lock struct {
	mu sync.RWMutex

	cli *clientv3.Client

	ID   string // lock's ID
	Task string // lock's corresponding task name

	DownSchema string // downstream schema name
	DownTable  string // downstream table name

	// first prevTable when a lock created
	// only use when fetchTableInfo return an error.
	initTable schemacmp.Table
	// per-table's table info,
	// upstream source ID -> upstream schema name -> upstream table name -> table info.
	// if all of them are the same, then we call the lock `synced`.
	tables map[string]map[string]map[string]schemacmp.Table
	// conflictTables is used for conflict DDL coordination
	// upstream source ID -> upstream schema name -> upstream table name -> table info.
	conflictTables map[string]map[string]map[string]schemacmp.Table
	// finalTables combine tables and conflcitTables
	// it represents final state of all tables
	// upstream source ID -> upstream schema name -> upstream table name -> table info.
	finalTables map[string]map[string]map[string]schemacmp.Table

	synced bool

	// whether DDLs operations have done (execute the shard DDL) to the downstream.
	// if all of them have done and have the same schema, then we call the lock `resolved`.
	// in optimistic mode, one table should only send a new table info (and DDLs) after the old one has done,
	// so we can set `done` to `false` when received a table info (and need the table to done some DDLs),
	// and mark `done` to `true` after received the done status of the DDLs operation.
	done map[string]map[string]map[string]bool

	// upstream source ID -> upstream schema name -> upstream table name -> info version.
	versions map[string]map[string]map[string]int64

	// record the partially dropped columns
	// column name -> source -> upSchema -> upTable -> int
	columns map[string]map[string]map[string]map[string]DropColumnStage

	downstreamMeta *DownstreamMeta
}

// NewLock creates a new Lock instance.
func NewLock(cli *clientv3.Client, id, task, downSchema, downTable string, initTable schemacmp.Table, tts []TargetTable, downstreamMeta *DownstreamMeta) *Lock {
	l := &Lock{
		cli:            cli,
		ID:             id,
		Task:           task,
		DownSchema:     downSchema,
		DownTable:      downTable,
		initTable:      initTable,
		tables:         make(map[string]map[string]map[string]schemacmp.Table),
		conflictTables: make(map[string]map[string]map[string]schemacmp.Table),
		finalTables:    make(map[string]map[string]map[string]schemacmp.Table),
		done:           make(map[string]map[string]map[string]bool),
		synced:         true,
		versions:       make(map[string]map[string]map[string]int64),
		columns:        make(map[string]map[string]map[string]map[string]DropColumnStage),
		downstreamMeta: downstreamMeta,
	}
	l.addTables(tts)
	metrics.ReportDDLPending(task, metrics.DDLPendingNone, metrics.DDLPendingSynced)
	return l
}

// FetchTableInfos fetch all table infos for a lock.
func (l *Lock) FetchTableInfos(task, source, schema, table string) (*model.TableInfo, error) {
	if l.downstreamMeta == nil {
		return nil, terror.ErrMasterOptimisticDownstreamMetaNotFound.Generate(task)
	}

	db, err := conn.DefaultDBProvider.Apply(l.downstreamMeta.dbConfig)
	if err != nil {
		return nil, err
	}
	defer db.Close()

	ctx, cancel := context.WithTimeout(context.Background(), dbutil.DefaultTimeout)
	defer cancel()

	query := `SELECT table_info FROM ` + dbutil.TableName(l.downstreamMeta.meta, cputil.SyncerCheckpoint(task)) + ` WHERE id = ? AND cp_schema = ? AND cp_table = ?`
	row := db.DB.QueryRowContext(ctx, query, source, schema, table)
	if row.Err() != nil {
		return nil, terror.ErrDBExecuteFailed.Delegate(row.Err(), query)
	}
	var tiBytes []byte
	if err := row.Scan(&tiBytes); err != nil {
		return nil, terror.ErrDBExecuteFailed.Delegate(err, query)
	}
	var ti *model.TableInfo
	if bytes.Equal(tiBytes, []byte("null")) {
		log.L().Warn("null table info", zap.String("query", query), zap.String("source", source), zap.String("schema", schema), zap.String("table", table))
		return nil, terror.ErrMasterOptimisticDownstreamMetaNotFound.Generate(task)
	}
	if err := json.Unmarshal(tiBytes, &ti); err != nil {
		return nil, err
	}
	return ti, nil
}

// TrySync tries to sync the lock, re-entrant.
// new upstream sources may join when the DDL lock is in syncing,
// so we need to merge these new sources.
// NOTE: now, any error returned, we treat it as conflict detected.
// NOTE: now, DDLs (not empty) returned when resolved the conflict, but in fact these DDLs should not be replicated to the downstream.
// NOTE: now, `TrySync` can detect and resolve conflicts in both of the following modes:
//   - non-intrusive: update the schema of non-conflict tables to match the conflict tables.
//                      data from conflict tables are non-intrusive.
//   - intrusive: revert the schema of the conflict tables to match the non-conflict tables.
//                  data from conflict tables are intrusive.
// TODO: but both of these modes are difficult to be implemented in DM-worker now, try to do that later.
// for non-intrusive, a broadcast mechanism needed to notify conflict tables after the conflict has resolved, or even a block mechanism needed.
// for intrusive, a DML prune or transform mechanism needed for two different schemas (before and after the conflict resolved).
func (l *Lock) TrySync(info Info, tts []TargetTable) (newDDLs []string, cols []string, err error) {
	var (
		callerSource   = info.Source
		callerSchema   = info.UpSchema
		callerTable    = info.UpTable
		ddls           = info.DDLs
		emptyDDLs      = []string{}
		emptyCols      = []string{}
		newTIs         = info.TableInfosAfter
		infoVersion    = info.Version
		ignoreConflict = info.IgnoreConflict
		oldSynced      = l.synced
	)
	l.mu.Lock()
	defer func() {
		_, remain := l.syncStatus()
		l.synced = remain == 0
		if oldSynced != l.synced {
			if oldSynced {
				metrics.ReportDDLPending(l.Task, metrics.DDLPendingSynced, metrics.DDLPendingUnSynced)
			} else {
				metrics.ReportDDLPending(l.Task, metrics.DDLPendingUnSynced, metrics.DDLPendingSynced)
			}
		}
		if len(newDDLs) > 0 || (err != nil && terror.ErrShardDDLOptimismNeedSkipAndRedirect.Equal(err)) {
			// revert the `done` status if need to wait for the new operation to be done.
			// Now, we wait for the new operation to be done if any DDLs returned.
			l.tryRevertDone(callerSource, callerSchema, callerTable)
		}
		l.mu.Unlock()
	}()

	// should not happen
	if len(ddls) != len(newTIs) || len(newTIs) == 0 {
		return emptyDDLs, emptyCols, terror.ErrMasterInconsistentOptimisticDDLsAndInfo.Generate(len(ddls), len(newTIs))
	}
	// should not happen
	if info.TableInfoBefore == nil {
		return emptyDDLs, emptyCols, terror.ErrMasterOptimisticTableInfoBeforeNotExist.Generate(ddls)
	}

	defer func() {
		if err == nil && len(cols) > 0 {
			err = l.AddDroppedColumns(callerSource, callerSchema, callerTable, cols)
		}
		// only update table info if no error or ignore conflict or conflict DDL
		if err != nil {
			var revertInfo schemacmp.Table
			switch {
			case ignoreConflict:
				// forcely set schema for --ignore-conflict
				revertInfo = schemacmp.Encode(newTIs[len(newTIs)-1])
			case terror.ErrShardDDLOptimismNeedSkipAndRedirect.Equal(err):
				return
			default:
				revertInfo = schemacmp.Encode(info.TableInfoBefore)
			}
			l.tables[callerSource][callerSchema][callerTable] = revertInfo
			l.finalTables[callerSource][callerSchema][callerTable] = revertInfo
			l.removeConflictTable(callerSource, callerSchema, callerTable)
		}
	}()

	// handle the case where <callerSource, callerSchema, callerTable>
	// is not in old source tables and current new source tables.
	// duplicate append is not a problem.
	tts = append(tts, newTargetTable(l.Task, callerSource, l.DownSchema, l.DownTable,
		map[string]map[string]struct{}{callerSchema: {callerTable: struct{}{}}}))
	// add any new source tables.
	l.addTables(tts)
	if val, ok := l.versions[callerSource][callerSchema][callerTable]; !ok || val < infoVersion {
		l.versions[callerSource][callerSchema][callerTable] = infoVersion
	}

	newDDLs = []string{}
	cols = []string{}
	prevTable := schemacmp.Encode(info.TableInfoBefore)
	// join and compare every new table info
<<<<<<< HEAD
	for idx, newTI := range newTIs {
		prevTable = nextTable
		oldJoined = newJoined
		nextTable = schemacmp.Encode(newTI)
		// special case: check whether DDLs making the schema become part of larger and another part of smaller.
		if _, err = prevTable.Compare(nextTable); err != nil {
			return emptyDDLs, emptyCols, terror.ErrShardDDLOptimismTrySyncFail.Delegate(
				err, l.ID, fmt.Sprintf("there will be conflicts if DDLs are applied to the downstream. old table info: %s, new table info: %s", prevTable, nextTable))
		}

		// special case: if the DDL does not affect the schema at all, assume it is
		// idempotent and just execute the DDL directly.
		// if any real conflicts after joined exist, they will be detected by the following steps.
		// this often happens when executing `CREATE TABLE` statement
		var cmp int
		if cmp, err = nextTable.Compare(oldJoined); err == nil && cmp == 0 {
			if col, err2 := GetColumnName(l.ID, ddls[idx], ast.AlterTableAddColumns); err2 != nil {
				return newDDLs, cols, err2
			} else if len(col) > 0 && l.IsDroppedColumn(info.Source, info.UpSchema, info.UpTable, col) {
				return newDDLs, cols, terror.ErrShardDDLOptimismAddNotFullyDroppedColumn.Generate(
					l.ID, fmt.Sprintf("add column %s that wasn't fully dropped in downstream which may cause data inconsistent. ddl: %s", col, ddls[idx]))
			}
			newDDLs = append(newDDLs, ddls[idx])
			continue
		}

		// try to join tables.
		newJoined, err = joinTable(nextTable)
		if err != nil {
			return emptyDDLs, emptyCols, err
		}

		cmp, err = oldJoined.Compare(newJoined)
		// FIXME: Compute DDLs through schema diff instead of propagating DDLs directly.
		// and now we MUST ensure different sources execute same DDLs to the downstream multiple times is safe.
		if err != nil {
			// resolving conflict in non-intrusive mode.
			log.L().Warn("resolving conflict", zap.String("lock", l.ID), zap.String("source", callerSource), zap.String("schema", callerSchema), zap.String("table", callerTable),
				zap.Stringer("joined-from", oldJoined), zap.Stringer("joined-to", newJoined), zap.Strings("ddls", ddls))
			return ddls, cols, nil
		}
		if cmp != 0 {
			// < 0: the joined schema become larger after applied these DDLs.
			//      this often happens when executing `ADD COLUMN` for the FIRST table.
			// > 0: the joined schema become smaller after applied these DDLs.
			//      this often happens when executing `DROP COLUMN` for the LAST table.
			// for these two cases, we should execute the DDLs to the downstream to update the schema.
			log.L().Info("joined table info changed", zap.String("lock", l.ID), zap.Int("cmp", cmp), zap.Stringer("from", oldJoined), zap.Stringer("to", newJoined),
				zap.String("source", callerSource), zap.String("schema", callerSchema), zap.String("table", callerTable), zap.Strings("ddls", ddls))
			if cmp < 0 {
				// check for add column with a larger field len
				if col, err2 := AddDifferentFieldLenColumns(l.ID, ddls[idx], oldJoined, newJoined); err2 != nil {
					return ddls, cols, err2
				} else if len(col) > 0 && l.IsDroppedColumn(info.Source, info.UpSchema, info.UpTable, col) {
					return ddls, cols, terror.ErrShardDDLOptimismAddNotFullyDroppedColumn.Generate(
						l.ID, fmt.Sprintf("add column %s that wasn't fully dropped in downstream which may cause data inconsistent. ddl: %s", col, ddls[idx]))
				}
			} else {
				if col, err2 := GetColumnName(l.ID, ddls[idx], ast.AlterTableDropColumn); err2 != nil {
					return ddls, cols, err2
				} else if len(col) > 0 {
					err = l.AddDroppedColumn(info, col)
					if err != nil {
						log.L().Error("fail to add dropped column info in etcd", zap.Error(err))
						return ddls, cols, terror.ErrShardDDLOptimismAddNotFullyDroppedColumn.Generate(l.ID, terror.Annotate(err, "fail to add dropped column info in etcd"))
					}
					cols = append(cols, col)
				}
			}
			newDDLs = append(newDDLs, ddls[idx])
			continue
		}

		// NOTE: now, different DM-workers do not wait for each other when executing DDL/DML,
		// when coordinating the shard DDL between multiple DM-worker instances,
		// a possible sequences:
		//   1. DM-worker-A do this `trySync` and DM-master let it to `ADD COLUMN`.
		//   2. DM-worker-B do this `trySync` again.
		//   3. DM-worker-B replicate DML to the downstream.
		//   4. DM-worker-A replicate `ADD COLUMN` to the downstream.
		// in order to support DML from DM-worker-B matches the downstream schema,
		// two strategies exist:
		//   A. DM-worker-B waits for DM-worker-A to finish the replication of the DDL before replicating DML.
		//   B. DM-worker-B also replicates the DDL before replicating DML,
		//      but this MUST ensure we can tolerate replicating the DDL multiple times.
		// for `DROP COLUMN` or other DDL which makes the schema become smaller,
		// this is not a problem because all DML with larger schema should already replicated to the downstream,
		// and any DML with smaller schema can fit both the larger or smaller schema.
		// To make it easy to implement, we will temporarily choose strategy-B.

		cmp, _ = prevTable.Compare(nextTable) // we have checked `err` returned above.
		if cmp < 0 {
			// check for add column with a smaller field len
			if col, err2 := AddDifferentFieldLenColumns(l.ID, ddls[idx], nextTable, newJoined); err2 != nil {
				return ddls, cols, err2
			} else if len(col) > 0 && l.IsDroppedColumn(info.Source, info.UpSchema, info.UpTable, col) {
				return ddls, cols, terror.ErrShardDDLOptimismAddNotFullyDroppedColumn.Generate(
					l.ID, fmt.Sprintf("add column %s that wasn't fully dropped in downstream which may cause data inconsistent. ddl: %s", col, ddls[idx]))
			}
			// let every table to replicate the DDL.
			newDDLs = append(newDDLs, ddls[idx])
			continue
		} else if cmp > 0 {
			if col, err2 := GetColumnName(l.ID, ddls[idx], ast.AlterTableDropColumn); err2 != nil {
				return ddls, cols, err2
			} else if len(col) > 0 {
				err = l.AddDroppedColumn(info, col)
				if err != nil {
					log.L().Error("fail to add dropped column info in etcd", zap.Error(err))
					return ddls, cols, terror.ErrShardDDLOptimismAddNotFullyDroppedColumn.Generate(l.ID, terror.Annotate(err, "fail to add dropped column info in etcd"))
				}
=======
	for idx, ti := range newTIs {
		postTable := schemacmp.Encode(ti)
		schemaChanged, conflictStage := l.trySyncForOneDDL(callerSource, callerSchema, callerTable, prevTable, postTable)

		switch conflictStage {
		case ConflictDetected:
			return emptyDDLs, emptyCols, terror.ErrShardDDLOptimismTrySyncFail.Generate(l.ID, fmt.Sprintf("there will be conflicts if DDLs %s are applied to the downstream. old table info: %s, new table info: %s", ddls[idx], prevTable, postTable))
		case ConflictNone:
			if col, err := l.checkAddDropColumn(callerSource, callerSchema, callerTable, ddls[idx], prevTable, postTable, cols); err != nil {
				return emptyDDLs, emptyCols, err
			} else if len(col) != 0 {
>>>>>>> b3014061
				cols = append(cols, col)
			}
		case ConflictSkipWaitRedirect:
			return newDDLs, cols, terror.ErrShardDDLOptimismNeedSkipAndRedirect.Generate(l.ID, ddls[idx])
		}

		if schemaChanged {
			newDDLs = append(newDDLs, ddls[idx])
		}
		prevTable = postTable
	}
	return newDDLs, cols, nil
}

// TryRemoveTable tries to remove a table in the lock.
// it returns whether the table has been removed.
// TODO: it does NOT try to rebuild the joined schema after the table removed now.
// try to support this if needed later.
// NOTE: if no table exists in the lock after removed the table,
// it's the caller's responsibility to decide whether remove the lock or not.
func (l *Lock) TryRemoveTable(source, schema, table string) bool {
	l.mu.Lock()
	defer l.mu.Unlock()

	if _, ok := l.tables[source]; !ok {
		return false
	}
	if _, ok := l.tables[source][schema]; !ok {
		return false
	}

	ti, ok := l.tables[source][schema][table]
	if !ok {
		return false
	}

	delete(l.tables[source][schema], table)
	delete(l.finalTables[source][schema], table)
	l.removeConflictTable(source, schema, table)
	_, remain := l.syncStatus()
	l.synced = remain == 0
	delete(l.done[source][schema], table)
	delete(l.versions[source][schema], table)
	log.L().Info("table removed from the lock", zap.String("lock", l.ID),
		zap.String("source", source), zap.String("schema", schema), zap.String("table", table),
		zap.Stringer("table info", ti))
	return true
}

// TryRemoveTable tries to remove tables in the lock by sources.
// return drop columns for later use.
func (l *Lock) TryRemoveTableBySources(sources []string) []string {
	l.mu.Lock()
	defer l.mu.Unlock()

	// record drop columns for sources
	dropColumns := make([]string, 0)
	for col, sourceColumns := range l.columns {
		for _, source := range sources {
			if _, ok := sourceColumns[source]; ok {
				dropColumns = append(dropColumns, col)
				break
			}
		}
	}

	for _, source := range sources {
		if _, ok := l.tables[source]; !ok {
			continue
		}

		delete(l.tables, source)
		delete(l.finalTables, source)
		delete(l.conflictTables, source)
		_, remain := l.syncStatus()
		l.synced = remain == 0
		delete(l.done, source)
		delete(l.versions, source)
		for _, sourceColumns := range l.columns {
			delete(sourceColumns, source)
		}
		log.L().Info("tables removed from the lock", zap.String("lock", l.ID), zap.String("source", source))
	}
	return dropColumns
}

// HasTables check whether a lock has tables.
func (l *Lock) HasTables() bool {
	l.mu.Lock()
	defer l.mu.Unlock()

	for _, schemas := range l.tables {
		for _, tables := range schemas {
			for range tables {
				return true
			}
		}
	}
	return false
}

// UpdateTableAfterUnlock updates table's schema info after unlock exec action.
func (l *Lock) UpdateTableAfterUnlock(info Info) {
	l.mu.Lock()
	defer l.mu.Unlock()
	var ok bool
	if _, ok = l.tables[info.Source]; !ok {
		l.tables[info.Source] = make(map[string]map[string]schemacmp.Table)
	}
	if _, ok = l.tables[info.Source][info.UpSchema]; !ok {
		l.tables[info.Source][info.UpSchema] = make(map[string]schemacmp.Table)
	}
	l.tables[info.Source][info.UpSchema][info.UpTable] = schemacmp.Encode(info.TableInfosAfter[len(info.TableInfosAfter)-1])
}

// IsSynced returns whether the lock has synced.
// In the optimistic mode, we call it `synced` if table info of all tables are the same,
// and we define `remain` as the table count which have different table info with the joined one,
// e.g. for `ADD COLUMN`, it's the table count which have not added the column,
// for `DROP COLUMN`, it's the table count which have dropped the column.
func (l *Lock) IsSynced() (bool, int) {
	l.mu.RLock()
	defer l.mu.RUnlock()
	_, remain := l.syncStatus()
	return remain == 0, remain
}

// Ready returns the source tables' sync status (whether they are ready).
// we define `ready` if the table's info is the same with the joined one,
// e.g for `ADD COLUMN`, it's true if it has added the column,
// for `DROP COLUMN`, it's true if it has not dropped the column.
func (l *Lock) Ready() map[string]map[string]map[string]bool {
	l.mu.RLock()
	defer l.mu.RUnlock()
	ready, _ := l.syncStatus()
	return ready
}

// Joined returns the joined table info.
func (l *Lock) Joined() (schemacmp.Table, error) {
	l.mu.RLock()
	defer l.mu.RUnlock()
	return l.joinNormalTables()
}

// TryMarkDone tries to mark the operation of the source table as done.
// it returns whether marked done.
// NOTE: this method can always mark a existing table as done,
// so the caller of this method should ensure that the table has done the DDLs operation.
// NOTE: a done table may revert to not-done if new table schema received and new DDLs operation need to be done.
func (l *Lock) TryMarkDone(source, schema, table string) bool {
	l.mu.Lock()
	defer l.mu.Unlock()

	if _, ok := l.done[source]; !ok {
		return false
	}
	if _, ok := l.done[source][schema]; !ok {
		return false
	}
	if _, ok := l.done[source][schema][table]; !ok {
		return false
	}

	// always mark it as `true` now.
	l.done[source][schema][table] = true
	return true
}

// IsDone returns whether the operation of the source table has done.
func (l *Lock) IsDone(source, schema, table string) bool {
	l.mu.RLock()
	defer l.mu.RUnlock()

	if _, ok := l.done[source]; !ok {
		return false
	}
	if _, ok := l.done[source][schema]; !ok {
		return false
	}
	if _, ok := l.done[source][schema][table]; !ok {
		return false
	}
	return l.done[source][schema][table]
}

// IsResolved returns whether the lock has resolved.
// return true if all tables have the same schema and all DDLs operations have done.
func (l *Lock) IsResolved() bool {
	l.mu.RLock()
	defer l.mu.RUnlock()

	// whether all tables have the same schema.
	if _, remain := l.syncStatus(); remain != 0 {
		return false
	}

	// whether all tables have done DDLs operations.
	for _, schemaTables := range l.done {
		for _, tables := range schemaTables {
			for _, done := range tables {
				if !done {
					return false
				}
			}
		}
	}
	return true
}

// syncedStatus returns the current tables' sync status (<Ready, remain>).
func (l *Lock) syncStatus() (map[string]map[string]map[string]bool, int) {
	ready := make(map[string]map[string]map[string]bool)
	remain := 0
	joined, joinedErr := l.joinFinalTables()
	for source, schemaTables := range l.finalTables {
		if _, ok := ready[source]; !ok {
			ready[source] = make(map[string]map[string]bool)
		}
		for schema, tables := range schemaTables {
			if _, ok := ready[source][schema]; !ok {
				ready[source][schema] = make(map[string]bool)
			}
			for table, ti := range tables {
				if joinedErr == nil {
					if cmp, err := joined.Compare(ti); err == nil && cmp == 0 {
						ready[source][schema][table] = true
						continue
					}
				}
				ready[source][schema][table] = false
				remain++
			}
		}
	}
	return ready, remain
}

// tryRevertDone tries to revert the done status when the table's schema changed.
func (l *Lock) tryRevertDone(source, schema, table string) {
	if _, ok := l.done[source]; !ok {
		return
	}
	if _, ok := l.done[source][schema]; !ok {
		return
	}
	if _, ok := l.done[source][schema][table]; !ok {
		return
	}
	l.done[source][schema][table] = false
}

// addTables adds any not-existing tables into the lock.
// For a new table, try to fetch table info from downstream.
func (l *Lock) addTables(tts []TargetTable) {
	for _, tt := range tts {
		if _, ok := l.tables[tt.Source]; !ok {
			l.tables[tt.Source] = make(map[string]map[string]schemacmp.Table)
			l.finalTables[tt.Source] = make(map[string]map[string]schemacmp.Table)
			l.done[tt.Source] = make(map[string]map[string]bool)
			l.versions[tt.Source] = make(map[string]map[string]int64)
		}
		for schema, tables := range tt.UpTables {
			if _, ok := l.tables[tt.Source][schema]; !ok {
				l.tables[tt.Source][schema] = make(map[string]schemacmp.Table)
				l.finalTables[tt.Source][schema] = make(map[string]schemacmp.Table)
				l.done[tt.Source][schema] = make(map[string]bool)
				l.versions[tt.Source][schema] = make(map[string]int64)
			}
			for table := range tables {
				if _, ok := l.tables[tt.Source][schema][table]; !ok {
					ti, err := l.FetchTableInfos(tt.Task, tt.Source, schema, table)
					if err != nil {
						log.L().Error("source table info not found, use init table info instead", zap.String("task", tt.Task), zap.String("source", tt.Source), zap.String("schema", schema), zap.String("table", table), log.ShortError(err))
						l.tables[tt.Source][schema][table] = l.initTable
						l.finalTables[tt.Source][schema][table] = l.initTable
					} else {
						t := schemacmp.Encode(ti)
						log.L().Debug("get source table info", zap.String("task", tt.Task), zap.String("source", tt.Source), zap.String("schema", schema), zap.String("table", table), zap.Stringer("info", t))
						l.tables[tt.Source][schema][table] = t
						l.finalTables[tt.Source][schema][table] = t
					}
					l.done[tt.Source][schema][table] = false
					l.versions[tt.Source][schema][table] = 0
					log.L().Info("table added to the lock", zap.String("lock", l.ID),
						zap.String("source", tt.Source), zap.String("schema", schema), zap.String("table", table),
						zap.Stringer("table info", l.initTable))
				}
			}
		}
	}
}

// GetVersion return version of info in lock.
func (l *Lock) GetVersion(source string, schema string, table string) int64 {
	l.mu.RLock()
	defer l.mu.RUnlock()

	return l.versions[source][schema][table]
}

// IsDroppedColumn checks whether this column is a partially dropped column for this lock.
func (l *Lock) IsDroppedColumn(source, upSchema, upTable, col string) bool {
	if _, ok := l.columns[col]; !ok {
		return false
	}
	if _, ok := l.columns[col][source]; !ok {
		return false
	}
	if _, ok := l.columns[col][source][upSchema]; !ok {
		return false
	}
	if _, ok := l.columns[col][source][upSchema][upTable]; !ok {
		return false
	}
	return true
}

// AddDroppedColumn adds a dropped column name in both etcd and lock's column map.
func (l *Lock) AddDroppedColumns(source, schema, table string, cols []string) error {
	newCols := make([]string, 0, len(cols))
	for _, col := range cols {
		if !l.IsDroppedColumn(source, schema, table, col) {
			newCols = append(newCols, col)
		}
	}
	log.L().Info("add partially dropped columns", zap.Strings("columns", newCols), zap.String("source", source), zap.String("schema", schema), zap.String("table", table))

	_, _, err := PutDroppedColumns(l.cli, l.ID, source, schema, table, newCols, DropNotDone)
	if err != nil {
		return err
	}

	for _, col := range newCols {
		if _, ok := l.columns[col]; !ok {
			l.columns[col] = make(map[string]map[string]map[string]DropColumnStage)
		}
		if _, ok := l.columns[col][source]; !ok {
			l.columns[col][source] = make(map[string]map[string]DropColumnStage)
		}
		if _, ok := l.columns[col][source][schema]; !ok {
			l.columns[col][source][schema] = make(map[string]DropColumnStage)
		}
		l.columns[col][source][schema][table] = DropNotDone
	}
	return nil
}

// DeleteColumnsByOp deletes the partially dropped columns that extracted from operation.
// We can not remove columns from the partially dropped columns map unless:
// this column is dropped in the downstream database,
// all the upstream source done the delete column operation
// that is to say, columns all done.
func (l *Lock) DeleteColumnsByOp(op Operation) error {
	l.mu.Lock()
	defer l.mu.Unlock()

	doneCols := make(map[string]struct{}, len(op.DDLs))
	for _, ddl := range op.DDLs {
		col, err := GetColumnName(l.ID, ddl, ast.AlterTableDropColumn)
		if err != nil {
			return err
		}
		if len(col) > 0 {
			doneCols[col] = struct{}{}
		}
	}

	colsToDelete := make([]string, 0, len(op.Cols))
	for _, col := range op.Cols {
		done := DropPartiallyDone
		if l.IsDroppedColumn(op.Source, op.UpSchema, op.UpTable, col) {
			if _, ok := doneCols[col]; ok {
				done = DropDone
			}
			// mark col PartiallyDone/Done
			_, _, err := PutDroppedColumns(l.cli, op.ID, op.Source, op.UpSchema, op.UpTable, []string{col}, done)
			if err != nil {
				log.L().Error("cannot put drop column to etcd", log.ShortError(err))
				return err
			}
			l.columns[col][op.Source][op.UpSchema][op.UpTable] = done
		}

		allDone := true
		dropDone := false
	OUTER:
		for _, schemaCols := range l.columns[col] {
			for _, tableCols := range schemaCols {
				for _, done := range tableCols {
					if done == DropDone {
						dropDone = true
					}
					if done == DropNotDone {
						allDone = false
						break OUTER
					}
				}
			}
		}
		if allDone && dropDone {
			colsToDelete = append(colsToDelete, col)
		}
	}

	if len(colsToDelete) > 0 {
		log.L().Info("delete partially dropped columns",
			zap.String("lockID", l.ID), zap.Strings("columns", colsToDelete))

		_, _, err := DeleteDroppedColumns(l.cli, op.ID, colsToDelete...)
		if err != nil {
			return err
		}

		for _, col := range colsToDelete {
			delete(l.columns, col)
		}
	}

	return nil
}

// AddDifferentFieldLenColumns checks whether dm adds columns with different field lengths.
func AddDifferentFieldLenColumns(lockID, ddl string, oldJoined, newJoined schemacmp.Table) (string, error) {
	col, err := GetColumnName(lockID, ddl, ast.AlterTableAddColumns)
	if err != nil {
		return col, err
	}
	if len(col) > 0 {
		oldJoinedCols := schemacmp.DecodeColumnFieldTypes(oldJoined)
		newJoinedCols := schemacmp.DecodeColumnFieldTypes(newJoined)
		oldCol, ok1 := oldJoinedCols[col]
		newCol, ok2 := newJoinedCols[col]
		if ok1 && ok2 && newCol.Flen != oldCol.Flen {
<<<<<<< HEAD
			return col, terror.ErrShardDDLOptimismAddNotFullyDroppedColumn.Generate(
				lockID, fmt.Sprintf("add columns with different field lengths which may cause data inconsistent."+
=======
			return col, terror.ErrShardDDLOptimismTrySyncFail.Generate(
				lockID, fmt.Sprintf("add columns with different field lengths. "+
>>>>>>> b3014061
					"ddl: %s, origLen: %d, newLen: %d", ddl, oldCol.Flen, newCol.Flen))
		}
	}
	return col, nil
}

// GetColumnName checks whether dm adds/drops a column, and return this column's name.
func GetColumnName(lockID, ddl string, tp ast.AlterTableType) (string, error) {
	if stmt, err := parser.New().ParseOneStmt(ddl, "", ""); err != nil {
		return "", terror.ErrShardDDLOptimismAddNotFullyDroppedColumn.Delegate(
			err, lockID, fmt.Sprintf("fail to parse ddl %s", ddl))
	} else if v, ok := stmt.(*ast.AlterTableStmt); ok && len(v.Specs) > 0 {
		spec := v.Specs[0]
		if spec.Tp == tp {
			switch spec.Tp {
			case ast.AlterTableAddColumns:
				if len(spec.NewColumns) > 0 {
					return spec.NewColumns[0].Name.Name.O, nil
				}
			case ast.AlterTableDropColumn:
				if spec.OldColumnName != nil {
					return spec.OldColumnName.Name.O, nil
				}
			}
		}
	}
	return "", nil
}

func contains(s []string, e string) bool {
	for _, a := range s {
		if a == e {
			return true
		}
	}
	return false
}

// checkAddDropColumn check for ALTER TABLE ADD/DROP COLUMN statement
// FOR ADD COLUMN, check whether add column with a different field or add a dropped column
// FOR DROP COLUMN, return the droped column.
func (l *Lock) checkAddDropColumn(source, schema, table string, ddl string, prevTable, postTable schemacmp.Table, newDropColumns []string) (string, error) {
	currTable := l.tables[source][schema][table]
	defer func() {
		l.tables[source][schema][table] = currTable
	}()

	l.tables[source][schema][table] = prevTable
	oldJoined, err := l.joinNormalTables()
	if err != nil {
		// nolint:nilerr
		return "", nil
	}

	l.tables[source][schema][table] = postTable
	newJoined, err := l.joinNormalTables()
	if err != nil {
		// nolint:nilerr
		return "", nil
	}

	cmp, err := oldJoined.Compare(newJoined)
	if err != nil {
		// nolint:nilerr
		return "", nil
	}

	if cmp <= 0 {
		if col, err2 := AddDifferentFieldLenColumns(l.ID, ddl, oldJoined, newJoined); err2 != nil {
			// check for add column with a larger field len
			return "", err2
		} else if _, err2 = AddDifferentFieldLenColumns(l.ID, ddl, postTable, newJoined); err2 != nil {
			// check for add column with a smaller field len
			return "", err2
		} else if len(col) > 0 && (l.IsDroppedColumn(source, schema, table, col) || contains(newDropColumns, col)) {
			return "", terror.ErrShardDDLOptimismTrySyncFail.Generate(l.ID, fmt.Sprintf("add column %s that wasn't fully dropped in downstream. ddl: %s", col, ddl))
		}
	}

	if cmp >= 0 {
		if col, err2 := GetColumnName(l.ID, ddl, ast.AlterTableDropColumn); err2 != nil {
			return "", err2
		} else if len(col) > 0 {
			return col, nil
		}
	}
	return "", nil
}

// trySyncForOneDDL try sync for a DDL operation.
// e.g. `ALTER TABLE ADD COLUMN a, RENAME b TO c, DROP COLUMN d' will call this func three times.
// return whether joined table is changed and whether there is a conflict.
func (l *Lock) trySyncForOneDDL(source, schema, table string, prevTable, postTable schemacmp.Table) (schemaChanged bool, conflictStage ConflictStage) {
	// we only support resolve one conflict DDL per table,
	// so reset conflict table after receive new table info.
	l.removeConflictTable(source, schema, table)
	l.finalTables[source][schema][table] = l.tables[source][schema][table]

	// For idempotent DDL
	// this often happens when an info TrySync twice, e.g. worker restart/resume task
	idempotent := false
	if cmp, err := prevTable.Compare(l.tables[source][schema][table]); err != nil || cmp != 0 {
		if cmp, err := postTable.Compare(l.tables[source][schema][table]); err == nil && cmp == 0 {
			idempotent = true
		}
		log.L().Warn("prev-table not equal table saved in master", zap.Stringer("master-table", l.tables[source][schema][table]), zap.Stringer("prev-table", prevTable))
		l.tables[source][schema][table] = prevTable
		l.finalTables[source][schema][table] = prevTable
	}

	tableCmp, tableErr := prevTable.Compare(postTable)
	// Normal DDL
	if tableErr == nil {
		log.L().Debug("receive a normal DDL", zap.String("source", source), zap.String("schema", schema), zap.String("table", table), zap.Stringer("prevTable", prevTable), zap.Stringer("postTable", postTable))
		oldJoined, oldErr := l.joinNormalTables()

		l.tables[source][schema][table] = postTable
		l.finalTables[source][schema][table] = postTable

		newJoined, newErr := l.joinNormalTables()
		// normal DDL can be sync if no error
		if newErr == nil {
			// if a normal DDL let all final tables become no conflict
			// return ConflictNone
			if len(l.conflictTables) > 0 && l.noConflictForFinalTables() {
				log.L().Info("all conflict resolved for the DDL", zap.String("source", source), zap.String("schema", schema), zap.String("table", table), zap.Stringer("prevTable", prevTable), zap.Stringer("postTable", postTable))
				err := l.redirectForConflictTables(source, schema, table)
				if err != nil {
					log.L().Error("failed to put redirect operation for conflict tables", log.ShortError(err))
					return false, ConflictDetected
				}
				l.resolveTables()
				return true, ConflictNone
			}

			if oldErr != nil {
				return true, ConflictNone
			}
			joinedCmp, joinedErr := oldJoined.Compare(newJoined)
			// special case: if the DDL does not affect the schema at all, assume it is
			// idempotent and just execute the DDL directly.
			// this often happens when executing `CREATE TABLE` statement
			cmp, err2 := postTable.Compare(oldJoined)

			// return schema changed in 3 cases
			// oldJoined != newJoined
			// postTable == oldJoined (CREATE TABLE)
			// prevTable < postTable
			return (joinedErr != nil || joinedCmp != 0) || (err2 == nil && cmp == 0) || tableCmp < 0, ConflictNone
		}
	}

	log.L().Info("found conflict for DDL", zap.String("source", source), zap.String("schema", schema), zap.String("table", table), zap.Stringer("prevTable", prevTable), zap.Stringer("postTable", postTable), log.ShortError(tableErr))

	if idempotent {
		log.L().Info("return conflict DDL for idempotent DDL", zap.String("source", source), zap.String("schema", schema), zap.String("table", table), zap.Stringer("prevTable", prevTable), zap.Stringer("postTable", postTable))
		l.tables[source][schema][table] = postTable
		l.finalTables[source][schema][table] = postTable
		return true, ConflictNone
	}

	// meet conflict DDL
	// revert tables and update conflictTables and finalTables
	l.tables[source][schema][table] = prevTable
	l.addConflictTable(source, schema, table, postTable)
	l.finalTables[source][schema][table] = postTable

	// if more than one conflict tables and this conflict DDL has no conflict with normal tables
	// e.g. tb1,tb2 put ddl1(rename a to b); tb1 put ddl2(rename c to d); tb2 crash and reput ddl1(rename a to b)
	// now tb2's ddl1 is a conflict DDL but has no conflict with normal tables
	if l.multipleConflictTables() && l.noConflictWithNormalTables(source, schema, table, postTable) {
		l.removeConflictTable(source, schema, table)
		l.tables[source][schema][table] = postTable
		return true, ConflictNone
	}

	// if any conflict happened between conflict DDLs, return error
	// e.g. tb1: "ALTER TABLE RENAME a TO b", tb2: "ALTER TABLE RENAME c TO d"
	if !l.noConflictForConflictTables() {
		log.L().Error("conflict happened with other conflict tables", zap.String("source", source), zap.String("schema", schema), zap.String("table", table), zap.Stringer("prevTable", prevTable), zap.Stringer("postTable", postTable))
		return false, ConflictDetected
	}

	if l.noConflictForFinalTables() {
		log.L().Info("all conflict resolved for the DDL", zap.String("source", source), zap.String("schema", schema), zap.String("table", table), zap.Stringer("prevTable", prevTable), zap.Stringer("postTable", postTable))
		err := l.redirectForConflictTables(source, schema, table)
		if err != nil {
			log.L().Error("failed to put redirect operation for conflict tables", log.ShortError(err))
			return false, ConflictDetected
		}
		l.resolveTables()
		return true, ConflictNone
	}
	log.L().Debug("conflict hasn't been resolved", zap.String("source", source), zap.String("schema", schema), zap.String("table", table), zap.Stringer("prevTable", prevTable), zap.Stringer("postTable", postTable))
	return false, ConflictSkipWaitRedirect
}

// joinTables join tables by tableType.
func (l *Lock) joinTables(tp tableType) (schemacmp.Table, error) {
	var (
		joined     schemacmp.Table
		allTables  map[string]map[string]map[string]schemacmp.Table
		firstTable = true
	)

	switch tp {
	case conflictTables:
		allTables = l.conflictTables
	case finalTables:
		allTables = l.finalTables
	default:
		allTables = l.tables
	}

	for source, schemaTables := range allTables {
		for schema, tables := range schemaTables {
			for table, ti := range tables {
				if firstTable {
					joined = ti
					firstTable = false
					continue
				}

				newJoined, err := joined.Join(ti)
				if err != nil {
					return newJoined, errors.Errorf("failed to join tables with %s.%s.%s, joined: %s, table: %s, root cause: %s", source, schema, table, joined.String(), ti.String(), err.Error())
				}
				joined = newJoined
			}
		}
	}

	return joined, nil
}

// Compare(joined,prev_tbx) == error
// For a conflict DDL make table become part of larger and another part of smaller,
// this function make sure all tables that need to be judged become part of smaller.
// e.g. `ALTER TABLE RENAME a TO b`, this function check whether all tables do not contain `a`.
// Prove:
//    Compare(joined,prev_tbk) == error
// => Joined ⊇ prev_tbk-{a}+{b} && Joined ⊅ prev_tbk
// => a ∉ Joined.
func (l *Lock) allTableSmaller(tp tableType) bool {
	var (
		joined schemacmp.Table
		err    error
	)
	switch tp {
	case conflictTables:
		joined, err = l.joinConflictTables()
	default:
		joined, err = l.joinFinalTables()
	}

	if err != nil {
		return false
	}

	for source, schemaTables := range l.conflictTables {
		for schema, tables := range schemaTables {
			for table := range tables {
				ti := l.tables[source][schema][table]

				if _, err = joined.Compare(ti); err == nil {
					return false
				}
			}
		}
	}
	return true
}

// Compare(Join(prev_tbx,tabley),post_tbx)>=0
// For a conflict DDL make table become part of larger and another part of smaller,
// this function make sure all the tables that need to be judged become part of larger.
// e.g `ALTER TABLE RENAME a TO b`, this function check whether all tables contain `b`.
// Prove:
//    Compare(Join(prev_tbx,tabley),post_tbx)>=0
// => Compare(Join(prev_tbk,tabley),prev_tbk-{a}+{b})>=0
// => Join(prev_tbk,tabley) ⊇ prev_tbk-{a}+{b}
// => b ∈ tabley.
func (l *Lock) allTableLarger(tp tableType) bool {
	var judgeTables map[string]map[string]map[string]schemacmp.Table

	switch tp {
	case normalTables:
		judgeTables = l.tables
	case conflictTables:
		judgeTables = l.conflictTables
	default:
		judgeTables = l.finalTables
	}

	for source, schemaTables := range l.conflictTables {
		for schema, tables := range schemaTables {
			for table, conflictTi := range tables {
				// for every conflict table's prev_table
				ti := l.tables[source][schema][table]

				// for every judge table
				for _, sTables := range judgeTables {
					for _, ts := range sTables {
						for _, finalTi := range ts {
							joined, err := ti.Join(finalTi)
							if err != nil {
								// modify column
								joined = finalTi
							}
							if cmp, err := joined.Compare(conflictTi); err != nil || cmp < 0 {
								return false
							}
						}
					}
				}
			}
		}
	}
	return true
}

func (l *Lock) joinNormalTables() (schemacmp.Table, error) {
	return l.joinTables(normalTables)
}

func (l *Lock) joinFinalTables() (schemacmp.Table, error) {
	return l.joinTables(finalTables)
}

func (l *Lock) joinConflictTables() (schemacmp.Table, error) {
	return l.joinTables(conflictTables)
}

func (l *Lock) allConflictTableSmaller() bool {
	return l.allTableSmaller(conflictTables)
}

func (l *Lock) allFinalTableSmaller() bool {
	return l.allTableSmaller(finalTables)
}

func (l *Lock) allConflictTableLarger() bool {
	return l.allTableLarger(conflictTables)
}

func (l *Lock) allFinalTableLarger() bool {
	return l.allTableLarger(finalTables)
}

// judge whether a conflict DDL has no conflict with all normal tables.
func (l *Lock) noConflictWithNormalTables(source, schema, table string, postTable schemacmp.Table) bool {
	// revert conflict tables and final tables
	currentConflictTables := l.conflictTables
	currentFinalTables := l.finalTables
	defer func() {
		l.conflictTables = currentConflictTables
		l.finalTables = currentFinalTables
	}()

	// reset conflict tables and final tables
	l.conflictTables = make(map[string]map[string]map[string]schemacmp.Table)
	l.finalTables = make(map[string]map[string]map[string]schemacmp.Table)
	for source, schemaTables := range l.tables {
		l.finalTables[source] = make(map[string]map[string]schemacmp.Table)
		for schema, tables := range schemaTables {
			l.finalTables[source][schema] = make(map[string]schemacmp.Table)
			for table, ti := range tables {
				l.finalTables[source][schema][table] = ti
			}
		}
	}
	// update for current conflict DDL
	l.addConflictTable(source, schema, table, postTable)
	l.finalTables[source][schema][table] = postTable

	return l.noConflictForFinalTables()
}

// judge whether all conflict tables has no conflict.
func (l *Lock) noConflictForConflictTables() bool {
	if _, err := l.joinConflictTables(); err != nil {
		return false
	}
	if !l.allConflictTableSmaller() {
		return false
	}
	if !l.allConflictTableLarger() {
		return false
	}
	return true
}

// judge whether all final tables has no conflict.
func (l *Lock) noConflictForFinalTables() bool {
	if _, err := l.joinFinalTables(); err != nil {
		return false
	}
	if !l.allFinalTableSmaller() {
		return false
	}
	if !l.allFinalTableLarger() {
		return false
	}
	return true
}

func (l *Lock) addConflictTable(source, schema, table string, ti schemacmp.Table) {
	if _, ok := l.conflictTables[source]; !ok {
		l.conflictTables[source] = make(map[string]map[string]schemacmp.Table)
	}
	if _, ok := l.conflictTables[source][schema]; !ok {
		l.conflictTables[source][schema] = make(map[string]schemacmp.Table)
	}
	l.conflictTables[source][schema][table] = ti
}

func (l *Lock) removeConflictTable(source, schema, table string) {
	if _, ok := l.conflictTables[source]; !ok {
		return
	}
	if _, ok := l.conflictTables[source][schema]; !ok {
		return
	}
	delete(l.conflictTables[source][schema], table)
	if len(l.conflictTables[source][schema]) == 0 {
		delete(l.conflictTables[source], schema)
	}
	if len(l.conflictTables[source]) == 0 {
		delete(l.conflictTables, source)
	}
}

// resolveTables reset conflictTables and copy tables from final tables.
func (l *Lock) resolveTables() {
	l.conflictTables = make(map[string]map[string]map[string]schemacmp.Table)
	for source, schemaTables := range l.finalTables {
		for schema, tables := range schemaTables {
			for table, ti := range tables {
				l.tables[source][schema][table] = ti
			}
		}
	}
}

// redirectForConflictTables put redirect Ops for all conflict tables.
func (l *Lock) redirectForConflictTables(callerSource, callerSchema, callerTable string) error {
	for source, schemaTables := range l.conflictTables {
		for schema, tables := range schemaTables {
			for table := range tables {
				if source == callerSource && schema == callerSchema && table == callerTable {
					// no redirect for caller table
					continue
				}
				op := NewOperation(l.ID, l.Task, source, schema, table, nil, ConflictResolved, "", false, nil)
				// TODO(GMHDBJD): put these operation in one transaction
				rev, succ, err := PutOperation(l.cli, false, op, 0)
				if err != nil {
					return err
				}
				log.L().Info("put redirect operation for conflict table", zap.String("lock", l.ID),
					zap.Stringer("operation", op), zap.Bool("succeed", !succ), zap.Int64("revision", rev))
			}
		}
	}
	return nil
}

// multipleConflictTables check whether a lock has multiple conflict tables.
func (l *Lock) multipleConflictTables() bool {
	cnt := 0
	for _, schemaTables := range l.conflictTables {
		for _, tables := range schemaTables {
			for range tables {
				cnt++
				if cnt > 1 {
					return true
				}
			}
		}
	}
	return false
}<|MERGE_RESOLUTION|>--- conflicted
+++ resolved
@@ -256,119 +256,6 @@
 	cols = []string{}
 	prevTable := schemacmp.Encode(info.TableInfoBefore)
 	// join and compare every new table info
-<<<<<<< HEAD
-	for idx, newTI := range newTIs {
-		prevTable = nextTable
-		oldJoined = newJoined
-		nextTable = schemacmp.Encode(newTI)
-		// special case: check whether DDLs making the schema become part of larger and another part of smaller.
-		if _, err = prevTable.Compare(nextTable); err != nil {
-			return emptyDDLs, emptyCols, terror.ErrShardDDLOptimismTrySyncFail.Delegate(
-				err, l.ID, fmt.Sprintf("there will be conflicts if DDLs are applied to the downstream. old table info: %s, new table info: %s", prevTable, nextTable))
-		}
-
-		// special case: if the DDL does not affect the schema at all, assume it is
-		// idempotent and just execute the DDL directly.
-		// if any real conflicts after joined exist, they will be detected by the following steps.
-		// this often happens when executing `CREATE TABLE` statement
-		var cmp int
-		if cmp, err = nextTable.Compare(oldJoined); err == nil && cmp == 0 {
-			if col, err2 := GetColumnName(l.ID, ddls[idx], ast.AlterTableAddColumns); err2 != nil {
-				return newDDLs, cols, err2
-			} else if len(col) > 0 && l.IsDroppedColumn(info.Source, info.UpSchema, info.UpTable, col) {
-				return newDDLs, cols, terror.ErrShardDDLOptimismAddNotFullyDroppedColumn.Generate(
-					l.ID, fmt.Sprintf("add column %s that wasn't fully dropped in downstream which may cause data inconsistent. ddl: %s", col, ddls[idx]))
-			}
-			newDDLs = append(newDDLs, ddls[idx])
-			continue
-		}
-
-		// try to join tables.
-		newJoined, err = joinTable(nextTable)
-		if err != nil {
-			return emptyDDLs, emptyCols, err
-		}
-
-		cmp, err = oldJoined.Compare(newJoined)
-		// FIXME: Compute DDLs through schema diff instead of propagating DDLs directly.
-		// and now we MUST ensure different sources execute same DDLs to the downstream multiple times is safe.
-		if err != nil {
-			// resolving conflict in non-intrusive mode.
-			log.L().Warn("resolving conflict", zap.String("lock", l.ID), zap.String("source", callerSource), zap.String("schema", callerSchema), zap.String("table", callerTable),
-				zap.Stringer("joined-from", oldJoined), zap.Stringer("joined-to", newJoined), zap.Strings("ddls", ddls))
-			return ddls, cols, nil
-		}
-		if cmp != 0 {
-			// < 0: the joined schema become larger after applied these DDLs.
-			//      this often happens when executing `ADD COLUMN` for the FIRST table.
-			// > 0: the joined schema become smaller after applied these DDLs.
-			//      this often happens when executing `DROP COLUMN` for the LAST table.
-			// for these two cases, we should execute the DDLs to the downstream to update the schema.
-			log.L().Info("joined table info changed", zap.String("lock", l.ID), zap.Int("cmp", cmp), zap.Stringer("from", oldJoined), zap.Stringer("to", newJoined),
-				zap.String("source", callerSource), zap.String("schema", callerSchema), zap.String("table", callerTable), zap.Strings("ddls", ddls))
-			if cmp < 0 {
-				// check for add column with a larger field len
-				if col, err2 := AddDifferentFieldLenColumns(l.ID, ddls[idx], oldJoined, newJoined); err2 != nil {
-					return ddls, cols, err2
-				} else if len(col) > 0 && l.IsDroppedColumn(info.Source, info.UpSchema, info.UpTable, col) {
-					return ddls, cols, terror.ErrShardDDLOptimismAddNotFullyDroppedColumn.Generate(
-						l.ID, fmt.Sprintf("add column %s that wasn't fully dropped in downstream which may cause data inconsistent. ddl: %s", col, ddls[idx]))
-				}
-			} else {
-				if col, err2 := GetColumnName(l.ID, ddls[idx], ast.AlterTableDropColumn); err2 != nil {
-					return ddls, cols, err2
-				} else if len(col) > 0 {
-					err = l.AddDroppedColumn(info, col)
-					if err != nil {
-						log.L().Error("fail to add dropped column info in etcd", zap.Error(err))
-						return ddls, cols, terror.ErrShardDDLOptimismAddNotFullyDroppedColumn.Generate(l.ID, terror.Annotate(err, "fail to add dropped column info in etcd"))
-					}
-					cols = append(cols, col)
-				}
-			}
-			newDDLs = append(newDDLs, ddls[idx])
-			continue
-		}
-
-		// NOTE: now, different DM-workers do not wait for each other when executing DDL/DML,
-		// when coordinating the shard DDL between multiple DM-worker instances,
-		// a possible sequences:
-		//   1. DM-worker-A do this `trySync` and DM-master let it to `ADD COLUMN`.
-		//   2. DM-worker-B do this `trySync` again.
-		//   3. DM-worker-B replicate DML to the downstream.
-		//   4. DM-worker-A replicate `ADD COLUMN` to the downstream.
-		// in order to support DML from DM-worker-B matches the downstream schema,
-		// two strategies exist:
-		//   A. DM-worker-B waits for DM-worker-A to finish the replication of the DDL before replicating DML.
-		//   B. DM-worker-B also replicates the DDL before replicating DML,
-		//      but this MUST ensure we can tolerate replicating the DDL multiple times.
-		// for `DROP COLUMN` or other DDL which makes the schema become smaller,
-		// this is not a problem because all DML with larger schema should already replicated to the downstream,
-		// and any DML with smaller schema can fit both the larger or smaller schema.
-		// To make it easy to implement, we will temporarily choose strategy-B.
-
-		cmp, _ = prevTable.Compare(nextTable) // we have checked `err` returned above.
-		if cmp < 0 {
-			// check for add column with a smaller field len
-			if col, err2 := AddDifferentFieldLenColumns(l.ID, ddls[idx], nextTable, newJoined); err2 != nil {
-				return ddls, cols, err2
-			} else if len(col) > 0 && l.IsDroppedColumn(info.Source, info.UpSchema, info.UpTable, col) {
-				return ddls, cols, terror.ErrShardDDLOptimismAddNotFullyDroppedColumn.Generate(
-					l.ID, fmt.Sprintf("add column %s that wasn't fully dropped in downstream which may cause data inconsistent. ddl: %s", col, ddls[idx]))
-			}
-			// let every table to replicate the DDL.
-			newDDLs = append(newDDLs, ddls[idx])
-			continue
-		} else if cmp > 0 {
-			if col, err2 := GetColumnName(l.ID, ddls[idx], ast.AlterTableDropColumn); err2 != nil {
-				return ddls, cols, err2
-			} else if len(col) > 0 {
-				err = l.AddDroppedColumn(info, col)
-				if err != nil {
-					log.L().Error("fail to add dropped column info in etcd", zap.Error(err))
-					return ddls, cols, terror.ErrShardDDLOptimismAddNotFullyDroppedColumn.Generate(l.ID, terror.Annotate(err, "fail to add dropped column info in etcd"))
-				}
-=======
 	for idx, ti := range newTIs {
 		postTable := schemacmp.Encode(ti)
 		schemaChanged, conflictStage := l.trySyncForOneDDL(callerSource, callerSchema, callerTable, prevTable, postTable)
@@ -380,7 +267,6 @@
 			if col, err := l.checkAddDropColumn(callerSource, callerSchema, callerTable, ddls[idx], prevTable, postTable, cols); err != nil {
 				return emptyDDLs, emptyCols, err
 			} else if len(col) != 0 {
->>>>>>> b3014061
 				cols = append(cols, col)
 			}
 		case ConflictSkipWaitRedirect:
@@ -815,13 +701,8 @@
 		oldCol, ok1 := oldJoinedCols[col]
 		newCol, ok2 := newJoinedCols[col]
 		if ok1 && ok2 && newCol.Flen != oldCol.Flen {
-<<<<<<< HEAD
-			return col, terror.ErrShardDDLOptimismAddNotFullyDroppedColumn.Generate(
-				lockID, fmt.Sprintf("add columns with different field lengths which may cause data inconsistent."+
-=======
 			return col, terror.ErrShardDDLOptimismTrySyncFail.Generate(
 				lockID, fmt.Sprintf("add columns with different field lengths. "+
->>>>>>> b3014061
 					"ddl: %s, origLen: %d, newLen: %d", ddl, oldCol.Flen, newCol.Flen))
 		}
 	}
@@ -831,7 +712,7 @@
 // GetColumnName checks whether dm adds/drops a column, and return this column's name.
 func GetColumnName(lockID, ddl string, tp ast.AlterTableType) (string, error) {
 	if stmt, err := parser.New().ParseOneStmt(ddl, "", ""); err != nil {
-		return "", terror.ErrShardDDLOptimismAddNotFullyDroppedColumn.Delegate(
+		return "", terror.ErrShardDDLOptimismTrySyncFail.Delegate(
 			err, lockID, fmt.Sprintf("fail to parse ddl %s", ddl))
 	} else if v, ok := stmt.(*ast.AlterTableStmt); ok && len(v.Specs) > 0 {
 		spec := v.Specs[0]
