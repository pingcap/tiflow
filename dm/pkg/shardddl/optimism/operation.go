// Copyright 2020 PingCAP, Inc.
//
// Licensed under the Apache License, Version 2.0 (the "License");
// you may not use this file except in compliance with the License.
// You may obtain a copy of the License at
//
//     http://www.apache.org/licenses/LICENSE-2.0
//
// Unless required by applicable law or agreed to in writing, software
// distributed under the License is distributed on an "AS IS" BASIS,
// See the License for the specific language governing permissions and
// limitations under the License.

package optimism

import (
	"context"
	"encoding/json"

	"go.etcd.io/etcd/clientv3"
	"go.etcd.io/etcd/clientv3/clientv3util"
	"go.etcd.io/etcd/mvcc/mvccpb"

	"github.com/pingcap/tiflow/dm/dm/common"
	"github.com/pingcap/tiflow/dm/pkg/etcdutil"
)

// ConflictStage represents the current shard DDL conflict stage in the optimistic mode.
type ConflictStage string

const (
	// ConflictNone indicates no conflict exists,
	// DM-worker can execute DDL/DML to the downstream normally.
	ConflictNone ConflictStage = "none"
	// ConflictDetected indicates a conflict will exist after applied the shard DDL.
	// in this stage, DM-worker should not execute/skip DDL/DML,
	// but it should still try to find the DDL which can resolve the conflict in the binlog stream.
	ConflictDetected ConflictStage = "detected"
	// ConflictResolved indicates a conflict DDL be resolved.
	// in this stage, DM-worker should redirect to the conflict DDL.
	ConflictResolved ConflictStage = "resolved"
<<<<<<< HEAD
	// ConflictUnlocked indicates a conflict will be unlocked after applied the shard DDL.
	// in this stage, DM-worker should directly execute/skip DDLs.
	ConflictUnlocked ConflictStage = "unlocked"
	// ConflictWarned indicates a warn conflict will be resolved after applied the shard DDL.
	// in this stage, DM-worker should returns an error and wait for users to use handle error to skip.
	ConflictWarned ConflictStage = "warned"
=======
	// ConflictSkipWaitRedirect indicates a conflict hapend and will be skipped and redirected until all tables has no conflict
	// in this stage, DM-worker should skip all DML and DDL for the conflict table until redirect.
	ConflictSkipWaitRedirect ConflictStage = "skip and wait for redirect" // #nosec
>>>>>>> b3014061
)

// Operation represents a shard DDL coordinate operation.
// This information should be persistent in etcd so can be retrieved after the DM-master leader restarted or changed.
// NOTE: `Task`, `Source`, `UpSchema` and `UpTable` are redundant in the etcd key path for convenient.
// Operation is putted when coordinating a shard DDL operation for DM-worker by DM-master,
// and is updated (with `done`) after DM-worker has done the operation by DM-worker,
// and is deleted when removing the lock by DM-master.
// because we need the newest stage in Operation to recover the lock when restarting DM-master.
type Operation struct {
	ID            string        `json:"id"`               // the corresponding DDL lock ID
	Task          string        `json:"task"`             // data migration task name
	Source        string        `json:"source"`           // upstream source ID
	UpSchema      string        `json:"up-schema"`        // upstream/source schema name, different sources can have the same schema name
	UpTable       string        `json:"up-table"`         // upstream/source table name, different sources can have the same table name
	DDLs          []string      `json:"ddls"`             // DDL statements need to apply to the downstream.
	ConflictStage ConflictStage `json:"conflict-stage"`   // current conflict stage.
	ConflictMsg   string        `json:"conflict-message"` // current conflict message
	Done          bool          `json:"done"`             // whether the operation has done
	Cols          []string      `json:"cols"`             // drop columns' name
	// only set it when get from etcd
	// use for sort infos in recoverlock
	Revision int64 `json:"-"`
}

// NewOperation creates a new Operation instance.
func NewOperation(id, task, source, upSchema, upTable string,
	ddls []string, conflictStage ConflictStage, conflictMsg string, done bool, cols []string) Operation {
	return Operation{
		ID:            id,
		Task:          task,
		Source:        source,
		UpSchema:      upSchema,
		UpTable:       upTable,
		DDLs:          ddls,
		ConflictStage: conflictStage,
		ConflictMsg:   conflictMsg,
		Done:          done,
		Cols:          cols,
	}
}

// String implements Stringer interface.
func (o Operation) String() string {
	s, _ := o.toJSON()
	return s
}

// toJSON returns the string of JSON represent.
func (o Operation) toJSON() (string, error) {
	data, err := json.Marshal(o)
	if err != nil {
		return "", err
	}
	return string(data), nil
}

// operationFromJSON constructs Operation from its JSON represent.
func operationFromJSON(s string) (o Operation, err error) {
	err = json.Unmarshal([]byte(s), &o)
	return
}

// PutOperation puts the shard DDL operation into etcd.
func PutOperation(cli *clientv3.Client, skipDone bool, op Operation, infoModRev int64) (rev int64, putted bool, err error) {
	value, err := op.toJSON()
	if err != nil {
		return 0, false, err
	}
	key := common.ShardDDLOptimismOperationKeyAdapter.Encode(op.Task, op.Source, op.UpSchema, op.UpTable)
	opPut := clientv3.OpPut(key, value)

	cmpsNotExist := make([]clientv3.Cmp, 0, 1)
	cmpsNotDone := make([]clientv3.Cmp, 0, 1)
	cmpsLessRev := make([]clientv3.Cmp, 0, 1)
	if skipDone {
		opDone := op
		opDone.Done = true // set `done` to `true`.
		valueDone, err2 := opDone.toJSON()
		if err2 != nil {
			return 0, false, err2
		}
		cmpsNotExist = append(cmpsNotExist, clientv3util.KeyMissing(key))
		cmpsNotDone = append(cmpsNotDone, clientv3.Compare(clientv3.Value(key), "!=", valueDone))
		cmpsLessRev = append(cmpsLessRev, clientv3.Compare(clientv3.ModRevision(key), "<", infoModRev))
	}

	ctx, cancel := context.WithTimeout(cli.Ctx(), etcdutil.DefaultRequestTimeout)
	defer cancel()

	// txn 1: try to PUT if the key "not exist".
	resp, err := cli.Txn(ctx).If(cmpsNotExist...).Then(opPut).Commit()
	if err != nil {
		return 0, false, err
	} else if resp.Succeeded {
		return resp.Header.Revision, resp.Succeeded, nil
	}

	// txn 2: try to PUT if the key "the `done`" field is not `true`.
	resp, err = cli.Txn(ctx).If(cmpsNotDone...).Then(opPut).Commit()
	if err != nil {
		return 0, false, err
	} else if resp.Succeeded {
		return resp.Header.Revision, resp.Succeeded, nil
	}

	// txn 3: try to PUT if the key has less mod revision than info's mod revision, which means this operation is an old one
	// without this, failed case time series:
	// 1. dm-master received an old done DDL operation from dm-worker
	// 2. dm-worker putted a new DDL info into dm-master
	// 3. dm-master quited before dm-master putted the DDL operation to dm-worker
	// 4. dm-master restarted and tried to put DDL operation, but found a done one and failed to put
	// 5. dm-worker didn't receive a DDL operation, will get blocked forever
	resp, err = cli.Txn(ctx).If(cmpsLessRev...).Then(opPut).Commit()
	if err != nil {
		return 0, false, err
	}
	return resp.Header.Revision, resp.Succeeded, nil
}

// GetAllOperations gets all shard DDL operation in etcd currently.
// This function should often be called by DM-master.
// k/k/k/k/v: task-name -> source-ID -> upstream-schema-name -> upstream-table-name -> shard DDL operation.
func GetAllOperations(cli *clientv3.Client) (map[string]map[string]map[string]map[string]Operation, int64, error) {
	respTxn, _, err := etcdutil.DoOpsInOneTxnWithRetry(cli, clientv3.OpGet(common.ShardDDLOptimismOperationKeyAdapter.Path(), clientv3.WithPrefix()))
	if err != nil {
		return nil, 0, err
	}
	resp := respTxn.Responses[0].GetResponseRange()

	opm := make(map[string]map[string]map[string]map[string]Operation)
	for _, kv := range resp.Kvs {
		op, err2 := operationFromJSON(string(kv.Value))
		if err2 != nil {
			return nil, 0, err2
		}

		if _, ok := opm[op.Task]; !ok {
			opm[op.Task] = make(map[string]map[string]map[string]Operation)
		}
		if _, ok := opm[op.Task][op.Source]; !ok {
			opm[op.Task][op.Source] = make(map[string]map[string]Operation)
		}
		if _, ok := opm[op.Task][op.Source][op.UpSchema]; !ok {
			opm[op.Task][op.Source][op.UpSchema] = make(map[string]Operation)
		}
		op.Revision = kv.ModRevision
		opm[op.Task][op.Source][op.UpSchema][op.UpTable] = op
	}

	return opm, resp.Header.Revision, nil
}

// GetInfosOperationsByTask gets all shard DDL info and operation in etcd currently.
// This function should often be called by DM-master.
func GetInfosOperationsByTask(cli *clientv3.Client, task string) ([]Info, []Operation, int64, error) {
	respTxn, _, err := etcdutil.DoOpsInOneTxnWithRetry(cli,
		clientv3.OpGet(common.ShardDDLOptimismInfoKeyAdapter.Encode(task), clientv3.WithPrefix()),
		clientv3.OpGet(common.ShardDDLOptimismOperationKeyAdapter.Encode(task), clientv3.WithPrefix()))
	if err != nil {
		return nil, nil, 0, err
	}
	infoResp := respTxn.Responses[0].GetResponseRange()
	opsResp := respTxn.Responses[1].GetResponseRange()
	var (
		infos = make([]Info, 0, len(infoResp.Kvs))
		ops   = make([]Operation, 0, len(opsResp.Kvs))
	)
	for _, kv := range infoResp.Kvs {
		info, err2 := infoFromJSON(string(kv.Value))
		if err2 != nil {
			return nil, nil, 0, err2
		}
		infos = append(infos, info)
	}
	for _, kv := range opsResp.Kvs {
		op, err2 := operationFromJSON(string(kv.Value))
		if err2 != nil {
			return nil, nil, 0, err2
		}
		op.Revision = kv.ModRevision
		ops = append(ops, op)
	}
	return infos, ops, respTxn.Header.Revision, nil
}

// WatchOperationPut watches PUT operations for DDL lock operation.
// If want to watch all operations matching, pass empty string for `task`, `source`, `upSchema` and `upTable`.
// This function can be called by DM-worker and DM-master.
func WatchOperationPut(ctx context.Context, cli *clientv3.Client,
	task, source, upSchema, upTable string, revision int64,
	outCh chan<- Operation, errCh chan<- error) {
	var ch clientv3.WatchChan
	wCtx, cancel := context.WithCancel(ctx)
	defer cancel()
	// caller may use empty keys to expect a prefix watch
	if upTable == "" {
		ch = cli.Watch(wCtx, common.ShardDDLOptimismOperationKeyAdapter.Path(), clientv3.WithPrefix(),
			clientv3.WithRev(revision))
	} else {
		ch = cli.Watch(wCtx, common.ShardDDLOptimismOperationKeyAdapter.Encode(task, source, upSchema, upTable),
			clientv3.WithRev(revision))
	}

	for {
		select {
		case <-ctx.Done():
			return
		case resp, ok := <-ch:
			if !ok {
				return
			}
			if resp.Canceled {
				select {
				case errCh <- resp.Err():
				case <-ctx.Done():
				}
				return
			}

			for _, ev := range resp.Events {
				if ev.Type != mvccpb.PUT {
					continue
				}

				op, err := operationFromJSON(string(ev.Kv.Value))
				op.Revision = ev.Kv.ModRevision
				if err != nil {
					select {
					case errCh <- err:
					case <-ctx.Done():
						return
					}
				} else {
					select {
					case outCh <- op:
					case <-ctx.Done():
						return
					}
				}
			}
		}
	}
}

// deleteOperationOp returns a DELETE etcd operation for Operation.
func deleteOperationOp(op Operation) clientv3.Op {
	return clientv3.OpDelete(common.ShardDDLOptimismOperationKeyAdapter.Encode(op.Task, op.Source, op.UpSchema, op.UpTable))
}

// CheckOperations try to check and fix all the schema and table names for operation infos.
func CheckOperations(cli *clientv3.Client, source string, schemaMap map[string]string, tablesMap map[string]map[string]string) error {
	allOperations, rev, err := GetAllOperations(cli)
	if err != nil {
		return err
	}

	for _, taskTableOps := range allOperations {
		sourceOps, ok := taskTableOps[source]
		if !ok {
			continue
		}
		for schema, tblOps := range sourceOps {
			realSchema, hasChange := schemaMap[schema]
			if !hasChange {
				realSchema = schema
			}

			tblMap := tablesMap[schema]
			for tbl, info := range tblOps {
				realTable, tblChange := tblMap[tbl]
				if !tblChange {
					realTable = tbl
					tblChange = hasChange
				}
				if tblChange {
					newOperation := info
					newOperation.UpSchema = realSchema
					newOperation.UpTable = realTable
					_, _, err = PutOperation(cli, false, newOperation, rev)
					if err != nil {
						return err
					}
					deleteOp := deleteOperationOp(info)
					_, _, err = etcdutil.DoOpsInOneTxnWithRetry(cli, deleteOp)
					if err != nil {
						return err
					}
				}
			}
		}
	}
	return err
}<|MERGE_RESOLUTION|>--- conflicted
+++ resolved
@@ -39,18 +39,12 @@
 	// ConflictResolved indicates a conflict DDL be resolved.
 	// in this stage, DM-worker should redirect to the conflict DDL.
 	ConflictResolved ConflictStage = "resolved"
-<<<<<<< HEAD
 	// ConflictUnlocked indicates a conflict will be unlocked after applied the shard DDL.
 	// in this stage, DM-worker should directly execute/skip DDLs.
 	ConflictUnlocked ConflictStage = "unlocked"
-	// ConflictWarned indicates a warn conflict will be resolved after applied the shard DDL.
-	// in this stage, DM-worker should returns an error and wait for users to use handle error to skip.
-	ConflictWarned ConflictStage = "warned"
-=======
 	// ConflictSkipWaitRedirect indicates a conflict hapend and will be skipped and redirected until all tables has no conflict
 	// in this stage, DM-worker should skip all DML and DDL for the conflict table until redirect.
 	ConflictSkipWaitRedirect ConflictStage = "skip and wait for redirect" // #nosec
->>>>>>> b3014061
 )
 
 // Operation represents a shard DDL coordinate operation.
