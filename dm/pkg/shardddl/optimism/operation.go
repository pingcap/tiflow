--- conflicted
+++ resolved
@@ -39,14 +39,10 @@
 	// ConflictResolved indicates a conflict DDL be resolved.
 	// in this stage, DM-worker should redirect to the conflict DDL.
 	ConflictResolved ConflictStage = "resolved"
-<<<<<<< HEAD
-	// ConflictSkipWaitRedirect indicates a conflict happened and will be skipped and redirected until all tables has no conflict
-=======
 	// ConflictUnlocked indicates a conflict will be unlocked after applied the shard DDL.
 	// in this stage, DM-worker should directly execute/skip DDLs.
 	ConflictUnlocked ConflictStage = "unlocked"
-	// ConflictSkipWaitRedirect indicates a conflict hapend and will be skipped and redirected until all tables has no conflict
->>>>>>> 88d44d06
+	// ConflictSkipWaitRedirect indicates a conflict happened and will be skipped and redirected until all tables has no conflict
 	// in this stage, DM-worker should skip all DML and DDL for the conflict table until redirect.
 	ConflictSkipWaitRedirect ConflictStage = "skip and wait for redirect" // #nosec
 	// ConflictError indicates an error happened when we try to sync the DDLs
@@ -72,14 +68,9 @@
 	ConflictMsg   string        `json:"conflict-message"` // current conflict message
 	Done          bool          `json:"done"`             // whether the operation has done
 	Cols          []string      `json:"cols"`             // drop columns' name
-<<<<<<< HEAD
 
 	// only set it when get from etcd
-	// use for get new redirect revisions
-=======
-	// only set it when get from etcd
-	// use for sort infos in recoverlock
->>>>>>> 88d44d06
+	// use for sort infos in recovering locks
 	Revision int64 `json:"-"`
 }
 
