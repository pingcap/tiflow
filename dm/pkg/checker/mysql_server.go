--- conflicted
+++ resolved
@@ -73,15 +73,10 @@
 
 func (pc *MySQLVersionChecker) checkVersion(value string, result *Result) *Error {
 	needVersion := SupportedVersion["mysql"]
-<<<<<<< HEAD
 	if conn.IsMariaDB(value) {
-		return NewWarn("Migrating from MariaDB is experimentally supported. If you must use DM to migrate data from MariaDB, we suggest make your MariaDB >= 10.1.2")
-=======
-	if utils.IsMariaDB(value) {
 		err := NewWarn("Migrating from MariaDB is still experimental.")
 		err.Instruction = "It is recommended that you upgrade MariaDB to 10.1.2 or a later version."
 		return err
->>>>>>> 5cbc97fd
 	}
 	if IsTiDBFromVersion(value) {
 		err := NewWarn("migration from TiDB not supported")
