--- conflicted
+++ resolved
@@ -128,12 +128,12 @@
 	log.L().Logger.Debug("checking table", zap.String("db", table.Schema), zap.String("table", table.Name))
 	if w.lastSourceID == "" || w.lastSourceID != checkItem.sourceID {
 		w.lastSourceID = checkItem.sourceID
-		w.upstreamParser, err = dbutil.GetParserForDB(ctx, w.c.upstreamDBs[w.lastSourceID])
+		w.upstreamParser, err = dbutil.GetParserForDB(ctx, w.c.upstreamDBs[w.lastSourceID].DB)
 		if err != nil {
 			return nil, err
 		}
 	}
-	db := w.c.upstreamDBs[checkItem.sourceID]
+	db := w.c.upstreamDBs[checkItem.sourceID].DB
 	upstreamSQL, err := dbutil.GetCreateTableSQL(ctx, db, table.Schema, table.Name)
 	if err != nil {
 		// continue if table was deleted when checking
@@ -159,7 +159,7 @@
 	if !ok {
 		sql, err2 := dbutil.GetCreateTableSQL(
 			ctx,
-			w.c.downstreamDB,
+			w.c.downstreamDB.DB,
 			checkItem.downstreamTable.Schema,
 			checkItem.downstreamTable.Name,
 		)
@@ -223,7 +223,7 @@
 
 	for i := 0; i < concurrency; i++ {
 		worker := &tablesCheckerWorker{c: c}
-		worker.downstreamParser, err = dbutil.GetParserForDB(ctx, c.downstreamDB)
+		worker.downstreamParser, err = dbutil.GetParserForDB(ctx, c.downstreamDB.DB)
 		if err != nil {
 			markCheckError(r, err)
 			return r
@@ -253,7 +253,6 @@
 // all incompatibilityOption.
 func (c *TablesChecker) handleOpts(r *Result) (func(options []*incompatibilityOption), func()) {
 	// extract same instruction from Errors to Result.Instruction
-<<<<<<< HEAD
 	resultInstructions := map[string]struct{}{}
 
 	return func(options []*incompatibilityOption) {
@@ -263,123 +262,6 @@
 				case StateWarning:
 					if r.State != StateFailure {
 						r.State = StateWarning
-=======
-	resultInstructions := map[string]interface{}{}
-	defer func() {
-		c.reMu.Lock()
-		for k := range resultInstructions {
-			r.Instruction += k + "; "
-		}
-		c.reMu.Unlock()
-	}()
-	for {
-		select {
-		case <-ctx.Done():
-			return
-		case opt, ok := <-c.optCh:
-			if !ok {
-				return
-			}
-			tableMsg := "table " + opt.tableID + " "
-			c.reMu.Lock()
-			switch opt.state {
-			case StateWarning:
-				if r.State != StateFailure {
-					r.State = StateWarning
-				}
-				e := NewError(tableMsg + opt.errMessage)
-				e.Severity = StateWarning
-				if _, ok := resultInstructions[opt.instruction]; !ok && opt.instruction != "" {
-					resultInstructions[opt.instruction] = ""
-				}
-				r.Errors = append(r.Errors, e)
-			case StateFailure:
-				r.State = StateFailure
-				e := NewError(tableMsg + opt.errMessage)
-				if _, ok := resultInstructions[opt.instruction]; !ok && opt.instruction != "" {
-					resultInstructions[opt.instruction] = ""
-				}
-				r.Errors = append(r.Errors, e)
-			}
-			c.reMu.Unlock()
-		}
-	}
-}
-
-func (c *TablesChecker) startWorker(ctx context.Context) error {
-	var (
-		sourceID         string
-		upstreamParser   *parser.Parser
-		downstreamParser *parser.Parser
-		err              error
-	)
-
-	downstreamParser, err = dbutil.GetParserForDB(ctx, c.downstreamDB.DB)
-	if err != nil {
-		return err
-	}
-
-	for {
-		select {
-		case <-ctx.Done():
-			return context.Canceled
-		case checkItem, ok := <-c.inCh:
-			if !ok {
-				return nil
-			}
-			table := checkItem.upstreamTable
-			log.L().Logger.Debug("checking table", zap.String("db", table.Schema), zap.String("table", table.Name))
-			if len(sourceID) == 0 || sourceID != checkItem.sourceID {
-				sourceID = checkItem.sourceID
-				upstreamParser, err = dbutil.GetParserForDB(ctx, c.upstreamDBs[sourceID].DB)
-				if err != nil {
-					return err
-				}
-			}
-			db := c.upstreamDBs[checkItem.sourceID]
-			upstreamSQL, err := dbutil.GetCreateTableSQL(ctx, db.DB, table.Schema, table.Name)
-			if err != nil {
-				// continue if table was deleted when checking
-				if isMySQLError(err, mysql.ErrNoSuchTable) {
-					continue
-				}
-				return err
-			}
-
-			upstreamStmt, err := getCreateTableStmt(upstreamParser, upstreamSQL)
-			if err != nil {
-				opt := &incompatibilityOption{
-					state:      StateWarning,
-					tableID:    dbutil.TableName(table.Schema, table.Name),
-					errMessage: err.Error(),
-				}
-				c.optCh <- opt
-				continue
-			}
-
-			downstreamStmt, ok := c.downstreamTables.Load(checkItem.downstreamTable)
-			if !ok {
-				sql, err2 := dbutil.GetCreateTableSQL(
-					ctx,
-					c.downstreamDB.DB,
-					checkItem.downstreamTable.Schema,
-					checkItem.downstreamTable.Name,
-				)
-				if err2 != nil && !isMySQLError(err2, mysql.ErrNoSuchTable) {
-					return err2
-				}
-				if sql == "" {
-					downstreamStmt = (*ast.CreateTableStmt)(nil)
-				} else {
-					downstreamStmt, err2 = getCreateTableStmt(downstreamParser, sql)
-					if err2 != nil {
-						opt := &incompatibilityOption{
-							state:      StateWarning,
-							tableID:    dbutil.TableName(table.Schema, table.Name),
-							errMessage: err2.Error(),
-						}
-						c.optCh <- opt
->>>>>>> 00a8d316
 					}
 					e := NewError(tableMsg + opt.errMessage)
 					e.Severity = StateWarning
