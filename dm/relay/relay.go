--- conflicted
+++ resolved
@@ -1133,16 +1133,11 @@
 		if loadErr := r.cfg.From.Security.LoadTLSContent(); loadErr != nil {
 			return terror.ErrCtlLoadTLSCfg.Delegate(loadErr)
 		}
-<<<<<<< HEAD
-		tlsConfig, err = util.ToTLSConfigWithVerify(r.cfg.From.Security.SSLCA,
-			r.cfg.From.Security.SSLCert, r.cfg.From.Security.SSLKey, r.cfg.From.Security.CertAllowedCN)
-=======
 		tlsConfig, err = util.NewTLSConfig(
 			util.WithCAContent(r.cfg.From.Security.SSLCABytes),
 			util.WithCertAndKeyContent(r.cfg.From.Security.SSLCertBytes, r.cfg.From.Security.SSLKeyBytes),
 			util.WithVerifyCommonName(r.cfg.From.Security.CertAllowedCN),
 		)
->>>>>>> 27633108
 		if err != nil {
 			return terror.ErrConnInvalidTLSConfig.Delegate(err)
 		}
