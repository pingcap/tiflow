[error.DM-database-10001]
message = "database driver error"
description = ""
workaround = "Please check the database connection and the database config in configuration file."
tags = ["not-set", "high"]

[error.DM-database-10002]
message = "database driver"
description = ""
workaround = "Please check the database connection, then use `pause-task` to pause the task and then use `resume-task` to resume the task."
tags = ["not-set", "high"]

[error.DM-database-10003]
message = "database driver"
description = ""
workaround = "Please check the database connection, then use `pause-task` to stop the task and then use `resume-task` to resume the task."
tags = ["not-set", "high"]

[error.DM-database-10004]
message = "unexpect database error: %s"
description = ""
workaround = ""
tags = ["not-set", "high"]

[error.DM-database-10005]
message = "query statement failed: %s"
description = ""
workaround = ""
tags = ["not-set", "high"]

[error.DM-database-10006]
message = "execute statement failed: %s"
description = ""
workaround = ""
tags = ["not-set", "high"]

[error.DM-functional-11001]
message = "parse mydumper metadata error: %s, metadata: %s"
description = ""
workaround = ""
tags = ["internal", "high"]

[error.DM-functional-11002]
message = "get file %s size"
description = ""
workaround = ""
tags = ["internal", "high"]

[error.DM-functional-11003]
message = "not allowed operation: drop multiple tables in one statement"
description = ""
workaround = "It is recommended to include only one DDL operation in a statement executed upstream. Please manually handle it using dmctl (skipping the DDL statement or replacing the DDL statement with a specified DDL statement). For details, see https://docs.pingcap.com/tidb-data-migration/stable/handle-failed-sql-statements"
tags = ["internal", "high"]

[error.DM-functional-11004]
message = "not allowed operation: rename multiple tables in one statement"
description = ""
workaround = "It is recommended to include only one DDL operation in a statement executed upstream. Please manually handle it using dmctl (skipping the DDL statement or replacing the DDL statement with a specified DDL statement). For details, see https://docs.pingcap.com/tidb-data-migration/stable/handle-failed-sql-statements"
tags = ["internal", "high"]

[error.DM-functional-11005]
message = "not allowed operation: alter multiple tables in one statement"
description = ""
workaround = "It is recommended to include only one DDL operation in a statement executed upstream. Please manually handle it using dmctl (skipping the DDL statement or replacing the DDL statement with a specified DDL statement). For details, see https://docs.pingcap.com/tidb-data-migration/stable/handle-failed-sql-statements"
tags = ["internal", "high"]

[error.DM-functional-11006]
message = "parse statement: %s"
description = ""
workaround = ""
tags = ["internal", "high"]

[error.DM-functional-11007]
message = "unknown type ddl %+v"
description = ""
workaround = "Please manually handle it using dmctl (skipping the DDL statement or replacing the DDL statement with a specified DDL statement). For details, see https://docs.pingcap.com/tidb-data-migration/stable/handle-failed-sql-statements"
tags = ["internal", "high"]

[error.DM-functional-11008]
message = "restore ast node"
description = ""
workaround = ""
tags = ["internal", "high"]

[error.DM-functional-11009]
message = "parse GTID %s"
description = ""
workaround = ""
tags = ["internal", "high"]

[error.DM-functional-11010]
message = "flavor %s not supported"
description = ""
workaround = "Please check `flavor` config in source configuration file."
tags = ["internal", "high"]

[error.DM-functional-11011]
message = "%s is not mysql GTID set"
description = ""
workaround = ""
tags = ["internal", "high"]

[error.DM-functional-11012]
message = "%s is not mariadb GTID set"
description = ""
workaround = ""
tags = ["internal", "high"]

[error.DM-functional-11013]
message = "%v is not UUID string"
description = ""
workaround = ""
tags = ["internal", "high"]

[error.DM-functional-11014]
message = "%v is not uint32"
description = ""
workaround = ""
tags = ["internal", "high"]

[error.DM-functional-11015]
message = "invalid server id %s"
description = ""
workaround = ""
tags = ["internal", "high"]

[error.DM-functional-11016]
message = "get sql mode from string literal %s"
description = ""
workaround = ""
tags = ["internal", "high"]

[error.DM-functional-11017]
message = ""
description = ""
workaround = "Please make sure the args are correct."
tags = ["internal", "low"]

[error.DM-functional-11018]
message = "get file statfs"
description = ""
workaround = ""
tags = ["internal", "high"]

[error.DM-functional-11019]
message = "binlog reader is already running"
description = ""
workaround = ""
tags = ["internal", "high"]

[error.DM-functional-11020]
message = "stage %s, expect %s, already started"
description = ""
workaround = ""
tags = ["internal", "high"]

[error.DM-functional-11021]
message = "stage %s, expect %s, can not close"
description = ""
workaround = ""
tags = ["internal", "high"]

[error.DM-functional-11022]
message = "stage %s, expect %s"
description = ""
workaround = ""
tags = ["internal", "high"]

[error.DM-functional-11023]
message = "empty relay dir"
description = ""
workaround = "Please check `relay-dir` config in task configuration file."
tags = ["internal", "high"]

[error.DM-functional-11024]
message = "read dir: %s"
description = ""
workaround = ""
tags = ["internal", "high"]

[error.DM-functional-11025]
message = "base file %s in directory %s not found"
description = ""
workaround = ""
tags = ["internal", "high"]

[error.DM-functional-11026]
message = "cmp condition %v not supported"
description = ""
workaround = ""
tags = ["internal", "high"]

[error.DM-functional-11027]
message = "binlog file %s not valid"
description = ""
workaround = ""
tags = ["internal", "high"]

[error.DM-functional-11028]
message = "binlog files in dir %s not found"
description = ""
workaround = ""
tags = ["internal", "high"]

[error.DM-functional-11029]
message = "get stat for relay log %s"
description = ""
workaround = ""
tags = ["internal", "high"]

[error.DM-functional-11030]
message = "add watch for relay log dir %s"
description = ""
workaround = ""
tags = ["internal", "high"]

[error.DM-functional-11031]
message = "watcher starts for relay log dir %s"
description = ""
workaround = ""
tags = ["internal", "high"]

[error.DM-functional-11032]
message = "watcher's %s chan for relay log dir %s closed"
description = ""
workaround = ""
tags = ["internal", "high"]

[error.DM-functional-11033]
message = "watcher receives error, relay log dir %s"
description = ""
workaround = ""
tags = ["internal", "high"]

[error.DM-functional-11034]
message = "file size of relay log %s become smaller"
description = ""
workaround = "Please check the status of relay log and re-pull it. If you want to re-pull it, you should open relay.meta, set the binlog-name to the error pos name, set binlog-pos to 4, delete the stashed relay log and run `resume-relay` in dmctl."
tags = ["internal", "high"]

[error.DM-functional-11035]
message = "binlog file must be specified"
description = ""
workaround = ""
tags = ["internal", "high"]

[error.DM-functional-11036]
message = "no relay log files in dir %s match pos %s"
description = ""
workaround = ""
tags = ["internal", "high"]

[error.DM-functional-11037]
message = "the first relay log %s not match the start pos %v"
description = ""
workaround = ""
tags = ["internal", "high"]

[error.DM-functional-11038]
message = "parse relay log file %s"
description = ""
workaround = ""
tags = ["internal", "high"]

[error.DM-functional-11039]
message = "parse for previous sub relay directory finished, but no next sub directory need to switch"
description = ""
workaround = ""
tags = ["internal", "high"]

[error.DM-functional-11040]
message = "Last sync error or closed, try sync and get event again"
description = ""
workaround = ""
tags = ["internal", "high"]

[error.DM-functional-11041]
message = "Sync was closed"
description = ""
workaround = ""
tags = ["internal", "high"]

[error.DM-functional-11042]
message = "table name %s not valid"
description = ""
workaround = ""
tags = ["internal", "high"]

[error.DM-functional-11043]
message = "generate table router"
description = ""
workaround = "Please check `routes` config in task configuration file."
tags = ["internal", "high"]

[error.DM-functional-11044]
message = "key size should be 16, 24 or 32, but input key's size is %d"
description = ""
workaround = ""
tags = ["internal", "high"]

[error.DM-functional-11045]
message = "generate cipher"
description = ""
workaround = ""
tags = ["internal", "high"]

[error.DM-functional-11046]
message = "generate iv"
description = ""
workaround = ""
tags = ["internal", "high"]

[error.DM-functional-11047]
message = "ciphertext's length should be greater than %d, but got %d not valid"
description = ""
workaround = ""
tags = ["internal", "high"]

[error.DM-functional-11048]
message = "ciphertext's content not valid"
description = ""
workaround = ""
tags = ["internal", "high"]

[error.DM-functional-11049]
message = "invalid mysql position string: %s"
description = ""
workaround = ""
tags = ["internal", "high"]

[error.DM-functional-11050]
message = "decode base64 encoded password %s"
description = ""
workaround = ""
tags = ["internal", "high"]

[error.DM-functional-11051]
message = ""
description = ""
workaround = ""
tags = ["internal", "high"]

[error.DM-functional-11052]
message = ""
description = ""
workaround = ""
tags = ["internal", "high"]

[error.DM-functional-11053]
message = "header length should be %d, but got %d not valid"
description = ""
workaround = ""
tags = ["internal", "high"]

[error.DM-functional-11054]
message = "decode % X"
description = ""
workaround = ""
tags = ["internal", "high"]

[error.DM-functional-11055]
message = "empty next binlog name not valid"
description = ""
workaround = ""
tags = ["internal", "high"]

[error.DM-functional-11056]
message = ""
description = ""
workaround = ""
tags = ["internal", "high"]

[error.DM-functional-11057]
message = "empty GTID set not valid"
description = ""
workaround = ""
tags = ["internal", "high"]

[error.DM-functional-11058]
message = "GTID set %s with flavor %s not valid"
description = ""
workaround = ""
tags = ["internal", "high"]

[error.DM-functional-11059]
message = "GTID set string %s for MySQL not valid"
description = ""
workaround = ""
tags = ["internal", "high"]

[error.DM-functional-11060]
message = "GTID set string %s for MariaDB not valid"
description = ""
workaround = ""
tags = ["internal", "high"]

[error.DM-functional-11061]
message = "server_id mismatch, in GTID (%d), in event header/server_id (%d)"
description = ""
workaround = ""
tags = ["internal", "high"]

[error.DM-functional-11062]
message = "only one GTID in set is supported, but got %d (%s)"
description = ""
workaround = ""
tags = ["internal", "high"]

[error.DM-functional-11063]
message = "only one Interval in UUIDSet is supported, but got %d (%s)"
description = ""
workaround = ""
tags = ["internal", "high"]

[error.DM-functional-11064]
message = "Interval's Stop should equal to Start+1, but got %+v (%s)"
description = ""
workaround = ""
tags = ["internal", "high"]

[error.DM-functional-11065]
message = "empty query not valid"
description = ""
workaround = ""
tags = ["internal", "high"]

[error.DM-functional-11066]
message = "empty schema (% X) or table (% X) or column type (% X)"
description = ""
workaround = ""
tags = ["internal", "high"]

[error.DM-functional-11067]
message = "expect FormatDescriptionEvent, but got %+v"
description = ""
workaround = ""
tags = ["internal", "high"]

[error.DM-functional-11068]
message = "expect TableMapEvent, but got %+v"
description = ""
workaround = ""
tags = ["internal", "high"]

[error.DM-functional-11069]
message = "expect event with type (%d), but got %+v"
description = ""
workaround = ""
tags = ["internal", "high"]

[error.DM-functional-11070]
message = "unexpected event %+v"
description = ""
workaround = ""
tags = ["internal", "high"]

[error.DM-functional-11071]
message = ""
description = ""
workaround = ""
tags = ["internal", "high"]

[error.DM-functional-11072]
message = "event type %d not valid"
description = ""
workaround = ""
tags = ["internal", "high"]

[error.DM-functional-11073]
message = "no rows not valid"
description = ""
workaround = ""
tags = ["internal", "high"]

[error.DM-functional-11074]
message = "no columns not valid"
description = ""
workaround = ""
tags = ["internal", "high"]

[error.DM-functional-11075]
message = "length of row (%d) not equal to length of column-type (%d)"
description = ""
workaround = ""
tags = ["internal", "high"]

[error.DM-functional-11076]
message = "column type %d in binlog not supported"
description = ""
workaround = ""
tags = ["internal", "high"]

[error.DM-functional-11077]
message = "go-mysql type %d in event generator not supported"
description = ""
workaround = ""
tags = ["internal", "high"]

[error.DM-functional-11078]
message = "value %+v (type %v) with column type %v not valid"
description = ""
workaround = ""
tags = ["internal", "high"]

[error.DM-functional-11079]
message = "required dummy event size (%d) is too small, the minimum supported size is %d"
description = ""
workaround = ""
tags = ["internal", "high"]

[error.DM-functional-11080]
message = "flavor %s not supported"
description = ""
workaround = ""
tags = ["internal", "high"]

[error.DM-functional-11081]
message = "empty data not valid"
description = ""
workaround = ""
tags = ["internal", "high"]

[error.DM-functional-11082]
message = "latest GTID %s is not one of the latest previousGTIDs %s not valid"
description = ""
workaround = ""
tags = ["internal", "high"]

[error.DM-functional-11083]
message = "read from file by GTID not supported"
description = ""
workaround = ""
tags = ["internal", "high"]

[error.DM-functional-11084]
message = "stage %s, expect %s, already started"
description = ""
workaround = ""
tags = ["internal", "high"]

[error.DM-functional-11085]
message = "stage %s, expect %s, can not close"
description = ""
workaround = ""
tags = ["internal", "high"]

[error.DM-functional-11086]
message = "stage %s, expect %s"
description = ""
workaround = ""
tags = ["internal", "high"]

[error.DM-functional-11087]
message = "open file"
description = ""
workaround = ""
tags = ["internal", "high"]

[error.DM-functional-11088]
message = "get stat for %s"
description = ""
workaround = ""
tags = ["internal", "high"]

[error.DM-functional-11089]
message = "data length %d"
description = ""
workaround = ""
tags = ["internal", "high"]

[error.DM-functional-11090]
message = "file %s not opened"
description = ""
workaround = ""
tags = ["internal", "high"]

[error.DM-functional-11091]
message = "sync file"
description = ""
workaround = ""
tags = ["internal", "high"]

[error.DM-functional-11092]
message = "the event should be a PreviousGTIDsEvent in go-mysql, but got %T"
description = ""
workaround = ""
tags = ["internal", "high"]

[error.DM-functional-11093]
message = "decode from % X"
description = ""
workaround = ""
tags = ["internal", "high"]

[error.DM-functional-11094]
message = "the event should be a MariadbGTIDListEvent, but got %T"
description = ""
workaround = ""
tags = ["internal", "high"]

[error.DM-functional-11095]
message = "parse MariaDB GTID set"
description = ""
workaround = ""
tags = ["internal", "high"]

[error.DM-functional-11096]
message = "add set %v to GTID set"
description = ""
workaround = ""
tags = ["internal", "high"]

[error.DM-functional-11097]
message = "invalid event data for type: %s"
description = ""
workaround = ""
tags = ["internal", "high"]

[error.DM-functional-11098]
message = "upload event"
description = ""
workaround = ""
tags = ["internal", "high"]

[error.DM-functional-11099]
message = "invalid event type %s, will not process"
description = ""
workaround = ""
tags = ["internal", "high"]

[error.DM-functional-11100]
message = "failed to get code information from runtime.Caller"
description = ""
workaround = ""
tags = ["internal", "high"]

[error.DM-functional-11101]
message = "calc data checksum"
description = ""
workaround = ""
tags = ["internal", "high"]

[error.DM-functional-11102]
message = "get tso"
description = ""
workaround = ""
tags = ["internal", "high"]

[error.DM-functional-11103]
message = "backoff argument %s value %v not valid"
description = ""
workaround = ""
tags = ["internal", "medium"]

[error.DM-functional-11104]
message = "init logger failed"
description = ""
workaround = ""
tags = ["internal", "medium"]

[error.DM-functional-11105]
message = "truncate GTID sets %v to %v not valid"
description = ""
workaround = ""
tags = ["internal", "high"]

[error.DM-functional-11106]
message = "the given relay log pos %s of meta config is too big, please check it again"
description = ""
workaround = "If the size of the corresponding binlog file has exceeded 4GB, please follow the solution in https://docs.pingcap.com/tidb-data-migration/stable/error-handling#the-relay-unit-throws-error-event-from--in--diff-from-passed-in-event--or-a-replication-task-is-interrupted-with-failing-to-get-or-parse-binlog-errors-like-get-binlog-error-error-1236-hy000-and-binlog-checksum-mismatch-data-may-be-corrupted-returned"
tags = ["internal", "high"]

[error.DM-functional-11107]
message = "fail to campaign leader: %s"
description = ""
workaround = ""
tags = ["internal", "high"]

[error.DM-functional-11108]
message = "fail to get leader ID"
description = ""
workaround = ""
tags = ["internal", "medium"]

[error.DM-functional-11109]
message = "invalid binlog filename with uuid suffix %s"
description = ""
workaround = ""
tags = ["internal", "high"]

[error.DM-functional-11110]
message = "fail to decode etcd key: %s"
description = ""
workaround = ""
tags = ["internal", "medium"]

[error.DM-functional-11111]
message = "fail to try sync the optimistic shard ddl lock %s: %s"
description = ""
workaround = "Please use `show-ddl-locks` command for more details."
tags = ["internal", "medium"]

[error.DM-functional-11112]
message = "invalid TLS config"
description = ""
workaround = "Please check the `ssl-ca`, `ssl-cert` and `ssl-key` config."
tags = ["internal", "medium"]

[error.DM-functional-11113]
message = "fail to registry TLS config"
description = ""
workaround = ""
tags = ["internal", "medium"]

[error.DM-functional-11114]
message = "fail to operate DM cluster version in etcd"
description = ""
workaround = "Please use `list-member --master` to confirm whether the DM-master cluster is healthy"
tags = ["internal", "high"]

[error.DM-functional-11115]
message = "%s is an invalid v1.0.x DM-worker meta path"
description = ""
workaround = "Please check no `meta-dir` set for v1.0.x DM-worker."
tags = ["internal", "medium"]

[error.DM-functional-11116]
message = "fail to upgrade v1.0.x DB schema"
description = ""
workaround = "Please confirm that you have not violated any restrictions in the upgrade documentation."
tags = ["internal", "medium"]

[error.DM-functional-11117]
message = "fail to parse binglog status_vars: %v, offset: %d"
description = ""
workaround = ""
tags = ["internal", "medium"]

[error.DM-functional-11118]
message = ""
description = ""
workaround = "Please make sure the args are correct."
tags = ["internal", "low"]

[error.DM-functional-11119]
message = "failed to rewrite SQL for target DB, stmt: %+v, targetTableNames: %+v"
description = ""
workaround = ""
tags = ["internal", "high"]

[error.DM-functional-11120]
message = "no relay subdir match gtid %s"
description = ""
workaround = ""
tags = ["internal", "high"]

[error.DM-functional-11121]
message = "no relay pos match gtid %s"
description = ""
workaround = ""
tags = ["internal", "high"]

[error.DM-functional-11122]
message = ""
description = ""
workaround = ""
tags = ["internal", "low"]

[error.DM-functional-11123]
message = "didn't found binlog location in dumped metadata file %s"
description = ""
workaround = "Please check log of dump unit, there maybe errors when read upstream binlog status"
tags = ["upstream", "low"]

[error.DM-functional-11124]
message = "no previous gtid event from binlog %s"
description = ""
workaround = ""
tags = ["internal", "high"]

[error.DM-functional-11125]
message = "upstream returns an empty result for SHOW MASTER STATUS"
description = ""
workaround = "Please check the upstream settings like privileges, RDS settings to read data from SHOW MASTER STATUS."
tags = ["upstream", "medium"]

[error.DM-binlog-op-11126]
message = "upstream didn't log enough columns in binlog"
description = ""
workaround = "Please check if session `binlog_row_image` variable is not FULL, restart task to the location from where FULL binlog_row_image is used."
tags = ["upstream", "high"]

[error.DM-config-20001]
message = "checking item %s is not supported\n%s"
description = ""
workaround = "Please check `ignore-checking-items` config in task configuration file, which can be set including `all`/`dump_privilege`/`replication_privilege`/`version`/`binlog_enable`/`binlog_format`/`binlog_row_image`/`table_schema`/`schema_of_shard_tables`/`auto_increment_ID`."
tags = ["internal", "medium"]

[error.DM-config-20002]
message = "%s"
description = ""
workaround = "Please check the configuration file has correct TOML format."
tags = ["internal", "medium"]

[error.DM-config-20003]
message = "%s"
description = ""
workaround = "Please check the configuration file has correct YAML format."
tags = ["internal", "medium"]

[error.DM-config-20004]
message = "task name should not be empty"
description = ""
workaround = "Please check the `name` config in task configuration file."
tags = ["internal", "medium"]

[error.DM-config-20005]
message = "empty source-id not valid"
description = ""
workaround = "Please check the `source-id` config in configuration file."
tags = ["internal", "medium"]

[error.DM-config-20006]
message = "too long source-id not valid"
description = ""
workaround = "Please check the `source-id` config in configuration file. The max source id length is 32."
tags = ["internal", "medium"]

[error.DM-config-20007]
message = "online scheme %s not supported"
description = ""
workaround = "Please check the `online-ddl-scheme` config in task configuration file. Only `ghost` and `pt` are currently supported."
tags = ["internal", "medium"]

[error.DM-config-20008]
message = "invalid timezone string: %s"
description = ""
workaround = "Please check the `timezone` config in task configuration file."
tags = ["internal", "medium"]

[error.DM-config-20009]
message = "parse subtask config flag set"
description = ""
workaround = ""
tags = ["internal", "medium"]

[error.DM-config-20010]
message = "decrypt DB password %s failed"
description = ""
workaround = ""
tags = ["internal", "medium"]

[error.DM-config-20011]
message = "must specify `binlog-name` without GTID enabled for the source or specify `binlog-gtid` with GTID enabled for the source"
description = ""
workaround = "Please check the `meta` config in task configuration file."
tags = ["internal", "medium"]

[error.DM-config-20012]
message = "mysql instance config must specify"
description = ""
workaround = "Please check the `mysql-instances` config in task configuration file."
tags = ["internal", "medium"]

[error.DM-config-20013]
message = "must specify at least one mysql-instances"
description = ""
workaround = "Please check the `mysql-instances` config in task configuration file."
tags = ["internal", "medium"]

[error.DM-config-20014]
message = "mysql-instance (%d) and (%d) have same source-id (%s)"
description = ""
workaround = "Please check the `mysql-instances` config in task configuration file."
tags = ["internal", "medium"]

[error.DM-config-20015]
message = "mydumper-config-name and mydumper should only specify one"
description = ""
workaround = "Please check the `mydumper-config-name` and `mydumper` config in task configuration file."
tags = ["internal", "medium"]

[error.DM-config-20016]
message = "loader-config-name and loader should only specify one"
description = ""
workaround = "Please check the `loader-config-name` and `loader` config in task configuration file."
tags = ["internal", "medium"]

[error.DM-config-20017]
message = "syncer-config-name and syncer should only specify one"
description = ""
workaround = "Please check the `syncer-config-name` and `syncer` config in task configuration file."
tags = ["internal", "medium"]

[error.DM-config-20018]
message = "read config file %v"
description = ""
workaround = ""
tags = ["internal", "medium"]

[error.DM-config-20019]
message = "must specify a unique task name"
description = ""
workaround = "Please check the `name` config in task configuration file."
tags = ["internal", "medium"]

[error.DM-config-20020]
message = "please specify right task-mode, support `full`, `incremental`, `all`"
description = ""
workaround = "Please check the `task-mode` config in task configuration file."
tags = ["internal", "medium"]

[error.DM-config-20021]
message = "must specify target-database"
description = ""
workaround = "Please check the `target-database` config in task configuration file."
tags = ["internal", "medium"]

[error.DM-config-20022]
message = "mysql-instance(%d) must set meta for task-mode %s"
description = ""
workaround = "Please check the `meta` config in task configuration file."
tags = ["internal", "medium"]

[error.DM-config-20023]
message = "mysql-instance(%d)'s route-rules %s not exist in routes"
description = ""
workaround = "Please check the `route-rules` config in task configuration file."
tags = ["internal", "medium"]

[error.DM-config-20024]
message = "mysql-instance(%d)'s filter-rules %s not exist in filters"
description = ""
workaround = "Please check the `filter-rules` config in task configuration file."
tags = ["internal", "medium"]

[error.DM-config-20025]
message = "mysql-instance(%d)'s column-mapping-rules %s not exist in column-mapping"
description = ""
workaround = "Please check the `column-mapping-rules` config in task configuration file."
tags = ["internal", "medium"]

[error.DM-config-20026]
message = "mysql-instance(%d)'s list %s not exist in block allow list"
description = ""
workaround = "Please check the `block-allow-list` config in task configuration file."
tags = ["internal", "medium"]

[error.DM-config-20027]
message = "mysql-instance(%d)'s mydumper config %s not exist in mydumpers"
description = ""
workaround = "Please check the `mydumper-config-name` config in task configuration file."
tags = ["internal", "medium"]

[error.DM-config-20028]
message = "mysql-instance(%d)'s mydumper-path must specify a valid path to mydumper binary when task-mode is all or full"
description = ""
workaround = "Please check the `mydumper-path` config in task configuration file."
tags = ["internal", "medium"]

[error.DM-config-20029]
message = "mysql-instance(%d)'s loader config %s not exist in loaders"
description = ""
workaround = "Please check the `loader-config-name` config in task configuration file."
tags = ["internal", "medium"]

[error.DM-config-20030]
message = "mysql-instance(%d)'s syncer config %s not exist in syncer"
description = ""
workaround = "Please check the `syncer-config-name` config in task configuration file."
tags = ["internal", "medium"]

[error.DM-config-20031]
message = "source %s in deployment configuration not found"
description = ""
workaround = "Please use `operate-source create source-config-file-path` to add source."
tags = ["internal", "medium"]

[error.DM-config-20032]
message = "the following mysql configs have duplicate items, please remove the duplicates:\n%s"
description = ""
workaround = "Please check the `mysql-instances` config in task configuration file."
tags = ["internal", "medium"]

[error.DM-config-20033]
message = "shard mode %s not supported"
description = ""
workaround = "Please check the `shard-mode` config in task configuration file, which can be set to `pessimistic`/`optimistic`."
tags = ["internal", "medium"]

[error.DM-config-20034]
message = "found %d %s for %s which should <= 1"
description = ""
workaround = ""
tags = ["internal", "high"]

[error.DM-config-20035]
message = "incapable config of %s from etcd"
description = ""
workaround = ""
tags = ["internal", "high"]

[error.DM-config-20036]
message = "source bound %s doesn't have related source config in etcd"
description = ""
workaround = ""
tags = ["internal", "high"]

[error.DM-config-20037]
message = "generate binlog event filter"
description = ""
workaround = "Please check the `filters` config in source and task configuration files."
tags = ["internal", "high"]

[error.DM-config-20038]
message = "The configurations as following %v are set in global configuration but instances don't use them"
description = ""
workaround = "Please check the configuration files."
tags = ["internal", "high"]

[error.DM-config-20039]
message = "expression filter can only specify one of (insert, update, delete) expressions, but %s has specified %v"
description = ""
workaround = "If you want to filter by A or B, please write two filters."
tags = ["internal", "high"]

[error.DM-config-20040]
message = "mysql-instance(%d)'s expression-filters %s not exist in expression-filter"
description = ""
workaround = "Please check the `expression-filters` config in task configuration file."
tags = ["internal", "high"]

[error.DM-config-20041]
message = "expression-filter name(%s) SQL(%s) has wrong grammar: %v"
description = ""
workaround = "Please check the `expression-filters` config in task configuration file."
tags = ["internal", "high"]

[error.DM-config-20042]
message = "expression-filter %s has empty %s"
description = ""
workaround = "Please check the `expression-filters` config in task configuration file."
tags = ["internal", "high"]

[error.DM-config-20043]
message = "`backoff-max` value %v is less than `backoff-min` value %v"
description = ""
workaround = "Please increase `backoff-max` config in task configuration file."
tags = ["internal", "high"]

[error.DM-config-20044]
message = "generate block allow list error"
description = ""
workaround = "Please check the `block-allow-list` config in task configuration file."
tags = ["internal", "high"]

[error.DM-config-20045]
message = "generate table router error"
description = ""
workaround = "Please check the `routes` config in task configuration file."
tags = ["internal", "high"]

[error.DM-config-20046]
message = "generate column mapping error"
description = ""
workaround = "Please check the `column-mappings` config in task configuration file."
tags = ["internal", "high"]

[error.DM-config-20047]
message = "invalid `chunk-filesize` %v"
description = ""
workaround = "Please check the `chunk-filesize` config in task configuration file."
tags = ["internal", "high"]

[error.DM-config-20048]
message = "config '%s' regex pattern '%s' invalid, reason: %s"
description = ""
workaround = "Please check if params is correctly in the configuration file."
tags = ["internal", "high"]

[error.DM-config-20049]
message = "online ddl sql '%s' invalid, table %s fail to match '%s' online ddl regex"
description = ""
workaround = "Please update your `shadow-table-rules` or `trash-table-rules` in the configuration file."
tags = ["internal", "high"]

[error.DM-config-20050]
message = "the openapi task config for '%s' already exist"
description = ""
workaround = "If you want to override it, please use the overwrite flag."
tags = ["internal", "low"]

[error.DM-config-20051]
message = "the openapi task config for '%s' does not exist"
description = ""
workaround = ""
tags = ["internal", "low"]

[error.DM-config-20052]
message = "collation compatible %s not supported"
description = ""
workaround = "Please check the `collation_compatible` config in task configuration file, which can be set to `loose`/`strict`."
tags = ["internal", "medium"]

[error.DM-config-20053]
message = "invalid load mode '%s'"
description = ""
workaround = "Please choose a valid value in ['sql', 'loader']"
tags = ["internal", "medium"]

[error.DM-config-20054]
message = "invalid load on-duplicate '%s'"
description = ""
workaround = "Please choose a valid value in ['replace', 'error', 'ignore']"
tags = ["internal", "medium"]

[error.DM-config-20055]
<<<<<<< HEAD
message = "start-time %s is too late, no binlog location matches it"
description = ""
workaround = "Please check the `--start-time` is expected or try again later."
tags = ["internal", "high"]

=======
message = "invalid validation mode"
description = ""
workaround = "Please check `validation-mode` config in task configuration file."
tags = ["internal", "high"]

[error.DM-config-20056]
message = "mysql-instance(%d)'s continuous validator config %s not exist"
description = ""
workaround = "Please check the `continuous-validator-config-name` config in task configuration file."
tags = ["internal", "medium"]

>>>>>>> 52f0ade6
[error.DM-binlog-op-22001]
message = ""
description = ""
workaround = ""
tags = ["internal", "high"]

[error.DM-binlog-op-22002]
message = "invalid binlog filename"
description = ""
workaround = ""
tags = ["internal", "high"]

[error.DM-binlog-op-22003]
message = ""
description = ""
workaround = ""
tags = ["internal", "high"]

[error.DM-checkpoint-24001]
message = "invalid task mode: %s"
description = ""
workaround = ""
tags = ["internal", "medium"]

[error.DM-checkpoint-24002]
message = "save point %s is older than current location %s"
description = ""
workaround = ""
tags = ["internal", "high"]

[error.DM-checkpoint-24003]
message = "invalid db table sql file - %s"
description = ""
workaround = ""
tags = ["internal", "medium"]

[error.DM-checkpoint-24004]
message = "db (%s) not exist in data files, but in checkpoint"
description = ""
workaround = ""
tags = ["internal", "medium"]

[error.DM-checkpoint-24005]
message = "table (%s) not exist in db (%s) data files, but in checkpoint"
description = ""
workaround = ""
tags = ["internal", "medium"]

[error.DM-checkpoint-24006]
message = "restoring count greater than total count for table[%v]"
description = ""
workaround = ""
tags = ["internal", "medium"]

[error.DM-task-check-26001]
message = "same table name in case-insensitive %v"
description = ""
workaround = "Please check `target-table` config in task configuration file."
tags = ["internal", "medium"]

[error.DM-task-check-26002]
message = "failed to open DSN %s:***@%s:%d"
description = ""
workaround = "Please check the database config in configuration file."
tags = ["internal", "high"]

[error.DM-task-check-26003]
message = "generate table router error"
description = ""
workaround = "Please check the `routes` config in task configuration file."
tags = ["internal", "medium"]

[error.DM-task-check-26004]
message = "generate column mapping error"
description = ""
workaround = "Please check the `column-mappings` config in task configuration file."
tags = ["internal", "medium"]

[error.DM-task-check-26005]
message = "%s: %v\n detail: %v"
description = ""
workaround = ""
tags = ["internal", "medium"]

[error.DM-task-check-26006]
message = "generate block allow list error"
description = ""
workaround = "Please check the `block-allow-list` config in task configuration file."
tags = ["internal", "medium"]

[error.DM-task-check-26007]
message = "%s has GTID_MODE = %s instead of ON"
description = ""
workaround = "Please check the `enable-gtid` config in source configuration file."
tags = ["internal", "medium"]

[error.DM-relay-event-lib-28001]
message = "parse server-uuid.index"
description = ""
workaround = ""
tags = ["internal", "high"]

[error.DM-relay-event-lib-28002]
message = "UUID (with suffix) %s not valid"
description = ""
workaround = ""
tags = ["internal", "high"]

[error.DM-relay-event-lib-28003]
message = "no UUID (with suffix) matched %s found in %s, all UUIDs are %v"
description = ""
workaround = ""
tags = ["internal", "high"]

[error.DM-relay-event-lib-28004]
message = "generate fake rotate event"
description = ""
workaround = ""
tags = ["internal", "high"]

[error.DM-relay-event-lib-28005]
message = "there aren't any data under relay log directory %s."
description = ""
workaround = "Please check relay log using query-status."
tags = ["internal", "high"]

[error.DM-relay-unit-30001]
message = "UUID %s suffix %d should be 1 larger than previous suffix %d"
description = ""
workaround = ""
tags = ["internal", "high"]

[error.DM-relay-unit-30002]
message = "previous UUID %s has suffix larger than %s"
description = ""
workaround = ""
tags = ["internal", "high"]

[error.DM-relay-unit-30003]
message = "load meta data"
description = ""
workaround = ""
tags = ["internal", "high"]

[error.DM-relay-unit-30004]
message = "relay-binlog-name %s not valid"
description = ""
workaround = "Please check the `relay-binlog-name` config in source config file."
tags = ["internal", "high"]

[error.DM-relay-unit-30005]
message = "no current UUID set"
description = ""
workaround = ""
tags = ["internal", "high"]

[error.DM-relay-unit-30006]
message = "flush local meta"
description = ""
workaround = ""
tags = ["internal", "high"]

[error.DM-relay-unit-30007]
message = "update UUID index file %s"
description = ""
workaround = ""
tags = ["internal", "high"]

[error.DM-relay-unit-30008]
message = "dirpath is empty"
description = ""
workaround = "Please check the `relay-dir` config in source config file or dm-worker config file."
tags = ["internal", "high"]

[error.DM-relay-unit-30009]
message = "stage %s, expect %s, already started"
description = ""
workaround = ""
tags = ["internal", "high"]

[error.DM-relay-unit-30010]
message = "stage %s, expect %s, can not close"
description = ""
workaround = ""
tags = ["internal", "high"]

[error.DM-relay-unit-30011]
message = "stage %s, expect %s"
description = ""
workaround = ""
tags = ["internal", "high"]

[error.DM-relay-unit-30012]
message = "start sync from position %s"
description = ""
workaround = ""
tags = ["upstream", "high"]

[error.DM-relay-unit-30013]
message = "nil GTID set not valid"
description = ""
workaround = ""
tags = ["internal", "high"]

[error.DM-relay-unit-30014]
message = "start sync from GTID set %s"
description = ""
workaround = ""
tags = ["upstream", "high"]

[error.DM-relay-unit-30015]
message = "TCPReader get relay event with error"
description = ""
workaround = ""
tags = ["upstream", "high"]

[error.DM-relay-unit-30016]
message = "stage %s, expect %s, already started"
description = ""
workaround = ""
tags = ["internal", "high"]

[error.DM-relay-unit-30017]
message = "stage %s, expect %s, can not close"
description = ""
workaround = ""
tags = ["internal", "high"]

[error.DM-relay-unit-30018]
message = "stage %s, expect %s"
description = ""
workaround = ""
tags = ["internal", "high"]

[error.DM-relay-unit-30019]
message = "no underlying writer opened"
description = ""
workaround = ""
tags = ["internal", "high"]

[error.DM-relay-unit-30020]
message = "except RotateEvent, but got %+v"
description = ""
workaround = ""
tags = ["internal", "high"]

[error.DM-relay-unit-30021]
message = "non-fake RotateEvent %+v received, but no binlog file opened"
description = ""
workaround = ""
tags = ["internal", "high"]

[error.DM-relay-unit-30022]
message = "invalid status type %T of the underlying writer"
description = ""
workaround = ""
tags = ["internal", "high"]

[error.DM-relay-unit-30023]
message = "get stat for %s"
description = ""
workaround = ""
tags = ["internal", "high"]

[error.DM-relay-unit-30024]
message = "latest pos %d greater than file size %d, should not happen"
description = ""
workaround = ""
tags = ["internal", "high"]

[error.DM-relay-unit-30025]
message = ""
description = ""
workaround = ""
tags = ["internal", "high"]

[error.DM-relay-unit-30026]
message = ""
description = ""
workaround = ""
tags = ["internal", "high"]

[error.DM-relay-unit-30027]
message = ""
description = ""
workaround = ""
tags = ["internal", "high"]

[error.DM-relay-unit-30028]
message = "parse %s"
description = ""
workaround = ""
tags = ["internal", "high"]

[error.DM-relay-unit-30029]
message = ""
description = ""
workaround = ""
tags = ["internal", "high"]

[error.DM-relay-unit-30030]
message = "update GTID set %v with GTID %s"
description = ""
workaround = ""
tags = ["internal", "high"]

[error.DM-relay-unit-30031]
message = "should have a PreviousGTIDsEvent before the GTIDEvent %+v"
description = ""
workaround = ""
tags = ["internal", "high"]

[error.DM-relay-unit-30032]
message = "should have a MariadbGTIDListEvent before the MariadbGTIDEvent %+v"
description = ""
workaround = ""
tags = ["internal", "high"]

[error.DM-relay-unit-30033]
message = "relay mkdir"
description = ""
workaround = ""
tags = ["internal", "high"]

[error.DM-relay-unit-30034]
message = "can only switch relay's master server when GTID enabled"
description = ""
workaround = "Please check `enable-gtid` config in source configuration file."
tags = ["internal", "high"]

[error.DM-relay-unit-30035]
message = "this strategy is purging"
description = ""
workaround = ""
tags = ["internal", "high"]

[error.DM-relay-unit-30036]
message = "%s is purging"
description = ""
workaround = ""
tags = ["internal", "high"]

[error.DM-relay-unit-30037]
message = "relay log purge is forbidden temporarily, because %s"
description = ""
workaround = "Please try again later."
tags = ["internal", "high"]

[error.DM-relay-unit-30038]
message = "no active relay log file found"
description = ""
workaround = ""
tags = ["internal", "high"]

[error.DM-relay-unit-30039]
message = "request %+v not valid"
description = ""
workaround = ""
tags = ["internal", "high"]

[error.DM-relay-unit-30040]
message = "UUID %s in UUIDs %v not found"
description = ""
workaround = ""
tags = ["internal", "high"]

[error.DM-relay-unit-30041]
message = "remove relay log %s %s"
description = ""
workaround = ""
tags = ["internal", "high"]

[error.DM-relay-unit-30042]
message = "args (%T) %+v not valid"
description = ""
workaround = ""
tags = ["internal", "high"]

[error.DM-relay-unit-30043]
message = "previousGTIDs %s not valid"
description = ""
workaround = ""
tags = ["internal", "high"]

[error.DM-relay-unit-30044]
message = "receive fake rotate event with different server_id"
description = ""
workaround = "Please use `resume-relay` command if upstream database has changed"
tags = ["internal", "high"]

[error.DM-dump-unit-32001]
message = "mydumper/dumpling runs with error, with output (may empty): %s"
description = ""
workaround = ""
tags = ["internal", "high"]

[error.DM-dump-unit-32002]
message = "generate table router"
description = ""
workaround = "Please check `routes` config in task configuration file."
tags = ["internal", "high"]

[error.DM-dump-unit-32003]
message = "generate block allow list"
description = ""
workaround = "Please check the `block-allow-list` config in task configuration file."
tags = ["internal", "high"]

[error.DM-dump-unit-32004]
message = "Couldn't acquire global lock"
description = ""
workaround = "Please check upstream privilege about FTWRL, or add `--no-locks` or `--consistency none` to extra-args of mydumpers"
tags = ["internal", "high"]

[error.DM-load-unit-34001]
message = "generate schema file"
description = ""
workaround = "Please check the `loaders` config in task configuration file."
tags = ["internal", "medium"]

[error.DM-load-unit-34002]
message = "corresponding ending of sql: ')' not found"
description = ""
workaround = ""
tags = ["internal", "high"]

[error.DM-load-unit-34003]
message = "parse quote values error"
description = ""
workaround = ""
tags = ["internal", "high"]

[error.DM-load-unit-34004]
message = "mapping row data %v for table %+v"
description = ""
workaround = ""
tags = ["internal", "high"]

[error.DM-load-unit-34005]
message = "read schema from sql file %s"
description = ""
workaround = ""
tags = ["internal", "high"]

[error.DM-load-unit-34006]
message = "parse statement %s"
description = ""
workaround = ""
tags = ["internal", "high"]

[error.DM-load-unit-34007]
message = "statement %s for %s/%s is not create table statement"
description = ""
workaround = ""
tags = ["internal", "high"]

[error.DM-load-unit-34008]
message = "dispatch sql"
description = ""
workaround = ""
tags = ["internal", "high"]

[error.DM-load-unit-34009]
message = "invalid insert sql %s"
description = ""
workaround = ""
tags = ["internal", "high"]

[error.DM-load-unit-34010]
message = "generate table router"
description = ""
workaround = "Please check `routes` config in task configuration file."
tags = ["internal", "high"]

[error.DM-load-unit-34011]
message = "generate column mapping"
description = ""
workaround = "Please check the `column-mapping-rules` config in task configuration file."
tags = ["internal", "high"]

[error.DM-load-unit-34012]
message = "invalid data sql file, cannot find db - %s"
description = ""
workaround = ""
tags = ["internal", "high"]

[error.DM-load-unit-34013]
message = "invalid data sql file, cannot find table - %s"
description = ""
workaround = ""
tags = ["internal", "high"]

[error.DM-load-unit-34014]
message = "%s does not exist or it's not a dir"
description = ""
workaround = ""
tags = ["internal", "high"]

[error.DM-load-unit-34015]
message = "invalid table schema file, duplicated item - %s"
description = ""
workaround = ""
tags = ["internal", "high"]

[error.DM-load-unit-34016]
message = "generate block allow list"
description = ""
workaround = "Please check the `block-allow-list` config in task configuration file."
tags = ["internal", "high"]

[error.DM-functional-34017]
message = "different worker in load stage, previous worker: %s, current worker: %s"
description = ""
workaround = "Please check if the previous worker is online."
tags = ["internal", "high"]

[error.DM-functional-34018]
message = "inconsistent checkpoints between loader and target database"
description = ""
workaround = "If you want to redo the whole task, please check that you have not forgotten to add -remove-meta flag for start-task command."
tags = ["internal", "high"]

[error.DM-sync-unit-36001]
message = "panic error: %v"
description = ""
workaround = ""
tags = ["internal", "high"]

[error.DM-sync-unit-36002]
message = "extract table name for DML error: %s"
description = ""
workaround = ""
tags = ["internal", "high"]

[error.DM-sync-unit-36003]
message = "table name parse error: %s"
description = ""
workaround = ""
tags = ["internal", "high"]

[error.DM-sync-unit-36004]
message = "DMLNode %v not supported"
description = ""
workaround = ""
tags = ["internal", "high"]

[error.DM-sync-unit-36005]
message = "in sequence sharding, add table, activeDDL: %s, sharding sequence: %s not supported"
description = ""
workaround = ""
tags = ["internal", "medium"]

[error.DM-sync-unit-36006]
message = "in sequence sharding try drop sources %v not supported, activeDDL: %s, sharding sequence: %s"
description = ""
workaround = ""
tags = ["internal", "medium"]

[error.DM-sync-unit-36007]
message = "invalid sharding meta data"
description = ""
workaround = ""
tags = ["internal", "high"]

[error.DM-sync-unit-36008]
message = "detect inconsistent DDL sequence from source %+v, right DDL sequence should be %+v"
description = ""
workaround = "Please use `show-ddl-locks` command for more details."
tags = ["internal", "high"]

[error.DM-sync-unit-36009]
message = "activeIdx %d larger than length of global DDLItems: %v"
description = ""
workaround = ""
tags = ["internal", "high"]

[error.DM-sync-unit-36010]
message = "table group %s exists"
description = ""
workaround = ""
tags = ["internal", "high"]

[error.DM-sync-unit-36011]
message = "sharding group for %v not found"
description = ""
workaround = ""
tags = ["internal", "high"]

[error.DM-sync-unit-36012]
message = ""
description = ""
workaround = ""
tags = ["internal", "high"]

[error.DM-sync-unit-36013]
message = "some conflicts in causality, must be resolved"
description = ""
workaround = ""
tags = ["internal", "high"]

[error.DM-sync-unit-36014]
message = "only support ROW format binlog, unexpected DML statement found in query event"
description = ""
workaround = ""
tags = ["internal", "high"]

[error.DM-sync-unit-36015]
message = ""
description = ""
workaround = ""
tags = ["internal", "high"]

[error.DM-sync-unit-36016]
message = "invalid replication event type %v"
description = ""
workaround = ""
tags = ["internal", "high"]

[error.DM-sync-unit-36017]
message = ""
description = ""
workaround = ""
tags = ["internal", "high"]

[error.DM-sync-unit-36018]
message = "UUID %s not the latest one in UUIDs %v"
description = ""
workaround = ""
tags = ["internal", "high"]

[error.DM-sync-unit-36019]
message = "the chan has closed or already in sending"
description = ""
workaround = ""
tags = ["internal", "high"]

[error.DM-sync-unit-36020]
message = "canceled from external"
description = ""
workaround = ""
tags = ["internal", "high"]

[error.DM-sync-unit-36021]
message = "canceled by Close or Renew"
description = ""
workaround = ""
tags = ["internal", "high"]

[error.DM-sync-unit-36022]
message = "ddl on multiple table: %s not supported"
description = ""
workaround = "It is recommended to include only one DDL operation in a statement executed upstream. Please manually handle it using dmctl (skipping the DDL statement or replacing the DDL statement with a specified DDL statement). For details, see https://docs.pingcap.com/tidb-data-migration/stable/handle-failed-sql-statements"
tags = ["internal", "high"]

[error.DM-sync-unit-36023]
message = "only support inject DDL for sharding group to be synced currently, but got %s"
description = ""
workaround = ""
tags = ["internal", "low"]

[error.DM-sync-unit-36024]
message = "injected DDL %s without schema name not valid"
description = ""
workaround = ""
tags = ["internal", "low"]

[error.DM-sync-unit-36025]
message = "op %s not supported"
description = ""
workaround = ""
tags = ["internal", "medium"]

[error.DM-sync-unit-36026]
message = "nil request not valid"
description = ""
workaround = ""
tags = ["internal", "medium"]

[error.DM-sync-unit-36027]
message = "Column count doesn't match value count: %d (columns) vs %d (values)"
description = ""
workaround = "Please check the log files to see if a related DDL has been skipped, and you could use `operate-schema` to get and set the table structure."
tags = ["internal", "high"]

[error.DM-sync-unit-36028]
message = "Old value count doesn't match new value count: %d (old) vs %d (new)"
description = ""
workaround = ""
tags = ["internal", "high"]

[error.DM-sync-unit-36029]
message = "prune DML columns and data mismatch in length: %d (columns) %d (data)"
description = ""
workaround = ""
tags = ["internal", "high"]

[error.DM-sync-unit-36030]
message = "generate binlog event filter"
description = ""
workaround = "Please check the `filters` config in source and task configuration files."
tags = ["internal", "high"]

[error.DM-sync-unit-36031]
message = "generate table router"
description = ""
workaround = "Please check `routes` config in task configuration file."
tags = ["internal", "high"]

[error.DM-sync-unit-36032]
message = "generate column mapping"
description = ""
workaround = "Please check the `column-mappings` config in task configuration file."
tags = ["internal", "high"]

[error.DM-sync-unit-36033]
message = "mapping row data %v for table %v"
description = ""
workaround = ""
tags = ["internal", "high"]

[error.DM-sync-unit-36034]
message = "cache key %s in %s not found"
description = ""
workaround = ""
tags = ["internal", "high"]

[error.DM-sync-unit-36035]
message = ""
description = ""
workaround = "Please check `heartbeat` config in task configuration file."
tags = ["internal", "medium"]

[error.DM-sync-unit-36036]
message = "heartbeat slave record for task %s already exists"
description = ""
workaround = ""
tags = ["internal", "medium"]

[error.DM-sync-unit-36037]
message = "heartbeat slave record for task %s not found"
description = ""
workaround = ""
tags = ["internal", "medium"]

[error.DM-sync-unit-36038]
message = "heartbeat record %s not valid"
description = ""
workaround = ""
tags = ["internal", "medium"]

[error.DM-sync-unit-36039]
message = "online ddl meta invalid"
description = ""
workaround = ""
tags = ["internal", "high"]

[error.DM-sync-unit-36040]
message = "online ddl scheme (%s) not supported"
description = ""
workaround = "Please check the `online-ddl-scheme` config in task configuration file. Only `ghost` and `pt` are currently supported."
tags = ["internal", "high"]

[error.DM-sync-unit-36041]
message = "online ddl changes on multiple table: %s not supported"
description = ""
workaround = ""
tags = ["internal", "high"]

[error.DM-sync-unit-36042]
message = "empty tables not valid"
description = ""
workaround = ""
tags = ["internal", "high"]

[error.DM-sync-unit-36043]
message = "tables should contain old and new table name"
description = ""
workaround = ""
tags = ["internal", "high"]

[error.DM-sync-unit-36044]
message = "rename table to gh-ost temporary table %s not supported"
description = ""
workaround = ""
tags = ["internal", "high"]

[error.DM-sync-unit-36045]
message = "rename gh-ost temporary table to other temporary table %s not supported"
description = ""
workaround = ""
tags = ["internal", "high"]

[error.DM-sync-unit-36046]
message = "online ddl metadata for ghost temporary table `%s`.`%s` not found"
description = ""
workaround = ""
tags = ["internal", "high"]

[error.DM-sync-unit-36047]
message = "empty tables not valid"
description = ""
workaround = ""
tags = ["internal", "high"]

[error.DM-sync-unit-36048]
message = "tables should contain old and new table name"
description = ""
workaround = ""
tags = ["internal", "high"]

[error.DM-sync-unit-36049]
message = "rename table to pt temporary table %s not supported"
description = ""
workaround = ""
tags = ["internal", "high"]

[error.DM-sync-unit-36050]
message = "rename pt temporary table to other temporary table %s not supported"
description = ""
workaround = ""
tags = ["internal", "high"]

[error.DM-sync-unit-36051]
message = "online ddl metadata for pt temporary table `%s`.`%s` not found"
description = ""
workaround = "This error may caused when the online DDL is filtered by binlog event filter, if so, please use `handle-error skip` sometimes to skip related DDLs."
tags = ["internal", "high"]

[error.DM-sync-unit-36052]
message = "open remote streamer with GTID mode not supported"
description = ""
workaround = ""
tags = ["internal", "high"]

[error.DM-sync-unit-36053]
message = "start syncing binlog from remote streamer"
description = ""
workaround = ""
tags = ["internal", "high"]

[error.DM-sync-unit-36054]
message = "invalid table `%s`.`%s`"
description = ""
workaround = ""
tags = ["internal", "high"]

[error.DM-sync-unit-36055]
message = "no valid End_log_pos of the first DDL exists for sharding group with source %s"
description = ""
workaround = ""
tags = ["internal", "high"]

[error.DM-sync-unit-36056]
message = "resolve karam error %v"
description = ""
workaround = ""
tags = ["internal", "high"]

[error.DM-sync-unit-36057]
message = "reopen %T not supported"
description = ""
workaround = ""
tags = ["internal", "high"]

[error.DM-sync-unit-36058]
message = "try update config when some tables' (%v) sharding DDL not synced not supported"
description = ""
workaround = "Please try again later."
tags = ["internal", "high"]

[error.DM-sync-unit-36059]
message = "process unit not waiting for sharding DDL to sync"
description = ""
workaround = ""
tags = ["internal", "high"]

[error.DM-sync-unit-36060]
message = "generate block allow list"
description = ""
workaround = "Please check the `block-allow-list` config in task configuration file."
tags = ["internal", "high"]

[error.DM-sync-unit-36061]
message = "fail to handle ddl job for %s"
description = ""
workaround = ""
tags = ["internal", "high"]

[error.DM-sync-unit-36062]
message = "fail to handle shard ddl %v in optimistic mode, because schema conflict detected, conflict error: %s"
description = ""
workaround = "Please use show-ddl-locks command for more details."
tags = ["internal", "high"]

[error.DM-sync-unit-36063]
message = "failpoint specified error"
description = ""
workaround = ""
tags = ["internal", "low"]

[error.DM-sync-unit-36064]
message = ""
description = ""
workaround = ""
tags = ["internal", "high"]

[error.DM-sync-unit-36065]
message = "error operator not exist, position: %s"
description = ""
workaround = ""
tags = ["internal", "low"]

[error.DM-sync-unit-36066]
message = "replace or inject event not exist, location: %s"
description = ""
workaround = ""
tags = ["internal", "high"]

[error.DM-sync-unit-36067]
message = "parse DDL: %s"
description = ""
workaround = "Please confirm your DDL statement is correct and needed. For TiDB compatible DDL, see https://docs.pingcap.com/tidb/stable/mysql-compatibility#ddl. You can use `handle-error` command to skip or replace the DDL or add a binlog filter rule to ignore it if the DDL is not needed."
tags = ["internal", "high"]

[error.DM-sync-unit-36068]
message = "`%s` statement not supported in %s mode"
description = ""
workaround = ""
tags = ["internal", "high"]

[error.DM-sync-unit-36069]
message = "get binlog event error: %v"
description = ""
workaround = "Please check if the binlog file could be parsed by `mysqlbinlog`."
tags = ["upstream", "high"]

[error.DM-dm-master-38001]
message = "nil request not valid"
description = ""
workaround = ""
tags = ["internal", "medium"]

[error.DM-dm-master-38002]
message = "op %s not supported"
description = ""
workaround = ""
tags = ["internal", "medium"]

[error.DM-dm-master-38003]
message = "operate request without --sharding specified not valid"
description = ""
workaround = ""
tags = ["internal", "medium"]

[error.DM-dm-master-38004]
message = "create grpc connection"
description = ""
workaround = ""
tags = ["internal", "high"]

[error.DM-dm-master-38005]
message = "send request on a closed client"
description = ""
workaround = ""
tags = ["internal", "high"]

[error.DM-dm-master-38006]
message = "close rpc client"
description = ""
workaround = ""
tags = ["internal", "high"]

[error.DM-dm-master-38007]
message = "invalid request type: %v"
description = ""
workaround = ""
tags = ["internal", "high"]

[error.DM-dm-master-38008]
message = "grpc request error"
description = ""
workaround = ""
tags = ["internal", "high"]

[error.DM-dm-master-38009]
message = "user should specify valid relation between source(mysql/mariadb) and dm-worker, config %+v not valid"
description = ""
workaround = ""
tags = ["internal", "high"]

[error.DM-dm-master-38010]
message = "parse config flag set"
description = ""
workaround = ""
tags = ["internal", "medium"]

[error.DM-dm-master-38011]
message = "master config contained unknown configuration options: %s"
description = ""
workaround = ""
tags = ["internal", "medium"]

[error.DM-dm-master-38012]
message = "'%s' is an invalid flag"
description = ""
workaround = ""
tags = ["internal", "medium"]

[error.DM-dm-master-38013]
message = "config toml transform"
description = ""
workaround = "Please check the configuration file has correct TOML format."
tags = ["internal", "medium"]

[error.DM-dm-master-38014]
message = "parse rpc timeout str"
description = ""
workaround = ""
tags = ["internal", "medium"]

[error.DM-dm-master-38015]
message = "update config file"
description = ""
workaround = ""
tags = ["internal", "high"]

[error.DM-dm-master-38016]
message = "sharding ddls in ddl lock %s is different with %s"
description = ""
workaround = "Please use show-ddl-locks command for more details."
tags = ["internal", "high"]

[error.DM-dm-master-38017]
message = "start server"
description = ""
workaround = ""
tags = ["internal", "high"]

[error.DM-dm-master-38018]
message = "fail to get emit opportunity for source %s"
description = ""
workaround = ""
tags = ["internal", "high"]

[error.DM-dm-master-38019]
message = "lock with ID %s not found"
description = ""
workaround = "Please use show-ddl-locks command to see lock id."
tags = ["internal", "high"]

[error.DM-dm-master-38020]
message = "lock %s is resolving"
description = ""
workaround = ""
tags = ["internal", "high"]

[error.DM-dm-master-38021]
message = "source %s relevant worker-client not found"
description = ""
workaround = ""
tags = ["internal", "high"]

[error.DM-dm-master-38022]
message = "worker %s not waiting for DDL lock %s"
description = ""
workaround = ""
tags = ["internal", "high"]

[error.DM-dm-master-38023]
message = "request DDL lock %s owner %s handle SQLs request %s fail %s"
description = ""
workaround = ""
tags = ["internal", "high"]

[error.DM-dm-master-38024]
message = "owner %s ExecuteDDL fail"
description = ""
workaround = ""
tags = ["internal", "high"]

[error.DM-dm-master-38025]
message = "DDL lock %s owner ExecuteDDL successfully, so DDL lock removed. but some dm-workers ExecuteDDL fail, you should to handle dm-worker directly"
description = ""
workaround = ""
tags = ["internal", "high"]

[error.DM-dm-master-38026]
message = "worker %s exist ddl lock"
description = ""
workaround = "Please unlock ddl lock first."
tags = ["internal", "high"]

[error.DM-dm-master-38027]
message = ""
description = ""
workaround = ""
tags = ["internal", "high"]

[error.DM-dm-master-38028]
message = ""
description = ""
workaround = ""
tags = ["internal", "high"]

[error.DM-dm-master-38029]
message = ""
description = ""
workaround = "Please use list-member command to see if the some workers are offline."
tags = ["internal", "high"]

[error.DM-dm-master-38030]
message = ""
description = ""
workaround = ""
tags = ["internal", "high"]

[error.DM-dm-master-38031]
message = "operation %d of task %s on worker %s not found"
description = ""
workaround = "Please execute `query-status` to check status."
tags = ["internal", "high"]

[error.DM-dm-master-38032]
message = "some error occurs in dm-worker: %s"
description = ""
workaround = "Please execute `query-status` to check status."
tags = ["internal", "high"]

[error.DM-dm-master-38033]
message = "request to dm-worker %s is timeout, but request may be successful"
description = ""
workaround = "Please execute `query-status` to check status."
tags = ["internal", "high"]

[error.DM-dm-master-38034]
message = "serve http apis to grpc"
description = ""
workaround = ""
tags = ["internal", "high"]

[error.DM-dm-master-38035]
message = "host:port '%s' not valid"
description = ""
workaround = "Please check the `master-addr` config in master configuration file."
tags = ["internal", "high"]

[error.DM-dm-master-38036]
message = "get hostname fail"
description = ""
workaround = ""
tags = ["internal", "high"]

[error.DM-dm-master-38037]
message = "fail to generate config item %s for embed etcd"
description = ""
workaround = "Please check configs in master configuration file."
tags = ["internal", "high"]

[error.DM-dm-master-38038]
message = "fail to start embed etcd"
description = ""
workaround = "Please check all dm-master of `initial-cluster` in configuration file is up, and check the log for a detailed error."
tags = ["internal", "high"]

[error.DM-dm-master-38039]
message = "fail to parse URL %s"
description = ""
workaround = "Please check configs in master configuration file."
tags = ["internal", "high"]

[error.DM-dm-master-38040]
message = "fail to join embed etcd: %s"
description = ""
workaround = "Please check configs in master configuration file."
tags = ["internal", "high"]

[error.DM-dm-master-38041]
message = "invalid op %s on %s"
description = ""
workaround = ""
tags = ["internal", "medium"]

[error.DM-dm-master-38042]
message = "advertise address %s not valid"
description = ""
workaround = "Please check the `advertise-addr` config in master configuration file."
tags = ["internal", "high"]

[error.DM-dm-master-38043]
message = "master is not leader, and can't forward request to leader"
description = ""
workaround = ""
tags = ["internal", "high"]

[error.DM-dm-master-38044]
message = "request %s is not an async one, needn't wait for ok"
description = ""
workaround = ""
tags = ["internal", "medium"]

[error.DM-dm-master-38045]
message = "fail to get expected result"
description = ""
workaround = ""
tags = ["internal", "medium"]

[error.DM-dm-master-38046]
message = "the shardddl pessimist has not started"
description = ""
workaround = ""
tags = ["internal", "medium"]

[error.DM-dm-master-38047]
message = "the shardddl optimist has not started"
description = ""
workaround = ""
tags = ["internal", "medium"]

[error.DM-dm-master-38048]
message = "dm-master with name %s not exists"
description = ""
workaround = "Please use list-member command to see masters."
tags = ["internal", "low"]

[error.DM-dm-master-38049]
message = "offline member type %s is invalid"
description = ""
workaround = "Please use master/worker."
tags = ["internal", "low"]

[error.DM-dm-master-38050]
message = "advertise peer urls %s not valid"
description = ""
workaround = "Please check the `advertise-peer-urls` config in master configuration file."
tags = ["internal", "high"]

[error.DM-dm-master-38051]
message = "TLS config not valid"
description = ""
workaround = "Please check the `ssl-ca`, `ssl-cert` and `ssl-key` config in master configuration file."
tags = ["internal", "high"]

[error.DM-dm-master-38052]
message = "source bound is changed too frequently, last old bound %s:, new bound %s"
description = ""
workaround = "Please try again later"
tags = ["internal", "low"]

[error.DM-dm-master-38053]
message = "fail to import DM cluster from v1.0.x"
description = ""
workaround = "Please confirm that you have not violated any restrictions in the upgrade documentation."
tags = ["internal", "high"]

[error.DM-dm-master-38054]
message = "inconsistent count of optimistic ddls and table infos, ddls: %d, table info: %d"
description = ""
workaround = ""
tags = ["internal", "high"]

[error.DM-dm-master-38055]
message = "table-info-before not exist in optimistic ddls: %v"
description = ""
workaround = ""
tags = ["internal", "high"]

[error.DM-dm-master-38056]
message = "downstream database config and meta for task %s not found"
description = ""
workaround = ""
tags = ["internal", "high"]

[error.DM-dm-master-38057]
message = "invalid cluster id: %v"
description = ""
workaround = ""
tags = ["internal", "high"]

[error.DM-dm-worker-40001]
message = "parse dm-worker config flag set"
description = ""
workaround = ""
tags = ["internal", "medium"]

[error.DM-dm-worker-40002]
message = "'%s' is an invalid flag"
description = ""
workaround = ""
tags = ["internal", "medium"]

[error.DM-dm-worker-40003]
message = "toml decode file"
description = ""
workaround = "Please check the configuration file has correct TOML format."
tags = ["internal", "medium"]

[error.DM-dm-worker-40004]
message = "worker config contains unknown configuration options: %s"
description = ""
workaround = "Please check configs in worker configurtion file."
tags = ["internal", "medium"]

[error.DM-dm-worker-40005]
message = "dm-worker should bind a non-empty source ID which represents a MySQL/MariaDB instance or a replica group. \n notice: if you use old version dm-ansible, please update to newest version."
description = ""
workaround = ""
tags = ["internal", "medium"]

[error.DM-dm-worker-40006]
message = "the length of source ID %s is more than max allowed value %d"
description = ""
workaround = ""
tags = ["internal", "medium"]

[error.DM-dm-worker-40007]
message = "relay-binlog-name %s not valid"
description = ""
workaround = ""
tags = ["internal", "medium"]

[error.DM-dm-worker-40008]
message = "write config to local file"
description = ""
workaround = ""
tags = ["internal", "medium"]

[error.DM-dm-worker-40009]
message = "handler is nil, please pass a leveldb.DB or leveldb.Transaction"
description = ""
workaround = ""
tags = ["internal", "high"]

[error.DM-dm-worker-40010]
message = "not valid length data as pointer % X"
description = ""
workaround = ""
tags = ["internal", "high"]

[error.DM-dm-worker-40011]
message = "fetch handled pointer"
description = ""
workaround = ""
tags = ["internal", "high"]

[error.DM-dm-worker-40012]
message = "unmarshal handle pointer % X"
description = ""
workaround = ""
tags = ["internal", "high"]

[error.DM-dm-worker-40013]
message = "clear handled pointer"
description = ""
workaround = ""
tags = ["internal", "high"]

[error.DM-dm-worker-40014]
message = "not valid length data as task log key % X"
description = ""
workaround = ""
tags = ["internal", "high"]

[error.DM-dm-worker-40015]
message = "unmarshal task log % X"
description = ""
workaround = ""
tags = ["internal", "high"]

[error.DM-dm-worker-40016]
message = "fetch logs from meta with handle pointer %+v"
description = ""
workaround = ""
tags = ["internal", "high"]

[error.DM-dm-worker-40017]
message = "get task log %d from leveldb"
description = ""
workaround = ""
tags = ["internal", "high"]

[error.DM-dm-worker-40018]
message = "unmarshal task log binary % X"
description = ""
workaround = ""
tags = ["internal", "high"]

[error.DM-dm-worker-40019]
message = "forward handled pointer to %d"
description = ""
workaround = ""
tags = ["internal", "high"]

[error.DM-dm-worker-40020]
message = "marshal task log %+v"
description = ""
workaround = ""
tags = ["internal", "high"]

[error.DM-dm-worker-40021]
message = "save task log %+v"
description = ""
workaround = ""
tags = ["internal", "high"]

[error.DM-dm-worker-40022]
message = "delete kv with prefix % X until % X"
description = ""
workaround = ""
tags = ["internal", "high"]

[error.DM-dm-worker-40023]
message = "iterate kv with prefix % X"
description = ""
workaround = ""
tags = ["internal", "high"]

[error.DM-dm-worker-40024]
message = "unmarshal task meta % X"
description = ""
workaround = ""
tags = ["internal", "high"]

[error.DM-dm-worker-40025]
message = "fetch tasks from meta with prefix % X"
description = ""
workaround = ""
tags = ["internal", "high"]

[error.DM-dm-worker-40026]
message = ""
description = ""
workaround = ""
tags = ["internal", "high"]

[error.DM-dm-worker-40027]
message = "save task meta %s into kv db"
description = ""
workaround = ""
tags = ["internal", "high"]

[error.DM-dm-worker-40028]
message = "get task meta %s from kv db"
description = ""
workaround = ""
tags = ["internal", "high"]

[error.DM-dm-worker-40029]
message = "delete task meta %s from kv db"
description = ""
workaround = ""
tags = ["internal", "high"]

[error.DM-dm-worker-40030]
message = "meta toml transform"
description = ""
workaround = ""
tags = ["internal", "high"]

[error.DM-dm-worker-40031]
message = "get old file stat"
description = ""
workaround = ""
tags = ["internal", "high"]

[error.DM-dm-worker-40032]
message = "read old metadata file %s"
description = ""
workaround = ""
tags = ["internal", "high"]

[error.DM-dm-worker-40033]
message = "encode task %v"
description = ""
workaround = ""
tags = ["internal", "high"]

[error.DM-dm-worker-40034]
message = "remove old meta dir"
description = ""
workaround = ""
tags = ["internal", "high"]

[error.DM-dm-worker-40035]
message = "any task operation log not found"
description = ""
workaround = ""
tags = ["internal", "high"]

[error.DM-dm-worker-40036]
message = "please handle task operation order by log ID, the log need to be handled is %+v, not %+v"
description = ""
workaround = ""
tags = ["internal", "high"]

[error.DM-dm-worker-40037]
message = "open kv db txn"
description = ""
workaround = ""
tags = ["internal", "high"]

[error.DM-dm-worker-40038]
message = "commit kv db txn"
description = ""
workaround = ""
tags = ["internal", "high"]

[error.DM-dm-worker-40039]
message = "current stage is %s, %s required, relay op %s"
description = ""
workaround = ""
tags = ["internal", "high"]

[error.DM-dm-worker-40040]
message = "operation %s not supported"
description = ""
workaround = ""
tags = ["internal", "high"]

[error.DM-dm-worker-40041]
message = "open kv db file"
description = ""
workaround = ""
tags = ["internal", "high"]

[error.DM-dm-worker-40042]
message = ""
description = ""
workaround = ""
tags = ["internal", "high"]

[error.DM-dm-worker-40043]
message = "marshal version %s to binary data"
description = ""
workaround = ""
tags = ["internal", "high"]

[error.DM-dm-worker-40044]
message = "unmarshal version from data % X"
description = ""
workaround = ""
tags = ["internal", "high"]

[error.DM-dm-worker-40045]
message = "load version with key %v from levelDB"
description = ""
workaround = ""
tags = ["internal", "high"]

[error.DM-dm-worker-40046]
message = "save version %v into levelDB with key %v"
description = ""
workaround = ""
tags = ["internal", "high"]

[error.DM-dm-worker-40047]
message = "the previous version %s is newer than current %s, automatic downgrade is not supported now, please handle it manually"
description = ""
workaround = ""
tags = ["internal", "high"]

[error.DM-dm-worker-40048]
message = "start server"
description = ""
workaround = ""
tags = ["internal", "high"]

[error.DM-dm-worker-40049]
message = "mysql source handler worker already closed"
description = ""
workaround = ""
tags = ["internal", "high"]

[error.DM-dm-worker-40050]
message = "current stage is %s but not running, invalid"
description = ""
workaround = ""
tags = ["internal", "high"]

[error.DM-dm-worker-40051]
message = "current stage is %s but not paused, invalid"
description = ""
workaround = ""
tags = ["internal", "high"]

[error.DM-dm-worker-40052]
message = "can only update task on Paused stage, but current stage is %s"
description = ""
workaround = "Please use `pause-task` command to pause the task."
tags = ["internal", "high"]

[error.DM-dm-worker-40053]
message = "relay unit has stopped, can not be migrated"
description = ""
workaround = ""
tags = ["internal", "high"]

[error.DM-dm-worker-40054]
message = "sub task with name %s not found"
description = ""
workaround = ""
tags = ["internal", "high"]

[error.DM-dm-worker-40055]
message = "sub task %s already exists"
description = ""
workaround = ""
tags = ["internal", "high"]

[error.DM-dm-worker-40056]
message = "such operation is only available for syncer, but now syncer is not running. current unit is %s"
description = ""
workaround = ""
tags = ["internal", "high"]

[error.DM-dm-worker-40057]
message = "Worker's relay log unit in invalid stage: %s"
description = ""
workaround = ""
tags = ["internal", "high"]

[error.DM-dm-worker-40058]
message = "there is a subtask does not run syncer"
description = ""
workaround = ""
tags = ["internal", "high"]

[error.DM-dm-worker-40059]
message = "update source ID is not allowed"
description = ""
workaround = ""
tags = ["internal", "high"]

[error.DM-dm-worker-40060]
message = "subtask %s has no dm units for mode %s"
description = ""
workaround = ""
tags = ["internal", "high"]

[error.DM-dm-worker-40061]
message = "DDLLockInfo with ID %s not found"
description = ""
workaround = "Please use show-ddl-locks command to see lock id."
tags = ["internal", "high"]

[error.DM-dm-worker-40062]
message = "DDLLockInfo for task %s already exists"
description = ""
workaround = ""
tags = ["internal", "high"]

[error.DM-dm-worker-40063]
message = "CacheDDLInfo for task %s already exists"
description = ""
workaround = ""
tags = ["internal", "high"]

[error.DM-dm-worker-40064]
message = "execDDL and skipDDL can not specify both at the same time"
description = ""
workaround = ""
tags = ["internal", "high"]

[error.DM-dm-worker-40065]
message = "only syncer support ExecuteDDL, but current unit is %s"
description = ""
workaround = ""
tags = ["internal", "high"]

[error.DM-dm-worker-40066]
message = "ExecuteDDL timeout (exceeding %s)"
description = ""
workaround = "Please try use `query-status` to query whether the DDL is still blocking."
tags = ["internal", "high"]

[error.DM-dm-worker-40067]
message = "waiting for relay to catch up with loader is timeout (exceeding %s), loader: %s, relay: %s"
description = ""
workaround = ""
tags = ["internal", "high"]

[error.DM-dm-worker-40068]
message = "relay log purger is purging, cannot start sub task %s"
description = ""
workaround = "Please try again later."
tags = ["internal", "high"]

[error.DM-dm-worker-40069]
message = "host:port '%s' not valid"
description = ""
workaround = "Please check configs in worker configuration file."
tags = ["internal", "high"]

[error.DM-dm-worker-40070]
message = "no mysql source is being handled in the worker"
description = ""
workaround = ""
tags = ["internal", "high"]

[error.DM-dm-worker-40071]
message = "mysql source worker %s has already started with source %s, but get a request with source %s"
description = ""
workaround = "Please try restart this DM-worker"
tags = ["internal", "high"]

[error.DM-dm-worker-40072]
message = "source of request does not match with source in worker"
description = ""
workaround = ""
tags = ["internal", "high"]

[error.DM-dm-worker-40073]
message = "there is no relative subtask config for task %s in etcd"
description = ""
workaround = ""
tags = ["internal", "medium"]

[error.DM-dm-worker-40074]
message = "there is no relative source config for source %s in etcd"
description = ""
workaround = ""
tags = ["internal", "medium"]

[error.DM-dm-worker-40075]
message = "missing shard DDL lock operation for shard DDL info (%s)"
description = ""
workaround = ""
tags = ["internal", "high"]

[error.DM-dm-worker-40076]
message = "TLS config not valid"
description = ""
workaround = "Please check the `ssl-ca`, `ssl-cert` and `ssl-key` config in worker configuration file."
tags = ["internal", "high"]

[error.DM-dm-worker-40077]
message = "cannot join with master endpoints: %v, error: %v"
description = ""
workaround = "Please check network connection of worker and check worker name is unique."
tags = ["internal", "high"]

[error.DM-dm-worker-40078]
message = "cannot compare gtid between loader and relay, loader gtid: %s, relay gtid: %s"
description = ""
workaround = ""
tags = ["internal", "high"]

[error.DM-dm-worker-40079]
message = "relay config of worker %s is changed too frequently, last relay source %s:, new relay source %s"
description = ""
workaround = "Please try again later"
tags = ["internal", "low"]

[error.DM-dm-tracer-42001]
message = "parse dm-tracer config flag set"
description = ""
workaround = ""
tags = ["internal", "medium"]

[error.DM-dm-tracer-42002]
message = "config toml transform"
description = ""
workaround = "Please check the configuration file has correct TOML format."
tags = ["internal", "medium"]

[error.DM-dm-tracer-42003]
message = "'%s' is an invalid flag"
description = ""
workaround = ""
tags = ["internal", "medium"]

[error.DM-dm-tracer-42004]
message = "trace event %s not found"
description = ""
workaround = ""
tags = ["internal", "medium"]

[error.DM-dm-tracer-42005]
message = "trace id not provided"
description = ""
workaround = ""
tags = ["internal", "medium"]

[error.DM-dm-tracer-42006]
message = "param %s value %s not valid"
description = ""
workaround = ""
tags = ["internal", "medium"]

[error.DM-dm-tracer-42007]
message = "post method only"
description = ""
workaround = ""
tags = ["internal", "medium"]

[error.DM-dm-tracer-42008]
message = "type %s event: %v not valid"
description = ""
workaround = ""
tags = ["internal", "high"]

[error.DM-dm-tracer-42009]
message = "trace event type %d not valid"
description = ""
workaround = ""
tags = ["internal", "high"]

[error.DM-dm-tracer-42010]
message = "start server"
description = ""
workaround = ""
tags = ["internal", "high"]

[error.DM-schema-tracker-44001]
message = "saved schema of `%s`.`%s` is not proper JSON"
description = ""
workaround = ""
tags = ["downstream", "high"]

[error.DM-schema-tracker-44002]
message = "failed to create database for `%s` in schema tracker"
description = ""
workaround = ""
tags = ["internal", "high"]

[error.DM-schema-tracker-44003]
message = "failed to create table for %v in schema tracker"
description = ""
workaround = ""
tags = ["internal", "high"]

[error.DM-schema-tracker-44004]
message = "failed to serialize table info for `%s`.`%s`"
description = ""
workaround = ""
tags = ["internal", "high"]

[error.DM-schema-tracker-44005]
message = "cannot get table info for %v from schema tracker"
description = ""
workaround = ""
tags = ["internal", "high"]

[error.DM-schema-tracker-44006]
message = "cannot track DDL: %s"
description = ""
workaround = ""
tags = ["internal", "high"]

[error.DM-schema-tracker-44007]
message = "cannot fetch downstream table schema of %v to initialize upstream schema %v in schema tracker"
description = ""
workaround = ""
tags = ["downstream", "medium"]

[error.DM-schema-tracker-44008]
message = "cannot parse downstream table schema of %v to initialize upstream schema %v in schema tracker"
description = ""
workaround = ""
tags = ["internal", "high"]

[error.DM-schema-tracker-44009]
message = "%s is not a valid `CREATE TABLE` statement"
description = ""
workaround = ""
tags = ["internal", "medium"]

[error.DM-schema-tracker-44010]
message = "fail to restore the statement"
description = ""
workaround = ""
tags = ["internal", "medium"]

[error.DM-schema-tracker-44011]
message = "failed to drop table for %v in schema tracker"
description = ""
workaround = ""
tags = ["internal", "high"]

[error.DM-schema-tracker-44012]
message = "failed to create schema tracker"
description = ""
workaround = ""
tags = ["internal", "high"]

[error.DM-schema-tracker-44013]
message = "can not marshal struct maybe `%v` is unable to serialize"
description = ""
workaround = ""
tags = ["downstream", "high"]

[error.DM-schema-tracker-44014]
message = "can not unmarshal json maybe `%s` is not proper JSON"
description = ""
workaround = ""
tags = ["downstream", "high"]

[error.DM-schema-tracker-44015]
message = "can not find `%s` in tracker"
description = ""
workaround = ""
tags = ["downstream", "high"]

[error.DM-schema-tracker-44016]
message = "failed to set default downstream sql_mode %v in schema tracker"
description = ""
workaround = ""
tags = ["internal", "high"]

[error.DM-schema-tracker-44017]
message = "failed to init downstream parser by sql_mode %v in schema tracker"
description = ""
workaround = ""
tags = ["internal", "high"]

[error.DM-schema-tracker-44018]
message = "failed to mock downstream table by create table statement %v in schema tracker"
description = ""
workaround = ""
tags = ["internal", "high"]

[error.DM-schema-tracker-44019]
message = "failed to fetch downstream table %v by show create table statement in schema tracker"
description = ""
workaround = ""
tags = ["internal", "high"]

[error.DM-scheduler-46001]
message = "the scheduler has not started"
description = ""
workaround = ""
tags = ["internal", "high"]

[error.DM-scheduler-46002]
message = "the scheduler has already started"
description = ""
workaround = ""
tags = ["internal", "medium"]

[error.DM-scheduler-46003]
message = "dm-worker with name %s already exists"
description = ""
workaround = ""
tags = ["internal", "medium"]

[error.DM-scheduler-46004]
message = "dm-worker with name %s not exists"
description = ""
workaround = ""
tags = ["internal", "medium"]

[error.DM-scheduler-46005]
message = "dm-worker with name %s is still online"
description = ""
workaround = "Please shut it down first."
tags = ["internal", "medium"]

[error.DM-scheduler-46006]
message = "invalid stage transformation for dm-worker %s, from %s to %s"
description = ""
workaround = ""
tags = ["internal", "medium"]

[error.DM-scheduler-46007]
message = "source config with ID %s already exists"
description = ""
workaround = ""
tags = ["internal", "medium"]

[error.DM-scheduler-46008]
message = "source config with ID %s not exists"
description = ""
workaround = ""
tags = ["internal", "medium"]

[error.DM-dm-master-46009]
message = "sources %v have not bound"
description = ""
workaround = ""
tags = ["internal", "medium"]

[error.DM-dm-master-46010]
message = "source with name %s need to operate has existing tasks %v"
description = ""
workaround = "Please `stop-task` first."
tags = ["internal", "medium"]

[error.DM-scheduler-46011]
message = "invalid new expectant relay stage %s"
description = ""
workaround = ""
tags = ["internal", "medium"]

[error.DM-scheduler-46012]
message = "sources %v need to update expectant relay stage not exist"
description = ""
workaround = ""
tags = ["internal", "medium"]

[error.DM-scheduler-46013]
message = "the scheduler cannot perform multiple different tasks %v in one operation"
description = ""
workaround = ""
tags = ["internal", "medium"]

[error.DM-scheduler-46014]
message = "subtasks with name %s for sources %v already exist"
description = ""
workaround = "Please use `query-status` command to see tasks."
tags = ["internal", "medium"]

[error.DM-dm-master-46015]
message = "invalid new expectant subtask stage %s"
description = ""
workaround = ""
tags = ["internal", "medium"]

[error.DM-dm-master-46016]
message = "subtasks with name %s need to be operate not exist"
description = ""
workaround = "Please use `query-status` command to see tasks."
tags = ["internal", "medium"]

[error.DM-dm-master-46017]
message = "sources %v need to be operate not exist"
description = ""
workaround = ""
tags = ["internal", "medium"]

[error.DM-scheduler-46018]
message = "task with name %s not exist"
description = ""
workaround = "Please use `query-status` command to see tasks."
tags = ["internal", "medium"]

[error.DM-scheduler-46019]
message = "running tasks %v to be transferred on source %s should in sync unit"
description = ""
workaround = "Please use `pause-task [-s source ...] task` to pause them first."
tags = ["internal", "high"]

[error.DM-scheduler-46020]
message = "these workers %s have started relay for sources %s respectively"
description = ""
workaround = "Please use `stop-relay` to stop them, or change your topology."
tags = ["internal", "high"]

[error.DM-scheduler-46021]
message = "these workers %s have bound for another sources %s respectively"
description = ""
workaround = "Please `start-relay` on free or same source workers."
tags = ["internal", "high"]

[error.DM-scheduler-46022]
message = "these workers %s have started relay for another sources %s respectively"
description = ""
workaround = "Please correct sources in `stop-relay`."
tags = ["internal", "high"]

[error.DM-scheduler-46023]
message = "source with name %s need to operate has existing relay workers %s"
description = ""
workaround = "Please `stop-relay` first."
tags = ["internal", "high"]

[error.DM-scheduler-46024]
message = "when %s, resource %s is in use by other client"
description = ""
workaround = "Please try again later"
tags = ["internal", "low"]

[error.DM-scheduler-46025]
message = "source can only update relay-log related parts for now"
description = ""
workaround = ""
tags = ["internal", "low"]

[error.DM-scheduler-46026]
message = "require DM master to modify worker [%s] with source [%s], but currently the worker is bound to source [%s]"
description = ""
workaround = ""
tags = ["internal", "medium"]

[error.DM-scheduler-46027]
message = "require DM worker [%s] to be bound to source [%s], but it has been started relay for source [%s]"
description = ""
workaround = "If you intend to bind the source with worker, you can stop-relay for current source."
tags = ["internal", "medium"]

[error.DM-scheduler-46028]
message = "the source has `start-relay` with worker name for workers %v, so it can't `start-relay` without worker name now"
description = ""
workaround = "Please stop all relay workers first, or specify worker name for `start-relay`."
tags = ["internal", "low"]

[error.DM-scheduler-46029]
message = "the source has `start-relay` with worker name for workers %v, so it can't `stop-relay` without worker name now"
description = ""
workaround = "Please specify worker names for `stop-relay`."
tags = ["internal", "low"]

[error.DM-scheduler-46030]
message = "the source has `start-relay` automatically for bound worker, so it can't `start-relay` with worker name now"
description = ""
workaround = "Please stop relay by `stop-relay` without worker name first."
tags = ["internal", "low"]

[error.DM-scheduler-46031]
message = "the source has `start-relay` automatically for bound worker, so it can't `stop-relay` with worker name now"
description = ""
workaround = "Please use `stop-relay` without worker name."
tags = ["internal", "low"]

[error.DM-scheduler-46032]
message = "failed to auto pause tasks %s when transfer-source"
description = ""
workaround = "Please pause task by `dmctl pause-task`."
tags = ["internal", "low"]

[error.DM-scheduler-46033]
message = "dm-worker with name %s not free"
description = ""
workaround = ""
tags = ["internal", "low"]

[error.DM-dmctl-48001]
message = "can not create grpc connection"
description = ""
workaround = "Please check your network connection."
tags = ["internal", "high"]

[error.DM-dmctl-48002]
message = "invalid TLS config"
description = ""
workaround = "Please check the `ssl-ca`, `ssl-cert` and `ssl-key` config in command line."
tags = ["internal", "medium"]

[error.DM-dmctl-48003]
message = "can not load tls config"
description = ""
workaround = "Please ensure that the tls certificate is accessible on the node currently running dmctl."
tags = ["internal", "high"]

[error.DM-openapi-49001]
message = "some unexpected errors have occurred, please check the detailed error message"
description = ""
workaround = ""
tags = ["internal", "high"]

[error.DM-openapi-49002]
message = "data source configuration not found"
description = ""
workaround = "Please check if the data source exists in the configuration file."
tags = ["internal", "high"]

[error.DM-not-set-50000]
message = ""
description = ""
workaround = ""
tags = ["not-set", "high"]
<|MERGE_RESOLUTION|>--- conflicted
+++ resolved
@@ -1115,13 +1115,6 @@
 tags = ["internal", "medium"]
 
 [error.DM-config-20055]
-<<<<<<< HEAD
-message = "start-time %s is too late, no binlog location matches it"
-description = ""
-workaround = "Please check the `--start-time` is expected or try again later."
-tags = ["internal", "high"]
-
-=======
 message = "invalid validation mode"
 description = ""
 workaround = "Please check `validation-mode` config in task configuration file."
@@ -1133,7 +1126,12 @@
 workaround = "Please check the `continuous-validator-config-name` config in task configuration file."
 tags = ["internal", "medium"]
 
->>>>>>> 52f0ade6
+[error.DM-config-20057]
+message = "start-time %s is too late, no binlog location matches it"
+description = ""
+workaround = "Please check the `--start-time` is expected or try again later."
+tags = ["internal", "high"]
+
 [error.DM-binlog-op-22001]
 message = ""
 description = ""
