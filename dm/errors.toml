--- conflicted
+++ resolved
@@ -1103,17 +1103,6 @@
 tags = ["internal", "medium"]
 
 [error.DM-config-20053]
-<<<<<<< HEAD
-message = "invalid validation mode"
-description = ""
-workaround = "Please check `validation-mode` config in task configuration file."
-tags = ["internal", "high"]
-
-[error.DM-config-20054]
-message = "mysql-instance(%d)'s continuous validator config %s not exist"
-description = ""
-workaround = "Please check the `continuous-validator-config-name` config in task configuration file."
-=======
 message = "invalid load mode '%s'"
 description = ""
 workaround = "Please choose a valid value in ['sql', 'loader']"
@@ -1123,7 +1112,18 @@
 message = "invalid load on-duplicate '%s'"
 description = ""
 workaround = "Please choose a valid value in ['replace', 'error', 'ignore']"
->>>>>>> f51e410e
+tags = ["internal", "medium"]
+
+[error.DM-config-20055]
+message = "invalid validation mode"
+description = ""
+workaround = "Please check `validation-mode` config in task configuration file."
+tags = ["internal", "high"]
+
+[error.DM-config-20056]
+message = "mysql-instance(%d)'s continuous validator config %s not exist"
+description = ""
+workaround = "Please check the `continuous-validator-config-name` config in task configuration file."
 tags = ["internal", "medium"]
 
 [error.DM-binlog-op-22001]
