--- conflicted
+++ resolved
@@ -791,17 +791,10 @@
 tags = ["upstream", "high"]
 
 [error.DM-functional-11127]
-<<<<<<< HEAD
-message = "fail to resolve add column for optimistic shard ddl lock %s: %s"
-description = ""
-workaround = "Please use `binlog skip` command to skip this error."
-tags = ["internal", "medium"]
-=======
 message = "receive conflict DDL for the optimistic shard ddl lock %s: %s"
 description = ""
 workaround = ""
 tags = ["internal", "low"]
->>>>>>> b3014061
 
 [error.DM-config-20001]
 message = "checking item %s is not supported\n%s"
