[error.DM-database-10001]
message = "database driver error"
description = ""
workaround = "Please check the database connection and the database config in configuration file."
tags = ["not-set", "high"]

[error.DM-database-10002]
message = "database driver"
description = ""
workaround = "Please check the database connection, then use `pause-task` to pause the task and then use `resume-task` to resume the task."
tags = ["not-set", "high"]

[error.DM-database-10003]
message = "database driver"
description = ""
workaround = "Please check the database connection, then use `pause-task` to stop the task and then use `resume-task` to resume the task."
tags = ["not-set", "high"]

[error.DM-database-10004]
message = "unexpect database error: %s"
description = ""
workaround = ""
tags = ["not-set", "high"]

[error.DM-database-10005]
message = "query statement failed: %s"
description = ""
workaround = ""
tags = ["not-set", "high"]

[error.DM-database-10006]
message = "execute statement failed: %s"
description = ""
workaround = ""
tags = ["not-set", "high"]

[error.DM-functional-11001]
message = "parse mydumper metadata error: %s, metadata: %s"
description = ""
workaround = ""
tags = ["internal", "high"]

[error.DM-functional-11002]
message = "get file %s size"
description = ""
workaround = ""
tags = ["internal", "high"]

[error.DM-functional-11003]
message = "not allowed operation: drop multiple tables in one statement"
description = ""
workaround = "It is recommended to include only one DDL operation in a statement executed upstream. Please manually handle it using dmctl (skipping the DDL statement or replacing the DDL statement with a specified DDL statement). For details, see https://docs.pingcap.com/tidb-data-migration/stable/handle-failed-sql-statements"
tags = ["internal", "high"]

[error.DM-functional-11004]
message = "not allowed operation: rename multiple tables in one statement"
description = ""
workaround = "It is recommended to include only one DDL operation in a statement executed upstream. Please manually handle it using dmctl (skipping the DDL statement or replacing the DDL statement with a specified DDL statement). For details, see https://docs.pingcap.com/tidb-data-migration/stable/handle-failed-sql-statements"
tags = ["internal", "high"]

[error.DM-functional-11005]
message = "not allowed operation: alter multiple tables in one statement"
description = ""
workaround = "It is recommended to include only one DDL operation in a statement executed upstream. Please manually handle it using dmctl (skipping the DDL statement or replacing the DDL statement with a specified DDL statement). For details, see https://docs.pingcap.com/tidb-data-migration/stable/handle-failed-sql-statements"
tags = ["internal", "high"]

[error.DM-functional-11006]
message = "parse statement: %s"
description = ""
workaround = ""
tags = ["internal", "high"]

[error.DM-functional-11007]
message = "unknown type ddl %+v"
description = ""
workaround = "Please manually handle it using dmctl (skipping the DDL statement or replacing the DDL statement with a specified DDL statement). For details, see https://docs.pingcap.com/tidb-data-migration/stable/handle-failed-sql-statements"
tags = ["internal", "high"]

[error.DM-functional-11008]
message = "restore ast node"
description = ""
workaround = ""
tags = ["internal", "high"]

[error.DM-functional-11009]
message = "parse GTID %s"
description = ""
workaround = ""
tags = ["internal", "high"]

[error.DM-functional-11010]
message = "flavor %s not supported"
description = ""
workaround = "Please check `flavor` config in source configuration file."
tags = ["internal", "high"]

[error.DM-functional-11011]
message = "%s is not mysql GTID set"
description = ""
workaround = ""
tags = ["internal", "high"]

[error.DM-functional-11012]
message = "%s is not mariadb GTID set"
description = ""
workaround = ""
tags = ["internal", "high"]

[error.DM-functional-11013]
message = "%v is not UUID string"
description = ""
workaround = ""
tags = ["internal", "high"]

[error.DM-functional-11014]
message = "%v is not uint32"
description = ""
workaround = ""
tags = ["internal", "high"]

[error.DM-functional-11015]
message = "invalid server id %s"
description = ""
workaround = ""
tags = ["internal", "high"]

[error.DM-functional-11016]
message = "get sql mode from string literal %s"
description = ""
workaround = ""
tags = ["internal", "high"]

[error.DM-functional-11017]
message = ""
description = ""
workaround = "Please make sure the args are correct."
tags = ["internal", "low"]

[error.DM-functional-11018]
message = "get file statfs"
description = ""
workaround = ""
tags = ["internal", "high"]

[error.DM-functional-11019]
message = "binlog reader is already running"
description = ""
workaround = ""
tags = ["internal", "high"]

[error.DM-functional-11020]
message = "stage %s, expect %s, already started"
description = ""
workaround = ""
tags = ["internal", "high"]

[error.DM-functional-11021]
message = "stage %s, expect %s, can not close"
description = ""
workaround = ""
tags = ["internal", "high"]

[error.DM-functional-11022]
message = "stage %s, expect %s"
description = ""
workaround = ""
tags = ["internal", "high"]

[error.DM-functional-11023]
message = "empty relay dir"
description = ""
workaround = "Please check `relay-dir` config in task configuration file."
tags = ["internal", "high"]

[error.DM-functional-11024]
message = "read dir: %s"
description = ""
workaround = ""
tags = ["internal", "high"]

[error.DM-functional-11025]
message = "base file %s in directory %s not found"
description = ""
workaround = ""
tags = ["internal", "high"]

[error.DM-functional-11026]
message = "cmp condition %v not supported"
description = ""
workaround = ""
tags = ["internal", "high"]

[error.DM-functional-11027]
message = "binlog file %s not valid"
description = ""
workaround = ""
tags = ["internal", "high"]

[error.DM-functional-11028]
message = "binlog files in dir %s not found"
description = ""
workaround = ""
tags = ["internal", "high"]

[error.DM-functional-11029]
message = "get stat for relay log %s"
description = ""
workaround = ""
tags = ["internal", "high"]

[error.DM-functional-11030]
message = "add watch for relay log dir %s"
description = ""
workaround = ""
tags = ["internal", "high"]

[error.DM-functional-11031]
message = "watcher starts for relay log dir %s"
description = ""
workaround = ""
tags = ["internal", "high"]

[error.DM-functional-11032]
message = "watcher's %s chan for relay log dir %s closed"
description = ""
workaround = ""
tags = ["internal", "high"]

[error.DM-functional-11033]
message = "watcher receives error, relay log dir %s"
description = ""
workaround = ""
tags = ["internal", "high"]

[error.DM-functional-11034]
message = "file size of relay log %s become smaller"
description = ""
workaround = "Please check the status of relay log and re-pull it. If you want to re-pull it, you should open relay.meta, set the binlog-name to the error pos name, set binlog-pos to 4, delete the stashed relay log and run `resume-relay` in dmctl."
tags = ["internal", "high"]

[error.DM-functional-11035]
message = "binlog file must be specified"
description = ""
workaround = ""
tags = ["internal", "high"]

[error.DM-functional-11036]
message = "no relay log files in dir %s match pos %s"
description = ""
workaround = ""
tags = ["internal", "high"]

[error.DM-functional-11037]
message = "the first relay log %s not match the start pos %v"
description = ""
workaround = ""
tags = ["internal", "high"]

[error.DM-functional-11038]
message = "parse relay log file %s"
description = ""
workaround = ""
tags = ["internal", "high"]

[error.DM-functional-11039]
message = "parse for previous sub relay directory finished, but no next sub directory need to switch"
description = ""
workaround = ""
tags = ["internal", "high"]

[error.DM-functional-11040]
message = "Last sync error or closed, try sync and get event again"
description = ""
workaround = ""
tags = ["internal", "high"]

[error.DM-functional-11041]
message = "Sync was closed"
description = ""
workaround = ""
tags = ["internal", "high"]

[error.DM-functional-11042]
message = "table name %s not valid"
description = ""
workaround = ""
tags = ["internal", "high"]

[error.DM-functional-11043]
message = "generate table router"
description = ""
workaround = "Please check `routes` config in task configuration file."
tags = ["internal", "high"]

[error.DM-functional-11044]
message = "key size should be 16, 24 or 32, but input key's size is %d"
description = ""
workaround = ""
tags = ["internal", "high"]

[error.DM-functional-11045]
message = "generate cipher"
description = ""
workaround = ""
tags = ["internal", "high"]

[error.DM-functional-11046]
message = "generate iv"
description = ""
workaround = ""
tags = ["internal", "high"]

[error.DM-functional-11047]
message = "ciphertext's length should be greater than %d, but got %d not valid"
description = ""
workaround = ""
tags = ["internal", "high"]

[error.DM-functional-11048]
message = "ciphertext's content not valid"
description = ""
workaround = ""
tags = ["internal", "high"]

[error.DM-functional-11049]
message = "invalid mysql position string: %s"
description = ""
workaround = ""
tags = ["internal", "high"]

[error.DM-functional-11050]
message = "decode base64 encoded password %s"
description = ""
workaround = ""
tags = ["internal", "high"]

[error.DM-functional-11051]
message = ""
description = ""
workaround = ""
tags = ["internal", "high"]

[error.DM-functional-11052]
message = ""
description = ""
workaround = ""
tags = ["internal", "high"]

[error.DM-functional-11053]
message = "header length should be %d, but got %d not valid"
description = ""
workaround = ""
tags = ["internal", "high"]

[error.DM-functional-11054]
message = "decode % X"
description = ""
workaround = ""
tags = ["internal", "high"]

[error.DM-functional-11055]
message = "empty next binlog name not valid"
description = ""
workaround = ""
tags = ["internal", "high"]

[error.DM-functional-11056]
message = ""
description = ""
workaround = ""
tags = ["internal", "high"]

[error.DM-functional-11057]
message = "empty GTID set not valid"
description = ""
workaround = ""
tags = ["internal", "high"]

[error.DM-functional-11058]
message = "GTID set %s with flavor %s not valid"
description = ""
workaround = ""
tags = ["internal", "high"]

[error.DM-functional-11059]
message = "GTID set string %s for MySQL not valid"
description = ""
workaround = ""
tags = ["internal", "high"]

[error.DM-functional-11060]
message = "GTID set string %s for MariaDB not valid"
description = ""
workaround = ""
tags = ["internal", "high"]

[error.DM-functional-11061]
message = "server_id mismatch, in GTID (%d), in event header/server_id (%d)"
description = ""
workaround = ""
tags = ["internal", "high"]

[error.DM-functional-11062]
message = "only one GTID in set is supported, but got %d (%s)"
description = ""
workaround = ""
tags = ["internal", "high"]

[error.DM-functional-11063]
message = "only one Interval in UUIDSet is supported, but got %d (%s)"
description = ""
workaround = ""
tags = ["internal", "high"]

[error.DM-functional-11064]
message = "Interval's Stop should equal to Start+1, but got %+v (%s)"
description = ""
workaround = ""
tags = ["internal", "high"]

[error.DM-functional-11065]
message = "empty query not valid"
description = ""
workaround = ""
tags = ["internal", "high"]

[error.DM-functional-11066]
message = "empty schema (% X) or table (% X) or column type (% X)"
description = ""
workaround = ""
tags = ["internal", "high"]

[error.DM-functional-11067]
message = "expect FormatDescriptionEvent, but got %+v"
description = ""
workaround = ""
tags = ["internal", "high"]

[error.DM-functional-11068]
message = "expect TableMapEvent, but got %+v"
description = ""
workaround = ""
tags = ["internal", "high"]

[error.DM-functional-11069]
message = "expect event with type (%d), but got %+v"
description = ""
workaround = ""
tags = ["internal", "high"]

[error.DM-functional-11070]
message = "unexpected event %+v"
description = ""
workaround = ""
tags = ["internal", "high"]

[error.DM-functional-11071]
message = ""
description = ""
workaround = ""
tags = ["internal", "high"]

[error.DM-functional-11072]
message = "event type %d not valid"
description = ""
workaround = ""
tags = ["internal", "high"]

[error.DM-functional-11073]
message = "no rows not valid"
description = ""
workaround = ""
tags = ["internal", "high"]

[error.DM-functional-11074]
message = "no columns not valid"
description = ""
workaround = ""
tags = ["internal", "high"]

[error.DM-functional-11075]
message = "length of row (%d) not equal to length of column-type (%d)"
description = ""
workaround = ""
tags = ["internal", "high"]

[error.DM-functional-11076]
message = "column type %d in binlog not supported"
description = ""
workaround = ""
tags = ["internal", "high"]

[error.DM-functional-11077]
message = "go-mysql type %d in event generator not supported"
description = ""
workaround = ""
tags = ["internal", "high"]

[error.DM-functional-11078]
message = "value %+v (type %v) with column type %v not valid"
description = ""
workaround = ""
tags = ["internal", "high"]

[error.DM-functional-11079]
message = "required dummy event size (%d) is too small, the minimum supported size is %d"
description = ""
workaround = ""
tags = ["internal", "high"]

[error.DM-functional-11080]
message = "flavor %s not supported"
description = ""
workaround = ""
tags = ["internal", "high"]

[error.DM-functional-11081]
message = "empty data not valid"
description = ""
workaround = ""
tags = ["internal", "high"]

[error.DM-functional-11082]
message = "latest GTID %s is not one of the latest previousGTIDs %s not valid"
description = ""
workaround = ""
tags = ["internal", "high"]

[error.DM-functional-11083]
message = "read from file by GTID not supported"
description = ""
workaround = ""
tags = ["internal", "high"]

[error.DM-functional-11084]
message = "stage %s, expect %s, already started"
description = ""
workaround = ""
tags = ["internal", "high"]

[error.DM-functional-11085]
message = "stage %s, expect %s, can not close"
description = ""
workaround = ""
tags = ["internal", "high"]

[error.DM-functional-11086]
message = "stage %s, expect %s"
description = ""
workaround = ""
tags = ["internal", "high"]

[error.DM-functional-11087]
message = "open file"
description = ""
workaround = ""
tags = ["internal", "high"]

[error.DM-functional-11088]
message = "get stat for %s"
description = ""
workaround = ""
tags = ["internal", "high"]

[error.DM-functional-11089]
message = "data length %d"
description = ""
workaround = ""
tags = ["internal", "high"]

[error.DM-functional-11090]
message = "file %s not opened"
description = ""
workaround = ""
tags = ["internal", "high"]

[error.DM-functional-11091]
message = "sync file"
description = ""
workaround = ""
tags = ["internal", "high"]

[error.DM-functional-11092]
message = "the event should be a PreviousGTIDsEvent in go-mysql, but got %T"
description = ""
workaround = ""
tags = ["internal", "high"]

[error.DM-functional-11093]
message = "decode from % X"
description = ""
workaround = ""
tags = ["internal", "high"]

[error.DM-functional-11094]
message = "the event should be a MariadbGTIDListEvent, but got %T"
description = ""
workaround = ""
tags = ["internal", "high"]

[error.DM-functional-11095]
message = "parse MariaDB GTID set"
description = ""
workaround = ""
tags = ["internal", "high"]

[error.DM-functional-11096]
message = "add set %v to GTID set"
description = ""
workaround = ""
tags = ["internal", "high"]

[error.DM-functional-11097]
message = "invalid event data for type: %s"
description = ""
workaround = ""
tags = ["internal", "high"]

[error.DM-functional-11098]
message = "upload event"
description = ""
workaround = ""
tags = ["internal", "high"]

[error.DM-functional-11099]
message = "invalid event type %s, will not process"
description = ""
workaround = ""
tags = ["internal", "high"]

[error.DM-functional-11100]
message = "failed to get code information from runtime.Caller"
description = ""
workaround = ""
tags = ["internal", "high"]

[error.DM-functional-11101]
message = "calc data checksum"
description = ""
workaround = ""
tags = ["internal", "high"]

[error.DM-functional-11102]
message = "get tso"
description = ""
workaround = ""
tags = ["internal", "high"]

[error.DM-functional-11103]
message = "backoff argument %s value %v not valid"
description = ""
workaround = ""
tags = ["internal", "medium"]

[error.DM-functional-11104]
message = "init logger failed"
description = ""
workaround = ""
tags = ["internal", "medium"]

[error.DM-functional-11105]
message = "truncate GTID sets %v to %v not valid"
description = ""
workaround = ""
tags = ["internal", "high"]

[error.DM-functional-11106]
message = "the given relay log pos %s of meta config is too big, please check it again"
description = ""
workaround = "If the size of the corresponding binlog file has exceeded 4GB, please follow the solution in https://docs.pingcap.com/tidb-data-migration/stable/error-handling#the-relay-unit-throws-error-event-from--in--diff-from-passed-in-event--or-a-replication-task-is-interrupted-with-failing-to-get-or-parse-binlog-errors-like-get-binlog-error-error-1236-hy000-and-binlog-checksum-mismatch-data-may-be-corrupted-returned"
tags = ["internal", "high"]

[error.DM-functional-11107]
message = "fail to campaign leader: %s"
description = ""
workaround = ""
tags = ["internal", "high"]

[error.DM-functional-11108]
message = "fail to get leader ID"
description = ""
workaround = ""
tags = ["internal", "medium"]

[error.DM-functional-11109]
message = "invalid binlog filename with uuid suffix %s"
description = ""
workaround = ""
tags = ["internal", "high"]

[error.DM-functional-11110]
message = "fail to decode etcd key: %s"
description = ""
workaround = ""
tags = ["internal", "medium"]

[error.DM-functional-11111]
message = "fail to try sync the optimistic shard ddl lock %s: %s"
description = ""
workaround = "Please use `show-ddl-locks` command for more details."
tags = ["internal", "medium"]

[error.DM-functional-11112]
message = "invalid TLS config"
description = ""
workaround = "Please check the `ssl-ca`, `ssl-cert` and `ssl-key` config."
tags = ["internal", "medium"]

[error.DM-functional-11113]
message = "fail to registry TLS config"
description = ""
workaround = ""
tags = ["internal", "medium"]

[error.DM-functional-11114]
message = "fail to operate DM cluster version in etcd"
description = ""
workaround = "Please use `list-member --master` to confirm whether the DM-master cluster is healthy"
tags = ["internal", "high"]

[error.DM-functional-11115]
message = "%s is an invalid v1.0.x DM-worker meta path"
description = ""
workaround = "Please check no `meta-dir` set for v1.0.x DM-worker."
tags = ["internal", "medium"]

[error.DM-functional-11116]
message = "fail to upgrade v1.0.x DB schema"
description = ""
workaround = "Please confirm that you have not violated any restrictions in the upgrade documentation."
tags = ["internal", "medium"]

[error.DM-functional-11117]
message = "fail to parse binglog status_vars: %v, offset: %d"
description = ""
workaround = ""
tags = ["internal", "medium"]

[error.DM-functional-11118]
message = ""
description = ""
workaround = "Please make sure the args are correct."
tags = ["internal", "low"]

[error.DM-functional-11119]
message = "failed to rewrite SQL for target DB, stmt: %+v, targetTableNames: %+v"
description = ""
workaround = ""
tags = ["internal", "high"]

[error.DM-functional-11120]
message = "no relay subdir match gtid %s"
description = ""
workaround = ""
tags = ["internal", "high"]

[error.DM-functional-11121]
message = "no relay pos match gtid %s"
description = ""
workaround = ""
tags = ["internal", "high"]

[error.DM-functional-11122]
message = ""
description = ""
workaround = ""
tags = ["internal", "low"]

[error.DM-functional-11123]
message = "didn't found binlog location in dumped metadata file %s"
description = ""
workaround = "Please check log of dump unit, there maybe errors when read upstream binlog status"
tags = ["upstream", "low"]

[error.DM-functional-11124]
message = "no previous gtid event from binlog %s"
description = ""
workaround = ""
tags = ["internal", "high"]

[error.DM-functional-11125]
message = "upstream returns an empty result for SHOW MASTER STATUS"
description = ""
workaround = "Please check the upstream settings like privileges, RDS settings to read data from SHOW MASTER STATUS."
tags = ["upstream", "medium"]

[error.DM-binlog-op-11126]
message = "upstream didn't log enough columns in binlog"
description = ""
workaround = "Please check if session `binlog_row_image` variable is not FULL, restart task to the location from where FULL binlog_row_image is used."
tags = ["upstream", "high"]

[error.DM-config-20001]
message = "checking item %s is not supported\n%s"
description = ""
workaround = "Please check `ignore-checking-items` config in task configuration file, which can be set including `all`/`dump_privilege`/`replication_privilege`/`version`/`binlog_enable`/`binlog_format`/`binlog_row_image`/`table_schema`/`schema_of_shard_tables`/`auto_increment_ID`."
tags = ["internal", "medium"]

[error.DM-config-20002]
message = "%s"
description = ""
workaround = "Please check the configuration file has correct TOML format."
tags = ["internal", "medium"]

[error.DM-config-20003]
message = "%s"
description = ""
workaround = "Please check the configuration file has correct YAML format."
tags = ["internal", "medium"]

[error.DM-config-20004]
message = "task name should not be empty"
description = ""
workaround = "Please check the `name` config in task configuration file."
tags = ["internal", "medium"]

[error.DM-config-20005]
message = "empty source-id not valid"
description = ""
workaround = "Please check the `source-id` config in configuration file."
tags = ["internal", "medium"]

[error.DM-config-20006]
message = "too long source-id not valid"
description = ""
workaround = "Please check the `source-id` config in configuration file. The max source id length is 32."
tags = ["internal", "medium"]

[error.DM-config-20007]
message = "online scheme %s not supported"
description = ""
workaround = "Please check the `online-ddl-scheme` config in task configuration file. Only `ghost` and `pt` are currently supported."
tags = ["internal", "medium"]

[error.DM-config-20008]
message = "invalid timezone string: %s"
description = ""
workaround = "Please check the `timezone` config in task configuration file."
tags = ["internal", "medium"]

[error.DM-config-20009]
message = "parse subtask config flag set"
description = ""
workaround = ""
tags = ["internal", "medium"]

[error.DM-config-20010]
message = "decrypt DB password %s failed"
description = ""
workaround = ""
tags = ["internal", "medium"]

[error.DM-config-20011]
message = "must specify `binlog-name` without GTID enabled for the source or specify `binlog-gtid` with GTID enabled for the source"
description = ""
workaround = "Please check the `meta` config in task configuration file."
tags = ["internal", "medium"]

[error.DM-config-20012]
message = "mysql instance config must specify"
description = ""
workaround = "Please check the `mysql-instances` config in task configuration file."
tags = ["internal", "medium"]

[error.DM-config-20013]
message = "must specify at least one mysql-instances"
description = ""
workaround = "Please check the `mysql-instances` config in task configuration file."
tags = ["internal", "medium"]

[error.DM-config-20014]
message = "mysql-instance (%d) and (%d) have same source-id (%s)"
description = ""
workaround = "Please check the `mysql-instances` config in task configuration file."
tags = ["internal", "medium"]

[error.DM-config-20015]
message = "mydumper-config-name and mydumper should only specify one"
description = ""
workaround = "Please check the `mydumper-config-name` and `mydumper` config in task configuration file."
tags = ["internal", "medium"]

[error.DM-config-20016]
message = "loader-config-name and loader should only specify one"
description = ""
workaround = "Please check the `loader-config-name` and `loader` config in task configuration file."
tags = ["internal", "medium"]

[error.DM-config-20017]
message = "syncer-config-name and syncer should only specify one"
description = ""
workaround = "Please check the `syncer-config-name` and `syncer` config in task configuration file."
tags = ["internal", "medium"]

[error.DM-config-20018]
message = "read config file %v"
description = ""
workaround = ""
tags = ["internal", "medium"]

[error.DM-config-20019]
message = "must specify a unique task name"
description = ""
workaround = "Please check the `name` config in task configuration file."
tags = ["internal", "medium"]

[error.DM-config-20020]
message = "please specify right task-mode, support `full`, `incremental`, `all`"
description = ""
workaround = "Please check the `task-mode` config in task configuration file."
tags = ["internal", "medium"]

[error.DM-config-20021]
message = "must specify target-database"
description = ""
workaround = "Please check the `target-database` config in task configuration file."
tags = ["internal", "medium"]

[error.DM-config-20022]
message = "mysql-instance(%d) must set meta for task-mode %s"
description = ""
workaround = "Please check the `meta` config in task configuration file."
tags = ["internal", "medium"]

[error.DM-config-20023]
message = "mysql-instance(%d)'s route-rules %s not exist in routes"
description = ""
workaround = "Please check the `route-rules` config in task configuration file."
tags = ["internal", "medium"]

[error.DM-config-20024]
message = "mysql-instance(%d)'s filter-rules %s not exist in filters"
description = ""
workaround = "Please check the `filter-rules` config in task configuration file."
tags = ["internal", "medium"]

[error.DM-config-20025]
message = "mysql-instance(%d)'s column-mapping-rules %s not exist in column-mapping"
description = ""
workaround = "Please check the `column-mapping-rules` config in task configuration file."
tags = ["internal", "medium"]

[error.DM-config-20026]
message = "mysql-instance(%d)'s list %s not exist in block allow list"
description = ""
workaround = "Please check the `block-allow-list` config in task configuration file."
tags = ["internal", "medium"]

[error.DM-config-20027]
message = "mysql-instance(%d)'s mydumper config %s not exist in mydumpers"
description = ""
workaround = "Please check the `mydumper-config-name` config in task configuration file."
tags = ["internal", "medium"]

[error.DM-config-20028]
message = "mysql-instance(%d)'s mydumper-path must specify a valid path to mydumper binary when task-mode is all or full"
description = ""
workaround = "Please check the `mydumper-path` config in task configuration file."
tags = ["internal", "medium"]

[error.DM-config-20029]
message = "mysql-instance(%d)'s loader config %s not exist in loaders"
description = ""
workaround = "Please check the `loader-config-name` config in task configuration file."
tags = ["internal", "medium"]

[error.DM-config-20030]
message = "mysql-instance(%d)'s syncer config %s not exist in syncer"
description = ""
workaround = "Please check the `syncer-config-name` config in task configuration file."
tags = ["internal", "medium"]

[error.DM-config-20031]
message = "source %s in deployment configuration not found"
description = ""
workaround = "Please use `operate-source create source-config-file-path` to add source."
tags = ["internal", "medium"]

[error.DM-config-20032]
message = "the following mysql configs have duplicate items, please remove the duplicates:\n%s"
description = ""
workaround = "Please check the `mysql-instances` config in task configuration file."
tags = ["internal", "medium"]

[error.DM-config-20033]
message = "shard mode %s not supported"
description = ""
workaround = "Please check the `shard-mode` config in task configuration file, which can be set to `pessimistic`/`optimistic`."
tags = ["internal", "medium"]

[error.DM-config-20034]
message = "found %d %s for %s which should <= 1"
description = ""
workaround = ""
tags = ["internal", "high"]

[error.DM-config-20035]
message = "incapable config of %s from etcd"
description = ""
workaround = ""
tags = ["internal", "high"]

[error.DM-config-20036]
message = "source bound %s doesn't have related source config in etcd"
description = ""
workaround = ""
tags = ["internal", "high"]

[error.DM-config-20037]
message = "generate binlog event filter"
description = ""
workaround = "Please check the `filters` config in source and task configuration files."
tags = ["internal", "high"]

[error.DM-config-20038]
message = "The configurations as following %v are set in global configuration but instances don't use them"
description = ""
workaround = "Please check the configuration files."
tags = ["internal", "high"]

[error.DM-config-20039]
message = "expression filter can only specify one of (insert, update, delete) expressions, but %s has specified %v"
description = ""
workaround = "If you want to filter by A or B, please write two filters."
tags = ["internal", "high"]

[error.DM-config-20040]
message = "mysql-instance(%d)'s expression-filters %s not exist in expression-filter"
description = ""
workaround = "Please check the `expression-filters` config in task configuration file."
tags = ["internal", "high"]

[error.DM-config-20041]
message = "expression-filter name(%s) SQL(%s) has wrong grammar: %v"
description = ""
workaround = "Please check the `expression-filters` config in task configuration file."
tags = ["internal", "high"]

[error.DM-config-20042]
message = "expression-filter %s has empty %s"
description = ""
workaround = "Please check the `expression-filters` config in task configuration file."
tags = ["internal", "high"]

[error.DM-config-20043]
message = "`backoff-max` value %v is less than `backoff-min` value %v"
description = ""
workaround = "Please increase `backoff-max` config in task configuration file."
tags = ["internal", "high"]

[error.DM-config-20044]
message = "generate block allow list error"
description = ""
workaround = "Please check the `block-allow-list` config in task configuration file."
tags = ["internal", "high"]

[error.DM-config-20045]
message = "generate table router error"
description = ""
workaround = "Please check the `routes` config in task configuration file."
tags = ["internal", "high"]

[error.DM-config-20046]
message = "generate column mapping error"
description = ""
workaround = "Please check the `column-mappings` config in task configuration file."
tags = ["internal", "high"]

[error.DM-config-20047]
message = "invalid `chunk-filesize` %v"
description = ""
workaround = "Please check the `chunk-filesize` config in task configuration file."
tags = ["internal", "high"]

[error.DM-config-20048]
message = "config '%s' regex pattern '%s' invalid, reason: %s"
description = ""
workaround = "Please check if params is correctly in the configuration file."
tags = ["internal", "high"]

[error.DM-config-20049]
message = "online ddl sql '%s' invalid, table %s fail to match '%s' online ddl regex"
description = ""
workaround = "Please update your `shadow-table-rules` or `trash-table-rules` in the configuration file."
tags = ["internal", "high"]

[error.DM-config-20050]
message = "the openapi task config for '%s' already exist"
description = ""
workaround = "If you want to override it, please use the overwrite flag."
tags = ["internal", "low"]

[error.DM-config-20051]
message = "the openapi task config for '%s' does not exist"
description = ""
workaround = ""
tags = ["internal", "low"]

[error.DM-config-20052]
message = "collation compatible %s not supported"
description = ""
workaround = "Please check the `collation_compatible` config in task configuration file, which can be set to `loose`/`strict`."
tags = ["internal", "medium"]

[error.DM-config-20053]
<<<<<<< HEAD
message = "loader's dir %s is invalid"
description = ""
workaround = "Please check the `dir` config in task configuration file."
tags = ["internal", "high"]

[error.DM-config-20054]
message = "loader's dir %s is s3 dir, but s3 is not supported"
description = ""
workaround = "Please check the `dir` config in task configuration file and you can use `Lightning` by config `tidb.backend` which supports s3 instead."
tags = ["internal", "high"]
=======
message = "invalid load mode '%s'"
description = ""
workaround = "Please choose a valid value in ['sql', 'loader']"
tags = ["internal", "medium"]

[error.DM-config-20054]
message = "invalid load on-duplicate '%s'"
description = ""
workaround = "Please choose a valid value in ['replace', 'error', 'ignore']"
tags = ["internal", "medium"]
>>>>>>> f51e410e

[error.DM-binlog-op-22001]
message = ""
description = ""
workaround = ""
tags = ["internal", "high"]

[error.DM-binlog-op-22002]
message = "invalid binlog filename"
description = ""
workaround = ""
tags = ["internal", "high"]

[error.DM-binlog-op-22003]
message = ""
description = ""
workaround = ""
tags = ["internal", "high"]

[error.DM-checkpoint-24001]
message = "invalid task mode: %s"
description = ""
workaround = ""
tags = ["internal", "medium"]

[error.DM-checkpoint-24002]
message = "save point %s is older than current location %s"
description = ""
workaround = ""
tags = ["internal", "high"]

[error.DM-checkpoint-24003]
message = "invalid db table sql file - %s"
description = ""
workaround = ""
tags = ["internal", "medium"]

[error.DM-checkpoint-24004]
message = "db (%s) not exist in data files, but in checkpoint"
description = ""
workaround = ""
tags = ["internal", "medium"]

[error.DM-checkpoint-24005]
message = "table (%s) not exist in db (%s) data files, but in checkpoint"
description = ""
workaround = ""
tags = ["internal", "medium"]

[error.DM-checkpoint-24006]
message = "restoring count greater than total count for table[%v]"
description = ""
workaround = ""
tags = ["internal", "medium"]

[error.DM-task-check-26001]
message = "same table name in case-insensitive %v"
description = ""
workaround = "Please check `target-table` config in task configuration file."
tags = ["internal", "medium"]

[error.DM-task-check-26002]
message = "failed to open DSN %s:***@%s:%d"
description = ""
workaround = "Please check the database config in configuration file."
tags = ["internal", "high"]

[error.DM-task-check-26003]
message = "generate table router error"
description = ""
workaround = "Please check the `routes` config in task configuration file."
tags = ["internal", "medium"]

[error.DM-task-check-26004]
message = "generate column mapping error"
description = ""
workaround = "Please check the `column-mappings` config in task configuration file."
tags = ["internal", "medium"]

[error.DM-task-check-26005]
message = "%s: %v\n detail: %v"
description = ""
workaround = ""
tags = ["internal", "medium"]

[error.DM-task-check-26006]
message = "generate block allow list error"
description = ""
workaround = "Please check the `block-allow-list` config in task configuration file."
tags = ["internal", "medium"]

[error.DM-task-check-26007]
message = "%s has GTID_MODE = %s instead of ON"
description = ""
workaround = "Please check the `enable-gtid` config in source configuration file."
tags = ["internal", "medium"]

[error.DM-relay-event-lib-28001]
message = "parse server-uuid.index"
description = ""
workaround = ""
tags = ["internal", "high"]

[error.DM-relay-event-lib-28002]
message = "UUID (with suffix) %s not valid"
description = ""
workaround = ""
tags = ["internal", "high"]

[error.DM-relay-event-lib-28003]
message = "no UUID (with suffix) matched %s found in %s, all UUIDs are %v"
description = ""
workaround = ""
tags = ["internal", "high"]

[error.DM-relay-event-lib-28004]
message = "generate fake rotate event"
description = ""
workaround = ""
tags = ["internal", "high"]

[error.DM-relay-event-lib-28005]
message = "there aren't any data under relay log directory %s."
description = ""
workaround = "Please check relay log using query-status."
tags = ["internal", "high"]

[error.DM-relay-unit-30001]
message = "UUID %s suffix %d should be 1 larger than previous suffix %d"
description = ""
workaround = ""
tags = ["internal", "high"]

[error.DM-relay-unit-30002]
message = "previous UUID %s has suffix larger than %s"
description = ""
workaround = ""
tags = ["internal", "high"]

[error.DM-relay-unit-30003]
message = "load meta data"
description = ""
workaround = ""
tags = ["internal", "high"]

[error.DM-relay-unit-30004]
message = "relay-binlog-name %s not valid"
description = ""
workaround = "Please check the `relay-binlog-name` config in source config file."
tags = ["internal", "high"]

[error.DM-relay-unit-30005]
message = "no current UUID set"
description = ""
workaround = ""
tags = ["internal", "high"]

[error.DM-relay-unit-30006]
message = "flush local meta"
description = ""
workaround = ""
tags = ["internal", "high"]

[error.DM-relay-unit-30007]
message = "update UUID index file %s"
description = ""
workaround = ""
tags = ["internal", "high"]

[error.DM-relay-unit-30008]
message = "dirpath is empty"
description = ""
workaround = "Please check the `relay-dir` config in source config file."
tags = ["internal", "high"]

[error.DM-relay-unit-30009]
message = "stage %s, expect %s, already started"
description = ""
workaround = ""
tags = ["internal", "high"]

[error.DM-relay-unit-30010]
message = "stage %s, expect %s, can not close"
description = ""
workaround = ""
tags = ["internal", "high"]

[error.DM-relay-unit-30011]
message = "stage %s, expect %s"
description = ""
workaround = ""
tags = ["internal", "high"]

[error.DM-relay-unit-30012]
message = "start sync from position %s"
description = ""
workaround = ""
tags = ["upstream", "high"]

[error.DM-relay-unit-30013]
message = "nil GTID set not valid"
description = ""
workaround = ""
tags = ["internal", "high"]

[error.DM-relay-unit-30014]
message = "start sync from GTID set %s"
description = ""
workaround = ""
tags = ["upstream", "high"]

[error.DM-relay-unit-30015]
message = "TCPReader get relay event with error"
description = ""
workaround = ""
tags = ["upstream", "high"]

[error.DM-relay-unit-30016]
message = "stage %s, expect %s, already started"
description = ""
workaround = ""
tags = ["internal", "high"]

[error.DM-relay-unit-30017]
message = "stage %s, expect %s, can not close"
description = ""
workaround = ""
tags = ["internal", "high"]

[error.DM-relay-unit-30018]
message = "stage %s, expect %s"
description = ""
workaround = ""
tags = ["internal", "high"]

[error.DM-relay-unit-30019]
message = "no underlying writer opened"
description = ""
workaround = ""
tags = ["internal", "high"]

[error.DM-relay-unit-30020]
message = "except RotateEvent, but got %+v"
description = ""
workaround = ""
tags = ["internal", "high"]

[error.DM-relay-unit-30021]
message = "non-fake RotateEvent %+v received, but no binlog file opened"
description = ""
workaround = ""
tags = ["internal", "high"]

[error.DM-relay-unit-30022]
message = "invalid status type %T of the underlying writer"
description = ""
workaround = ""
tags = ["internal", "high"]

[error.DM-relay-unit-30023]
message = "get stat for %s"
description = ""
workaround = ""
tags = ["internal", "high"]

[error.DM-relay-unit-30024]
message = "latest pos %d greater than file size %d, should not happen"
description = ""
workaround = ""
tags = ["internal", "high"]

[error.DM-relay-unit-30025]
message = ""
description = ""
workaround = ""
tags = ["internal", "high"]

[error.DM-relay-unit-30026]
message = ""
description = ""
workaround = ""
tags = ["internal", "high"]

[error.DM-relay-unit-30027]
message = ""
description = ""
workaround = ""
tags = ["internal", "high"]

[error.DM-relay-unit-30028]
message = "parse %s"
description = ""
workaround = ""
tags = ["internal", "high"]

[error.DM-relay-unit-30029]
message = ""
description = ""
workaround = ""
tags = ["internal", "high"]

[error.DM-relay-unit-30030]
message = "update GTID set %v with GTID %s"
description = ""
workaround = ""
tags = ["internal", "high"]

[error.DM-relay-unit-30031]
message = "should have a PreviousGTIDsEvent before the GTIDEvent %+v"
description = ""
workaround = ""
tags = ["internal", "high"]

[error.DM-relay-unit-30032]
message = "should have a MariadbGTIDListEvent before the MariadbGTIDEvent %+v"
description = ""
workaround = ""
tags = ["internal", "high"]

[error.DM-relay-unit-30033]
message = "relay mkdir"
description = ""
workaround = ""
tags = ["internal", "high"]

[error.DM-relay-unit-30034]
message = "can only switch relay's master server when GTID enabled"
description = ""
workaround = "Please check `enable-gtid` config in source configuration file."
tags = ["internal", "high"]

[error.DM-relay-unit-30035]
message = "this strategy is purging"
description = ""
workaround = ""
tags = ["internal", "high"]

[error.DM-relay-unit-30036]
message = "%s is purging"
description = ""
workaround = ""
tags = ["internal", "high"]

[error.DM-relay-unit-30037]
message = "relay log purge is forbidden temporarily, because %s"
description = ""
workaround = "Please try again later."
tags = ["internal", "high"]

[error.DM-relay-unit-30038]
message = "no active relay log file found"
description = ""
workaround = ""
tags = ["internal", "high"]

[error.DM-relay-unit-30039]
message = "request %+v not valid"
description = ""
workaround = ""
tags = ["internal", "high"]

[error.DM-relay-unit-30040]
message = "UUID %s in UUIDs %v not found"
description = ""
workaround = ""
tags = ["internal", "high"]

[error.DM-relay-unit-30041]
message = "remove relay log %s %s"
description = ""
workaround = ""
tags = ["internal", "high"]

[error.DM-relay-unit-30042]
message = "args (%T) %+v not valid"
description = ""
workaround = ""
tags = ["internal", "high"]

[error.DM-relay-unit-30043]
message = "previousGTIDs %s not valid"
description = ""
workaround = ""
tags = ["internal", "high"]

[error.DM-relay-unit-30044]
message = "receive fake rotate event with different server_id"
description = ""
workaround = "Please use `resume-relay` command if upstream database has changed"
tags = ["internal", "high"]

[error.DM-dump-unit-32001]
message = "mydumper/dumpling runs with error, with output (may empty): %s"
description = ""
workaround = ""
tags = ["internal", "high"]

[error.DM-dump-unit-32002]
message = "generate table router"
description = ""
workaround = "Please check `routes` config in task configuration file."
tags = ["internal", "high"]

[error.DM-dump-unit-32003]
message = "generate block allow list"
description = ""
workaround = "Please check the `block-allow-list` config in task configuration file."
tags = ["internal", "high"]

[error.DM-dump-unit-32004]
message = "Couldn't acquire global lock"
description = ""
workaround = "Please check upstream privilege about FTWRL, or add `--no-locks` or `--consistency none` to extra-args of mydumpers"
tags = ["internal", "high"]

[error.DM-load-unit-34001]
message = "generate schema file"
description = ""
workaround = "Please check the `loaders` config in task configuration file."
tags = ["internal", "medium"]

[error.DM-load-unit-34002]
message = "corresponding ending of sql: ')' not found"
description = ""
workaround = ""
tags = ["internal", "high"]

[error.DM-load-unit-34003]
message = "parse quote values error"
description = ""
workaround = ""
tags = ["internal", "high"]

[error.DM-load-unit-34004]
message = "mapping row data %v for table %+v"
description = ""
workaround = ""
tags = ["internal", "high"]

[error.DM-load-unit-34005]
message = "read schema from sql file %s"
description = ""
workaround = ""
tags = ["internal", "high"]

[error.DM-load-unit-34006]
message = "parse statement %s"
description = ""
workaround = ""
tags = ["internal", "high"]

[error.DM-load-unit-34007]
message = "statement %s for %s/%s is not create table statement"
description = ""
workaround = ""
tags = ["internal", "high"]

[error.DM-load-unit-34008]
message = "dispatch sql"
description = ""
workaround = ""
tags = ["internal", "high"]

[error.DM-load-unit-34009]
message = "invalid insert sql %s"
description = ""
workaround = ""
tags = ["internal", "high"]

[error.DM-load-unit-34010]
message = "generate table router"
description = ""
workaround = "Please check `routes` config in task configuration file."
tags = ["internal", "high"]

[error.DM-load-unit-34011]
message = "generate column mapping"
description = ""
workaround = "Please check the `column-mapping-rules` config in task configuration file."
tags = ["internal", "high"]

[error.DM-load-unit-34012]
message = "invalid data sql file, cannot find db - %s"
description = ""
workaround = ""
tags = ["internal", "high"]

[error.DM-load-unit-34013]
message = "invalid data sql file, cannot find table - %s"
description = ""
workaround = ""
tags = ["internal", "high"]

[error.DM-load-unit-34014]
message = "%s does not exist or it's not a dir"
description = ""
workaround = ""
tags = ["internal", "high"]

[error.DM-load-unit-34015]
message = "invalid table schema file, duplicated item - %s"
description = ""
workaround = ""
tags = ["internal", "high"]

[error.DM-load-unit-34016]
message = "generate block allow list"
description = ""
workaround = "Please check the `block-allow-list` config in task configuration file."
tags = ["internal", "high"]

[error.DM-functional-34017]
message = "different worker in load stage, previous worker: %s, current worker: %s"
description = ""
workaround = "Please check if the previous worker is online."
tags = ["internal", "high"]

[error.DM-functional-34018]
message = "inconsistent checkpoints between loader and target database"
description = ""
workaround = "If you want to redo the whole task, please check that you have not forgotten to add -remove-meta flag for start-task command."
tags = ["internal", "high"]

[error.DM-sync-unit-36001]
message = "panic error: %v"
description = ""
workaround = ""
tags = ["internal", "high"]

[error.DM-sync-unit-36002]
message = "extract table name for DML error: %s"
description = ""
workaround = ""
tags = ["internal", "high"]

[error.DM-sync-unit-36003]
message = "table name parse error: %s"
description = ""
workaround = ""
tags = ["internal", "high"]

[error.DM-sync-unit-36004]
message = "DMLNode %v not supported"
description = ""
workaround = ""
tags = ["internal", "high"]

[error.DM-sync-unit-36005]
message = "in sequence sharding, add table, activeDDL: %s, sharding sequence: %s not supported"
description = ""
workaround = ""
tags = ["internal", "medium"]

[error.DM-sync-unit-36006]
message = "in sequence sharding try drop sources %v not supported, activeDDL: %s, sharding sequence: %s"
description = ""
workaround = ""
tags = ["internal", "medium"]

[error.DM-sync-unit-36007]
message = "invalid sharding meta data"
description = ""
workaround = ""
tags = ["internal", "high"]

[error.DM-sync-unit-36008]
message = "detect inconsistent DDL sequence from source %+v, right DDL sequence should be %+v"
description = ""
workaround = "Please use `show-ddl-locks` command for more details."
tags = ["internal", "high"]

[error.DM-sync-unit-36009]
message = "activeIdx %d larger than length of global DDLItems: %v"
description = ""
workaround = ""
tags = ["internal", "high"]

[error.DM-sync-unit-36010]
message = "table group %s exists"
description = ""
workaround = ""
tags = ["internal", "high"]

[error.DM-sync-unit-36011]
message = "sharding group for %v not found"
description = ""
workaround = ""
tags = ["internal", "high"]

[error.DM-sync-unit-36012]
message = ""
description = ""
workaround = ""
tags = ["internal", "high"]

[error.DM-sync-unit-36013]
message = "some conflicts in causality, must be resolved"
description = ""
workaround = ""
tags = ["internal", "high"]

[error.DM-sync-unit-36014]
message = "only support ROW format binlog, unexpected DML statement found in query event"
description = ""
workaround = ""
tags = ["internal", "high"]

[error.DM-sync-unit-36015]
message = ""
description = ""
workaround = ""
tags = ["internal", "high"]

[error.DM-sync-unit-36016]
message = "invalid replication event type %v"
description = ""
workaround = ""
tags = ["internal", "high"]

[error.DM-sync-unit-36017]
message = ""
description = ""
workaround = ""
tags = ["internal", "high"]

[error.DM-sync-unit-36018]
message = "UUID %s not the latest one in UUIDs %v"
description = ""
workaround = ""
tags = ["internal", "high"]

[error.DM-sync-unit-36019]
message = "the chan has closed or already in sending"
description = ""
workaround = ""
tags = ["internal", "high"]

[error.DM-sync-unit-36020]
message = "canceled from external"
description = ""
workaround = ""
tags = ["internal", "high"]

[error.DM-sync-unit-36021]
message = "canceled by Close or Renew"
description = ""
workaround = ""
tags = ["internal", "high"]

[error.DM-sync-unit-36022]
message = "ddl on multiple table: %s not supported"
description = ""
workaround = "It is recommended to include only one DDL operation in a statement executed upstream. Please manually handle it using dmctl (skipping the DDL statement or replacing the DDL statement with a specified DDL statement). For details, see https://docs.pingcap.com/tidb-data-migration/stable/handle-failed-sql-statements"
tags = ["internal", "high"]

[error.DM-sync-unit-36023]
message = "only support inject DDL for sharding group to be synced currently, but got %s"
description = ""
workaround = ""
tags = ["internal", "low"]

[error.DM-sync-unit-36024]
message = "injected DDL %s without schema name not valid"
description = ""
workaround = ""
tags = ["internal", "low"]

[error.DM-sync-unit-36025]
message = "op %s not supported"
description = ""
workaround = ""
tags = ["internal", "medium"]

[error.DM-sync-unit-36026]
message = "nil request not valid"
description = ""
workaround = ""
tags = ["internal", "medium"]

[error.DM-sync-unit-36027]
message = "Column count doesn't match value count: %d (columns) vs %d (values)"
description = ""
workaround = "Please check the log files to see if a related DDL has been skipped, and you could use `operate-schema` to get and set the table structure."
tags = ["internal", "high"]

[error.DM-sync-unit-36028]
message = "Old value count doesn't match new value count: %d (old) vs %d (new)"
description = ""
workaround = ""
tags = ["internal", "high"]

[error.DM-sync-unit-36029]
message = "prune DML columns and data mismatch in length: %d (columns) %d (data)"
description = ""
workaround = ""
tags = ["internal", "high"]

[error.DM-sync-unit-36030]
message = "generate binlog event filter"
description = ""
workaround = "Please check the `filters` config in source and task configuration files."
tags = ["internal", "high"]

[error.DM-sync-unit-36031]
message = "generate table router"
description = ""
workaround = "Please check `routes` config in task configuration file."
tags = ["internal", "high"]

[error.DM-sync-unit-36032]
message = "generate column mapping"
description = ""
workaround = "Please check the `column-mappings` config in task configuration file."
tags = ["internal", "high"]

[error.DM-sync-unit-36033]
message = "mapping row data %v for table %v"
description = ""
workaround = ""
tags = ["internal", "high"]

[error.DM-sync-unit-36034]
message = "cache key %s in %s not found"
description = ""
workaround = ""
tags = ["internal", "high"]

[error.DM-sync-unit-36035]
message = ""
description = ""
workaround = "Please check `heartbeat` config in task configuration file."
tags = ["internal", "medium"]

[error.DM-sync-unit-36036]
message = "heartbeat slave record for task %s already exists"
description = ""
workaround = ""
tags = ["internal", "medium"]

[error.DM-sync-unit-36037]
message = "heartbeat slave record for task %s not found"
description = ""
workaround = ""
tags = ["internal", "medium"]

[error.DM-sync-unit-36038]
message = "heartbeat record %s not valid"
description = ""
workaround = ""
tags = ["internal", "medium"]

[error.DM-sync-unit-36039]
message = "online ddl meta invalid"
description = ""
workaround = ""
tags = ["internal", "high"]

[error.DM-sync-unit-36040]
message = "online ddl scheme (%s) not supported"
description = ""
workaround = "Please check the `online-ddl-scheme` config in task configuration file. Only `ghost` and `pt` are currently supported."
tags = ["internal", "high"]

[error.DM-sync-unit-36041]
message = "online ddl changes on multiple table: %s not supported"
description = ""
workaround = ""
tags = ["internal", "high"]

[error.DM-sync-unit-36042]
message = "empty tables not valid"
description = ""
workaround = ""
tags = ["internal", "high"]

[error.DM-sync-unit-36043]
message = "tables should contain old and new table name"
description = ""
workaround = ""
tags = ["internal", "high"]

[error.DM-sync-unit-36044]
message = "rename table to gh-ost temporary table %s not supported"
description = ""
workaround = ""
tags = ["internal", "high"]

[error.DM-sync-unit-36045]
message = "rename gh-ost temporary table to other temporary table %s not supported"
description = ""
workaround = ""
tags = ["internal", "high"]

[error.DM-sync-unit-36046]
message = "online ddl metadata for ghost temporary table `%s`.`%s` not found"
description = ""
workaround = ""
tags = ["internal", "high"]

[error.DM-sync-unit-36047]
message = "empty tables not valid"
description = ""
workaround = ""
tags = ["internal", "high"]

[error.DM-sync-unit-36048]
message = "tables should contain old and new table name"
description = ""
workaround = ""
tags = ["internal", "high"]

[error.DM-sync-unit-36049]
message = "rename table to pt temporary table %s not supported"
description = ""
workaround = ""
tags = ["internal", "high"]

[error.DM-sync-unit-36050]
message = "rename pt temporary table to other temporary table %s not supported"
description = ""
workaround = ""
tags = ["internal", "high"]

[error.DM-sync-unit-36051]
message = "online ddl metadata for pt temporary table `%s`.`%s` not found"
description = ""
workaround = "This error may caused when the online DDL is filtered by binlog event filter, if so, please use `handle-error skip` sometimes to skip related DDLs."
tags = ["internal", "high"]

[error.DM-sync-unit-36052]
message = "open remote streamer with GTID mode not supported"
description = ""
workaround = ""
tags = ["internal", "high"]

[error.DM-sync-unit-36053]
message = "start syncing binlog from remote streamer"
description = ""
workaround = ""
tags = ["internal", "high"]

[error.DM-sync-unit-36054]
message = "invalid table `%s`.`%s`"
description = ""
workaround = ""
tags = ["internal", "high"]

[error.DM-sync-unit-36055]
message = "no valid End_log_pos of the first DDL exists for sharding group with source %s"
description = ""
workaround = ""
tags = ["internal", "high"]

[error.DM-sync-unit-36056]
message = "resolve karam error %v"
description = ""
workaround = ""
tags = ["internal", "high"]

[error.DM-sync-unit-36057]
message = "reopen %T not supported"
description = ""
workaround = ""
tags = ["internal", "high"]

[error.DM-sync-unit-36058]
message = "try update config when some tables' (%v) sharding DDL not synced not supported"
description = ""
workaround = "Please try again later."
tags = ["internal", "high"]

[error.DM-sync-unit-36059]
message = "process unit not waiting for sharding DDL to sync"
description = ""
workaround = ""
tags = ["internal", "high"]

[error.DM-sync-unit-36060]
message = "generate block allow list"
description = ""
workaround = "Please check the `block-allow-list` config in task configuration file."
tags = ["internal", "high"]

[error.DM-sync-unit-36061]
message = "fail to handle ddl job for %s"
description = ""
workaround = ""
tags = ["internal", "high"]

[error.DM-sync-unit-36062]
message = "fail to handle shard ddl %v in optimistic mode, because schema conflict detected, conflict error: %s"
description = ""
workaround = "Please use show-ddl-locks command for more details."
tags = ["internal", "high"]

[error.DM-sync-unit-36063]
message = "failpoint specified error"
description = ""
workaround = ""
tags = ["internal", "low"]

[error.DM-sync-unit-36064]
message = ""
description = ""
workaround = ""
tags = ["internal", "high"]

[error.DM-sync-unit-36065]
message = "error operator not exist, position: %s"
description = ""
workaround = ""
tags = ["internal", "low"]

[error.DM-sync-unit-36066]
message = "replace or inject event not exist, location: %s"
description = ""
workaround = ""
tags = ["internal", "high"]

[error.DM-sync-unit-36067]
message = "parse DDL: %s"
description = ""
workaround = "Please confirm your DDL statement is correct and needed. For TiDB compatible DDL, see https://docs.pingcap.com/tidb/stable/mysql-compatibility#ddl. You can use `handle-error` command to skip or replace the DDL or add a binlog filter rule to ignore it if the DDL is not needed."
tags = ["internal", "high"]

[error.DM-sync-unit-36068]
message = "`%s` statement not supported in %s mode"
description = ""
workaround = ""
tags = ["internal", "high"]

[error.DM-sync-unit-36069]
message = "get binlog event error: %v"
description = ""
workaround = "Please check if the binlog file could be parsed by `mysqlbinlog`."
tags = ["upstream", "high"]

[error.DM-dm-master-38001]
message = "nil request not valid"
description = ""
workaround = ""
tags = ["internal", "medium"]

[error.DM-dm-master-38002]
message = "op %s not supported"
description = ""
workaround = ""
tags = ["internal", "medium"]

[error.DM-dm-master-38003]
message = "operate request without --sharding specified not valid"
description = ""
workaround = ""
tags = ["internal", "medium"]

[error.DM-dm-master-38004]
message = "create grpc connection"
description = ""
workaround = ""
tags = ["internal", "high"]

[error.DM-dm-master-38005]
message = "send request on a closed client"
description = ""
workaround = ""
tags = ["internal", "high"]

[error.DM-dm-master-38006]
message = "close rpc client"
description = ""
workaround = ""
tags = ["internal", "high"]

[error.DM-dm-master-38007]
message = "invalid request type: %v"
description = ""
workaround = ""
tags = ["internal", "high"]

[error.DM-dm-master-38008]
message = "grpc request error"
description = ""
workaround = ""
tags = ["internal", "high"]

[error.DM-dm-master-38009]
message = "user should specify valid relation between source(mysql/mariadb) and dm-worker, config %+v not valid"
description = ""
workaround = ""
tags = ["internal", "high"]

[error.DM-dm-master-38010]
message = "parse config flag set"
description = ""
workaround = ""
tags = ["internal", "medium"]

[error.DM-dm-master-38011]
message = "master config contained unknown configuration options: %s"
description = ""
workaround = ""
tags = ["internal", "medium"]

[error.DM-dm-master-38012]
message = "'%s' is an invalid flag"
description = ""
workaround = ""
tags = ["internal", "medium"]

[error.DM-dm-master-38013]
message = "config toml transform"
description = ""
workaround = "Please check the configuration file has correct TOML format."
tags = ["internal", "medium"]

[error.DM-dm-master-38014]
message = "parse rpc timeout str"
description = ""
workaround = ""
tags = ["internal", "medium"]

[error.DM-dm-master-38015]
message = "update config file"
description = ""
workaround = ""
tags = ["internal", "high"]

[error.DM-dm-master-38016]
message = "sharding ddls in ddl lock %s is different with %s"
description = ""
workaround = "Please use show-ddl-locks command for more details."
tags = ["internal", "high"]

[error.DM-dm-master-38017]
message = "start server"
description = ""
workaround = ""
tags = ["internal", "high"]

[error.DM-dm-master-38018]
message = "fail to get emit opportunity for source %s"
description = ""
workaround = ""
tags = ["internal", "high"]

[error.DM-dm-master-38019]
message = "lock with ID %s not found"
description = ""
workaround = "Please use show-ddl-locks command to see lock id."
tags = ["internal", "high"]

[error.DM-dm-master-38020]
message = "lock %s is resolving"
description = ""
workaround = ""
tags = ["internal", "high"]

[error.DM-dm-master-38021]
message = "source %s relevant worker-client not found"
description = ""
workaround = ""
tags = ["internal", "high"]

[error.DM-dm-master-38022]
message = "worker %s not waiting for DDL lock %s"
description = ""
workaround = ""
tags = ["internal", "high"]

[error.DM-dm-master-38023]
message = "request DDL lock %s owner %s handle SQLs request %s fail %s"
description = ""
workaround = ""
tags = ["internal", "high"]

[error.DM-dm-master-38024]
message = "owner %s ExecuteDDL fail"
description = ""
workaround = ""
tags = ["internal", "high"]

[error.DM-dm-master-38025]
message = "DDL lock %s owner ExecuteDDL successfully, so DDL lock removed. but some dm-workers ExecuteDDL fail, you should to handle dm-worker directly"
description = ""
workaround = ""
tags = ["internal", "high"]

[error.DM-dm-master-38026]
message = "worker %s exist ddl lock"
description = ""
workaround = "Please unlock ddl lock first."
tags = ["internal", "high"]

[error.DM-dm-master-38027]
message = ""
description = ""
workaround = ""
tags = ["internal", "high"]

[error.DM-dm-master-38028]
message = ""
description = ""
workaround = ""
tags = ["internal", "high"]

[error.DM-dm-master-38029]
message = ""
description = ""
workaround = "Please use list-member command to see if the some workers are offline."
tags = ["internal", "high"]

[error.DM-dm-master-38030]
message = ""
description = ""
workaround = ""
tags = ["internal", "high"]

[error.DM-dm-master-38031]
message = "operation %d of task %s on worker %s not found"
description = ""
workaround = "Please execute `query-status` to check status."
tags = ["internal", "high"]

[error.DM-dm-master-38032]
message = "some error occurs in dm-worker: %s"
description = ""
workaround = "Please execute `query-status` to check status."
tags = ["internal", "high"]

[error.DM-dm-master-38033]
message = "request to dm-worker %s is timeout, but request may be successful"
description = ""
workaround = "Please execute `query-status` to check status."
tags = ["internal", "high"]

[error.DM-dm-master-38034]
message = "serve http apis to grpc"
description = ""
workaround = ""
tags = ["internal", "high"]

[error.DM-dm-master-38035]
message = "host:port '%s' not valid"
description = ""
workaround = "Please check the `master-addr` config in master configuration file."
tags = ["internal", "high"]

[error.DM-dm-master-38036]
message = "get hostname fail"
description = ""
workaround = ""
tags = ["internal", "high"]

[error.DM-dm-master-38037]
message = "fail to generate config item %s for embed etcd"
description = ""
workaround = "Please check configs in master configuration file."
tags = ["internal", "high"]

[error.DM-dm-master-38038]
message = "fail to start embed etcd"
description = ""
workaround = "Please check all dm-master of `initial-cluster` in configuration file is up, and check the log for a detailed error."
tags = ["internal", "high"]

[error.DM-dm-master-38039]
message = "fail to parse URL %s"
description = ""
workaround = "Please check configs in master configuration file."
tags = ["internal", "high"]

[error.DM-dm-master-38040]
message = "fail to join embed etcd: %s"
description = ""
workaround = "Please check configs in master configuration file."
tags = ["internal", "high"]

[error.DM-dm-master-38041]
message = "invalid op %s on %s"
description = ""
workaround = ""
tags = ["internal", "medium"]

[error.DM-dm-master-38042]
message = "advertise address %s not valid"
description = ""
workaround = "Please check the `advertise-addr` config in master configuration file."
tags = ["internal", "high"]

[error.DM-dm-master-38043]
message = "master is not leader, and can't forward request to leader"
description = ""
workaround = ""
tags = ["internal", "high"]

[error.DM-dm-master-38044]
message = "request %s is not an async one, needn't wait for ok"
description = ""
workaround = ""
tags = ["internal", "medium"]

[error.DM-dm-master-38045]
message = "fail to get expected result"
description = ""
workaround = ""
tags = ["internal", "medium"]

[error.DM-dm-master-38046]
message = "the shardddl pessimist has not started"
description = ""
workaround = ""
tags = ["internal", "medium"]

[error.DM-dm-master-38047]
message = "the shardddl optimist has not started"
description = ""
workaround = ""
tags = ["internal", "medium"]

[error.DM-dm-master-38048]
message = "dm-master with name %s not exists"
description = ""
workaround = "Please use list-member command to see masters."
tags = ["internal", "low"]

[error.DM-dm-master-38049]
message = "offline member type %s is invalid"
description = ""
workaround = "Please use master/worker."
tags = ["internal", "low"]

[error.DM-dm-master-38050]
message = "advertise peer urls %s not valid"
description = ""
workaround = "Please check the `advertise-peer-urls` config in master configuration file."
tags = ["internal", "high"]

[error.DM-dm-master-38051]
message = "TLS config not valid"
description = ""
workaround = "Please check the `ssl-ca`, `ssl-cert` and `ssl-key` config in master configuration file."
tags = ["internal", "high"]

[error.DM-dm-master-38052]
message = "source bound is changed too frequently, last old bound %s:, new bound %s"
description = ""
workaround = "Please try again later"
tags = ["internal", "low"]

[error.DM-dm-master-38053]
message = "fail to import DM cluster from v1.0.x"
description = ""
workaround = "Please confirm that you have not violated any restrictions in the upgrade documentation."
tags = ["internal", "high"]

[error.DM-dm-master-38054]
message = "inconsistent count of optimistic ddls and table infos, ddls: %d, table info: %d"
description = ""
workaround = ""
tags = ["internal", "high"]

[error.DM-dm-master-38055]
message = "table-info-before not exist in optimistic ddls: %v"
description = ""
workaround = ""
tags = ["internal", "high"]

[error.DM-dm-worker-40001]
message = "parse dm-worker config flag set"
description = ""
workaround = ""
tags = ["internal", "medium"]

[error.DM-dm-worker-40002]
message = "'%s' is an invalid flag"
description = ""
workaround = ""
tags = ["internal", "medium"]

[error.DM-dm-worker-40003]
message = "toml decode file"
description = ""
workaround = "Please check the configuration file has correct TOML format."
tags = ["internal", "medium"]

[error.DM-dm-worker-40004]
message = "worker config contains unknown configuration options: %s"
description = ""
workaround = "Please check configs in worker configurtion file."
tags = ["internal", "medium"]

[error.DM-dm-worker-40005]
message = "dm-worker should bind a non-empty source ID which represents a MySQL/MariaDB instance or a replica group. \n notice: if you use old version dm-ansible, please update to newest version."
description = ""
workaround = ""
tags = ["internal", "medium"]

[error.DM-dm-worker-40006]
message = "the length of source ID %s is more than max allowed value %d"
description = ""
workaround = ""
tags = ["internal", "medium"]

[error.DM-dm-worker-40007]
message = "relay-binlog-name %s not valid"
description = ""
workaround = ""
tags = ["internal", "medium"]

[error.DM-dm-worker-40008]
message = "write config to local file"
description = ""
workaround = ""
tags = ["internal", "medium"]

[error.DM-dm-worker-40009]
message = "handler is nil, please pass a leveldb.DB or leveldb.Transaction"
description = ""
workaround = ""
tags = ["internal", "high"]

[error.DM-dm-worker-40010]
message = "not valid length data as pointer % X"
description = ""
workaround = ""
tags = ["internal", "high"]

[error.DM-dm-worker-40011]
message = "fetch handled pointer"
description = ""
workaround = ""
tags = ["internal", "high"]

[error.DM-dm-worker-40012]
message = "unmarshal handle pointer % X"
description = ""
workaround = ""
tags = ["internal", "high"]

[error.DM-dm-worker-40013]
message = "clear handled pointer"
description = ""
workaround = ""
tags = ["internal", "high"]

[error.DM-dm-worker-40014]
message = "not valid length data as task log key % X"
description = ""
workaround = ""
tags = ["internal", "high"]

[error.DM-dm-worker-40015]
message = "unmarshal task log % X"
description = ""
workaround = ""
tags = ["internal", "high"]

[error.DM-dm-worker-40016]
message = "fetch logs from meta with handle pointer %+v"
description = ""
workaround = ""
tags = ["internal", "high"]

[error.DM-dm-worker-40017]
message = "get task log %d from leveldb"
description = ""
workaround = ""
tags = ["internal", "high"]

[error.DM-dm-worker-40018]
message = "unmarshal task log binary % X"
description = ""
workaround = ""
tags = ["internal", "high"]

[error.DM-dm-worker-40019]
message = "forward handled pointer to %d"
description = ""
workaround = ""
tags = ["internal", "high"]

[error.DM-dm-worker-40020]
message = "marshal task log %+v"
description = ""
workaround = ""
tags = ["internal", "high"]

[error.DM-dm-worker-40021]
message = "save task log %+v"
description = ""
workaround = ""
tags = ["internal", "high"]

[error.DM-dm-worker-40022]
message = "delete kv with prefix % X until % X"
description = ""
workaround = ""
tags = ["internal", "high"]

[error.DM-dm-worker-40023]
message = "iterate kv with prefix % X"
description = ""
workaround = ""
tags = ["internal", "high"]

[error.DM-dm-worker-40024]
message = "unmarshal task meta % X"
description = ""
workaround = ""
tags = ["internal", "high"]

[error.DM-dm-worker-40025]
message = "fetch tasks from meta with prefix % X"
description = ""
workaround = ""
tags = ["internal", "high"]

[error.DM-dm-worker-40026]
message = ""
description = ""
workaround = ""
tags = ["internal", "high"]

[error.DM-dm-worker-40027]
message = "save task meta %s into kv db"
description = ""
workaround = ""
tags = ["internal", "high"]

[error.DM-dm-worker-40028]
message = "get task meta %s from kv db"
description = ""
workaround = ""
tags = ["internal", "high"]

[error.DM-dm-worker-40029]
message = "delete task meta %s from kv db"
description = ""
workaround = ""
tags = ["internal", "high"]

[error.DM-dm-worker-40030]
message = "meta toml transform"
description = ""
workaround = ""
tags = ["internal", "high"]

[error.DM-dm-worker-40031]
message = "get old file stat"
description = ""
workaround = ""
tags = ["internal", "high"]

[error.DM-dm-worker-40032]
message = "read old metadata file %s"
description = ""
workaround = ""
tags = ["internal", "high"]

[error.DM-dm-worker-40033]
message = "encode task %v"
description = ""
workaround = ""
tags = ["internal", "high"]

[error.DM-dm-worker-40034]
message = "remove old meta dir"
description = ""
workaround = ""
tags = ["internal", "high"]

[error.DM-dm-worker-40035]
message = "any task operation log not found"
description = ""
workaround = ""
tags = ["internal", "high"]

[error.DM-dm-worker-40036]
message = "please handle task operation order by log ID, the log need to be handled is %+v, not %+v"
description = ""
workaround = ""
tags = ["internal", "high"]

[error.DM-dm-worker-40037]
message = "open kv db txn"
description = ""
workaround = ""
tags = ["internal", "high"]

[error.DM-dm-worker-40038]
message = "commit kv db txn"
description = ""
workaround = ""
tags = ["internal", "high"]

[error.DM-dm-worker-40039]
message = "current stage is %s, %s required, relay op %s"
description = ""
workaround = ""
tags = ["internal", "high"]

[error.DM-dm-worker-40040]
message = "operation %s not supported"
description = ""
workaround = ""
tags = ["internal", "high"]

[error.DM-dm-worker-40041]
message = "open kv db file"
description = ""
workaround = ""
tags = ["internal", "high"]

[error.DM-dm-worker-40042]
message = ""
description = ""
workaround = ""
tags = ["internal", "high"]

[error.DM-dm-worker-40043]
message = "marshal version %s to binary data"
description = ""
workaround = ""
tags = ["internal", "high"]

[error.DM-dm-worker-40044]
message = "unmarshal version from data % X"
description = ""
workaround = ""
tags = ["internal", "high"]

[error.DM-dm-worker-40045]
message = "load version with key %v from levelDB"
description = ""
workaround = ""
tags = ["internal", "high"]

[error.DM-dm-worker-40046]
message = "save version %v into levelDB with key %v"
description = ""
workaround = ""
tags = ["internal", "high"]

[error.DM-dm-worker-40047]
message = "the previous version %s is newer than current %s, automatic downgrade is not supported now, please handle it manually"
description = ""
workaround = ""
tags = ["internal", "high"]

[error.DM-dm-worker-40048]
message = "start server"
description = ""
workaround = ""
tags = ["internal", "high"]

[error.DM-dm-worker-40049]
message = "mysql source handler worker already closed"
description = ""
workaround = ""
tags = ["internal", "high"]

[error.DM-dm-worker-40050]
message = "current stage is %s but not running, invalid"
description = ""
workaround = ""
tags = ["internal", "high"]

[error.DM-dm-worker-40051]
message = "current stage is %s but not paused, invalid"
description = ""
workaround = ""
tags = ["internal", "high"]

[error.DM-dm-worker-40052]
message = "can only update task on Paused stage, but current stage is %s"
description = ""
workaround = "Please use `pause-task` command to pause the task."
tags = ["internal", "high"]

[error.DM-dm-worker-40053]
message = "relay unit has stopped, can not be migrated"
description = ""
workaround = ""
tags = ["internal", "high"]

[error.DM-dm-worker-40054]
message = "sub task with name %s not found"
description = ""
workaround = ""
tags = ["internal", "high"]

[error.DM-dm-worker-40055]
message = "sub task %s already exists"
description = ""
workaround = ""
tags = ["internal", "high"]

[error.DM-dm-worker-40056]
message = "such operation is only available for syncer, but now syncer is not running. current unit is %s"
description = ""
workaround = ""
tags = ["internal", "high"]

[error.DM-dm-worker-40057]
message = "Worker's relay log unit in invalid stage: %s"
description = ""
workaround = ""
tags = ["internal", "high"]

[error.DM-dm-worker-40058]
message = "there is a subtask does not run syncer"
description = ""
workaround = ""
tags = ["internal", "high"]

[error.DM-dm-worker-40059]
message = "update source ID is not allowed"
description = ""
workaround = ""
tags = ["internal", "high"]

[error.DM-dm-worker-40060]
message = "subtask %s has no dm units for mode %s"
description = ""
workaround = ""
tags = ["internal", "high"]

[error.DM-dm-worker-40061]
message = "DDLLockInfo with ID %s not found"
description = ""
workaround = "Please use show-ddl-locks command to see lock id."
tags = ["internal", "high"]

[error.DM-dm-worker-40062]
message = "DDLLockInfo for task %s already exists"
description = ""
workaround = ""
tags = ["internal", "high"]

[error.DM-dm-worker-40063]
message = "CacheDDLInfo for task %s already exists"
description = ""
workaround = ""
tags = ["internal", "high"]

[error.DM-dm-worker-40064]
message = "execDDL and skipDDL can not specify both at the same time"
description = ""
workaround = ""
tags = ["internal", "high"]

[error.DM-dm-worker-40065]
message = "only syncer support ExecuteDDL, but current unit is %s"
description = ""
workaround = ""
tags = ["internal", "high"]

[error.DM-dm-worker-40066]
message = "ExecuteDDL timeout (exceeding %s)"
description = ""
workaround = "Please try use `query-status` to query whether the DDL is still blocking."
tags = ["internal", "high"]

[error.DM-dm-worker-40067]
message = "waiting for relay to catch up with loader is timeout (exceeding %s), loader: %s, relay: %s"
description = ""
workaround = ""
tags = ["internal", "high"]

[error.DM-dm-worker-40068]
message = "relay log purger is purging, cannot start sub task %s"
description = ""
workaround = "Please try again later."
tags = ["internal", "high"]

[error.DM-dm-worker-40069]
message = "host:port '%s' not valid"
description = ""
workaround = "Please check configs in worker configuration file."
tags = ["internal", "high"]

[error.DM-dm-worker-40070]
message = "no mysql source is being handled in the worker"
description = ""
workaround = ""
tags = ["internal", "high"]

[error.DM-dm-worker-40071]
message = "mysql source worker %s has already started with source %s, but get a request with source %s"
description = ""
workaround = "Please try restart this DM-worker"
tags = ["internal", "high"]

[error.DM-dm-worker-40072]
message = "source of request does not match with source in worker"
description = ""
workaround = ""
tags = ["internal", "high"]

[error.DM-dm-worker-40073]
message = "there is no relative subtask config for task %s in etcd"
description = ""
workaround = ""
tags = ["internal", "medium"]

[error.DM-dm-worker-40074]
message = "there is no relative source config for source %s in etcd"
description = ""
workaround = ""
tags = ["internal", "medium"]

[error.DM-dm-worker-40075]
message = "missing shard DDL lock operation for shard DDL info (%s)"
description = ""
workaround = ""
tags = ["internal", "high"]

[error.DM-dm-worker-40076]
message = "TLS config not valid"
description = ""
workaround = "Please check the `ssl-ca`, `ssl-cert` and `ssl-key` config in worker configuration file."
tags = ["internal", "high"]

[error.DM-dm-worker-40077]
message = "cannot join with master endpoints: %v, error: %v"
description = ""
workaround = "Please check network connection of worker and check worker name is unique."
tags = ["internal", "high"]

[error.DM-dm-worker-40078]
message = "cannot compare gtid between loader and relay, loader gtid: %s, relay gtid: %s"
description = ""
workaround = ""
tags = ["internal", "high"]

[error.DM-dm-worker-40079]
message = "relay config of worker %s is changed too frequently, last relay source %s:, new relay source %s"
description = ""
workaround = "Please try again later"
tags = ["internal", "low"]

[error.DM-dm-tracer-42001]
message = "parse dm-tracer config flag set"
description = ""
workaround = ""
tags = ["internal", "medium"]

[error.DM-dm-tracer-42002]
message = "config toml transform"
description = ""
workaround = "Please check the configuration file has correct TOML format."
tags = ["internal", "medium"]

[error.DM-dm-tracer-42003]
message = "'%s' is an invalid flag"
description = ""
workaround = ""
tags = ["internal", "medium"]

[error.DM-dm-tracer-42004]
message = "trace event %s not found"
description = ""
workaround = ""
tags = ["internal", "medium"]

[error.DM-dm-tracer-42005]
message = "trace id not provided"
description = ""
workaround = ""
tags = ["internal", "medium"]

[error.DM-dm-tracer-42006]
message = "param %s value %s not valid"
description = ""
workaround = ""
tags = ["internal", "medium"]

[error.DM-dm-tracer-42007]
message = "post method only"
description = ""
workaround = ""
tags = ["internal", "medium"]

[error.DM-dm-tracer-42008]
message = "type %s event: %v not valid"
description = ""
workaround = ""
tags = ["internal", "high"]

[error.DM-dm-tracer-42009]
message = "trace event type %d not valid"
description = ""
workaround = ""
tags = ["internal", "high"]

[error.DM-dm-tracer-42010]
message = "start server"
description = ""
workaround = ""
tags = ["internal", "high"]

[error.DM-schema-tracker-44001]
message = "saved schema of `%s`.`%s` is not proper JSON"
description = ""
workaround = ""
tags = ["downstream", "high"]

[error.DM-schema-tracker-44002]
message = "failed to create database for `%s` in schema tracker"
description = ""
workaround = ""
tags = ["internal", "high"]

[error.DM-schema-tracker-44003]
message = "failed to create table for %v in schema tracker"
description = ""
workaround = ""
tags = ["internal", "high"]

[error.DM-schema-tracker-44004]
message = "failed to serialize table info for `%s`.`%s`"
description = ""
workaround = ""
tags = ["internal", "high"]

[error.DM-schema-tracker-44005]
message = "cannot get table info for %v from schema tracker"
description = ""
workaround = ""
tags = ["internal", "high"]

[error.DM-schema-tracker-44006]
message = "cannot track DDL: %s"
description = ""
workaround = ""
tags = ["internal", "high"]

[error.DM-schema-tracker-44007]
message = "cannot fetch downstream table schema of %v to initialize upstream schema %v in schema tracker"
description = ""
workaround = ""
tags = ["downstream", "medium"]

[error.DM-schema-tracker-44008]
message = "cannot parse downstream table schema of %v to initialize upstream schema %v in schema tracker"
description = ""
workaround = ""
tags = ["internal", "high"]

[error.DM-schema-tracker-44009]
message = "%s is not a valid `CREATE TABLE` statement"
description = ""
workaround = ""
tags = ["internal", "medium"]

[error.DM-schema-tracker-44010]
message = "fail to restore the statement"
description = ""
workaround = ""
tags = ["internal", "medium"]

[error.DM-schema-tracker-44011]
message = "failed to drop table for %v in schema tracker"
description = ""
workaround = ""
tags = ["internal", "high"]

[error.DM-schema-tracker-44012]
message = "failed to create schema tracker"
description = ""
workaround = ""
tags = ["internal", "high"]

[error.DM-schema-tracker-44013]
message = "can not marshal struct maybe `%v` is unable to serialize"
description = ""
workaround = ""
tags = ["downstream", "high"]

[error.DM-schema-tracker-44014]
message = "can not unmarshal json maybe `%s` is not proper JSON"
description = ""
workaround = ""
tags = ["downstream", "high"]

[error.DM-schema-tracker-44015]
message = "can not find `%s` in tracker"
description = ""
workaround = ""
tags = ["downstream", "high"]

[error.DM-schema-tracker-44016]
message = "failed to set default downstream sql_mode %v in schema tracker"
description = ""
workaround = ""
tags = ["internal", "high"]

[error.DM-schema-tracker-44017]
message = "failed to init downstream parser by sql_mode %v in schema tracker"
description = ""
workaround = ""
tags = ["internal", "high"]

[error.DM-schema-tracker-44018]
message = "failed to mock downstream table by create table statement %v in schema tracker"
description = ""
workaround = ""
tags = ["internal", "high"]

[error.DM-schema-tracker-44019]
message = "failed to fetch downstream table %v by show create table statement in schema tracker"
description = ""
workaround = ""
tags = ["internal", "high"]

[error.DM-scheduler-46001]
message = "the scheduler has not started"
description = ""
workaround = ""
tags = ["internal", "high"]

[error.DM-scheduler-46002]
message = "the scheduler has already started"
description = ""
workaround = ""
tags = ["internal", "medium"]

[error.DM-scheduler-46003]
message = "dm-worker with name %s already exists"
description = ""
workaround = ""
tags = ["internal", "medium"]

[error.DM-scheduler-46004]
message = "dm-worker with name %s not exists"
description = ""
workaround = ""
tags = ["internal", "medium"]

[error.DM-scheduler-46005]
message = "dm-worker with name %s is still online"
description = ""
workaround = "Please shut it down first."
tags = ["internal", "medium"]

[error.DM-scheduler-46006]
message = "invalid stage transformation for dm-worker %s, from %s to %s"
description = ""
workaround = ""
tags = ["internal", "medium"]

[error.DM-scheduler-46007]
message = "source config with ID %s already exists"
description = ""
workaround = ""
tags = ["internal", "medium"]

[error.DM-scheduler-46008]
message = "source config with ID %s not exists"
description = ""
workaround = ""
tags = ["internal", "medium"]

[error.DM-dm-master-46009]
message = "sources %v have not bound"
description = ""
workaround = ""
tags = ["internal", "medium"]

[error.DM-dm-master-46010]
message = "source with name %s need to operate has existing tasks %v"
description = ""
workaround = "Please `stop-task` first."
tags = ["internal", "medium"]

[error.DM-scheduler-46011]
message = "invalid new expectant relay stage %s"
description = ""
workaround = ""
tags = ["internal", "medium"]

[error.DM-scheduler-46012]
message = "sources %v need to update expectant relay stage not exist"
description = ""
workaround = ""
tags = ["internal", "medium"]

[error.DM-scheduler-46013]
message = "the scheduler cannot perform multiple different tasks %v in one operation"
description = ""
workaround = ""
tags = ["internal", "medium"]

[error.DM-scheduler-46014]
message = "subtasks with name %s for sources %v already exist"
description = ""
workaround = "Please use `query-status` command to see tasks."
tags = ["internal", "medium"]

[error.DM-dm-master-46015]
message = "invalid new expectant subtask stage %s"
description = ""
workaround = ""
tags = ["internal", "medium"]

[error.DM-dm-master-46016]
message = "subtasks with name %s need to be operate not exist"
description = ""
workaround = "Please use `query-status` command to see tasks."
tags = ["internal", "medium"]

[error.DM-dm-master-46017]
message = "sources %v need to be operate not exist"
description = ""
workaround = ""
tags = ["internal", "medium"]

[error.DM-scheduler-46018]
message = "task with name %s not exist"
description = ""
workaround = "Please use `query-status` command to see tasks."
tags = ["internal", "medium"]

[error.DM-scheduler-46019]
message = "running tasks %v to be transferred on source %s should in sync unit"
description = ""
workaround = "Please use `pause-task [-s source ...] task` to pause them first."
tags = ["internal", "high"]

[error.DM-scheduler-46020]
message = "these workers %s have started relay for sources %s respectively"
description = ""
workaround = "Please use `stop-relay` to stop them, or change your topology."
tags = ["internal", "high"]

[error.DM-scheduler-46021]
message = "these workers %s have bound for another sources %s respectively"
description = ""
workaround = "Please `start-relay` on free or same source workers."
tags = ["internal", "high"]

[error.DM-scheduler-46022]
message = "these workers %s have started relay for another sources %s respectively"
description = ""
workaround = "Please correct sources in `stop-relay`."
tags = ["internal", "high"]

[error.DM-scheduler-46023]
message = "source with name %s need to operate has existing relay workers %s"
description = ""
workaround = "Please `stop-relay` first."
tags = ["internal", "high"]

[error.DM-scheduler-46024]
message = "when %s, resource %s is in use by other client"
description = ""
workaround = "Please try again later"
tags = ["internal", "low"]

[error.DM-scheduler-46025]
message = "source can only update relay-log related parts for now"
description = ""
workaround = ""
tags = ["internal", "low"]

[error.DM-scheduler-46026]
message = "require DM master to modify worker [%s] with source [%s], but currently the worker is bound to source [%s]"
description = ""
workaround = ""
tags = ["internal", "medium"]

[error.DM-scheduler-46027]
message = "require DM worker [%s] to be bound to source [%s], but it has been started relay for source [%s]"
description = ""
workaround = "If you intend to bind the source with worker, you can stop-relay for current source."
tags = ["internal", "medium"]

[error.DM-scheduler-46028]
message = "the source has `start-relay` with worker name for workers %v, so it can't `start-relay` without worker name now"
description = ""
workaround = "Please stop all relay workers first, or specify worker name for `start-relay`."
tags = ["internal", "low"]

[error.DM-scheduler-46029]
message = "the source has `start-relay` with worker name for workers %v, so it can't `stop-relay` without worker name now"
description = ""
workaround = "Please specify worker names for `stop-relay`."
tags = ["internal", "low"]

[error.DM-scheduler-46030]
message = "the source has `start-relay` automatically for bound worker, so it can't `start-relay` with worker name now"
description = ""
workaround = "Please stop relay by `stop-relay` without worker name first."
tags = ["internal", "low"]

[error.DM-scheduler-46031]
message = "the source has `start-relay` automatically for bound worker, so it can't `stop-relay` with worker name now"
description = ""
workaround = "Please use `stop-relay` without worker name."
tags = ["internal", "low"]

[error.DM-scheduler-46032]
message = "failed to auto pause tasks %s when transfer-source"
description = ""
workaround = "Please pause task by `dmctl pause-task`."
tags = ["internal", "low"]

[error.DM-dmctl-48001]
message = "can not create grpc connection"
description = ""
workaround = "Please check your network connection."
tags = ["internal", "high"]

[error.DM-dmctl-48002]
message = "invalid TLS config"
description = ""
workaround = "Please check the `ssl-ca`, `ssl-cert` and `ssl-key` config in command line."
tags = ["internal", "medium"]

[error.DM-dmctl-48003]
message = "can not load tls config"
description = ""
workaround = "Please ensure that the tls certificate is accessible on the node currently running dmctl."
tags = ["internal", "high"]

[error.DM-openapi-49001]
message = "some unexpected errors have occurred, please check the detailed error message"
description = ""
workaround = ""
tags = ["internal", "high"]

[error.DM-openapi-49002]
message = "data source configuration not found"
description = ""
workaround = "Please check if the data source exists in the configuration file."
tags = ["internal", "high"]

[error.DM-not-set-50000]
message = ""
description = ""
workaround = ""
tags = ["not-set", "high"]
<|MERGE_RESOLUTION|>--- conflicted
+++ resolved
@@ -1103,18 +1103,6 @@
 tags = ["internal", "medium"]
 
 [error.DM-config-20053]
-<<<<<<< HEAD
-message = "loader's dir %s is invalid"
-description = ""
-workaround = "Please check the `dir` config in task configuration file."
-tags = ["internal", "high"]
-
-[error.DM-config-20054]
-message = "loader's dir %s is s3 dir, but s3 is not supported"
-description = ""
-workaround = "Please check the `dir` config in task configuration file and you can use `Lightning` by config `tidb.backend` which supports s3 instead."
-tags = ["internal", "high"]
-=======
 message = "invalid load mode '%s'"
 description = ""
 workaround = "Please choose a valid value in ['sql', 'loader']"
@@ -1125,7 +1113,18 @@
 description = ""
 workaround = "Please choose a valid value in ['replace', 'error', 'ignore']"
 tags = ["internal", "medium"]
->>>>>>> f51e410e
+
+[error.DM-config-20055]
+message = "loader's dir %s is invalid"
+description = ""
+workaround = "Please check the `dir` config in task configuration file."
+tags = ["internal", "high"]
+
+[error.DM-config-20056]
+message = "loader's dir %s is s3 dir, but s3 is not supported"
+description = ""
+workaround = "Please check the `dir` config in task configuration file and you can use `Lightning` by config `tidb.backend` which supports s3 instead."
+tags = ["internal", "high"]
 
 [error.DM-binlog-op-22001]
 message = ""
