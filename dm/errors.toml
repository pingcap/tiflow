--- conflicted
+++ resolved
@@ -2381,11 +2381,13 @@
 tags = ["internal", "high"]
 
 [error.DM-dm-master-38056]
-<<<<<<< HEAD
+message = "downstream database config and meta for task %s not found"
+description = ""
+workaround = ""
+tags = ["internal", "high"]
+
+[error.DM-dm-master-38057]
 message = "invalid cluster id: %v"
-=======
-message = "downstream database config and meta for task %s not found"
->>>>>>> 3c410c56
 description = ""
 workaround = ""
 tags = ["internal", "high"]
