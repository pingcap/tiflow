[error.DM-database-10001]
message = "database driver error"
description = ""
workaround = "Please check the database connection and the database config in configuration file."
tags = ["not-set", "high"]

[error.DM-database-10002]
message = "database driver"
description = ""
workaround = "Please check the database connection, then use `pause-task` to pause the task and then use `resume-task` to resume the task."
tags = ["not-set", "high"]

[error.DM-database-10003]
message = "database driver"
description = ""
workaround = "Please check the database connection, then use `pause-task` to stop the task and then use `resume-task` to resume the task."
tags = ["not-set", "high"]

[error.DM-database-10004]
message = "unexpect database error: %s"
description = ""
workaround = ""
tags = ["not-set", "high"]

[error.DM-database-10005]
message = "query statement failed: %s"
description = ""
workaround = ""
tags = ["not-set", "high"]

[error.DM-database-10006]
message = "execute statement failed: %s"
description = ""
workaround = ""
tags = ["not-set", "high"]

[error.DM-functional-11001]
message = "parse mydumper metadata error: %s, metadata: %s"
description = ""
workaround = ""
tags = ["internal", "high"]

[error.DM-functional-11002]
message = "get file %s size"
description = ""
workaround = ""
tags = ["internal", "high"]

[error.DM-functional-11003]
message = "not allowed operation: drop multiple tables in one statement"
description = ""
workaround = "It is recommended to include only one DDL operation in a statement executed upstream. Please manually handle it using dmctl (skipping the DDL statement or replacing the DDL statement with a specified DDL statement). For details, see https://docs.pingcap.com/tidb-data-migration/stable/handle-failed-sql-statements"
tags = ["internal", "high"]

[error.DM-functional-11004]
message = "not allowed operation: rename multiple tables in one statement"
description = ""
workaround = "It is recommended to include only one DDL operation in a statement executed upstream. Please manually handle it using dmctl (skipping the DDL statement or replacing the DDL statement with a specified DDL statement). For details, see https://docs.pingcap.com/tidb-data-migration/stable/handle-failed-sql-statements"
tags = ["internal", "high"]

[error.DM-functional-11005]
message = "not allowed operation: alter multiple tables in one statement"
description = ""
workaround = "It is recommended to include only one DDL operation in a statement executed upstream. Please manually handle it using dmctl (skipping the DDL statement or replacing the DDL statement with a specified DDL statement). For details, see https://docs.pingcap.com/tidb-data-migration/stable/handle-failed-sql-statements"
tags = ["internal", "high"]

[error.DM-functional-11006]
message = "parse statement: %s"
description = ""
workaround = ""
tags = ["internal", "high"]

[error.DM-functional-11007]
message = "unknown type ddl %+v"
description = ""
workaround = "Please manually handle it using dmctl (skipping the DDL statement or replacing the DDL statement with a specified DDL statement). For details, see https://docs.pingcap.com/tidb-data-migration/stable/handle-failed-sql-statements"
tags = ["internal", "high"]

[error.DM-functional-11008]
message = "restore ast node"
description = ""
workaround = ""
tags = ["internal", "high"]

[error.DM-functional-11009]
message = "parse GTID %s"
description = ""
workaround = ""
tags = ["internal", "high"]

[error.DM-functional-11010]
message = "flavor %s not supported"
description = ""
workaround = "Please check `flavor` config in source configuration file."
tags = ["internal", "high"]

[error.DM-functional-11011]
message = "%s is not mysql GTID set"
description = ""
workaround = ""
tags = ["internal", "high"]

[error.DM-functional-11012]
message = "%s is not mariadb GTID set"
description = ""
workaround = ""
tags = ["internal", "high"]

[error.DM-functional-11013]
message = "%v is not UUID string"
description = ""
workaround = ""
tags = ["internal", "high"]

[error.DM-functional-11014]
message = "%v is not uint32"
description = ""
workaround = ""
tags = ["internal", "high"]

[error.DM-functional-11015]
message = "invalid server id %s"
description = ""
workaround = ""
tags = ["internal", "high"]

[error.DM-functional-11016]
message = "get sql mode from string literal %s"
description = ""
workaround = ""
tags = ["internal", "high"]

[error.DM-functional-11017]
message = ""
description = ""
workaround = "Please make sure the args are correct."
tags = ["internal", "low"]

[error.DM-functional-11018]
message = "get file statfs"
description = ""
workaround = ""
tags = ["internal", "high"]

[error.DM-functional-11019]
message = "binlog reader is already running"
description = ""
workaround = ""
tags = ["internal", "high"]

[error.DM-functional-11020]
message = "stage %s, expect %s, already started"
description = ""
workaround = ""
tags = ["internal", "high"]

[error.DM-functional-11021]
message = "stage %s, expect %s, can not close"
description = ""
workaround = ""
tags = ["internal", "high"]

[error.DM-functional-11022]
message = "stage %s, expect %s"
description = ""
workaround = ""
tags = ["internal", "high"]

[error.DM-functional-11023]
message = "empty relay dir"
description = ""
workaround = "Please check `relay-dir` config in task configuration file."
tags = ["internal", "high"]

[error.DM-functional-11024]
message = "read dir: %s"
description = ""
workaround = ""
tags = ["internal", "high"]

[error.DM-functional-11025]
message = "base file %s in directory %s not found"
description = ""
workaround = ""
tags = ["internal", "high"]

[error.DM-functional-11026]
message = "cmp condition %v not supported"
description = ""
workaround = ""
tags = ["internal", "high"]

[error.DM-functional-11027]
message = "binlog file %s not valid"
description = ""
workaround = ""
tags = ["internal", "high"]

[error.DM-functional-11028]
message = "binlog files in dir %s not found"
description = ""
workaround = ""
tags = ["internal", "high"]

[error.DM-functional-11029]
message = "get stat for relay log %s"
description = ""
workaround = ""
tags = ["internal", "high"]

[error.DM-functional-11030]
message = "add watch for relay log dir %s"
description = ""
workaround = ""
tags = ["internal", "high"]

[error.DM-functional-11031]
message = "watcher starts for relay log dir %s"
description = ""
workaround = ""
tags = ["internal", "high"]

[error.DM-functional-11032]
message = "watcher's %s chan for relay log dir %s closed"
description = ""
workaround = ""
tags = ["internal", "high"]

[error.DM-functional-11033]
message = "watcher receives error, relay log dir %s"
description = ""
workaround = ""
tags = ["internal", "high"]

[error.DM-functional-11034]
message = "file size of relay log %s become smaller"
description = ""
workaround = "Please check the status of relay log and re-pull it. If you want to re-pull it, you should open relay.meta, set the binlog-name to the error pos name, set binlog-pos to 4, delete the stashed relay log and run `resume-relay` in dmctl."
tags = ["internal", "high"]

[error.DM-functional-11035]
message = "binlog file must be specified"
description = ""
workaround = ""
tags = ["internal", "high"]

[error.DM-functional-11036]
message = "no relay log files in dir %s match pos %s"
description = ""
workaround = ""
tags = ["internal", "high"]

[error.DM-functional-11037]
message = "the first relay log %s not match the start pos %v"
description = ""
workaround = ""
tags = ["internal", "high"]

[error.DM-functional-11038]
message = "parse relay log file %s"
description = ""
workaround = ""
tags = ["internal", "high"]

[error.DM-functional-11039]
message = "parse for previous sub relay directory finished, but no next sub directory need to switch"
description = ""
workaround = ""
tags = ["internal", "high"]

[error.DM-functional-11040]
message = "Last sync error or closed, try sync and get event again"
description = ""
workaround = ""
tags = ["internal", "high"]

[error.DM-functional-11041]
message = "Sync was closed"
description = ""
workaround = ""
tags = ["internal", "high"]

[error.DM-functional-11042]
message = "table name %s not valid"
description = ""
workaround = ""
tags = ["internal", "high"]

[error.DM-functional-11043]
message = "generate table router"
description = ""
workaround = "Please check `routes` config in task configuration file."
tags = ["internal", "high"]

[error.DM-functional-11044]
message = "key size should be 16, 24 or 32, but input key's size is %d"
description = ""
workaround = ""
tags = ["internal", "high"]

[error.DM-functional-11045]
message = "generate cipher"
description = ""
workaround = ""
tags = ["internal", "high"]

[error.DM-functional-11046]
message = "generate iv"
description = ""
workaround = ""
tags = ["internal", "high"]

[error.DM-functional-11047]
message = "ciphertext's length should be greater than %d, but got %d not valid"
description = ""
workaround = ""
tags = ["internal", "high"]

[error.DM-functional-11048]
message = "ciphertext's content not valid"
description = ""
workaround = ""
tags = ["internal", "high"]

[error.DM-functional-11049]
message = "invalid mysql position string: %s"
description = ""
workaround = ""
tags = ["internal", "high"]

[error.DM-functional-11050]
message = "decode base64 encoded password %s"
description = ""
workaround = ""
tags = ["internal", "high"]

[error.DM-functional-11051]
message = ""
description = ""
workaround = ""
tags = ["internal", "high"]

[error.DM-functional-11052]
message = ""
description = ""
workaround = ""
tags = ["internal", "high"]

[error.DM-functional-11053]
message = "header length should be %d, but got %d not valid"
description = ""
workaround = ""
tags = ["internal", "high"]

[error.DM-functional-11054]
message = "decode % X"
description = ""
workaround = ""
tags = ["internal", "high"]

[error.DM-functional-11055]
message = "empty next binlog name not valid"
description = ""
workaround = ""
tags = ["internal", "high"]

[error.DM-functional-11056]
message = ""
description = ""
workaround = ""
tags = ["internal", "high"]

[error.DM-functional-11057]
message = "empty GTID set not valid"
description = ""
workaround = ""
tags = ["internal", "high"]

[error.DM-functional-11058]
message = "GTID set %s with flavor %s not valid"
description = ""
workaround = ""
tags = ["internal", "high"]

[error.DM-functional-11059]
message = "GTID set string %s for MySQL not valid"
description = ""
workaround = ""
tags = ["internal", "high"]

[error.DM-functional-11060]
message = "GTID set string %s for MariaDB not valid"
description = ""
workaround = ""
tags = ["internal", "high"]

[error.DM-functional-11061]
message = "server_id mismatch, in GTID (%d), in event header/server_id (%d)"
description = ""
workaround = ""
tags = ["internal", "high"]

[error.DM-functional-11062]
message = "only one GTID in set is supported, but got %d (%s)"
description = ""
workaround = ""
tags = ["internal", "high"]

[error.DM-functional-11063]
message = "only one Interval in UUIDSet is supported, but got %d (%s)"
description = ""
workaround = ""
tags = ["internal", "high"]

[error.DM-functional-11064]
message = "Interval's Stop should equal to Start+1, but got %+v (%s)"
description = ""
workaround = ""
tags = ["internal", "high"]

[error.DM-functional-11065]
message = "empty query not valid"
description = ""
workaround = ""
tags = ["internal", "high"]

[error.DM-functional-11066]
message = "empty schema (% X) or table (% X) or column type (% X)"
description = ""
workaround = ""
tags = ["internal", "high"]

[error.DM-functional-11067]
message = "expect FormatDescriptionEvent, but got %+v"
description = ""
workaround = ""
tags = ["internal", "high"]

[error.DM-functional-11068]
message = "expect TableMapEvent, but got %+v"
description = ""
workaround = ""
tags = ["internal", "high"]

[error.DM-functional-11069]
message = "expect event with type (%d), but got %+v"
description = ""
workaround = ""
tags = ["internal", "high"]

[error.DM-functional-11070]
message = "unexpected event %+v"
description = ""
workaround = ""
tags = ["internal", "high"]

[error.DM-functional-11071]
message = ""
description = ""
workaround = ""
tags = ["internal", "high"]

[error.DM-functional-11072]
message = "event type %d not valid"
description = ""
workaround = ""
tags = ["internal", "high"]

[error.DM-functional-11073]
message = "no rows not valid"
description = ""
workaround = ""
tags = ["internal", "high"]

[error.DM-functional-11074]
message = "no columns not valid"
description = ""
workaround = ""
tags = ["internal", "high"]

[error.DM-functional-11075]
message = "length of row (%d) not equal to length of column-type (%d)"
description = ""
workaround = ""
tags = ["internal", "high"]

[error.DM-functional-11076]
message = "column type %d in binlog not supported"
description = ""
workaround = ""
tags = ["internal", "high"]

[error.DM-functional-11077]
message = "go-mysql type %d in event generator not supported"
description = ""
workaround = ""
tags = ["internal", "high"]

[error.DM-functional-11078]
message = "value %+v (type %v) with column type %v not valid"
description = ""
workaround = ""
tags = ["internal", "high"]

[error.DM-functional-11079]
message = "required dummy event size (%d) is too small, the minimum supported size is %d"
description = ""
workaround = ""
tags = ["internal", "high"]

[error.DM-functional-11080]
message = "flavor %s not supported"
description = ""
workaround = ""
tags = ["internal", "high"]

[error.DM-functional-11081]
message = "empty data not valid"
description = ""
workaround = ""
tags = ["internal", "high"]

[error.DM-functional-11082]
message = "latest GTID %s is not one of the latest previousGTIDs %s not valid"
description = ""
workaround = ""
tags = ["internal", "high"]

[error.DM-functional-11083]
message = "read from file by GTID not supported"
description = ""
workaround = ""
tags = ["internal", "high"]

[error.DM-functional-11084]
message = "stage %s, expect %s, already started"
description = ""
workaround = ""
tags = ["internal", "high"]

[error.DM-functional-11085]
message = "stage %s, expect %s, can not close"
description = ""
workaround = ""
tags = ["internal", "high"]

[error.DM-functional-11086]
message = "stage %s, expect %s"
description = ""
workaround = ""
tags = ["internal", "high"]

[error.DM-functional-11087]
message = "open file"
description = ""
workaround = ""
tags = ["internal", "high"]

[error.DM-functional-11088]
message = "get stat for %s"
description = ""
workaround = ""
tags = ["internal", "high"]

[error.DM-functional-11089]
message = "data length %d"
description = ""
workaround = ""
tags = ["internal", "high"]

[error.DM-functional-11090]
message = "file %s not opened"
description = ""
workaround = ""
tags = ["internal", "high"]

[error.DM-functional-11091]
message = "sync file"
description = ""
workaround = ""
tags = ["internal", "high"]

[error.DM-functional-11092]
message = "the event should be a PreviousGTIDsEvent in go-mysql, but got %T"
description = ""
workaround = ""
tags = ["internal", "high"]

[error.DM-functional-11093]
message = "decode from % X"
description = ""
workaround = ""
tags = ["internal", "high"]

[error.DM-functional-11094]
message = "the event should be a MariadbGTIDListEvent, but got %T"
description = ""
workaround = ""
tags = ["internal", "high"]

[error.DM-functional-11095]
message = "parse MariaDB GTID set"
description = ""
workaround = ""
tags = ["internal", "high"]

[error.DM-functional-11096]
message = "add set %v to GTID set"
description = ""
workaround = ""
tags = ["internal", "high"]

[error.DM-functional-11097]
message = "invalid event data for type: %s"
description = ""
workaround = ""
tags = ["internal", "high"]

[error.DM-functional-11098]
message = "upload event"
description = ""
workaround = ""
tags = ["internal", "high"]

[error.DM-functional-11099]
message = "invalid event type %s, will not process"
description = ""
workaround = ""
tags = ["internal", "high"]

[error.DM-functional-11100]
message = "failed to get code information from runtime.Caller"
description = ""
workaround = ""
tags = ["internal", "high"]

[error.DM-functional-11101]
message = "calc data checksum"
description = ""
workaround = ""
tags = ["internal", "high"]

[error.DM-functional-11102]
message = "get tso"
description = ""
workaround = ""
tags = ["internal", "high"]

[error.DM-functional-11103]
message = "backoff argument %s value %v not valid"
description = ""
workaround = ""
tags = ["internal", "medium"]

[error.DM-functional-11104]
message = "init logger failed"
description = ""
workaround = ""
tags = ["internal", "medium"]

[error.DM-functional-11105]
message = "truncate GTID sets %v to %v not valid"
description = ""
workaround = ""
tags = ["internal", "high"]

[error.DM-functional-11106]
message = "the given relay log pos %s of meta config is too big, please check it again"
description = ""
workaround = "If the size of the corresponding binlog file has exceeded 4GB, please follow the solution in https://docs.pingcap.com/tidb-data-migration/stable/error-handling#the-relay-unit-throws-error-event-from--in--diff-from-passed-in-event--or-a-replication-task-is-interrupted-with-failing-to-get-or-parse-binlog-errors-like-get-binlog-error-error-1236-hy000-and-binlog-checksum-mismatch-data-may-be-corrupted-returned"
tags = ["internal", "high"]

[error.DM-functional-11107]
message = "fail to campaign leader: %s"
description = ""
workaround = ""
tags = ["internal", "high"]

[error.DM-functional-11108]
message = "fail to get leader ID"
description = ""
workaround = ""
tags = ["internal", "medium"]

[error.DM-functional-11109]
message = "invalid binlog filename with uuid suffix %s"
description = ""
workaround = ""
tags = ["internal", "high"]

[error.DM-functional-11110]
message = "fail to decode etcd key: %s"
description = ""
workaround = ""
tags = ["internal", "medium"]

[error.DM-functional-11111]
message = "fail to try sync the optimistic shard ddl lock %s: %s"
description = ""
workaround = "Please use `show-ddl-locks` command for more details."
tags = ["internal", "medium"]

[error.DM-functional-11112]
message = "invalid TLS config"
description = ""
workaround = "Please check the `ssl-ca`, `ssl-cert` and `ssl-key` config."
tags = ["internal", "medium"]

[error.DM-functional-11113]
message = "fail to registry TLS config"
description = ""
workaround = ""
tags = ["internal", "medium"]

[error.DM-functional-11114]
message = "fail to operate DM cluster version in etcd"
description = ""
workaround = "Please use `list-member --master` to confirm whether the DM-master cluster is healthy"
tags = ["internal", "high"]

[error.DM-functional-11115]
message = "%s is an invalid v1.0.x DM-worker meta path"
description = ""
workaround = "Please check no `meta-dir` set for v1.0.x DM-worker."
tags = ["internal", "medium"]

[error.DM-functional-11116]
message = "fail to upgrade v1.0.x DB schema"
description = ""
workaround = "Please confirm that you have not violated any restrictions in the upgrade documentation."
tags = ["internal", "medium"]

[error.DM-functional-11117]
message = "fail to parse binglog status_vars: %v, offset: %d"
description = ""
workaround = ""
tags = ["internal", "medium"]

[error.DM-functional-11118]
message = ""
description = ""
workaround = "Please make sure the args are correct."
tags = ["internal", "low"]

[error.DM-functional-11119]
message = "failed to rewrite SQL for target DB, stmt: %+v, targetTableNames: %+v"
description = ""
workaround = ""
tags = ["internal", "high"]

[error.DM-functional-11120]
message = "no relay subdir match gtid %s"
description = ""
workaround = ""
tags = ["internal", "high"]

[error.DM-functional-11121]
message = "no relay pos match gtid %s"
description = ""
workaround = ""
tags = ["internal", "high"]

[error.DM-functional-11122]
message = ""
description = ""
workaround = ""
tags = ["internal", "low"]

[error.DM-functional-11123]
message = "didn't found binlog location in dumped metadata file %s"
description = ""
workaround = "Please check log of dump unit, there maybe errors when read upstream binlog status"
tags = ["upstream", "low"]

[error.DM-functional-11124]
message = "no previous gtid event from binlog %s"
description = ""
workaround = ""
tags = ["internal", "high"]

[error.DM-functional-11125]
message = "upstream returns an empty result for SHOW MASTER STATUS"
description = ""
workaround = "Please check the upstream settings like privileges, RDS settings to read data from SHOW MASTER STATUS."
tags = ["upstream", "medium"]

[error.DM-binlog-op-11126]
message = "upstream didn't log enough columns in binlog"
description = ""
workaround = "Please check if session `binlog_row_image` variable is not FULL, restart task to the location from where FULL binlog_row_image is used."
tags = ["upstream", "high"]

[error.DM-functional-11127]
message = "receive conflict DDL for the optimistic shard ddl lock %s: %s"
description = ""
workaround = ""
tags = ["internal", "low"]

[error.DM-config-20001]
message = "checking item %s is not supported\n%s"
description = ""
workaround = "Please check `ignore-checking-items` config in task configuration file, which can be set including `all`/`dump_privilege`/`replication_privilege`/`version`/`binlog_enable`/`binlog_format`/`binlog_row_image`/`table_schema`/`schema_of_shard_tables`/`auto_increment_ID`."
tags = ["internal", "medium"]

[error.DM-config-20002]
message = "%s"
description = ""
workaround = "Please check the configuration file has correct TOML format."
tags = ["internal", "medium"]

[error.DM-config-20003]
message = "%s"
description = ""
workaround = "Please check the configuration file has correct YAML format."
tags = ["internal", "medium"]

[error.DM-config-20004]
message = "task name should not be empty"
description = ""
workaround = "Please check the `name` config in task configuration file."
tags = ["internal", "medium"]

[error.DM-config-20005]
message = "empty source-id not valid"
description = ""
workaround = "Please check the `source-id` config in configuration file."
tags = ["internal", "medium"]

[error.DM-config-20006]
message = "too long source-id not valid"
description = ""
workaround = "Please check the `source-id` config in configuration file. The max source id length is 32."
tags = ["internal", "medium"]

[error.DM-config-20007]
message = "online scheme %s not supported"
description = ""
workaround = "Please check the `online-ddl-scheme` config in task configuration file. Only `ghost` and `pt` are currently supported."
tags = ["internal", "medium"]

[error.DM-config-20008]
message = "invalid timezone string: %s"
description = ""
workaround = "Please check the `timezone` config in task configuration file."
tags = ["internal", "medium"]

[error.DM-config-20009]
message = "parse subtask config flag set"
description = ""
workaround = ""
tags = ["internal", "medium"]

[error.DM-config-20010]
message = "decrypt DB password %s failed"
description = ""
workaround = ""
tags = ["internal", "medium"]

[error.DM-config-20011]
message = "must specify `binlog-name` without GTID enabled for the source or specify `binlog-gtid` with GTID enabled for the source"
description = ""
workaround = "Please check the `meta` config in task configuration file."
tags = ["internal", "medium"]

[error.DM-config-20012]
message = "mysql instance config must specify"
description = ""
workaround = "Please check the `mysql-instances` config in task configuration file."
tags = ["internal", "medium"]

[error.DM-config-20013]
message = "must specify at least one mysql-instances"
description = ""
workaround = "Please check the `mysql-instances` config in task configuration file."
tags = ["internal", "medium"]

[error.DM-config-20014]
message = "mysql-instance (%d) and (%d) have same source-id (%s)"
description = ""
workaround = "Please check the `mysql-instances` config in task configuration file."
tags = ["internal", "medium"]

[error.DM-config-20015]
message = "mydumper-config-name and mydumper should only specify one"
description = ""
workaround = "Please check the `mydumper-config-name` and `mydumper` config in task configuration file."
tags = ["internal", "medium"]

[error.DM-config-20016]
message = "loader-config-name and loader should only specify one"
description = ""
workaround = "Please check the `loader-config-name` and `loader` config in task configuration file."
tags = ["internal", "medium"]

[error.DM-config-20017]
message = "syncer-config-name and syncer should only specify one"
description = ""
workaround = "Please check the `syncer-config-name` and `syncer` config in task configuration file."
tags = ["internal", "medium"]

[error.DM-config-20018]
message = "read config file %v"
description = ""
workaround = ""
tags = ["internal", "medium"]

[error.DM-config-20019]
message = "must specify a unique task name"
description = ""
workaround = "Please check the `name` config in task configuration file."
tags = ["internal", "medium"]

[error.DM-config-20020]
message = "please specify right task-mode, support `full`, `incremental`, `all`"
description = ""
workaround = "Please check the `task-mode` config in task configuration file."
tags = ["internal", "medium"]

[error.DM-config-20021]
message = "must specify target-database"
description = ""
workaround = "Please check the `target-database` config in task configuration file."
tags = ["internal", "medium"]

[error.DM-config-20022]
message = "mysql-instance(%d) must set meta for task-mode %s"
description = ""
workaround = "Please check the `meta` config in task configuration file."
tags = ["internal", "medium"]

[error.DM-config-20023]
message = "mysql-instance(%d)'s route-rules %s not exist in routes"
description = ""
workaround = "Please check the `route-rules` config in task configuration file."
tags = ["internal", "medium"]

[error.DM-config-20024]
message = "mysql-instance(%d)'s filter-rules %s not exist in filters"
description = ""
workaround = "Please check the `filter-rules` config in task configuration file."
tags = ["internal", "medium"]

[error.DM-config-20025]
message = "mysql-instance(%d)'s column-mapping-rules %s not exist in column-mapping"
description = ""
workaround = "Please check the `column-mapping-rules` config in task configuration file."
tags = ["internal", "medium"]

[error.DM-config-20026]
message = "mysql-instance(%d)'s list %s not exist in block allow list"
description = ""
workaround = "Please check the `block-allow-list` config in task configuration file."
tags = ["internal", "medium"]

[error.DM-config-20027]
message = "mysql-instance(%d)'s mydumper config %s not exist in mydumpers"
description = ""
workaround = "Please check the `mydumper-config-name` config in task configuration file."
tags = ["internal", "medium"]

[error.DM-config-20028]
message = "mysql-instance(%d)'s mydumper-path must specify a valid path to mydumper binary when task-mode is all or full"
description = ""
workaround = "Please check the `mydumper-path` config in task configuration file."
tags = ["internal", "medium"]

[error.DM-config-20029]
message = "mysql-instance(%d)'s loader config %s not exist in loaders"
description = ""
workaround = "Please check the `loader-config-name` config in task configuration file."
tags = ["internal", "medium"]

[error.DM-config-20030]
message = "mysql-instance(%d)'s syncer config %s not exist in syncer"
description = ""
workaround = "Please check the `syncer-config-name` config in task configuration file."
tags = ["internal", "medium"]

[error.DM-config-20031]
message = "source %s in deployment configuration not found"
description = ""
workaround = "Please use `operate-source create source-config-file-path` to add source."
tags = ["internal", "medium"]

[error.DM-config-20032]
message = "the following mysql configs have duplicate items, please remove the duplicates:\n%s"
description = ""
workaround = "Please check the `mysql-instances` config in task configuration file."
tags = ["internal", "medium"]

[error.DM-config-20033]
message = "shard mode %s not supported"
description = ""
workaround = "Please check the `shard-mode` config in task configuration file, which can be set to `pessimistic`/`optimistic`."
tags = ["internal", "medium"]

[error.DM-config-20034]
message = "found %d %s for %s which should <= 1"
description = ""
workaround = ""
tags = ["internal", "high"]

[error.DM-config-20035]
message = "incapable config of %s from etcd"
description = ""
workaround = ""
tags = ["internal", "high"]

[error.DM-config-20036]
message = "source bound %s doesn't have related source config in etcd"
description = ""
workaround = ""
tags = ["internal", "high"]

[error.DM-config-20037]
message = "generate binlog event filter"
description = ""
workaround = "Please check the `filters` config in source and task configuration files."
tags = ["internal", "high"]

[error.DM-config-20038]
message = "The configurations as following %v are set in global configuration but instances don't use them"
description = ""
workaround = "Please check the configuration files."
tags = ["internal", "high"]

[error.DM-config-20039]
message = "expression filter can only specify one of (insert, update, delete) expressions, but %s has specified %v"
description = ""
workaround = "If you want to filter by A or B, please write two filters."
tags = ["internal", "high"]

[error.DM-config-20040]
message = "mysql-instance(%d)'s expression-filters %s not exist in expression-filter"
description = ""
workaround = "Please check the `expression-filters` config in task configuration file."
tags = ["internal", "high"]

[error.DM-config-20041]
message = "expression-filter name(%s) SQL(%s) has wrong grammar: %v"
description = ""
workaround = "Please check the `expression-filters` config in task configuration file."
tags = ["internal", "high"]

[error.DM-config-20042]
message = "expression-filter %s has empty %s"
description = ""
workaround = "Please check the `expression-filters` config in task configuration file."
tags = ["internal", "high"]

[error.DM-config-20043]
message = "`backoff-max` value %v is less than `backoff-min` value %v"
description = ""
workaround = "Please increase `backoff-max` config in task configuration file."
tags = ["internal", "high"]

[error.DM-config-20044]
message = "generate block allow list error"
description = ""
workaround = "Please check the `block-allow-list` config in task configuration file."
tags = ["internal", "high"]

[error.DM-config-20045]
message = "generate table router error"
description = ""
workaround = "Please check the `routes` config in task configuration file."
tags = ["internal", "high"]

[error.DM-config-20046]
message = "generate column mapping error"
description = ""
workaround = "Please check the `column-mappings` config in task configuration file."
tags = ["internal", "high"]

[error.DM-config-20047]
message = "invalid `chunk-filesize` %v"
description = ""
workaround = "Please check the `chunk-filesize` config in task configuration file."
tags = ["internal", "high"]

[error.DM-config-20048]
message = "config '%s' regex pattern '%s' invalid, reason: %s"
description = ""
workaround = "Please check if params is correctly in the configuration file."
tags = ["internal", "high"]

[error.DM-config-20049]
message = "online ddl sql '%s' invalid, table %s fail to match '%s' online ddl regex"
description = ""
workaround = "Please update your `shadow-table-rules` or `trash-table-rules` in the configuration file."
tags = ["internal", "high"]

[error.DM-config-20050]
message = "the openapi task config for '%s' already exist"
description = ""
workaround = "If you want to override it, please use the overwrite flag."
tags = ["internal", "low"]

[error.DM-config-20051]
message = "the openapi task config for '%s' does not exist"
description = ""
workaround = ""
tags = ["internal", "low"]

[error.DM-config-20052]
message = "collation compatible %s not supported"
description = ""
workaround = "Please check the `collation_compatible` config in task configuration file, which can be set to `loose`/`strict`."
tags = ["internal", "medium"]

[error.DM-config-20053]
message = "invalid load mode '%s'"
description = ""
workaround = "Please choose a valid value in ['sql', 'loader']"
tags = ["internal", "medium"]

[error.DM-config-20054]
message = "invalid load on-duplicate '%s'"
description = ""
workaround = "Please choose a valid value in ['replace', 'error', 'ignore']"
tags = ["internal", "medium"]

[error.DM-config-20055]
message = "invalid validation mode"
description = ""
workaround = "Please check `validation-mode` config in task configuration file."
tags = ["internal", "high"]

[error.DM-config-20056]
message = "mysql-instance(%d)'s continuous validator config %s not exist"
description = ""
workaround = "Please check the `continuous-validator-config-name` config in task configuration file."
tags = ["internal", "medium"]

[error.DM-config-20057]
message = "start-time %s is too late, no binlog location matches it"
description = ""
workaround = "Please check the `--start-time` is expected or try again later."
tags = ["internal", "high"]

[error.DM-config-20058]
message = "loader's dir %s is invalid"
description = ""
workaround = "Please check the `dir` config in task configuration file."
tags = ["internal", "high"]

[error.DM-config-20059]
message = "loader's dir %s is s3 dir, but s3 is not supported"
description = ""
workaround = "Please check the `dir` config in task configuration file and you can use `Lightning` by set config `import-mode` be `sql` which supports s3 instead."
tags = ["internal", "high"]

[error.DM-binlog-op-22001]
message = ""
description = ""
workaround = ""
tags = ["internal", "high"]

[error.DM-binlog-op-22002]
message = "invalid binlog filename"
description = ""
workaround = ""
tags = ["internal", "high"]

[error.DM-binlog-op-22003]
message = ""
description = ""
workaround = ""
tags = ["internal", "high"]

[error.DM-checkpoint-24001]
message = "invalid task mode: %s"
description = ""
workaround = ""
tags = ["internal", "medium"]

[error.DM-checkpoint-24002]
message = "save point %s is older than current location %s"
description = ""
workaround = ""
tags = ["internal", "high"]

[error.DM-checkpoint-24003]
message = "invalid db table sql file - %s"
description = ""
workaround = ""
tags = ["internal", "medium"]

[error.DM-checkpoint-24004]
message = "db (%s) not exist in data files, but in checkpoint"
description = ""
workaround = ""
tags = ["internal", "medium"]

[error.DM-checkpoint-24005]
message = "table (%s) not exist in db (%s) data files, but in checkpoint"
description = ""
workaround = ""
tags = ["internal", "medium"]

[error.DM-checkpoint-24006]
message = "restoring count greater than total count for table[%v]"
description = ""
workaround = ""
tags = ["internal", "medium"]

[error.DM-task-check-26001]
message = "same table name in case-insensitive %v"
description = ""
workaround = "Please check `target-table` config in task configuration file."
tags = ["internal", "medium"]

[error.DM-task-check-26002]
message = "failed to open DSN %s:***@%s:%d"
description = ""
workaround = "Please check the database config in configuration file."
tags = ["internal", "high"]

[error.DM-task-check-26003]
message = "generate table router error"
description = ""
workaround = "Please check the `routes` config in task configuration file."
tags = ["internal", "medium"]

[error.DM-task-check-26004]
message = "generate column mapping error"
description = ""
workaround = "Please check the `column-mappings` config in task configuration file."
tags = ["internal", "medium"]

[error.DM-task-check-26005]
message = "%s: %v\n detail: %v"
description = ""
workaround = ""
tags = ["internal", "medium"]

[error.DM-task-check-26006]
message = "generate block allow list error"
description = ""
workaround = "Please check the `block-allow-list` config in task configuration file."
tags = ["internal", "medium"]

[error.DM-task-check-26007]
message = "%s has GTID_MODE = %s instead of ON"
description = ""
workaround = "Please check the `enable-gtid` config in source configuration file."
tags = ["internal", "medium"]

[error.DM-relay-event-lib-28001]
message = "parse server-uuid.index"
description = ""
workaround = ""
tags = ["internal", "high"]

[error.DM-relay-event-lib-28002]
message = "UUID (with suffix) %s not valid"
description = ""
workaround = ""
tags = ["internal", "high"]

[error.DM-relay-event-lib-28003]
message = "no UUID (with suffix) matched %s found in %s, all UUIDs are %v"
description = ""
workaround = ""
tags = ["internal", "high"]

[error.DM-relay-event-lib-28004]
message = "generate fake rotate event"
description = ""
workaround = ""
tags = ["internal", "high"]

[error.DM-relay-event-lib-28005]
message = "there aren't any data under relay log directory %s."
description = ""
workaround = "Please check relay log using query-status."
tags = ["internal", "high"]

[error.DM-relay-unit-30001]
message = "UUID %s suffix %d should be 1 larger than previous suffix %d"
description = ""
workaround = ""
tags = ["internal", "high"]

[error.DM-relay-unit-30002]
message = "previous UUID %s has suffix larger than %s"
description = ""
workaround = ""
tags = ["internal", "high"]

[error.DM-relay-unit-30003]
message = "load meta data"
description = ""
workaround = ""
tags = ["internal", "high"]

[error.DM-relay-unit-30004]
message = "relay-binlog-name %s not valid"
description = ""
workaround = "Please check the `relay-binlog-name` config in source config file."
tags = ["internal", "high"]

[error.DM-relay-unit-30005]
message = "no current UUID set"
description = ""
workaround = ""
tags = ["internal", "high"]

[error.DM-relay-unit-30006]
message = "flush local meta"
description = ""
workaround = ""
tags = ["internal", "high"]

[error.DM-relay-unit-30007]
message = "update UUID index file %s"
description = ""
workaround = ""
tags = ["internal", "high"]

[error.DM-relay-unit-30008]
message = "dirpath is empty"
description = ""
workaround = "Please check the `relay-dir` config in source config file or dm-worker config file."
tags = ["internal", "high"]

[error.DM-relay-unit-30009]
message = "stage %s, expect %s, already started"
description = ""
workaround = ""
tags = ["internal", "high"]

[error.DM-relay-unit-30010]
message = "stage %s, expect %s, can not close"
description = ""
workaround = ""
tags = ["internal", "high"]

[error.DM-relay-unit-30011]
message = "stage %s, expect %s"
description = ""
workaround = ""
tags = ["internal", "high"]

[error.DM-relay-unit-30012]
message = "start sync from position %s"
description = ""
workaround = ""
tags = ["upstream", "high"]

[error.DM-relay-unit-30013]
message = "nil GTID set not valid"
description = ""
workaround = ""
tags = ["internal", "high"]

[error.DM-relay-unit-30014]
message = "start sync from GTID set %s"
description = ""
workaround = ""
tags = ["upstream", "high"]

[error.DM-relay-unit-30015]
message = "TCPReader get relay event with error"
description = ""
workaround = ""
tags = ["upstream", "high"]

[error.DM-relay-unit-30016]
message = "stage %s, expect %s, already started"
description = ""
workaround = ""
tags = ["internal", "high"]

[error.DM-relay-unit-30017]
message = "stage %s, expect %s, can not close"
description = ""
workaround = ""
tags = ["internal", "high"]

[error.DM-relay-unit-30018]
message = "stage %s, expect %s"
description = ""
workaround = ""
tags = ["internal", "high"]

[error.DM-relay-unit-30019]
message = "no underlying writer opened"
description = ""
workaround = ""
tags = ["internal", "high"]

[error.DM-relay-unit-30020]
message = "except RotateEvent, but got %+v"
description = ""
workaround = ""
tags = ["internal", "high"]

[error.DM-relay-unit-30021]
message = "non-fake RotateEvent %+v received, but no binlog file opened"
description = ""
workaround = ""
tags = ["internal", "high"]

[error.DM-relay-unit-30022]
message = "invalid status type %T of the underlying writer"
description = ""
workaround = ""
tags = ["internal", "high"]

[error.DM-relay-unit-30023]
message = "get stat for %s"
description = ""
workaround = ""
tags = ["internal", "high"]

[error.DM-relay-unit-30024]
message = "latest pos %d greater than file size %d, should not happen"
description = ""
workaround = ""
tags = ["internal", "high"]

[error.DM-relay-unit-30025]
message = ""
description = ""
workaround = ""
tags = ["internal", "high"]

[error.DM-relay-unit-30026]
message = ""
description = ""
workaround = ""
tags = ["internal", "high"]

[error.DM-relay-unit-30027]
message = ""
description = ""
workaround = ""
tags = ["internal", "high"]

[error.DM-relay-unit-30028]
message = "parse %s"
description = ""
workaround = ""
tags = ["internal", "high"]

[error.DM-relay-unit-30029]
message = ""
description = ""
workaround = ""
tags = ["internal", "high"]

[error.DM-relay-unit-30030]
message = "update GTID set %v with GTID %s"
description = ""
workaround = ""
tags = ["internal", "high"]

[error.DM-relay-unit-30031]
message = "should have a PreviousGTIDsEvent before the GTIDEvent %+v"
description = ""
workaround = ""
tags = ["internal", "high"]

[error.DM-relay-unit-30032]
message = "should have a MariadbGTIDListEvent before the MariadbGTIDEvent %+v"
description = ""
workaround = ""
tags = ["internal", "high"]

[error.DM-relay-unit-30033]
message = "relay mkdir"
description = ""
workaround = ""
tags = ["internal", "high"]

[error.DM-relay-unit-30034]
message = "can only switch relay's master server when GTID enabled"
description = ""
workaround = "Please check `enable-gtid` config in source configuration file."
tags = ["internal", "high"]

[error.DM-relay-unit-30035]
message = "this strategy is purging"
description = ""
workaround = ""
tags = ["internal", "high"]

[error.DM-relay-unit-30036]
message = "%s is purging"
description = ""
workaround = ""
tags = ["internal", "high"]

[error.DM-relay-unit-30037]
message = "relay log purge is forbidden temporarily, because %s"
description = ""
workaround = "Please try again later."
tags = ["internal", "high"]

[error.DM-relay-unit-30038]
message = "no active relay log file found"
description = ""
workaround = ""
tags = ["internal", "high"]

[error.DM-relay-unit-30039]
message = "request %+v not valid"
description = ""
workaround = ""
tags = ["internal", "high"]

[error.DM-relay-unit-30040]
message = "UUID %s in UUIDs %v not found"
description = ""
workaround = ""
tags = ["internal", "high"]

[error.DM-relay-unit-30041]
message = "remove relay log %s %s"
description = ""
workaround = ""
tags = ["internal", "high"]

[error.DM-relay-unit-30042]
message = "args (%T) %+v not valid"
description = ""
workaround = ""
tags = ["internal", "high"]

[error.DM-relay-unit-30043]
message = "previousGTIDs %s not valid"
description = ""
workaround = ""
tags = ["internal", "high"]

[error.DM-relay-unit-30044]
message = "receive fake rotate event with different server_id"
description = ""
workaround = "Please use `resume-relay` command if upstream database has changed"
tags = ["internal", "high"]

[error.DM-dump-unit-32001]
message = "mydumper/dumpling runs with error, with output (may empty): %s"
description = ""
workaround = ""
tags = ["internal", "high"]

[error.DM-dump-unit-32002]
message = "generate table router"
description = ""
workaround = "Please check `routes` config in task configuration file."
tags = ["internal", "high"]

[error.DM-dump-unit-32003]
message = "generate block allow list"
description = ""
workaround = "Please check the `block-allow-list` config in task configuration file."
tags = ["internal", "high"]

[error.DM-dump-unit-32004]
message = "Couldn't acquire global lock"
description = ""
workaround = "Please check upstream privilege about FTWRL, or add `--no-locks` or `--consistency none` to extra-args of mydumpers"
tags = ["internal", "high"]

[error.DM-load-unit-34001]
message = "generate schema file"
description = ""
workaround = "Please check the `loaders` config in task configuration file."
tags = ["internal", "medium"]

[error.DM-load-unit-34002]
message = "corresponding ending of sql: ')' not found"
description = ""
workaround = ""
tags = ["internal", "high"]

[error.DM-load-unit-34003]
message = "parse quote values error"
description = ""
workaround = ""
tags = ["internal", "high"]

[error.DM-load-unit-34004]
message = "mapping row data %v for table %+v"
description = ""
workaround = ""
tags = ["internal", "high"]

[error.DM-load-unit-34005]
message = "read schema from sql file %s"
description = ""
workaround = ""
tags = ["internal", "high"]

[error.DM-load-unit-34006]
message = "parse statement %s"
description = ""
workaround = ""
tags = ["internal", "high"]

[error.DM-load-unit-34007]
message = "statement %s for %s/%s is not create table statement"
description = ""
workaround = ""
tags = ["internal", "high"]

[error.DM-load-unit-34008]
message = "dispatch sql"
description = ""
workaround = ""
tags = ["internal", "high"]

[error.DM-load-unit-34009]
message = "invalid insert sql %s"
description = ""
workaround = ""
tags = ["internal", "high"]

[error.DM-load-unit-34010]
message = "generate table router"
description = ""
workaround = "Please check `routes` config in task configuration file."
tags = ["internal", "high"]

[error.DM-load-unit-34011]
message = "generate column mapping"
description = ""
workaround = "Please check the `column-mapping-rules` config in task configuration file."
tags = ["internal", "high"]

[error.DM-load-unit-34012]
message = "invalid data sql file, cannot find db - %s"
description = ""
workaround = ""
tags = ["internal", "high"]

[error.DM-load-unit-34013]
message = "invalid data sql file, cannot find table - %s"
description = ""
workaround = ""
tags = ["internal", "high"]

[error.DM-load-unit-34014]
message = "%s does not exist or it's not a dir"
description = ""
workaround = ""
tags = ["internal", "high"]

[error.DM-load-unit-34015]
message = "invalid table schema file, duplicated item - %s"
description = ""
workaround = ""
tags = ["internal", "high"]

[error.DM-load-unit-34016]
message = "generate block allow list"
description = ""
workaround = "Please check the `block-allow-list` config in task configuration file."
tags = ["internal", "high"]

[error.DM-functional-34017]
message = "different worker in load stage, previous worker: %s, current worker: %s"
description = ""
workaround = "Please check if the previous worker is online."
tags = ["internal", "high"]

[error.DM-functional-34018]
message = "inconsistent checkpoints between loader and target database"
description = ""
workaround = "If you want to redo the whole task, please check that you have not forgotten to add -remove-meta flag for start-task command."
tags = ["internal", "high"]

[error.DM-sync-unit-36001]
message = "panic error: %v"
description = ""
workaround = ""
tags = ["internal", "high"]

[error.DM-sync-unit-36002]
message = "extract table name for DML error: %s"
description = ""
workaround = ""
tags = ["internal", "high"]

[error.DM-sync-unit-36003]
message = "table name parse error: %s"
description = ""
workaround = ""
tags = ["internal", "high"]

[error.DM-sync-unit-36004]
message = "DMLNode %v not supported"
description = ""
workaround = ""
tags = ["internal", "high"]

[error.DM-sync-unit-36005]
message = "in sequence sharding, add table, activeDDL: %s, sharding sequence: %s not supported"
description = ""
workaround = ""
tags = ["internal", "medium"]

[error.DM-sync-unit-36006]
message = "in sequence sharding try drop sources %v not supported, activeDDL: %s, sharding sequence: %s"
description = ""
workaround = ""
tags = ["internal", "medium"]

[error.DM-sync-unit-36007]
message = "invalid sharding meta data"
description = ""
workaround = ""
tags = ["internal", "high"]

[error.DM-sync-unit-36008]
message = "detect inconsistent DDL sequence from source %+v, right DDL sequence should be %+v"
description = ""
workaround = "Please use `show-ddl-locks` command for more details."
tags = ["internal", "high"]

[error.DM-sync-unit-36009]
message = "activeIdx %d larger than length of global DDLItems: %v"
description = ""
workaround = ""
tags = ["internal", "high"]

[error.DM-sync-unit-36010]
message = "table group %s exists"
description = ""
workaround = ""
tags = ["internal", "high"]

[error.DM-sync-unit-36011]
message = "sharding group for %v not found"
description = ""
workaround = ""
tags = ["internal", "high"]

[error.DM-sync-unit-36012]
message = ""
description = ""
workaround = ""
tags = ["internal", "high"]

[error.DM-sync-unit-36013]
message = "some conflicts in causality, must be resolved"
description = ""
workaround = ""
tags = ["internal", "high"]

[error.DM-sync-unit-36014]
message = "only support ROW format binlog, unexpected DML statement found in query event"
description = ""
workaround = ""
tags = ["internal", "high"]

[error.DM-sync-unit-36015]
message = ""
description = ""
workaround = ""
tags = ["internal", "high"]

[error.DM-sync-unit-36016]
message = "invalid replication event type %v"
description = ""
workaround = ""
tags = ["internal", "high"]

[error.DM-sync-unit-36017]
message = ""
description = ""
workaround = ""
tags = ["internal", "high"]

[error.DM-sync-unit-36018]
message = "UUID %s not the latest one in UUIDs %v"
description = ""
workaround = ""
tags = ["internal", "high"]

[error.DM-sync-unit-36019]
message = "the chan has closed or already in sending"
description = ""
workaround = ""
tags = ["internal", "high"]

[error.DM-sync-unit-36020]
message = "canceled from external"
description = ""
workaround = ""
tags = ["internal", "high"]

[error.DM-sync-unit-36021]
message = "canceled by Close or Renew"
description = ""
workaround = ""
tags = ["internal", "high"]

[error.DM-sync-unit-36022]
message = "ddl on multiple table: %s not supported"
description = ""
workaround = "It is recommended to include only one DDL operation in a statement executed upstream. Please manually handle it using dmctl (skipping the DDL statement or replacing the DDL statement with a specified DDL statement). For details, see https://docs.pingcap.com/tidb-data-migration/stable/handle-failed-sql-statements"
tags = ["internal", "high"]

[error.DM-sync-unit-36023]
message = "only support inject DDL for sharding group to be synced currently, but got %s"
description = ""
workaround = ""
tags = ["internal", "low"]

[error.DM-sync-unit-36024]
message = "injected DDL %s without schema name not valid"
description = ""
workaround = ""
tags = ["internal", "low"]

[error.DM-sync-unit-36025]
message = "op %s not supported"
description = ""
workaround = ""
tags = ["internal", "medium"]

[error.DM-sync-unit-36026]
message = "nil request not valid"
description = ""
workaround = ""
tags = ["internal", "medium"]

[error.DM-sync-unit-36027]
message = "Column count doesn't match value count: %d (columns) vs %d (values)"
description = ""
workaround = "Please check the log files to see if a related DDL has been skipped, and you could use `operate-schema` to get and set the table structure."
tags = ["internal", "high"]

[error.DM-sync-unit-36028]
message = "Old value count doesn't match new value count: %d (old) vs %d (new)"
description = ""
workaround = ""
tags = ["internal", "high"]

[error.DM-sync-unit-36029]
message = "prune DML columns and data mismatch in length: %d (columns) %d (data)"
description = ""
workaround = ""
tags = ["internal", "high"]

[error.DM-sync-unit-36030]
message = "generate binlog event filter"
description = ""
workaround = "Please check the `filters` config in source and task configuration files."
tags = ["internal", "high"]

[error.DM-sync-unit-36031]
message = "generate table router"
description = ""
workaround = "Please check `routes` config in task configuration file."
tags = ["internal", "high"]

[error.DM-sync-unit-36032]
message = "generate column mapping"
description = ""
workaround = "Please check the `column-mappings` config in task configuration file."
tags = ["internal", "high"]

[error.DM-sync-unit-36033]
message = "mapping row data %v for table %v"
description = ""
workaround = ""
tags = ["internal", "high"]

[error.DM-sync-unit-36034]
message = "cache key %s in %s not found"
description = ""
workaround = ""
tags = ["internal", "high"]

[error.DM-sync-unit-36035]
message = ""
description = ""
workaround = "Please check `heartbeat` config in task configuration file."
tags = ["internal", "medium"]

[error.DM-sync-unit-36036]
message = "heartbeat slave record for task %s already exists"
description = ""
workaround = ""
tags = ["internal", "medium"]

[error.DM-sync-unit-36037]
message = "heartbeat slave record for task %s not found"
description = ""
workaround = ""
tags = ["internal", "medium"]

[error.DM-sync-unit-36038]
message = "heartbeat record %s not valid"
description = ""
workaround = ""
tags = ["internal", "medium"]

[error.DM-sync-unit-36039]
message = "online ddl meta invalid"
description = ""
workaround = ""
tags = ["internal", "high"]

[error.DM-sync-unit-36040]
message = "online ddl scheme (%s) not supported"
description = ""
workaround = "Please check the `online-ddl-scheme` config in task configuration file. Only `ghost` and `pt` are currently supported."
tags = ["internal", "high"]

[error.DM-sync-unit-36041]
message = "online ddl changes on multiple table: %s not supported"
description = ""
workaround = ""
tags = ["internal", "high"]

[error.DM-sync-unit-36042]
message = "empty tables not valid"
description = ""
workaround = ""
tags = ["internal", "high"]

[error.DM-sync-unit-36043]
message = "tables should contain old and new table name"
description = ""
workaround = ""
tags = ["internal", "high"]

[error.DM-sync-unit-36044]
message = "rename table to gh-ost temporary table %s not supported"
description = ""
workaround = ""
tags = ["internal", "high"]

[error.DM-sync-unit-36045]
message = "rename gh-ost temporary table to other temporary table %s not supported"
description = ""
workaround = ""
tags = ["internal", "high"]

[error.DM-sync-unit-36046]
message = "online ddl metadata for ghost temporary table `%s`.`%s` not found"
description = ""
workaround = ""
tags = ["internal", "high"]

[error.DM-sync-unit-36047]
message = "empty tables not valid"
description = ""
workaround = ""
tags = ["internal", "high"]

[error.DM-sync-unit-36048]
message = "tables should contain old and new table name"
description = ""
workaround = ""
tags = ["internal", "high"]

[error.DM-sync-unit-36049]
message = "rename table to pt temporary table %s not supported"
description = ""
workaround = ""
tags = ["internal", "high"]

[error.DM-sync-unit-36050]
message = "rename pt temporary table to other temporary table %s not supported"
description = ""
workaround = ""
tags = ["internal", "high"]

[error.DM-sync-unit-36051]
message = "online ddl metadata for pt temporary table `%s`.`%s` not found"
description = ""
workaround = "This error may caused when the online DDL is filtered by binlog event filter, if so, please use `handle-error skip` sometimes to skip related DDLs."
tags = ["internal", "high"]

[error.DM-sync-unit-36052]
message = "open remote streamer with GTID mode not supported"
description = ""
workaround = ""
tags = ["internal", "high"]

[error.DM-sync-unit-36053]
message = "start syncing binlog from remote streamer"
description = ""
workaround = ""
tags = ["internal", "high"]

[error.DM-sync-unit-36054]
message = "invalid table `%s`.`%s`"
description = ""
workaround = ""
tags = ["internal", "high"]

[error.DM-sync-unit-36055]
message = "no valid End_log_pos of the first DDL exists for sharding group with source %s"
description = ""
workaround = ""
tags = ["internal", "high"]

[error.DM-sync-unit-36056]
message = "resolve karam error %v"
description = ""
workaround = ""
tags = ["internal", "high"]

[error.DM-sync-unit-36057]
message = "reopen %T not supported"
description = ""
workaround = ""
tags = ["internal", "high"]

[error.DM-sync-unit-36058]
message = "try update config when some tables' (%v) sharding DDL not synced not supported"
description = ""
workaround = "Please try again later."
tags = ["internal", "high"]

[error.DM-sync-unit-36059]
message = "process unit not waiting for sharding DDL to sync"
description = ""
workaround = ""
tags = ["internal", "high"]

[error.DM-sync-unit-36060]
message = "generate block allow list"
description = ""
workaround = "Please check the `block-allow-list` config in task configuration file."
tags = ["internal", "high"]

[error.DM-sync-unit-36061]
message = "fail to handle ddl job for %s"
description = ""
workaround = ""
tags = ["internal", "high"]

[error.DM-sync-unit-36062]
message = "fail to handle shard ddl %v in optimistic mode, because schema conflict detected, conflict error: %s"
description = ""
workaround = "Please use show-ddl-locks command for more details."
tags = ["internal", "high"]

[error.DM-sync-unit-36063]
message = "failpoint specified error"
description = ""
workaround = ""
tags = ["internal", "low"]

[error.DM-sync-unit-36064]
message = ""
description = ""
workaround = ""
tags = ["internal", "high"]

[error.DM-sync-unit-36065]
message = "error operator not exist, position: %s"
description = ""
workaround = ""
tags = ["internal", "low"]

[error.DM-sync-unit-36066]
message = "replace or inject event not exist, location: %s"
description = ""
workaround = ""
tags = ["internal", "high"]

[error.DM-sync-unit-36067]
message = "parse DDL: %s"
description = ""
workaround = "Please confirm your DDL statement is correct and needed. For TiDB compatible DDL, see https://docs.pingcap.com/tidb/stable/mysql-compatibility#ddl. You can use `handle-error` command to skip or replace the DDL or add a binlog filter rule to ignore it if the DDL is not needed."
tags = ["internal", "high"]

[error.DM-sync-unit-36068]
message = "`%s` statement not supported in %s mode"
description = ""
workaround = ""
tags = ["internal", "high"]

[error.DM-sync-unit-36069]
message = "get binlog event error: %v"
description = ""
workaround = "Please check if the binlog file could be parsed by `mysqlbinlog`."
tags = ["upstream", "high"]

[error.DM-dm-master-38001]
message = "nil request not valid"
description = ""
workaround = ""
tags = ["internal", "medium"]

[error.DM-dm-master-38002]
message = "op %s not supported"
description = ""
workaround = ""
tags = ["internal", "medium"]

[error.DM-dm-master-38003]
message = "operate request without --sharding specified not valid"
description = ""
workaround = ""
tags = ["internal", "medium"]

[error.DM-dm-master-38004]
message = "create grpc connection"
description = ""
workaround = ""
tags = ["internal", "high"]

[error.DM-dm-master-38005]
message = "send request on a closed client"
description = ""
workaround = ""
tags = ["internal", "high"]

[error.DM-dm-master-38006]
message = "close rpc client"
description = ""
workaround = ""
tags = ["internal", "high"]

[error.DM-dm-master-38007]
message = "invalid request type: %v"
description = ""
workaround = ""
tags = ["internal", "high"]

[error.DM-dm-master-38008]
message = "grpc request error"
description = ""
workaround = ""
tags = ["internal", "high"]

[error.DM-dm-master-38009]
message = "user should specify valid relation between source(mysql/mariadb) and dm-worker, config %+v not valid"
description = ""
workaround = ""
tags = ["internal", "high"]

[error.DM-dm-master-38010]
message = "parse config flag set"
description = ""
workaround = ""
tags = ["internal", "medium"]

[error.DM-dm-master-38011]
message = "master config contained unknown configuration options: %s"
description = ""
workaround = ""
tags = ["internal", "medium"]

[error.DM-dm-master-38012]
message = "'%s' is an invalid flag"
description = ""
workaround = ""
tags = ["internal", "medium"]

[error.DM-dm-master-38013]
message = "config toml transform"
description = ""
workaround = "Please check the configuration file has correct TOML format."
tags = ["internal", "medium"]

[error.DM-dm-master-38014]
message = "parse rpc timeout str"
description = ""
workaround = ""
tags = ["internal", "medium"]

[error.DM-dm-master-38015]
message = "update config file"
description = ""
workaround = ""
tags = ["internal", "high"]

[error.DM-dm-master-38016]
message = "sharding ddls in ddl lock %s is different with %s"
description = ""
workaround = "Please use show-ddl-locks command for more details."
tags = ["internal", "high"]

[error.DM-dm-master-38017]
message = "start server"
description = ""
workaround = ""
tags = ["internal", "high"]

[error.DM-dm-master-38018]
message = "fail to get emit opportunity for source %s"
description = ""
workaround = ""
tags = ["internal", "high"]

[error.DM-dm-master-38019]
message = "lock with ID %s not found"
description = ""
workaround = "Please use show-ddl-locks command to see lock id."
tags = ["internal", "high"]

[error.DM-dm-master-38020]
message = "lock %s is resolving"
description = ""
workaround = ""
tags = ["internal", "high"]

[error.DM-dm-master-38021]
message = "source %s relevant worker-client not found"
description = ""
workaround = ""
tags = ["internal", "high"]

[error.DM-dm-master-38022]
message = "worker %s not waiting for DDL lock %s"
description = ""
workaround = ""
tags = ["internal", "high"]

[error.DM-dm-master-38023]
message = "request DDL lock %s owner %s handle SQLs request %s fail %s"
description = ""
workaround = ""
tags = ["internal", "high"]

[error.DM-dm-master-38024]
message = "owner %s ExecuteDDL fail"
description = ""
workaround = ""
tags = ["internal", "high"]

[error.DM-dm-master-38025]
message = "DDL lock %s owner ExecuteDDL successfully, so DDL lock removed. but some dm-workers ExecuteDDL fail, you should to handle dm-worker directly"
description = ""
workaround = ""
tags = ["internal", "high"]

[error.DM-dm-master-38026]
message = "worker %s exist ddl lock"
description = ""
workaround = "Please unlock ddl lock first."
tags = ["internal", "high"]

[error.DM-dm-master-38027]
message = ""
description = ""
workaround = ""
tags = ["internal", "high"]

[error.DM-dm-master-38028]
message = ""
description = ""
workaround = ""
tags = ["internal", "high"]

[error.DM-dm-master-38029]
message = ""
description = ""
workaround = "Please use list-member command to see if the some workers are offline."
tags = ["internal", "high"]

[error.DM-dm-master-38030]
message = ""
description = ""
workaround = ""
tags = ["internal", "high"]

[error.DM-dm-master-38031]
message = "operation %d of task %s on worker %s not found"
description = ""
workaround = "Please execute `query-status` to check status."
tags = ["internal", "high"]

[error.DM-dm-master-38032]
message = "some error occurs in dm-worker: %s"
description = ""
workaround = "Please execute `query-status` to check status."
tags = ["internal", "high"]

[error.DM-dm-master-38033]
message = "request to dm-worker %s is timeout, but request may be successful"
description = ""
workaround = "Please execute `query-status` to check status."
tags = ["internal", "high"]

[error.DM-dm-master-38034]
message = "serve http apis to grpc"
description = ""
workaround = ""
tags = ["internal", "high"]

[error.DM-dm-master-38035]
message = "host:port '%s' not valid"
description = ""
workaround = "Please check the `master-addr` config in master configuration file."
tags = ["internal", "high"]

[error.DM-dm-master-38036]
message = "get hostname fail"
description = ""
workaround = ""
tags = ["internal", "high"]

[error.DM-dm-master-38037]
message = "fail to generate config item %s for embed etcd"
description = ""
workaround = "Please check configs in master configuration file."
tags = ["internal", "high"]

[error.DM-dm-master-38038]
message = "fail to start embed etcd"
description = ""
workaround = "Please check all dm-master of `initial-cluster` in configuration file is up, and check the log for a detailed error."
tags = ["internal", "high"]

[error.DM-dm-master-38039]
message = "fail to parse URL %s"
description = ""
workaround = "Please check configs in master configuration file."
tags = ["internal", "high"]

[error.DM-dm-master-38040]
message = "fail to join embed etcd: %s"
description = ""
workaround = "Please check configs in master configuration file."
tags = ["internal", "high"]

[error.DM-dm-master-38041]
message = "invalid op %s on %s"
description = ""
workaround = ""
tags = ["internal", "medium"]

[error.DM-dm-master-38042]
message = "advertise address %s not valid"
description = ""
workaround = "Please check the `advertise-addr` config in master configuration file."
tags = ["internal", "high"]

[error.DM-dm-master-38043]
message = "master is not leader, and can't forward request to leader"
description = ""
workaround = ""
tags = ["internal", "high"]

[error.DM-dm-master-38044]
message = "request %s is not an async one, needn't wait for ok"
description = ""
workaround = ""
tags = ["internal", "medium"]

[error.DM-dm-master-38045]
message = "fail to get expected result"
description = ""
workaround = ""
tags = ["internal", "medium"]

[error.DM-dm-master-38046]
message = "the shardddl pessimist has not started"
description = ""
workaround = ""
tags = ["internal", "medium"]

[error.DM-dm-master-38047]
message = "the shardddl optimist has not started"
description = ""
workaround = ""
tags = ["internal", "medium"]

[error.DM-dm-master-38048]
message = "dm-master with name %s not exists"
description = ""
workaround = "Please use list-member command to see masters."
tags = ["internal", "low"]

[error.DM-dm-master-38049]
message = "offline member type %s is invalid"
description = ""
workaround = "Please use master/worker."
tags = ["internal", "low"]

[error.DM-dm-master-38050]
message = "advertise peer urls %s not valid"
description = ""
workaround = "Please check the `advertise-peer-urls` config in master configuration file."
tags = ["internal", "high"]

[error.DM-dm-master-38051]
message = "TLS config not valid"
description = ""
workaround = "Please check the `ssl-ca`, `ssl-cert` and `ssl-key` config in master configuration file."
tags = ["internal", "high"]

[error.DM-dm-master-38052]
message = "source bound is changed too frequently, last old bound %s:, new bound %s"
description = ""
workaround = "Please try again later"
tags = ["internal", "low"]

[error.DM-dm-master-38053]
message = "fail to import DM cluster from v1.0.x"
description = ""
workaround = "Please confirm that you have not violated any restrictions in the upgrade documentation."
tags = ["internal", "high"]

[error.DM-dm-master-38054]
message = "inconsistent count of optimistic ddls and table infos, ddls: %d, table info: %d"
description = ""
workaround = ""
tags = ["internal", "high"]

[error.DM-dm-master-38055]
message = "table-info-before not exist in optimistic ddls: %v"
description = ""
workaround = ""
tags = ["internal", "high"]

[error.DM-dm-master-38056]
message = "downstream database config and meta for task %s not found"
description = ""
workaround = ""
tags = ["internal", "high"]

[error.DM-dm-master-38057]
message = "invalid cluster id: %v"
description = ""
workaround = ""
tags = ["internal", "high"]

[error.DM-dm-master-38058]
message = "can not start task: %s reason: %s"
description = ""
workaround = ""
tags = ["internal", "high"]

[error.DM-dm-worker-40001]
message = "parse dm-worker config flag set"
description = ""
workaround = ""
tags = ["internal", "medium"]

[error.DM-dm-worker-40002]
message = "'%s' is an invalid flag"
description = ""
workaround = ""
tags = ["internal", "medium"]

[error.DM-dm-worker-40003]
message = "toml decode file"
description = ""
workaround = "Please check the configuration file has correct TOML format."
tags = ["internal", "medium"]

[error.DM-dm-worker-40004]
message = "worker config contains unknown configuration options: %s"
description = ""
workaround = "Please check configs in worker configurtion file."
tags = ["internal", "medium"]

[error.DM-dm-worker-40005]
message = "dm-worker should bind a non-empty source ID which represents a MySQL/MariaDB instance or a replica group. \n notice: if you use old version dm-ansible, please update to newest version."
description = ""
workaround = ""
tags = ["internal", "medium"]

[error.DM-dm-worker-40006]
message = "the length of source ID %s is more than max allowed value %d"
description = ""
workaround = ""
tags = ["internal", "medium"]

[error.DM-dm-worker-40007]
message = "relay-binlog-name %s not valid"
description = ""
workaround = ""
tags = ["internal", "medium"]

[error.DM-dm-worker-40008]
message = "write config to local file"
description = ""
workaround = ""
tags = ["internal", "medium"]

[error.DM-dm-worker-40009]
message = "handler is nil, please pass a leveldb.DB or leveldb.Transaction"
description = ""
workaround = ""
tags = ["internal", "high"]

[error.DM-dm-worker-40010]
message = "not valid length data as pointer % X"
description = ""
workaround = ""
tags = ["internal", "high"]

[error.DM-dm-worker-40011]
message = "fetch handled pointer"
description = ""
workaround = ""
tags = ["internal", "high"]

[error.DM-dm-worker-40012]
message = "unmarshal handle pointer % X"
description = ""
workaround = ""
tags = ["internal", "high"]

[error.DM-dm-worker-40013]
message = "clear handled pointer"
description = ""
workaround = ""
tags = ["internal", "high"]

[error.DM-dm-worker-40014]
message = "not valid length data as task log key % X"
description = ""
workaround = ""
tags = ["internal", "high"]

[error.DM-dm-worker-40015]
message = "unmarshal task log % X"
description = ""
workaround = ""
tags = ["internal", "high"]

[error.DM-dm-worker-40016]
message = "fetch logs from meta with handle pointer %+v"
description = ""
workaround = ""
tags = ["internal", "high"]

[error.DM-dm-worker-40017]
message = "get task log %d from leveldb"
description = ""
workaround = ""
tags = ["internal", "high"]

[error.DM-dm-worker-40018]
message = "unmarshal task log binary % X"
description = ""
workaround = ""
tags = ["internal", "high"]

[error.DM-dm-worker-40019]
message = "forward handled pointer to %d"
description = ""
workaround = ""
tags = ["internal", "high"]

[error.DM-dm-worker-40020]
message = "marshal task log %+v"
description = ""
workaround = ""
tags = ["internal", "high"]

[error.DM-dm-worker-40021]
message = "save task log %+v"
description = ""
workaround = ""
tags = ["internal", "high"]

[error.DM-dm-worker-40022]
message = "delete kv with prefix % X until % X"
description = ""
workaround = ""
tags = ["internal", "high"]

[error.DM-dm-worker-40023]
message = "iterate kv with prefix % X"
description = ""
workaround = ""
tags = ["internal", "high"]

[error.DM-dm-worker-40024]
message = "unmarshal task meta % X"
description = ""
workaround = ""
tags = ["internal", "high"]

[error.DM-dm-worker-40025]
message = "fetch tasks from meta with prefix % X"
description = ""
workaround = ""
tags = ["internal", "high"]

[error.DM-dm-worker-40026]
message = ""
description = ""
workaround = ""
tags = ["internal", "high"]

[error.DM-dm-worker-40027]
message = "save task meta %s into kv db"
description = ""
workaround = ""
tags = ["internal", "high"]

[error.DM-dm-worker-40028]
message = "get task meta %s from kv db"
description = ""
workaround = ""
tags = ["internal", "high"]

[error.DM-dm-worker-40029]
message = "delete task meta %s from kv db"
description = ""
workaround = ""
tags = ["internal", "high"]

[error.DM-dm-worker-40030]
message = "meta toml transform"
description = ""
workaround = ""
tags = ["internal", "high"]

[error.DM-dm-worker-40031]
message = "get old file stat"
description = ""
workaround = ""
tags = ["internal", "high"]

[error.DM-dm-worker-40032]
message = "read old metadata file %s"
description = ""
workaround = ""
tags = ["internal", "high"]

[error.DM-dm-worker-40033]
message = "encode task %v"
description = ""
workaround = ""
tags = ["internal", "high"]

[error.DM-dm-worker-40034]
message = "remove old meta dir"
description = ""
workaround = ""
tags = ["internal", "high"]

[error.DM-dm-worker-40035]
message = "any task operation log not found"
description = ""
workaround = ""
tags = ["internal", "high"]

[error.DM-dm-worker-40036]
message = "please handle task operation order by log ID, the log need to be handled is %+v, not %+v"
description = ""
workaround = ""
tags = ["internal", "high"]

[error.DM-dm-worker-40037]
message = "open kv db txn"
description = ""
workaround = ""
tags = ["internal", "high"]

[error.DM-dm-worker-40038]
message = "commit kv db txn"
description = ""
workaround = ""
tags = ["internal", "high"]

[error.DM-dm-worker-40039]
message = "current stage is %s, %s required, relay op %s"
description = ""
workaround = ""
tags = ["internal", "high"]

[error.DM-dm-worker-40040]
message = "operation %s not supported"
description = ""
workaround = ""
tags = ["internal", "high"]

[error.DM-dm-worker-40041]
message = "open kv db file"
description = ""
workaround = ""
tags = ["internal", "high"]

[error.DM-dm-worker-40042]
message = ""
description = ""
workaround = ""
tags = ["internal", "high"]

[error.DM-dm-worker-40043]
message = "marshal version %s to binary data"
description = ""
workaround = ""
tags = ["internal", "high"]

[error.DM-dm-worker-40044]
message = "unmarshal version from data % X"
description = ""
workaround = ""
tags = ["internal", "high"]

[error.DM-dm-worker-40045]
message = "load version with key %v from levelDB"
description = ""
workaround = ""
tags = ["internal", "high"]

[error.DM-dm-worker-40046]
message = "save version %v into levelDB with key %v"
description = ""
workaround = ""
tags = ["internal", "high"]

[error.DM-dm-worker-40047]
message = "the previous version %s is newer than current %s, automatic downgrade is not supported now, please handle it manually"
description = ""
workaround = ""
tags = ["internal", "high"]

[error.DM-dm-worker-40048]
message = "start server"
description = ""
workaround = ""
tags = ["internal", "high"]

[error.DM-dm-worker-40049]
message = "mysql source handler worker already closed"
description = ""
workaround = ""
tags = ["internal", "high"]

[error.DM-dm-worker-40050]
message = "current stage is %s but not running, invalid"
description = ""
workaround = ""
tags = ["internal", "high"]

[error.DM-dm-worker-40051]
message = "current stage is %s but not paused, invalid"
description = ""
workaround = ""
tags = ["internal", "high"]

[error.DM-dm-worker-40052]
message = "can only update task on Paused stage, but current stage is %s"
description = ""
workaround = "Please use `pause-task` command to pause the task."
tags = ["internal", "high"]

[error.DM-dm-worker-40053]
message = "relay unit has stopped, can not be migrated"
description = ""
workaround = ""
tags = ["internal", "high"]

[error.DM-dm-worker-40054]
message = "sub task with name %s not found"
description = ""
workaround = ""
tags = ["internal", "high"]

[error.DM-dm-worker-40055]
message = "sub task %s already exists"
description = ""
workaround = ""
tags = ["internal", "high"]

[error.DM-dm-worker-40056]
message = "such operation is only available for syncer, but now syncer is not running. current unit is %s"
description = ""
workaround = ""
tags = ["internal", "high"]

[error.DM-dm-worker-40057]
message = "Worker's relay log unit in invalid stage: %s"
description = ""
workaround = ""
tags = ["internal", "high"]

[error.DM-dm-worker-40058]
message = "there is a subtask does not run syncer"
description = ""
workaround = ""
tags = ["internal", "high"]

[error.DM-dm-worker-40059]
message = "update source ID is not allowed"
description = ""
workaround = ""
tags = ["internal", "high"]

[error.DM-dm-worker-40060]
message = "subtask %s has no dm units for mode %s"
description = ""
workaround = ""
tags = ["internal", "high"]

[error.DM-dm-worker-40061]
message = "DDLLockInfo with ID %s not found"
description = ""
workaround = "Please use show-ddl-locks command to see lock id."
tags = ["internal", "high"]

[error.DM-dm-worker-40062]
message = "DDLLockInfo for task %s already exists"
description = ""
workaround = ""
tags = ["internal", "high"]

[error.DM-dm-worker-40063]
message = "CacheDDLInfo for task %s already exists"
description = ""
workaround = ""
tags = ["internal", "high"]

[error.DM-dm-worker-40064]
message = "execDDL and skipDDL can not specify both at the same time"
description = ""
workaround = ""
tags = ["internal", "high"]

[error.DM-dm-worker-40065]
message = "only syncer support ExecuteDDL, but current unit is %s"
description = ""
workaround = ""
tags = ["internal", "high"]

[error.DM-dm-worker-40066]
message = "ExecuteDDL timeout (exceeding %s)"
description = ""
workaround = "Please try use `query-status` to query whether the DDL is still blocking."
tags = ["internal", "high"]

[error.DM-dm-worker-40067]
message = "waiting for relay to catch up with loader is timeout (exceeding %s), loader: %s, relay: %s"
description = ""
workaround = ""
tags = ["internal", "high"]

[error.DM-dm-worker-40068]
message = "relay log purger is purging, cannot start sub task %s"
description = ""
workaround = "Please try again later."
tags = ["internal", "high"]

[error.DM-dm-worker-40069]
message = "host:port '%s' not valid"
description = ""
workaround = "Please check configs in worker configuration file."
tags = ["internal", "high"]

[error.DM-dm-worker-40070]
message = "no mysql source is being handled in the worker"
description = ""
workaround = ""
tags = ["internal", "high"]

[error.DM-dm-worker-40071]
message = "mysql source worker %s has already started with source %s, but get a request with source %s"
description = ""
workaround = "Please try restart this DM-worker"
tags = ["internal", "high"]

[error.DM-dm-worker-40072]
message = "source of request does not match with source in worker"
description = ""
workaround = ""
tags = ["internal", "high"]

[error.DM-dm-worker-40073]
message = "there is no relative subtask config for task %s in etcd"
description = ""
workaround = ""
tags = ["internal", "medium"]

[error.DM-dm-worker-40074]
message = "there is no relative source config for source %s in etcd"
description = ""
workaround = ""
tags = ["internal", "medium"]

[error.DM-dm-worker-40075]
message = "missing shard DDL lock operation for shard DDL info (%s)"
description = ""
workaround = ""
tags = ["internal", "high"]

[error.DM-dm-worker-40076]
message = "TLS config not valid"
description = ""
workaround = "Please check the `ssl-ca`, `ssl-cert` and `ssl-key` config in worker configuration file."
tags = ["internal", "high"]

[error.DM-dm-worker-40077]
message = "cannot join with master endpoints: %v, error: %v"
description = ""
workaround = "Please check network connection of worker and check worker name is unique."
tags = ["internal", "high"]

[error.DM-dm-worker-40078]
message = "cannot compare gtid between loader and relay, loader gtid: %s, relay gtid: %s"
description = ""
workaround = ""
tags = ["internal", "high"]

[error.DM-dm-worker-40079]
message = "relay config of worker %s is changed too frequently, last relay source %s:, new relay source %s"
description = ""
workaround = "Please try again later"
tags = ["internal", "low"]

[error.DM-dm-worker-40080]
message = "table %s.%s matches more than one rule"
description = ""
workaround = "please check the route rules in the task config"
tags = ["internal", "high"]

[error.DM-dm-worker-40081]
<<<<<<< HEAD
message = "can only update task config for limited filed and this task must in sync unit, current task: %s current unit: %s"
=======
message = "can only update task config for limited fields and this task must in sync unit, current task: %s current unit: %s"
>>>>>>> 65db3c52
description = ""
workaround = ""
tags = ["internal", "high"]

[error.DM-dm-tracer-42001]
message = "parse dm-tracer config flag set"
description = ""
workaround = ""
tags = ["internal", "medium"]

[error.DM-dm-tracer-42002]
message = "config toml transform"
description = ""
workaround = "Please check the configuration file has correct TOML format."
tags = ["internal", "medium"]

[error.DM-dm-tracer-42003]
message = "'%s' is an invalid flag"
description = ""
workaround = ""
tags = ["internal", "medium"]

[error.DM-dm-tracer-42004]
message = "trace event %s not found"
description = ""
workaround = ""
tags = ["internal", "medium"]

[error.DM-dm-tracer-42005]
message = "trace id not provided"
description = ""
workaround = ""
tags = ["internal", "medium"]

[error.DM-dm-tracer-42006]
message = "param %s value %s not valid"
description = ""
workaround = ""
tags = ["internal", "medium"]

[error.DM-dm-tracer-42007]
message = "post method only"
description = ""
workaround = ""
tags = ["internal", "medium"]

[error.DM-dm-tracer-42008]
message = "type %s event: %v not valid"
description = ""
workaround = ""
tags = ["internal", "high"]

[error.DM-dm-tracer-42009]
message = "trace event type %d not valid"
description = ""
workaround = ""
tags = ["internal", "high"]

[error.DM-dm-tracer-42010]
message = "start server"
description = ""
workaround = ""
tags = ["internal", "high"]

[error.DM-schema-tracker-44001]
message = "saved schema of `%s`.`%s` is not proper JSON"
description = ""
workaround = ""
tags = ["downstream", "high"]

[error.DM-schema-tracker-44002]
message = "failed to create database for `%s` in schema tracker"
description = ""
workaround = ""
tags = ["internal", "high"]

[error.DM-schema-tracker-44003]
message = "failed to create table for %v in schema tracker"
description = ""
workaround = ""
tags = ["internal", "high"]

[error.DM-schema-tracker-44004]
message = "failed to serialize table info for `%s`.`%s`"
description = ""
workaround = ""
tags = ["internal", "high"]

[error.DM-schema-tracker-44005]
message = "cannot get table info for %v from schema tracker"
description = ""
workaround = ""
tags = ["internal", "high"]

[error.DM-schema-tracker-44006]
message = "cannot track DDL: %s"
description = ""
workaround = ""
tags = ["internal", "high"]

[error.DM-schema-tracker-44007]
message = "cannot fetch downstream table schema of %v to initialize upstream schema %v in schema tracker"
description = ""
workaround = ""
tags = ["downstream", "medium"]

[error.DM-schema-tracker-44008]
message = "cannot parse downstream table schema of %v to initialize upstream schema %v in schema tracker"
description = ""
workaround = ""
tags = ["internal", "high"]

[error.DM-schema-tracker-44009]
message = "%s is not a valid `CREATE TABLE` statement"
description = ""
workaround = ""
tags = ["internal", "medium"]

[error.DM-schema-tracker-44010]
message = "fail to restore the statement"
description = ""
workaround = ""
tags = ["internal", "medium"]

[error.DM-schema-tracker-44011]
message = "failed to drop table for %v in schema tracker"
description = ""
workaround = ""
tags = ["internal", "high"]

[error.DM-schema-tracker-44012]
message = "failed to create schema tracker"
description = ""
workaround = ""
tags = ["internal", "high"]

[error.DM-schema-tracker-44013]
message = "can not marshal struct maybe `%v` is unable to serialize"
description = ""
workaround = ""
tags = ["downstream", "high"]

[error.DM-schema-tracker-44014]
message = "can not unmarshal json maybe `%s` is not proper JSON"
description = ""
workaround = ""
tags = ["downstream", "high"]

[error.DM-schema-tracker-44015]
message = "can not find `%s` in tracker"
description = ""
workaround = ""
tags = ["downstream", "high"]

[error.DM-schema-tracker-44016]
message = "failed to set default downstream sql_mode %v in schema tracker"
description = ""
workaround = ""
tags = ["internal", "high"]

[error.DM-schema-tracker-44017]
message = "failed to init downstream parser by sql_mode %v in schema tracker"
description = ""
workaround = ""
tags = ["internal", "high"]

[error.DM-schema-tracker-44018]
message = "failed to mock downstream table by create table statement %v in schema tracker"
description = ""
workaround = ""
tags = ["internal", "high"]

[error.DM-schema-tracker-44019]
message = "failed to fetch downstream table %v by show create table statement in schema tracker"
description = ""
workaround = ""
tags = ["internal", "high"]

[error.DM-scheduler-46001]
message = "the scheduler has not started"
description = ""
workaround = ""
tags = ["internal", "high"]

[error.DM-scheduler-46002]
message = "the scheduler has already started"
description = ""
workaround = ""
tags = ["internal", "medium"]

[error.DM-scheduler-46003]
message = "dm-worker with name %s already exists"
description = ""
workaround = ""
tags = ["internal", "medium"]

[error.DM-scheduler-46004]
message = "dm-worker with name %s not exists"
description = ""
workaround = ""
tags = ["internal", "medium"]

[error.DM-scheduler-46005]
message = "dm-worker with name %s is still online"
description = ""
workaround = "Please shut it down first."
tags = ["internal", "medium"]

[error.DM-scheduler-46006]
message = "invalid stage transformation for dm-worker %s, from %s to %s"
description = ""
workaround = ""
tags = ["internal", "medium"]

[error.DM-scheduler-46007]
message = "source config with ID %s already exists"
description = ""
workaround = ""
tags = ["internal", "medium"]

[error.DM-scheduler-46008]
message = "source config with ID %s not exists"
description = ""
workaround = ""
tags = ["internal", "medium"]

[error.DM-dm-master-46009]
message = "sources %v have not bound"
description = ""
workaround = ""
tags = ["internal", "medium"]

[error.DM-dm-master-46010]
message = "source with name %s need to operate has existing tasks %v"
description = ""
workaround = "Please `stop-task` first."
tags = ["internal", "medium"]

[error.DM-scheduler-46011]
message = "invalid new expectant relay stage %s"
description = ""
workaround = ""
tags = ["internal", "medium"]

[error.DM-scheduler-46012]
message = "sources %v need to update expectant relay stage not exist"
description = ""
workaround = ""
tags = ["internal", "medium"]

[error.DM-scheduler-46013]
message = "the scheduler cannot perform multiple different tasks %v in one operation"
description = ""
workaround = ""
tags = ["internal", "medium"]

[error.DM-scheduler-46014]
message = "subtasks with name %s for sources %v already exist"
description = ""
workaround = "Please use `query-status` command to see tasks."
tags = ["internal", "medium"]

[error.DM-dm-master-46015]
message = "invalid new expectant subtask stage %s"
description = ""
workaround = ""
tags = ["internal", "medium"]

[error.DM-dm-master-46016]
message = "subtasks with name %s need to be operate not exist"
description = ""
workaround = "Please use `query-status` command to see tasks."
tags = ["internal", "medium"]

[error.DM-dm-master-46017]
message = "sources %v need to be operate not exist"
description = ""
workaround = ""
tags = ["internal", "medium"]

[error.DM-scheduler-46018]
message = "task with name %s not exist"
description = ""
workaround = "Please use `query-status` command to see tasks."
tags = ["internal", "medium"]

[error.DM-scheduler-46019]
message = "running tasks %v to be transferred on source %s should in sync unit"
description = ""
workaround = "Please use `pause-task [-s source ...] task` to pause them first."
tags = ["internal", "high"]

[error.DM-scheduler-46020]
message = "these workers %s have started relay for sources %s respectively"
description = ""
workaround = "Please use `stop-relay` to stop them, or change your topology."
tags = ["internal", "high"]

[error.DM-scheduler-46021]
message = "these workers %s have bound for another sources %s respectively"
description = ""
workaround = "Please `start-relay` on free or same source workers."
tags = ["internal", "high"]

[error.DM-scheduler-46022]
message = "these workers %s have started relay for another sources %s respectively"
description = ""
workaround = "Please correct sources in `stop-relay`."
tags = ["internal", "high"]

[error.DM-scheduler-46023]
message = "source with name %s need to operate has existing relay workers %s"
description = ""
workaround = "Please `stop-relay` first."
tags = ["internal", "high"]

[error.DM-scheduler-46024]
message = "when %s, resource %s is in use by other client"
description = ""
workaround = "Please try again later"
tags = ["internal", "low"]

[error.DM-scheduler-46025]
<<<<<<< HEAD
message = "source with name %s can only update when no running tasks for now"
=======
message = "source can only update when not enable relay and no running tasks for now"
>>>>>>> 65db3c52
description = ""
workaround = ""
tags = ["internal", "low"]

[error.DM-scheduler-46026]
message = "require DM master to modify worker [%s] with source [%s], but currently the worker is bound to source [%s]"
description = ""
workaround = ""
tags = ["internal", "medium"]

[error.DM-scheduler-46027]
message = "require DM worker [%s] to be bound to source [%s], but it has been started relay for source [%s]"
description = ""
workaround = "If you intend to bind the source with worker, you can stop-relay for current source."
tags = ["internal", "medium"]

[error.DM-scheduler-46028]
message = "the source has `start-relay` with worker name for workers %v, so it can't `start-relay` without worker name now"
description = ""
workaround = "Please stop all relay workers first, or specify worker name for `start-relay`."
tags = ["internal", "low"]

[error.DM-scheduler-46029]
message = "the source has `start-relay` with worker name for workers %v, so it can't `stop-relay` without worker name now"
description = ""
workaround = "Please specify worker names for `stop-relay`."
tags = ["internal", "low"]

[error.DM-scheduler-46030]
message = "the source has `start-relay` automatically for bound worker, so it can't `start-relay` with worker name now"
description = ""
workaround = "Please stop relay by `stop-relay` without worker name first."
tags = ["internal", "low"]

[error.DM-scheduler-46031]
message = "the source has `start-relay` automatically for bound worker, so it can't `stop-relay` with worker name now"
description = ""
workaround = "Please use `stop-relay` without worker name."
tags = ["internal", "low"]

[error.DM-scheduler-46032]
message = "failed to auto pause tasks %s when transfer-source"
description = ""
workaround = "Please pause task by `dmctl pause-task`."
tags = ["internal", "low"]

[error.DM-scheduler-46033]
message = "dm-worker with name %s not free"
description = ""
workaround = ""
tags = ["internal", "low"]

[error.DM-scheduler-46034]
message = "subtasks with name %s for sources %v not exist"
description = ""
workaround = "Please create this subtask first."
tags = ["internal", "medium"]

[error.DM-scheduler-46035]
message = "subtask with name %s source name %s can only update when no running tasks for now"
description = ""
workaround = ""
tags = ["internal", "low"]

[error.DM-dmctl-48001]
message = "can not create grpc connection"
description = ""
workaround = "Please check your network connection."
tags = ["internal", "high"]

[error.DM-dmctl-48002]
message = "invalid TLS config"
description = ""
workaround = "Please check the `ssl-ca`, `ssl-cert` and `ssl-key` config in command line."
tags = ["internal", "medium"]

[error.DM-dmctl-48003]
message = "can not load tls config"
description = ""
workaround = "Please ensure that the tls certificate is accessible on the node currently running dmctl."
tags = ["internal", "high"]

[error.DM-openapi-49001]
message = "some unexpected errors have occurred, please check the detailed error message"
description = ""
workaround = ""
tags = ["internal", "high"]

[error.DM-openapi-49002]
message = "data source configuration not found"
description = ""
workaround = "Please check if the data source exists in the configuration file."
tags = ["internal", "high"]

[error.DM-not-set-50000]
message = ""
description = ""
workaround = ""
tags = ["not-set", "high"]
<|MERGE_RESOLUTION|>--- conflicted
+++ resolved
@@ -2915,11 +2915,7 @@
 tags = ["internal", "high"]
 
 [error.DM-dm-worker-40081]
-<<<<<<< HEAD
-message = "can only update task config for limited filed and this task must in sync unit, current task: %s current unit: %s"
-=======
 message = "can only update task config for limited fields and this task must in sync unit, current task: %s current unit: %s"
->>>>>>> 65db3c52
 description = ""
 workaround = ""
 tags = ["internal", "high"]
@@ -3243,11 +3239,7 @@
 tags = ["internal", "low"]
 
 [error.DM-scheduler-46025]
-<<<<<<< HEAD
-message = "source with name %s can only update when no running tasks for now"
-=======
 message = "source can only update when not enable relay and no running tasks for now"
->>>>>>> 65db3c52
 description = ""
 workaround = ""
 tags = ["internal", "low"]
