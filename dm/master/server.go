--- conflicted
+++ resolved
@@ -1751,47 +1751,26 @@
 // Source:
 //
 //	OperateSource:
-<<<<<<< HEAD
 //	  - StartSource, UpdateSource: sourceID = Source
 //	  - StopSource: return resp.Result = false && resp.Msg = “worker has not started”.
-=======
-//	  * StartSource, UpdateSource: sourceID = Source
-//	  * StopSource: return resp.Result = false && resp.Msg = “worker has not started”.
->>>>>>> 908a79c7
 //
 // Task:
 //
 //	StartTask, UpdateTask: query status and related subTask stage is running
-<<<<<<< HEAD
-//
+
 //	OperateTask:
 //	  - pause: related task status is paused
 //	  - resume: related task status is running
 //	  - stop: related task can't be found in worker's result
-=======
-//	OperateTask:
-//	  * pause: related task status is paused
-//	  * resume: related task status is running
-//	  * stop: related task can't be found in worker's result
->>>>>>> 908a79c7
 //
 // Relay:
 //
 //	OperateRelay:
-<<<<<<< HEAD
 //	  - start: related relay status is running
 //	  - stop: related relay status can't be found in worker's result
-//
 //	OperateWorkerRelay:
 //	  - pause: related relay status is paused
 //	  - resume: related relay status is running
-=======
-//	  * start: related relay status is running
-//	  * stop: related relay status can't be found in worker's result
-//	OperateWorkerRelay:
-//	  * pause: related relay status is paused
-//	  * resume: related relay status is running
->>>>>>> 908a79c7
 //
 // returns OK, error message of QueryStatusResponse, raw QueryStatusResponse, error that not from QueryStatusResponse.
 func (s *Server) waitOperationOk(
