--- conflicted
+++ resolved
@@ -125,16 +125,11 @@
 	})
 	loc, _, err := dumpling.ParseMetaData(ctx, cfg.LoaderConfig.Dir, metafile, cfg.Flavor)
 	if err != nil {
-<<<<<<< HEAD
 		if storage.IsNotExistError(err) {
 			failpoint.Inject("TestRemoveMetaFile", func() {
 				panic("success check file not exist!!")
 			})
-			worker, _, err2 := ha.GetLoadTask(cli, cfg.Name, cfg.SourceID)
-=======
-		if os.IsNotExist(err) {
 			worker, err2 := getLoadTask(cli, cfg.Name, cfg.SourceID)
->>>>>>> 2f4b7068
 			if err2 != nil {
 				log.L().Warn("get load task", log.ShortError(err2))
 			}
