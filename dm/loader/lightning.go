--- conflicted
+++ resolved
@@ -152,11 +152,6 @@
 	}
 	l.timeZone = timeZone
 
-<<<<<<< HEAD
-	l.externalStore, err = exstorage.CreateExternalStore(ctx, l.cfg.LoaderConfig.Dir)
-	if err != nil {
-		return err
-=======
 	for k, v := range l.cfg.To.Session {
 		if strings.ToLower(k) == "sql_mode" {
 			l.sqlMode = v
@@ -170,7 +165,11 @@
 			l.logger.Warn("cannot adjust sql_mode compatible, the sql_mode will stay the same", log.ShortError(err3))
 		}
 		l.sqlMode = sqlModes
->>>>>>> f51e410e
+	}
+
+	l.externalStore, err = exstorage.CreateExternalStore(ctx, l.cfg.LoaderConfig.Dir)
+	if err != nil {
+		return err
 	}
 	return nil
 }
@@ -241,7 +240,6 @@
 			return err
 		}
 		cfg.Routes = l.cfg.RouteRules
-<<<<<<< HEAD
 
 		// TODO lightning checkpoint will support s3 in other pr
 		if exstorage.IsS3Path(l.cfg.LoaderConfig.Dir) {
@@ -252,14 +250,7 @@
 			cfg.Checkpoint.DSN = cpPath
 			cfg.Checkpoint.KeepAfterSuccess = lcfg.CheckpointOrigin
 		}
-
-=======
-		cfg.Checkpoint.Driver = lcfg.CheckpointDriverFile
-		cpPath := filepath.Join(l.cfg.LoaderConfig.Dir, lightningCheckpointFileName)
-		cfg.Checkpoint.DSN = cpPath
-		cfg.Checkpoint.KeepAfterSuccess = lcfg.CheckpointOrigin
 		cfg.TikvImporter.OnDuplicate = string(l.cfg.OnDuplicate)
->>>>>>> f51e410e
 		cfg.TiDB.Vars = make(map[string]string)
 		cfg.Routes = l.cfg.RouteRules
 		if l.cfg.To.Session != nil {
