--- conflicted
+++ resolved
@@ -130,7 +130,6 @@
 		l.logger.Info("", zap.String("failpoint", "ignoreLoadCheckpointErr"))
 		err = nil
 	})
-<<<<<<< HEAD
 	if err != nil {
 		return err
 	}
@@ -138,8 +137,20 @@
 	if err != nil {
 		return err
 	}
-	l.toDB, l.toDBConns, err = createConns(tctx, toCfg.To, toCfg.Name, toCfg.SourceID, 1)
-	return err
+	l.toDB, l.toDBConns, err = createConns(tctx, l.cfg, toCfg.Name, toCfg.SourceID, 1)
+	if err != nil {
+        return err
+    }
+	timeZone := l.cfg.Timezone
+	if len(timeZone) == 0 {
+		var err1 error
+		timeZone, err1 = conn.FetchTimeZoneSetting(ctx, &l.cfg.To)
+		if err1 != nil {
+			return err1
+		}
+	}
+	l.timeZone = timeZone
+	return nil
 }
 
 func (l *LightningLoader) runLightning(ctx context.Context, cfg *lcfg.Config) error {
@@ -160,19 +171,6 @@
 		}
 	})
 	l.logger.Info("end runLightning")
-=======
-	l.checkPoint = checkpoint
-	l.toDB, l.toDBConns, err = createConns(tctx, l.cfg, 1)
-	timeZone := l.cfg.Timezone
-	if len(timeZone) == 0 {
-		var err1 error
-		timeZone, err1 = conn.FetchTimeZoneSetting(ctx, &l.cfg.To)
-		if err1 != nil {
-			return err1
-		}
-	}
-	l.timeZone = timeZone
->>>>>>> f4f2d4d0
 	return err
 }
 
