--- conflicted
+++ resolved
@@ -366,16 +366,8 @@
 	}
 	if cfg.TikvImporter.Backend == lcfg.BackendLocal {
 		cfg.TikvImporter.IncrementalImport = true
-	} else {
-<<<<<<< HEAD
-		err := cfg.TikvImporter.OnDuplicate.FromStringValue(string(subtaskCfg.OnDuplicateLogical))
-		if err != nil {
-			return nil, errors.Trace(err)
-=======
-		if err := cfg.TikvImporter.OnDuplicate.FromStringValue(string(subtaskCfg.OnDuplicateLogical)); err != nil {
-			return nil, err
->>>>>>> 452dbef8
-		}
+	} else if err := cfg.TikvImporter.OnDuplicate.FromStringValue(string(subtaskCfg.OnDuplicateLogical)); err != nil {
+		return nil, err
 	}
 	switch subtaskCfg.OnDuplicatePhysical {
 	case config.OnDuplicateManual:
