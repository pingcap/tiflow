// Copyright 2021 PingCAP, Inc.
//
// Licensed under the Apache License, Version 2.0 (the "License");
// you may not use this file except in compliance with the License.
// You may obtain a copy of the License at
//
//     http://www.apache.org/licenses/LICENSE-2.0
//
// Unless required by applicable law or agreed to in writing, software
// distributed under the License is distributed on an "AS IS" BASIS,
// See the License for the specific language governing permissions and
// limitations under the License.

package loader

import (
	"context"
	"os"
	"path/filepath"
	"strings"
	"sync"

	"github.com/pingcap/errors"
	"github.com/pingcap/failpoint"
	"github.com/pingcap/tidb/br/pkg/lightning"
	"github.com/pingcap/tidb/br/pkg/lightning/checkpoints"
	lcfg "github.com/pingcap/tidb/br/pkg/lightning/config"
	tidbpromutil "github.com/pingcap/tidb/util/promutil"
	"github.com/pingcap/tiflow/engine/pkg/promutil"
	"github.com/prometheus/client_golang/prometheus"
	clientv3 "go.etcd.io/etcd/client/v3"
	"go.uber.org/atomic"
	"go.uber.org/zap"

	"github.com/pingcap/tiflow/dm/config"
	"github.com/pingcap/tiflow/dm/pb"
	"github.com/pingcap/tiflow/dm/pkg/binlog"
	"github.com/pingcap/tiflow/dm/pkg/conn"
	tcontext "github.com/pingcap/tiflow/dm/pkg/context"
	"github.com/pingcap/tiflow/dm/pkg/log"
	"github.com/pingcap/tiflow/dm/pkg/storage"
	"github.com/pingcap/tiflow/dm/pkg/utils"
	"github.com/pingcap/tiflow/dm/unit"
)

const (
	// checkpoint file name for lightning loader
	// this file is used to store the real checkpoint data for lightning.
	lightningCheckpointFileName = "tidb_lightning_checkpoint.pb"
	TmpTLSConfigPath            = "lightning_tls"
)

// LightningLoader can load your mydumper data into TiDB database.
type LightningLoader struct {
	sync.RWMutex

	timeZone              string
	sqlMode               string
	lightningGlobalConfig *lcfg.GlobalConfig
	cfg                   *config.SubTaskConfig

	checkPointList *LightningCheckpointList

	logger log.Logger
	cli    *clientv3.Client
	core   *lightning.Lightning
	cancel context.CancelFunc // for per task context, which maybe different from lightning context

	toDBConns []*DBConn
	toDB      *conn.BaseDB

	workerName     string
	finish         atomic.Bool
	closed         atomic.Bool
	metaBinlog     atomic.String
	metaBinlogGTID atomic.String
}

// NewLightning creates a new Loader importing data with lightning.
func NewLightning(cfg *config.SubTaskConfig, cli *clientv3.Client, workerName string) *LightningLoader {
	lightningCfg := makeGlobalConfig(cfg)
	logger := log.L()
	if cfg.FrameworkLogger != nil {
		logger = log.Logger{Logger: cfg.FrameworkLogger}
	}
	loader := &LightningLoader{
		cfg:                   cfg,
		cli:                   cli,
		workerName:            workerName,
		lightningGlobalConfig: lightningCfg,
		core:                  lightning.New(lightningCfg),
		logger:                logger.WithFields(zap.String("task", cfg.Name), zap.String("unit", "lightning-load")),
	}
	return loader
}

func makeGlobalConfig(cfg *config.SubTaskConfig) *lcfg.GlobalConfig {
	lightningCfg := lcfg.NewGlobalConfig()
	if cfg.To.Security != nil {
		lightningCfg.Security.CAPath = cfg.To.Security.SSLCA
		lightningCfg.Security.CertPath = cfg.To.Security.SSLCert
		lightningCfg.Security.KeyPath = cfg.To.Security.SSLKey
		// use task name as tls config name to prevent multiple subtasks from conflicting with each other
		lightningCfg.Security.TLSConfigName = cfg.Name
	}
	lightningCfg.TiDB.Host = cfg.To.Host
	lightningCfg.TiDB.Psw = cfg.To.Password
	lightningCfg.TiDB.User = cfg.To.User
	lightningCfg.TiDB.Port = cfg.To.Port
	lightningCfg.TikvImporter.Backend = lcfg.BackendTiDB
	lightningCfg.PostRestore.Checksum = lcfg.OpLevelOff
	if lightningCfg.TikvImporter.Backend == lcfg.BackendLocal {
		lightningCfg.TikvImporter.SortedKVDir = cfg.Dir
	}
	lightningCfg.Mydumper.SourceDir = cfg.Dir
	lightningCfg.App.Config.File = "" // make lightning not init logger, see more in https://github.com/pingcap/tidb/pull/29291
	return lightningCfg
}

// Type implements Unit.Type.
func (l *LightningLoader) Type() pb.UnitType {
	return pb.UnitType_Load
}

// Init initializes loader for a load task, but not start Process.
// if fail, it should not call l.Close.
func (l *LightningLoader) Init(ctx context.Context) (err error) {
	tctx := tcontext.NewContext(ctx, l.logger)
	toCfg, err := l.cfg.Clone()
	if err != nil {
		return err
	}
	l.toDB, l.toDBConns, err = createConns(tctx, l.cfg, toCfg.Name, toCfg.SourceID, 1)
	if err != nil {
		return err
	}

	checkpointList := NewLightningCheckpointList(l.toDB, l.cfg.Name, l.cfg.SourceID, l.cfg.MetaSchema, l.logger)
	err = checkpointList.Prepare(ctx)
	if err == nil {
		l.checkPointList = checkpointList
	}
	failpoint.Inject("ignoreLoadCheckpointErr", func(_ failpoint.Value) {
		l.logger.Info("", zap.String("failpoint", "ignoreLoadCheckpointErr"))
		err = nil
	})
	if err != nil {
		return err
	}

	timeZone := l.cfg.Timezone
	if len(timeZone) == 0 {
		baseDB, err2 := conn.DefaultDBProvider.Apply(&l.cfg.To)
		if err2 != nil {
			return err2
		}
		defer baseDB.Close()
		var err1 error
		timeZone, err1 = config.FetchTimeZoneSetting(ctx, baseDB.DB)
		if err1 != nil {
			return err1
		}
	}
	l.timeZone = timeZone

	for k, v := range l.cfg.To.Session {
		if strings.ToLower(k) == "sql_mode" {
			l.sqlMode = v
			break
		}
	}

	if len(l.sqlMode) == 0 {
		sqlModes, err3 := utils.AdjustSQLModeCompatible(l.cfg.LoaderConfig.SQLMode)
		if err3 != nil {
			l.logger.Warn("cannot adjust sql_mode compatible, the sql_mode will stay the same", log.ShortError(err3))
		}
		l.sqlMode = sqlModes
	}

	return nil
}

func (l *LightningLoader) ignoreCheckpointError(ctx context.Context, cfg *lcfg.Config) error {
	status, err := l.checkPointList.taskStatus(ctx)
	if err != nil {
		return err
	}
	if status != lightningStatusRunning {
		return nil
	}
	cpdb, err := checkpoints.OpenCheckpointsDB(ctx, cfg)
	if err != nil {
		return err
	}
	defer func() {
		_ = cpdb.Close()
	}()
	return errors.Trace(cpdb.IgnoreErrorCheckpoint(ctx, "all"))
}

func (l *LightningLoader) runLightning(ctx context.Context, cfg *lcfg.Config) error {
	taskCtx, cancel := context.WithCancel(ctx)
	l.Lock()
	l.cancel = cancel
	l.Unlock()

	// always try to skill all checkpoint errors so we can resume this phase.
	err := l.ignoreCheckpointError(ctx, cfg)
	if err != nil {
		l.logger.Warn("check lightning checkpoint status failed, skip this error", log.ShortError(err))
	}
	if err = l.checkPointList.UpdateStatus(ctx, lightningStatusRunning); err != nil {
		return err
	}

	var opts []lightning.Option
	if l.cfg.MetricsFactory != nil {
		// this branch means dataflow engine has set a Factory, the Factory itself
		// will register and deregister metrics, so we must use NoopRegistry
		// to avoid duplicated registration.
		opts = append(opts,
			lightning.WithPromFactory(
				promutil.NewWrappingFactory(
					l.cfg.MetricsFactory,
					"",
					prometheus.Labels{"task": l.cfg.Name, "source_id": l.cfg.SourceID},
				)),
			lightning.WithPromRegistry(tidbpromutil.NewNoopRegistry()))
	} else {
		registry := prometheus.DefaultGatherer.(prometheus.Registerer)
		failpoint.Inject("DontUnregister", func() {
			registry = promutil.NewOnlyRegRegister(registry)
		})

		opts = append(opts,
			lightning.WithPromFactory(
				promutil.NewWrappingFactory(
					tidbpromutil.NewDefaultFactory(),
					"",
					prometheus.Labels{"task": l.cfg.Name, "source_id": l.cfg.SourceID},
				),
			),
			lightning.WithPromRegistry(registry))
	}
	if l.cfg.ExtStorage != nil {
		opts = append(opts,
			lightning.WithDumpFileStorage(l.cfg.ExtStorage),
			lightning.WithCheckpointStorage(l.cfg.ExtStorage, lightningCheckpointFileName))
	}
	if l.cfg.FrameworkLogger != nil {
		opts = append(opts, lightning.WithLogger(l.cfg.FrameworkLogger))
	}

	err = l.core.RunOnceWithOptions(taskCtx, cfg, opts...)
	failpoint.Inject("LoadDataSlowDown", nil)
	failpoint.Inject("LoadDataSlowDownByTask", func(val failpoint.Value) {
		tasks := val.(string)
		taskNames := strings.Split(tasks, ",")
		for _, taskName := range taskNames {
			if l.cfg.Name == taskName {
				l.logger.Info("inject failpoint LoadDataSlowDownByTask in lightning loader", zap.String("task", taskName))
				<-taskCtx.Done()
			}
		}
	})
	return err
}

func (l *LightningLoader) getLightningConfig() (*lcfg.Config, error) {
	cfg := lcfg.NewConfig()
	if err := cfg.LoadFromGlobal(l.lightningGlobalConfig); err != nil {
		return nil, err
	}
	// TableConcurrency is adjusted to the value of RegionConcurrency
	// when using TiDB backend.
	// TODO: should we set the TableConcurrency separately.
	cfg.App.RegionConcurrency = l.cfg.LoaderConfig.PoolSize
	cfg.Routes = l.cfg.RouteRules

	cfg.Checkpoint.Driver = lcfg.CheckpointDriverFile
	var cpPath string
	// l.cfg.LoaderConfig.Dir may be a s3 path, and Lightning supports checkpoint in s3, we can use storage.AdjustPath to adjust path both local and s3.
	cpPath, err := storage.AdjustPath(l.cfg.LoaderConfig.Dir, string(filepath.Separator)+lightningCheckpointFileName)
	if err != nil {
		return nil, err
	}
	cfg.Checkpoint.DSN = cpPath
	cfg.Checkpoint.KeepAfterSuccess = lcfg.CheckpointOrigin

	cfg.TikvImporter.OnDuplicate = string(l.cfg.OnDuplicate)
	cfg.TiDB.Vars = make(map[string]string)
	cfg.Routes = l.cfg.RouteRules
	if l.cfg.To.Session != nil {
		for k, v := range l.cfg.To.Session {
			cfg.TiDB.Vars[k] = v
		}
	}
	cfg.TiDB.StrSQLMode = l.sqlMode
	cfg.TiDB.Vars = map[string]string{
		"time_zone": l.timeZone,
		// always set transaction mode to optimistic
		"tidb_txn_mode": "optimistic",
	}
	return cfg, nil
}

func (l *LightningLoader) restore(ctx context.Context) error {
	if err := putLoadTask(l.cli, l.cfg, l.workerName); err != nil {
		return err
	}

	status, err := l.checkPointList.taskStatus(ctx)
	if err != nil {
		return err
	}

	if status < lightningStatusFinished {
		if err = l.checkPointList.RegisterCheckPoint(ctx); err != nil {
			return err
		}
<<<<<<< HEAD
		cfg := lcfg.NewConfig()
		if err = cfg.LoadFromGlobal(l.lightningGlobalConfig); err != nil {
			return err
		}
		cfg.Routes = l.cfg.RouteRules

		cfg.Checkpoint.Driver = lcfg.CheckpointDriverFile

		loderPath, err := storage.VerifyLoaderPath(l.cfg.LoaderConfig.Dir, l.cfg.Name, l.cfg.SourceID)
		if err != nil {
			return errors.Trace(err)
		}
		if loderPath.Moved != "" {
			err = os.Rename(loderPath.Moved, loderPath.Actual)
			if err != nil {
				return errors.Trace(err)
			}
		}

		var cpPath string
		// l.cfg.LoaderConfig.Dir may be a s3 path, and Lightning supports checkpoint in s3, we can use storage.AdjustPath to adjust path both local and s3.
		cpPath, err = storage.AdjustPath(l.cfg.LoaderConfig.Dir, string(filepath.Separator)+lightningCheckpointFileName)
=======
		var cfg *lcfg.Config
		cfg, err = l.getLightningConfig()
>>>>>>> ea85235b
		if err != nil {
			return err
		}
		err = l.runLightning(ctx, cfg)
		if err == nil {
			l.finish.Store(true)
			err = l.checkPointList.UpdateStatus(ctx, lightningStatusFinished)
			if err != nil {
				l.logger.Error("failed to update checkpoint status", zap.Error(err))
				return err
			}
		} else {
			l.logger.Error("failed to runlightning", zap.Error(err))
		}
	} else {
		l.finish.Store(true)
	}
	if err == nil && l.finish.Load() && l.cfg.Mode == config.ModeFull {
		if err = delLoadTask(l.cli, l.cfg, l.workerName); err != nil {
			return err
		}
	}
	if l.finish.Load() {
		if l.cfg.CleanDumpFile {
			cleanDumpFiles(ctx, l.cfg)
		}
	}
	return err
}

// Process implements Unit.Process.
func (l *LightningLoader) Process(ctx context.Context, pr chan pb.ProcessResult) {
	l.logger.Info("lightning load start")
	errs := make([]*pb.ProcessError, 0, 1)
	failpoint.Inject("lightningAlwaysErr", func(_ failpoint.Value) {
		l.logger.Info("", zap.String("failpoint", "lightningAlwaysErr"))
		pr <- pb.ProcessResult{
			Errors: []*pb.ProcessError{unit.NewProcessError(errors.New("failpoint lightningAlwaysErr"))},
		}
		failpoint.Return()
	})

	binlog, gtid, err := getMydumpMetadata(ctx, l.cli, l.cfg, l.workerName)
	if err != nil {
		loaderExitWithErrorCounter.WithLabelValues(l.cfg.Name, l.cfg.SourceID).Inc()
		pr <- pb.ProcessResult{
			Errors: []*pb.ProcessError{unit.NewProcessError(err)},
		}
		return
	}
	if binlog != "" {
		l.metaBinlog.Store(binlog)
	}
	if gtid != "" {
		l.metaBinlogGTID.Store(gtid)
	}

	if err := l.restore(ctx); err != nil && !utils.IsContextCanceledError(err) {
		l.logger.Error("process error", zap.Error(err))
		errs = append(errs, unit.NewProcessError(err))
	}
	isCanceled := false
	select {
	case <-ctx.Done():
		isCanceled = true
	default:
	}
	s := l.status()
	l.logger.Info("lightning load end",
		zap.Bool("IsCanceled", isCanceled),
		zap.Int64("finished_bytes", s.FinishedBytes),
		zap.Int64("total_bytes", s.TotalBytes),
		zap.String("progress", s.Progress))
	pr <- pb.ProcessResult{IsCanceled: isCanceled, Errors: errs}
}

func (l *LightningLoader) isClosed() bool {
	return l.closed.Load()
}

// IsFreshTask implements Unit.IsFreshTask.
func (l *LightningLoader) IsFreshTask(ctx context.Context) (bool, error) {
	status, err := l.checkPointList.taskStatus(ctx)
	return status == lightningStatusInit, err
}

// Close does graceful shutdown.
func (l *LightningLoader) Close() {
	l.Pause()
	l.checkPointList.Close()
	l.closed.Store(true)
}

// Kill does ungraceful shutdown.
func (l *LightningLoader) Kill() {
	// TODO: implement kill
	l.Close()
}

// Pause pauses the process, and it can be resumed later
// should cancel context from external.
func (l *LightningLoader) Pause() {
	l.Lock()
	defer l.Unlock()
	if l.isClosed() {
		l.logger.Warn("try to pause, but already closed")
		return
	}
	if l.cancel != nil {
		l.cancel()
	}
	l.core.Stop()
}

// Resume resumes the paused process.
func (l *LightningLoader) Resume(ctx context.Context, pr chan pb.ProcessResult) {
	if l.isClosed() {
		l.logger.Warn("try to resume, but already closed")
		return
	}
	l.core = lightning.New(l.lightningGlobalConfig)
	// continue the processing
	l.Process(ctx, pr)
}

// Update implements Unit.Update
// now, only support to update config for routes, filters, column-mappings, block-allow-list
// now no config diff implemented, so simply re-init use new config
// no binlog filter for loader need to update.
func (l *LightningLoader) Update(ctx context.Context, cfg *config.SubTaskConfig) error {
	l.Lock()
	defer l.Unlock()
	l.cfg.BAList = cfg.BAList
	l.cfg.RouteRules = cfg.RouteRules
	l.cfg.ColumnMappingRules = cfg.ColumnMappingRules
	return nil
}

func (l *LightningLoader) status() *pb.LoadStatus {
	finished, total := l.core.Status()
	progress := percent(finished, total, l.finish.Load())
	l.logger.Info("progress status of lightning",
		zap.Int64("finished_bytes", finished),
		zap.Int64("total_bytes", total),
		zap.String("progress", progress),
	)
	s := &pb.LoadStatus{
		FinishedBytes:  finished,
		TotalBytes:     total,
		Progress:       progress,
		MetaBinlog:     l.metaBinlog.Load(),
		MetaBinlogGTID: l.metaBinlogGTID.Load(),
	}
	return s
}

// Status returns the unit's current status.
func (l *LightningLoader) Status(_ *binlog.SourceStatus) interface{} {
	return l.status()
}<|MERGE_RESOLUTION|>--- conflicted
+++ resolved
@@ -279,9 +279,20 @@
 	cfg.Routes = l.cfg.RouteRules
 
 	cfg.Checkpoint.Driver = lcfg.CheckpointDriverFile
+	loderPath, err := storage.VerifyLoaderPath(l.cfg.LoaderConfig.Dir, l.cfg.Name, l.cfg.SourceID)
+	if err != nil {
+		return errors.Trace(err)
+	}
+	if loderPath.Moved != "" {
+		err = os.Rename(loderPath.Moved, loderPath.Actual)
+		if err != nil {
+			return errors.Trace(err)
+		}
+	}
+
 	var cpPath string
 	// l.cfg.LoaderConfig.Dir may be a s3 path, and Lightning supports checkpoint in s3, we can use storage.AdjustPath to adjust path both local and s3.
-	cpPath, err := storage.AdjustPath(l.cfg.LoaderConfig.Dir, string(filepath.Separator)+lightningCheckpointFileName)
+	cpPath, err = storage.AdjustPath(l.cfg.LoaderConfig.Dir, string(filepath.Separator)+lightningCheckpointFileName)
 	if err != nil {
 		return nil, err
 	}
@@ -319,33 +330,8 @@
 		if err = l.checkPointList.RegisterCheckPoint(ctx); err != nil {
 			return err
 		}
-<<<<<<< HEAD
-		cfg := lcfg.NewConfig()
-		if err = cfg.LoadFromGlobal(l.lightningGlobalConfig); err != nil {
-			return err
-		}
-		cfg.Routes = l.cfg.RouteRules
-
-		cfg.Checkpoint.Driver = lcfg.CheckpointDriverFile
-
-		loderPath, err := storage.VerifyLoaderPath(l.cfg.LoaderConfig.Dir, l.cfg.Name, l.cfg.SourceID)
-		if err != nil {
-			return errors.Trace(err)
-		}
-		if loderPath.Moved != "" {
-			err = os.Rename(loderPath.Moved, loderPath.Actual)
-			if err != nil {
-				return errors.Trace(err)
-			}
-		}
-
-		var cpPath string
-		// l.cfg.LoaderConfig.Dir may be a s3 path, and Lightning supports checkpoint in s3, we can use storage.AdjustPath to adjust path both local and s3.
-		cpPath, err = storage.AdjustPath(l.cfg.LoaderConfig.Dir, string(filepath.Separator)+lightningCheckpointFileName)
-=======
 		var cfg *lcfg.Config
 		cfg, err = l.getLightningConfig()
->>>>>>> ea85235b
 		if err != nil {
 			return err
 		}
