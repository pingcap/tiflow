--- conflicted
+++ resolved
@@ -197,15 +197,10 @@
 	return nil
 }
 
-<<<<<<< HEAD
-func createConns(tctx *tcontext.Context, cfg config.DBConfig,
+func createConns(tctx *tcontext.Context, cfg *config.SubTaskConfig,
 	name, sourceID string,
 	workerCount int) (*conn.BaseDB, []*DBConn, error) {
-	baseDB, err := conn.DefaultDBProvider.Apply(cfg)
-=======
-func createConns(tctx *tcontext.Context, cfg *config.SubTaskConfig, workerCount int) (*conn.BaseDB, []*DBConn, error) {
 	baseDB, err := conn.DefaultDBProvider.Apply(&cfg.To)
->>>>>>> f4f2d4d0
 	if err != nil {
 		return nil, nil, terror.WithScope(err, terror.ScopeDownstream)
 	}
