--- conflicted
+++ resolved
@@ -282,14 +282,8 @@
 	SQLMode            string   `yaml:"-" toml:"-" json:"-"` // wrote by dump unit (DM op) or jobmaster (DM in engine)
 	ImportMode         LoadMode `yaml:"import-mode" toml:"import-mode" json:"import-mode"`
 	// deprecated, use OnDuplicateLogical instead.
-<<<<<<< HEAD
 	OnDuplicate         LogicalDuplicateResolveType  `yaml:"on-duplicate" toml:"on-duplicate" json:"on-duplicate"`
 	OnDuplicateLogical  LogicalDuplicateResolveType  `yaml:"on-duplicate-logical" toml:"on-duplicate-logical" json:"on-duplicate-logical"`
-=======
-	OnDuplicate        LogicalDuplicateResolveType `yaml:"on-duplicate" toml:"on-duplicate" json:"on-duplicate"`
-	OnDuplicateLogical LogicalDuplicateResolveType `yaml:"on-duplicate-logical" toml:"on-duplicate-logical" json:"on-duplicate-logical"`
-	// TODO: OnDuplicatePhysical has no effects now
->>>>>>> 8ad66777
 	OnDuplicatePhysical PhysicalDuplicateResolveType `yaml:"on-duplicate-physical" toml:"on-duplicate-physical" json:"on-duplicate-physical"`
 	DiskQuotaPhysical   config.ByteSize              `yaml:"disk-quota-physical" toml:"disk-quota-physical" json:"disk-quota-physical"`
 }
