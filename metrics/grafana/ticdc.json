{
  "__inputs": [
    {
      "name": "DS_TEST-CLUSTER",
      "label": "test-cluster",
      "description": "",
      "type": "datasource",
      "pluginId": "prometheus",
      "pluginName": "Prometheus"
    }
  ],
  "__requires": [
    {
      "type": "grafana",
      "id": "grafana",
      "name": "Grafana",
      "version": "6.1.6"
    },
    {
      "type": "panel",
      "id": "graph",
      "name": "Graph",
      "version": ""
    },
    {
      "type": "panel",
      "id": "heatmap",
      "name": "Heatmap",
      "version": ""
    },
    {
      "type": "datasource",
      "id": "prometheus",
      "name": "Prometheus",
      "version": "1.0.0"
    },
    {
      "type": "panel",
      "id": "table",
      "name": "Table",
      "version": ""
    }
  ],
  "annotations": {
    "list": [
      {
        "builtIn": 1,
        "datasource": "-- Grafana --",
        "enable": false,
        "expr": "",
        "hide": true,
        "iconColor": "#F2495C",
        "limit": 100,
        "name": "",
        "showIn": 0,
        "tagKeys": "",
        "textFormat": "",
        "titleFormat": "",
        "type": "dashboard",
        "useValueForTime": false
      },
      {
        "datasource": "${DS_TEST-CLUSTER}",
        "enable": true,
        "expr": "max(ticdc_processor_checkpoint_ts_lag) by (changefeed, capture) > BOOL $spike_threshold",
        "hide": true,
        "iconColor": "#F2495C",
        "limit": 100,
        "name": "Latency spike",
        "showIn": 0,
        "tagKeys": "changefeed",
        "tags": [],
        "titleFormat": "Latency spike",
        "type": "tags",
        "useValueForTime": false
      },
      {
        "datasource": "${DS_TEST-CLUSTER}",
        "enable": false,
        "expr": "delta(up{tidb_cluster=\"$tidb_cluster\", job=~\"tikv|ticdc\"}[30s]) < BOOL 0",
        "hide": false,
        "iconColor": "#FF9830",
        "limit": 100,
        "name": "Server down",
        "showIn": 0,
        "step": "15s",
        "tagKeys": "instance,job",
        "tags": [],
        "textFormat": "",
        "titleFormat": "Down",
        "type": "tags"
      },
      {
        "datasource": "${DS_TEST-CLUSTER}",
        "enable": false,
        "expr": "sum(ALERTS{tidb_cluster=\"$tidb_cluster\", alertstate=\"firing\", alertname=~\"ticdc.*\"}) by (alertname) > BOOL 0",
        "hide": false,
        "iconColor": "#B877D9",
        "limit": 100,
        "name": "All TiCDC alerts",
        "showIn": 0,
        "tagKeys": "alertname",
        "tags": [],
        "titleFormat": "Alert Name",
        "type": "tags"
      },
      {
        "datasource": "${DS_TEST-CLUSTER}",
        "enable": false,
        "expr": "delta(tikv_cdc_region_resolve_status{status=\"resolved\"}[30s]) < BOOL -800",
        "hide": false,
        "iconColor": "rgba(255, 96, 96, 1)",
        "limit": 100,
        "name": "Resolved region drop",
        "showIn": 0,
        "step": "15s",
        "tagKeys": "instance",
        "tags": [],
        "titleFormat": "Resolved region drop",
        "type": "tags"
      }
    ]
  },
  "editable": true,
  "gnetId": null,
  "graphTooltip": 1,
  "id": null,
  "iteration": 1636101093950,
  "links": [],
  "panels": [
    {
      "collapsed": true,
      "gridPos": {
        "h": 1,
        "w": 24,
        "x": 0,
        "y": 0
      },
      "id": 21,
      "panels": [
        {
          "aliasColors": {},
          "bars": false,
          "dashLength": 10,
          "dashes": false,
          "datasource": "${DS_TEST-CLUSTER}",
          "description": "Uptime of TiCDC and TiKV",
          "fill": 1,
          "fillGradient": 0,
          "gridPos": {
            "h": 7,
            "w": 8,
            "x": 0,
            "y": 1
          },
          "hiddenSeries": false,
          "id": 19,
          "legend": {
            "alignAsTable": true,
            "avg": false,
            "current": true,
            "max": false,
            "min": false,
            "rightSide": true,
            "show": true,
            "total": false,
            "values": true
          },
          "lines": true,
          "linewidth": 1,
          "links": [],
          "nullPointMode": "null",
          "options": {
            "dataLinks": []
          },
          "paceLength": 10,
          "percentage": false,
          "pointradius": 2,
          "points": false,
          "renderer": "flot",
          "seriesOverrides": [],
          "spaceLength": 10,
          "stack": false,
          "steppedLine": false,
          "targets": [
            {
              "expr": "(time() - process_start_time_seconds{tidb_cluster=\"$tidb_cluster\", job=\"ticdc\"})",
              "format": "time_series",
              "intervalFactor": 1,
              "legendFormat": "TiCDC-{{instance}}",
              "refId": "A"
            },
            {
              "expr": "(time() - process_start_time_seconds{tidb_cluster=\"$tidb_cluster\", job=\"tikv\"})",
              "format": "time_series",
              "intervalFactor": 1,
              "legendFormat": "TiKV-{{instance}}",
              "refId": "B"
            }
          ],
          "thresholds": [],
          "timeFrom": null,
          "timeRegions": [],
          "timeShift": null,
          "title": "Uptime",
          "tooltip": {
            "shared": true,
            "sort": 0,
            "value_type": "individual"
          },
          "type": "graph",
          "xaxis": {
            "buckets": null,
            "mode": "time",
            "name": null,
            "show": true,
            "values": []
          },
          "yaxes": [
            {
              "format": "dtdurations",
              "label": null,
              "logBase": 1,
              "max": null,
              "min": null,
              "show": true
            },
            {
              "format": "short",
              "label": null,
              "logBase": 1,
              "max": null,
              "min": null,
              "show": true
            }
          ],
          "yaxis": {
            "align": false,
            "alignLevel": null
          }
        },
        {
          "aliasColors": {},
          "bars": false,
          "dashLength": 10,
          "dashes": false,
          "datasource": "${DS_TEST-CLUSTER}",
          "description": "Goroutine count of TiCDC",
          "fill": 1,
          "fillGradient": 0,
          "gridPos": {
            "h": 7,
            "w": 6,
            "x": 8,
            "y": 1
          },
          "hiddenSeries": false,
          "id": 26,
          "legend": {
            "alignAsTable": true,
            "avg": false,
            "current": true,
            "max": true,
            "min": false,
            "rightSide": false,
            "show": true,
            "total": false,
            "values": true
          },
          "lines": true,
          "linewidth": 1,
          "links": [],
          "nullPointMode": "null",
          "options": {
            "dataLinks": []
          },
          "paceLength": 10,
          "percentage": false,
          "pointradius": 2,
          "points": false,
          "renderer": "flot",
          "seriesOverrides": [],
          "spaceLength": 10,
          "stack": false,
          "steppedLine": false,
          "targets": [
            {
              "expr": " go_goroutines{tidb_cluster=\"$tidb_cluster\", job=\"ticdc\"}",
              "format": "time_series",
              "intervalFactor": 1,
              "legendFormat": "{{instance}}",
              "refId": "A"
            },
            {
              "expr": "go_threads{tidb_cluster=\"$tidb_cluster\", job=\"ticdc\"}",
              "format": "time_series",
              "hide": true,
              "intervalFactor": 1,
              "legendFormat": "threads-{{instance}}",
              "refId": "B"
            }
          ],
          "thresholds": [],
          "timeFrom": null,
          "timeRegions": [],
          "timeShift": null,
          "title": "Goroutine count",
          "tooltip": {
            "shared": true,
            "sort": 0,
            "value_type": "individual"
          },
          "type": "graph",
          "xaxis": {
            "buckets": null,
            "mode": "time",
            "name": null,
            "show": true,
            "values": []
          },
          "yaxes": [
            {
              "format": "short",
              "label": null,
              "logBase": 1,
              "max": null,
              "min": null,
              "show": true
            },
            {
              "format": "short",
              "label": null,
              "logBase": 1,
              "max": null,
              "min": null,
              "show": true
            }
          ],
          "yaxis": {
            "align": false,
            "alignLevel": null
          }
        },
        {
          "aliasColors": {},
          "bars": false,
          "dashLength": 10,
          "dashes": false,
          "datasource": "${DS_TEST-CLUSTER}",
          "description": "The count of open FD count of TiCDC",
          "fill": 1,
          "fillGradient": 0,
          "gridPos": {
            "h": 7,
            "w": 6,
            "x": 14,
            "y": 1
          },
          "hiddenSeries": false,
          "id": 27,
          "legend": {
            "alignAsTable": true,
            "avg": false,
            "current": true,
            "max": true,
            "min": false,
            "rightSide": false,
            "show": true,
            "total": false,
            "values": true
          },
          "lines": true,
          "linewidth": 1,
          "links": [],
          "nullPointMode": "null",
          "options": {
            "dataLinks": []
          },
          "paceLength": 10,
          "percentage": false,
          "pointradius": 2,
          "points": false,
          "renderer": "flot",
          "seriesOverrides": [],
          "spaceLength": 10,
          "stack": false,
          "steppedLine": false,
          "targets": [
            {
              "expr": "process_open_fds{tidb_cluster=\"$tidb_cluster\", job=\"ticdc\"}",
              "format": "time_series",
              "intervalFactor": 1,
              "legendFormat": "{{instance}}",
              "refId": "A"
            }
          ],
          "thresholds": [],
          "timeFrom": null,
          "timeRegions": [],
          "timeShift": null,
          "title": "Open FD count",
          "tooltip": {
            "shared": true,
            "sort": 0,
            "value_type": "individual"
          },
          "type": "graph",
          "xaxis": {
            "buckets": null,
            "mode": "time",
            "name": null,
            "show": true,
            "values": []
          },
          "yaxes": [
            {
              "format": "short",
              "label": null,
              "logBase": 1,
              "max": null,
              "min": null,
              "show": true
            },
            {
              "format": "short",
              "label": null,
              "logBase": 1,
              "max": null,
              "min": null,
              "show": true
            }
          ],
          "yaxis": {
            "align": false,
            "alignLevel": null
          }
        },
        {
          "columns": [
            {
              "text": "Current",
              "value": "current"
            }
          ],
          "datasource": "${DS_TEST-CLUSTER}",
          "description": "TiCDC cluster ownership status",
          "fontSize": "100%",
          "gridPos": {
            "h": 7,
            "w": 4,
            "x": 20,
            "y": 1
          },
          "hideTimeOverride": true,
          "id": 113,
          "links": [],
          "pageSize": null,
          "scroll": true,
          "showHeader": true,
          "sort": {
            "col": 2,
            "desc": false
          },
          "styles": [
            {
              "alias": "Instance",
              "colorMode": null,
              "colors": [
                "#8AB8FF",
                "#73BF69",
                "rgba(245, 54, 54, 0.9)"
              ],
              "dateFormat": "YYYY-MM-DD HH:mm:ss",
              "decimals": 2,
              "link": false,
              "mappingType": 2,
              "pattern": "Current",
              "preserveFormat": false,
              "rangeMaps": [
                {
                  "from": "0.1",
                  "text": "Owner",
                  "to": "2"
                },
                {
                  "from": "0",
                  "text": "Worker",
                  "to": "0.1"
                }
              ],
              "sanitize": false,
              "thresholds": [
                "0.1",
                "2"
              ],
              "type": "string",
              "unit": "short",
              "valueMaps": [
                {
                  "text": "Owner",
                  "value": "1"
                }
              ]
            }
          ],
          "targets": [
            {
              "expr": "rate(ticdc_owner_ownership_counter{tidb_cluster=\"$tidb_cluster\"}[30s])",
              "format": "time_series",
              "intervalFactor": 2,
              "legendFormat": "{{instance}}",
              "refId": "A"
            }
          ],
          "timeFrom": "1s",
          "title": "Ownership",
          "transform": "timeseries_aggregations",
          "type": "table"
        },
        {
          "aliasColors": {},
          "bars": false,
          "dashLength": 10,
          "dashes": false,
          "datasource": "${DS_TEST-CLUSTER}",
          "description": "CPU usage of TiCDC",
          "fill": 1,
          "fillGradient": 0,
          "gridPos": {
            "h": 7,
            "w": 6,
            "x": 0,
            "y": 8
          },
          "hiddenSeries": false,
          "id": 24,
          "legend": {
            "alignAsTable": true,
            "avg": false,
            "current": true,
            "hideEmpty": true,
            "max": true,
            "min": false,
            "rightSide": false,
            "show": true,
            "total": false,
            "values": true
          },
          "lines": true,
          "linewidth": 1,
          "links": [],
          "nullPointMode": "null",
          "options": {
            "dataLinks": []
          },
          "paceLength": 10,
          "percentage": false,
          "pointradius": 2,
          "points": false,
          "renderer": "flot",
          "seriesOverrides": [
            {
              "alias": "/.*MaxProcs/",
              "fill": 0,
              "linewidth": 2,
              "yaxis": 2
            }
          ],
          "spaceLength": 10,
          "stack": false,
          "steppedLine": false,
          "targets": [
            {
              "expr": "rate(process_cpu_seconds_total{tidb_cluster=\"$tidb_cluster\", job=\"ticdc\"}[1m])",
              "format": "time_series",
              "intervalFactor": 1,
              "legendFormat": "{{instance}}",
              "refId": "A"
            },
            {
              "expr": "ticdc_server_go_max_procs{tidb_cluster=\"$tidb_cluster\", job=\"ticdc\"}",
              "format": "time_series",
              "intervalFactor": 1,
              "legendFormat": "{{instance}}-MaxProcs",
              "refId": "B"
            }
          ],
          "thresholds": [],
          "timeFrom": null,
          "timeRegions": [],
          "timeShift": null,
          "title": "CPU usage",
          "tooltip": {
            "shared": true,
            "sort": 0,
            "value_type": "individual"
          },
          "type": "graph",
          "xaxis": {
            "buckets": null,
            "mode": "time",
            "name": null,
            "show": true,
            "values": []
          },
          "yaxes": [
            {
              "format": "percentunit",
              "label": null,
              "logBase": 1,
              "max": null,
              "min": null,
              "show": true
            },
            {
              "format": "short",
              "label": null,
              "logBase": 1,
              "max": null,
              "min": null,
              "show": true
            }
          ],
          "yaxis": {
            "align": false,
            "alignLevel": null
          }
        },
        {
          "aliasColors": {},
          "bars": false,
          "dashLength": 10,
          "dashes": false,
          "datasource": "${DS_TEST-CLUSTER}",
          "description": "Memory usage of TiCDC",
          "fill": 1,
          "fillGradient": 0,
          "gridPos": {
            "h": 7,
            "w": 6,
            "x": 6,
            "y": 8
          },
          "hiddenSeries": false,
          "id": 23,
          "legend": {
            "alignAsTable": true,
            "avg": false,
            "current": true,
            "hideEmpty": true,
            "max": true,
            "min": false,
            "rightSide": false,
            "show": true,
            "total": false,
            "values": true
          },
          "lines": true,
          "linewidth": 1,
          "links": [],
          "nullPointMode": "null",
          "options": {
            "dataLinks": []
          },
          "paceLength": 10,
          "percentage": false,
          "pointradius": 2,
          "points": false,
          "renderer": "flot",
          "seriesOverrides": [],
          "spaceLength": 10,
          "stack": false,
          "steppedLine": false,
          "targets": [
            {
              "expr": "process_resident_memory_bytes{tidb_cluster=\"$tidb_cluster\", job=\"ticdc\"}",
              "format": "time_series",
              "intervalFactor": 1,
              "legendFormat": "process-{{instance}}",
              "refId": "A"
            },
            {
              "expr": "go_memstats_heap_alloc_bytes{tidb_cluster=\"$tidb_cluster\", job=\"ticdc\"}",
              "format": "time_series",
              "intervalFactor": 1,
              "legendFormat": "heap-{{instance}}",
              "refId": "B"
            }
          ],
          "thresholds": [],
          "timeFrom": null,
          "timeRegions": [],
          "timeShift": null,
          "title": "Memory usage",
          "tooltip": {
            "shared": true,
            "sort": 0,
            "value_type": "individual"
          },
          "type": "graph",
          "xaxis": {
            "buckets": null,
            "mode": "time",
            "name": null,
            "show": true,
            "values": []
          },
          "yaxes": [
            {
              "format": "bytes",
              "label": null,
              "logBase": 1,
              "max": null,
              "min": null,
              "show": true
            },
            {
              "format": "short",
              "label": null,
              "logBase": 1,
              "max": null,
              "min": null,
              "show": true
            }
          ],
          "yaxis": {
            "align": false,
            "alignLevel": null
          }
        },
        {
          "aliasColors": {},
          "bars": false,
          "dashLength": 10,
          "dashes": false,
          "datasource": "${DS_TEST-CLUSTER}",
          "description": "The history of TiCDC cluster ownership, owner node has a value that is great than 0",
          "fill": 1,
          "gridPos": {
            "h": 7,
            "w": 6,
            "x": 12,
            "y": 8
          },
          "id": 110,
          "legend": {
            "alignAsTable": true,
            "avg": false,
            "current": true,
            "max": false,
            "min": false,
            "rightSide": false,
            "show": true,
            "total": false,
            "values": true
          },
          "lines": true,
          "linewidth": 1,
          "links": [],
          "nullPointMode": "null",
          "percentage": false,
          "pointradius": 2,
          "points": false,
          "renderer": "flot",
          "seriesOverrides": [],
          "spaceLength": 10,
          "stack": false,
          "steppedLine": true,
          "targets": [
            {
              "expr": "sum(rate(ticdc_owner_ownership_counter{tidb_cluster=\"$tidb_cluster\"}[30s])) by (instance) > BOOL 0.5",
              "format": "time_series",
              "interval": "30s",
              "intervalFactor": 1,
              "legendFormat": "{{instance}}",
              "refId": "A"
            }
          ],
          "thresholds": [],
          "timeFrom": null,
          "timeRegions": [],
          "timeShift": null,
          "title": "Ownership history",
          "tooltip": {
            "shared": true,
            "sort": 0,
            "value_type": "individual"
          },
          "type": "graph",
          "xaxis": {
            "buckets": null,
            "mode": "time",
            "name": null,
            "show": true,
            "values": []
          },
          "yaxes": [
            {
              "format": "short",
              "label": null,
              "logBase": 1,
              "max": null,
              "min": null,
              "show": true
            },
            {
              "format": "short",
              "label": null,
              "logBase": 1,
              "max": null,
              "min": null,
              "show": true
            }
          ],
          "yaxis": {
            "align": false,
            "alignLevel": null
          }
        },
        {
          "aliasColors": {},
          "bars": false,
          "dashLength": 10,
          "dashes": false,
          "datasource": "${DS_TEST-CLUSTER}",
          "fill": 1,
          "fillGradient": 0,
          "gridPos": {
            "h": 7,
            "w": 6,
            "x": 18,
            "y": 8
          },
          "hiddenSeries": false,
          "id": 114,
          "legend": {
            "alignAsTable": true,
            "avg": false,
            "current": true,
            "hideEmpty": true,
            "max": true,
            "min": false,
            "rightSide": true,
            "show": true,
            "total": false,
            "values": true
          },
          "lines": true,
          "linewidth": 1,
          "links": [],
          "nullPointMode": "null",
          "options": {
            "dataLinks": []
          },
          "paceLength": 10,
          "percentage": false,
          "pointradius": 2,
          "points": false,
          "renderer": "flot",
          "seriesOverrides": [],
          "spaceLength": 10,
          "stack": false,
          "steppedLine": false,
          "targets": [
            {
              "expr": "histogram_quantile(0.999, sum(rate(ticdc_server_etcd_health_check_duration_bucket{tidb_cluster=\"$tidb_cluster\", capture=~\"$capture\"}[1m])) by (le,instance))",
              "format": "time_series",
              "intervalFactor": 1,
              "legendFormat": "p999-{{instance}}",
              "refId": "A"
            },
            {
              "expr": "histogram_quantile(0.99, sum(rate(ticdc_server_etcd_health_check_duration_bucket{tidb_cluster=\"$tidb_cluster\", capture=~\"$capture\"}[1m])) by (le,instance))",
              "format": "time_series",
              "intervalFactor": 1,
              "legendFormat": "p99-{{instance}}",
              "refId": "B"
            },
            {
              "expr": "histogram_quantile(0.95, sum(rate(ticdc_server_etcd_health_check_duration_bucket{tidb_cluster=\"$tidb_cluster\", capture=~\"$capture\"}[1m])) by (le,instance))",
              "format": "time_series",
              "intervalFactor": 1,
              "legendFormat": "p95-{{instance}}",
              "refId": "C"
            }
          ],
          "thresholds": [],
          "timeFrom": null,
          "timeRegions": [],
          "timeShift": null,
          "title": "Etcd health check duration",
          "tooltip": {
            "shared": true,
            "sort": 0,
            "value_type": "individual"
          },
          "type": "graph",
          "xaxis": {
            "buckets": null,
            "mode": "time",
            "name": null,
            "show": true,
            "values": []
          },
          "yaxes": [
            {
              "format": "s",
              "label": null,
              "logBase": 1,
              "max": null,
              "min": null,
              "show": true
            },
            {
              "format": "short",
              "label": null,
              "logBase": 1,
              "max": null,
              "min": null,
              "show": true
            }
          ],
          "yaxis": {
            "align": false,
            "alignLevel": null
          }
        }
      ],
      "title": "Server",
      "type": "row"
    },
    {
      "collapsed": true,
      "datasource": null,
      "gridPos": {
        "h": 1,
        "w": 24,
        "x": 0,
        "y": 1
      },
      "id": 266,
      "panels": [
        {
          "cards": {
            "cardPadding": 1,
            "cardRound": null
          },
          "color": {
            "cardColor": "#b4ff00",
            "colorScale": "sqrt",
            "colorScheme": "interpolateSpectral",
            "exponent": 0.5,
            "min": null,
            "mode": "spectrum"
          },
          "dataFormat": "tsbuckets",
          "datasource": "${DS_TEST-CLUSTER}",
          "description": "",
          "fieldConfig": {
            "defaults": {},
            "overrides": []
          },
          "gridPos": {
            "h": 8,
            "w": 12,
            "x": 0,
            "y": 2
          },
          "heatmap": {},
          "hideZeroBuckets": true,
          "highlightCards": true,
          "id": 262,
          "legend": {
            "show": true
          },
          "pluginVersion": "6.1.6",
          "reverseYBuckets": false,
          "targets": [
            {
              "exemplar": true,
              "expr": "sum(rate(ticdc_etcd_worker_tick_reactor_duration_bucket{tidb_cluster=\"$tidb_cluster\"}[1m])) by (le, capture)",
              "format": "heatmap",
              "interval": "1",
              "intervalFactor": 2,
              "legendFormat": "{{le}}",
              "queryType": "randomWalk",
              "refId": "A"
            }
          ],
          "title": "EtcdWorker tick reactor duration",
          "tooltip": {
            "show": true,
            "showHistogram": false
          },
          "tooltipDecimals": null,
          "type": "heatmap",
          "xAxis": {
            "show": true
          },
          "xBucketNumber": null,
          "xBucketSize": null,
          "yAxis": {
            "decimals": null,
            "format": "s",
            "logBase": 1,
            "max": null,
            "min": null,
            "show": true,
            "splitFactor": null
          },
          "yBucketBound": "auto",
          "yBucketNumber": null,
          "yBucketSize": null
        },
        {
          "aliasColors": {},
          "bars": false,
          "dashLength": 10,
          "dashes": false,
          "datasource": "${DS_TEST-CLUSTER}",
          "description": "",
          "fieldConfig": {
            "defaults": {},
            "overrides": []
          },
          "fill": 1,
          "fillGradient": 0,
          "gridPos": {
            "h": 8,
            "w": 12,
            "x": 12,
            "y": 2
          },
          "hiddenSeries": false,
          "id": 264,
          "legend": {
            "avg": false,
            "current": false,
            "max": false,
            "min": false,
            "show": true,
            "total": false,
            "values": false
          },
          "lines": true,
          "linewidth": 1,
          "nullPointMode": "null",
          "options": {
            "alertThreshold": true
          },
          "percentage": false,
          "pluginVersion": "6.1.6",
          "pointradius": 2,
          "points": false,
          "renderer": "flot",
          "seriesOverrides": [],
          "spaceLength": 10,
          "stack": false,
          "steppedLine": false,
          "targets": [
            {
              "exemplar": true,
              "expr": "histogram_quantile(0.95, sum(rate(ticdc_etcd_worker_tick_reactor_duration_bucket{tidb_cluster=\"$tidb_cluster\", capture=~\"$capture\"}[1m])) by (le,capture))",
              "interval": "",
              "legendFormat": "{{capture}}-95",
              "queryType": "randomWalk",
              "refId": "A"
            },
            {
              "exemplar": true,
              "expr": "histogram_quantile(0.99, sum(rate(ticdc_etcd_worker_tick_reactor_duration_bucket{tidb_cluster=\"$tidb_cluster\", capture=~\"$capture\"}[1m])) by (le,capture))",
              "hide": false,
              "interval": "",
              "legendFormat": "{{capture}}-99",
              "refId": "B"
            }
          ],
          "thresholds": [],
          "timeFrom": null,
          "timeRegions": [],
          "timeShift": null,
          "title": "EtcdWorker tick reactor duration",
          "tooltip": {
            "shared": true,
            "sort": 0,
            "value_type": "individual"
          },
          "type": "graph",
          "xaxis": {
            "buckets": null,
            "mode": "time",
            "name": null,
            "show": true,
            "values": []
          },
          "yaxes": [
            {
              "$$hashKey": "object:2612",
              "format": "s",
              "label": null,
              "logBase": 1,
              "max": null,
              "min": null,
              "show": true
            },
            {
              "$$hashKey": "object:2613",
              "format": "none",
              "label": null,
              "logBase": 1,
              "max": null,
              "min": null,
              "show": true
            }
          ],
          "yaxis": {
            "align": false,
            "alignLevel": null
          }
        },
        {
          "cards": {
            "cardPadding": 0,
            "cardRound": 0
          },
          "color": {
            "cardColor": "#b4ff00",
            "colorScale": "sqrt",
            "colorScheme": "interpolateSpectral",
            "exponent": 0.5,
            "max": null,
            "min": 1,
            "mode": "spectrum"
          },
          "dataFormat": "tsbuckets",
          "datasource": "${DS_TEST-CLUSTER}",
          "description": "",
          "fieldConfig": {
            "defaults": {},
            "overrides": []
          },
          "gridPos": {
            "h": 8,
            "w": 12,
            "x": 0,
            "y": 10
          },
          "heatmap": {},
          "hideZeroBuckets": true,
          "highlightCards": true,
          "id": 256,
          "legend": {
            "show": true
          },
          "pluginVersion": "6.1.6",
          "reverseYBuckets": false,
          "targets": [
            {
              "exemplar": true,
              "expr": "sum(rate(ticdc_etcd_worker_etcd_txn_exec_duration_bucket{tidb_cluster=\"$tidb_cluster\", capture=~\"$capture\"}[1m])) by (le)",
              "format": "heatmap",
              "instant": false,
              "interval": "",
              "intervalFactor": 2,
              "legendFormat": "{{le}}",
              "queryType": "randomWalk",
              "refId": "A"
            }
          ],
          "timeFrom": null,
          "timeShift": null,
          "title": "EtcdWorker exec etcd txn duration",
          "tooltip": {
            "show": true,
            "showHistogram": true
          },
          "tooltipDecimals": 1,
          "type": "heatmap",
          "xAxis": {
            "show": true
          },
          "xBucketNumber": null,
          "xBucketSize": null,
          "yAxis": {
            "decimals": 1,
            "format": "s",
            "logBase": 1,
            "max": null,
            "min": null,
            "show": true,
            "splitFactor": null
          },
          "yBucketBound": "upper",
          "yBucketNumber": null,
          "yBucketSize": null
        },
        {
          "aliasColors": {},
          "bars": false,
          "dashLength": 10,
          "dashes": false,
          "datasource": "${DS_TEST-CLUSTER}",
          "description": "",
          "fieldConfig": {
            "defaults": {
              "unit": "s"
            },
            "overrides": []
          },
          "fill": 1,
          "fillGradient": 0,
          "gridPos": {
            "h": 8,
            "w": 12,
            "x": 12,
            "y": 10
          },
          "hiddenSeries": false,
          "id": 258,
          "legend": {
            "avg": false,
            "current": false,
            "max": false,
            "min": false,
            "show": true,
            "total": false,
            "values": false
          },
          "lines": true,
          "linewidth": 1,
          "nullPointMode": "null",
          "options": {
            "alertThreshold": true
          },
          "percentage": false,
          "pluginVersion": "6.1.6",
          "pointradius": 2,
          "points": false,
          "renderer": "flot",
          "seriesOverrides": [],
          "spaceLength": 10,
          "stack": false,
          "steppedLine": false,
          "targets": [
            {
              "exemplar": true,
              "expr": "histogram_quantile(0.95, sum(rate(ticdc_etcd_worker_etcd_txn_exec_duration_bucket{tidb_cluster=\"$tidb_cluster\", capture=~\"$capture\"}[1m])) by (le,capture))",
              "format": "time_series",
              "interval": "",
              "legendFormat": "{{capture}}-p95",
              "queryType": "randomWalk",
              "refId": "A"
            },
            {
              "exemplar": true,
              "expr": "histogram_quantile(0.99, sum(rate(ticdc_etcd_worker_etcd_txn_exec_duration_bucket{tidb_cluster=\"$tidb_cluster\", capture=~\"$capture\"}[1m])) by (le,capture))",
              "hide": false,
              "interval": "",
              "legendFormat": "{{lcapture}-p99}",
              "refId": "B"
            }
          ],
          "thresholds": [],
          "timeFrom": null,
          "timeRegions": [],
          "timeShift": null,
          "title": "EtcdWorker exec etcd txn duration percentile",
          "tooltip": {
            "shared": true,
            "sort": 0,
            "value_type": "individual"
          },
          "type": "graph",
          "xaxis": {
            "buckets": null,
            "mode": "time",
            "name": null,
            "show": true,
            "values": []
          },
          "yaxes": [
            {
              "$$hashKey": "object:1612",
              "format": "s",
              "label": null,
              "logBase": 2,
              "max": null,
              "min": null,
              "show": true
            },
            {
              "$$hashKey": "object:1613",
              "format": "short",
              "label": null,
              "logBase": 1,
              "max": null,
              "min": null,
              "show": true
            }
          ],
          "yaxis": {
            "align": false,
            "alignLevel": null
          }
        },
        {
          "cards": {
            "cardPadding": null,
            "cardRound": null
          },
          "color": {
            "cardColor": "#b4ff00",
            "colorScale": "sqrt",
            "colorScheme": "interpolatePurples",
            "exponent": 0.5,
            "min": 0,
            "mode": "spectrum"
          },
          "dataFormat": "tsbuckets",
          "datasource": "${DS_TEST-CLUSTER}",
          "description": "",
          "fieldConfig": {
            "defaults": {},
            "overrides": []
          },
          "gridPos": {
            "h": 8,
            "w": 12,
            "x": 0,
            "y": 18
          },
          "heatmap": {},
          "hideZeroBuckets": true,
          "highlightCards": true,
          "id": 254,
          "legend": {
            "show": true
          },
          "pluginVersion": "6.1.6",
          "reverseYBuckets": false,
          "targets": [
            {
              "exemplar": true,
              "expr": "sum(rate(ticdc_etcd_worker_etcd_txn_size_bytes_bucket{tidb_cluster=\"$tidb_cluster\"}[1m])) by (le, capture)",
              "format": "heatmap",
              "instant": false,
              "interval": "",
              "intervalFactor": 1,
              "legendFormat": "{{le}}",
              "queryType": "randomWalk",
              "refId": "A"
            }
          ],
          "title": "EtcdWorker txn size ",
          "tooltip": {
            "show": true,
            "showHistogram": true
          },
          "tooltipDecimals": null,
          "type": "heatmap",
          "xAxis": {
            "show": true
          },
          "xBucketNumber": null,
          "xBucketSize": null,
          "yAxis": {
            "decimals": null,
            "format": "decbytes",
            "logBase": 1,
            "max": null,
            "min": null,
            "show": true,
            "splitFactor": null
          },
          "yBucketBound": "auto",
          "yBucketNumber": null,
          "yBucketSize": null
        },
        {
          "aliasColors": {},
          "bars": false,
          "dashLength": 10,
          "dashes": false,
          "datasource": "${DS_TEST-CLUSTER}",
          "description": "",
          "fieldConfig": {
            "defaults": {},
            "overrides": []
          },
          "fill": 1,
          "fillGradient": 0,
          "gridPos": {
            "h": 8,
            "w": 12,
            "x": 12,
            "y": 18
          },
          "hiddenSeries": false,
          "id": 260,
          "legend": {
            "avg": false,
            "current": false,
            "max": false,
            "min": false,
            "show": true,
            "total": false,
            "values": false
          },
          "lines": true,
          "linewidth": 1,
          "nullPointMode": "null",
          "options": {
            "alertThreshold": true
          },
          "percentage": false,
          "pluginVersion": "6.1.6",
          "pointradius": 2,
          "points": false,
          "renderer": "flot",
          "seriesOverrides": [],
          "spaceLength": 10,
          "stack": false,
          "steppedLine": false,
          "targets": [
            {
              "exemplar": true,
              "expr": "histogram_quantile(0.95, sum(rate(ticdc_etcd_worker_etcd_txn_size_bytes_bucket{tidb_cluster=\"$tidb_cluster\", capture=~\"$capture\"}[1m])) by (le,capture))",
              "interval": "",
              "legendFormat": "{{capture}}-p95",
              "queryType": "randomWalk",
              "refId": "A"
            },
            {
              "exemplar": true,
              "expr": "histogram_quantile(0.99, sum(rate(ticdc_etcd_worker_etcd_txn_size_bytes_bucket{tidb_cluster=\"$tidb_cluster\", capture=~\"$capture\"}[1m])) by (le,capture))",
              "hide": false,
              "interval": "",
              "legendFormat": "{{capture}}-p99",
              "refId": "B"
            }
          ],
          "thresholds": [],
          "timeFrom": null,
          "timeRegions": [],
          "timeShift": null,
          "title": "EtcdWorker txn size percentile",
          "tooltip": {
            "shared": true,
            "sort": 0,
            "value_type": "individual"
          },
          "type": "graph",
          "xaxis": {
            "buckets": null,
            "mode": "time",
            "name": null,
            "show": true,
            "values": []
          },
          "yaxes": [
            {
              "$$hashKey": "object:2055",
              "format": "bytes",
              "label": null,
              "logBase": 1,
              "max": null,
              "min": null,
              "show": true
            },
            {
              "$$hashKey": "object:2056",
              "format": "short",
              "label": null,
              "logBase": 1,
              "max": null,
              "min": null,
              "show": true
            }
          ],
          "yaxis": {
            "align": false,
            "alignLevel": null
          }
        }
      ],
      "title": "EtcdWorker",
      "type": "row"
    },
    {
      "collapsed": true,
      "gridPos": {
        "h": 1,
        "w": 24,
        "x": 0,
        "y": 1
      },
      "id": 266,
      "panels": [
        {
          "cards": {
            "cardPadding": 1,
            "cardRound": null
          },
          "color": {
            "cardColor": "#b4ff00",
            "colorScale": "sqrt",
            "colorScheme": "interpolateSpectral",
            "exponent": 0.5,
            "min": null,
            "mode": "spectrum"
          },
          "dataFormat": "tsbuckets",
          "datasource": "${DS_TEST-CLUSTER}",
          "description": "",
          "fieldConfig": {
            "defaults": {},
            "overrides": []
          },
          "gridPos": {
            "h": 8,
            "w": 12,
            "x": 0,
            "y": 2
          },
          "heatmap": {},
          "hideZeroBuckets": true,
          "highlightCards": true,
          "id": 262,
          "legend": {
            "show": true
          },
          "pluginVersion": "6.1.6",
          "reverseYBuckets": false,
          "targets": [
            {
              "exemplar": true,
              "expr": "sum(rate(ticdc_etcd_worker_tick_reactor_duration_bucket{tidb_cluster=\"$tidb_cluster\"}[1m])) by (le, capture)",
              "format": "heatmap",
              "interval": "1",
              "intervalFactor": 2,
              "legendFormat": "{{le}}",
              "queryType": "randomWalk",
              "refId": "A"
            }
          ],
          "title": "EtcdWorker tick reactor duration",
          "tooltip": {
            "show": true,
            "showHistogram": false
          },
          "tooltipDecimals": null,
          "type": "heatmap",
          "xAxis": {
            "show": true
          },
          "xBucketNumber": null,
          "xBucketSize": null,
          "yAxis": {
            "decimals": null,
            "format": "s",
            "logBase": 1,
            "max": null,
            "min": null,
            "show": true,
            "splitFactor": null
          },
          "yBucketBound": "auto",
          "yBucketNumber": null,
          "yBucketSize": null
        },
        {
          "aliasColors": {},
          "bars": false,
          "dashLength": 10,
          "dashes": false,
          "datasource": "${DS_TEST-CLUSTER}",
          "description": "",
          "fieldConfig": {
            "defaults": {},
            "overrides": []
          },
          "fill": 1,
          "fillGradient": 0,
          "gridPos": {
            "h": 8,
            "w": 12,
            "x": 12,
            "y": 2
          },
          "hiddenSeries": false,
          "id": 264,
          "legend": {
            "avg": false,
            "current": false,
            "max": false,
            "min": false,
            "show": true,
            "total": false,
            "values": false
          },
          "lines": true,
          "linewidth": 1,
          "nullPointMode": "null",
          "options": {
            "alertThreshold": true
          },
          "percentage": false,
          "pluginVersion": "6.1.6",
          "pointradius": 2,
          "points": false,
          "renderer": "flot",
          "seriesOverrides": [],
          "spaceLength": 10,
          "stack": false,
          "steppedLine": false,
          "targets": [
            {
              "exemplar": true,
              "expr": "histogram_quantile(0.95, sum(rate(ticdc_etcd_worker_tick_reactor_duration_bucket{tidb_cluster=\"$tidb_cluster\", capture=~\"$capture\"}[1m])) by (le,capture))",
              "interval": "",
              "legendFormat": "{{capture}}-95",
              "queryType": "randomWalk",
              "refId": "A"
            },
            {
              "exemplar": true,
              "expr": "histogram_quantile(0.99, sum(rate(ticdc_etcd_worker_tick_reactor_duration_bucket{tidb_cluster=\"$tidb_cluster\", capture=~\"$capture\"}[1m])) by (le,capture))",
              "hide": false,
              "interval": "",
              "legendFormat": "{{capture}}-99",
              "refId": "B"
            }
          ],
          "thresholds": [],
          "timeFrom": null,
          "timeRegions": [],
          "timeShift": null,
          "title": "EtcdWorker tick reactor duration",
          "tooltip": {
            "shared": true,
            "sort": 0,
            "value_type": "individual"
          },
          "type": "graph",
          "xaxis": {
            "buckets": null,
            "mode": "time",
            "name": null,
            "show": true,
            "values": []
          },
          "yaxes": [
            {
              "$$hashKey": "object:2612",
              "format": "s",
              "label": null,
              "logBase": 1,
              "max": null,
              "min": null,
              "show": true
            },
            {
              "$$hashKey": "object:2613",
              "format": "none",
              "label": null,
              "logBase": 1,
              "max": null,
              "min": null,
              "show": true
            }
          ],
          "yaxis": {
            "align": false,
            "alignLevel": null
          }
        },
        {
          "cards": {
            "cardPadding": 0,
            "cardRound": 0
          },
          "color": {
            "cardColor": "#b4ff00",
            "colorScale": "sqrt",
            "colorScheme": "interpolateSpectral",
            "exponent": 0.5,
            "max": null,
            "min": 1,
            "mode": "spectrum"
          },
          "dataFormat": "tsbuckets",
          "datasource": "${DS_TEST-CLUSTER}",
          "description": "",
          "fieldConfig": {
            "defaults": {},
            "overrides": []
          },
          "gridPos": {
            "h": 8,
            "w": 12,
            "x": 0,
            "y": 10
          },
          "heatmap": {},
          "hideZeroBuckets": true,
          "highlightCards": true,
          "id": 256,
          "legend": {
            "show": true
          },
          "pluginVersion": "6.1.6",
          "reverseYBuckets": false,
          "targets": [
            {
              "exemplar": true,
              "expr": "sum(rate(ticdc_etcd_worker_etcd_txn_exec_duration_bucket{tidb_cluster=\"$tidb_cluster\", capture=~\"$capture\"}[1m])) by (le)",
              "format": "heatmap",
              "instant": false,
              "interval": "",
              "intervalFactor": 2,
              "legendFormat": "{{le}}",
              "queryType": "randomWalk",
              "refId": "A"
            }
          ],
          "timeFrom": null,
          "timeShift": null,
          "title": "EtcdWorker exec etcd txn duration",
          "tooltip": {
            "show": true,
            "showHistogram": true
          },
          "tooltipDecimals": 1,
          "type": "heatmap",
          "xAxis": {
            "show": true
          },
          "xBucketNumber": null,
          "xBucketSize": null,
          "yAxis": {
            "decimals": 1,
            "format": "s",
            "logBase": 1,
            "max": null,
            "min": null,
            "show": true,
            "splitFactor": null
          },
          "yBucketBound": "upper",
          "yBucketNumber": null,
          "yBucketSize": null
        },
        {
          "aliasColors": {},
          "bars": false,
          "dashLength": 10,
          "dashes": false,
          "datasource": "${DS_TEST-CLUSTER}",
          "description": "",
          "fieldConfig": {
            "defaults": {
              "unit": "s"
            },
            "overrides": []
          },
          "fill": 1,
          "fillGradient": 0,
          "gridPos": {
            "h": 8,
            "w": 12,
            "x": 12,
            "y": 10
          },
          "hiddenSeries": false,
          "id": 258,
          "legend": {
            "avg": false,
            "current": false,
            "max": false,
            "min": false,
            "show": true,
            "total": false,
            "values": false
          },
          "lines": true,
          "linewidth": 1,
          "nullPointMode": "null",
          "options": {
            "alertThreshold": true
          },
          "percentage": false,
          "pluginVersion": "6.1.6",
          "pointradius": 2,
          "points": false,
          "renderer": "flot",
          "seriesOverrides": [],
          "spaceLength": 10,
          "stack": false,
          "steppedLine": false,
          "targets": [
            {
              "exemplar": true,
              "expr": "histogram_quantile(0.95, sum(rate(ticdc_etcd_worker_etcd_txn_exec_duration_bucket{tidb_cluster=\"$tidb_cluster\", capture=~\"$capture\"}[1m])) by (le,capture))",
              "format": "time_series",
              "interval": "",
              "legendFormat": "{{capture}}-p95",
              "queryType": "randomWalk",
              "refId": "A"
            },
            {
              "exemplar": true,
              "expr": "histogram_quantile(0.99, sum(rate(ticdc_etcd_worker_etcd_txn_exec_duration_bucket{tidb_cluster=\"$tidb_cluster\", capture=~\"$capture\"}[1m])) by (le,capture))",
              "hide": false,
              "interval": "",
              "legendFormat": "{{capture}-p99}",
              "refId": "B"
            }
          ],
          "thresholds": [],
          "timeFrom": null,
          "timeRegions": [],
          "timeShift": null,
          "title": "EtcdWorker exec etcd txn duration percentile",
          "tooltip": {
            "shared": true,
            "sort": 0,
            "value_type": "individual"
          },
          "type": "graph",
          "xaxis": {
            "buckets": null,
            "mode": "time",
            "name": null,
            "show": true,
            "values": []
          },
          "yaxes": [
            {
              "$$hashKey": "object:1612",
              "format": "s",
              "label": null,
              "logBase": 2,
              "max": null,
              "min": null,
              "show": true
            },
            {
              "$$hashKey": "object:1613",
              "format": "short",
              "label": null,
              "logBase": 1,
              "max": null,
              "min": null,
              "show": true
            }
          ],
          "yaxis": {
            "align": false,
            "alignLevel": null
          }
        },
        {
          "cards": {
            "cardPadding": null,
            "cardRound": null
          },
          "color": {
            "cardColor": "#b4ff00",
            "colorScale": "sqrt",
            "colorScheme": "interpolatePurples",
            "exponent": 0.5,
            "min": 0,
            "mode": "spectrum"
          },
          "dataFormat": "tsbuckets",
          "datasource": "${DS_TEST-CLUSTER}",
          "description": "",
          "fieldConfig": {
            "defaults": {},
            "overrides": []
          },
          "gridPos": {
            "h": 8,
            "w": 12,
            "x": 0,
            "y": 18
          },
          "heatmap": {},
          "hideZeroBuckets": true,
          "highlightCards": true,
          "id": 254,
          "legend": {
            "show": true
          },
          "pluginVersion": "6.1.6",
          "reverseYBuckets": false,
          "targets": [
            {
              "exemplar": true,
              "expr": "sum(rate(ticdc_etcd_worker_etcd_txn_size_bytes_bucket{tidb_cluster=\"$tidb_cluster\"}[1m])) by (le, capture)",
              "format": "heatmap",
              "instant": false,
              "interval": "",
              "intervalFactor": 1,
              "legendFormat": "{{le}}",
              "queryType": "randomWalk",
              "refId": "A"
            }
          ],
          "title": "EtcdWorker txn size ",
          "tooltip": {
            "show": true,
            "showHistogram": true
          },
          "tooltipDecimals": null,
          "type": "heatmap",
          "xAxis": {
            "show": true
          },
          "xBucketNumber": null,
          "xBucketSize": null,
          "yAxis": {
            "decimals": null,
            "format": "decbytes",
            "logBase": 1,
            "max": null,
            "min": null,
            "show": true,
            "splitFactor": null
          },
          "yBucketBound": "auto",
          "yBucketNumber": null,
          "yBucketSize": null
        },
        {
          "aliasColors": {},
          "bars": false,
          "dashLength": 10,
          "dashes": false,
          "datasource": "${DS_TEST-CLUSTER}",
          "description": "",
          "fieldConfig": {
            "defaults": {},
            "overrides": []
          },
          "fill": 1,
          "fillGradient": 0,
          "gridPos": {
            "h": 8,
            "w": 12,
            "x": 12,
            "y": 18
          },
          "hiddenSeries": false,
          "id": 260,
          "legend": {
            "avg": false,
            "current": false,
            "max": false,
            "min": false,
            "show": true,
            "total": false,
            "values": false
          },
          "lines": true,
          "linewidth": 1,
          "nullPointMode": "null",
          "options": {
            "alertThreshold": true
          },
          "percentage": false,
          "pluginVersion": "6.1.6",
          "pointradius": 2,
          "points": false,
          "renderer": "flot",
          "seriesOverrides": [],
          "spaceLength": 10,
          "stack": false,
          "steppedLine": false,
          "targets": [
            {
              "exemplar": true,
              "expr": "histogram_quantile(0.95, sum(rate(ticdc_etcd_worker_etcd_txn_size_bytes_bucket{tidb_cluster=\"$tidb_cluster\", capture=~\"$capture\"}[1m])) by (le,capture))",
              "interval": "",
              "legendFormat": "{{capture}}-p95",
              "queryType": "randomWalk",
              "refId": "A"
            },
            {
              "exemplar": true,
              "expr": "histogram_quantile(0.99, sum(rate(ticdc_etcd_worker_etcd_txn_size_bytes_bucket{tidb_cluster=\"$tidb_cluster\", capture=~\"$capture\"}[1m])) by (le,capture))",
              "hide": false,
              "interval": "",
              "legendFormat": "{{capture}}-p99",
              "refId": "B"
            }
          ],
          "thresholds": [],
          "timeFrom": null,
          "timeRegions": [],
          "timeShift": null,
          "title": "EtcdWorker txn size percentile",
          "tooltip": {
            "shared": true,
            "sort": 0,
            "value_type": "individual"
          },
          "type": "graph",
          "xaxis": {
            "buckets": null,
            "mode": "time",
            "name": null,
            "show": true,
            "values": []
          },
          "yaxes": [
            {
              "$$hashKey": "object:2055",
              "format": "bytes",
              "label": null,
              "logBase": 1,
              "max": null,
              "min": null,
              "show": true
            },
            {
              "$$hashKey": "object:2056",
              "format": "short",
              "label": null,
              "logBase": 1,
              "max": null,
              "min": null,
              "show": true
            }
          ],
          "yaxis": {
            "align": false,
            "alignLevel": null
          }
        }
      ],
      "title": "EtcdWorker",
      "type": "row"
    },
    {
      "collapsed": true,
      "gridPos": {
        "h": 1,
        "w": 24,
        "x": 0,
        "y": 1
      },
      "id": 11,
      "panels": [
        {
          "columns": [
            {
              "text": "Current",
              "value": "current"
            }
          ],
          "datasource": "${DS_TEST-CLUSTER}",
          "description": "The number of captured table of TiCDC nodes ",
          "fontSize": "100%",
          "gridPos": {
            "h": 5,
            "w": 7,
            "x": 0,
            "y": 2
          },
          "id": 4,
          "links": [],
          "pageSize": null,
          "scroll": true,
          "showHeader": true,
          "sort": {
            "col": 0,
            "desc": true
          },
          "styles": [
            {
              "alias": "Time",
              "dateFormat": "YYYY-MM-DD HH:mm:ss",
              "pattern": "Time",
              "type": "date"
            },
            {
              "alias": "",
              "colorMode": null,
              "colors": [
                "rgba(245, 54, 54, 0.9)",
                "rgba(237, 129, 40, 0.89)",
                "rgba(50, 172, 45, 0.97)"
              ],
              "decimals": 2,
              "pattern": "/.*/",
              "thresholds": [],
              "type": "number",
              "unit": "short"
            }
          ],
          "targets": [
            {
              "expr": "sum(ticdc_processor_num_of_tables{tidb_cluster=\"$tidb_cluster\", changefeed=~\"$changefeed\",capture=~\"$capture\"}) by (capture)",
              "format": "time_series",
              "interval": "",
              "intervalFactor": 1,
              "legendFormat": "{{capture}}",
              "refId": "A"
            }
          ],
          "timeFrom": null,
          "timeShift": null,
          "title": "Changefeed table count",
          "transform": "timeseries_aggregations",
          "type": "table"
        },
        {
          "columns": [
            {
              "text": "Current",
              "value": "current"
            }
          ],
          "datasource": "${DS_TEST-CLUSTER}",
          "description": "Internal resolved ts of TiCDC nodes",
          "fontSize": "100%",
          "gridPos": {
            "h": 10,
            "w": 7,
            "x": 7,
            "y": 2
          },
          "id": 90,
          "links": [],
          "pageSize": null,
          "scroll": true,
          "showHeader": true,
          "sort": {
            "col": 0,
            "desc": true
          },
          "styles": [
            {
              "alias": "table",
              "colorMode": null,
              "colors": [
                "rgba(245, 54, 54, 0.9)",
                "rgba(237, 129, 40, 0.89)",
                "rgba(50, 172, 45, 0.97)"
              ],
              "dateFormat": "YYYY-MM-DD HH:mm:ss",
              "decimals": 2,
              "mappingType": 1,
              "pattern": "Metric",
              "thresholds": [],
              "type": "string",
              "unit": "short"
            },
            {
              "alias": "resolved ts",
              "colorMode": null,
              "colors": [
                "rgba(245, 54, 54, 0.9)",
                "rgba(237, 129, 40, 0.89)",
                "rgba(50, 172, 45, 0.97)"
              ],
              "dateFormat": "MM-DD HH:mm:ss.SSS",
              "decimals": 2,
              "pattern": "Current",
              "thresholds": [],
              "type": "date",
              "unit": "short"
            }
          ],
          "targets": [
            {
              "expr": "max(ticdc_processor_resolved_ts{tidb_cluster=\"$tidb_cluster\", changefeed=~\"$changefeed\",capture=~\"$capture\"}) by (capture,changefeed)",
              "format": "time_series",
              "interval": "",
              "intervalFactor": 1,
              "legendFormat": "{{capture}}-{{changefeed}}",
              "refId": "A"
            },
            {
              "expr": "max(ticdc_processor_checkpoint_ts{tidb_cluster=\"$tidb_cluster\", changefeed=~\"$changefeed\",capture=~\"$capture\"}) by (capture,changefeed) > 0",
              "format": "time_series",
              "interval": "",
              "intervalFactor": 1,
              "legendFormat": "checkpoint-{{capture}}-{{changefeed}}",
              "refId": "B"
            }
          ],
          "timeFrom": null,
          "timeShift": null,
          "title": "Processor resolved ts",
          "transform": "timeseries_aggregations",
          "type": "table"
        },
        {
          "columns": [
            {
              "text": "Current",
              "value": "current"
            }
          ],
          "datasource": "${DS_TEST-CLUSTER}",
          "description": "Internal resolved ts of captured tables",
          "fontSize": "100%",
          "gridPos": {
            "h": 10,
            "w": 10,
            "x": 14,
            "y": 2
          },
          "id": 30,
          "links": [],
          "pageSize": null,
          "scroll": true,
          "showHeader": true,
          "sort": {
            "col": 0,
            "desc": true
          },
          "styles": [
            {
              "alias": "table",
              "colorMode": null,
              "colors": [
                "rgba(245, 54, 54, 0.9)",
                "rgba(237, 129, 40, 0.89)",
                "rgba(50, 172, 45, 0.97)"
              ],
              "dateFormat": "YYYY-MM-DD HH:mm:ss",
              "decimals": 2,
              "mappingType": 1,
              "pattern": "Metric",
              "thresholds": [],
              "type": "string",
              "unit": "short"
            },
            {
              "alias": "resolved ts",
              "colorMode": null,
              "colors": [
                "rgba(245, 54, 54, 0.9)",
                "rgba(237, 129, 40, 0.89)",
                "rgba(50, 172, 45, 0.97)"
              ],
              "dateFormat": "MM-DD HH:mm:ss.SSS",
              "decimals": 2,
              "pattern": "Current",
              "thresholds": [],
              "type": "date",
              "unit": "short"
            }
          ],
          "targets": [
            {
              "expr": "bottomk(10, max(ticdc_processor_table_resolved_ts{tidb_cluster=\"$tidb_cluster\", changefeed=~\"$changefeed\",capture=~\"$capture\"}) by (capture,changefeed,table))",
              "format": "time_series",
              "instant": true,
              "interval": "",
              "intervalFactor": 1,
              "legendFormat": "{{capture}}-{{changefeed}}-{{table}}",
              "refId": "A"
            },
            {
              "expr": "bottomk(10, max(ticdc_processor_checkpoint_ts{tidb_cluster=\"$tidb_cluster\", changefeed=~\"$changefeed\",capture=~\"$capture\"}) by (capture,changefeed,table) > 0)",
              "format": "time_series",
              "interval": "",
              "intervalFactor": 1,
              "legendFormat": "checkpoint-{{capture}}-{{changefeed}}",
              "refId": "B"
            }
          ],
          "timeFrom": null,
          "timeShift": null,
          "title": "Table resolved ts",
          "transform": "timeseries_aggregations",
          "type": "table"
        },
        {
          "columns": [
            {
              "text": "Current",
              "value": "current"
            }
          ],
          "datasource": "${DS_TEST-CLUSTER}",
          "description": "The number of replicated tables maintained in owner",
          "fontSize": "100%",
          "gridPos": {
            "h": 5,
            "w": 7,
            "x": 0,
            "y": 7
          },
          "id": 138,
          "links": [],
          "pageSize": null,
          "scroll": true,
          "showHeader": true,
          "sort": {
            "col": null,
            "desc": false
          },
          "styles": [
            {
              "alias": "Time",
              "align": "auto",
              "dateFormat": "YYYY-MM-DD HH:mm:ss",
              "pattern": "Time",
              "type": "date"
            },
            {
              "alias": "",
              "align": "auto",
              "colorMode": null,
              "colors": [
                "rgba(245, 54, 54, 0.9)",
                "rgba(237, 129, 40, 0.89)",
                "rgba(50, 172, 45, 0.97)"
              ],
              "decimals": 2,
              "pattern": "/.*/",
              "thresholds": [],
              "type": "number",
              "unit": "short"
            }
          ],
          "targets": [
            {
              "expr": "sum(ticdc_owner_maintain_table_num{tidb_cluster=\"$tidb_cluster\", changefeed=~\"$changefeed\",capture=~\"$capture\",type=\"total\"}) by (capture)",
              "format": "time_series",
              "interval": "",
              "intervalFactor": 1,
              "legendFormat": "{{capture}}-total",
              "refId": "A"
            },
            {
              "expr": "sum(ticdc_owner_maintain_table_num{tidb_cluster=\"$tidb_cluster\", changefeed=~\"$changefeed\",capture=~\"$capture\",type=\"wip\"}) by (capture)",
              "format": "time_series",
              "interval": "",
              "intervalFactor": 1,
              "legendFormat": "{{capture}}-wip",
              "refId": "B"
            }
          ],
          "timeFrom": null,
          "timeShift": null,
          "title": "Table count maintained by owner",
          "transform": "timeseries_aggregations",
          "type": "table"
        },
        {
          "aliasColors": {},
          "bars": true,
          "cacheTimeout": null,
          "dashLength": 10,
          "dashes": false,
          "datasource": "${DS_TEST-CLUSTER}",
          "description": "The checkpoint ts of changefeeds.",
          "fill": 0,
          "gridPos": {
            "h": 7,
            "w": 9,
            "x": 0,
            "y": 12
          },
          "id": 86,
          "legend": {
            "alignAsTable": true,
            "avg": false,
            "current": true,
            "max": false,
            "min": false,
            "rightSide": false,
            "show": true,
            "sideWidth": null,
            "total": false,
            "values": true
          },
          "lines": true,
          "linewidth": 2,
          "links": [],
          "nullPointMode": "null",
          "percentage": false,
          "pointradius": 2,
          "points": false,
          "renderer": "flot",
          "seriesOverrides": [
            {
              "alias": "/approximate current time.*/",
              "bars": false
            }
          ],
          "spaceLength": 10,
          "stack": false,
          "steppedLine": false,
          "targets": [
            {
              "expr": "max(ticdc_owner_checkpoint_ts{tidb_cluster=\"$tidb_cluster\", changefeed=~\"$changefeed\"}) by (changefeed) > 0",
              "format": "time_series",
              "interval": "",
              "intervalFactor": 1,
              "legendFormat": "{{changefeed}}",
              "refId": "A"
            },
            {
              "expr": "max(pd_cluster_tso{tidb_cluster=\"$tidb_cluster\"})",
              "format": "time_series",
              "hide": false,
              "interval": "",
              "intervalFactor": 1,
              "legendFormat": "approximate current time (s)",
              "refId": "B"
            }
          ],
          "thresholds": [],
          "timeFrom": null,
          "timeRegions": [],
          "timeShift": null,
          "title": "Changefeed checkpoint",
          "tooltip": {
            "shared": true,
            "sort": 0,
            "value_type": "individual"
          },
          "type": "graph",
          "xaxis": {
            "buckets": null,
            "max": null,
            "mode": "time",
            "name": null,
            "show": true,
            "values": []
          },
          "yaxes": [
            {
              "format": "dateTimeAsIso",
              "label": null,
              "logBase": 1,
              "max": null,
              "min": null,
              "show": true
            },
            {
              "format": "short",
              "label": null,
              "logBase": 1,
              "max": null,
              "min": null,
              "show": false
            }
          ],
          "yaxis": {
            "align": false,
            "alignLevel": null
          }
        },
        {
          "aliasColors": {},
          "bars": false,
          "dashLength": 10,
          "dashes": false,
          "datasource": "${DS_TEST-CLUSTER}",
          "description": "Request count of etcd operation per second",
          "fill": 1,
          "fillGradient": 0,
          "gridPos": {
            "h": 7,
            "w": 8,
            "x": 9,
            "y": 12
          },
          "hiddenSeries": false,
          "id": 102,
          "legend": {
            "alignAsTable": true,
            "avg": false,
            "current": true,
            "hideEmpty": true,
            "hideZero": true,
            "max": true,
            "min": false,
            "rightSide": true,
            "show": true,
            "total": false,
            "values": true
          },
          "lines": true,
          "linewidth": 1,
          "links": [],
          "nullPointMode": "null",
          "options": {
            "dataLinks": []
          },
          "paceLength": 10,
          "percentage": false,
          "pointradius": 2,
          "points": false,
          "renderer": "flot",
          "seriesOverrides": [],
          "spaceLength": 10,
          "stack": false,
          "steppedLine": false,
          "targets": [
            {
              "expr": "sum(rate(ticdc_etcd_request_count{tidb_cluster=\"$tidb_cluster\", capture=~\"$capture\"}[1m])) by (capture, type)",
              "format": "time_series",
              "interval": "",
              "intervalFactor": 1,
              "legendFormat": "{{capture}}-{{type}}",
              "refId": "A"
            }
          ],
          "thresholds": [],
          "timeFrom": null,
          "timeRegions": [],
          "timeShift": null,
          "title": "PD etcd requests/s",
          "tooltip": {
            "shared": true,
            "sort": 0,
            "value_type": "individual"
          },
          "type": "graph",
          "xaxis": {
            "buckets": null,
            "mode": "time",
            "name": null,
            "show": true,
            "values": []
          },
          "yaxes": [
            {
              "format": "short",
              "label": null,
              "logBase": 1,
              "max": null,
              "min": null,
              "show": true
            },
            {
              "format": "short",
              "label": null,
              "logBase": 1,
              "max": null,
              "min": null,
              "show": true
            }
          ],
          "yaxis": {
            "align": false,
            "alignLevel": null
          }
        },
        {
          "aliasColors": {},
          "bars": false,
          "dashLength": 10,
          "dashes": false,
          "datasource": "${DS_TEST-CLUSTER}",
          "description": "The number of errors that interrupt changefeed per minute ",
          "fill": 1,
          "gridPos": {
            "h": 7,
            "w": 7,
            "x": 17,
            "y": 12
          },
          "id": 82,
          "legend": {
            "alignAsTable": true,
            "avg": false,
            "current": true,
            "max": false,
            "min": false,
            "rightSide": true,
            "show": true,
            "total": false,
            "values": true
          },
          "lines": true,
          "linewidth": 1,
          "links": [],
          "nullPointMode": "null",
          "percentage": false,
          "pointradius": 2,
          "points": false,
          "renderer": "flot",
          "seriesOverrides": [],
          "spaceLength": 10,
          "stack": false,
          "steppedLine": false,
          "targets": [
            {
              "expr": "sum(delta(ticdc_processor_exit_with_error_count{tidb_cluster=\"$tidb_cluster\", changefeed=~\"$changefeed\",capture=~\"$capture\"}[1m])) by (capture)",
              "format": "time_series",
              "intervalFactor": 1,
              "legendFormat": "{{capture}}",
              "refId": "A"
            }
          ],
          "thresholds": [],
          "timeFrom": null,
          "timeRegions": [],
          "timeShift": null,
          "title": "Exit error count/m",
          "tooltip": {
            "shared": true,
            "sort": 0,
            "value_type": "individual"
          },
          "type": "graph",
          "xaxis": {
            "buckets": null,
            "mode": "time",
            "name": null,
            "show": true,
            "values": []
          },
          "yaxes": [
            {
              "format": "short",
              "label": null,
              "logBase": 1,
              "max": null,
              "min": null,
              "show": true
            },
            {
              "format": "short",
              "label": null,
              "logBase": 1,
              "max": null,
              "min": null,
              "show": true
            }
          ],
          "yaxis": {
            "align": false,
            "alignLevel": null
          }
        },
        {
          "aliasColors": {},
          "bars": false,
          "dashLength": 10,
          "dashes": false,
          "datasource": "${DS_TEST-CLUSTER}",
          "description": "The lag between changefeed checkpoint ts and the latest ts of upstream TiDB.",
          "fill": 1,
          "fillGradient": 0,
          "gridPos": {
            "h": 7,
            "w": 12,
            "x": 0,
            "y": 19
          },
          "hiddenSeries": false,
          "id": 3,
          "legend": {
            "alignAsTable": true,
            "avg": false,
            "current": true,
            "max": false,
            "min": false,
            "rightSide": true,
            "show": true,
            "total": false,
            "values": true
          },
          "lines": true,
          "linewidth": 1,
          "links": [],
          "nullPointMode": "null",
          "options": {
            "dataLinks": []
          },
          "paceLength": 10,
          "percentage": false,
          "pointradius": 2,
          "points": false,
          "renderer": "flot",
          "seriesOverrides": [],
          "spaceLength": 10,
          "stack": false,
          "steppedLine": false,
          "targets": [
            {
              "expr": "max(ticdc_owner_checkpoint_ts_lag{tidb_cluster=\"$tidb_cluster\", changefeed=~\"$changefeed\"}) by (changefeed)",
              "format": "time_series",
              "interval": "",
              "intervalFactor": 1,
              "legendFormat": "{{changefeed}}",
              "refId": "A"
            },
            {
              "expr": "sum(ticdc_processor_checkpoint_ts_lag{tidb_cluster=\"$tidb_cluster\", changefeed=~\"$changefeed\", capture=~\"$capture\"}) by (capture,changefeed)",
              "format": "time_series",
              "interval": "",
              "intervalFactor": 1,
              "legendFormat": "{{changefeed}}-{{capture}}",
              "refId": "B"
            }
          ],
          "thresholds": [],
          "timeFrom": null,
          "timeRegions": [],
          "timeShift": null,
          "title": "Changefeed checkpoint lag",
          "tooltip": {
            "shared": true,
            "sort": 0,
            "value_type": "individual"
          },
          "type": "graph",
          "xaxis": {
            "buckets": null,
            "mode": "time",
            "name": null,
            "show": true,
            "values": []
          },
          "yaxes": [
            {
              "format": "s",
              "label": null,
              "logBase": 1,
              "max": null,
              "min": "0",
              "show": true
            },
            {
              "format": "short",
              "label": null,
              "logBase": 1,
              "max": null,
              "min": null,
              "show": true
            }
          ],
          "yaxis": {
            "align": false,
            "alignLevel": null
          }
        },
        {
          "aliasColors": {},
          "bars": true,
          "dashLength": 10,
          "dashes": false,
          "datasource": "${DS_TEST-CLUSTER}",
          "description": "The derivative of a changefeed checkpoint, ideally it should not be 0 (means the changefeed is stopped).",
          "fill": 1,
          "fillGradient": 0,
          "gridPos": {
            "h": 7,
            "w": 12,
            "x": 12,
            "y": 19
          },
          "hiddenSeries": false,
          "id": 2,
          "legend": {
            "alignAsTable": true,
            "avg": false,
            "current": true,
            "hideEmpty": false,
            "hideZero": false,
            "max": false,
            "min": false,
            "rightSide": true,
            "show": true,
            "total": false,
            "values": true
          },
          "lines": true,
          "linewidth": 1,
          "links": [],
          "nullPointMode": "null",
          "options": {
            "dataLinks": []
          },
          "paceLength": 10,
          "percentage": false,
          "pointradius": 0.5,
          "points": false,
          "renderer": "flot",
          "seriesOverrides": [],
          "spaceLength": 10,
          "stack": false,
          "steppedLine": false,
          "targets": [
            {
              "expr": "sum(deriv(ticdc_owner_checkpoint_ts{tidb_cluster=\"$tidb_cluster\", changefeed=~\"$changefeed\"}[1m])) by (changefeed) / 1000 > 0",
              "format": "time_series",
              "interval": "",
              "intervalFactor": 1,
              "legendFormat": "{{changefeed}}",
              "refId": "A"
            }
          ],
          "thresholds": [],
          "timeFrom": null,
          "timeRegions": [],
          "timeShift": null,
          "title": "Changefeed checkpoint derivative",
          "tooltip": {
            "shared": true,
            "sort": 0,
            "value_type": "individual"
          },
          "type": "graph",
          "xaxis": {
            "buckets": null,
            "mode": "time",
            "name": null,
            "show": true,
            "values": []
          },
          "yaxes": [
            {
              "format": "s",
              "label": null,
              "logBase": 2,
              "max": "3600",
              "min": "0.001",
              "show": true
            },
            {
              "format": "short",
              "label": null,
              "logBase": 1,
              "max": null,
              "min": null,
              "show": true
            }
          ],
          "yaxis": {
            "align": false,
            "alignLevel": null
          }
        },
        {
          "aliasColors": {},
          "bars": false,
          "dashLength": 10,
          "dashes": false,
          "datasource": "${DS_TEST-CLUSTER}",
          "description": "The status of each changefeed.\n\n0: Normal\n\n1: Error\n\n2: Failed\n\n3: Stopped\n\n4: Finished\n\n-1: Unknown",
          "fill": 1,
          "gridPos": {
            "h": 7,
            "w": 12,
            "x": 0,
            "y": 26
          },
          "id": 163,
          "legend": {
            "alignAsTable": true,
            "avg": false,
            "current": true,
            "max": true,
            "min": true,
            "show": true,
            "total": false,
            "values": true
          },
          "lines": true,
          "linewidth": 1,
          "links": [],
          "nullPointMode": "null",
          "percentage": false,
          "pointradius": 1,
          "points": true,
          "renderer": "flot",
          "seriesOverrides": [],
          "spaceLength": 10,
          "stack": false,
          "steppedLine": false,
          "targets": [
            {
              "expr": "ticdc_owner_status{tidb_cluster=\"$tidb_cluster\", changefeed=~\"$changefeed\"}",
              "format": "time_series",
              "instant": false,
              "intervalFactor": 1,
              "legendFormat": "{{changefeed}}",
              "refId": "A"
            }
          ],
          "thresholds": [],
          "timeFrom": null,
          "timeRegions": [],
          "timeShift": null,
          "title": "The status of changefeeds",
          "tooltip": {
            "shared": true,
            "sort": 0,
            "value_type": "individual"
          },
          "type": "graph",
          "xaxis": {
            "buckets": null,
            "mode": "time",
            "name": null,
            "show": true,
            "values": []
          },
          "yaxes": [
            {
              "format": "short",
              "label": null,
              "logBase": 1,
              "max": null,
              "min": null,
              "show": true
            },
            {
              "format": "short",
              "label": null,
              "logBase": 1,
              "max": null,
              "min": null,
              "show": true
            }
          ],
          "yaxis": {
            "align": false,
            "alignLevel": null
          }
        },
        {
          "aliasColors": {},
          "bars": true,
          "dashLength": 10,
          "dashes": false,
          "datasource": "${DS_TEST-CLUSTER}",
          "description": "Estimate the remaining time for a changefeed catch-up upstream TiDB.",
          "fieldConfig": {
            "defaults": {
              "unit": "s"
            },
            "overrides": []
          },
          "fill": 1,
          "fillGradient": 0,
          "gridPos": {
            "h": 7,
            "w": 12,
            "x": 12,
            "y": 26
          },
          "hiddenSeries": false,
          "id": 253,
          "legend": {
            "alignAsTable": true,
            "avg": false,
            "current": true,
            "hideEmpty": true,
            "hideZero": true,
            "max": false,
            "min": false,
            "rightSide": true,
            "show": true,
            "total": false,
            "values": true
          },
          "lines": false,
          "linewidth": 1,
          "links": [],
          "nullPointMode": "null",
          "options": {
            "alertThreshold": true
          },
          "paceLength": 10,
          "percentage": false,
          "pointradius": 2,
          "points": false,
          "renderer": "flot",
          "seriesOverrides": [],
          "spaceLength": 10,
          "stack": false,
          "steppedLine": false,
          "targets": [
            {
              "exemplar": true,
              "expr": "abs(max(ticdc_owner_checkpoint_ts_lag{tidb_cluster=\"$tidb_cluster\", changefeed=~\"$changefeed\"} / (deriv(ticdc_owner_checkpoint_ts{tidb_cluster=\"$tidb_cluster\", changefeed=~\"$changefeed\"}[1m])/1000)) by (changefeed))",
              "format": "time_series",
              "interval": "",
              "intervalFactor": 1,
              "legendFormat": "{{changefeed}}",
              "refId": "A"
            }
          ],
          "thresholds": [],
          "timeFrom": null,
          "timeRegions": [],
          "timeShift": null,
          "title": "Changefeed checkpoint catch-up ETA",
          "tooltip": {
            "shared": true,
            "sort": 0,
            "value_type": "individual"
          },
          "type": "graph",
          "xaxis": {
            "buckets": null,
            "mode": "time",
            "name": null,
            "show": true,
            "values": []
          },
          "yaxes": [
            {
              "format": "s",
              "label": "",
              "logBase": 2,
              "max": "604800",
              "min": "1",
              "show": true
            },
            {
              "format": "short",
              "label": null,
              "logBase": 1,
              "max": null,
              "min": null,
              "show": true
            }
          ],
          "yaxis": {
            "align": false,
            "alignLevel": null
          }
        },
        {
          "cards": {
            "cardPadding": 0,
            "cardRound": 0
          },
          "color": {
            "cardColor": "#FF9830",
            "colorScale": "linear",
            "colorScheme": "interpolateSpectral",
            "exponent": 0.5,
            "max": null,
            "min": 1,
            "mode": "spectrum"
          },
          "dataFormat": "tsbuckets",
          "datasource": "${DS_TEST-CLUSTER}",
          "description": "Sink write duration of changefeeds",
          "gridPos": {
            "h": 7,
            "w": 12,
            "x": 0,
            "y": 33
          },
          "heatmap": {},
          "hideZeroBuckets": true,
          "highlightCards": true,
          "id": 94,
          "legend": {
            "alignAsTable": true,
            "avg": false,
            "current": true,
            "max": true,
            "min": false,
            "rightSide": true,
            "show": true,
            "sort": "current",
            "sortDesc": true,
            "total": false,
            "values": true
          },
          "links": [],
          "repeat": null,
          "repeatDirection": "h",
          "reverseYBuckets": false,
          "targets": [
            {
              "expr": "max(rate(ticdc_sink_txn_exec_duration_bucket{tidb_cluster=\"$tidb_cluster\", capture=~\"$capture\"}[1m])) by (le)",
              "format": "heatmap",
              "instant": false,
              "intervalFactor": 2,
              "legendFormat": "{{le}}",
              "refId": "A"
            }
          ],
          "title": "Sink write duration",
          "tooltip": {
            "show": true,
            "showHistogram": true
          },
          "tooltipDecimals": 1,
          "type": "heatmap",
          "xAxis": {
            "show": true
          },
          "xBucketNumber": null,
          "xBucketSize": null,
          "yAxis": {
            "decimals": 1,
            "format": "s",
            "logBase": 1,
            "max": null,
            "min": null,
            "show": true,
            "splitFactor": null
          },
          "yBucketBound": "upper",
          "yBucketNumber": null,
          "yBucketSize": null
        },
        {
          "aliasColors": {},
          "bars": false,
          "dashLength": 10,
          "dashes": false,
          "datasource": "${DS_TEST-CLUSTER}",
          "description": "Percentiles of sink write duration of changefeeds",
          "fill": 1,
          "fillGradient": 0,
          "gridPos": {
            "h": 7,
            "w": 12,
            "x": 12,
            "y": 33
          },
          "hiddenSeries": false,
          "id": 35,
          "legend": {
            "alignAsTable": true,
            "avg": false,
            "current": true,
            "max": false,
            "min": false,
            "rightSide": true,
            "show": true,
            "total": false,
            "values": true
          },
          "lines": true,
          "linewidth": 1,
          "links": [],
          "nullPointMode": "null",
          "options": {
            "dataLinks": []
          },
          "paceLength": 10,
          "percentage": false,
          "pointradius": 2,
          "points": false,
          "renderer": "flot",
          "seriesOverrides": [],
          "spaceLength": 10,
          "stack": false,
          "steppedLine": false,
          "targets": [
            {
              "expr": "histogram_quantile(0.95, sum(rate(ticdc_sink_txn_exec_duration_bucket{tidb_cluster=\"$tidb_cluster\", changefeed=~\"$changefeed\"}[1m])) by (le,instance))",
              "format": "time_series",
              "intervalFactor": 1,
              "legendFormat": "{{instance}}-p95",
              "refId": "A"
            },
            {
              "expr": "histogram_quantile(0.99, sum(rate(ticdc_sink_txn_exec_duration_bucket{tidb_cluster=\"$tidb_cluster\", changefeed=~\"$changefeed\"}[1m])) by (le,instance))",
              "format": "time_series",
              "intervalFactor": 1,
              "legendFormat": "{{instance}}-p99",
              "refId": "B"
            },
            {
              "expr": "histogram_quantile(0.999, sum(rate(ticdc_sink_txn_exec_duration_bucket{tidb_cluster=\"$tidb_cluster\", changefeed=~\"$changefeed\"}[1m])) by (le,instance))",
              "format": "time_series",
              "intervalFactor": 1,
              "legendFormat": "{{instance}}-p999",
              "refId": "C"
            }
          ],
          "thresholds": [],
          "timeFrom": null,
          "timeRegions": [],
          "timeShift": null,
          "title": "Sink write duration percentile",
          "tooltip": {
            "shared": true,
            "sort": 0,
            "value_type": "individual"
          },
          "type": "graph",
          "xaxis": {
            "buckets": null,
            "mode": "time",
            "name": null,
            "show": true,
            "values": []
          },
          "yaxes": [
            {
              "format": "s",
              "label": null,
              "logBase": 2,
              "max": null,
              "min": null,
              "show": true
            },
            {
              "format": "short",
              "label": null,
              "logBase": 1,
              "max": null,
              "min": null,
              "show": true
            }
          ],
          "yaxis": {
            "align": false,
            "alignLevel": null
          }
        },
        {
          "aliasColors": {},
          "bars": false,
          "dashLength": 10,
          "dashes": false,
          "datasource": "${DS_TEST-CLUSTER}",
          "description": "The number of changed rows that are written to  downstream per second",
          "fill": 1,
          "fillGradient": 0,
          "gridPos": {
            "h": 7,
            "w": 12,
            "x": 0,
            "y": 40
          },
          "hiddenSeries": false,
          "id": 34,
          "legend": {
            "alignAsTable": true,
            "avg": true,
            "current": true,
            "max": true,
            "min": false,
            "rightSide": true,
            "show": true,
            "total": false,
            "values": true
          },
          "lines": true,
          "linewidth": 1,
          "links": [],
          "nullPointMode": "null",
          "options": {
            "dataLinks": []
          },
          "paceLength": 10,
          "percentage": false,
          "pointradius": 2,
          "points": false,
          "renderer": "flot",
          "seriesOverrides": [],
          "spaceLength": 10,
          "stack": false,
          "steppedLine": false,
          "targets": [
            {
              "expr": "sum (rate(ticdc_sink_txn_batch_size_sum{tidb_cluster=\"$tidb_cluster\", changefeed=~\"$changefeed\",capture=~\"$capture\"}[1m])) by (capture)",
              "format": "time_series",
              "intervalFactor": 1,
              "legendFormat": "{{capture}}",
              "refId": "A"
            },
            {
              "expr": "sum (rate(ticdc_sink_txn_batch_size_sum{tidb_cluster=\"$tidb_cluster\", changefeed=~\"$changefeed\"}[1m])) by (changefeed)",
              "format": "time_series",
              "hide": false,
              "interval": "",
              "intervalFactor": 1,
              "legendFormat": "total",
              "refId": "B"
            }
          ],
          "thresholds": [],
          "timeFrom": null,
          "timeRegions": [],
          "timeShift": null,
          "title": "Sink write rows count/s",
          "tooltip": {
            "shared": true,
            "sort": 0,
            "value_type": "individual"
          },
          "type": "graph",
          "xaxis": {
            "buckets": null,
            "mode": "time",
            "name": null,
            "show": true,
            "values": []
          },
          "yaxes": [
            {
              "format": "none",
              "label": null,
              "logBase": 1,
              "max": null,
              "min": null,
              "show": true
            },
            {
              "format": "short",
              "label": null,
              "logBase": 1,
              "max": null,
              "min": null,
              "show": true
            }
          ],
          "yaxis": {
            "align": false,
            "alignLevel": null
          }
        },
        {
          "aliasColors": {},
          "bars": false,
          "dashLength": 10,
          "dashes": false,
          "datasource": "${DS_TEST-CLUSTER}",
          "description": "Percentiles of sink batch size",
          "fill": 1,
          "fillGradient": 0,
          "gridPos": {
            "h": 7,
            "w": 12,
            "x": 12,
            "y": 40
          },
          "hiddenSeries": false,
          "id": 36,
          "legend": {
            "alignAsTable": true,
            "avg": false,
            "current": true,
            "max": false,
            "min": false,
            "rightSide": true,
            "show": true,
            "total": false,
            "values": true
          },
          "lines": true,
          "linewidth": 1,
          "links": [],
          "nullPointMode": "null",
          "options": {
            "dataLinks": []
          },
          "paceLength": 10,
          "percentage": false,
          "pointradius": 2,
          "points": false,
          "renderer": "flot",
          "seriesOverrides": [],
          "spaceLength": 10,
          "stack": false,
          "steppedLine": false,
          "targets": [
            {
              "expr": "histogram_quantile(0.90, sum(rate(ticdc_sink_txn_batch_size_bucket{tidb_cluster=\"$tidb_cluster\", changefeed=~\"$changefeed\",capture=~\"$capture\"}[1m])) by (le,capture))",
              "format": "time_series",
              "intervalFactor": 1,
              "legendFormat": "{{capture}}-p90",
              "refId": "A"
            },
            {
              "expr": "histogram_quantile(0.99, sum(rate(ticdc_sink_txn_batch_size_bucket{tidb_cluster=\"$tidb_cluster\", changefeed=~\"$changefeed\",capture=~\"$capture\"}[1m])) by (le,capture))",
              "format": "time_series",
              "intervalFactor": 1,
              "legendFormat": "{{capture}}-p99",
              "refId": "B"
            },
            {
              "expr": "histogram_quantile(0.999, sum(rate(ticdc_sink_txn_batch_size_bucket{tidb_cluster=\"$tidb_cluster\", changefeed=~\"$changefeed\",capture=~\"$capture\"}[1m])) by (le,capture))",
              "format": "time_series",
              "hide": true,
              "intervalFactor": 1,
              "legendFormat": "{{capture}}-p999",
              "refId": "C"
            }
          ],
          "thresholds": [],
          "timeFrom": null,
          "timeRegions": [],
          "timeShift": null,
          "title": "Sink write batch size percentile",
          "tooltip": {
            "shared": true,
            "sort": 0,
            "value_type": "individual"
          },
          "type": "graph",
          "xaxis": {
            "buckets": null,
            "mode": "time",
            "name": null,
            "show": true,
            "values": []
          },
          "yaxes": [
            {
              "format": "none",
              "label": null,
              "logBase": 2,
              "max": null,
              "min": null,
              "show": true
            },
            {
              "format": "short",
              "label": null,
              "logBase": 1,
              "max": null,
              "min": null,
              "show": true
            }
          ],
          "yaxis": {
            "align": false,
            "alignLevel": null
          }
        },
        {
          "cards": {
            "cardPadding": 0,
            "cardRound": 0
          },
          "color": {
            "cardColor": "#FF9830",
            "colorScale": "linear",
            "colorScheme": "interpolateSpectral",
            "exponent": 0.5,
            "max": null,
            "min": 0,
            "mode": "spectrum"
          },
          "dataFormat": "tsbuckets",
          "datasource": "${DS_TEST-CLUSTER}",
          "description": "Asynchronous flush sink duration of changefeeds",
          "gridPos": {
            "h": 7,
            "w": 12,
            "x": 0,
            "y": 47
          },
          "heatmap": {},
          "hideZeroBuckets": true,
          "highlightCards": true,
          "id": 93,
          "legend": {
            "alignAsTable": true,
            "avg": false,
            "current": true,
            "max": true,
            "min": false,
            "rightSide": true,
            "show": true,
            "sort": "current",
            "sortDesc": true,
            "total": false,
            "values": true
          },
          "links": [],
          "reverseYBuckets": false,
          "targets": [
            {
              "expr": "max(rate(ticdc_sink_flush_event_duration_seconds_bucket{tidb_cluster=\"$tidb_cluster\", capture=~\"$capture\"}[1m])) by (le)",
              "format": "heatmap",
              "instant": false,
              "intervalFactor": 2,
              "legendFormat": "{{le}}",
              "refId": "A"
            }
          ],
          "title": "Flush sink duration",
          "tooltip": {
            "show": true,
            "showHistogram": true
          },
          "tooltipDecimals": 1,
          "type": "heatmap",
          "xAxis": {
            "show": true
          },
          "xBucketNumber": null,
          "xBucketSize": null,
          "yAxis": {
            "decimals": 1,
            "format": "s",
            "logBase": 1,
            "max": null,
            "min": null,
            "show": true,
            "splitFactor": null
          },
          "yBucketBound": "upper",
          "yBucketNumber": null,
          "yBucketSize": null
        },
        {
          "aliasColors": {},
          "bars": false,
          "dashLength": 10,
          "dashes": false,
          "datasource": "${DS_TEST-CLUSTER}",
          "description": "Percentiles of asynchronous flush sink duration of changefeeds",
          "fill": 1,
          "fillGradient": 0,
          "gridPos": {
            "h": 7,
            "w": 12,
            "x": 12,
            "y": 47
          },
          "hiddenSeries": false,
          "id": 98,
          "legend": {
            "alignAsTable": true,
            "avg": false,
            "current": true,
            "max": false,
            "min": false,
            "rightSide": true,
            "show": true,
            "total": false,
            "values": true
          },
          "lines": true,
          "linewidth": 1,
          "links": [],
          "nullPointMode": "null",
          "options": {
            "dataLinks": []
          },
          "paceLength": 10,
          "percentage": false,
          "pointradius": 2,
          "points": false,
          "renderer": "flot",
          "seriesOverrides": [],
          "spaceLength": 10,
          "stack": false,
          "steppedLine": false,
          "targets": [
            {
              "expr": "histogram_quantile(0.95, sum(rate(ticdc_sink_flush_event_duration_seconds_bucket{tidb_cluster=\"$tidb_cluster\", changefeed=~\"$changefeed\"}[1m])) by (le,instance,type))",
              "format": "time_series",
              "intervalFactor": 1,
              "legendFormat": "{{instance}}-{{type}}-p95",
              "refId": "A"
            },
            {
              "expr": "histogram_quantile(0.99, sum(rate(ticdc_sink_flush_event_duration_seconds_bucket{tidb_cluster=\"$tidb_cluster\", changefeed=~\"$changefeed\"}[1m])) by (le,instance,type))",
              "format": "time_series",
              "intervalFactor": 1,
              "legendFormat": "{{instance}}-{{type}}-p99",
              "refId": "B"
            },
            {
              "expr": "histogram_quantile(0.999, sum(rate(ticdc_sink_flush_event_duration_seconds_bucket{tidb_cluster=\"$tidb_cluster\", changefeed=~\"$changefeed\"}[1m])) by (le,instance,type))",
              "format": "time_series",
              "intervalFactor": 1,
              "legendFormat": "{{instance}}-{{type}}-p999",
              "refId": "C"
            }
          ],
          "thresholds": [],
          "timeFrom": null,
          "timeRegions": [],
          "timeShift": null,
          "title": "Flush sink duration percentile",
          "tooltip": {
            "shared": true,
            "sort": 0,
            "value_type": "individual"
          },
          "type": "graph",
          "xaxis": {
            "buckets": null,
            "mode": "time",
            "name": null,
            "show": true,
            "values": []
          },
          "yaxes": [
            {
              "format": "s",
              "label": null,
              "logBase": 2,
              "max": null,
              "min": null,
              "show": true
            },
            {
              "format": "short",
              "label": null,
              "logBase": 1,
              "max": null,
              "min": null,
              "show": true
            }
          ],
          "yaxis": {
            "align": false,
            "alignLevel": null
          }
        },
        {
          "cards": {
            "cardPadding": 0,
            "cardRound": 0
          },
          "color": {
            "cardColor": "#FF9830",
            "colorScale": "linear",
            "colorScheme": "interpolateSpectral",
            "exponent": 0.5,
            "max": null,
            "min": 1,
            "mode": "spectrum"
          },
          "dataFormat": "tsbuckets",
          "datasource": "${DS_TEST-CLUSTER}",
          "description": "The duration of detecting and waiting conflict of MySQL sink",
          "gridPos": {
            "h": 7,
            "w": 12,
            "x": 0,
            "y": 54
          },
          "heatmap": {},
          "hideZeroBuckets": true,
          "highlightCards": true,
          "id": 103,
          "legend": {
            "alignAsTable": true,
            "avg": false,
            "current": true,
            "max": true,
            "min": false,
            "rightSide": true,
            "show": true,
            "sort": "current",
            "sortDesc": true,
            "total": false,
            "values": true
          },
          "links": [],
          "repeatDirection": "h",
          "reverseYBuckets": false,
          "targets": [
            {
              "expr": "max(rate(ticdc_sink_conflict_detect_duration_bucket{tidb_cluster=\"$tidb_cluster\", capture=~\"$capture\"}[1m])) by (le)",
              "format": "heatmap",
              "instant": false,
              "intervalFactor": 2,
              "legendFormat": "{{le}}",
              "refId": "A"
            }
          ],
          "title": "MySQL sink conflict detect duration",
          "tooltip": {
            "show": true,
            "showHistogram": true
          },
          "tooltipDecimals": 1,
          "type": "heatmap",
          "xAxis": {
            "show": true
          },
          "xBucketNumber": null,
          "xBucketSize": null,
          "yAxis": {
            "decimals": 1,
            "format": "s",
            "logBase": 1,
            "max": null,
            "min": null,
            "show": true,
            "splitFactor": null
          },
          "yBucketBound": "upper",
          "yBucketNumber": null,
          "yBucketSize": null
        },
        {
          "aliasColors": {},
          "bars": false,
          "dashLength": 10,
          "dashes": false,
          "datasource": "${DS_TEST-CLUSTER}",
          "description": "Distribution of MySQL worker loads",
          "fill": 1,
          "fillGradient": 0,
          "gridPos": {
            "h": 7,
            "w": 12,
            "x": 12,
            "y": 54
          },
          "hiddenSeries": false,
          "id": 95,
          "legend": {
            "alignAsTable": true,
            "avg": true,
            "current": true,
            "max": true,
            "min": false,
            "rightSide": false,
            "show": true,
            "sort": "current",
            "sortDesc": true,
            "total": false,
            "values": true
          },
          "lines": true,
          "linewidth": 1,
          "links": [],
          "nullPointMode": "null",
          "options": {
            "dataLinks": []
          },
          "percentage": false,
          "pointradius": 2,
          "points": false,
          "renderer": "flot",
          "seriesOverrides": [],
          "spaceLength": 10,
          "stack": true,
          "steppedLine": false,
          "targets": [
            {
              "expr": "sum(rate(ticdc_sink_bucket_size{tidb_cluster=\"$tidb_cluster\", changefeed=~\"$changefeed\",capture=~\"$capture\"}[1m])) by (capture,bucket)",
              "format": "time_series",
              "hide": true,
              "interval": "",
              "intervalFactor": 1,
              "legendFormat": "{{capture}}-{{bucket}}",
              "refId": "A"
            },
            {
              "expr": "count(rate(ticdc_sink_bucket_size{tidb_cluster=\"$tidb_cluster\", changefeed=~\"$changefeed\",capture=~\"$capture\"}[1m]) >= 0)",
              "format": "time_series",
              "hide": true,
              "interval": "",
              "intervalFactor": 1,
              "legendFormat": "total worker",
              "refId": "B"
            },
            {
              "expr": "count(rate(ticdc_sink_bucket_size{tidb_cluster=\"$tidb_cluster\", changefeed=~\"$changefeed\",capture=~\"$capture\"}[1m]) <= 2)",
              "format": "time_series",
              "interval": "",
              "intervalFactor": 1,
              "legendFormat": "0-2 row/s worker",
              "refId": "C"
            },
            {
              "expr": "count(rate(ticdc_sink_bucket_size{tidb_cluster=\"$tidb_cluster\", changefeed=~\"$changefeed\",capture=~\"$capture\"}[1m]) > 2 and rate(ticdc_sink_bucket_size{tidb_cluster=\"$tidb_cluster\", changefeed=~\"$changefeed\",capture=~\"$capture\"}[1m]) <= 10)",
              "format": "time_series",
              "hide": false,
              "interval": "",
              "intervalFactor": 1,
              "legendFormat": "2-10 row/s worker",
              "refId": "D"
            },
            {
              "expr": "count(rate(ticdc_sink_bucket_size{tidb_cluster=\"$tidb_cluster\", changefeed=~\"$changefeed\",capture=~\"$capture\"}[1m]) > 10 and rate(ticdc_sink_bucket_size{tidb_cluster=\"$tidb_cluster\", changefeed=~\"$changefeed\",capture=~\"$capture\"}[1m]) <= 100)",
              "format": "time_series",
              "hide": false,
              "interval": "",
              "intervalFactor": 1,
              "legendFormat": "10-100 row/s worker",
              "refId": "E"
            },
            {
              "expr": "count(rate(ticdc_sink_bucket_size{tidb_cluster=\"$tidb_cluster\", changefeed=~\"$changefeed\",capture=~\"$capture\"}[1m]) > 100)",
              "format": "time_series",
              "hide": false,
              "interval": "",
              "intervalFactor": 1,
              "legendFormat": ">100 row/s worker",
              "refId": "F"
            }
          ],
          "thresholds": [],
          "timeFrom": null,
          "timeRegions": [],
          "timeShift": null,
          "title": "MySQL sink worker load",
          "tooltip": {
            "shared": true,
            "sort": 2,
            "value_type": "individual"
          },
          "type": "graph",
          "xaxis": {
            "buckets": null,
            "mode": "time",
            "name": null,
            "show": true,
            "values": []
          },
          "yaxes": [
            {
              "format": "short",
              "label": null,
              "logBase": 1,
              "max": null,
              "min": null,
              "show": true
            },
            {
              "format": "short",
              "label": null,
              "logBase": 1,
              "max": null,
              "min": null,
              "show": true
            }
          ],
          "yaxis": {
            "align": false,
            "alignLevel": null
          }
        },
        {
          "cards": {
            "cardPadding": 0,
            "cardRound": 0
          },
          "color": {
            "cardColor": "#FF9830",
            "colorScale": "linear",
            "colorScheme": "interpolateSpectral",
            "exponent": 0.5,
            "max": null,
            "min": 1,
            "mode": "spectrum"
          },
          "dataFormat": "tsbuckets",
          "datasource": "${DS_TEST-CLUSTER}",
          "description": "The duration of executing DDL in MySQL sink",
          "gridPos": {
            "h": 7,
            "w": 12,
            "x": 0,
            "y": 61
          },
          "heatmap": {},
          "hideZeroBuckets": true,
          "highlightCards": true,
          "id": 165,
          "legend": {
            "alignAsTable": true,
            "avg": false,
            "current": true,
            "max": true,
            "min": false,
            "rightSide": true,
            "show": true,
            "sort": "current",
            "sortDesc": true,
            "total": false,
            "values": true
          },
          "links": [],
          "repeatDirection": "h",
          "reverseYBuckets": false,
          "targets": [
            {
              "expr": "max(rate(ticdc_sink_ddl_exec_duration_bucket{tidb_cluster=\"$tidb_cluster\", capture=~\"$capture\"}[1m])) by (le)",
              "format": "heatmap",
              "instant": false,
              "intervalFactor": 2,
              "legendFormat": "{{le}}",
              "refId": "A"
            }
          ],
          "title": "MySQL sink ddl execution duration",
          "tooltip": {
            "show": true,
            "showHistogram": true
          },
          "tooltipDecimals": 1,
          "type": "heatmap",
          "xAxis": {
            "show": true
          },
          "xBucketNumber": null,
          "xBucketSize": null,
          "yAxis": {
            "decimals": 1,
            "format": "s",
            "logBase": 1,
            "max": null,
            "min": null,
            "show": true,
            "splitFactor": null
          },
          "yBucketBound": "upper",
          "yBucketNumber": null,
          "yBucketSize": null
        },
        {
          "aliasColors": {},
          "bars": false,
          "dashLength": 10,
          "dashes": false,
          "datasource": "${DS_TEST-CLUSTER}",
          "description": "Percentiles of detecting and waiting conflict duration of MySQL sink",
          "fill": 1,
          "fillGradient": 0,
          "gridPos": {
            "h": 7,
            "w": 12,
            "x": 12,
            "y": 61
          },
          "hiddenSeries": false,
          "id": 83,
          "legend": {
            "alignAsTable": true,
            "avg": false,
            "current": true,
            "max": true,
            "min": false,
            "rightSide": false,
            "show": true,
            "total": false,
            "values": true
          },
          "lines": true,
          "linewidth": 1,
          "links": [],
          "nullPointMode": "null",
          "options": {
            "dataLinks": []
          },
          "percentage": false,
          "pointradius": 2,
          "points": false,
          "renderer": "flot",
          "seriesOverrides": [],
          "spaceLength": 10,
          "stack": false,
          "steppedLine": false,
          "targets": [
            {
              "expr": "histogram_quantile(0.95,sum(rate(ticdc_sink_conflict_detect_duration_bucket{tidb_cluster=\"$tidb_cluster\", changefeed=~\"$changefeed\",capture=~\"$capture\"}[1m])) by (le,instance))",
              "format": "time_series",
              "interval": "",
              "intervalFactor": 1,
              "legendFormat": "{{instance}}-p95",
              "refId": "A"
            },
            {
              "expr": "histogram_quantile(0.99,sum(rate(ticdc_sink_conflict_detect_duration_bucket{tidb_cluster=\"$tidb_cluster\", changefeed=~\"$changefeed\",capture=~\"$capture\"}[1m])) by (le,instance))",
              "format": "time_series",
              "interval": "",
              "intervalFactor": 1,
              "legendFormat": "{{instance}}-p99",
              "refId": "B"
            },
            {
              "expr": "histogram_quantile(0.999,sum(rate(ticdc_sink_conflict_detect_duration_bucket{tidb_cluster=\"$tidb_cluster\", changefeed=~\"$changefeed\",capture=~\"$capture\"}[1m])) by (le,instance))",
              "format": "time_series",
              "interval": "",
              "intervalFactor": 1,
              "legendFormat": "{{instance}}-p999",
              "refId": "C"
            }
          ],
          "thresholds": [],
          "timeFrom": null,
          "timeRegions": [],
          "timeShift": null,
          "title": "MySQL sink conflict detect duration percentile",
          "tooltip": {
            "shared": true,
            "sort": 2,
            "value_type": "individual"
          },
          "type": "graph",
          "xaxis": {
            "buckets": null,
            "mode": "time",
            "name": null,
            "show": true,
            "values": []
          },
          "yaxes": [
            {
              "format": "s",
              "label": null,
              "logBase": 2,
              "max": null,
              "min": null,
              "show": true
            },
            {
              "format": "short",
              "label": null,
              "logBase": 1,
              "max": null,
              "min": null,
              "show": true
            }
          ],
          "yaxis": {
            "align": false,
            "alignLevel": null
          }
        },
        {
          "aliasColors": {},
          "bars": false,
          "dashLength": 10,
          "dashes": false,
          "datasource": "${DS_TEST-CLUSTER}",
          "fill": 1,
          "gridPos": {
            "h": 8,
            "w": 12,
            "x": 0,
            "y": 68
          },
          "id": 149,
          "legend": {
            "avg": false,
            "current": false,
            "max": false,
            "min": false,
            "show": true,
            "total": false,
            "values": false
          },
          "lines": true,
          "linewidth": 1,
          "links": [],
          "nullPointMode": "null",
          "percentage": false,
          "pointradius": 2,
          "points": false,
          "renderer": "flot",
          "seriesOverrides": [],
          "spaceLength": 10,
          "stack": false,
          "steppedLine": false,
          "targets": [
            {
              "expr": "sum(rate(ticdc_processor_table_memory_consumption_sum{tidb_cluster=\"$tidb_cluster\", capture=~\"$capture\"}[30s]) / rate(ticdc_processor_table_memory_consumption_count{tidb_cluster=\"$tidb_cluster\", capture=~\"$capture\"}[30s])) by (capture)",
              "format": "time_series",
              "intervalFactor": 1,
              "legendFormat": "{{ capture }}",
              "refId": "A"
            }
          ],
          "thresholds": [],
          "timeFrom": null,
          "timeRegions": [],
          "timeShift": null,
          "title": "Processor Memory Consumption Per Capture",
          "tooltip": {
            "shared": true,
            "sort": 0,
            "value_type": "individual"
          },
          "type": "graph",
          "xaxis": {
            "buckets": null,
            "mode": "time",
            "name": null,
            "show": true,
            "values": []
          },
          "yaxes": [
            {
              "format": "bytes",
              "label": null,
              "logBase": 1,
              "max": null,
              "min": null,
              "show": true
            },
            {
              "format": "short",
              "label": null,
              "logBase": 1,
              "max": null,
              "min": null,
              "show": true
            }
          ],
          "yaxis": {
            "align": false,
            "alignLevel": null
          }
        },
        {
          "aliasColors": {},
          "bars": false,
          "dashLength": 10,
          "dashes": false,
          "datasource": "${DS_TEST-CLUSTER}",
          "description": "Percentiles of executing DDL duration of MySQL sink",
          "fill": 1,
          "fillGradient": 0,
          "gridPos": {
            "h": 7,
            "w": 12,
            "x": 12,
            "y": 68
          },
          "hiddenSeries": false,
          "id": 166,
          "legend": {
            "alignAsTable": true,
            "avg": false,
            "current": true,
            "max": true,
            "min": false,
            "rightSide": false,
            "show": true,
            "total": false,
            "values": true
          },
          "lines": true,
          "linewidth": 1,
          "links": [],
          "nullPointMode": "null",
          "options": {
            "dataLinks": []
          },
          "percentage": false,
          "pointradius": 2,
          "points": false,
          "renderer": "flot",
          "seriesOverrides": [],
          "spaceLength": 10,
          "stack": false,
          "steppedLine": false,
          "targets": [
            {
              "expr": "histogram_quantile(0.95,sum(rate(ticdc_sink_ddl_exec_duration_bucket{tidb_cluster=\"$tidb_cluster\", changefeed=~\"$changefeed\",capture=~\"$capture\"}[1m])) by (le,instance))",
              "format": "time_series",
              "interval": "",
              "intervalFactor": 1,
              "legendFormat": "{{instance}}-p95",
              "refId": "A"
            },
            {
              "expr": "histogram_quantile(0.99,sum(rate(ticdc_sink_ddl_exec_duration_bucket{tidb_cluster=\"$tidb_cluster\", changefeed=~\"$changefeed\",capture=~\"$capture\"}[1m])) by (le,instance))",
              "format": "time_series",
              "interval": "",
              "intervalFactor": 1,
              "legendFormat": "{{instance}}-p99",
              "refId": "B"
            },
            {
              "expr": "histogram_quantile(0.999,sum(rate(ticdc_sink_ddl_exec_duration_bucket{tidb_cluster=\"$tidb_cluster\", changefeed=~\"$changefeed\",capture=~\"$capture\"}[1m])) by (le,instance))",
              "format": "time_series",
              "interval": "",
              "intervalFactor": 1,
              "legendFormat": "{{instance}}-p999",
              "refId": "C"
            }
          ],
          "thresholds": [],
          "timeFrom": null,
          "timeRegions": [],
          "timeShift": null,
          "title": "MySQL sink ddl execution duration percentile",
          "tooltip": {
            "shared": true,
            "sort": 2,
            "value_type": "individual"
          },
          "type": "graph",
          "xaxis": {
            "buckets": null,
            "mode": "time",
            "name": null,
            "show": true,
            "values": []
          },
          "yaxes": [
            {
              "format": "s",
              "label": null,
              "logBase": 2,
              "max": null,
              "min": null,
              "show": true
            },
            {
              "format": "short",
              "label": null,
              "logBase": 1,
              "max": null,
              "min": null,
              "show": true
            }
          ],
          "yaxis": {
            "align": false,
            "alignLevel": null
          }
        },
        {
          "aliasColors": {},
          "bars": false,
          "dashLength": 10,
          "dashes": false,
          "datasource": "${DS_TEST-CLUSTER}",
          "fill": 1,
          "gridPos": {
            "h": 8,
            "w": 12,
            "x": 12,
            "y": 75
          },
          "id": 164,
          "legend": {
            "avg": false,
            "current": false,
            "max": false,
            "min": false,
            "show": true,
            "total": false,
            "values": false
          },
          "lines": true,
          "linewidth": 1,
          "links": [],
          "nullPointMode": "null",
          "percentage": false,
          "pointradius": 2,
          "points": false,
          "renderer": "flot",
          "seriesOverrides": [],
          "spaceLength": 10,
          "stack": false,
          "steppedLine": false,
          "targets": [
            {
              "expr": "sum(rate(ticdc_processor_table_memory_consumption_sum{tidb_cluster=\"$tidb_cluster\", capture=~\"$capture\"}[30s]) / rate(ticdc_processor_table_memory_consumption_count{tidb_cluster=\"$tidb_cluster\", capture=~\"$capture\"}[30s])) by (capture, changefeed)",
              "format": "time_series",
              "intervalFactor": 1,
              "legendFormat": "{{ capture }}-{{ changefeed }}",
              "refId": "A"
            }
          ],
          "thresholds": [],
          "timeFrom": null,
          "timeRegions": [],
          "timeShift": null,
          "title": "Processor Memory Consumption Per Changefeed",
          "tooltip": {
            "shared": true,
            "sort": 0,
            "value_type": "individual"
          },
          "type": "graph",
          "xaxis": {
            "buckets": null,
            "mode": "time",
            "name": null,
            "show": true,
            "values": []
          },
          "yaxes": [
            {
              "format": "bytes",
              "label": null,
              "logBase": 1,
              "max": null,
              "min": null,
              "show": true
            },
            {
              "format": "short",
              "label": null,
              "logBase": 1,
              "max": null,
              "min": null,
              "show": true
            }
          ],
          "yaxis": {
            "align": false,
            "alignLevel": null
          }
        },
        {
          "datasource": "${DS_TEST-CLUSTER}",
          "fieldConfig": {
            "defaults": {
              "color": {
                "mode": "thresholds"
              },
              "custom": {
                "align": "left",
                "filterable": true
              },
              "mappings": [],
              "thresholds": {
                "mode": "absolute",
                "steps": [
                  {
                    "color": "green",
                    "value": null
                  },
                  {
                    "color": "red",
                    "value": 80
                  }
                ]
              },
              "unit": "dateTimeAsSystem"
            },
            "overrides": [
              {
                "matcher": {
                  "id": "byName",
                  "options": "capture"
                },
                "properties": [
                  {
                    "id": "custom.width",
                    "value": 191
                  }
                ]
              },
              {
                "matcher": {
                  "id": "byName",
                  "options": "changefeed"
                },
                "properties": [
                  {
                    "id": "custom.width",
                    "value": 209
                  }
                ]
              }
            ]
          },
          "gridPos": {
            "h": 8,
            "w": 12,
            "x": 0,
            "y": 69
          },
          "id": 200,
          "options": {
            "showHeader": true,
            "sortBy": [
              {
                "desc": true,
                "displayName": "last-snap-ts"
              }
            ]
          },
          "pageSize": null,
          "pluginVersion": "6.1.6",
          "scroll": true,
          "showHeader": true,
          "sort": {
            "col": 0,
            "desc": true
          },
          "styles": [
            {
              "alias": "Time",
              "dateFormat": "YYYY-MM-DD HH:mm:ss",
              "pattern": "Time",
              "type": "date"
            },
            {
              "alias": "",
              "colorMode": null,
              "colors": [
                "rgba(245, 54, 54, 0.9)",
                "rgba(237, 129, 40, 0.89)",
                "rgba(50, 172, 45, 0.97)"
              ],
              "decimals": 2,
              "pattern": "/.*/",
              "thresholds": [],
              "type": "number",
              "unit": "short"
            }
          ],
          "targets": [
            {
              "exemplar": true,
              "expr": "ticdc_processor_schema_storage_gc_ts{changefeed=~\"$changefeed\", capture=~\"$capture\"}",
              "format": "table",
              "instant": true,
              "interval": "",
              "legendFormat": "",
              "queryType": "randomWalk",
              "refId": "A"
            }
          ],
          "title": "Schema Storage GC progress",
          "transform": "table",
          "transformations": [
            {
              "id": "filterFieldsByName",
              "options": {
                "include": {
                  "names": [
                    "capture",
                    "changefeed",
                    "Value"
                  ]
                }
              }
            },
            {
              "id": "organize",
              "options": {
                "excludeByName": {},
                "indexByName": {},
                "renameByName": {
                  "Value #A": "last-snap-ts"
                }
              }
            },
            {
              "id": "sortBy",
              "options": {
                "fields": {},
                "sort": [
                  {
                    "field": "last-snap-ts"
                  }
                ]
              }
            }
          ],
          "type": "table"
        }
      ],
      "title": "Changefeed",
      "type": "row"
    },
    {
      "collapsed": true,
      "gridPos": {
        "h": 1,
        "w": 24,
        "x": 0,
        "y": 2
      },
      "id": 206,
      "panels": [
        {
          "aliasColors": {},
          "bars": false,
          "dashLength": 10,
          "dashes": false,
          "datasource": "${DS_TEST-CLUSTER}",
          "description": "The number of events that puller outputs to sorter \n per second",
          "fill": 1,
          "fillGradient": 0,
          "gridPos": {
            "h": 4,
            "w": 12,
            "x": 0,
            "y": 3
          },
          "hiddenSeries": false,
          "id": 218,
          "legend": {
            "alignAsTable": false,
            "avg": false,
            "current": true,
            "max": true,
            "min": false,
            "rightSide": false,
            "show": true,
            "total": false,
            "values": true
          },
          "lines": true,
          "linewidth": 1,
          "links": [],
          "nullPointMode": "null",
          "options": {
            "dataLinks": []
          },
          "paceLength": 10,
          "percentage": false,
          "pointradius": 2,
          "points": false,
          "renderer": "flot",
          "seriesOverrides": [],
          "spaceLength": 10,
          "stack": false,
          "steppedLine": false,
          "targets": [
            {
              "expr": "sum (rate(ticdc_puller_txn_collect_event_count{tidb_cluster=\"$tidb_cluster\", changefeed=~\"$changefeed\"}[1m])) by (instance, type)",
              "format": "time_series",
              "intervalFactor": 1,
              "legendFormat": "{{instance}}-{{type}}",
              "refId": "A"
            }
          ],
          "thresholds": [],
          "timeFrom": null,
          "timeRegions": [],
          "timeShift": null,
          "title": "Puller output events/s",
          "tooltip": {
            "shared": true,
            "sort": 0,
            "value_type": "individual"
          },
          "type": "graph",
          "xaxis": {
            "buckets": null,
            "mode": "time",
            "name": null,
            "show": true,
            "values": []
          },
          "yaxes": [
            {
              "format": "none",
              "label": null,
              "logBase": 1,
              "max": null,
              "min": null,
              "show": true
            },
            {
              "format": "short",
              "label": null,
              "logBase": 1,
              "max": null,
              "min": null,
              "show": false
            }
          ],
          "yaxis": {
            "align": false,
            "alignLevel": null
          }
        },
        {
          "aliasColors": {},
          "bars": false,
          "dashLength": 10,
          "dashes": false,
          "datasource": "${DS_TEST-CLUSTER}",
          "description": "The total number of events that puller outputs",
          "fill": 1,
          "fillGradient": 0,
          "gridPos": {
            "h": 4,
            "w": 12,
            "x": 12,
            "y": 3
          },
          "hiddenSeries": false,
          "id": 229,
          "legend": {
            "alignAsTable": false,
            "avg": false,
            "current": true,
            "max": true,
            "min": false,
            "rightSide": false,
            "show": true,
            "total": false,
            "values": true
          },
          "lines": true,
          "linewidth": 1,
          "links": [],
          "nullPointMode": "null",
          "options": {
            "dataLinks": []
          },
          "paceLength": 10,
          "percentage": false,
          "pointradius": 2,
          "points": false,
          "renderer": "flot",
          "seriesOverrides": [],
          "spaceLength": 10,
          "stack": false,
          "steppedLine": false,
          "targets": [
            {
              "expr": "sum(ticdc_puller_txn_collect_event_count{tidb_cluster=\"$tidb_cluster\", changefeed=~\"$changefeed\"}) by (instance, type)",
              "format": "time_series",
              "intervalFactor": 1,
              "legendFormat": "{{instance}}-{{type}}",
              "refId": "A"
            }
          ],
          "thresholds": [],
          "timeFrom": null,
          "timeRegions": [],
          "timeShift": null,
          "title": "Puller output events",
          "tooltip": {
            "shared": true,
            "sort": 0,
            "value_type": "individual"
          },
          "type": "graph",
          "xaxis": {
            "buckets": null,
            "mode": "time",
            "name": null,
            "show": true,
            "values": []
          },
          "yaxes": [
            {
              "format": "none",
              "label": null,
              "logBase": 1,
              "max": null,
              "min": null,
              "show": true
            },
            {
              "format": "short",
              "label": null,
              "logBase": 1,
              "max": null,
              "min": null,
              "show": true
            }
          ],
          "yaxis": {
            "align": false,
            "alignLevel": null
          }
        },
        {
          "aliasColors": {},
          "bars": false,
          "dashLength": 10,
          "dashes": false,
          "datasource": "${DS_TEST-CLUSTER}",
          "description": "The number of events that sorter outputs to puller \n per second",
          "fill": 1,
          "fillGradient": 0,
          "gridPos": {
            "h": 4,
            "w": 12,
            "x": 0,
            "y": 7
          },
          "hiddenSeries": false,
          "id": 228,
          "legend": {
            "alignAsTable": false,
            "avg": false,
            "current": true,
            "max": true,
            "min": false,
            "rightSide": false,
            "show": true,
            "total": false,
            "values": true
          },
          "lines": true,
          "linewidth": 1,
          "links": [],
          "nullPointMode": "null",
          "options": {
            "dataLinks": []
          },
          "paceLength": 10,
          "percentage": false,
          "pointradius": 2,
          "points": false,
          "renderer": "flot",
          "seriesOverrides": [],
          "spaceLength": 10,
          "stack": false,
          "steppedLine": false,
          "targets": [
            {
              "expr": "sum(rate(ticdc_sorter_event_count{tidb_cluster=\"$tidb_cluster\", changefeed=~\"$changefeed\", capture=~\"$capture\"}[1m])) by (capture,changefeed,type)",
              "format": "time_series",
              "intervalFactor": 1,
              "legendFormat": "{{capture}}-{{type}}",
              "refId": "A"
            }
          ],
          "thresholds": [],
          "timeFrom": null,
          "timeRegions": [],
          "timeShift": null,
          "title": "Sorter output events/s",
          "tooltip": {
            "shared": true,
            "sort": 0,
            "value_type": "individual"
          },
          "type": "graph",
          "xaxis": {
            "buckets": null,
            "mode": "time",
            "name": null,
            "show": true,
            "values": []
          },
          "yaxes": [
            {
              "format": "none",
              "label": null,
              "logBase": 1,
              "max": null,
              "min": null,
              "show": true
            },
            {
              "format": "short",
              "label": null,
              "logBase": 1,
              "max": null,
              "min": null,
              "show": false
            }
          ],
          "yaxis": {
            "align": false,
            "alignLevel": null
          }
        },
        {
          "aliasColors": {},
          "bars": false,
          "dashLength": 10,
          "dashes": false,
          "datasource": "${DS_TEST-CLUSTER}",
          "description": "The total number of events that sorter outputs",
          "fill": 1,
          "fillGradient": 0,
          "gridPos": {
            "h": 4,
            "w": 12,
            "x": 12,
            "y": 7
          },
          "hiddenSeries": false,
          "id": 220,
          "legend": {
            "alignAsTable": false,
            "avg": false,
            "current": true,
            "max": true,
            "min": false,
            "rightSide": false,
            "show": true,
            "total": false,
            "values": true
          },
          "lines": true,
          "linewidth": 1,
          "links": [],
          "nullPointMode": "null",
          "options": {
            "dataLinks": []
          },
          "paceLength": 10,
          "percentage": false,
          "pointradius": 2,
          "points": false,
          "renderer": "flot",
          "seriesOverrides": [],
          "spaceLength": 10,
          "stack": false,
          "steppedLine": false,
          "targets": [
            {
              "expr": "sum(ticdc_sorter_event_count{tidb_cluster=\"$tidb_cluster\", changefeed=~\"$changefeed\"}) by (capture, changefeed, type)",
              "format": "time_series",
              "intervalFactor": 1,
              "legendFormat": "{{capture}}-{{type}}",
              "refId": "A"
            }
          ],
          "thresholds": [],
          "timeFrom": null,
          "timeRegions": [],
          "timeShift": null,
          "title": "Sorter output events",
          "tooltip": {
            "shared": true,
            "sort": 0,
            "value_type": "individual"
          },
          "type": "graph",
          "xaxis": {
            "buckets": null,
            "mode": "time",
            "name": null,
            "show": true,
            "values": []
          },
          "yaxes": [
            {
              "format": "none",
              "label": null,
              "logBase": 1,
              "max": null,
              "min": null,
              "show": true
            },
            {
              "format": "short",
              "label": null,
              "logBase": 1,
              "max": null,
              "min": null,
              "show": true
            }
          ],
          "yaxis": {
            "align": false,
            "alignLevel": null
          }
        },
        {
          "aliasColors": {},
          "bars": false,
          "dashLength": 10,
          "dashes": false,
          "datasource": "${DS_TEST-CLUSTER}",
          "description": "The number of events that mounter outputs to sink per second",
          "fill": 1,
          "fillGradient": 0,
          "gridPos": {
            "h": 4,
            "w": 12,
            "x": 0,
            "y": 11
          },
          "hiddenSeries": false,
          "id": 219,
          "legend": {
            "alignAsTable": false,
            "avg": false,
            "current": true,
            "max": true,
            "min": false,
            "rightSide": false,
            "show": true,
            "total": false,
            "values": true
          },
          "lines": true,
          "linewidth": 1,
          "links": [],
          "nullPointMode": "null",
          "options": {
            "dataLinks": []
          },
          "paceLength": 10,
          "percentage": false,
          "pointradius": 2,
          "points": false,
          "renderer": "flot",
          "seriesOverrides": [],
          "spaceLength": 10,
          "stack": false,
          "steppedLine": false,
          "targets": [
            {
              "expr": "sum(rate(ticdc_mounter_total_rows_count{tidb_cluster=\"$tidb_cluster\", changefeed=~\"$changefeed\", capture=~\"$capture\"}[1m])) by (capture,changefeed)",
              "format": "time_series",
              "intervalFactor": 1,
              "legendFormat": "{{capture}}",
              "refId": "A"
            }
          ],
          "thresholds": [],
          "timeFrom": null,
          "timeRegions": [],
          "timeShift": null,
          "title": "Mounter output events/s",
          "tooltip": {
            "shared": true,
            "sort": 0,
            "value_type": "individual"
          },
          "type": "graph",
          "xaxis": {
            "buckets": null,
            "mode": "time",
            "name": null,
            "show": true,
            "values": []
          },
          "yaxes": [
            {
              "format": "none",
              "label": null,
              "logBase": 1,
              "max": null,
              "min": null,
              "show": true
            },
            {
              "format": "short",
              "label": null,
              "logBase": 1,
              "max": null,
              "min": null,
              "show": false
            }
          ],
          "yaxis": {
            "align": false,
            "alignLevel": null
          }
        },
        {
          "aliasColors": {},
          "bars": false,
          "dashLength": 10,
          "dashes": false,
          "datasource": "${DS_TEST-CLUSTER}",
          "description": "The total number of events that mounter outputs",
          "fill": 1,
          "fillGradient": 0,
          "gridPos": {
            "h": 4,
            "w": 12,
            "x": 12,
            "y": 11
          },
          "hiddenSeries": false,
          "id": 224,
          "legend": {
            "alignAsTable": false,
            "avg": false,
            "current": true,
            "max": true,
            "min": false,
            "rightSide": false,
            "show": true,
            "total": false,
            "values": true
          },
          "lines": true,
          "linewidth": 1,
          "links": [],
          "nullPointMode": "null",
          "options": {
            "dataLinks": []
          },
          "paceLength": 10,
          "percentage": false,
          "pointradius": 2,
          "points": false,
          "renderer": "flot",
          "seriesOverrides": [],
          "spaceLength": 10,
          "stack": false,
          "steppedLine": false,
          "targets": [
            {
              "expr": "sum(ticdc_mounter_total_rows_count{tidb_cluster=\"$tidb_cluster\", changefeed=~\"$changefeed\"}) by (instance)",
              "format": "time_series",
              "intervalFactor": 1,
              "legendFormat": "{{instance}}",
              "refId": "A"
            }
          ],
          "thresholds": [],
          "timeFrom": null,
          "timeRegions": [],
          "timeShift": null,
          "title": "Mounter output events",
          "tooltip": {
            "shared": true,
            "sort": 0,
            "value_type": "individual"
          },
          "type": "graph",
          "xaxis": {
            "buckets": null,
            "mode": "time",
            "name": null,
            "show": true,
            "values": []
          },
          "yaxes": [
            {
              "format": "none",
              "label": null,
              "logBase": 1,
              "max": null,
              "min": null,
              "show": true
            },
            {
              "format": "short",
              "label": null,
              "logBase": 1,
              "max": null,
              "min": null,
              "show": true
            }
          ],
          "yaxis": {
            "align": false,
            "alignLevel": null
          }
        },
        {
          "aliasColors": {},
          "bars": false,
          "dashLength": 10,
          "dashes": false,
          "datasource": "${DS_TEST-CLUSTER}",
          "description": "The number of events that table sorter outputs to buffer sink per second",
          "fill": 1,
          "fillGradient": 0,
          "gridPos": {
            "h": 4,
            "w": 12,
            "x": 0,
            "y": 15
          },
          "hiddenSeries": false,
          "id": 223,
          "legend": {
            "alignAsTable": false,
            "avg": false,
            "current": true,
            "max": true,
            "min": false,
            "rightSide": false,
            "show": true,
            "total": false,
            "values": true
          },
          "lines": true,
          "linewidth": 1,
          "links": [],
          "nullPointMode": "null",
          "options": {
            "dataLinks": []
          },
          "paceLength": 10,
          "percentage": false,
          "pointradius": 2,
          "points": false,
          "renderer": "flot",
          "seriesOverrides": [],
          "spaceLength": 10,
          "stack": false,
          "steppedLine": false,
          "targets": [
            {
              "expr": "sum(rate(ticdc_sink_table_sink_total_rows_count{tidb_cluster=\"$tidb_cluster\", changefeed=~\"$changefeed\"}[1m])) by (instance)",
              "format": "time_series",
              "intervalFactor": 1,
              "legendFormat": "{{instance}}",
              "refId": "A"
            }
          ],
          "thresholds": [],
          "timeFrom": null,
          "timeRegions": [],
          "timeShift": null,
          "title": "Table sink output events/s",
          "tooltip": {
            "shared": true,
            "sort": 0,
            "value_type": "individual"
          },
          "type": "graph",
          "xaxis": {
            "buckets": null,
            "mode": "time",
            "name": null,
            "show": true,
            "values": []
          },
          "yaxes": [
            {
              "format": "none",
              "label": null,
              "logBase": 1,
              "max": null,
              "min": null,
              "show": true
            },
            {
              "format": "short",
              "label": null,
              "logBase": 1,
              "max": null,
              "min": null,
              "show": false
            }
          ],
          "yaxis": {
            "align": false,
            "alignLevel": null
          }
        },
        {
          "aliasColors": {},
          "bars": false,
          "dashLength": 10,
          "dashes": false,
          "datasource": "${DS_TEST-CLUSTER}",
          "description": "The total number of events that table sinks emit",
          "fill": 1,
          "fillGradient": 0,
          "gridPos": {
            "h": 4,
            "w": 12,
            "x": 12,
            "y": 15
          },
          "hiddenSeries": false,
          "id": 221,
          "legend": {
            "alignAsTable": false,
            "avg": false,
            "current": true,
            "max": true,
            "min": false,
            "rightSide": false,
            "show": true,
            "total": false,
            "values": true
          },
          "lines": true,
          "linewidth": 1,
          "links": [],
          "nullPointMode": "null",
          "options": {
            "dataLinks": []
          },
          "paceLength": 10,
          "percentage": false,
          "pointradius": 2,
          "points": false,
          "renderer": "flot",
          "seriesOverrides": [],
          "spaceLength": 10,
          "stack": false,
          "steppedLine": false,
          "targets": [
            {
              "expr": "sum(ticdc_sink_table_sink_total_rows_count{tidb_cluster=\"$tidb_cluster\", changefeed=~\"$changefeed\"}) by (instance)",
              "format": "time_series",
              "intervalFactor": 1,
              "legendFormat": "{{instance}}",
              "refId": "A"
            }
          ],
          "thresholds": [],
          "timeFrom": null,
          "timeRegions": [],
          "timeShift": null,
          "title": "Table sink output events",
          "tooltip": {
            "shared": true,
            "sort": 0,
            "value_type": "individual"
          },
          "type": "graph",
          "xaxis": {
            "buckets": null,
            "mode": "time",
            "name": null,
            "show": true,
            "values": []
          },
          "yaxes": [
            {
              "format": "none",
              "label": null,
              "logBase": 1,
              "max": null,
              "min": null,
              "show": true
            },
            {
              "format": "short",
              "label": null,
              "logBase": 1,
              "max": null,
              "min": null,
              "show": true
            }
          ],
          "yaxis": {
            "align": false,
            "alignLevel": null
          }
        },
        {
          "aliasColors": {},
          "bars": false,
          "dashLength": 10,
          "dashes": false,
          "datasource": "${DS_TEST-CLUSTER}",
          "description": "The total number of events that buffer sink outputs to backend sink per second",
          "fill": 1,
          "fillGradient": 0,
          "gridPos": {
            "h": 4,
            "w": 12,
            "x": 0,
            "y": 19
          },
          "hiddenSeries": false,
          "id": 222,
          "legend": {
            "alignAsTable": false,
            "avg": false,
            "current": true,
            "max": true,
            "min": false,
            "rightSide": false,
            "show": true,
            "total": false,
            "values": true
          },
          "lines": true,
          "linewidth": 1,
          "links": [],
          "nullPointMode": "null",
          "options": {
            "dataLinks": []
          },
          "paceLength": 10,
          "percentage": false,
          "pointradius": 2,
          "points": false,
          "renderer": "flot",
          "seriesOverrides": [],
          "spaceLength": 10,
          "stack": false,
          "steppedLine": false,
          "targets": [
            {
              "expr": "sum(rate(ticdc_sink_buffer_sink_total_rows_count{tidb_cluster=\"$tidb_cluster\", changefeed=~\"$changefeed\"}[1m])) by (instance)",
              "format": "time_series",
              "intervalFactor": 1,
              "legendFormat": "{{instance}}",
              "refId": "A"
            }
          ],
          "thresholds": [],
          "timeFrom": null,
          "timeRegions": [],
          "timeShift": null,
          "title": "Buffer sink output events/s",
          "tooltip": {
            "shared": true,
            "sort": 0,
            "value_type": "individual"
          },
          "type": "graph",
          "xaxis": {
            "buckets": null,
            "mode": "time",
            "name": null,
            "show": true,
            "values": []
          },
          "yaxes": [
            {
              "format": "none",
              "label": null,
              "logBase": 1,
              "max": null,
              "min": null,
              "show": true
            },
            {
              "format": "short",
              "label": null,
              "logBase": 1,
              "max": null,
              "min": null,
              "show": false
            }
          ],
          "yaxis": {
            "align": false,
            "alignLevel": null
          }
        },
        {
          "aliasColors": {},
          "bars": false,
          "dashLength": 10,
          "dashes": false,
          "datasource": "${DS_TEST-CLUSTER}",
          "description": "The total number of events that buffer sink emits",
          "fill": 1,
          "fillGradient": 0,
          "gridPos": {
            "h": 4,
            "w": 12,
            "x": 12,
            "y": 19
          },
          "hiddenSeries": false,
          "id": 226,
          "legend": {
            "alignAsTable": false,
            "avg": false,
            "current": true,
            "max": true,
            "min": false,
            "rightSide": false,
            "show": true,
            "total": false,
            "values": true
          },
          "lines": true,
          "linewidth": 1,
          "links": [],
          "nullPointMode": "null",
          "options": {
            "dataLinks": []
          },
          "paceLength": 10,
          "percentage": false,
          "pointradius": 2,
          "points": false,
          "renderer": "flot",
          "seriesOverrides": [],
          "spaceLength": 10,
          "stack": false,
          "steppedLine": false,
          "targets": [
            {
              "expr": "sum(ticdc_sink_buffer_sink_total_rows_count{tidb_cluster=\"$tidb_cluster\", changefeed=~\"$changefeed\"}) by (instance)",
              "format": "time_series",
              "intervalFactor": 1,
              "legendFormat": "{{instance}}",
              "refId": "A"
            }
          ],
          "thresholds": [],
          "timeFrom": null,
          "timeRegions": [],
          "timeShift": null,
          "title": "Buffer sink output events",
          "tooltip": {
            "shared": true,
            "sort": 0,
            "value_type": "individual"
          },
          "type": "graph",
          "xaxis": {
            "buckets": null,
            "mode": "time",
            "name": null,
            "show": true,
            "values": []
          },
          "yaxes": [
            {
              "format": "none",
              "label": null,
              "logBase": 1,
              "max": null,
              "min": null,
              "show": true
            },
            {
              "format": "short",
              "label": null,
              "logBase": 1,
              "max": null,
              "min": null,
              "show": true
            }
          ],
          "yaxis": {
            "align": false,
            "alignLevel": null
          }
        },
        {
          "aliasColors": {},
          "bars": false,
          "dashLength": 10,
          "dashes": false,
          "datasource": "${DS_TEST-CLUSTER}",
          "description": "The number of rows(events) that are processed by sink per second",
          "fill": 1,
          "fillGradient": 0,
          "gridPos": {
            "h": 4,
            "w": 12,
            "x": 0,
            "y": 23
          },
          "hiddenSeries": false,
          "id": 227,
          "legend": {
            "alignAsTable": false,
            "avg": false,
            "current": true,
            "max": true,
            "min": false,
            "rightSide": false,
            "show": true,
            "sort": "current",
            "sortDesc": true,
            "total": false,
            "values": true
          },
          "lines": true,
          "linewidth": 1,
          "links": [],
          "nullPointMode": "null",
          "options": {
            "dataLinks": []
          },
          "percentage": false,
          "pointradius": 2,
          "points": false,
          "renderer": "flot",
          "seriesOverrides": [],
          "spaceLength": 10,
          "stack": false,
          "steppedLine": false,
          "targets": [
            {
              "expr": "sum (rate(ticdc_sink_total_rows_count{tidb_cluster=\"$tidb_cluster\", changefeed=~\"$changefeed\"}[1m])) by (capture)",
              "format": "time_series",
              "interval": "",
              "intervalFactor": 1,
              "legendFormat": "{{capture}}",
              "refId": "A"
            }
          ],
          "thresholds": [],
          "timeFrom": null,
          "timeRegions": [],
          "timeShift": null,
          "title": "Sink output events/s",
          "tooltip": {
            "shared": true,
            "sort": 2,
            "value_type": "individual"
          },
          "type": "graph",
          "xaxis": {
            "buckets": null,
            "mode": "time",
            "name": null,
            "show": true,
            "values": []
          },
          "yaxes": [
            {
              "format": "none",
              "label": null,
              "logBase": 1,
              "max": null,
              "min": null,
              "show": true
            },
            {
              "format": "short",
              "label": null,
              "logBase": 1,
              "max": null,
              "min": null,
              "show": false
            }
          ],
          "yaxis": {
            "align": false,
            "alignLevel": null
          }
        },
        {
          "aliasColors": {},
          "bars": false,
          "dashLength": 10,
          "dashes": false,
          "datasource": "${DS_TEST-CLUSTER}",
          "description": "The number of rows(events) that are processed by sink",
          "fill": 1,
          "fillGradient": 0,
          "gridPos": {
            "h": 4,
            "w": 12,
            "x": 12,
            "y": 23
          },
          "hiddenSeries": false,
          "id": 225,
          "legend": {
            "alignAsTable": false,
            "avg": false,
            "current": true,
            "max": true,
            "min": false,
            "rightSide": false,
            "show": true,
            "sort": "current",
            "sortDesc": true,
            "total": false,
            "values": true
          },
          "lines": true,
          "linewidth": 1,
          "links": [],
          "nullPointMode": "null",
          "options": {
            "dataLinks": []
          },
          "percentage": false,
          "pointradius": 2,
          "points": false,
          "renderer": "flot",
          "seriesOverrides": [],
          "spaceLength": 10,
          "stack": false,
          "steppedLine": false,
          "targets": [
            {
              "expr": "sum(ticdc_sink_total_rows_count{tidb_cluster=\"$tidb_cluster\", changefeed=~\"$changefeed\"}) by (capture, type)",
              "format": "time_series",
              "interval": "",
              "intervalFactor": 1,
              "legendFormat": "{{capture}}",
              "refId": "A"
            }
          ],
          "thresholds": [],
          "timeFrom": null,
          "timeRegions": [],
          "timeShift": null,
          "title": "Sink output events",
          "tooltip": {
            "shared": true,
            "sort": 2,
            "value_type": "individual"
          },
          "type": "graph",
          "xaxis": {
            "buckets": null,
            "mode": "time",
            "name": null,
            "show": true,
            "values": []
          },
          "yaxes": [
            {
              "format": "none",
              "label": null,
              "logBase": 1,
              "max": null,
              "min": null,
              "show": true
            },
            {
              "format": "short",
              "label": null,
              "logBase": 1,
              "max": null,
              "min": null,
              "show": true
            }
          ],
          "yaxis": {
            "align": false,
            "alignLevel": null
          }
        },
        {
          "aliasColors": {},
          "bars": false,
          "dashLength": 10,
          "dashes": false,
          "datasource": "${DS_TEST-CLUSTER}",
          "description": "The number of rows that sink flushes to downstream per second",
          "fill": 1,
          "fillGradient": 0,
          "gridPos": {
            "h": 4,
            "w": 12,
            "x": 0,
            "y": 27
          },
          "hiddenSeries": false,
          "id": 108,
          "legend": {
            "alignAsTable": false,
            "avg": false,
            "current": true,
            "max": true,
            "min": false,
            "rightSide": false,
            "show": true,
            "sort": "current",
            "sortDesc": true,
            "total": false,
            "values": true
          },
          "lines": true,
          "linewidth": 1,
          "links": [],
          "nullPointMode": "null",
          "options": {
            "dataLinks": []
          },
          "percentage": false,
          "pointradius": 2,
          "points": false,
          "renderer": "flot",
          "seriesOverrides": [],
          "spaceLength": 10,
          "stack": false,
          "steppedLine": false,
          "targets": [
            {
              "expr": "sum(rate(ticdc_sink_total_flushed_rows_count{tidb_cluster=\"$tidb_cluster\", changefeed=~\"$changefeed\",capture=~\"$capture\"}[1m])) by (capture)",
              "format": "time_series",
              "intervalFactor": 1,
              "legendFormat": "{{capture}}",
              "refId": "A"
            }
          ],
          "thresholds": [],
          "timeFrom": null,
          "timeRegions": [],
          "timeShift": null,
          "title": "Sink flush rows/s",
          "tooltip": {
            "shared": true,
            "sort": 2,
            "value_type": "individual"
          },
          "type": "graph",
          "xaxis": {
            "buckets": null,
            "mode": "time",
            "name": null,
            "show": true,
            "values": []
          },
          "yaxes": [
            {
              "format": "none",
              "label": null,
              "logBase": 1,
              "max": null,
              "min": null,
              "show": true
            },
            {
              "format": "none",
              "label": null,
              "logBase": 1,
              "max": null,
              "min": null,
              "show": false
            }
          ],
          "yaxis": {
            "align": false,
            "alignLevel": null
          }
        },
        {
          "aliasColors": {},
          "bars": false,
          "dashLength": 10,
          "dashes": false,
          "datasource": "${DS_TEST-CLUSTER}",
          "description": "The number of rows(events) that are flushed by sink",
          "fill": 1,
          "fillGradient": 0,
          "gridPos": {
            "h": 4,
            "w": 12,
            "x": 12,
            "y": 27
          },
          "hiddenSeries": false,
          "id": 240,
          "legend": {
            "alignAsTable": false,
            "avg": false,
            "current": true,
            "max": true,
            "min": false,
            "rightSide": false,
            "show": true,
            "sort": "current",
            "sortDesc": true,
            "total": false,
            "values": true
          },
          "lines": true,
          "linewidth": 1,
          "links": [],
          "nullPointMode": "null",
          "options": {
            "dataLinks": []
          },
          "percentage": false,
          "pointradius": 2,
          "points": false,
          "renderer": "flot",
          "seriesOverrides": [],
          "spaceLength": 10,
          "stack": false,
          "steppedLine": false,
          "targets": [
            {
              "expr": "sum(ticdc_sink_total_flushed_rows_count{tidb_cluster=\"$tidb_cluster\", changefeed=~\"$changefeed\"}) by (capture, type)",
              "format": "time_series",
              "interval": "",
              "intervalFactor": 1,
              "legendFormat": "{{capture}}",
              "refId": "A"
            }
          ],
          "thresholds": [],
          "timeFrom": null,
          "timeRegions": [],
          "timeShift": null,
          "title": "Sink flush rows",
          "tooltip": {
            "shared": true,
            "sort": 2,
            "value_type": "individual"
          },
          "type": "graph",
          "xaxis": {
            "buckets": null,
            "mode": "time",
            "name": null,
            "show": true,
            "values": []
          },
          "yaxes": [
            {
              "format": "none",
              "label": null,
              "logBase": 1,
              "max": null,
              "min": null,
              "show": true
            },
            {
              "format": "short",
              "label": null,
              "logBase": 1,
              "max": null,
              "min": null,
              "show": true
            }
          ],
          "yaxis": {
            "align": false,
            "alignLevel": null
          }
        }
      ],
      "title": "Dataflow",
      "type": "row"
    },
    {
      "collapsed": true,
      "gridPos": {
        "h": 1,
        "w": 24,
        "x": 0,
        "y": 3
      },
      "id": 13,
      "panels": [
        {
          "aliasColors": {},
          "bars": false,
          "dashLength": 10,
          "dashes": false,
          "datasource": "${DS_TEST-CLUSTER}",
          "description": "The number of established Eventfeed RPC between TiCDC and TiKV",
          "fill": 1,
          "fillGradient": 0,
          "gridPos": {
            "h": 7,
            "w": 8,
            "x": 0,
            "y": 32
          },
          "hiddenSeries": false,
          "id": 15,
          "legend": {
            "alignAsTable": true,
            "avg": false,
            "current": true,
            "hideEmpty": false,
            "max": false,
            "min": false,
            "rightSide": true,
            "show": true,
            "total": false,
            "values": true
          },
          "lines": true,
          "linewidth": 1,
          "links": [],
          "nullPointMode": "null",
          "options": {
            "dataLinks": []
          },
          "paceLength": 10,
          "percentage": false,
          "pointradius": 2,
          "points": false,
          "renderer": "flot",
          "seriesOverrides": [
            {
              "alias": "/.*-rpc/",
              "yaxis": 2
            }
          ],
          "spaceLength": 10,
          "stack": false,
          "steppedLine": false,
          "targets": [
            {
              "expr": "sum(ticdc_kvclient_event_feed_count{tidb_cluster=\"$tidb_cluster\"}) by (instance)",
              "format": "time_series",
              "intervalFactor": 1,
              "legendFormat": "{{instance}}",
              "refId": "A"
            },
            {
              "expr": "sum(grpc_client_started_total{tidb_cluster=\"$tidb_cluster\", grpc_method=\"EventFeed\"}) by (instance) - sum(grpc_client_handled_total{tidb_cluster=\"$tidb_cluster\", grpc_method=\"EventFeed\"}) by (instance)",
              "format": "time_series",
              "intervalFactor": 1,
              "legendFormat": "{{instance}}-rpc",
              "refId": "B"
            },
            {
              "expr": "sum(grpc_client_started_total{tidb_cluster=\"$tidb_cluster\", grpc_method=\"EventFeed\"}) by (instance)",
              "format": "time_series",
              "hide": false,
              "intervalFactor": 1,
              "legendFormat": "{{instance}}-rpc-started",
              "refId": "C"
            },
            {
              "expr": "sum(grpc_client_handled_total{tidb_cluster=\"$tidb_cluster\", grpc_method=\"EventFeed\"}) by (instance)",
              "format": "time_series",
              "hide": false,
              "intervalFactor": 1,
              "legendFormat": "{{instance}}-rpc-handled",
              "refId": "D"
            }
          ],
          "thresholds": [],
          "timeFrom": null,
          "timeRegions": [],
          "timeShift": null,
          "title": "Eventfeed count",
          "tooltip": {
            "shared": true,
            "sort": 0,
            "value_type": "individual"
          },
          "type": "graph",
          "xaxis": {
            "buckets": null,
            "mode": "time",
            "name": null,
            "show": true,
            "values": []
          },
          "yaxes": [
            {
              "format": "short",
              "label": null,
              "logBase": 1,
              "max": null,
              "min": null,
              "show": true
            },
            {
              "format": "short",
              "label": null,
              "logBase": 1,
              "max": null,
              "min": null,
              "show": true
            }
          ],
          "yaxis": {
            "align": false,
            "alignLevel": null
          }
        },
        {
          "aliasColors": {},
          "bars": false,
          "dashLength": 10,
          "dashes": false,
          "datasource": "${DS_TEST-CLUSTER}",
          "decimals": null,
          "description": "Percentiles of Eventfeed message size",
          "fill": 1,
          "fillGradient": 0,
          "gridPos": {
            "h": 7,
            "w": 8,
            "x": 8,
            "y": 32
          },
          "hiddenSeries": false,
          "id": 17,
          "legend": {
            "alignAsTable": true,
            "avg": false,
            "current": true,
            "max": false,
            "min": false,
            "rightSide": true,
            "show": true,
            "total": false,
            "values": true
          },
          "lines": true,
          "linewidth": 1,
          "links": [],
          "nullPointMode": "null",
          "options": {
            "dataLinks": []
          },
          "paceLength": 10,
          "percentage": false,
          "pointradius": 2,
          "points": false,
          "renderer": "flot",
          "seriesOverrides": [],
          "spaceLength": 10,
          "stack": false,
          "steppedLine": false,
          "targets": [
            {
              "expr": "histogram_quantile(0.999, sum(rate(ticdc_kvclient_event_size_bytes_bucket{tidb_cluster=\"$tidb_cluster\"}[1m])) by (le, instance, type))",
              "format": "time_series",
              "intervalFactor": 1,
              "legendFormat": "{{instance}}-{{type}}-p999",
              "refId": "A"
            },
            {
              "expr": "histogram_quantile(0.95, sum(rate(ticdc_kvclient_event_size_bytes_bucket{tidb_cluster=\"$tidb_cluster\"}[1m])) by (le, instance, type))",
              "format": "time_series",
              "intervalFactor": 1,
              "legendFormat": "{{instance}}-{{type}}-p95",
              "refId": "B"
            }
          ],
          "thresholds": [],
          "timeFrom": null,
          "timeRegions": [],
          "timeShift": null,
          "title": "Event size percentile",
          "tooltip": {
            "shared": true,
            "sort": 0,
            "value_type": "individual"
          },
          "type": "graph",
          "xaxis": {
            "buckets": null,
            "mode": "time",
            "name": null,
            "show": true,
            "values": []
          },
          "yaxes": [
            {
              "format": "bytes",
              "label": null,
              "logBase": 1,
              "max": null,
              "min": null,
              "show": true
            },
            {
              "format": "short",
              "label": null,
              "logBase": 1,
              "max": null,
              "min": null,
              "show": true
            }
          ],
          "yaxis": {
            "align": false,
            "alignLevel": null
          }
        },
        {
          "aliasColors": {},
          "bars": true,
          "dashLength": 10,
          "dashes": false,
          "datasource": "${DS_TEST-CLUSTER}",
          "description": "The number of errors that interrupt Eventfeed RPC",
          "fill": 1,
          "fillGradient": 0,
          "gridPos": {
            "h": 7,
            "w": 8,
            "x": 16,
            "y": 32
          },
          "hiddenSeries": false,
          "id": 28,
          "legend": {
            "alignAsTable": true,
            "avg": false,
            "current": true,
            "hideEmpty": true,
            "hideZero": true,
            "max": true,
            "min": false,
            "rightSide": true,
            "show": true,
            "total": false,
            "values": true
          },
          "lines": true,
          "linewidth": 1,
          "links": [],
          "nullPointMode": "null",
          "options": {
            "dataLinks": []
          },
          "paceLength": 10,
          "percentage": false,
          "pointradius": 2,
          "points": false,
          "renderer": "flot",
          "seriesOverrides": [],
          "spaceLength": 10,
          "stack": false,
          "steppedLine": false,
          "targets": [
            {
              "expr": "sum(increase(ticdc_kvclient_event_feed_error_count{tidb_cluster=\"$tidb_cluster\", capture=~\"$capture\"}[1m])) by (type)",
              "format": "time_series",
              "hide": false,
              "interval": "1m",
              "intervalFactor": 1,
              "legendFormat": "{{type}}",
              "refId": "A"
            },
            {
              "expr": "-sum(increase(pd_schedule_operators_count{tidb_cluster=\"$tidb_cluster\", event=\"create\", type=~\".*leader\"}[1m]))",
              "format": "time_series",
              "hide": false,
              "interval": "1m",
              "intervalFactor": 1,
              "legendFormat": "transfer-leader",
              "refId": "B"
            },
            {
              "expr": "-sum(increase(pd_schedule_operators_count{tidb_cluster=\"$tidb_cluster\", event=\"create\", type=~\".*(peer|region)\"}[1m]))",
              "format": "time_series",
              "interval": "1m",
              "intervalFactor": 1,
              "legendFormat": "move-region",
              "refId": "C"
            }
          ],
          "thresholds": [],
          "timeFrom": null,
          "timeRegions": [],
          "timeShift": null,
          "title": "Eventfeed error/m",
          "tooltip": {
            "shared": true,
            "sort": 0,
            "value_type": "individual"
          },
          "type": "graph",
          "xaxis": {
            "buckets": null,
            "mode": "time",
            "name": null,
            "show": true,
            "values": []
          },
          "yaxes": [
            {
              "format": "short",
              "label": null,
              "logBase": 1,
              "max": null,
              "min": null,
              "show": true
            },
            {
              "format": "short",
              "label": null,
              "logBase": 1,
              "max": null,
              "min": null,
              "show": true
            }
          ],
          "yaxis": {
            "align": false,
            "alignLevel": null
          }
        },
        {
          "aliasColors": {},
          "bars": false,
          "dashLength": 10,
          "dashes": false,
          "datasource": "${DS_TEST-CLUSTER}",
          "description": "The number of KV client received events from TiKV per seconds",
          "fill": 1,
          "fillGradient": 0,
          "gridPos": {
            "h": 7,
            "w": 8,
            "x": 0,
            "y": 39
          },
          "hiddenSeries": false,
          "id": 29,
          "legend": {
            "alignAsTable": true,
            "avg": false,
            "current": true,
            "hideEmpty": true,
            "hideZero": true,
            "max": true,
            "min": false,
            "rightSide": false,
            "show": true,
            "total": false,
            "values": true
          },
          "lines": true,
          "linewidth": 1,
          "links": [],
          "nullPointMode": "null",
          "options": {
            "dataLinks": []
          },
          "paceLength": 10,
          "percentage": false,
          "pointradius": 2,
          "points": false,
          "renderer": "flot",
          "seriesOverrides": [],
          "spaceLength": 10,
          "stack": false,
          "steppedLine": false,
          "targets": [
            {
              "expr": "sum(rate(ticdc_kvclient_pull_event_count{tidb_cluster=\"$tidb_cluster\", changefeed=~\"$changefeed\"}[1m])) by (instance, type)",
              "format": "time_series",
              "intervalFactor": 1,
              "legendFormat": "{{instance}}-{{type}}",
              "refId": "A"
            }
          ],
          "thresholds": [],
          "timeFrom": null,
          "timeRegions": [],
          "timeShift": null,
          "title": "KV client receive events/s",
          "tooltip": {
            "shared": true,
            "sort": 0,
            "value_type": "individual"
          },
          "type": "graph",
          "xaxis": {
            "buckets": null,
            "mode": "time",
            "name": null,
            "show": true,
            "values": []
          },
          "yaxes": [
            {
              "format": "short",
              "label": null,
              "logBase": 1,
              "max": null,
              "min": null,
              "show": true
            },
            {
              "format": "short",
              "label": null,
              "logBase": 1,
              "max": null,
              "min": null,
              "show": true
            }
          ],
          "yaxis": {
            "align": false,
            "alignLevel": null
          }
        },
        {
          "aliasColors": {},
          "bars": false,
          "dashLength": 10,
          "dashes": false,
          "datasource": "${DS_TEST-CLUSTER}",
          "description": "The number of events that puller outputs to sorter \n per second",
          "fill": 1,
          "fillGradient": 0,
          "gridPos": {
            "h": 7,
            "w": 8,
            "x": 8,
            "y": 39
          },
          "hiddenSeries": false,
          "id": 5,
          "legend": {
            "alignAsTable": true,
            "avg": false,
            "current": true,
            "max": true,
            "min": false,
            "rightSide": false,
            "show": true,
            "total": false,
            "values": true
          },
          "lines": true,
          "linewidth": 1,
          "links": [],
          "nullPointMode": "null",
          "options": {
            "dataLinks": []
          },
          "paceLength": 10,
          "percentage": false,
          "pointradius": 2,
          "points": false,
          "renderer": "flot",
          "seriesOverrides": [],
          "spaceLength": 10,
          "stack": false,
          "steppedLine": false,
          "targets": [
            {
              "expr": "sum (rate(ticdc_puller_txn_collect_event_count{tidb_cluster=\"$tidb_cluster\", changefeed=~\"$changefeed\"}[1m])) by (instance, type)",
              "format": "time_series",
              "intervalFactor": 1,
              "legendFormat": "{{instance}}-{{type}}",
              "refId": "A"
            }
          ],
          "thresholds": [],
          "timeFrom": null,
          "timeRegions": [],
          "timeShift": null,
          "title": "Puller output events/s",
          "tooltip": {
            "shared": true,
            "sort": 0,
            "value_type": "individual"
          },
          "type": "graph",
          "xaxis": {
            "buckets": null,
            "mode": "time",
            "name": null,
            "show": true,
            "values": []
          },
          "yaxes": [
            {
              "format": "none",
              "label": null,
              "logBase": 1,
              "max": null,
              "min": null,
              "show": true
            },
            {
              "format": "short",
              "label": null,
              "logBase": 1,
              "max": null,
              "min": null,
              "show": true
            }
          ],
          "yaxis": {
            "align": false,
            "alignLevel": null
          }
        },
        {
          "aliasColors": {},
          "bars": false,
          "dashLength": 10,
          "dashes": false,
          "datasource": "${DS_TEST-CLUSTER}",
          "description": "The number of events that are buffered in Processor's output channel and Mounter input channel",
          "fill": 1,
          "fillGradient": 0,
          "gridPos": {
            "h": 7,
            "w": 8,
            "x": 16,
            "y": 39
          },
          "hiddenSeries": false,
          "id": 107,
          "legend": {
            "alignAsTable": true,
            "avg": false,
            "current": true,
            "hideEmpty": false,
            "max": true,
            "min": false,
            "rightSide": false,
            "show": true,
            "total": false,
            "values": true
          },
          "lines": true,
          "linewidth": 1,
          "links": [],
          "nullPointMode": "null",
          "options": {
            "dataLinks": []
          },
          "paceLength": 10,
          "percentage": false,
          "pointradius": 2,
          "points": false,
          "renderer": "flot",
          "seriesOverrides": [],
          "spaceLength": 10,
          "stack": false,
          "steppedLine": false,
          "targets": [
            {
              "expr": "sum(ticdc_mounter_input_chan_size{tidb_cluster=\"$tidb_cluster\", changefeed=~\"$changefeed\",capture=~\"$capture\"}) by (capture)",
              "format": "time_series",
              "intervalFactor": 1,
              "legendFormat": "{{capture}}-mounter input chan",
              "refId": "A"
            },
            {
              "expr": "-sum(ticdc_sink_buffer_chan_size{tidb_cluster=\"$tidb_cluster\", changefeed=~\"$changefeed\",capture=~\"$capture\"}) by (capture)",
              "format": "time_series",
              "intervalFactor": 1,
              "legendFormat": "{{capture}}-sink buffer chan",
              "refId": "B"
            }
          ],
          "thresholds": [],
          "timeFrom": null,
          "timeRegions": [],
          "timeShift": null,
          "title": "Sink/Mounter buffer size",
          "tooltip": {
            "shared": true,
            "sort": 0,
            "value_type": "individual"
          },
          "type": "graph",
          "xaxis": {
            "buckets": null,
            "mode": "time",
            "name": null,
            "show": true,
            "values": []
          },
          "yaxes": [
            {
              "format": "short",
              "label": null,
              "logBase": 1,
              "max": null,
              "min": null,
              "show": true
            },
            {
              "format": "short",
              "label": null,
              "logBase": 1,
              "max": null,
              "min": null,
              "show": true
            }
          ],
          "yaxis": {
            "align": false,
            "alignLevel": null
          }
        },
        {
          "cards": {
            "cardPadding": 0,
            "cardRound": 0
          },
          "color": {
            "cardColor": "#FF9830",
            "colorScale": "linear",
            "colorScheme": "interpolateSpectral",
            "exponent": 0.5,
            "min": 0,
            "mode": "spectrum"
          },
          "dataFormat": "tsbuckets",
          "datasource": "${DS_TEST-CLUSTER}",
          "description": "Duration of sorting unsorted events",
          "gridPos": {
            "h": 7,
            "w": 12,
            "x": 0,
            "y": 46
          },
          "heatmap": {},
          "hideZeroBuckets": true,
          "highlightCards": true,
          "id": 99,
          "legend": {
            "alignAsTable": true,
            "avg": false,
            "current": true,
            "max": true,
            "min": false,
            "rightSide": true,
            "show": true,
            "sort": "current",
            "sortDesc": true,
            "total": false,
            "values": true
          },
          "links": [],
          "reverseYBuckets": false,
          "targets": [
            {
              "expr": "sum(rate(ticdc_puller_entry_sorter_sort_bucket{tidb_cluster=\"$tidb_cluster\", capture=~\"$capture\"}[1m])) by (le)",
              "format": "heatmap",
              "instant": false,
              "intervalFactor": 2,
              "legendFormat": "{{le}}",
              "refId": "A"
            }
          ],
          "title": "Entry sorter sort duration",
          "tooltip": {
            "show": true,
            "showHistogram": true
          },
          "tooltipDecimals": 1,
          "type": "heatmap",
          "xAxis": {
            "show": true
          },
          "xBucketNumber": null,
          "xBucketSize": null,
          "yAxis": {
            "decimals": 1,
            "format": "s",
            "logBase": 1,
            "max": null,
            "min": null,
            "show": true,
            "splitFactor": null
          },
          "yBucketBound": "upper",
          "yBucketNumber": null,
          "yBucketSize": null
        },
        {
          "aliasColors": {},
          "bars": false,
          "dashLength": 10,
          "dashes": false,
          "datasource": "${DS_TEST-CLUSTER}",
          "description": "Percentiles of sorting events duration",
          "fill": 1,
          "fillGradient": 0,
          "gridPos": {
            "h": 7,
            "w": 12,
            "x": 12,
            "y": 46
          },
          "hiddenSeries": false,
          "id": 53,
          "legend": {
            "alignAsTable": true,
            "avg": false,
            "current": true,
            "hideEmpty": false,
            "max": true,
            "min": false,
            "rightSide": true,
            "show": true,
            "total": false,
            "values": true
          },
          "lines": true,
          "linewidth": 1,
          "links": [],
          "nullPointMode": "null",
          "options": {
            "dataLinks": []
          },
          "paceLength": 10,
          "percentage": false,
          "pointradius": 2,
          "points": false,
          "renderer": "flot",
          "seriesOverrides": [],
          "spaceLength": 10,
          "stack": false,
          "steppedLine": false,
          "targets": [
            {
              "expr": "histogram_quantile(0.999, sum(rate(ticdc_puller_entry_sorter_sort_bucket{tidb_cluster=\"$tidb_cluster\", changefeed=~\"$changefeed\",capture=~\"$capture\"}[1m])) by (le,capture))",
              "format": "time_series",
              "intervalFactor": 1,
              "legendFormat": "{{capture}}-p999",
              "refId": "A"
            },
            {
              "expr": "histogram_quantile(0.95, sum(rate(ticdc_puller_entry_sorter_sort_bucket{tidb_cluster=\"$tidb_cluster\", changefeed=~\"$changefeed\",capture=~\"$capture\"}[1m])) by (le,capture))",
              "format": "time_series",
              "hide": false,
              "intervalFactor": 1,
              "legendFormat": "{{capture}}-p95",
              "refId": "B"
            }
          ],
          "thresholds": [],
          "timeFrom": null,
          "timeRegions": [],
          "timeShift": null,
          "title": "Entry sorter sort duration percentile",
          "tooltip": {
            "shared": true,
            "sort": 0,
            "value_type": "individual"
          },
          "type": "graph",
          "xaxis": {
            "buckets": null,
            "mode": "time",
            "name": null,
            "show": true,
            "values": []
          },
          "yaxes": [
            {
              "format": "s",
              "label": null,
              "logBase": 2,
              "max": null,
              "min": null,
              "show": true
            },
            {
              "format": "short",
              "label": null,
              "logBase": 1,
              "max": null,
              "min": null,
              "show": true
            }
          ],
          "yaxis": {
            "align": false,
            "alignLevel": null
          }
        },
        {
          "cards": {
            "cardPadding": 0,
            "cardRound": 0
          },
          "color": {
            "cardColor": "#FF9830",
            "colorScale": "linear",
            "colorScheme": "interpolateSpectral",
            "exponent": 0.5,
            "min": 0,
            "mode": "spectrum"
          },
          "dataFormat": "tsbuckets",
          "datasource": "${DS_TEST-CLUSTER}",
          "description": "Duration of merging sorted events",
          "gridPos": {
            "h": 7,
            "w": 12,
            "x": 0,
            "y": 53
          },
          "heatmap": {},
          "hideZeroBuckets": true,
          "highlightCards": true,
          "id": 105,
          "legend": {
            "alignAsTable": true,
            "avg": false,
            "current": true,
            "max": true,
            "min": false,
            "rightSide": true,
            "show": true,
            "sort": "current",
            "sortDesc": true,
            "total": false,
            "values": true
          },
          "links": [],
          "reverseYBuckets": false,
          "targets": [
            {
              "expr": "sum(rate(ticdc_puller_entry_sorter_merge_bucket{tidb_cluster=\"$tidb_cluster\", capture=~\"$capture\"}[1m])) by (le)",
              "format": "heatmap",
              "instant": false,
              "intervalFactor": 2,
              "legendFormat": "{{le}}",
              "refId": "A"
            }
          ],
          "title": "Entry sorter merge duration",
          "tooltip": {
            "show": true,
            "showHistogram": true
          },
          "tooltipDecimals": 1,
          "type": "heatmap",
          "xAxis": {
            "show": true
          },
          "xBucketNumber": null,
          "xBucketSize": null,
          "yAxis": {
            "decimals": 1,
            "format": "s",
            "logBase": 1,
            "max": null,
            "min": null,
            "show": true,
            "splitFactor": null
          },
          "yBucketBound": "upper",
          "yBucketNumber": null,
          "yBucketSize": null
        },
        {
          "aliasColors": {},
          "bars": false,
          "dashLength": 10,
          "dashes": false,
          "datasource": "${DS_TEST-CLUSTER}",
          "description": "Percentiles of merging sorted events duration",
          "fill": 1,
          "fillGradient": 0,
          "gridPos": {
            "h": 7,
            "w": 12,
            "x": 12,
            "y": 53
          },
          "hiddenSeries": false,
          "id": 106,
          "legend": {
            "alignAsTable": true,
            "avg": false,
            "current": true,
            "hideEmpty": false,
            "max": true,
            "min": false,
            "rightSide": true,
            "show": true,
            "total": false,
            "values": true
          },
          "lines": true,
          "linewidth": 1,
          "links": [],
          "nullPointMode": "null",
          "options": {
            "dataLinks": []
          },
          "paceLength": 10,
          "percentage": false,
          "pointradius": 2,
          "points": false,
          "renderer": "flot",
          "seriesOverrides": [],
          "spaceLength": 10,
          "stack": false,
          "steppedLine": false,
          "targets": [
            {
              "expr": "histogram_quantile(0.999, sum(rate(ticdc_puller_entry_sorter_merge_bucket{tidb_cluster=\"$tidb_cluster\", changefeed=~\"$changefeed\",capture=~\"$capture\"}[1m])) by (le,capture))",
              "format": "time_series",
              "intervalFactor": 1,
              "legendFormat": "{{capture}}-p999",
              "refId": "A"
            },
            {
              "expr": "histogram_quantile(0.95, sum(rate(ticdc_puller_entry_sorter_merge_bucket{tidb_cluster=\"$tidb_cluster\", changefeed=~\"$changefeed\",capture=~\"$capture\"}[1m])) by (le,capture))",
              "format": "time_series",
              "hide": false,
              "intervalFactor": 1,
              "legendFormat": "{{capture}}-p95",
              "refId": "B"
            }
          ],
          "thresholds": [],
          "timeFrom": null,
          "timeRegions": [],
          "timeShift": null,
          "title": "Entry sorter merge duration percentile",
          "tooltip": {
            "shared": true,
            "sort": 0,
            "value_type": "individual"
          },
          "type": "graph",
          "xaxis": {
            "buckets": null,
            "mode": "time",
            "name": null,
            "show": true,
            "values": []
          },
          "yaxes": [
            {
              "format": "s",
              "label": null,
              "logBase": 2,
              "max": null,
              "min": null,
              "show": true
            },
            {
              "format": "short",
              "label": null,
              "logBase": 1,
              "max": null,
              "min": null,
              "show": true
            }
          ],
          "yaxis": {
            "align": false,
            "alignLevel": null
          }
        },
        {
          "cards": {
            "cardPadding": 0,
            "cardRound": 0
          },
          "color": {
            "cardColor": "#FF9830",
            "colorScale": "linear",
            "colorScheme": "interpolateSpectral",
            "exponent": 0.5,
            "min": 0,
            "mode": "spectrum"
          },
          "dataFormat": "tsbuckets",
          "datasource": "${DS_TEST-CLUSTER}",
          "description": "Duration of unmarshal events from kv to SQL row",
          "gridPos": {
            "h": 7,
            "w": 12,
            "x": 0,
            "y": 60
          },
          "heatmap": {},
          "hideZeroBuckets": true,
          "highlightCards": true,
          "id": 101,
          "legend": {
            "alignAsTable": true,
            "avg": false,
            "current": true,
            "max": true,
            "min": false,
            "rightSide": true,
            "show": true,
            "sort": "current",
            "sortDesc": true,
            "total": false,
            "values": true
          },
          "links": [],
          "reverseYBuckets": false,
          "targets": [
            {
              "expr": "max(rate(ticdc_mounter_unmarshal_and_mount_bucket{tidb_cluster=\"$tidb_cluster\", capture=~\"$capture\"}[1m])) by (le)",
              "format": "heatmap",
              "instant": false,
              "intervalFactor": 2,
              "legendFormat": "{{le}}",
              "refId": "A"
            }
          ],
          "title": "Mounter unmarshal duration",
          "tooltip": {
            "show": true,
            "showHistogram": true
          },
          "tooltipDecimals": 1,
          "type": "heatmap",
          "xAxis": {
            "show": true
          },
          "xBucketNumber": null,
          "xBucketSize": null,
          "yAxis": {
            "decimals": 1,
            "format": "s",
            "logBase": 1,
            "max": null,
            "min": null,
            "show": true,
            "splitFactor": null
          },
          "yBucketBound": "upper",
          "yBucketNumber": null,
          "yBucketSize": null
        },
        {
          "aliasColors": {},
          "bars": false,
          "dashLength": 10,
          "dashes": false,
          "datasource": "${DS_TEST-CLUSTER}",
          "description": "Percentiles of unmarshal events from kv to SQL row duration",
          "fill": 0,
          "fillGradient": 0,
          "gridPos": {
            "h": 7,
            "w": 12,
            "x": 12,
            "y": 60
          },
          "hiddenSeries": false,
          "id": 55,
          "legend": {
            "alignAsTable": true,
            "avg": false,
            "current": true,
            "max": true,
            "min": false,
            "rightSide": true,
            "show": true,
            "sort": "current",
            "sortDesc": true,
            "total": false,
            "values": true
          },
          "lines": true,
          "linewidth": 1,
          "links": [],
          "nullPointMode": "null",
          "options": {
            "dataLinks": []
          },
          "paceLength": 10,
          "percentage": false,
          "pointradius": 2,
          "points": false,
          "renderer": "flot",
          "seriesOverrides": [],
          "spaceLength": 10,
          "stack": false,
          "steppedLine": false,
          "targets": [
            {
              "expr": "histogram_quantile(0.99, sum(rate(ticdc_mounter_unmarshal_and_mount_bucket{tidb_cluster=\"$tidb_cluster\", changefeed=~\"$changefeed\",capture=~\"$capture\"}[1m])) by (le, capture))",
              "format": "time_series",
              "hide": false,
              "intervalFactor": 1,
              "legendFormat": "{{capture}}-p99",
              "refId": "A"
            },
            {
              "expr": "histogram_quantile(0.999, sum(rate(ticdc_mounter_unmarshal_and_mount_bucket{tidb_cluster=\"$tidb_cluster\", changefeed=~\"$changefeed\",capture=~\"$capture\"}[1m])) by (le, capture))",
              "format": "time_series",
              "hide": true,
              "instant": false,
              "intervalFactor": 1,
              "legendFormat": "{{capture}}-p999",
              "refId": "B"
            }
          ],
          "thresholds": [],
          "timeFrom": null,
          "timeRegions": [],
          "timeShift": null,
          "title": "Mounter unmarshal duration percentile",
          "tooltip": {
            "shared": true,
            "sort": 2,
            "value_type": "individual"
          },
          "type": "graph",
          "xaxis": {
            "buckets": null,
            "mode": "time",
            "name": null,
            "show": true,
            "values": []
          },
          "yaxes": [
            {
              "format": "s",
              "label": null,
              "logBase": 1,
              "max": null,
              "min": null,
              "show": true
            },
            {
              "format": "none",
              "label": null,
              "logBase": 1,
              "max": null,
              "min": null,
              "show": true
            }
          ],
          "yaxis": {
            "align": false,
            "alignLevel": null
          }
        },
        {
          "aliasColors": {},
          "bars": false,
          "dashLength": 10,
          "dashes": false,
          "datasource": "${DS_TEST-CLUSTER}",
          "description": "The number of KV client dispatched event per second",
          "fill": 1,
          "fillGradient": 0,
          "gridPos": {
            "h": 7,
            "w": 12,
            "x": 0,
            "y": 67
          },
          "hiddenSeries": false,
          "id": 31,
          "legend": {
            "alignAsTable": true,
            "avg": false,
            "current": true,
            "hideEmpty": true,
            "hideZero": true,
            "max": true,
            "min": false,
            "rightSide": true,
            "show": true,
            "total": false,
            "values": true
          },
          "lines": true,
          "linewidth": 1,
          "links": [],
          "nullPointMode": "null",
          "options": {
            "dataLinks": []
          },
          "paceLength": 10,
          "percentage": false,
          "pointradius": 2,
          "points": false,
          "renderer": "flot",
          "seriesOverrides": [
            {
              "alias": "/.*batch-resolved/",
              "yaxis": 2
            }
          ],
          "spaceLength": 10,
          "stack": false,
          "steppedLine": false,
          "targets": [
            {
              "expr": "sum(rate(ticdc_kvclient_send_event_count{tidb_cluster=\"$tidb_cluster\", changefeed=~\"$changefeed\"}[1m])) by (capture, changefeed, type)",
              "format": "time_series",
              "intervalFactor": 1,
              "legendFormat": "{{capture}}-{{changefeed}}-{{type}}",
              "refId": "A"
            },
            {
              "expr": "sum(rate(ticdc_kvclient_batch_resolved_event_size_count{tidb_cluster=\"$tidb_cluster\", changefeed=~\"$changefeed\",capture=~\"$capture\"}[1m])) by (capture, changefeed, table)",
              "format": "time_series",
              "intervalFactor": 1,
              "legendFormat": "{{capture}}-{{changefeed}}-batch-resolved",
              "refId": "B"
            }
          ],
          "thresholds": [],
          "timeFrom": null,
          "timeRegions": [],
          "timeShift": null,
          "title": "KV client dispatch events/s",
          "tooltip": {
            "shared": true,
            "sort": 0,
            "value_type": "individual"
          },
          "type": "graph",
          "xaxis": {
            "buckets": null,
            "mode": "time",
            "name": null,
            "show": true,
            "values": []
          },
          "yaxes": [
            {
              "format": "short",
              "label": null,
              "logBase": 1,
              "max": null,
              "min": null,
              "show": true
            },
            {
              "format": "short",
              "label": null,
              "logBase": 1,
              "max": null,
              "min": null,
              "show": true
            }
          ],
          "yaxis": {
            "align": false,
            "alignLevel": null
          }
        },
        {
          "cards": {
            "cardPadding": 0,
            "cardRound": 0
          },
          "color": {
            "cardColor": "#FF9830",
            "colorScale": "linear",
            "colorScheme": "interpolateSpectral",
            "exponent": 0.5,
            "min": 0,
            "mode": "spectrum"
          },
          "dataFormat": "tsbuckets",
          "datasource": "${DS_TEST-CLUSTER}",
          "description": "The size of batch resolved ts message from TiKV",
          "gridPos": {
            "h": 7,
            "w": 12,
            "x": 12,
            "y": 67
          },
          "heatmap": {},
          "hideZeroBuckets": true,
          "highlightCards": true,
          "id": 97,
          "legend": {
            "alignAsTable": true,
            "avg": false,
            "current": true,
            "max": true,
            "min": false,
            "rightSide": true,
            "show": true,
            "sort": "current",
            "sortDesc": true,
            "total": false,
            "values": true
          },
          "links": [],
          "reverseYBuckets": false,
          "targets": [
            {
              "expr": "sum(rate(ticdc_kvclient_batch_resolved_event_size_bucket{tidb_cluster=\"$tidb_cluster\", instance=~\"$tikv_instance\"}[1m])) by (le)",
              "format": "heatmap",
              "instant": false,
              "intervalFactor": 2,
              "legendFormat": "{{le}}",
              "refId": "A"
            }
          ],
          "title": "KV client batch resolved size",
          "tooltip": {
            "show": true,
            "showHistogram": true
          },
          "tooltipDecimals": 1,
          "type": "heatmap",
          "xAxis": {
            "show": true
          },
          "xBucketNumber": null,
          "xBucketSize": null,
          "yAxis": {
            "decimals": 1,
            "format": "none",
            "logBase": 1,
            "max": null,
            "min": null,
            "show": true,
            "splitFactor": null
          },
          "yBucketBound": "upper",
          "yBucketNumber": null,
          "yBucketSize": null
        },
        {
          "aliasColors": {},
          "bars": false,
          "dashLength": 10,
          "dashes": false,
          "datasource": "${DS_TEST-CLUSTER}",
          "description": "The number of regions that are being scanned",
          "fill": 1,
          "fillGradient": 0,
          "gridPos": {
            "h": 7,
            "w": 12,
            "x": 0,
            "y": 74
          },
          "hiddenSeries": false,
          "id": 177,
          "legend": {
            "alignAsTable": true,
            "avg": false,
            "current": true,
            "hideEmpty": true,
            "hideZero": true,
            "max": true,
            "min": false,
            "rightSide": true,
            "show": true,
            "total": false,
            "values": true
          },
          "lines": true,
          "linewidth": 1,
          "links": [],
          "nullPointMode": "null",
          "options": {
            "dataLinks": []
          },
          "paceLength": 10,
          "percentage": false,
          "pointradius": 2,
          "points": false,
          "renderer": "flot",
          "seriesOverrides": [],
          "spaceLength": 10,
          "stack": false,
          "steppedLine": false,
          "targets": [
            {
              "expr": "sum(ticdc_kvclient_region_token{tidb_cluster=\"$tidb_cluster\", changefeed=~\"$changefeed\", capture=~\"$capture\"}) by (capture, changefeed, store)",
              "format": "time_series",
              "intervalFactor": 1,
              "legendFormat": "{{changefeed}}-{{capture}}-{{store}}",
              "refId": "A"
            }
          ],
          "thresholds": [],
          "timeFrom": null,
          "timeRegions": [],
          "timeShift": null,
          "title": "KV client scanning regions",
          "tooltip": {
            "shared": true,
            "sort": 0,
            "value_type": "individual"
          },
          "type": "graph",
          "xaxis": {
            "buckets": null,
            "mode": "time",
            "name": null,
            "show": true,
            "values": []
          },
          "yaxes": [
            {
              "format": "short",
              "label": null,
              "logBase": 1,
              "max": null,
              "min": null,
              "show": true
            },
            {
              "format": "short",
              "label": null,
              "logBase": 1,
              "max": null,
              "min": null,
              "show": true
            }
          ],
          "yaxis": {
            "align": false,
            "alignLevel": null
          }
        },
        {
          "aliasColors": {},
          "bars": false,
          "dashLength": 10,
          "dashes": false,
          "datasource": "${DS_TEST-CLUSTER}",
          "description": "Active stream count of each gRPC connection",
          "fill": 1,
          "fillGradient": 0,
          "gridPos": {
            "h": 7,
            "w": 12,
            "x": 12,
            "y": 74
          },
          "hiddenSeries": false,
          "id": 188,
          "legend": {
            "alignAsTable": true,
            "avg": false,
            "current": true,
            "hideEmpty": true,
            "hideZero": true,
            "max": true,
            "min": false,
            "rightSide": true,
            "show": true,
            "total": false,
            "values": true
          },
          "lines": true,
          "linewidth": 1,
          "links": [],
          "nullPointMode": "null",
          "options": {
            "dataLinks": []
          },
          "paceLength": 10,
          "percentage": false,
          "pointradius": 2,
          "points": false,
          "renderer": "flot",
          "seriesOverrides": [],
          "spaceLength": 10,
          "stack": false,
          "steppedLine": false,
          "targets": [
            {
              "expr": "sum(ticdc_kvclient_grpc_stream_count{tidb_cluster=\"$tidb_cluster\"}) by (store)",
              "format": "time_series",
              "intervalFactor": 1,
              "legendFormat": "{{store}}",
              "refId": "A"
            }
          ],
          "thresholds": [],
          "timeFrom": null,
          "timeRegions": [],
          "timeShift": null,
          "title": "KV client gRPC stream count",
          "tooltip": {
            "shared": true,
            "sort": 0,
            "value_type": "individual"
          },
          "type": "graph",
          "xaxis": {
            "buckets": null,
            "mode": "time",
            "name": null,
            "show": true,
            "values": []
          },
          "yaxes": [
            {
              "format": "short",
              "label": null,
              "logBase": 1,
              "max": null,
              "min": null,
              "show": true
            },
            {
              "format": "short",
              "label": null,
              "logBase": 1,
              "max": null,
              "min": null,
              "show": true
            }
          ],
          "yaxis": {
            "align": false,
            "alignLevel": null
          }
        },
        {
          "aliasColors": {},
          "bars": false,
          "dashLength": 10,
          "dashes": false,
          "datasource": "${DS_TEST-CLUSTER}",
          "description": "The number of regions that have not connected to TiKV",
          "fieldConfig": {
            "defaults": {
              "links": []
            },
            "overrides": []
          },
          "fill": 1,
          "fillGradient": 0,
          "gridPos": {
            "h": 7,
            "w": 12,
            "x": 0,
            "y": 81
          },
          "hiddenSeries": false,
          "id": 251,
          "legend": {
            "alignAsTable": true,
            "avg": false,
            "current": true,
            "hideEmpty": true,
            "hideZero": true,
            "max": true,
            "min": false,
            "rightSide": true,
            "show": true,
            "total": false,
            "values": true
          },
          "lines": true,
          "linewidth": 1,
          "links": [],
          "nullPointMode": "null",
          "options": {
            "alertThreshold": true
          },
          "paceLength": 10,
          "percentage": false,
          "pointradius": 2,
          "points": false,
          "renderer": "flot",
          "seriesOverrides": [],
          "spaceLength": 10,
          "stack": false,
          "steppedLine": false,
          "targets": [
            {
              "exemplar": true,
              "expr": "sum(ticdc_kvclient_cached_region{tidb_cluster=\"$tidb_cluster\", changefeed=~\"$changefeed\", capture=~\"$capture\"}) by (capture, changefeed, store)",
              "format": "time_series",
              "interval": "",
              "intervalFactor": 1,
              "legendFormat": "{{changefeed}}-{{capture}}-{{store}}",
              "refId": "A"
            }
          ],
          "thresholds": [],
          "timeFrom": null,
          "timeRegions": [],
          "timeShift": null,
          "title": "KV client cached regions",
          "tooltip": {
            "shared": true,
            "sort": 0,
            "value_type": "individual"
          },
          "type": "graph",
          "xaxis": {
            "buckets": null,
            "mode": "time",
            "name": null,
            "show": true,
            "values": []
          },
          "yaxes": [
            {
              "format": "short",
              "label": null,
              "logBase": 1,
              "max": null,
              "min": null,
              "show": true
            },
            {
              "format": "short",
              "label": null,
              "logBase": 1,
              "max": null,
              "min": null,
              "show": true
            }
          ],
          "yaxis": {
            "align": false,
            "alignLevel": null
          }
        },
        {
          "aliasColors": {},
          "bars": false,
          "dashLength": 10,
          "dashes": false,
          "datasource": "${DS_TEST-CLUSTER}",
          "description": "Estimate the remaining time for a changefeed initialization (on a specific capture)",
          "fieldConfig": {
            "defaults": {
              "unit": "s"
            },
            "overrides": []
          },
          "fill": 1,
          "fillGradient": 0,
          "gridPos": {
            "h": 7,
            "w": 12,
            "x": 12,
            "y": 81
          },
          "hiddenSeries": false,
          "id": 252,
          "legend": {
            "alignAsTable": true,
            "avg": false,
            "current": true,
            "hideEmpty": true,
            "hideZero": true,
            "max": true,
            "min": false,
            "rightSide": true,
            "show": true,
            "total": false,
            "values": true
          },
          "lines": true,
          "linewidth": 1,
          "links": [],
          "nullPointMode": "null",
          "options": {
            "alertThreshold": true
          },
          "paceLength": 10,
          "percentage": false,
          "pointradius": 2,
          "points": false,
          "renderer": "flot",
          "seriesOverrides": [],
          "spaceLength": 10,
          "stack": false,
          "steppedLine": false,
          "targets": [
            {
              "exemplar": true,
              "expr": "abs(sum(ticdc_kvclient_cached_region{tidb_cluster=\"$tidb_cluster\", changefeed=~\"$changefeed\", capture=~\"$capture\"} / deriv(ticdc_kvclient_cached_region{tidb_cluster=\"$tidb_cluster\", changefeed=~\"$changefeed\", capture=~\"$capture\"}[1m])) by (capture, changefeed, store))",
              "format": "time_series",
              "interval": "",
              "intervalFactor": 1,
              "legendFormat": "{{changefeed}}-{{capture}}-{{store}}",
              "refId": "A"
            }
          ],
          "thresholds": [],
          "timeFrom": null,
          "timeRegions": [],
          "timeShift": null,
          "title": "Estimate remaining time for initialization",
          "tooltip": {
            "shared": true,
            "sort": 0,
            "value_type": "individual"
          },
          "type": "graph",
          "xaxis": {
            "buckets": null,
            "mode": "time",
            "name": null,
            "show": true,
            "values": []
          },
          "yaxes": [
            {
              "format": "s",
              "label": "",
              "logBase": 2,
              "max": null,
              "min": null,
              "show": true
            },
            {
              "format": "short",
              "label": null,
              "logBase": 1,
              "max": null,
              "min": null,
              "show": true
            }
          ],
          "yaxis": {
            "align": false,
            "alignLevel": null
          }
        }
      ],
      "title": "Events",
      "type": "row"
    },
    {
      "collapsed": true,
      "gridPos": {
        "h": 1,
        "w": 24,
        "x": 0,
        "y": 4
      },
      "id": 130,
      "panels": [
        {
          "aliasColors": {},
          "bars": false,
          "dashLength": 10,
          "dashes": false,
          "datasource": "${DS_TEST-CLUSTER}",
          "fill": 1,
          "gridPos": {
            "h": 8,
            "w": 12,
            "x": 0,
            "y": 5
          },
          "id": 131,
          "legend": {
            "avg": false,
            "current": false,
            "max": false,
            "min": false,
            "show": true,
            "total": false,
            "values": false
          },
          "lines": true,
          "linewidth": 1,
          "links": [],
          "nullPointMode": "null",
          "percentage": false,
          "pointradius": 2,
          "points": false,
          "renderer": "flot",
          "seriesOverrides": [],
          "spaceLength": 10,
          "stack": false,
          "steppedLine": false,
          "targets": [
            {
              "expr": "sum(rate(ticdc_sorter_consume_count{tidb_cluster=\"$tidb_cluster\", changefeed=~\"$changefeed\", capture=~\"$capture\"}[1m])) by (capture,changefeed)",
              "format": "time_series",
              "intervalFactor": 1,
              "legendFormat": "{{capture}}-{{changefeed}}",
              "refId": "A"
            }
          ],
          "thresholds": [],
          "timeFrom": null,
          "timeRegions": [],
          "timeShift": null,
          "title": "Unified Sorter intake rate",
          "tooltip": {
            "shared": true,
            "sort": 0,
            "value_type": "individual"
          },
          "type": "graph",
          "xaxis": {
            "buckets": null,
            "mode": "time",
            "name": null,
            "show": true,
            "values": []
          },
          "yaxes": [
            {
              "format": "short",
              "label": null,
              "logBase": 1,
              "max": null,
              "min": null,
              "show": true
            },
            {
              "format": "short",
              "label": null,
              "logBase": 1,
              "max": null,
              "min": null,
              "show": true
            }
          ],
          "yaxis": {
            "align": false,
            "alignLevel": null
          }
        },
        {
          "aliasColors": {},
          "bars": false,
          "dashLength": 10,
          "dashes": false,
          "datasource": "${DS_TEST-CLUSTER}",
          "fill": 1,
          "gridPos": {
            "h": 8,
            "w": 12,
            "x": 12,
            "y": 5
          },
          "id": 132,
          "legend": {
            "avg": false,
            "current": false,
            "max": false,
            "min": false,
            "show": true,
            "total": false,
            "values": false
          },
          "lines": true,
          "linewidth": 1,
          "links": [],
          "nullPointMode": "null",
          "percentage": false,
          "pointradius": 2,
          "points": false,
          "renderer": "flot",
          "seriesOverrides": [],
          "spaceLength": 10,
          "stack": false,
          "steppedLine": false,
          "targets": [
            {
              "expr": "sum(rate(ticdc_sorter_event_count{tidb_cluster=\"$tidb_cluster\", changefeed=~\"$changefeed\", capture=~\"$capture\"}[1m])) by (capture,changefeed)",
              "format": "time_series",
              "intervalFactor": 1,
              "legendFormat": "{{capture}}-{{changefeed}}",
              "refId": "A"
            }
          ],
          "thresholds": [],
          "timeFrom": null,
          "timeRegions": [],
          "timeShift": null,
          "title": "Unified Sorter event output rate",
          "tooltip": {
            "shared": true,
            "sort": 0,
            "value_type": "individual"
          },
          "type": "graph",
          "xaxis": {
            "buckets": null,
            "mode": "time",
            "name": null,
            "show": true,
            "values": []
          },
          "yaxes": [
            {
              "format": "short",
              "label": null,
              "logBase": 1,
              "max": null,
              "min": null,
              "show": true
            },
            {
              "format": "short",
              "label": null,
              "logBase": 1,
              "max": null,
              "min": null,
              "show": true
            }
          ],
          "yaxis": {
            "align": false,
            "alignLevel": null
          }
        },
        {
          "aliasColors": {},
          "bars": false,
          "dashLength": 10,
          "dashes": false,
          "datasource": "${DS_TEST-CLUSTER}",
          "fill": 1,
          "gridPos": {
            "h": 8,
            "w": 12,
            "x": 0,
            "y": 13
          },
          "id": 133,
          "legend": {
            "avg": false,
            "current": false,
            "max": false,
            "min": false,
            "show": true,
            "total": false,
            "values": false
          },
          "lines": true,
          "linewidth": 1,
          "links": [],
          "nullPointMode": "null",
          "percentage": false,
          "pointradius": 2,
          "points": false,
          "renderer": "flot",
          "seriesOverrides": [],
          "spaceLength": 10,
          "stack": false,
          "steppedLine": false,
          "targets": [
            {
              "expr": "sum(ticdc_sorter_on_disk_data_size_gauge{tidb_cluster=\"$tidb_cluster\", capture=~\"$capture\"}) by (capture)",
              "format": "time_series",
              "intervalFactor": 1,
              "legendFormat": "{{capture}}",
              "refId": "A"
            }
          ],
          "thresholds": [],
          "timeFrom": null,
          "timeRegions": [],
          "timeShift": null,
          "title": "Unified Sorter on disk data size",
          "tooltip": {
            "shared": true,
            "sort": 0,
            "value_type": "individual"
          },
          "type": "graph",
          "xaxis": {
            "buckets": null,
            "mode": "time",
            "name": null,
            "show": true,
            "values": []
          },
          "yaxes": [
            {
              "format": "bytes",
              "label": null,
              "logBase": 1,
              "max": null,
              "min": "0",
              "show": true
            },
            {
              "format": "short",
              "label": null,
              "logBase": 1,
              "max": null,
              "min": null,
              "show": true
            }
          ],
          "yaxis": {
            "align": false,
            "alignLevel": null
          }
        },
        {
          "aliasColors": {},
          "bars": false,
          "dashLength": 10,
          "dashes": false,
          "datasource": "${DS_TEST-CLUSTER}",
          "fill": 1,
          "gridPos": {
            "h": 8,
            "w": 12,
            "x": 12,
            "y": 13
          },
          "id": 134,
          "legend": {
            "avg": false,
            "current": false,
            "max": false,
            "min": false,
            "show": true,
            "total": false,
            "values": false
          },
          "lines": true,
          "linewidth": 1,
          "links": [],
          "nullPointMode": "null",
          "percentage": false,
          "pointradius": 2,
          "points": false,
          "renderer": "flot",
          "seriesOverrides": [],
          "spaceLength": 10,
          "stack": false,
          "steppedLine": false,
          "targets": [
            {
              "expr": "sum(ticdc_sorter_in_memory_data_size_gauge{tidb_cluster=\"$tidb_cluster\", capture=~\"$capture\"}) by (capture)",
              "format": "time_series",
              "intervalFactor": 1,
              "legendFormat": "{{capture}}",
              "refId": "A"
            }
          ],
          "thresholds": [],
          "timeFrom": null,
          "timeRegions": [],
          "timeShift": null,
          "title": "Unified Sorter in-memory data size",
          "tooltip": {
            "shared": true,
            "sort": 0,
            "value_type": "individual"
          },
          "type": "graph",
          "xaxis": {
            "buckets": null,
            "mode": "time",
            "name": null,
            "show": true,
            "values": []
          },
          "yaxes": [
            {
              "format": "bytes",
              "label": null,
              "logBase": 1,
              "max": null,
              "min": "0",
              "show": true
            },
            {
              "format": "short",
              "label": null,
              "logBase": 1,
              "max": null,
              "min": null,
              "show": true
            }
          ],
          "yaxis": {
            "align": false,
            "alignLevel": null
          }
        },
        {
          "cards": {
            "cardPadding": null,
            "cardRound": null
          },
          "color": {
            "cardColor": "#b4ff00",
            "colorScale": "sqrt",
            "colorScheme": "interpolateOranges",
            "exponent": 0.5,
            "max": null,
            "min": null,
            "mode": "spectrum"
          },
          "dataFormat": "tsbuckets",
          "datasource": "${DS_TEST-CLUSTER}",
          "gridPos": {
            "h": 8,
            "w": 12,
            "x": 0,
            "y": 21
          },
          "heatmap": {},
          "hideZeroBuckets": true,
          "highlightCards": true,
          "id": 135,
          "legend": {
            "show": false
          },
          "links": [],
          "reverseYBuckets": false,
          "targets": [
            {
              "expr": "sum(rate(ticdc_sorter_flush_count_histogram_bucket{tidb_cluster=\"$tidb_cluster\", changefeed=~\"$changefeed\", capture=~\"$capture\"}[1m])) by (le)",
              "format": "heatmap",
              "intervalFactor": 1,
              "legendFormat": "{{le}}",
              "refId": "A"
            }
          ],
          "timeFrom": null,
          "timeShift": null,
          "title": "Unified Sorter flush sizes",
          "tooltip": {
            "show": true,
            "showHistogram": false
          },
          "type": "heatmap",
          "xAxis": {
            "show": true
          },
          "xBucketNumber": null,
          "xBucketSize": null,
          "yAxis": {
            "decimals": null,
            "format": "none",
            "logBase": 1,
            "max": null,
            "min": null,
            "show": true,
            "splitFactor": null
          },
          "yBucketBound": "auto",
          "yBucketNumber": null,
          "yBucketSize": null
        },
        {
          "cards": {
            "cardPadding": null,
            "cardRound": null
          },
          "color": {
            "cardColor": "#b4ff00",
            "colorScale": "sqrt",
            "colorScheme": "interpolateBlues",
            "exponent": 0.5,
            "mode": "spectrum"
          },
          "dataFormat": "tsbuckets",
          "datasource": "${DS_TEST-CLUSTER}",
          "gridPos": {
            "h": 8,
            "w": 12,
            "x": 12,
            "y": 21
          },
          "heatmap": {},
          "hideZeroBuckets": true,
          "highlightCards": true,
          "id": 136,
          "legend": {
            "show": false
          },
          "links": [],
          "reverseYBuckets": false,
          "targets": [
            {
              "expr": "sum(rate(ticdc_sorter_merge_count_histogram_bucket{tidb_cluster=\"$tidb_cluster\", changefeed=~\"$changefeed\", capture=~\"$capture\"}[1m])) by (le)",
              "format": "heatmap",
              "intervalFactor": 1,
              "legendFormat": "{{le}}",
              "refId": "A"
            }
          ],
          "timeFrom": null,
          "timeShift": null,
          "title": "Unified Sorter merge size",
          "tooltip": {
            "show": true,
            "showHistogram": false
          },
          "type": "heatmap",
          "xAxis": {
            "show": true
          },
          "xBucketNumber": null,
          "xBucketSize": null,
          "yAxis": {
            "decimals": null,
            "format": "none",
            "logBase": 1,
            "max": null,
            "min": null,
            "show": true,
            "splitFactor": null
          },
          "yBucketBound": "auto",
          "yBucketNumber": null,
          "yBucketSize": null
        }
      ],
      "title": "Unified Sorter",
      "type": "row"
    },
    {
      "collapsed": true,
      "gridPos": {
        "h": 1,
        "w": 24,
        "x": 0,
        "y": 5
      },
      "id": 58,
      "panels": [
        {
          "aliasColors": {},
          "bars": false,
          "dashLength": 10,
          "dashes": false,
          "datasource": "${DS_TEST-CLUSTER}",
          "decimals": 1,
          "description": "CPU usage of TiKV CDC component",
          "fill": 1,
          "gridPos": {
            "h": 7,
            "w": 12,
            "x": 0,
            "y": 5
          },
          "id": 60,
          "legend": {
            "alignAsTable": true,
            "avg": false,
            "current": true,
            "max": true,
            "min": false,
            "rightSide": true,
            "show": true,
            "sideWidth": null,
            "sort": "current",
            "sortDesc": true,
            "total": false,
            "values": true
          },
          "lines": true,
          "linewidth": 1,
          "links": [],
          "nullPointMode": "null",
          "paceLength": 10,
          "percentage": false,
          "pointradius": 5,
          "points": false,
          "renderer": "flot",
          "seriesOverrides": [
            {
              "alias": "/.*workers/",
              "transform": "negative-Y",
              "yaxis": 2
            },
            {
              "alias": "/.*tso/",
              "fill": 0,
              "pointradius": 1,
              "points": true
            }
          ],
          "spaceLength": 10,
          "stack": false,
          "steppedLine": false,
          "targets": [
            {
              "expr": "sum(rate(tikv_thread_cpu_seconds_total{tidb_cluster=\"$tidb_cluster\", instance=~\"$tikv_instance\", name=~\"cdc_.*|cdc\"}[1m])) by (instance)",
              "format": "time_series",
              "intervalFactor": 2,
              "legendFormat": "{{instance}}-endpoint",
              "refId": "A",
              "step": 4
            },
            {
              "expr": "sum(rate(tikv_thread_cpu_seconds_total{tidb_cluster=\"$tidb_cluster\", instance=~\"$tikv_instance\", name=~\"cdcwkr.*\"}[1m])) by (instance)",
              "format": "time_series",
              "intervalFactor": 2,
              "legendFormat": "{{instance}}-workers",
              "refId": "B",
              "step": 4
            },
            {
              "expr": "sum(rate(tikv_thread_cpu_seconds_total{tidb_cluster=\"$tidb_cluster\", instance=~\"$tikv_instance\", name=~\"tso\"}[1m])) by (instance)",
              "format": "time_series",
              "hide": false,
              "intervalFactor": 2,
              "legendFormat": "{{instance}}-tso",
              "refId": "C",
              "step": 4
            }
          ],
          "thresholds": [],
          "timeFrom": null,
          "timeRegions": [],
          "timeShift": null,
          "title": "CDC CPU",
          "tooltip": {
            "shared": true,
            "sort": 0,
            "value_type": "individual"
          },
          "type": "graph",
          "xaxis": {
            "buckets": null,
            "mode": "time",
            "name": null,
            "show": true,
            "values": []
          },
          "yaxes": [
            {
              "format": "percentunit",
              "label": null,
              "logBase": 1,
              "max": null,
              "min": null,
              "show": true
            },
            {
              "format": "percent",
              "label": null,
              "logBase": 1,
              "max": null,
              "min": null,
              "show": true
            }
          ],
          "yaxis": {
            "align": false,
            "alignLevel": null
          }
        },
        {
          "aliasColors": {},
          "bars": true,
          "dashLength": 10,
          "dashes": false,
          "datasource": "${DS_TEST-CLUSTER}",
          "decimals": 1,
          "description": "Outbound network traffic of TiKV CDC component",
          "editable": true,
          "error": false,
          "fill": 0,
          "grid": {},
          "gridPos": {
            "h": 7,
            "w": 12,
            "x": 12,
            "y": 5
          },
          "id": 74,
          "legend": {
            "alignAsTable": true,
            "avg": false,
            "current": true,
            "hideEmpty": false,
            "hideZero": false,
            "max": true,
            "min": false,
            "rightSide": true,
            "show": true,
            "sideWidth": null,
            "sort": "max",
            "sortDesc": true,
            "total": false,
            "values": true
          },
          "lines": false,
          "linewidth": 1,
          "links": [],
          "nullPointMode": "null",
          "paceLength": 10,
          "percentage": false,
          "pointradius": 5,
          "points": false,
          "renderer": "flot",
          "seriesOverrides": [
            {
              "alias": "/.*resolved_ts/",
              "bars": false,
              "fill": 1,
              "lines": true,
              "linewidth": 2,
              "transform": "negative-Y",
              "yaxis": 2
            }
          ],
          "spaceLength": 10,
          "stack": false,
          "steppedLine": false,
          "targets": [
            {
              "expr": "sum(rate(tikv_cdc_grpc_message_sent_bytes{tidb_cluster=\"$tidb_cluster\", instance=~\"$tikv_instance\"}[30s])) by (instance, type)",
              "format": "time_series",
              "hide": false,
              "intervalFactor": 2,
              "legendFormat": "{{instance}}-{{type}}",
              "refId": "A",
              "step": 10
            }
          ],
          "thresholds": [],
          "timeFrom": null,
          "timeRegions": [],
          "timeShift": null,
          "title": "CDC network traffic",
          "tooltip": {
            "msResolution": false,
            "shared": true,
            "sort": 0,
            "value_type": "individual"
          },
          "type": "graph",
          "xaxis": {
            "buckets": null,
            "mode": "time",
            "name": null,
            "show": true,
            "values": []
          },
          "yaxes": [
            {
              "format": "Bps",
              "label": null,
              "logBase": 1,
              "max": null,
              "min": null,
              "show": true
            },
            {
              "format": "bytes",
              "label": null,
              "logBase": 1,
              "max": null,
              "min": null,
              "show": true
            }
          ],
          "yaxis": {
            "align": false,
            "alignLevel": 0
          }
        },
        {
          "aliasColors": {},
          "bars": false,
          "dashLength": 10,
          "dashes": false,
          "datasource": "${DS_TEST-CLUSTER}",
          "decimals": 1,
          "description": "The count of different kinds of gRPC message",
          "fill": 1,
          "gridPos": {
            "h": 7,
            "w": 12,
            "x": 0,
            "y": 12
          },
          "id": 147,
          "legend": {
            "alignAsTable": true,
            "avg": false,
            "current": true,
            "hideEmpty": true,
            "hideZero": true,
            "max": true,
            "min": false,
            "rightSide": true,
            "show": true,
            "sideWidth": null,
            "sort": "current",
            "sortDesc": true,
            "total": false,
            "values": true
          },
          "lines": true,
          "linewidth": 1,
          "links": [],
          "nullPointMode": "null",
          "percentage": false,
          "pointradius": 5,
          "points": false,
          "renderer": "flot",
          "seriesOverrides": [],
          "spaceLength": 10,
          "stack": false,
          "steppedLine": false,
          "targets": [
            {
              "expr": "sum(rate(tikv_grpc_msg_duration_seconds_count{tidb_cluster=\"$tidb_cluster\", instance=~\"$tikv_instance\", type!=\"kv_gc\"}[1m])) by (type)",
              "format": "time_series",
              "intervalFactor": 2,
              "legendFormat": "{{type}}",
              "metric": "tikv_grpc_msg_duration_seconds_bucket",
              "refId": "A",
              "step": 10
            }
          ],
          "thresholds": [],
          "timeFrom": null,
          "timeRegions": [],
          "timeShift": null,
          "title": "gRPC message count",
          "tooltip": {
            "shared": true,
            "sort": 0,
            "value_type": "individual"
          },
          "type": "graph",
          "xaxis": {
            "buckets": null,
            "mode": "time",
            "name": null,
            "show": true,
            "values": []
          },
          "yaxes": [
            {
              "format": "ops",
              "label": null,
              "logBase": 1,
              "max": null,
              "min": null,
              "show": true
            },
            {
              "format": "short",
              "label": null,
              "logBase": 1,
              "max": null,
              "min": null,
              "show": true
            }
          ],
          "yaxis": {
            "align": false,
            "alignLevel": null
          }
        },
        {
          "aliasColors": {},
          "bars": false,
          "dashLength": 10,
          "dashes": false,
          "datasource": "${DS_TEST-CLUSTER}",
          "decimals": 1,
          "description": "The memory usage per TiKV instance",
          "editable": true,
          "error": false,
          "fill": 0,
          "grid": {},
          "gridPos": {
            "h": 7,
            "w": 12,
            "x": 12,
            "y": 12
          },
          "id": 194,
          "legend": {
            "alignAsTable": true,
            "avg": false,
            "current": true,
            "max": true,
            "min": false,
            "rightSide": true,
            "show": true,
            "sideWidth": null,
            "sort": "max",
            "sortDesc": true,
            "total": false,
            "values": true
          },
          "lines": true,
          "linewidth": 1,
          "links": [],
          "nullPointMode": "null",
          "paceLength": 10,
          "percentage": false,
          "pointradius": 5,
          "points": false,
          "renderer": "flot",
          "seriesOverrides": [
            {
              "alias": "/.*-cap-.*/",
              "yaxis": 2
            },
            {
              "alias": "/.*tikv.*/",
              "pointradius": 1,
              "points": true,
              "yaxis": 2
            }
          ],
          "spaceLength": 10,
          "stack": false,
          "steppedLine": false,
          "targets": [
            {
              "expr": "avg(process_resident_memory_bytes{tidb_cluster=\"$tidb_cluster\", instance=~\"$tikv_instance\", job=~\"tikv.*\"}) by (instance)",
              "format": "time_series",
              "hide": true,
              "intervalFactor": 2,
              "legendFormat": "tikv-{{instance}}",
              "refId": "A",
              "step": 10
            },
            {
              "expr": "avg(process_resident_memory_bytes{tidb_cluster=\"$tidb_cluster\", instance=~\"$tikv_instance\", job=~\"cdc.*\"}) by (instance)",
              "format": "time_series",
              "hide": true,
              "intervalFactor": 2,
              "legendFormat": "cdc-{{instance}}",
              "refId": "B",
              "step": 10
            },
            {
              "expr": "(avg(process_resident_memory_bytes{tidb_cluster=\"$tidb_cluster\", instance=~\"$tikv_instance\", job=~\"tikv.*\"}) by (instance)) - (avg(tikv_engine_block_cache_size_bytes{tidb_cluster=\"$tidb_cluster\", instance=~\"$tikv_instance\", db=\"kv\"}) by(instance))",
              "format": "time_series",
              "hide": false,
              "intervalFactor": 2,
              "legendFormat": "tikv-{{instance}}",
              "refId": "C",
              "step": 10
            },
            {
              "expr": "sum(tikv_cdc_sink_memory_bytes{tidb_cluster=\"$tidb_cluster\", instance=~\"$tikv_instance\"}) by (instance)",
              "format": "time_series",
              "hide": false,
              "intervalFactor": 2,
              "legendFormat": "sink-{{instance}}",
              "refId": "D",
              "step": 10
            },
            {
              "expr": "sum(tikv_cdc_old_value_cache_bytes{tidb_cluster=\"$tidb_cluster\", instance=~\"$tikv_instance\"}) by (instance)",
              "format": "time_series",
              "hide": false,
              "intervalFactor": 2,
              "legendFormat": "old-value-{{instance}}",
              "refId": "E",
              "step": 10
            },
            {
              "expr": "sum(tikv_cdc_sink_memory_capacity{tidb_cluster=\"$tidb_cluster\", instance=~\"$tikv_instance\"}) by (instance)",
              "format": "time_series",
              "hide": true,
              "intervalFactor": 2,
              "legendFormat": "sink-cap-{{instance}}",
              "refId": "F",
              "step": 10
            },
            {
              "expr": "sum(tikv_cdc_old_value_cache_memory_quota{tidb_cluster=\"$tidb_cluster\", instance=~\"$tikv_instance\"}) by (instance)",
              "format": "time_series",
              "hide": true,
              "intervalFactor": 2,
              "legendFormat": "old-value-cap-{{instance}}",
              "refId": "G",
              "step": 10
            }
          ],
          "thresholds": [],
          "timeFrom": null,
          "timeRegions": [],
          "timeShift": null,
          "title": "CDC memory",
          "tooltip": {
            "msResolution": false,
            "shared": true,
            "sort": 0,
            "value_type": "individual"
          },
          "type": "graph",
          "xaxis": {
            "buckets": null,
            "mode": "time",
            "name": null,
            "show": true,
            "values": []
          },
          "yaxes": [
            {
              "format": "bytes",
              "label": null,
              "logBase": 1,
              "max": null,
              "min": "0",
              "show": true
            },
            {
              "format": "bytes",
              "label": null,
              "logBase": 1,
              "max": null,
              "min": null,
              "show": true
            }
          ],
          "yaxis": {
            "align": false,
            "alignLevel": null
          }
        },
        {
          "aliasColors": {},
          "bars": false,
          "dashLength": 10,
          "dashes": false,
          "datasource": "${DS_TEST-CLUSTER}",
          "decimals": 1,
          "description": "The min resolved ts of each TiKV",
          "editable": true,
          "error": false,
          "fill": 0,
          "grid": {},
          "gridPos": {
            "h": 7,
            "w": 7,
            "x": 0,
            "y": 19
          },
          "id": 152,
          "legend": {
            "alignAsTable": true,
            "avg": false,
            "current": true,
            "max": false,
            "min": false,
            "rightSide": false,
            "show": true,
            "sideWidth": null,
            "sort": null,
            "sortDesc": null,
            "total": false,
            "values": true
          },
          "lines": true,
          "linewidth": 1,
          "links": [],
          "nullPointMode": "null",
          "paceLength": 10,
          "percentage": false,
          "pointradius": 1,
          "points": false,
          "renderer": "flot",
          "seriesOverrides": [
            {
              "alias": "/.*-ts/",
              "lines": true,
              "linewidth": 3,
              "points": false,
              "yaxis": 2
            },
            {
              "alias": "/.*-lag/",
              "bars": true,
              "fill": 1
            }
          ],
          "spaceLength": 10,
          "stack": false,
          "steppedLine": false,
          "targets": [
            {
              "expr": "scalar(max(pd_cluster_tso{tidb_cluster=\"$tidb_cluster\"}))/1000 - avg(tikv_cdc_min_resolved_ts{tidb_cluster=\"$tidb_cluster\", instance=~\"$tikv_instance\"}/1000) by (instance) > 0",
              "format": "time_series",
              "hide": false,
              "instant": false,
              "intervalFactor": 2,
              "legendFormat": "{{instance}}-min-resolved-lag",
              "refId": "A",
              "step": 10
            },
            {
              "expr": "max(pd_cluster_tso{tidb_cluster=\"$tidb_cluster\"})",
              "format": "time_series",
              "hide": false,
              "intervalFactor": 2,
              "legendFormat": "current-ts",
              "refId": "B",
              "step": 10
            },
            {
              "expr": "avg(tikv_cdc_min_resolved_ts{tidb_cluster=\"$tidb_cluster\", instance=~\"$tikv_instance\"}) by (instance)",
              "format": "time_series",
              "hide": false,
              "intervalFactor": 2,
              "legendFormat": "{{instance}}-min-resolved-ts",
              "refId": "C",
              "step": 10
            }
          ],
          "thresholds": [],
          "timeFrom": null,
          "timeRegions": [],
          "timeShift": null,
          "title": "Min resolved ts",
          "tooltip": {
            "msResolution": false,
            "shared": true,
            "sort": 0,
            "value_type": "individual"
          },
          "type": "graph",
          "xaxis": {
            "buckets": null,
            "mode": "time",
            "name": null,
            "show": true,
            "values": []
          },
          "yaxes": [
            {
              "format": "s",
              "label": null,
              "logBase": 1,
              "max": null,
              "min": "0",
              "show": true
            },
            {
              "format": "none",
              "label": null,
              "logBase": 1,
              "max": null,
              "min": null,
              "show": true
            }
          ],
          "yaxis": {
            "align": false,
            "alignLevel": null
          }
        },
        {
          "aliasColors": {},
          "bars": false,
          "dashLength": 10,
          "dashes": false,
          "datasource": "${DS_TEST-CLUSTER}",
          "decimals": 1,
          "description": "The ID of the min resolved region of each TiKV",
          "editable": true,
          "error": false,
          "fill": 0,
          "grid": {},
          "gridPos": {
            "h": 7,
            "w": 5,
            "x": 7,
            "y": 19
          },
          "id": 153,
          "legend": {
            "alignAsTable": true,
            "avg": false,
            "current": true,
            "max": true,
            "min": false,
            "rightSide": false,
            "show": true,
            "sideWidth": null,
            "sort": null,
            "sortDesc": null,
            "total": false,
            "values": true
          },
          "lines": false,
          "linewidth": 1,
          "links": [],
          "nullPointMode": "null",
          "paceLength": 10,
          "percentage": false,
          "pointradius": 1,
          "points": true,
          "renderer": "flot",
          "seriesOverrides": [],
          "spaceLength": 10,
          "stack": false,
          "steppedLine": false,
          "targets": [
            {
              "expr": "avg(tikv_cdc_min_resolved_ts_region{tidb_cluster=\"$tidb_cluster\", instance=~\"$tikv_instance\"}) by (instance)",
              "format": "time_series",
              "hide": false,
              "intervalFactor": 2,
              "legendFormat": "{{instance}}-min-resolved-region",
              "refId": "A",
              "step": 10
            }
          ],
          "thresholds": [],
          "timeFrom": null,
          "timeRegions": [],
          "timeShift": null,
          "title": "Min resolved Region",
          "tooltip": {
            "msResolution": false,
            "shared": true,
            "sort": 0,
            "value_type": "individual"
          },
          "type": "graph",
          "xaxis": {
            "buckets": null,
            "mode": "time",
            "name": null,
            "show": true,
            "values": []
          },
          "yaxes": [
            {
              "format": "none",
              "label": null,
              "logBase": 1,
              "max": null,
              "min": "0",
              "show": true
            },
            {
              "format": "none",
              "label": null,
              "logBase": 1,
              "max": null,
              "min": null,
              "show": false
            }
          ],
          "yaxis": {
            "align": false,
            "alignLevel": null
          }
        },
        {
          "aliasColors": {},
          "bars": false,
          "dashLength": 10,
          "dashes": false,
          "datasource": "${DS_TEST-CLUSTER}",
          "decimals": 1,
          "description": "",
          "fill": 1,
          "gridPos": {
            "h": 7,
            "w": 12,
            "x": 12,
            "y": 19
          },
          "id": 70,
          "legend": {
            "alignAsTable": true,
            "avg": false,
            "current": true,
            "hideEmpty": false,
            "hideZero": true,
            "max": true,
            "min": false,
            "rightSide": true,
            "show": true,
            "sideWidth": null,
            "sort": null,
            "sortDesc": null,
            "total": false,
            "values": true
          },
          "lines": true,
          "linewidth": 1,
          "links": [],
          "nullPointMode": "null",
          "paceLength": 10,
          "percentage": false,
          "pointradius": 5,
          "points": false,
          "renderer": "flot",
          "seriesOverrides": [],
          "spaceLength": 10,
          "stack": false,
          "steppedLine": false,
          "targets": [
            {
              "expr": "histogram_quantile(0.99999, sum(rate(tikv_cdc_resolved_ts_gap_seconds_bucket{tidb_cluster=\"$tidb_cluster\", instance=~\"$tikv_instance\"}[1m])) by (le, instance))",
              "format": "time_series",
              "intervalFactor": 1,
              "legendFormat": "{{instance}}-p9999",
              "refId": "A"
            }
          ],
          "thresholds": [],
          "timeFrom": null,
          "timeRegions": [],
          "timeShift": null,
          "title": "Resolved ts lag duration percentile",
          "tooltip": {
            "shared": true,
            "sort": 0,
            "value_type": "individual"
          },
          "type": "graph",
          "xaxis": {
            "buckets": null,
            "mode": "time",
            "name": null,
            "show": true,
            "values": []
          },
          "yaxes": [
            {
              "format": "s",
              "label": null,
              "logBase": 10,
              "max": null,
              "min": null,
              "show": true
            },
            {
              "format": "short",
              "label": null,
              "logBase": 1,
              "max": null,
              "min": null,
              "show": true
            }
          ],
          "yaxis": {
            "align": false,
            "alignLevel": null
          }
        },
        {
          "cards": {
            "cardPadding": 0,
            "cardRound": 0
          },
          "color": {
            "cardColor": "#FF9830",
            "colorScale": "linear",
            "colorScheme": "interpolateSpectral",
            "exponent": 0.5,
            "min": 0,
            "mode": "spectrum"
          },
          "dataFormat": "tsbuckets",
          "datasource": "${DS_TEST-CLUSTER}",
          "description": "The time consumed to CDC incremental scan",
          "gridPos": {
            "h": 7,
            "w": 12,
            "x": 0,
            "y": 26
          },
          "heatmap": {},
          "hideZeroBuckets": true,
          "highlightCards": true,
          "id": 68,
          "legend": {
            "alignAsTable": true,
            "avg": false,
            "current": true,
            "max": true,
            "min": false,
            "rightSide": true,
            "show": true,
            "sort": "current",
            "sortDesc": true,
            "total": false,
            "values": true
          },
          "links": [],
          "maxPerRow": 3,
          "repeat": null,
          "repeatDirection": "h",
          "reverseYBuckets": false,
          "targets": [
            {
              "expr": "sum(rate(tikv_cdc_scan_duration_seconds_bucket{tidb_cluster=\"$tidb_cluster\", instance=~\"$tikv_instance\"}[1m])) by (le)",
              "format": "heatmap",
              "instant": false,
              "intervalFactor": 2,
              "legendFormat": "{{le}}",
              "refId": "A"
            }
          ],
          "title": "Initial scan duration",
          "tooltip": {
            "show": true,
            "showHistogram": true
          },
          "tooltipDecimals": 1,
          "type": "heatmap",
          "xAxis": {
            "show": true
          },
          "xBucketNumber": null,
          "xBucketSize": null,
          "yAxis": {
            "decimals": 1,
            "format": "s",
            "logBase": 1,
            "max": null,
            "min": null,
            "show": true,
            "splitFactor": null
          },
          "yBucketBound": "upper",
          "yBucketNumber": null,
          "yBucketSize": null
        },
        {
          "aliasColors": {},
          "bars": false,
          "dashLength": 10,
          "dashes": false,
          "datasource": "${DS_TEST-CLUSTER}",
          "decimals": 1,
          "description": "",
          "fill": 1,
          "gridPos": {
            "h": 7,
            "w": 6,
            "x": 12,
            "y": 26
          },
          "id": 72,
          "legend": {
            "alignAsTable": true,
            "avg": false,
            "current": true,
            "hideEmpty": false,
            "hideZero": true,
            "max": true,
            "min": false,
            "rightSide": false,
            "show": true,
            "sideWidth": null,
            "sort": "current",
            "sortDesc": true,
            "total": false,
            "values": true
          },
          "lines": true,
          "linewidth": 1,
          "links": [],
          "nullPointMode": "null",
          "paceLength": 10,
          "percentage": false,
          "pointradius": 5,
          "points": false,
          "renderer": "flot",
          "seriesOverrides": [],
          "spaceLength": 10,
          "stack": false,
          "steppedLine": false,
          "targets": [
            {
              "expr": "histogram_quantile(0.9999, sum(rate(tikv_cdc_scan_duration_seconds_bucket{tidb_cluster=\"$tidb_cluster\", instance=~\"$tikv_instance\"}[1m])) by (le, instance))",
              "format": "time_series",
              "intervalFactor": 1,
              "legendFormat": "{{instance}}-p9999",
              "refId": "A"
            }
          ],
          "thresholds": [],
          "timeFrom": null,
          "timeRegions": [],
          "timeShift": null,
          "title": "Initial scan duration percentile",
          "tooltip": {
            "shared": true,
            "sort": 0,
            "value_type": "individual"
          },
          "type": "graph",
          "xaxis": {
            "buckets": null,
            "mode": "time",
            "name": null,
            "show": true,
            "values": []
          },
          "yaxes": [
            {
              "format": "s",
              "label": null,
              "logBase": 1,
              "max": null,
              "min": null,
              "show": true
            },
            {
              "format": "short",
              "label": null,
              "logBase": 1,
              "max": null,
              "min": null,
              "show": false
            }
          ],
          "yaxis": {
            "align": false,
            "alignLevel": null
          }
        },
        {
          "aliasColors": {},
          "bars": false,
          "dashLength": 10,
          "dashes": false,
          "datasource": "${DS_TEST-CLUSTER}",
          "decimals": 1,
          "description": "The number of incremental scan task in different status.",
          "fill": 1,
          "gridPos": {
            "h": 7,
            "w": 6,
            "x": 18,
            "y": 26
          },
          "id": 140,
          "legend": {
            "alignAsTable": true,
            "avg": false,
            "current": true,
            "hideEmpty": false,
            "hideZero": true,
            "max": true,
            "min": false,
            "rightSide": false,
            "show": true,
            "sideWidth": null,
            "sort": "current",
            "sortDesc": true,
            "total": false,
            "values": true
          },
          "lines": true,
          "linewidth": 1,
          "links": [],
          "nullPointMode": "null",
          "paceLength": 10,
          "percentage": false,
          "pointradius": 5,
          "points": false,
          "renderer": "flot",
          "seriesOverrides": [
            {
              "alias": "/.*ongoing/",
              "yaxis": 2
            }
          ],
          "spaceLength": 10,
          "stack": false,
          "steppedLine": false,
          "targets": [
            {
              "expr": "sum(tikv_cdc_scan_tasks{tidb_cluster=\"$tidb_cluster\", instance=~\"$tikv_instance\", type=\"ongoing\"}) by (type, instance)",
              "format": "time_series",
              "hide": false,
              "intervalFactor": 1,
              "legendFormat": "{{instance}}-{{type}}",
              "refId": "A"
            },
            {
              "expr": "sum(tikv_cdc_scan_tasks{tidb_cluster=\"$tidb_cluster\", instance=~\"$tikv_instance\", type=\"total\"}) by (instance) - sum(tikv_cdc_scan_tasks{tidb_cluster=\"$tidb_cluster\", instance=~\"$tikv_instance\", type=~\"abort|finish\"}) by (instance)",
              "format": "time_series",
              "hide": false,
              "intervalFactor": 1,
              "legendFormat": "{{instance}}-pending",
              "refId": "B"
            }
          ],
          "thresholds": [],
          "timeFrom": null,
          "timeRegions": [],
          "timeShift": null,
          "title": "Initial scan tasks status",
          "tooltip": {
            "shared": true,
            "sort": 0,
            "value_type": "individual"
          },
          "type": "graph",
          "xaxis": {
            "buckets": null,
            "mode": "time",
            "name": null,
            "show": true,
            "values": []
          },
          "yaxes": [
            {
              "format": "none",
              "label": null,
              "logBase": 1,
              "max": null,
              "min": null,
              "show": true
            },
            {
              "format": "none",
              "label": null,
              "logBase": 1,
              "max": null,
              "min": null,
              "show": true
            }
          ],
          "yaxis": {
            "align": false,
            "alignLevel": null
          }
        },
        {
          "aliasColors": {},
          "bars": false,
          "dashLength": 10,
          "dashes": false,
          "datasource": "${DS_TEST-CLUSTER}",
          "decimals": 1,
          "description": "The memory usage per TiKV instance",
          "editable": true,
          "error": false,
          "fill": 0,
          "grid": {},
          "gridPos": {
            "h": 7,
            "w": 12,
            "x": 0,
            "y": 33
          },
          "id": 78,
          "legend": {
            "alignAsTable": true,
            "avg": false,
            "current": true,
            "max": true,
            "min": false,
            "rightSide": true,
            "show": true,
            "sideWidth": null,
            "sort": null,
            "sortDesc": null,
            "total": false,
            "values": true
          },
          "lines": true,
          "linewidth": 1,
          "links": [],
          "nullPointMode": "null",
          "paceLength": 10,
          "percentage": false,
          "pointradius": 5,
          "points": false,
          "renderer": "flot",
          "seriesOverrides": [],
          "spaceLength": 10,
          "stack": false,
          "steppedLine": false,
          "targets": [
            {
              "expr": "avg(tikv_cdc_captured_region_total{tidb_cluster=\"$tidb_cluster\", instance=~\"$tikv_instance\"}) by (instance)",
              "format": "time_series",
              "hide": false,
              "intervalFactor": 2,
              "legendFormat": "tikv-{{instance}}-total",
              "refId": "A",
              "step": 10
            },
            {
              "expr": "sum(tikv_cdc_region_resolve_status{tidb_cluster=\"$tidb_cluster\", instance=~\"$tikv_instance\"}) by (instance, status)",
              "format": "time_series",
              "hide": false,
              "intervalFactor": 2,
              "legendFormat": "tikv-{{instance}}-{{status}}",
              "refId": "B",
              "step": 10
            }
          ],
          "thresholds": [],
          "timeFrom": null,
          "timeRegions": [],
          "timeShift": null,
          "title": "Captured region count",
          "tooltip": {
            "msResolution": false,
            "shared": true,
            "sort": 0,
            "value_type": "individual"
          },
          "type": "graph",
          "xaxis": {
            "buckets": null,
            "mode": "time",
            "name": null,
            "show": true,
            "values": []
          },
          "yaxes": [
            {
              "format": "none",
              "label": null,
              "logBase": 1,
              "max": null,
              "min": "0",
              "show": true
            },
            {
              "format": "short",
              "label": null,
              "logBase": 1,
              "max": null,
              "min": null,
              "show": true
            }
          ],
          "yaxis": {
            "align": false,
            "alignLevel": null
          }
        },
        {
          "aliasColors": {},
          "bars": false,
          "dashLength": 10,
          "dashes": false,
          "datasource": "${DS_TEST-CLUSTER}",
          "decimals": 1,
          "description": "The speed of TiKV CDC incremental scan",
          "editable": true,
          "error": false,
          "fill": 0,
          "grid": {},
          "gridPos": {
            "h": 7,
            "w": 6,
            "x": 12,
            "y": 33
          },
          "id": 76,
          "legend": {
            "alignAsTable": true,
            "avg": false,
            "current": true,
            "hideEmpty": true,
            "hideZero": true,
            "max": true,
            "min": false,
            "rightSide": false,
            "show": true,
            "sideWidth": null,
            "sort": "current",
            "sortDesc": true,
            "total": false,
            "values": true
          },
          "lines": true,
          "linewidth": 1,
          "links": [],
          "nullPointMode": "null",
          "paceLength": 10,
          "percentage": false,
          "pointradius": 5,
          "points": false,
          "renderer": "flot",
          "seriesOverrides": [],
          "spaceLength": 10,
          "stack": false,
          "steppedLine": false,
          "targets": [
            {
              "expr": "sum(rate(tikv_cdc_scan_bytes_total{tidb_cluster=\"$tidb_cluster\", instance=~\"$tikv_instance\", job=\"tikv\"}[30s])) by (instance)",
              "format": "time_series",
              "hide": false,
              "intervalFactor": 2,
              "legendFormat": "tikv-{{instance}}",
              "refId": "A",
              "step": 10
            }
          ],
          "thresholds": [],
          "timeFrom": null,
          "timeRegions": [],
          "timeShift": null,
          "title": "CDC scan speed",
          "tooltip": {
            "msResolution": false,
            "shared": true,
            "sort": 0,
            "value_type": "individual"
          },
          "type": "graph",
          "xaxis": {
            "buckets": null,
            "mode": "time",
            "name": null,
            "show": true,
            "values": []
          },
          "yaxes": [
            {
              "format": "bytes",
              "label": null,
              "logBase": 1,
              "max": null,
              "min": "0",
              "show": true
            },
            {
              "format": "short",
              "label": null,
              "logBase": 1,
              "max": null,
              "min": null,
              "show": true
            }
          ],
          "yaxis": {
            "align": false,
            "alignLevel": null
          }
        },
        {
          "aliasColors": {},
          "bars": true,
          "dashLength": 10,
          "dashes": false,
          "datasource": "${DS_TEST-CLUSTER}",
          "decimals": 1,
          "description": "The total bytes of TiKV CDC incremental scan",
          "editable": true,
          "error": false,
          "fill": 0,
          "grid": {},
          "gridPos": {
            "h": 7,
            "w": 6,
            "x": 18,
            "y": 33
          },
          "id": 139,
          "legend": {
            "alignAsTable": true,
            "avg": false,
            "current": true,
            "hideEmpty": true,
            "hideZero": true,
            "max": true,
            "min": false,
            "rightSide": false,
            "show": true,
            "sideWidth": null,
            "sort": "current",
            "sortDesc": true,
            "total": false,
            "values": true
          },
          "lines": false,
          "linewidth": 1,
          "links": [],
          "nullPointMode": "null",
          "paceLength": 10,
          "percentage": false,
          "pointradius": 5,
          "points": false,
          "renderer": "flot",
          "seriesOverrides": [],
          "spaceLength": 10,
          "stack": false,
          "steppedLine": false,
          "targets": [
            {
              "expr": "sum(tikv_cdc_scan_bytes_total{tidb_cluster=\"$tidb_cluster\", instance=~\"$tikv_instance\", job=\"tikv\"}) by (instance)",
              "format": "time_series",
              "hide": false,
              "intervalFactor": 2,
              "legendFormat": "tikv-{{instance}}",
              "refId": "A",
              "step": 10
            }
          ],
          "thresholds": [],
          "timeFrom": null,
          "timeRegions": [],
          "timeShift": null,
          "title": "CDC total scan bytes",
          "tooltip": {
            "msResolution": false,
            "shared": true,
            "sort": 0,
            "value_type": "individual"
          },
          "type": "graph",
          "xaxis": {
            "buckets": null,
            "mode": "time",
            "name": null,
            "show": true,
            "values": []
          },
          "yaxes": [
            {
              "format": "bytes",
              "label": null,
              "logBase": 1,
              "max": null,
              "min": null,
              "show": true
            },
            {
              "format": "short",
              "label": null,
              "logBase": 1,
              "max": null,
              "min": null,
              "show": true
            }
          ],
          "yaxis": {
            "align": false,
            "alignLevel": null
          }
        },
        {
          "aliasColors": {},
          "bars": false,
          "dashLength": 10,
          "dashes": false,
          "datasource": "${DS_TEST-CLUSTER}",
          "decimals": 1,
          "description": "",
          "fill": 4,
          "gridPos": {
            "h": 7,
            "w": 12,
            "x": 0,
            "y": 40
          },
          "id": 143,
          "legend": {
            "alignAsTable": true,
            "avg": false,
            "current": true,
            "hideEmpty": false,
            "hideZero": true,
            "max": false,
            "min": true,
            "rightSide": true,
            "show": true,
            "sideWidth": null,
            "sort": "current",
            "sortDesc": true,
            "total": false,
            "values": true
          },
          "lines": true,
          "linewidth": 1,
          "links": [],
          "nullPointMode": "null",
          "paceLength": 10,
          "percentage": false,
          "pointradius": 1,
          "points": true,
          "renderer": "flot",
          "seriesOverrides": [
            {
              "alias": "/(access|miss).*/",
              "fill": 0,
              "points": false,
              "yaxis": 2
            }
          ],
          "spaceLength": 10,
          "stack": false,
          "steppedLine": false,
          "targets": [
            {
              "expr": "(sum(rate(tikv_cdc_old_value_cache_access{tidb_cluster=\"$tidb_cluster\", instance=~\"$tikv_instance\"}[1m])) by (instance) - sum(rate(tikv_cdc_old_value_cache_miss{tidb_cluster=\"$tidb_cluster\", instance=~\"$tikv_instance\"}[1m])) by (instance)) / sum(rate(tikv_cdc_old_value_cache_access{tidb_cluster=\"$tidb_cluster\", instance=~\"$tikv_instance\"}[1m])) by (instance)",
              "format": "time_series",
              "hide": false,
              "intervalFactor": 1,
              "legendFormat": "hit-rate-{{instance}}",
              "refId": "A"
            },
            {
              "expr": "-sum(rate(tikv_cdc_old_value_cache_access{tidb_cluster=\"$tidb_cluster\", instance=~\"$tikv_instance\"}[1m])) by (instance)",
              "format": "time_series",
              "hide": true,
              "intervalFactor": 1,
              "legendFormat": "access-{{instance}}",
              "refId": "B"
            },
            {
              "expr": "-sum(rate(tikv_cdc_old_value_cache_miss{tidb_cluster=\"$tidb_cluster\", instance=~\"$tikv_instance\"}[1m])) by (instance)",
              "format": "time_series",
              "hide": false,
              "intervalFactor": 1,
              "legendFormat": "miss-{{instance}}",
              "refId": "C"
            },
            {
              "expr": "-sum(rate(tikv_cdc_old_value_cache_miss_none{tidb_cluster=\"$tidb_cluster\", instance=~\"$tikv_instance\"}[1m])) by (instance)",
              "format": "time_series",
              "hide": false,
              "intervalFactor": 1,
              "legendFormat": "miss-none-{{instance}}",
              "refId": "D"
            }
          ],
          "thresholds": [],
          "timeFrom": null,
          "timeRegions": [],
          "timeShift": null,
          "title": "Old value cache hit",
          "tooltip": {
            "shared": true,
            "sort": 0,
            "value_type": "individual"
          },
          "type": "graph",
          "xaxis": {
            "buckets": null,
            "mode": "time",
            "name": null,
            "show": true,
            "values": []
          },
          "yaxes": [
            {
              "format": "percentunit",
              "label": null,
              "logBase": 1,
              "max": "1",
              "min": "0",
              "show": true
            },
            {
              "format": "none",
              "label": null,
              "logBase": 1,
              "max": null,
              "min": null,
              "show": true
            }
          ],
          "yaxis": {
            "align": false,
            "alignLevel": null
          }
        },
        {
          "aliasColors": {},
          "bars": false,
          "dashLength": 10,
          "dashes": false,
          "datasource": "${DS_TEST-CLUSTER}",
          "decimals": 1,
          "description": "The total number of cache entries in the old value cache.",
          "fill": 1,
          "gridPos": {
            "h": 7,
            "w": 12,
            "x": 12,
            "y": 40
          },
          "id": 145,
          "legend": {
            "alignAsTable": true,
            "avg": false,
            "current": true,
            "hideEmpty": false,
            "hideZero": true,
            "max": true,
            "min": false,
            "rightSide": true,
            "show": true,
            "sideWidth": null,
            "sort": "current",
            "sortDesc": true,
            "total": false,
            "values": true
          },
          "lines": true,
          "linewidth": 1,
          "links": [],
          "nullPointMode": "null",
          "paceLength": 10,
          "percentage": false,
          "pointradius": 1,
          "points": false,
          "renderer": "flot",
          "seriesOverrides": [
            {
              "alias": "/.*len/",
              "yaxis": 2
            }
          ],
          "spaceLength": 10,
          "stack": false,
          "steppedLine": false,
          "targets": [
            {
              "expr": "sum(tikv_cdc_old_value_cache_length{tidb_cluster=\"$tidb_cluster\", instance=~\"$tikv_instance\"}) by (instance)",
              "format": "time_series",
              "hide": false,
              "intervalFactor": 1,
              "legendFormat": "{{instance}}-len",
              "refId": "A"
            },
            {
              "expr": "sum(tikv_cdc_old_value_cache_bytes{tidb_cluster=\"$tidb_cluster\", instance=~\"$tikv_instance\"}) by (instance) / sum(tikv_cdc_old_value_cache_length{tidb_cluster=\"$tidb_cluster\", instance=~\"$tikv_instance\"}) by (instance)",
              "format": "time_series",
              "hide": false,
              "intervalFactor": 1,
              "legendFormat": "{{instance}}-avg entry bytes",
              "refId": "B"
            },
            {
              "expr": "sum(tikv_cdc_old_value_cache_memory_quota{tidb_cluster=\"$tidb_cluster\", instance=~\"$tikv_instance\"}) by (instance)",
              "format": "time_series",
              "hide": false,
              "intervalFactor": 1,
              "legendFormat": "{{instance}}-quota",
              "refId": "C"
            }
          ],
          "thresholds": [],
          "timeFrom": null,
          "timeRegions": [],
          "timeShift": null,
          "title": "Old value cache size",
          "tooltip": {
            "shared": true,
            "sort": 0,
            "value_type": "individual"
          },
          "type": "graph",
          "xaxis": {
            "buckets": null,
            "mode": "time",
            "name": null,
            "show": true,
            "values": []
          },
          "yaxes": [
            {
              "format": "bytes",
              "label": null,
              "logBase": 1,
              "max": null,
              "min": "0",
              "show": true
            },
            {
              "decimals": null,
              "format": "none",
              "label": null,
              "logBase": 1,
              "max": null,
              "min": "0",
              "show": true
            }
          ],
          "yaxis": {
            "align": false,
            "alignLevel": null
          }
        },
        {
          "aliasColors": {},
          "bars": false,
          "dashLength": 10,
          "dashes": false,
          "datasource": "${DS_TEST-CLUSTER}",
          "decimals": 1,
          "description": "",
          "editable": true,
          "error": false,
          "fill": 0,
          "grid": {},
          "gridPos": {
            "h": 7,
            "w": 12,
            "x": 0,
            "y": 47
          },
          "id": 141,
          "legend": {
            "alignAsTable": true,
            "avg": false,
            "current": true,
            "hideEmpty": true,
            "hideZero": true,
            "max": true,
            "min": false,
            "rightSide": true,
            "show": true,
            "sideWidth": null,
            "sort": "current",
            "sortDesc": true,
            "total": false,
            "values": true
          },
          "lines": true,
          "linewidth": 1,
          "links": [],
          "nullPointMode": "null",
          "paceLength": 10,
          "percentage": false,
          "pointradius": 5,
          "points": false,
          "renderer": "flot",
          "seriesOverrides": [],
          "spaceLength": 10,
          "stack": false,
          "steppedLine": false,
          "targets": [
            {
              "expr": "sum(rate(tikv_cdc_old_value_scan_details{tidb_cluster=\"$tidb_cluster\", instance=~\"$tikv_instance\"}[1m])) by (instance, cf, tag)",
              "format": "time_series",
              "hide": false,
              "intervalFactor": 2,
              "legendFormat": "{{instance}}-{{cf}}-{{tag}}",
              "refId": "A",
              "step": 10
            }
          ],
          "thresholds": [],
          "timeFrom": null,
          "timeRegions": [],
          "timeShift": null,
          "title": "Old value seek operation",
          "tooltip": {
            "msResolution": false,
            "shared": true,
            "sort": 0,
            "value_type": "individual"
          },
          "type": "graph",
          "xaxis": {
            "buckets": null,
            "mode": "time",
            "name": null,
            "show": true,
            "values": []
          },
          "yaxes": [
            {
              "format": "ops",
              "label": null,
              "logBase": 1,
              "max": null,
              "min": "0",
              "show": true
            },
            {
              "format": "short",
              "label": null,
              "logBase": 1,
              "max": null,
              "min": null,
              "show": true
            }
          ],
          "yaxis": {
            "align": false,
            "alignLevel": null
          }
        },
        {
          "cards": {
            "cardPadding": 0,
            "cardRound": 0
          },
          "color": {
            "cardColor": "#FF9830",
            "colorScale": "linear",
            "colorScheme": "interpolateSpectral",
            "exponent": 0.5,
            "min": 0,
            "mode": "spectrum"
          },
          "dataFormat": "tsbuckets",
          "datasource": "${DS_TEST-CLUSTER}",
          "description": "The time consumed to get an old value (both from cache and from disk)",
          "gridPos": {
            "h": 7,
            "w": 6,
            "x": 12,
            "y": 47
          },
          "heatmap": {},
          "hideZeroBuckets": true,
          "highlightCards": true,
          "id": 146,
          "legend": {
            "alignAsTable": true,
            "avg": false,
            "current": true,
            "max": true,
            "min": false,
            "rightSide": true,
            "show": true,
            "sort": "current",
            "sortDesc": true,
            "total": false,
            "values": true
          },
          "links": [],
          "maxPerRow": 3,
          "repeatDirection": "h",
          "reverseYBuckets": false,
          "targets": [
            {
              "expr": "sum(rate(tikv_cdc_old_value_duration_bucket{tidb_cluster=\"$tidb_cluster\", instance=~\"$tikv_instance\"}[1m])) by (le)",
              "format": "heatmap",
              "instant": false,
              "intervalFactor": 2,
              "legendFormat": "{{le}}",
              "refId": "A"
            }
          ],
          "title": "Old value seek duration",
          "tooltip": {
            "show": true,
            "showHistogram": true
          },
          "tooltipDecimals": 1,
          "type": "heatmap",
          "xAxis": {
            "show": true
          },
          "xBucketNumber": null,
          "xBucketSize": null,
          "yAxis": {
            "decimals": 1,
            "format": "s",
            "logBase": 1,
            "max": null,
            "min": null,
            "show": true,
            "splitFactor": null
          },
          "yBucketBound": "upper",
          "yBucketNumber": null,
          "yBucketSize": null
        },
        {
          "aliasColors": {},
          "bars": false,
          "dashLength": 10,
          "dashes": false,
          "datasource": "${DS_TEST-CLUSTER}",
          "decimals": 1,
          "description": "",
          "fill": 1,
          "gridPos": {
            "h": 7,
            "w": 6,
            "x": 18,
            "y": 47
          },
          "id": 142,
          "legend": {
            "alignAsTable": true,
            "avg": false,
            "current": true,
            "hideEmpty": false,
            "hideZero": true,
            "max": true,
            "min": false,
            "rightSide": false,
            "show": true,
            "sideWidth": null,
            "sort": "current",
            "sortDesc": true,
            "total": false,
            "values": true
          },
          "lines": true,
          "linewidth": 1,
          "links": [],
          "nullPointMode": "null",
          "paceLength": 10,
          "percentage": false,
          "pointradius": 5,
          "points": false,
          "renderer": "flot",
          "seriesOverrides": [],
          "spaceLength": 10,
          "stack": false,
          "steppedLine": false,
          "targets": [
            {
              "expr": "histogram_quantile(0.99, sum(rate(tikv_cdc_old_value_duration_bucket{tidb_cluster=\"$tidb_cluster\", instance=~\"$tikv_instance\"}[1m])) by (le, instance, tag))",
              "format": "time_series",
              "intervalFactor": 1,
              "legendFormat": "{{instance}}-99%-{{tag}}",
              "refId": "A"
            },
            {
              "expr": "histogram_quantile(0.95, sum(rate(tikv_cdc_old_value_duration_bucket{tidb_cluster=\"$tidb_cluster\", instance=~\"$tikv_instance\"}[1m])) by (le, instance, tag))",
              "format": "time_series",
              "intervalFactor": 1,
              "legendFormat": "{{instance}}-95%-{{tag}}",
              "refId": "B"
            },
            {
              "expr": "sum(rate(tikv_cdc_old_value_duration_sum{tidb_cluster=\"$tidb_cluster\", instance=~\"$tikv_instance\"}[1m])) by (le, instance, tag) / sum(rate(tikv_cdc_old_value_duration_count{tidb_cluster=\"$tidb_cluster\", instance=~\"$tikv_instance\"}[1m])) by (le, instance, tag)",
              "format": "time_series",
              "intervalFactor": 1,
              "legendFormat": "{{instance}}-avg-{{tag}}",
              "refId": "C"
            }
          ],
          "thresholds": [],
          "timeFrom": null,
          "timeRegions": [],
          "timeShift": null,
          "title": "Old value seek duration",
          "tooltip": {
            "shared": true,
            "sort": 0,
            "value_type": "individual"
          },
          "type": "graph",
          "xaxis": {
            "buckets": null,
            "mode": "time",
            "name": null,
            "show": true,
            "values": []
          },
          "yaxes": [
            {
              "format": "s",
              "label": null,
              "logBase": 1,
              "max": null,
              "min": null,
              "show": true
            },
            {
              "format": "short",
              "label": null,
              "logBase": 1,
              "max": null,
              "min": null,
              "show": false
            }
          ],
          "yaxis": {
            "align": false,
            "alignLevel": null
          }
        }
      ],
      "title": "TiKV",
      "type": "row"
    },
    {
      "collapsed": true,
      "gridPos": {
        "h": 1,
        "w": 24,
        "x": 0,
        "y": 6
      },
      "id": 155,
      "panels": [
        {
          "aliasColors": {},
          "bars": true,
          "cacheTimeout": null,
          "dashLength": 10,
          "dashes": false,
          "datasource": "${DS_TEST-CLUSTER}",
          "description": "TiCDC process rss memory usage. TiCDC heap memory size in use ",
          "editable": true,
          "error": false,
          "fill": 0,
          "grid": {},
          "gridPos": {
            "h": 7,
            "w": 12,
            "x": 0,
            "y": 6
          },
          "id": 157,
          "legend": {
            "alignAsTable": false,
            "avg": false,
            "current": false,
            "hideEmpty": true,
            "hideZero": true,
            "max": false,
            "min": false,
            "rightSide": false,
            "show": true,
            "sideWidth": null,
            "total": false,
            "values": false
          },
          "lines": false,
          "linewidth": 1,
          "links": [],
          "maxPerRow": 3,
          "nullPointMode": "null",
          "percentage": false,
          "pluginVersion": "6.1.6",
          "pointradius": 5,
          "points": false,
          "renderer": "flot",
          "repeat": null,
          "repeatDirection": "h",
          "scopedVars": {
            "instance": {
              "selected": false,
              "text": "172.16.5.33:47912",
              "value": "172.16.5.33:47912"
            },
            "runtime_instance": {
              "selected": false,
              "text": "172.16.5.32:47800",
              "value": "172.16.5.32:47800"
            }
          },
          "seriesOverrides": [
            {
              "alias": "alloc-from-os",
              "fill": 3,
              "lines": true,
              "stack": false
            },
            {
              "alias": "gc-threshold",
              "bars": false,
              "color": "#C4162A",
              "lines": true,
              "linewidth": 2,
              "stack": false
            },
            {
              "alias": "gc",
              "bars": false,
              "color": "#C4162A",
              "hideTooltip": true,
              "legend": false,
              "pointradius": 3,
              "points": true,
              "stack": false
            }
          ],
          "spaceLength": 10,
          "stack": true,
          "steppedLine": false,
          "targets": [
            {
              "expr": "process_resident_memory_bytes{tidb_cluster=\"$tidb_cluster\", instance=~\"$runtime_instance\"}",
              "format": "time_series",
              "hide": false,
              "intervalFactor": 1,
              "legendFormat": "alloc-from-os",
              "refId": "A"
            },
            {
              "expr": "go_memstats_next_gc_bytes{tidb_cluster=\"$tidb_cluster\", instance=~\"$runtime_instance\"} / (1 + ticdc_server_go_gc{tidb_cluster=\"$tidb_cluster\", instance=~\"$runtime_instance\"} / 100)",
              "format": "time_series",
              "hide": false,
              "intervalFactor": 1,
              "legendFormat": "estimate-inuse",
              "refId": "H"
            },
            {
              "expr": "go_memstats_heap_alloc_bytes{tidb_cluster=\"$tidb_cluster\", instance=~\"$runtime_instance\"} - go_memstats_next_gc_bytes{tidb_cluster=\"$tidb_cluster\", instance=~\"$runtime_instance\"} / (1 + ticdc_server_go_gc{tidb_cluster=\"$tidb_cluster\", instance=~\"$runtime_instance\"} / 100)",
              "format": "time_series",
              "hide": false,
              "intervalFactor": 1,
              "legendFormat": "estimate-garbage",
              "refId": "C"
            },
            {
              "expr": "go_memstats_heap_idle_bytes{tidb_cluster=\"$tidb_cluster\", instance=~\"$runtime_instance\"} - go_memstats_heap_released_bytes{tidb_cluster=\"$tidb_cluster\", instance=~\"$runtime_instance\"} + go_memstats_heap_inuse_bytes{tidb_cluster=\"$tidb_cluster\", instance=~\"$runtime_instance\"} - go_memstats_heap_alloc_bytes{tidb_cluster=\"$tidb_cluster\", instance=~\"$runtime_instance\"}",
              "format": "time_series",
              "hide": false,
              "intervalFactor": 1,
              "legendFormat": "reserved-by-go",
              "refId": "B"
            },
            {
              "expr": "go_memstats_stack_sys_bytes{tidb_cluster=\"$tidb_cluster\", instance=~\"$runtime_instance\"} + go_memstats_mspan_sys_bytes{tidb_cluster=\"$tidb_cluster\", instance=~\"$runtime_instance\"} + go_memstats_mcache_sys_bytes{tidb_cluster=\"$tidb_cluster\", instance=~\"$runtime_instance\"} + go_memstats_buck_hash_sys_bytes{tidb_cluster=\"$tidb_cluster\", instance=~\"$runtime_instance\"} + go_memstats_gc_sys_bytes{tidb_cluster=\"$tidb_cluster\", instance=~\"$runtime_instance\"} + go_memstats_other_sys_bytes{tidb_cluster=\"$tidb_cluster\", instance=~\"$runtime_instance\"}",
              "format": "time_series",
              "hide": false,
              "intervalFactor": 1,
              "legendFormat": "used-by-go",
              "refId": "D"
            },
            {
              "expr": "go_memstats_next_gc_bytes{tidb_cluster=\"$tidb_cluster\", instance=~\"$runtime_instance\"}",
              "format": "time_series",
              "hide": false,
              "intervalFactor": 1,
              "legendFormat": "gc-threshold",
              "refId": "E"
            },
            {
              "expr": "(clamp_max(idelta(go_memstats_last_gc_time_seconds{tidb_cluster=\"$tidb_cluster\", instance=~\"$runtime_instance\"}[1m]), 1) * go_memstats_next_gc_bytes{tidb_cluster=\"$tidb_cluster\", instance=~\"$runtime_instance\"}) > 0",
              "format": "time_series",
              "hide": false,
              "intervalFactor": 1,
              "legendFormat": "gc",
              "refId": "F"
            }
          ],
          "thresholds": [],
          "timeFrom": null,
          "timeRegions": [],
          "timeShift": null,
          "title": "Memory Usage",
          "tooltip": {
            "msResolution": true,
            "shared": true,
            "sort": 0,
            "value_type": "individual"
          },
          "type": "graph",
          "xaxis": {
            "buckets": null,
            "mode": "time",
            "name": null,
            "show": true,
            "values": []
          },
          "yaxes": [
            {
              "format": "bytes",
              "label": "",
              "logBase": 1,
              "max": null,
              "min": "0",
              "show": true
            },
            {
              "format": "short",
              "label": "",
              "logBase": 1,
              "max": null,
              "min": null,
              "show": false
            }
          ],
          "yaxis": {
            "align": false,
            "alignLevel": null
          }
        },
        {
          "aliasColors": {},
          "bars": false,
          "cacheTimeout": null,
          "dashLength": 10,
          "dashes": false,
          "datasource": "${DS_TEST-CLUSTER}",
          "description": "Count of live objects.",
          "editable": true,
          "error": false,
          "fill": 0,
          "grid": {},
          "gridPos": {
            "h": 7,
            "w": 12,
            "x": 12,
            "y": 6
          },
          "id": 158,
          "legend": {
            "alignAsTable": false,
            "avg": false,
            "current": false,
            "hideEmpty": true,
            "hideZero": true,
            "max": false,
            "min": false,
            "rightSide": false,
            "show": true,
            "sideWidth": null,
            "total": false,
            "values": false
          },
          "lines": true,
          "linewidth": 1,
          "links": [],
          "maxPerRow": 3,
          "nullPointMode": "null",
          "percentage": false,
          "pluginVersion": "6.1.6",
          "pointradius": 5,
          "points": false,
          "renderer": "flot",
          "repeat": null,
          "repeatDirection": "h",
          "scopedVars": {
            "instance": {
              "selected": false,
              "text": "172.16.5.33:47912",
              "value": "172.16.5.33:47912"
            },
            "runtime_instance": {
              "selected": false,
              "text": "172.16.5.32:47800",
              "value": "172.16.5.32:47800"
            }
          },
          "seriesOverrides": [],
          "spaceLength": 10,
          "stack": false,
          "steppedLine": false,
          "targets": [
            {
              "expr": "go_memstats_heap_objects{tidb_cluster=\"$tidb_cluster\", instance=~\"$runtime_instance\"}",
              "format": "time_series",
              "hide": false,
              "intervalFactor": 1,
              "legendFormat": "objects",
              "refId": "A"
            }
          ],
          "thresholds": [],
          "timeFrom": null,
          "timeRegions": [],
          "timeShift": null,
          "title": "Estimated Live Objects",
          "tooltip": {
            "msResolution": true,
            "shared": true,
            "sort": 0,
            "value_type": "individual"
          },
          "type": "graph",
          "xaxis": {
            "buckets": null,
            "mode": "time",
            "name": null,
            "show": true,
            "values": []
          },
          "yaxes": [
            {
              "format": "short",
              "label": "",
              "logBase": 1,
              "max": null,
              "min": "0",
              "show": true
            },
            {
              "format": "short",
              "label": "",
              "logBase": 1,
              "max": null,
              "min": null,
              "show": false
            }
          ],
          "yaxis": {
            "align": false,
            "alignLevel": null
          }
        },
        {
          "aliasColors": {},
          "bars": false,
          "cacheTimeout": null,
          "dashLength": 10,
          "dashes": false,
          "datasource": "${DS_TEST-CLUSTER}",
          "description": "TiCDC process Go garbage collection STW pause duration",
          "editable": true,
          "error": false,
          "fill": 1,
          "grid": {},
          "gridPos": {
            "h": 7,
            "w": 12,
            "x": 0,
            "y": 13
          },
          "id": 160,
          "legend": {
            "alignAsTable": false,
            "avg": false,
            "current": true,
            "max": false,
            "min": false,
            "rightSide": false,
            "show": true,
            "total": false,
            "values": true
          },
          "lines": true,
          "linewidth": 1,
          "links": [],
          "nullPointMode": "null as zero",
          "percentage": false,
          "pluginVersion": "6.1.6",
          "pointradius": 5,
          "points": false,
          "renderer": "flot",
          "scopedVars": {
            "instance": {
              "selected": false,
              "text": "172.16.5.33:47912",
              "value": "172.16.5.33:47912"
            },
            "runtime_instance": {
              "selected": false,
              "text": "172.16.5.32:47800",
              "value": "172.16.5.32:47800"
            }
          },
          "seriesOverrides": [
            {}
          ],
          "spaceLength": 10,
          "stack": false,
          "steppedLine": false,
          "targets": [
            {
              "expr": "go_gc_duration_seconds{tidb_cluster=\"$tidb_cluster\", instance=~\"$runtime_instance\", quantile=\"0\"}",
              "format": "time_series",
              "hide": false,
              "instant": false,
              "intervalFactor": 1,
              "legendFormat": "min",
              "refId": "A",
              "step": 40
            },
            {
              "expr": "go_gc_duration_seconds{tidb_cluster=\"$tidb_cluster\", instance=~\"$runtime_instance\", quantile!~\"0|1\"}",
              "format": "time_series",
              "instant": false,
              "intervalFactor": 1,
              "legendFormat": "{{quantile}}",
              "refId": "B"
            },
            {
              "expr": "go_gc_duration_seconds{tidb_cluster=\"$tidb_cluster\", instance=~\"$runtime_instance\", quantile=\"1\"}",
              "format": "time_series",
              "instant": false,
              "intervalFactor": 1,
              "legendFormat": "max",
              "refId": "C"
            }
          ],
          "thresholds": [],
          "timeFrom": null,
          "timeRegions": [],
          "timeShift": null,
          "title": "GC STW Duration (last 256 GC cycles)",
          "tooltip": {
            "msResolution": false,
            "shared": true,
            "sort": 1,
            "value_type": "individual"
          },
          "type": "graph",
          "xaxis": {
            "buckets": null,
            "mode": "time",
            "name": null,
            "show": true,
            "values": []
          },
          "yaxes": [
            {
              "format": "s",
              "label": null,
              "logBase": 1,
              "max": null,
              "min": "0",
              "show": true
            },
            {
              "format": "short",
              "label": null,
              "logBase": 1,
              "max": null,
              "min": null,
              "show": false
            }
          ],
          "yaxis": {
            "align": false,
            "alignLevel": null
          }
        },
        {
          "aliasColors": {},
          "bars": false,
          "dashLength": 10,
          "dashes": false,
          "datasource": "${DS_TEST-CLUSTER}",
          "description": "The throughput of Go's memory allocator.",
          "fill": 1,
          "gridPos": {
            "h": 7,
            "w": 12,
            "x": 12,
            "y": 13
          },
          "id": 161,
          "legend": {
            "alignAsTable": false,
            "avg": false,
            "current": true,
            "max": true,
            "min": false,
            "rightSide": false,
            "show": true,
            "total": false,
            "values": true
          },
          "lines": true,
          "linewidth": 1,
          "links": [],
          "nullPointMode": "null",
          "percentage": false,
          "pointradius": 5,
          "points": false,
          "renderer": "flot",
          "scopedVars": {
            "instance": {
              "selected": false,
              "text": "172.16.5.33:47912",
              "value": "172.16.5.33:47912"
            },
            "runtime_instance": {
              "selected": false,
              "text": "172.16.5.32:47800",
              "value": "172.16.5.32:47800"
            }
          },
          "seriesOverrides": [
            {
              "alias": "sweep",
              "transform": "negative-Y"
            },
            {
              "alias": "alloc-ops",
              "yaxis": 2
            },
            {
              "alias": "swepp-ops",
              "transform": "negative-Y",
              "yaxis": 2
            }
          ],
          "spaceLength": 10,
          "stack": false,
          "steppedLine": false,
          "targets": [
            {
              "expr": "irate(go_memstats_alloc_bytes_total{tidb_cluster=\"$tidb_cluster\", instance=~\"$runtime_instance\"}[30s])",
              "format": "time_series",
              "intervalFactor": 1,
              "legendFormat": "alloc",
              "refId": "A"
            },
            {
              "expr": "irate((go_memstats_alloc_bytes_total{tidb_cluster=\"$tidb_cluster\", instance=~\"$runtime_instance\"} - go_memstats_heap_alloc_bytes{tidb_cluster=\"$tidb_cluster\", instance=~\"$runtime_instance\"})[30s:])",
              "format": "time_series",
              "intervalFactor": 1,
              "legendFormat": "sweep",
              "refId": "B"
            },
            {
              "expr": "irate(go_memstats_mallocs_total{tidb_cluster=\"$tidb_cluster\", instance=~\"$runtime_instance\"}[30s])",
              "format": "time_series",
              "intervalFactor": 1,
              "legendFormat": "alloc-ops",
              "refId": "C"
            },
            {
              "expr": "irate(go_memstats_frees_total{tidb_cluster=\"$tidb_cluster\", instance=~\"$runtime_instance\"}[30s])",
              "format": "time_series",
              "intervalFactor": 1,
              "legendFormat": "swepp-ops",
              "refId": "D"
            }
          ],
          "thresholds": [],
          "timeFrom": null,
          "timeRegions": [],
          "timeShift": null,
          "title": "Allocator Throughput",
          "tooltip": {
            "shared": true,
            "sort": 0,
            "value_type": "individual"
          },
          "type": "graph",
          "xaxis": {
            "buckets": null,
            "mode": "time",
            "name": null,
            "show": true,
            "values": []
          },
          "yaxes": [
            {
              "format": "Bps",
              "label": null,
              "logBase": 1,
              "max": null,
              "min": null,
              "show": true
            },
            {
              "format": "ops",
              "label": null,
              "logBase": 1,
              "max": null,
              "min": null,
              "show": true
            }
          ],
          "yaxis": {
            "align": true,
            "alignLevel": null
          }
        }
      ],
      "repeat": "runtime_instance",
      "title": "Runtime $runtime_instance",
      "type": "row"
    }
  ],
  "refresh": "1m",
  "schemaVersion": 18,
  "style": "dark",
  "tags": [],
  "templating": {
    "list": [
      {
        "allValue": null,
        "current": {},
        "datasource": "${DS_TEST-CLUSTER}",
        "definition": "",
        "hide": 0,
        "includeAll": false,
        "label": "tidb_cluster",
        "multi": false,
        "name": "tidb_cluster",
        "options": [],
        "query": "label_values(go_goroutines, tidb_cluster)",
        "refresh": 2,
        "regex": "",
        "skipUrlSync": false,
        "sort": 1,
        "tagValuesQuery": "",
        "tags": [],
        "tagsQuery": "",
        "type": "query",
        "useTags": false
      },
      {
        "allValue": ".*",
        "current": {},
        "datasource": "${DS_TEST-CLUSTER}",
        "definition": "label_values(ticdc_processor_resolved_ts{tidb_cluster=\"$tidb_cluster\"}, changefeed)",
        "hide": 0,
        "includeAll": true,
        "label": "Changefeed",
        "multi": true,
        "name": "changefeed",
        "options": [],
        "query": "label_values(ticdc_processor_resolved_ts{tidb_cluster=\"$tidb_cluster\"}, changefeed)",
        "refresh": 2,
        "regex": "",
        "skipUrlSync": false,
        "sort": 0,
        "tagValuesQuery": "",
        "tags": [],
        "tagsQuery": "",
        "type": "query",
        "useTags": false
      },
      {
        "allValue": ".*",
        "current": {},
        "datasource": "${DS_TEST-CLUSTER}",
        "definition": "label_values(process_start_time_seconds{tidb_cluster=\"$tidb_cluster\", job=\"ticdc\"}, instance)",
        "hide": 0,
        "includeAll": true,
        "label": "TiCDC",
        "multi": true,
        "name": "capture",
        "options": [],
        "query": "label_values(process_start_time_seconds{tidb_cluster=\"$tidb_cluster\", job=\"ticdc\"}, instance)",
        "refresh": 2,
        "regex": "",
        "skipUrlSync": false,
        "sort": 0,
        "tagValuesQuery": "",
        "tags": [],
        "tagsQuery": "",
        "type": "query",
        "useTags": false
      },
      {
        "allValue": ".*",
        "current": {},
        "datasource": "${DS_TEST-CLUSTER}",
        "definition": "label_values(tikv_engine_size_bytes{tidb_cluster=\"$tidb_cluster\"}, instance)",
        "hide": 0,
        "includeAll": true,
        "label": "TiKV",
        "multi": false,
        "name": "tikv_instance",
        "options": [],
        "query": "label_values(tikv_engine_size_bytes{tidb_cluster=\"$tidb_cluster\"}, instance)",
        "refresh": 2,
        "regex": "",
        "skipUrlSync": false,
        "sort": 1,
        "tagValuesQuery": "",
        "tags": [],
        "tagsQuery": "",
        "type": "query",
        "useTags": false
      },
      {
        "allValue": "9999999999",
        "current": {
          "selected": true,
          "text": "All",
          "value": "$__all"
        },
        "hide": 0,
        "includeAll": true,
        "label": "Latency spike (s) >",
        "multi": false,
        "name": "spike_threshold",
        "options": [
          {
            "selected": true,
            "text": "All",
            "value": "$__all"
          },
          {
            "selected": false,
            "text": "1",
            "value": "1"
          },
          {
            "selected": false,
            "text": "3",
            "value": "3"
          },
          {
            "selected": false,
            "text": "5",
            "value": "5"
          },
          {
            "selected": false,
            "text": "10",
            "value": "10"
          },
          {
            "selected": false,
            "text": "60",
            "value": "60"
          },
          {
            "selected": false,
            "text": "300",
            "value": "300"
          }
        ],
        "query": "1, 3, 5, 10, 60, 300",
        "skipUrlSync": false,
        "type": "custom"
      },
      {
        "allValue": "",
        "current": {},
        "datasource": "${DS_TEST-CLUSTER}",
        "definition": "label_values(process_start_time_seconds{tidb_cluster=\"$tidb_cluster\", job=\"ticdc\"}, instance)",
        "hide": 0,
        "includeAll": true,
        "label": "Runtime metrics",
        "multi": false,
        "name": "runtime_instance",
        "options": [],
        "query": "label_values(process_start_time_seconds{tidb_cluster=\"$tidb_cluster\", job=\"ticdc\"}, instance)",
        "refresh": 2,
        "regex": "",
        "skipUrlSync": false,
        "sort": 0,
        "tagValuesQuery": "",
        "tags": [],
        "tagsQuery": "",
        "type": "query",
        "useTags": false
      }
    ]
  },
  "time": {
    "from": "now-3h",
    "to": "now"
  },
  "timepicker": {
    "refresh_intervals": [
      "5s",
      "10s",
      "30s",
      "1m",
      "5m",
      "15m",
      "30m",
      "1h",
      "2h",
      "1d"
    ],
    "time_options": [
      "5m",
      "15m",
      "1h",
      "6h",
      "12h",
      "24h",
      "2d",
      "7d",
      "30d"
    ]
  },
  "timezone": "browser",
  "title": "Test-Cluster-TiCDC",
  "uid": "YiGL8hBZ1",
<<<<<<< HEAD
<<<<<<< HEAD
  "version": 24
=======
  "version": 26
>>>>>>> 2569abaa3 (etcd_worker: batch etcd patch (#3277))
=======
  "version": 25
>>>>>>> 65835f36
}<|MERGE_RESOLUTION|>--- conflicted
+++ resolved
@@ -10792,13 +10792,5 @@
   "timezone": "browser",
   "title": "Test-Cluster-TiCDC",
   "uid": "YiGL8hBZ1",
-<<<<<<< HEAD
-<<<<<<< HEAD
-  "version": 24
-=======
   "version": 26
->>>>>>> 2569abaa3 (etcd_worker: batch etcd patch (#3277))
-=======
-  "version": 25
->>>>>>> 65835f36
 }