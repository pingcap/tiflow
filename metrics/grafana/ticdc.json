--- conflicted
+++ resolved
@@ -5944,15 +5944,5 @@
   "timezone": "browser",
   "title": "Test-Cluster-TiCDC",
   "uid": "YiGL8hBZ1",
-<<<<<<< HEAD
-<<<<<<< HEAD
-  "version": 9
-}
-=======
-  "version": 12
-}
->>>>>>> d767cc7... sorter: unified sorter metrics adjustments (#1262)
-=======
-  "version": 12
-}
->>>>>>> 35f794ac
+  "version": 13
+}