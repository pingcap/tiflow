{
  "__inputs": [
    {
      "name": "DS_TEST-CLUSTER",
      "label": "test-cluster",
      "description": "",
      "type": "datasource",
      "pluginId": "prometheus",
      "pluginName": "Prometheus"
    }
  ],
  "__requires": [
    {
      "type": "grafana",
      "id": "grafana",
      "name": "Grafana",
      "version": "6.1.6"
    },
    {
      "type": "panel",
      "id": "graph",
      "name": "Graph",
      "version": ""
    },
    {
      "type": "panel",
      "id": "heatmap",
      "name": "Heatmap",
      "version": ""
    },
    {
      "type": "datasource",
      "id": "prometheus",
      "name": "Prometheus",
      "version": "1.0.0"
    },
    {
      "type": "panel",
      "id": "table",
      "name": "Table",
      "version": ""
    }
  ],
  "annotations": {
    "list": [
      {
        "builtIn": 1,
        "datasource": "-- Grafana --",
        "enable": false,
        "expr": "",
        "hide": true,
        "iconColor": "#F2495C",
        "limit": 100,
        "name": "",
        "showIn": 0,
        "tagKeys": "",
        "textFormat": "",
        "titleFormat": "",
        "type": "dashboard",
        "useValueForTime": false
      },
      {
        "datasource": "${DS_TEST-CLUSTER}",
        "enable": true,
        "expr": "max(ticdc_processor_checkpoint_ts_lag) by (changefeed, capture) > BOOL $spike_threshold",
        "hide": true,
        "iconColor": "#F2495C",
        "limit": 100,
        "name": "Latency spike",
        "showIn": 0,
        "tagKeys": "changefeed",
        "tags": [],
        "titleFormat": "Latency spike",
        "type": "tags",
        "useValueForTime": false
      },
      {
        "datasource": "${DS_TEST-CLUSTER}",
        "enable": true,
        "expr": "min(up{job=~\"tikv|ticdc\"}) by (job, instance) == BOOL 0",
        "hide": true,
        "iconColor": "#FF9830",
        "limit": 100,
        "name": "Server down",
        "showIn": 0,
        "tagKeys": "instance",
        "tags": [],
        "textFormat": "instance",
        "titleFormat": "Down",
        "type": "tags"
      },
      {
        "datasource": "${DS_TEST-CLUSTER}",
        "enable": false,
        "expr": "sum(ALERTS{alertstate=\"firing\", alertname=~\"ticdc.*\"}) by (alertname) > BOOL 0",
        "hide": false,
        "iconColor": "#B877D9",
        "limit": 100,
        "name": "All TiCDC Alerts",
        "showIn": 0,
        "tagKeys": "alertname",
        "tags": [],
        "titleFormat": "Alert Name",
        "type": "tags"
      }
    ]
  },
  "editable": true,
  "gnetId": null,
  "graphTooltip": 1,
  "id": null,
  "iteration": 1608013159669,
  "links": [],
  "panels": [
    {
      "collapsed": true,
      "gridPos": {
        "h": 1,
        "w": 24,
        "x": 0,
        "y": 0
      },
      "id": 21,
      "panels": [
        {
          "aliasColors": {},
          "bars": false,
          "dashLength": 10,
          "dashes": false,
          "datasource": "${DS_TEST-CLUSTER}",
          "description": "Uptime of TiCDC and TiKV",
          "fill": 1,
          "fillGradient": 0,
          "gridPos": {
            "h": 7,
            "w": 8,
            "x": 0,
            "y": 1
          },
          "hiddenSeries": false,
          "id": 19,
          "legend": {
            "alignAsTable": true,
            "avg": false,
            "current": true,
            "max": false,
            "min": false,
            "rightSide": true,
            "show": true,
            "total": false,
            "values": true
          },
          "lines": true,
          "linewidth": 1,
          "links": [],
          "nullPointMode": "null",
          "options": {
            "dataLinks": []
          },
          "paceLength": 10,
          "percentage": false,
          "pointradius": 2,
          "points": false,
          "renderer": "flot",
          "seriesOverrides": [],
          "spaceLength": 10,
          "stack": false,
          "steppedLine": false,
          "targets": [
            {
              "expr": "(time() - process_start_time_seconds{job=\"ticdc\"})",
              "format": "time_series",
              "intervalFactor": 1,
              "legendFormat": "TiCDC - {{instance}}",
              "refId": "A"
            },
            {
              "expr": "(time() - process_start_time_seconds{job=\"tikv\"})",
              "format": "time_series",
              "intervalFactor": 1,
              "legendFormat": "TiKV - {{instance}}",
              "refId": "B"
            }
          ],
          "thresholds": [],
          "timeFrom": null,
          "timeRegions": [],
          "timeShift": null,
          "title": "Uptime",
          "tooltip": {
            "shared": true,
            "sort": 0,
            "value_type": "individual"
          },
          "type": "graph",
          "xaxis": {
            "buckets": null,
            "mode": "time",
            "name": null,
            "show": true,
            "values": []
          },
          "yaxes": [
            {
              "format": "dtdurations",
              "label": null,
              "logBase": 1,
              "max": null,
              "min": null,
              "show": true
            },
            {
              "format": "short",
              "label": null,
              "logBase": 1,
              "max": null,
              "min": null,
              "show": true
            }
          ],
          "yaxis": {
            "align": false,
            "alignLevel": null
          }
        },
        {
          "aliasColors": {},
          "bars": false,
          "dashLength": 10,
          "dashes": false,
          "datasource": "${DS_TEST-CLUSTER}",
          "description": "Goroutine count of TiCDC",
          "fill": 1,
          "fillGradient": 0,
          "gridPos": {
            "h": 7,
            "w": 6,
            "x": 8,
            "y": 1
          },
          "hiddenSeries": false,
          "id": 26,
          "legend": {
            "alignAsTable": true,
            "avg": false,
            "current": true,
            "max": true,
            "min": false,
            "rightSide": false,
            "show": true,
            "total": false,
            "values": true
          },
          "lines": true,
          "linewidth": 1,
          "links": [],
          "nullPointMode": "null",
          "options": {
            "dataLinks": []
          },
          "paceLength": 10,
          "percentage": false,
          "pointradius": 2,
          "points": false,
          "renderer": "flot",
          "seriesOverrides": [],
          "spaceLength": 10,
          "stack": false,
          "steppedLine": false,
          "targets": [
            {
              "expr": " go_goroutines{job=\"ticdc\"}",
              "format": "time_series",
              "intervalFactor": 1,
              "legendFormat": "{{instance}}",
              "refId": "A"
            }
          ],
          "thresholds": [],
          "timeFrom": null,
          "timeRegions": [],
          "timeShift": null,
          "title": "Goroutine count",
          "tooltip": {
            "shared": true,
            "sort": 0,
            "value_type": "individual"
          },
          "type": "graph",
          "xaxis": {
            "buckets": null,
            "mode": "time",
            "name": null,
            "show": true,
            "values": []
          },
          "yaxes": [
            {
              "format": "short",
              "label": null,
              "logBase": 1,
              "max": null,
              "min": null,
              "show": true
            },
            {
              "format": "short",
              "label": null,
              "logBase": 1,
              "max": null,
              "min": null,
              "show": true
            }
          ],
          "yaxis": {
            "align": false,
            "alignLevel": null
          }
        },
        {
          "aliasColors": {},
          "bars": false,
          "dashLength": 10,
          "dashes": false,
          "datasource": "${DS_TEST-CLUSTER}",
          "description": "The count of open FD count of TiCDC",
          "fill": 1,
          "fillGradient": 0,
          "gridPos": {
            "h": 7,
            "w": 6,
            "x": 14,
            "y": 1
          },
          "hiddenSeries": false,
          "id": 27,
          "legend": {
            "alignAsTable": true,
            "avg": false,
            "current": true,
            "max": true,
            "min": false,
            "rightSide": false,
            "show": true,
            "total": false,
            "values": true
          },
          "lines": true,
          "linewidth": 1,
          "links": [],
          "nullPointMode": "null",
          "options": {
            "dataLinks": []
          },
          "paceLength": 10,
          "percentage": false,
          "pointradius": 2,
          "points": false,
          "renderer": "flot",
          "seriesOverrides": [],
          "spaceLength": 10,
          "stack": false,
          "steppedLine": false,
          "targets": [
            {
              "expr": "process_open_fds{job=\"ticdc\"}",
              "format": "time_series",
              "intervalFactor": 1,
              "legendFormat": "{{instance}}",
              "refId": "A"
            }
          ],
          "thresholds": [],
          "timeFrom": null,
          "timeRegions": [],
          "timeShift": null,
          "title": "Open FD count",
          "tooltip": {
            "shared": true,
            "sort": 0,
            "value_type": "individual"
          },
          "type": "graph",
          "xaxis": {
            "buckets": null,
            "mode": "time",
            "name": null,
            "show": true,
            "values": []
          },
          "yaxes": [
            {
              "format": "short",
              "label": null,
              "logBase": 1,
              "max": null,
              "min": null,
              "show": true
            },
            {
              "format": "short",
              "label": null,
              "logBase": 1,
              "max": null,
              "min": null,
              "show": true
            }
          ],
          "yaxis": {
            "align": false,
            "alignLevel": null
          }
        },
        {
          "columns": [
            {
              "text": "Current",
              "value": "current"
            }
          ],
          "datasource": "${DS_TEST-CLUSTER}",
          "description": "TiCDC cluster ownership status",
          "fontSize": "100%",
          "gridPos": {
            "h": 7,
            "w": 4,
            "x": 20,
            "y": 1
          },
          "hideTimeOverride": true,
          "id": 113,
          "links": [],
          "pageSize": null,
          "scroll": true,
          "showHeader": true,
          "sort": {
            "col": 2,
            "desc": false
          },
          "styles": [
            {
              "alias": "Instance",
              "colorMode": null,
              "colors": [
                "#8AB8FF",
                "#73BF69",
                "rgba(245, 54, 54, 0.9)"
              ],
              "dateFormat": "YYYY-MM-DD HH:mm:ss",
              "decimals": 2,
              "link": false,
              "mappingType": 2,
              "pattern": "Current",
              "preserveFormat": false,
              "rangeMaps": [
                {
                  "from": "0.1",
                  "text": "Owner",
                  "to": "2"
                },
                {
                  "from": "0",
                  "text": "Worker",
                  "to": "0.1"
                }
              ],
              "sanitize": false,
              "thresholds": [
                "0.1",
                "2"
              ],
              "type": "string",
              "unit": "short",
              "valueMaps": [
                {
                  "text": "Owner",
                  "value": "1"
                }
              ]
            }
          ],
          "targets": [
            {
              "expr": "rate(ticdc_owner_ownership_counter[30s])",
              "format": "time_series",
              "intervalFactor": 2,
              "legendFormat": "{{instance}}",
              "refId": "A"
            }
          ],
          "timeFrom": "1s",
          "title": "Ownership",
          "transform": "timeseries_aggregations",
          "type": "table"
        },
        {
          "aliasColors": {},
          "bars": false,
          "dashLength": 10,
          "dashes": false,
          "datasource": "${DS_TEST-CLUSTER}",
          "description": "CPU usage of TiCDC",
          "fill": 1,
          "fillGradient": 0,
          "gridPos": {
<<<<<<< HEAD
            "h": 6,
            "w": 8,
=======
            "h": 7,
            "w": 9,
>>>>>>> 18aec019
            "x": 0,
            "y": 8
          },
          "hiddenSeries": false,
          "id": 24,
          "legend": {
            "alignAsTable": true,
            "avg": false,
            "current": true,
            "hideEmpty": true,
            "max": true,
            "min": false,
            "rightSide": false,
            "show": true,
            "total": false,
            "values": true
          },
          "lines": true,
          "linewidth": 1,
          "links": [],
          "nullPointMode": "null",
          "options": {
            "dataLinks": []
          },
          "paceLength": 10,
          "percentage": false,
          "pointradius": 2,
          "points": false,
          "renderer": "flot",
          "seriesOverrides": [],
          "spaceLength": 10,
          "stack": false,
          "steppedLine": false,
          "targets": [
            {
              "expr": "rate(process_cpu_seconds_total{job=\"ticdc\"}[1m])",
              "format": "time_series",
              "intervalFactor": 1,
              "legendFormat": "{{instance}}",
              "refId": "A"
            }
          ],
          "thresholds": [],
          "timeFrom": null,
          "timeRegions": [],
          "timeShift": null,
          "title": "CPU usage",
          "tooltip": {
            "shared": true,
            "sort": 0,
            "value_type": "individual"
          },
          "type": "graph",
          "xaxis": {
            "buckets": null,
            "mode": "time",
            "name": null,
            "show": true,
            "values": []
          },
          "yaxes": [
            {
              "format": "percentunit",
              "label": null,
              "logBase": 1,
              "max": null,
              "min": null,
              "show": true
            },
            {
              "format": "short",
              "label": null,
              "logBase": 1,
              "max": null,
              "min": null,
              "show": true
            }
          ],
          "yaxis": {
            "align": false,
            "alignLevel": null
          }
        },
        {
          "aliasColors": {},
          "bars": false,
          "dashLength": 10,
          "dashes": false,
          "datasource": "${DS_TEST-CLUSTER}",
          "description": "Memory usage of TiCDC",
          "fill": 1,
          "fillGradient": 0,
          "gridPos": {
<<<<<<< HEAD
            "h": 6,
            "w": 8,
            "x": 8,
            "y": 7
=======
            "h": 7,
            "w": 8,
            "x": 9,
            "y": 8
>>>>>>> 18aec019
          },
          "hiddenSeries": false,
          "id": 23,
          "legend": {
            "alignAsTable": true,
            "avg": false,
            "current": true,
            "hideEmpty": true,
            "max": true,
            "min": false,
            "rightSide": false,
            "show": true,
            "total": false,
            "values": true
          },
          "lines": true,
          "linewidth": 1,
          "links": [],
          "nullPointMode": "null",
          "options": {
            "dataLinks": []
          },
          "paceLength": 10,
          "percentage": false,
          "pointradius": 2,
          "points": false,
          "renderer": "flot",
          "seriesOverrides": [],
          "spaceLength": 10,
          "stack": false,
          "steppedLine": false,
          "targets": [
            {
              "expr": "process_resident_memory_bytes{job=\"ticdc\"}",
              "format": "time_series",
              "intervalFactor": 1,
              "legendFormat": "process-{{instance}}",
              "refId": "A"
            },
            {
              "expr": "go_memstats_heap_alloc_bytes{job=\"ticdc\"}",
              "format": "time_series",
              "intervalFactor": 1,
              "legendFormat": "heap-{{instance}}",
              "refId": "B"
            }
          ],
          "thresholds": [],
          "timeFrom": null,
          "timeRegions": [],
          "timeShift": null,
          "title": "Memory usage",
          "tooltip": {
            "shared": true,
            "sort": 0,
            "value_type": "individual"
          },
          "type": "graph",
          "xaxis": {
            "buckets": null,
            "mode": "time",
            "name": null,
            "show": true,
            "values": []
          },
          "yaxes": [
            {
              "format": "bytes",
              "label": null,
              "logBase": 1,
              "max": null,
              "min": null,
              "show": true
            },
            {
              "format": "short",
              "label": null,
              "logBase": 1,
              "max": null,
              "min": null,
              "show": true
            }
          ],
          "yaxis": {
            "align": false,
            "alignLevel": null
          }
<<<<<<< HEAD
        },
        {
          "aliasColors": {},
          "bars": false,
          "dashLength": 10,
          "dashes": false,
          "datasource": "${DS_TEST-CLUSTER}",
          "fill": 1,
          "fillGradient": 0,
          "gridPos": {
            "h": 6,
            "w": 8,
            "x": 16,
            "y": 7
          },
          "hiddenSeries": false,
          "id": 103,
          "legend": {
            "alignAsTable": true,
            "avg": false,
            "current": true,
            "hideEmpty": true,
            "max": true,
            "min": false,
            "rightSide": true,
            "show": true,
            "total": false,
            "values": true
          },
          "lines": true,
          "linewidth": 1,
          "links": [],
          "nullPointMode": "null",
          "options": {
            "dataLinks": []
          },
          "paceLength": 10,
          "percentage": false,
          "pointradius": 2,
          "points": false,
          "renderer": "flot",
          "seriesOverrides": [],
          "spaceLength": 10,
          "stack": false,
          "steppedLine": false,
          "targets": [
            {
              "expr": "histogram_quantile(0.999, sum(rate(ticdc_server_etcd_health_check_duration_bucket{capture=~\"$capture\"}[1m])) by (le,instance))",
              "format": "time_series",
              "intervalFactor": 1,
              "legendFormat": "p999-{{instance}}",
              "refId": "A"
            },
            {
              "expr": "histogram_quantile(0.99, sum(rate(ticdc_server_etcd_health_check_duration_bucket{capture=~\"$capture\"}[1m])) by (le,instance))",
              "format": "time_series",
              "intervalFactor": 1,
              "legendFormat": "p99-{{instance}}",
              "refId": "B"
            },
            {
              "expr": "histogram_quantile(0.95, sum(rate(ticdc_server_etcd_health_check_duration_bucket{capture=~\"$capture\"}[1m])) by (le,instance))",
              "format": "time_series",
              "intervalFactor": 1,
              "legendFormat": "p95-{{instance}}",
              "refId": "C"
            }
          ],
          "thresholds": [],
          "timeFrom": null,
          "timeRegions": [],
          "timeShift": null,
          "title": "Etcd health check duration",
          "tooltip": {
            "shared": true,
            "sort": 0,
            "value_type": "individual"
          },
          "type": "graph",
          "xaxis": {
            "buckets": null,
            "mode": "time",
            "name": null,
            "show": true,
            "values": []
          },
          "yaxes": [
            {
              "format": "s",
              "label": null,
              "logBase": 1,
              "max": null,
              "min": null,
              "show": true
            },
            {
              "format": "short",
              "label": null,
              "logBase": 1,
              "max": null,
              "min": null,
              "show": true
            }
          ],
          "yaxis": {
            "align": false,
            "alignLevel": null
          }
        }
      ],
      "title": "Server",
      "type": "row"
    },
    {
      "collapsed": true,
      "gridPos": {
        "h": 1,
        "w": 24,
        "x": 0,
        "y": 1
      },
      "id": 11,
      "panels": [
        {
          "columns": [
            {
              "text": "Current",
              "value": "current"
            }
          ],
          "datasource": "${DS_TEST-CLUSTER}",
          "fontSize": "100%",
          "gridPos": {
            "h": 5,
            "w": 4,
            "x": 0,
            "y": 2
          },
          "id": 4,
          "links": [],
          "pageSize": null,
          "scroll": true,
          "showHeader": true,
          "sort": {
            "col": 0,
            "desc": true
          },
          "styles": [
            {
              "alias": "Time",
              "dateFormat": "YYYY-MM-DD HH:mm:ss",
              "pattern": "Time",
              "type": "date"
            },
            {
              "alias": "",
              "colorMode": null,
              "colors": [
                "rgba(245, 54, 54, 0.9)",
                "rgba(237, 129, 40, 0.89)",
                "rgba(50, 172, 45, 0.97)"
              ],
              "decimals": 2,
              "pattern": "/.*/",
              "thresholds": [],
              "type": "number",
              "unit": "short"
            }
          ],
          "targets": [
            {
              "expr": "sum(ticdc_processor_num_of_tables{changefeed=~\"$changefeed\",capture=~\"$capture\"}) by (capture)",
              "format": "time_series",
              "interval": "",
              "intervalFactor": 1,
              "legendFormat": "{{capture}}",
              "refId": "A"
            }
          ],
          "timeFrom": null,
          "timeShift": null,
          "title": "changefeed table count",
          "transform": "timeseries_aggregations",
          "type": "table"
=======
>>>>>>> 18aec019
        },
        {
          "aliasColors": {},
          "bars": false,
          "dashLength": 10,
          "dashes": false,
          "datasource": "${DS_TEST-CLUSTER}",
          "description": "The history of TiCDC cluster ownership, owner node has a value that is great than 0",
          "fill": 1,
          "gridPos": {
            "h": 7,
            "w": 7,
            "x": 17,
            "y": 8
          },
          "id": 110,
          "legend": {
            "alignAsTable": true,
            "avg": false,
            "current": true,
            "max": false,
            "min": false,
            "rightSide": false,
            "show": true,
            "total": false,
            "values": true
          },
          "lines": true,
          "linewidth": 1,
          "links": [],
          "nullPointMode": "null",
          "percentage": false,
          "pointradius": 2,
          "points": false,
          "renderer": "flot",
          "seriesOverrides": [],
          "spaceLength": 10,
          "stack": false,
          "steppedLine": true,
          "targets": [
            {
              "expr": "sum(rate(ticdc_owner_ownership_counter[30s])) by (instance) > 0",
              "format": "time_series",
              "interval": "30s",
              "intervalFactor": 1,
              "legendFormat": "{{instance}}",
              "refId": "A"
            }
          ],
          "thresholds": [],
          "timeFrom": null,
          "timeRegions": [],
          "timeShift": null,
          "title": "Ownership history",
          "tooltip": {
            "shared": true,
            "sort": 0,
            "value_type": "individual"
          },
          "type": "graph",
          "xaxis": {
            "buckets": null,
            "mode": "time",
            "name": null,
            "show": true,
            "values": []
          },
          "yaxes": [
            {
              "format": "short",
              "label": null,
              "logBase": 1,
              "max": null,
              "min": null,
              "show": true
            },
            {
              "format": "short",
              "label": null,
              "logBase": 1,
              "max": null,
              "min": null,
              "show": true
            }
          ],
          "yaxis": {
            "align": false,
            "alignLevel": null
          }
        }
      ],
      "title": "Server",
      "type": "row"
    },
    {
      "collapsed": true,
      "gridPos": {
        "h": 1,
        "w": 24,
        "x": 0,
        "y": 1
      },
      "id": 11,
      "panels": [
        {
          "columns": [
            {
              "text": "Current",
              "value": "current"
            }
          ],
          "datasource": "${DS_TEST-CLUSTER}",
          "description": "The number of captured table of TiCDC nodes ",
          "fontSize": "100%",
          "gridPos": {
            "h": 5,
            "w": 7,
            "x": 0,
            "y": 2
          },
          "id": 4,
          "links": [],
          "pageSize": null,
          "scroll": true,
          "showHeader": true,
          "sort": {
            "col": 0,
            "desc": true
          },
          "styles": [
            {
              "alias": "Time",
              "dateFormat": "YYYY-MM-DD HH:mm:ss",
              "pattern": "Time",
              "type": "date"
            },
            {
              "alias": "",
              "colorMode": null,
              "colors": [
                "rgba(245, 54, 54, 0.9)",
                "rgba(237, 129, 40, 0.89)",
                "rgba(50, 172, 45, 0.97)"
              ],
              "decimals": 2,
              "pattern": "/.*/",
              "thresholds": [],
              "type": "number",
              "unit": "short"
            }
          ],
          "targets": [
            {
              "expr": "sum(ticdc_processor_num_of_tables{changefeed=~\"$changefeed\",capture=~\"$capture\"}) by (capture)",
              "format": "time_series",
              "interval": "",
              "intervalFactor": 1,
              "legendFormat": "{{capture}}",
              "refId": "A"
            }
          ],
          "timeFrom": null,
          "timeShift": null,
          "title": "Changefeed table count",
          "transform": "timeseries_aggregations",
          "type": "table"
        },
        {
          "columns": [
            {
              "text": "Current",
              "value": "current"
            }
          ],
          "datasource": "${DS_TEST-CLUSTER}",
          "description": "Internal resolved ts of TiCDC nodes",
          "fontSize": "100%",
          "gridPos": {
            "h": 5,
            "w": 7,
            "x": 7,
            "y": 2
          },
          "id": 90,
          "links": [],
          "pageSize": null,
          "scroll": true,
          "showHeader": true,
          "sort": {
            "col": 0,
            "desc": true
          },
          "styles": [
            {
              "alias": "table",
              "colorMode": null,
              "colors": [
                "rgba(245, 54, 54, 0.9)",
                "rgba(237, 129, 40, 0.89)",
                "rgba(50, 172, 45, 0.97)"
              ],
              "dateFormat": "YYYY-MM-DD HH:mm:ss",
              "decimals": 2,
              "mappingType": 1,
              "pattern": "Metric",
              "thresholds": [],
              "type": "string",
              "unit": "short"
            },
            {
              "alias": "resolved ts",
              "colorMode": null,
              "colors": [
                "rgba(245, 54, 54, 0.9)",
                "rgba(237, 129, 40, 0.89)",
                "rgba(50, 172, 45, 0.97)"
              ],
              "dateFormat": "MM-DD HH:mm:ss.SSS",
              "decimals": 2,
              "pattern": "Current",
              "thresholds": [],
              "type": "date",
              "unit": "short"
            }
          ],
          "targets": [
            {
              "expr": "max(ticdc_processor_resolved_ts{changefeed=~\"$changefeed\",capture=~\"$capture\"}) by (capture)",
              "format": "time_series",
              "interval": "",
              "intervalFactor": 1,
              "legendFormat": "{{capture}}",
              "refId": "A"
            },
            {
              "expr": "max(ticdc_processor_checkpoint_ts{changefeed=~\"$changefeed\",capture=~\"$capture\"}) by (capture) > 0",
              "format": "time_series",
              "interval": "",
              "intervalFactor": 1,
              "legendFormat": "changefeed checkpoint",
              "refId": "B"
            }
          ],
          "timeFrom": null,
          "timeShift": null,
          "title": "Processor resolved ts",
          "transform": "timeseries_aggregations",
          "type": "table"
        },
        {
          "columns": [
            {
              "text": "Current",
              "value": "current"
            }
          ],
          "datasource": "${DS_TEST-CLUSTER}",
          "description": "Internal resolved ts of captured tables",
          "fontSize": "100%",
          "gridPos": {
            "h": 5,
            "w": 10,
            "x": 14,
            "y": 2
          },
          "id": 30,
          "links": [],
          "pageSize": null,
          "scroll": true,
          "showHeader": true,
          "sort": {
            "col": 0,
            "desc": true
          },
          "styles": [
            {
              "alias": "table",
              "colorMode": null,
              "colors": [
                "rgba(245, 54, 54, 0.9)",
                "rgba(237, 129, 40, 0.89)",
                "rgba(50, 172, 45, 0.97)"
              ],
              "dateFormat": "YYYY-MM-DD HH:mm:ss",
              "decimals": 2,
              "mappingType": 1,
              "pattern": "Metric",
              "thresholds": [],
              "type": "string",
              "unit": "short"
            },
            {
              "alias": "resolved ts",
              "colorMode": null,
              "colors": [
                "rgba(245, 54, 54, 0.9)",
                "rgba(237, 129, 40, 0.89)",
                "rgba(50, 172, 45, 0.97)"
              ],
              "dateFormat": "MM-DD HH:mm:ss.SSS",
              "decimals": 2,
              "pattern": "Current",
              "thresholds": [],
              "type": "date",
              "unit": "short"
            }
          ],
          "targets": [
            {
              "expr": "max(ticdc_processor_table_resolved_ts{changefeed=~\"$changefeed\",capture=~\"$capture\"}) by (capture,table)",
              "format": "time_series",
              "interval": "",
              "intervalFactor": 1,
              "legendFormat": "{{capture}}-{{table}}",
              "refId": "A"
            },
            {
              "expr": "max(ticdc_processor_checkpoint_ts{changefeed=~\"$changefeed\",capture=~\"$capture\"}) by (capture) > 0",
              "format": "time_series",
              "interval": "",
              "intervalFactor": 1,
              "legendFormat": "changefeed checkpoint",
              "refId": "B"
            }
          ],
          "timeFrom": null,
          "timeShift": null,
          "title": "Table resolved ts",
          "transform": "timeseries_aggregations",
          "type": "table"
        },
        {
          "aliasColors": {},
          "bars": true,
          "cacheTimeout": null,
          "dashLength": 10,
          "dashes": false,
          "datasource": "${DS_TEST-CLUSTER}",
          "description": "The checkpoint ts of changefeeds.",
          "fill": 0,
          "gridPos": {
            "h": 7,
            "w": 9,
            "x": 0,
            "y": 7
          },
          "id": 86,
          "legend": {
            "alignAsTable": true,
            "avg": false,
            "current": true,
            "max": false,
            "min": false,
            "rightSide": false,
            "show": true,
            "sideWidth": null,
            "total": false,
            "values": true
          },
          "lines": true,
          "linewidth": 2,
          "links": [],
          "nullPointMode": "null",
          "percentage": false,
          "pointradius": 2,
          "points": false,
          "renderer": "flot",
          "seriesOverrides": [
            {
              "alias": "/approximate current time.*/",
              "bars": false
            }
          ],
          "spaceLength": 10,
          "stack": false,
          "steppedLine": false,
          "targets": [
            {
              "expr": "max(ticdc_owner_checkpoint_ts{changefeed=~\"$changefeed\"}) by (changefeed) > 0",
              "format": "time_series",
              "interval": "",
              "intervalFactor": 1,
              "legendFormat": "{{changefeed}}",
              "refId": "A"
            },
            {
              "expr": "max(pd_cluster_tso) * 1000",
              "format": "time_series",
              "hide": false,
              "interval": "",
              "intervalFactor": 1,
              "legendFormat": "approximate current time (s)",
              "refId": "B"
            }
          ],
          "thresholds": [],
          "timeFrom": null,
          "timeRegions": [],
          "timeShift": null,
          "title": "Changefeed checkpoint",
          "tooltip": {
            "shared": true,
            "sort": 0,
            "value_type": "individual"
          },
          "type": "graph",
          "xaxis": {
            "buckets": null,
            "max": null,
            "mode": "time",
            "name": null,
            "show": true,
            "values": []
          },
          "yaxes": [
            {
              "format": "dateTimeAsIso",
              "label": null,
              "logBase": 1,
              "max": null,
              "min": null,
              "show": true
            },
            {
              "format": "short",
              "label": null,
              "logBase": 1,
              "max": null,
              "min": null,
              "show": false
            }
          ],
          "yaxis": {
            "align": false,
            "alignLevel": null
          }
        },
        {
          "aliasColors": {},
          "bars": false,
          "dashLength": 10,
          "dashes": false,
          "datasource": "${DS_TEST-CLUSTER}",
          "description": "Request count of etcd operation per second",
          "fill": 1,
          "fillGradient": 0,
          "gridPos": {
            "h": 7,
            "w": 8,
            "x": 9,
            "y": 7
          },
          "hiddenSeries": false,
          "id": 102,
          "legend": {
            "alignAsTable": true,
            "avg": false,
            "current": true,
            "hideEmpty": true,
            "hideZero": true,
            "max": true,
            "min": false,
            "rightSide": true,
            "show": true,
            "total": false,
            "values": true
          },
          "lines": true,
          "linewidth": 1,
          "links": [],
          "nullPointMode": "null",
          "options": {
            "dataLinks": []
          },
          "paceLength": 10,
          "percentage": false,
          "pointradius": 2,
          "points": false,
          "renderer": "flot",
          "seriesOverrides": [],
          "spaceLength": 10,
          "stack": false,
          "steppedLine": false,
          "targets": [
            {
              "expr": "sum(rate(ticdc_etcd_request_count{capture=~\"$capture\"}[1m])) by (capture, type)",
              "format": "time_series",
              "interval": "",
              "intervalFactor": 1,
              "legendFormat": "{{capture}}-{{type}}",
              "refId": "A"
            }
          ],
          "thresholds": [],
          "timeFrom": null,
          "timeRegions": [],
          "timeShift": null,
          "title": "PD etcd requests/s",
          "tooltip": {
            "shared": true,
            "sort": 0,
            "value_type": "individual"
          },
          "type": "graph",
          "xaxis": {
            "buckets": null,
            "mode": "time",
            "name": null,
            "show": true,
            "values": []
          },
          "yaxes": [
            {
              "format": "short",
              "label": null,
              "logBase": 1,
              "max": null,
              "min": null,
              "show": true
            },
            {
              "format": "short",
              "label": null,
              "logBase": 1,
              "max": null,
              "min": null,
              "show": true
            }
          ],
          "yaxis": {
            "align": false,
            "alignLevel": null
          }
        },
        {
          "aliasColors": {},
          "bars": false,
          "dashLength": 10,
          "dashes": false,
          "datasource": "${DS_TEST-CLUSTER}",
          "description": "The number of errors that interrupt changefeed per minute ",
          "fill": 1,
          "gridPos": {
            "h": 7,
            "w": 7,
            "x": 17,
            "y": 7
          },
          "id": 82,
          "legend": {
            "alignAsTable": true,
            "avg": false,
            "current": true,
            "max": false,
            "min": false,
            "rightSide": true,
            "show": true,
            "total": false,
            "values": true
          },
          "lines": true,
          "linewidth": 1,
          "links": [],
          "nullPointMode": "null",
          "percentage": false,
          "pointradius": 2,
          "points": false,
          "renderer": "flot",
          "seriesOverrides": [],
          "spaceLength": 10,
          "stack": false,
          "steppedLine": false,
          "targets": [
            {
              "expr": "sum(delta(ticdc_processor_exit_with_error_count{changefeed=~\"$changefeed\",capture=~\"$capture\"}[1m])) by (capture)",
              "format": "time_series",
              "intervalFactor": 1,
              "legendFormat": "{{capture}}",
              "refId": "A"
            }
          ],
          "thresholds": [],
          "timeFrom": null,
          "timeRegions": [],
          "timeShift": null,
          "title": "Exit error count/m",
          "tooltip": {
            "shared": true,
            "sort": 0,
            "value_type": "individual"
          },
          "type": "graph",
          "xaxis": {
            "buckets": null,
            "mode": "time",
            "name": null,
            "show": true,
            "values": []
          },
          "yaxes": [
            {
              "format": "short",
              "label": null,
              "logBase": 1,
              "max": null,
              "min": null,
              "show": true
            },
            {
              "format": "short",
              "label": null,
              "logBase": 1,
              "max": null,
              "min": null,
              "show": true
            }
          ],
          "yaxis": {
            "align": false,
            "alignLevel": null
          }
        },
        {
          "aliasColors": {},
          "bars": false,
          "dashLength": 10,
          "dashes": false,
          "datasource": "${DS_TEST-CLUSTER}",
          "description": "The lag between changefeed checkpoint ts and the latest ts of upstream TiDB.",
          "fill": 1,
          "fillGradient": 0,
          "gridPos": {
            "h": 7,
            "w": 12,
            "x": 0,
            "y": 14
          },
          "hiddenSeries": false,
          "id": 3,
          "legend": {
            "alignAsTable": true,
            "avg": false,
            "current": true,
            "max": false,
            "min": false,
            "rightSide": true,
            "show": true,
            "total": false,
            "values": true
          },
          "lines": true,
          "linewidth": 1,
          "links": [],
          "nullPointMode": "null",
          "options": {
            "dataLinks": []
          },
          "paceLength": 10,
          "percentage": false,
          "pointradius": 2,
          "points": false,
          "renderer": "flot",
          "seriesOverrides": [],
          "spaceLength": 10,
          "stack": false,
          "steppedLine": false,
          "targets": [
            {
              "expr": "max(ticdc_owner_checkpoint_ts_lag{changefeed=~\"$changefeed\"}) by (changefeed)",
              "format": "time_series",
              "interval": "",
              "intervalFactor": 1,
              "legendFormat": "{{changefeed}}",
              "refId": "A"
            }
          ],
          "thresholds": [],
          "timeFrom": null,
          "timeRegions": [],
          "timeShift": null,
          "title": "Changefeed checkpoint lag",
          "tooltip": {
            "shared": true,
            "sort": 0,
            "value_type": "individual"
          },
          "type": "graph",
          "xaxis": {
            "buckets": null,
            "mode": "time",
            "name": null,
            "show": true,
            "values": []
          },
          "yaxes": [
            {
              "format": "s",
              "label": null,
              "logBase": 1,
              "max": null,
              "min": null,
              "show": true
            },
            {
              "format": "short",
              "label": null,
              "logBase": 1,
              "max": null,
              "min": null,
              "show": true
            }
          ],
          "yaxis": {
            "align": false,
            "alignLevel": null
          }
        },
        {
          "aliasColors": {},
          "bars": false,
          "dashLength": 10,
          "dashes": false,
          "datasource": "${DS_TEST-CLUSTER}",
          "description": "The lag between internal resolved ts and the latest ts of upstream TiDB.",
          "fill": 1,
          "fillGradient": 0,
          "gridPos": {
            "h": 7,
            "w": 12,
            "x": 12,
            "y": 14
          },
          "hiddenSeries": false,
          "id": 2,
          "legend": {
            "alignAsTable": true,
            "avg": false,
            "current": true,
            "hideEmpty": false,
            "hideZero": false,
            "max": false,
            "min": false,
            "rightSide": true,
            "show": true,
            "total": false,
            "values": true
          },
          "lines": true,
          "linewidth": 1,
          "links": [],
          "nullPointMode": "null",
          "options": {
            "dataLinks": []
          },
          "paceLength": 10,
          "percentage": false,
          "pointradius": 2,
          "points": false,
          "renderer": "flot",
          "seriesOverrides": [],
          "spaceLength": 10,
          "stack": false,
          "steppedLine": false,
          "targets": [
            {
              "expr": "sum(ticdc_processor_resolved_ts_lag{changefeed=~\"$changefeed\",capture=~\"$capture\"}) by (capture)",
              "format": "time_series",
              "interval": "",
              "intervalFactor": 1,
              "legendFormat": "{{capture}}",
              "refId": "A"
            }
          ],
          "thresholds": [],
          "timeFrom": null,
          "timeRegions": [],
          "timeShift": null,
          "title": "Processor resolved ts lag",
          "tooltip": {
            "shared": true,
            "sort": 0,
            "value_type": "individual"
          },
          "type": "graph",
          "xaxis": {
            "buckets": null,
            "mode": "time",
            "name": null,
            "show": true,
            "values": []
          },
          "yaxes": [
            {
              "format": "s",
              "label": null,
              "logBase": 1,
              "max": null,
              "min": null,
              "show": true
            },
            {
              "format": "short",
              "label": null,
              "logBase": 1,
              "max": null,
              "min": null,
              "show": true
            }
          ],
          "yaxis": {
            "align": false,
            "alignLevel": null
          }
        },
        {
          "cards": {
            "cardPadding": 0,
            "cardRound": 0
          },
          "color": {
            "cardColor": "#FF9830",
            "colorScale": "linear",
            "colorScheme": "interpolateSpectral",
            "exponent": 0.5,
            "max": null,
            "min": 1,
            "mode": "spectrum"
          },
          "dataFormat": "tsbuckets",
          "datasource": "${DS_TEST-CLUSTER}",
          "description": "Sink write duration of changefeeds",
          "gridPos": {
            "h": 7,
            "w": 12,
            "x": 0,
            "y": 21
          },
          "heatmap": {},
          "hideZeroBuckets": true,
          "highlightCards": true,
          "id": 94,
          "legend": {
            "alignAsTable": true,
            "avg": false,
            "current": true,
            "max": true,
            "min": false,
            "rightSide": true,
            "show": true,
            "sort": "current",
            "sortDesc": true,
            "total": false,
            "values": true
          },
          "links": [],
          "repeat": null,
          "repeatDirection": "h",
          "reverseYBuckets": false,
          "targets": [
            {
              "expr": "max(rate(ticdc_sink_txn_exec_duration_bucket{capture=~\"$capture\"}[1m])) by (le)",
              "format": "heatmap",
              "instant": false,
              "intervalFactor": 2,
              "legendFormat": "{{le}}",
              "refId": "A"
            }
          ],
          "title": "Sink write duration",
          "tooltip": {
            "show": true,
            "showHistogram": true
          },
          "tooltipDecimals": 1,
          "type": "heatmap",
          "xAxis": {
            "show": true
          },
          "xBucketNumber": null,
          "xBucketSize": null,
          "yAxis": {
            "decimals": 1,
            "format": "s",
            "logBase": 1,
            "max": null,
            "min": null,
            "show": true,
            "splitFactor": null
          },
          "yBucketBound": "upper",
          "yBucketNumber": null,
          "yBucketSize": null
        },
        {
          "aliasColors": {},
          "bars": false,
          "dashLength": 10,
          "dashes": false,
          "datasource": "${DS_TEST-CLUSTER}",
          "description": "Percentiles of sink write duration of changefeeds",
          "fill": 1,
          "fillGradient": 0,
          "gridPos": {
            "h": 7,
            "w": 12,
            "x": 12,
            "y": 21
          },
          "hiddenSeries": false,
          "id": 35,
          "legend": {
            "alignAsTable": true,
            "avg": false,
            "current": true,
            "max": false,
            "min": false,
            "rightSide": true,
            "show": true,
            "total": false,
            "values": true
          },
          "lines": true,
          "linewidth": 1,
          "links": [],
          "nullPointMode": "null",
          "options": {
            "dataLinks": []
          },
          "paceLength": 10,
          "percentage": false,
          "pointradius": 2,
          "points": false,
          "renderer": "flot",
          "seriesOverrides": [],
          "spaceLength": 10,
          "stack": false,
          "steppedLine": false,
          "targets": [
            {
              "expr": "histogram_quantile(0.95, sum(rate(ticdc_sink_txn_exec_duration_bucket{changefeed=~\"$changefeed\"}[1m])) by (le,instance))",
              "format": "time_series",
              "intervalFactor": 1,
              "legendFormat": "{{instance}}-p95",
              "refId": "A"
            },
            {
              "expr": "histogram_quantile(0.99, sum(rate(ticdc_sink_txn_exec_duration_bucket{changefeed=~\"$changefeed\"}[1m])) by (le,instance))",
              "format": "time_series",
              "intervalFactor": 1,
              "legendFormat": "{{instance}}-p99",
              "refId": "B"
            },
            {
              "expr": "histogram_quantile(0.999, sum(rate(ticdc_sink_txn_exec_duration_bucket{changefeed=~\"$changefeed\"}[1m])) by (le,instance))",
              "format": "time_series",
              "intervalFactor": 1,
              "legendFormat": "{{instance}}-p999",
              "refId": "C"
            }
          ],
          "thresholds": [],
          "timeFrom": null,
          "timeRegions": [],
          "timeShift": null,
          "title": "Sink write duration percentile",
          "tooltip": {
            "shared": true,
            "sort": 0,
            "value_type": "individual"
          },
          "type": "graph",
          "xaxis": {
            "buckets": null,
            "mode": "time",
            "name": null,
            "show": true,
            "values": []
          },
          "yaxes": [
            {
              "format": "s",
              "label": null,
              "logBase": 2,
              "max": null,
              "min": null,
              "show": true
            },
            {
              "format": "short",
              "label": null,
              "logBase": 1,
              "max": null,
              "min": null,
              "show": true
            }
          ],
          "yaxis": {
            "align": false,
            "alignLevel": null
          }
        },
        {
          "aliasColors": {},
          "bars": false,
          "dashLength": 10,
          "dashes": false,
          "datasource": "${DS_TEST-CLUSTER}",
          "description": "The number of changed rows that are written to  downstream per second",
          "fill": 1,
          "fillGradient": 0,
          "gridPos": {
            "h": 7,
            "w": 12,
            "x": 0,
            "y": 28
          },
          "hiddenSeries": false,
          "id": 34,
          "legend": {
            "alignAsTable": true,
            "avg": true,
            "current": true,
            "max": true,
            "min": false,
            "rightSide": true,
            "show": true,
            "total": false,
            "values": true
          },
          "lines": true,
          "linewidth": 1,
          "links": [],
          "nullPointMode": "null",
          "options": {
            "dataLinks": []
          },
          "paceLength": 10,
          "percentage": false,
          "pointradius": 2,
          "points": false,
          "renderer": "flot",
          "seriesOverrides": [],
          "spaceLength": 10,
          "stack": false,
          "steppedLine": false,
          "targets": [
            {
              "expr": "sum (rate(ticdc_sink_txn_batch_size_sum{changefeed=~\"$changefeed\",capture=~\"$capture\"}[1m])) by (capture)",
              "format": "time_series",
              "intervalFactor": 1,
              "legendFormat": "{{capture}}",
              "refId": "A"
            },
            {
              "expr": "sum (rate(ticdc_sink_txn_batch_size_sum{changefeed=~\"$changefeed\"}[1m])) by (changefeed)",
              "format": "time_series",
              "hide": false,
              "interval": "",
              "intervalFactor": 1,
              "legendFormat": "total",
              "refId": "B"
            }
          ],
          "thresholds": [],
          "timeFrom": null,
          "timeRegions": [],
          "timeShift": null,
          "title": "Sink write rows count/s",
          "tooltip": {
            "shared": true,
            "sort": 0,
            "value_type": "individual"
          },
          "type": "graph",
          "xaxis": {
            "buckets": null,
            "mode": "time",
            "name": null,
            "show": true,
            "values": []
          },
          "yaxes": [
            {
              "format": "none",
              "label": null,
              "logBase": 1,
              "max": null,
              "min": null,
              "show": true
            },
            {
              "format": "short",
              "label": null,
              "logBase": 1,
              "max": null,
              "min": null,
              "show": true
            }
          ],
          "yaxis": {
            "align": false,
            "alignLevel": null
          }
        },
        {
          "aliasColors": {},
          "bars": false,
          "dashLength": 10,
          "dashes": false,
          "datasource": "${DS_TEST-CLUSTER}",
          "description": "Percentiles of sink batch size",
          "fill": 1,
          "fillGradient": 0,
          "gridPos": {
            "h": 7,
            "w": 12,
            "x": 12,
            "y": 28
          },
          "hiddenSeries": false,
          "id": 36,
          "legend": {
            "alignAsTable": true,
            "avg": false,
            "current": true,
            "max": false,
            "min": false,
            "rightSide": true,
            "show": true,
            "total": false,
            "values": true
          },
          "lines": true,
          "linewidth": 1,
          "links": [],
          "nullPointMode": "null",
          "options": {
            "dataLinks": []
          },
          "paceLength": 10,
          "percentage": false,
          "pointradius": 2,
          "points": false,
          "renderer": "flot",
          "seriesOverrides": [],
          "spaceLength": 10,
          "stack": false,
          "steppedLine": false,
          "targets": [
            {
              "expr": "histogram_quantile(0.90, sum(rate(ticdc_sink_txn_batch_size_bucket{changefeed=~\"$changefeed\",capture=~\"$capture\"}[1m])) by (le,capture))",
              "format": "time_series",
              "intervalFactor": 1,
              "legendFormat": "{{capture}}-p90",
              "refId": "A"
            },
            {
              "expr": "histogram_quantile(0.99, sum(rate(ticdc_sink_txn_batch_size_bucket{changefeed=~\"$changefeed\",capture=~\"$capture\"}[1m])) by (le,capture))",
              "format": "time_series",
              "intervalFactor": 1,
              "legendFormat": "{{capture}}-p99",
              "refId": "B"
            },
            {
              "expr": "histogram_quantile(0.999, sum(rate(ticdc_sink_txn_batch_size_bucket{changefeed=~\"$changefeed\",capture=~\"$capture\"}[1m])) by (le,capture))",
              "format": "time_series",
              "hide": true,
              "intervalFactor": 1,
              "legendFormat": "{{capture}}-p999",
              "refId": "C"
            }
          ],
          "thresholds": [],
          "timeFrom": null,
          "timeRegions": [],
          "timeShift": null,
          "title": "Sink write batch size percentile",
          "tooltip": {
            "shared": true,
            "sort": 0,
            "value_type": "individual"
          },
          "type": "graph",
          "xaxis": {
            "buckets": null,
            "mode": "time",
            "name": null,
            "show": true,
            "values": []
          },
          "yaxes": [
            {
              "format": "none",
              "label": null,
              "logBase": 2,
              "max": null,
              "min": null,
              "show": true
            },
            {
              "format": "short",
              "label": null,
              "logBase": 1,
              "max": null,
              "min": null,
              "show": true
            }
          ],
          "yaxis": {
            "align": false,
            "alignLevel": null
          }
        },
        {
          "cards": {
            "cardPadding": 0,
            "cardRound": 0
          },
          "color": {
            "cardColor": "#FF9830",
            "colorScale": "linear",
            "colorScheme": "interpolateSpectral",
            "exponent": 0.5,
            "max": null,
            "min": 0,
            "mode": "spectrum"
          },
          "dataFormat": "tsbuckets",
          "datasource": "${DS_TEST-CLUSTER}",
          "description": "Asynchronous flush sink duration of changefeeds",
          "gridPos": {
            "h": 7,
            "w": 12,
            "x": 0,
            "y": 35
          },
          "heatmap": {},
          "hideZeroBuckets": true,
          "highlightCards": true,
          "id": 93,
          "legend": {
            "alignAsTable": true,
            "avg": false,
            "current": true,
            "max": true,
            "min": false,
            "rightSide": true,
            "show": true,
            "sort": "current",
            "sortDesc": true,
            "total": false,
            "values": true
          },
          "links": [],
          "reverseYBuckets": false,
          "targets": [
            {
              "expr": "max(rate(ticdc_processor_flush_event_duration_seconds_bucket{capture=~\"$capture\"}[1m])) by (le)",
              "format": "heatmap",
              "instant": false,
              "intervalFactor": 2,
              "legendFormat": "{{le}}",
              "refId": "A"
            }
          ],
          "title": "Flush sink duration",
          "tooltip": {
            "show": true,
            "showHistogram": true
          },
          "tooltipDecimals": 1,
          "type": "heatmap",
          "xAxis": {
            "show": true
          },
          "xBucketNumber": null,
          "xBucketSize": null,
          "yAxis": {
            "decimals": 1,
            "format": "s",
            "logBase": 1,
            "max": null,
            "min": null,
            "show": true,
            "splitFactor": null
          },
          "yBucketBound": "upper",
          "yBucketNumber": null,
          "yBucketSize": null
        },
        {
          "aliasColors": {},
          "bars": false,
          "dashLength": 10,
          "dashes": false,
          "datasource": "${DS_TEST-CLUSTER}",
          "description": "Percentiles of asynchronous flush sink duration of changefeeds",
          "fill": 1,
          "fillGradient": 0,
          "gridPos": {
            "h": 7,
            "w": 12,
            "x": 12,
            "y": 35
          },
          "hiddenSeries": false,
          "id": 98,
          "legend": {
            "alignAsTable": true,
            "avg": false,
            "current": true,
            "max": false,
            "min": false,
            "rightSide": true,
            "show": true,
            "total": false,
            "values": true
          },
          "lines": true,
          "linewidth": 1,
          "links": [],
          "nullPointMode": "null",
          "options": {
            "dataLinks": []
          },
          "paceLength": 10,
          "percentage": false,
          "pointradius": 2,
          "points": false,
          "renderer": "flot",
          "seriesOverrides": [],
          "spaceLength": 10,
          "stack": false,
          "steppedLine": false,
          "targets": [
            {
              "expr": "histogram_quantile(0.95, sum(rate(ticdc_processor_flush_event_duration_seconds_bucket{changefeed=~\"$changefeed\"}[1m])) by (le,instance))",
              "format": "time_series",
              "intervalFactor": 1,
              "legendFormat": "{{instance}}-p95",
              "refId": "A"
            },
            {
              "expr": "histogram_quantile(0.99, sum(rate(ticdc_processor_flush_event_duration_seconds_bucket{changefeed=~\"$changefeed\"}[1m])) by (le,instance))",
              "format": "time_series",
              "intervalFactor": 1,
              "legendFormat": "{{instance}}-p99",
              "refId": "B"
            },
            {
              "expr": "histogram_quantile(0.999, sum(rate(ticdc_processor_flush_event_duration_seconds_bucket{changefeed=~\"$changefeed\"}[1m])) by (le,instance))",
              "format": "time_series",
              "intervalFactor": 1,
              "legendFormat": "{{instance}}-p999",
              "refId": "C"
            }
          ],
          "thresholds": [],
          "timeFrom": null,
          "timeRegions": [],
          "timeShift": null,
          "title": "Flush sink duration percentile",
          "tooltip": {
            "shared": true,
            "sort": 0,
            "value_type": "individual"
          },
          "type": "graph",
          "xaxis": {
            "buckets": null,
            "mode": "time",
            "name": null,
            "show": true,
            "values": []
          },
          "yaxes": [
            {
              "format": "s",
              "label": null,
              "logBase": 2,
              "max": null,
              "min": null,
              "show": true
            },
            {
              "format": "short",
              "label": null,
              "logBase": 1,
              "max": null,
              "min": null,
              "show": true
            }
          ],
          "yaxis": {
            "align": false,
            "alignLevel": null
          }
        },
        {
          "cards": {
            "cardPadding": 0,
            "cardRound": 0
          },
          "color": {
            "cardColor": "#FF9830",
            "colorScale": "linear",
            "colorScheme": "interpolateSpectral",
            "exponent": 0.5,
            "max": null,
            "min": 1,
            "mode": "spectrum"
          },
          "dataFormat": "tsbuckets",
          "datasource": "${DS_TEST-CLUSTER}",
          "description": "The duration of detecting and waiting conflict of MySQL sink",
          "gridPos": {
            "h": 7,
            "w": 8,
            "x": 0,
            "y": 42
          },
          "heatmap": {},
          "hideZeroBuckets": true,
          "highlightCards": true,
          "id": 103,
          "legend": {
            "alignAsTable": true,
            "avg": false,
            "current": true,
            "max": true,
            "min": false,
            "rightSide": true,
            "show": true,
            "sort": "current",
            "sortDesc": true,
            "total": false,
            "values": true
          },
          "links": [],
          "repeatDirection": "h",
          "reverseYBuckets": false,
          "targets": [
            {
              "expr": "max(rate(ticdc_sink_conflict_detect_duration_bucket{capture=~\"$capture\"}[1m])) by (le)",
              "format": "heatmap",
              "instant": false,
              "intervalFactor": 2,
              "legendFormat": "{{le}}",
              "refId": "A"
            }
          ],
          "title": "MySQL sink conflict detect duration",
          "tooltip": {
            "show": true,
            "showHistogram": true
          },
          "tooltipDecimals": 1,
          "type": "heatmap",
          "xAxis": {
            "show": true
          },
          "xBucketNumber": null,
          "xBucketSize": null,
          "yAxis": {
            "decimals": 1,
            "format": "s",
            "logBase": 1,
            "max": null,
            "min": null,
            "show": true,
            "splitFactor": null
          },
          "yBucketBound": "upper",
          "yBucketNumber": null,
          "yBucketSize": null
        },
        {
          "aliasColors": {},
          "bars": false,
          "dashLength": 10,
          "dashes": false,
          "datasource": "${DS_TEST-CLUSTER}",
          "description": "Percentiles of detecting and waiting conflict duration of MySQL sink",
          "fill": 1,
          "fillGradient": 0,
          "gridPos": {
            "h": 7,
            "w": 8,
            "x": 8,
            "y": 42
          },
          "hiddenSeries": false,
          "id": 83,
          "legend": {
            "alignAsTable": true,
            "avg": false,
            "current": true,
            "max": true,
            "min": false,
            "rightSide": false,
            "show": true,
            "total": false,
            "values": true
          },
          "lines": true,
          "linewidth": 1,
          "links": [],
          "nullPointMode": "null",
          "options": {
            "dataLinks": []
          },
          "percentage": false,
          "pointradius": 2,
          "points": false,
          "renderer": "flot",
          "seriesOverrides": [],
          "spaceLength": 10,
          "stack": false,
          "steppedLine": false,
          "targets": [
            {
              "expr": "histogram_quantile(0.95,sum(rate(ticdc_sink_conflict_detect_duration_bucket{changefeed=~\"$changefeed\",capture=~\"$capture\"}[1m])) by (le,instance))",
              "format": "time_series",
              "interval": "",
              "intervalFactor": 1,
              "legendFormat": "{{instance}}-p95",
              "refId": "A"
            },
            {
              "expr": "histogram_quantile(0.99,sum(rate(ticdc_sink_conflict_detect_duration_bucket{changefeed=~\"$changefeed\",capture=~\"$capture\"}[1m])) by (le,instance))",
              "format": "time_series",
              "interval": "",
              "intervalFactor": 1,
              "legendFormat": "{{instance}}-p99",
              "refId": "B"
            },
            {
              "expr": "histogram_quantile(0.999,sum(rate(ticdc_sink_conflict_detect_duration_bucket{changefeed=~\"$changefeed\",capture=~\"$capture\"}[1m])) by (le,instance))",
              "format": "time_series",
              "interval": "",
              "intervalFactor": 1,
              "legendFormat": "{{instance}}-p999",
              "refId": "C"
            }
          ],
          "thresholds": [],
          "timeFrom": null,
          "timeRegions": [],
          "timeShift": null,
          "title": "MySQL sink conflict detect duration percentile",
          "tooltip": {
            "shared": true,
            "sort": 2,
            "value_type": "individual"
          },
          "type": "graph",
          "xaxis": {
            "buckets": null,
            "mode": "time",
            "name": null,
            "show": true,
            "values": []
          },
          "yaxes": [
            {
              "format": "s",
              "label": null,
              "logBase": 2,
              "max": null,
              "min": null,
              "show": true
            },
            {
              "format": "short",
              "label": null,
              "logBase": 1,
              "max": null,
              "min": null,
              "show": true
            }
          ],
          "yaxis": {
            "align": false,
            "alignLevel": null
          }
        },
        {
          "aliasColors": {},
          "bars": false,
          "dashLength": 10,
          "dashes": false,
          "datasource": "${DS_TEST-CLUSTER}",
          "description": "Distribution of MySQL worker loads",
          "fill": 1,
          "fillGradient": 0,
          "gridPos": {
            "h": 7,
            "w": 8,
            "x": 16,
            "y": 42
          },
          "hiddenSeries": false,
          "id": 95,
          "legend": {
            "alignAsTable": true,
            "avg": true,
            "current": true,
            "max": true,
            "min": false,
            "rightSide": false,
            "show": true,
            "sort": "current",
            "sortDesc": true,
            "total": false,
            "values": true
          },
          "lines": true,
          "linewidth": 1,
          "links": [],
          "nullPointMode": "null",
          "options": {
            "dataLinks": []
          },
          "percentage": false,
          "pointradius": 2,
          "points": false,
          "renderer": "flot",
          "seriesOverrides": [],
          "spaceLength": 10,
          "stack": true,
          "steppedLine": false,
          "targets": [
            {
              "expr": "sum(rate(ticdc_sink_bucket_size{changefeed=~\"$changefeed\",capture=~\"$capture\"}[1m])) by (capture,bucket)",
              "format": "time_series",
              "hide": true,
              "interval": "",
              "intervalFactor": 1,
              "legendFormat": "{{capture}}-{{bucket}}",
              "refId": "A"
            },
            {
              "expr": "count(rate(ticdc_sink_bucket_size{changefeed=~\"$changefeed\",capture=~\"$capture\"}[1m]) >= 0)",
              "format": "time_series",
              "hide": true,
              "interval": "",
              "intervalFactor": 1,
              "legendFormat": "total worker",
              "refId": "B"
            },
            {
              "expr": "count(rate(ticdc_sink_bucket_size{changefeed=~\"$changefeed\",capture=~\"$capture\"}[1m]) <= 2)",
              "format": "time_series",
              "interval": "",
              "intervalFactor": 1,
              "legendFormat": "0-2 row/s worker",
              "refId": "C"
            },
            {
              "expr": "count(rate(ticdc_sink_bucket_size{changefeed=~\"$changefeed\",capture=~\"$capture\"}[1m]) > 2 and rate(ticdc_sink_bucket_size{changefeed=~\"$changefeed\",capture=~\"$capture\"}[1m]) <= 10)",
              "format": "time_series",
              "hide": false,
              "interval": "",
              "intervalFactor": 1,
              "legendFormat": "2-10 row/s worker",
              "refId": "D"
            },
            {
              "expr": "count(rate(ticdc_sink_bucket_size{changefeed=~\"$changefeed\",capture=~\"$capture\"}[1m]) > 10 and rate(ticdc_sink_bucket_size{changefeed=~\"$changefeed\",capture=~\"$capture\"}[1m]) <= 100)",
              "format": "time_series",
              "hide": false,
              "interval": "",
              "intervalFactor": 1,
              "legendFormat": "10-100 row/s worker",
              "refId": "E"
            },
            {
              "expr": "count(rate(ticdc_sink_bucket_size{changefeed=~\"$changefeed\",capture=~\"$capture\"}[1m]) > 100)",
              "format": "time_series",
              "hide": false,
              "interval": "",
              "intervalFactor": 1,
              "legendFormat": ">100 row/s worker",
              "refId": "F"
            }
          ],
          "thresholds": [],
          "timeFrom": null,
          "timeRegions": [],
          "timeShift": null,
          "title": "MySQL sink worker load",
          "tooltip": {
            "shared": true,
            "sort": 2,
            "value_type": "individual"
          },
          "type": "graph",
          "xaxis": {
            "buckets": null,
            "mode": "time",
            "name": null,
            "show": true,
            "values": []
          },
          "yaxes": [
            {
              "format": "short",
              "label": null,
              "logBase": 1,
              "max": null,
              "min": null,
              "show": true
            },
            {
              "format": "short",
              "label": null,
              "logBase": 1,
              "max": null,
              "min": null,
              "show": true
            }
          ],
          "yaxis": {
            "align": false,
            "alignLevel": null
          }
        }
      ],
      "title": "Changefeed",
      "type": "row"
    },
    {
      "collapsed": true,
      "gridPos": {
        "h": 1,
        "w": 24,
        "x": 0,
        "y": 2
      },
      "id": 13,
      "panels": [
        {
          "aliasColors": {},
          "bars": false,
          "dashLength": 10,
          "dashes": false,
          "datasource": "${DS_TEST-CLUSTER}",
          "description": "The number of established Eventfeed RPC between TiCDC and TiKV",
          "fill": 1,
          "fillGradient": 0,
          "gridPos": {
            "h": 7,
            "w": 6,
            "x": 0,
            "y": 3
          },
          "hiddenSeries": false,
          "id": 15,
          "legend": {
            "alignAsTable": true,
            "avg": false,
            "current": true,
            "hideEmpty": false,
            "max": false,
            "min": false,
            "rightSide": true,
            "show": true,
            "total": false,
            "values": true
          },
          "lines": true,
          "linewidth": 1,
          "links": [],
          "nullPointMode": "null",
          "options": {
            "dataLinks": []
          },
          "paceLength": 10,
          "percentage": false,
          "pointradius": 2,
          "points": false,
          "renderer": "flot",
          "seriesOverrides": [],
          "spaceLength": 10,
          "stack": false,
          "steppedLine": false,
          "targets": [
            {
              "expr": "ticdc_kvclient_event_feed_count",
              "format": "time_series",
              "intervalFactor": 1,
              "legendFormat": "{{instance}}",
              "refId": "A"
            }
          ],
          "thresholds": [],
          "timeFrom": null,
          "timeRegions": [],
          "timeShift": null,
          "title": "Eventfeed count",
          "tooltip": {
            "shared": true,
            "sort": 0,
            "value_type": "individual"
          },
          "type": "graph",
          "xaxis": {
            "buckets": null,
            "mode": "time",
            "name": null,
            "show": true,
            "values": []
          },
          "yaxes": [
            {
              "format": "short",
              "label": null,
              "logBase": 1,
              "max": null,
              "min": null,
              "show": true
            },
            {
              "format": "short",
              "label": null,
              "logBase": 1,
              "max": null,
              "min": null,
              "show": true
            }
          ],
          "yaxis": {
            "align": false,
            "alignLevel": null
          }
        },
        {
          "aliasColors": {},
          "bars": false,
          "dashLength": 10,
          "dashes": false,
          "datasource": "${DS_TEST-CLUSTER}",
          "decimals": null,
          "description": "Percentiles of Eventfeed message size",
          "fill": 1,
          "fillGradient": 0,
          "gridPos": {
            "h": 7,
            "w": 8,
            "x": 6,
            "y": 3
          },
          "hiddenSeries": false,
          "id": 17,
          "legend": {
            "alignAsTable": true,
            "avg": false,
            "current": true,
            "max": false,
            "min": false,
            "rightSide": true,
            "show": true,
            "total": false,
            "values": true
          },
          "lines": true,
          "linewidth": 1,
          "links": [],
          "nullPointMode": "null",
          "options": {
            "dataLinks": []
          },
          "paceLength": 10,
          "percentage": false,
          "pointradius": 2,
          "points": false,
          "renderer": "flot",
          "seriesOverrides": [],
          "spaceLength": 10,
          "stack": false,
          "steppedLine": false,
          "targets": [
            {
              "expr": "histogram_quantile(0.999, sum(rate(ticdc_kvclient_event_size_bytes_bucket[1m])) by (le, instance))",
              "format": "time_series",
              "intervalFactor": 1,
              "legendFormat": "{{instance}}-p999",
              "refId": "A"
            },
            {
              "expr": "histogram_quantile(0.95, sum(rate(ticdc_kvclient_event_size_bytes_bucket[1m])) by (le, instance))",
              "format": "time_series",
              "intervalFactor": 1,
              "legendFormat": "{{instance}}-p95",
              "refId": "B"
            }
          ],
          "thresholds": [],
          "timeFrom": null,
          "timeRegions": [],
          "timeShift": null,
          "title": "Event size percentile",
          "tooltip": {
            "shared": true,
            "sort": 0,
            "value_type": "individual"
          },
          "type": "graph",
          "xaxis": {
            "buckets": null,
            "mode": "time",
            "name": null,
            "show": true,
            "values": []
          },
          "yaxes": [
            {
              "format": "bytes",
              "label": null,
              "logBase": 1,
              "max": null,
              "min": null,
              "show": true
            },
            {
              "format": "short",
              "label": null,
              "logBase": 1,
              "max": null,
              "min": null,
              "show": true
            }
          ],
          "yaxis": {
            "align": false,
            "alignLevel": null
          }
        },
        {
          "aliasColors": {},
          "bars": true,
          "dashLength": 10,
          "dashes": false,
          "datasource": "${DS_TEST-CLUSTER}",
          "description": "The number of errors that interrupt Eventfeed RPC",
          "fill": 1,
          "fillGradient": 0,
          "gridPos": {
            "h": 7,
            "w": 10,
            "x": 14,
            "y": 3
          },
          "hiddenSeries": false,
          "id": 28,
          "legend": {
            "alignAsTable": true,
            "avg": false,
            "current": true,
            "hideEmpty": true,
            "hideZero": true,
            "max": true,
            "min": false,
            "rightSide": true,
            "show": true,
            "total": false,
            "values": true
          },
          "lines": true,
          "linewidth": 1,
          "links": [],
          "nullPointMode": "null",
          "options": {
            "dataLinks": []
          },
          "paceLength": 10,
          "percentage": false,
          "pointradius": 2,
          "points": false,
          "renderer": "flot",
          "seriesOverrides": [],
          "spaceLength": 10,
          "stack": false,
          "steppedLine": false,
          "targets": [
            {
              "expr": "sum(increase(ticdc_kvclient_event_feed_error_count{capture=~\"$capture\"}[1m])) by (type)",
              "format": "time_series",
              "hide": false,
              "interval": "1m",
              "intervalFactor": 1,
              "legendFormat": "{{type}}",
              "refId": "A"
            },
            {
              "expr": "-sum(increase(pd_schedule_operators_count{event=\"create\", type=~\".*leader\"}[1m]))",
              "format": "time_series",
              "hide": false,
              "interval": "1m",
              "intervalFactor": 1,
              "legendFormat": "transfer-leader",
              "refId": "B"
            },
            {
              "expr": "-sum(increase(pd_schedule_operators_count{event=\"create\", type=~\".*(peer|region)\"}[1m]))",
              "format": "time_series",
              "interval": "1m",
              "intervalFactor": 1,
              "legendFormat": "move-region",
              "refId": "C"
            }
          ],
          "thresholds": [],
          "timeFrom": null,
          "timeRegions": [],
          "timeShift": null,
          "title": "Eventfeed error/m",
          "tooltip": {
            "shared": true,
            "sort": 0,
            "value_type": "individual"
          },
          "type": "graph",
          "xaxis": {
            "buckets": null,
            "mode": "time",
            "name": null,
            "show": true,
            "values": []
          },
          "yaxes": [
            {
              "format": "short",
              "label": null,
              "logBase": 1,
              "max": null,
              "min": null,
              "show": true
            },
            {
              "format": "short",
              "label": null,
              "logBase": 1,
              "max": null,
              "min": null,
              "show": true
            }
          ],
          "yaxis": {
            "align": false,
            "alignLevel": null
          }
        },
        {
          "aliasColors": {},
          "bars": false,
          "dashLength": 10,
          "dashes": false,
          "datasource": "${DS_TEST-CLUSTER}",
          "description": "The number of KV client received events from TiKV per seconds",
          "fill": 1,
          "fillGradient": 0,
          "gridPos": {
            "h": 7,
            "w": 6,
            "x": 0,
            "y": 10
          },
          "hiddenSeries": false,
          "id": 29,
          "legend": {
            "alignAsTable": true,
            "avg": false,
            "current": true,
            "hideEmpty": true,
            "hideZero": true,
            "max": true,
            "min": false,
            "rightSide": false,
            "show": true,
            "total": false,
            "values": true
          },
          "lines": true,
          "linewidth": 1,
          "links": [],
          "nullPointMode": "null",
          "options": {
            "dataLinks": []
          },
          "paceLength": 10,
          "percentage": false,
          "pointradius": 2,
          "points": false,
          "renderer": "flot",
          "seriesOverrides": [],
          "spaceLength": 10,
          "stack": false,
          "steppedLine": false,
          "targets": [
            {
              "expr": "sum(rate(ticdc_kvclient_pull_event_count{changefeed=~\"$changefeed\"}[1m])) by (instance, type)",
              "format": "time_series",
              "intervalFactor": 1,
              "legendFormat": "{{instance}}-{{type}}",
              "refId": "A"
            }
          ],
          "thresholds": [],
          "timeFrom": null,
          "timeRegions": [],
          "timeShift": null,
          "title": "KV client receive events/s",
          "tooltip": {
            "shared": true,
            "sort": 0,
            "value_type": "individual"
          },
          "type": "graph",
          "xaxis": {
            "buckets": null,
            "mode": "time",
            "name": null,
            "show": true,
            "values": []
          },
          "yaxes": [
            {
              "format": "short",
              "label": null,
              "logBase": 1,
              "max": null,
              "min": null,
              "show": true
            },
            {
              "format": "short",
              "label": null,
              "logBase": 1,
              "max": null,
              "min": null,
              "show": true
            }
          ],
          "yaxis": {
            "align": false,
            "alignLevel": null
          }
        },
        {
          "aliasColors": {},
          "bars": false,
          "dashLength": 10,
          "dashes": false,
          "datasource": "${DS_TEST-CLUSTER}",
          "description": "The number of puller received events from kv client per second\n",
          "fill": 1,
          "fillGradient": 0,
          "gridPos": {
            "h": 7,
            "w": 6,
            "x": 6,
            "y": 10
          },
          "hiddenSeries": false,
          "id": 32,
          "legend": {
            "alignAsTable": true,
            "avg": false,
            "current": true,
            "max": true,
            "min": false,
            "rightSide": false,
            "show": true,
            "total": false,
            "values": true
          },
          "lines": true,
          "linewidth": 1,
          "links": [],
          "nullPointMode": "null",
          "options": {
            "dataLinks": []
          },
          "paceLength": 10,
          "percentage": false,
          "pointradius": 2,
          "points": false,
          "renderer": "flot",
          "seriesOverrides": [],
          "spaceLength": 10,
          "stack": false,
          "steppedLine": false,
          "targets": [
            {
              "expr": "sum (rate(ticdc_puller_kv_event_count{changefeed=~\"$changefeed\", capture=~\"$capture\"}[1m])) by (capture, type)",
              "format": "time_series",
              "intervalFactor": 1,
              "legendFormat": "{{capture}} - {{type}}",
              "refId": "A"
            }
          ],
          "thresholds": [],
          "timeFrom": null,
          "timeRegions": [],
          "timeShift": null,
          "title": "Puller receive events/s",
          "tooltip": {
            "shared": true,
            "sort": 0,
            "value_type": "individual"
          },
          "type": "graph",
          "xaxis": {
            "buckets": null,
            "mode": "time",
            "name": null,
            "show": true,
            "values": []
          },
          "yaxes": [
            {
              "format": "none",
              "label": null,
              "logBase": 1,
              "max": null,
              "min": null,
              "show": true
            },
            {
              "format": "short",
              "label": null,
              "logBase": 1,
              "max": null,
              "min": null,
              "show": true
            }
          ],
          "yaxis": {
            "align": false,
            "alignLevel": null
          }
        },
        {
          "aliasColors": {},
          "bars": false,
          "dashLength": 10,
          "dashes": false,
          "datasource": "${DS_TEST-CLUSTER}",
          "description": "The number of events that puller outputs to sorter \n per second",
          "fill": 1,
          "fillGradient": 0,
          "gridPos": {
            "h": 7,
            "w": 6,
            "x": 12,
            "y": 10
          },
          "hiddenSeries": false,
          "id": 5,
          "legend": {
            "alignAsTable": true,
            "avg": false,
            "current": true,
            "max": true,
            "min": false,
            "rightSide": false,
            "show": true,
            "total": false,
            "values": true
          },
          "lines": true,
          "linewidth": 1,
          "links": [],
          "nullPointMode": "null",
          "options": {
            "dataLinks": []
          },
          "paceLength": 10,
          "percentage": false,
          "pointradius": 2,
          "points": false,
          "renderer": "flot",
          "seriesOverrides": [],
          "spaceLength": 10,
          "stack": false,
          "steppedLine": false,
          "targets": [
            {
              "expr": "sum (rate(ticdc_puller_txn_collect_event_count{changefeed=~\"$changefeed\"}[1m])) by (instance, type)",
              "format": "time_series",
              "intervalFactor": 1,
              "legendFormat": "{{instance}} - {{type}}",
              "refId": "A"
            }
          ],
          "thresholds": [],
          "timeFrom": null,
          "timeRegions": [],
          "timeShift": null,
          "title": "Puller output events/s",
          "tooltip": {
            "shared": true,
            "sort": 0,
            "value_type": "individual"
          },
          "type": "graph",
          "xaxis": {
            "buckets": null,
            "mode": "time",
            "name": null,
            "show": true,
            "values": []
          },
          "yaxes": [
            {
              "format": "none",
              "label": null,
              "logBase": 1,
              "max": null,
              "min": null,
              "show": true
            },
            {
              "format": "short",
              "label": null,
              "logBase": 1,
              "max": null,
              "min": null,
              "show": true
            }
          ],
          "yaxis": {
            "align": false,
            "alignLevel": null
          }
        },
        {
          "aliasColors": {},
          "bars": false,
          "dashLength": 10,
          "dashes": false,
          "datasource": "${DS_TEST-CLUSTER}",
          "description": "The number of rows that sink flushes to downstream per second",
          "fill": 1,
          "fillGradient": 0,
          "gridPos": {
            "h": 7,
            "w": 6,
            "x": 18,
            "y": 10
          },
          "hiddenSeries": false,
          "id": 108,
          "legend": {
            "alignAsTable": true,
            "avg": true,
            "current": true,
            "max": true,
            "min": false,
            "rightSide": false,
            "show": true,
            "sort": "current",
            "sortDesc": true,
            "total": false,
            "values": true
          },
          "lines": true,
          "linewidth": 1,
          "links": [],
          "nullPointMode": "null",
          "options": {
            "dataLinks": []
          },
          "percentage": false,
          "pointradius": 2,
          "points": false,
          "renderer": "flot",
          "seriesOverrides": [],
          "spaceLength": 10,
          "stack": false,
          "steppedLine": false,
          "targets": [
            {
              "expr": "sum(rate(ticdc_sink_total_flushed_rows_count{changefeed=~\"$changefeed\",capture=~\"$capture\"}[1m])) by (capture)",
              "format": "time_series",
              "intervalFactor": 1,
              "legendFormat": "{{capture}}",
              "refId": "A"
            }
          ],
          "thresholds": [],
          "timeFrom": null,
          "timeRegions": [],
          "timeShift": null,
          "title": "Sink flush rows/s",
          "tooltip": {
            "shared": true,
            "sort": 2,
            "value_type": "individual"
          },
          "type": "graph",
          "xaxis": {
            "buckets": null,
            "mode": "time",
            "name": null,
            "show": true,
            "values": []
          },
          "yaxes": [
            {
              "format": "short",
              "label": null,
              "logBase": 1,
              "max": null,
              "min": null,
              "show": true
            },
            {
              "format": "short",
              "label": null,
              "logBase": 1,
              "max": null,
              "min": null,
              "show": true
            }
          ],
          "yaxis": {
            "align": false,
            "alignLevel": null
          }
        },
        {
          "aliasColors": {},
          "bars": false,
          "dashLength": 10,
          "dashes": false,
          "datasource": "${DS_TEST-CLUSTER}",
          "description": "The number of events that are buffered in Puller's memory buffer and output channel",
          "fill": 1,
          "fillGradient": 0,
          "gridPos": {
            "h": 7,
            "w": 6,
            "x": 0,
            "y": 17
          },
          "hiddenSeries": false,
          "id": 43,
          "legend": {
            "alignAsTable": true,
            "avg": false,
            "current": true,
            "hideEmpty": false,
            "max": true,
            "min": false,
            "rightSide": false,
            "show": true,
            "total": false,
            "values": true
          },
          "lines": true,
          "linewidth": 1,
          "links": [],
          "nullPointMode": "null",
          "options": {
            "dataLinks": []
          },
          "paceLength": 10,
          "percentage": false,
          "pointradius": 2,
          "points": false,
          "renderer": "flot",
          "seriesOverrides": [
            {
              "alias": "/.*chan.*/",
              "yaxis": 2
            }
          ],
          "spaceLength": 10,
          "stack": false,
          "steppedLine": false,
          "targets": [
            {
              "expr": "sum(ticdc_puller_mem_buffer_size{changefeed=~\"$changefeed\",capture=~\"$capture\"}) by (capture)",
              "format": "time_series",
              "intervalFactor": 1,
              "legendFormat": "{{capture}} - output chan",
              "refId": "A"
            },
            {
              "expr": "-sum(ticdc_puller_output_chan_size{changefeed=~\"$changefeed\",capture=~\"$capture\"}) by (capture) ",
              "format": "time_series",
              "intervalFactor": 1,
              "legendFormat": "{{capture}} - memory  buffer",
              "refId": "B"
            },
            {
              "expr": "-sum(ticdc_puller_event_chan_size{changefeed=~\"$changefeed\",capture=~\"$capture\"}) by (capture)",
              "format": "time_series",
              "intervalFactor": 1,
              "legendFormat": "{{capture}} - input chan",
              "refId": "C"
            }
          ],
          "thresholds": [],
          "timeFrom": null,
          "timeRegions": [],
          "timeShift": null,
          "title": "Puller buffer size",
          "tooltip": {
            "shared": true,
            "sort": 0,
            "value_type": "individual"
          },
          "type": "graph",
          "xaxis": {
            "buckets": null,
            "mode": "time",
            "name": null,
            "show": true,
            "values": []
          },
          "yaxes": [
            {
              "format": "short",
              "label": null,
              "logBase": 1,
              "max": null,
              "min": null,
              "show": true
            },
            {
              "format": "short",
              "label": null,
              "logBase": 1,
              "max": null,
              "min": null,
              "show": true
            }
          ],
          "yaxis": {
            "align": false,
            "alignLevel": null
          }
        },
        {
          "aliasColors": {},
          "bars": false,
          "dashLength": 10,
          "dashes": false,
          "datasource": "${DS_TEST-CLUSTER}",
          "description": "The number of events that are buffered in Sorter's unsorted events buffer and output channel",
          "fill": 1,
          "fillGradient": 0,
          "gridPos": {
            "h": 7,
            "w": 6,
            "x": 6,
            "y": 17
          },
          "hiddenSeries": false,
          "id": 51,
          "legend": {
            "alignAsTable": true,
            "avg": false,
            "current": true,
            "hideEmpty": false,
            "max": true,
            "min": false,
            "rightSide": false,
            "show": true,
            "total": false,
            "values": true
          },
          "lines": true,
          "linewidth": 1,
          "links": [],
          "nullPointMode": "null",
          "options": {
            "dataLinks": []
          },
          "paceLength": 10,
          "percentage": false,
          "pointradius": 2,
          "points": false,
          "renderer": "flot",
          "seriesOverrides": [
            {
              "alias": "/.*resolvedts/",
              "yaxis": 2
            },
            {
              "alias": "/.*chan/",
              "yaxis": 2
            }
          ],
          "spaceLength": 10,
          "stack": false,
          "steppedLine": false,
          "targets": [
            {
              "expr": "sum(ticdc_puller_entry_sorter_unsorted_size{changefeed=~\"$changefeed\",capture=~\"$capture\"}) by (capture)",
              "format": "time_series",
              "intervalFactor": 1,
              "legendFormat": "{{capture}}-unsorted events",
              "refId": "A"
            },
            {
              "expr": "-sum(ticdc_puller_entry_sorter_resolved_chan_size{changefeed=~\"$changefeed\",capture=~\"$capture\"}) by (capture)",
              "format": "time_series",
              "hide": true,
              "intervalFactor": 1,
              "legendFormat": "{{capture}}-resolvedts",
              "refId": "B"
            },
            {
              "expr": "-sum(ticdc_puller_entry_sorter_output_chan_size{changefeed=~\"$changefeed\",capture=~\"$capture\"}) by (capture)",
              "format": "time_series",
              "hide": false,
              "intervalFactor": 1,
              "legendFormat": "{{capture}}-ouput chan",
              "refId": "C"
            }
          ],
          "thresholds": [],
          "timeFrom": null,
          "timeRegions": [],
          "timeShift": null,
          "title": "Entry sorter buffer size",
          "tooltip": {
            "shared": true,
            "sort": 0,
            "value_type": "individual"
          },
          "type": "graph",
          "xaxis": {
            "buckets": null,
            "mode": "time",
            "name": null,
            "show": true,
            "values": []
          },
          "yaxes": [
            {
              "format": "short",
              "label": null,
              "logBase": 1,
              "max": null,
              "min": null,
              "show": true
            },
            {
              "format": "short",
              "label": null,
              "logBase": 1,
              "max": null,
              "min": null,
              "show": true
            }
          ],
          "yaxis": {
            "align": false,
            "alignLevel": null
          }
        },
        {
          "aliasColors": {},
          "bars": false,
          "dashLength": 10,
          "dashes": false,
          "datasource": "${DS_TEST-CLUSTER}",
          "description": "The number of events that are buffered in Processor's output channel and Mounter input channel",
          "fill": 1,
          "fillGradient": 0,
          "gridPos": {
            "h": 7,
            "w": 6,
            "x": 12,
            "y": 17
          },
          "hiddenSeries": false,
          "id": 107,
          "legend": {
            "alignAsTable": true,
            "avg": false,
            "current": true,
            "hideEmpty": false,
            "max": true,
            "min": false,
            "rightSide": false,
            "show": true,
            "total": false,
            "values": true
          },
          "lines": true,
          "linewidth": 1,
          "links": [],
          "nullPointMode": "null",
          "options": {
            "dataLinks": []
          },
          "paceLength": 10,
          "percentage": false,
          "pointradius": 2,
          "points": false,
          "renderer": "flot",
          "seriesOverrides": [
            {
              "alias": "/.*processor.*/",
              "yaxis": 2
            }
          ],
          "spaceLength": 10,
          "stack": false,
          "steppedLine": false,
          "targets": [
            {
              "expr": "sum(ticdc_mounter_input_chan_size{changefeed=~\"$changefeed\",capture=~\"$capture\"}) by (capture)",
              "format": "time_series",
              "intervalFactor": 1,
              "legendFormat": "{{capture}}-mounter input chan",
              "refId": "A"
            },
            {
              "expr": "-sum(ticdc_processor_txn_output_chan_size{changefeed=~\"$changefeed\",capture=~\"$capture\"}) by (capture)",
              "format": "time_series",
              "intervalFactor": 1,
              "legendFormat": "{{capture}}-processor output chan",
              "refId": "B"
            }
          ],
          "thresholds": [],
          "timeFrom": null,
          "timeRegions": [],
          "timeShift": null,
          "title": "Processor/Mounter buffer size",
          "tooltip": {
            "shared": true,
            "sort": 0,
            "value_type": "individual"
          },
          "type": "graph",
          "xaxis": {
            "buckets": null,
            "mode": "time",
            "name": null,
            "show": true,
            "values": []
          },
          "yaxes": [
            {
              "format": "short",
              "label": null,
              "logBase": 1,
              "max": null,
              "min": null,
              "show": true
            },
            {
              "format": "short",
              "label": null,
              "logBase": 1,
              "max": null,
              "min": null,
              "show": true
            }
          ],
          "yaxis": {
            "align": false,
            "alignLevel": null
          }
        },
        {
          "aliasColors": {},
          "bars": false,
          "dashLength": 10,
          "dashes": false,
          "datasource": "${DS_TEST-CLUSTER}",
          "description": "The number of rows(events) that are buffered in Sink's pending flush rows buffer",
          "fill": 1,
          "fillGradient": 0,
          "gridPos": {
            "h": 7,
            "w": 6,
            "x": 18,
            "y": 17
          },
          "hiddenSeries": false,
          "id": 96,
          "legend": {
            "alignAsTable": true,
            "avg": true,
            "current": true,
            "max": true,
            "min": false,
            "rightSide": false,
            "show": true,
            "sort": "current",
            "sortDesc": true,
            "total": false,
            "values": true
          },
          "lines": true,
          "linewidth": 1,
          "links": [],
          "nullPointMode": "null",
          "options": {
            "dataLinks": []
          },
          "percentage": false,
          "pointradius": 2,
          "points": false,
          "renderer": "flot",
          "seriesOverrides": [],
          "spaceLength": 10,
          "stack": false,
          "steppedLine": false,
          "targets": [
            {
              "expr": "sum(ticdc_sink_total_rows_count{changefeed=~\"$changefeed\",capture=~\"$capture\"}) by (capture) - sum(ticdc_sink_total_flushed_rows_count{changefeed=~\"$changefeed\",capture=~\"$capture\"}) by (capture)",
              "format": "time_series",
              "interval": "",
              "intervalFactor": 1,
              "legendFormat": "{{capture}}",
              "refId": "A"
            }
          ],
          "thresholds": [],
          "timeFrom": null,
          "timeRegions": [],
          "timeShift": null,
          "title": "Sink rows buffer size",
          "tooltip": {
            "shared": true,
            "sort": 2,
            "value_type": "individual"
          },
          "type": "graph",
          "xaxis": {
            "buckets": null,
            "mode": "time",
            "name": null,
            "show": true,
            "values": []
          },
          "yaxes": [
            {
              "format": "short",
              "label": null,
              "logBase": 1,
              "max": null,
              "min": null,
              "show": true
            },
            {
              "format": "short",
              "label": null,
              "logBase": 1,
              "max": null,
              "min": null,
              "show": true
            }
          ],
          "yaxis": {
            "align": false,
            "alignLevel": null
          }
        },
        {
          "cards": {
            "cardPadding": 0,
            "cardRound": 0
          },
          "color": {
            "cardColor": "#FF9830",
            "colorScale": "linear",
            "colorScheme": "interpolateSpectral",
            "exponent": 0.5,
            "min": 0,
            "mode": "spectrum"
          },
          "dataFormat": "tsbuckets",
          "datasource": "${DS_TEST-CLUSTER}",
          "description": "Duration of sorting unsorted events",
          "gridPos": {
            "h": 7,
            "w": 12,
            "x": 0,
            "y": 24
          },
          "heatmap": {},
          "hideZeroBuckets": true,
          "highlightCards": true,
          "id": 99,
          "legend": {
            "alignAsTable": true,
            "avg": false,
            "current": true,
            "max": true,
            "min": false,
            "rightSide": true,
            "show": true,
            "sort": "current",
            "sortDesc": true,
            "total": false,
            "values": true
          },
          "links": [],
          "reverseYBuckets": false,
          "targets": [
            {
              "expr": "sum(rate(ticdc_puller_entry_sorter_sort_bucket{capture=~\"$capture\"}[1m])) by (le)",
              "format": "heatmap",
              "instant": false,
              "intervalFactor": 2,
              "legendFormat": "{{le}}",
              "refId": "A"
            }
          ],
          "title": "Entry sorter sort duration",
          "tooltip": {
            "show": true,
            "showHistogram": true
          },
          "tooltipDecimals": 1,
          "type": "heatmap",
          "xAxis": {
            "show": true
          },
          "xBucketNumber": null,
          "xBucketSize": null,
          "yAxis": {
            "decimals": 1,
            "format": "s",
            "logBase": 1,
            "max": null,
            "min": null,
            "show": true,
            "splitFactor": null
          },
          "yBucketBound": "upper",
          "yBucketNumber": null,
          "yBucketSize": null
        },
        {
          "aliasColors": {},
          "bars": false,
          "dashLength": 10,
          "dashes": false,
          "datasource": "${DS_TEST-CLUSTER}",
          "description": "Percentiles of sorting events duration",
          "fill": 1,
          "fillGradient": 0,
          "gridPos": {
            "h": 7,
            "w": 12,
            "x": 12,
            "y": 24
          },
          "hiddenSeries": false,
          "id": 53,
          "legend": {
            "alignAsTable": true,
            "avg": false,
            "current": true,
            "hideEmpty": false,
            "max": true,
            "min": false,
            "rightSide": true,
            "show": true,
            "total": false,
            "values": true
          },
          "lines": true,
          "linewidth": 1,
          "links": [],
          "nullPointMode": "null",
          "options": {
            "dataLinks": []
          },
          "paceLength": 10,
          "percentage": false,
          "pointradius": 2,
          "points": false,
          "renderer": "flot",
          "seriesOverrides": [],
          "spaceLength": 10,
          "stack": false,
          "steppedLine": false,
          "targets": [
            {
              "expr": "histogram_quantile(0.999, sum(rate(ticdc_puller_entry_sorter_sort_bucket{changefeed=~\"$changefeed\",capture=~\"$capture\"}[1m])) by (le,capture))",
              "format": "time_series",
              "intervalFactor": 1,
              "legendFormat": "{{capture}}-p999",
              "refId": "A"
            },
            {
              "expr": "histogram_quantile(0.95, sum(rate(ticdc_puller_entry_sorter_sort_bucket{changefeed=~\"$changefeed\",capture=~\"$capture\"}[1m])) by (le,capture))",
              "format": "time_series",
              "hide": false,
              "intervalFactor": 1,
              "legendFormat": "{{capture}}-p95",
              "refId": "B"
            }
          ],
          "thresholds": [],
          "timeFrom": null,
          "timeRegions": [],
          "timeShift": null,
          "title": "Entry sorter sort duration percentile",
          "tooltip": {
            "shared": true,
            "sort": 0,
            "value_type": "individual"
          },
          "type": "graph",
          "xaxis": {
            "buckets": null,
            "mode": "time",
            "name": null,
            "show": true,
            "values": []
          },
          "yaxes": [
            {
              "format": "s",
              "label": null,
              "logBase": 2,
              "max": null,
              "min": null,
              "show": true
            },
            {
              "format": "short",
              "label": null,
              "logBase": 1,
              "max": null,
              "min": null,
              "show": true
            }
          ],
          "yaxis": {
            "align": false,
            "alignLevel": null
          }
        },
        {
          "cards": {
            "cardPadding": 0,
            "cardRound": 0
          },
          "color": {
            "cardColor": "#FF9830",
            "colorScale": "linear",
            "colorScheme": "interpolateSpectral",
            "exponent": 0.5,
            "min": 0,
            "mode": "spectrum"
          },
          "dataFormat": "tsbuckets",
          "datasource": "${DS_TEST-CLUSTER}",
          "description": "Duration of merging sorted events",
          "gridPos": {
            "h": 7,
            "w": 12,
            "x": 0,
            "y": 31
          },
          "heatmap": {},
          "hideZeroBuckets": true,
          "highlightCards": true,
          "id": 105,
          "legend": {
            "alignAsTable": true,
            "avg": false,
            "current": true,
            "max": true,
            "min": false,
            "rightSide": true,
            "show": true,
            "sort": "current",
            "sortDesc": true,
            "total": false,
            "values": true
          },
          "links": [],
          "reverseYBuckets": false,
          "targets": [
            {
              "expr": "sum(rate(ticdc_puller_entry_sorter_merge_bucket{capture=~\"$capture\"}[1m])) by (le)",
              "format": "heatmap",
              "instant": false,
              "intervalFactor": 2,
              "legendFormat": "{{le}}",
              "refId": "A"
            }
          ],
          "title": "Entry sorter merge duration",
          "tooltip": {
            "show": true,
            "showHistogram": true
          },
          "tooltipDecimals": 1,
          "type": "heatmap",
          "xAxis": {
            "show": true
          },
          "xBucketNumber": null,
          "xBucketSize": null,
          "yAxis": {
            "decimals": 1,
            "format": "s",
            "logBase": 1,
            "max": null,
            "min": null,
            "show": true,
            "splitFactor": null
          },
          "yBucketBound": "upper",
          "yBucketNumber": null,
          "yBucketSize": null
        },
        {
          "aliasColors": {},
          "bars": false,
          "dashLength": 10,
          "dashes": false,
          "datasource": "${DS_TEST-CLUSTER}",
          "description": "Percentiles of merging sorted events duration",
          "fill": 1,
          "fillGradient": 0,
          "gridPos": {
            "h": 7,
            "w": 12,
            "x": 12,
            "y": 31
          },
          "hiddenSeries": false,
          "id": 106,
          "legend": {
            "alignAsTable": true,
            "avg": false,
            "current": true,
            "hideEmpty": false,
            "max": true,
            "min": false,
            "rightSide": true,
            "show": true,
            "total": false,
            "values": true
          },
          "lines": true,
          "linewidth": 1,
          "links": [],
          "nullPointMode": "null",
          "options": {
            "dataLinks": []
          },
          "paceLength": 10,
          "percentage": false,
          "pointradius": 2,
          "points": false,
          "renderer": "flot",
          "seriesOverrides": [],
          "spaceLength": 10,
          "stack": false,
          "steppedLine": false,
          "targets": [
            {
              "expr": "histogram_quantile(0.999, sum(rate(ticdc_puller_entry_sorter_merge_bucket{changefeed=~\"$changefeed\",capture=~\"$capture\"}[1m])) by (le,capture))",
              "format": "time_series",
              "intervalFactor": 1,
              "legendFormat": "{{capture}}-p999",
              "refId": "A"
            },
            {
              "expr": "histogram_quantile(0.95, sum(rate(ticdc_puller_entry_sorter_merge_bucket{changefeed=~\"$changefeed\",capture=~\"$capture\"}[1m])) by (le,capture))",
              "format": "time_series",
              "hide": false,
              "intervalFactor": 1,
              "legendFormat": "{{capture}}-p95",
              "refId": "B"
            }
          ],
          "thresholds": [],
          "timeFrom": null,
          "timeRegions": [],
          "timeShift": null,
          "title": "Entry sorter merge duration percentile",
          "tooltip": {
            "shared": true,
            "sort": 0,
            "value_type": "individual"
          },
          "type": "graph",
          "xaxis": {
            "buckets": null,
            "mode": "time",
            "name": null,
            "show": true,
            "values": []
          },
          "yaxes": [
            {
              "format": "s",
              "label": null,
              "logBase": 2,
              "max": null,
              "min": null,
              "show": true
            },
            {
              "format": "short",
              "label": null,
              "logBase": 1,
              "max": null,
              "min": null,
              "show": true
            }
          ],
          "yaxis": {
            "align": false,
            "alignLevel": null
          }
        },
        {
          "cards": {
            "cardPadding": 0,
            "cardRound": 0
          },
          "color": {
            "cardColor": "#FF9830",
            "colorScale": "linear",
            "colorScheme": "interpolateSpectral",
            "exponent": 0.5,
            "min": 0,
            "mode": "spectrum"
          },
          "dataFormat": "tsbuckets",
          "datasource": "${DS_TEST-CLUSTER}",
          "description": "Duration of unmarshal events from kv to SQL row",
          "gridPos": {
            "h": 7,
            "w": 12,
            "x": 0,
            "y": 38
          },
          "heatmap": {},
          "hideZeroBuckets": true,
          "highlightCards": true,
          "id": 101,
          "legend": {
            "alignAsTable": true,
            "avg": false,
            "current": true,
            "max": true,
            "min": false,
            "rightSide": true,
            "show": true,
            "sort": "current",
            "sortDesc": true,
            "total": false,
            "values": true
          },
          "links": [],
          "reverseYBuckets": false,
          "targets": [
            {
              "expr": "max(rate(ticdc_mounter_unmarshal_and_mount_bucket{capture=~\"$capture\"}[1m])) by (le)",
              "format": "heatmap",
              "instant": false,
              "intervalFactor": 2,
              "legendFormat": "{{le}}",
              "refId": "A"
            }
          ],
          "title": "Mounter unmarshal duration",
          "tooltip": {
            "show": true,
            "showHistogram": true
          },
          "tooltipDecimals": 1,
          "type": "heatmap",
          "xAxis": {
            "show": true
          },
          "xBucketNumber": null,
          "xBucketSize": null,
          "yAxis": {
            "decimals": 1,
            "format": "s",
            "logBase": 1,
            "max": null,
            "min": null,
            "show": true,
            "splitFactor": null
          },
          "yBucketBound": "upper",
          "yBucketNumber": null,
          "yBucketSize": null
        },
        {
          "aliasColors": {},
          "bars": false,
          "dashLength": 10,
          "dashes": false,
          "datasource": "${DS_TEST-CLUSTER}",
          "description": "Percentiles of unmarshal events from kv to SQL row duration",
          "fill": 0,
          "fillGradient": 0,
          "gridPos": {
            "h": 7,
            "w": 12,
            "x": 12,
            "y": 38
          },
          "hiddenSeries": false,
          "id": 55,
          "legend": {
            "alignAsTable": true,
            "avg": false,
            "current": true,
            "max": true,
            "min": false,
            "rightSide": true,
            "show": true,
            "sort": "current",
            "sortDesc": true,
            "total": false,
            "values": true
          },
          "lines": true,
          "linewidth": 1,
          "links": [],
          "nullPointMode": "null",
          "options": {
            "dataLinks": []
          },
          "paceLength": 10,
          "percentage": false,
          "pointradius": 2,
          "points": false,
          "renderer": "flot",
          "seriesOverrides": [],
          "spaceLength": 10,
          "stack": false,
          "steppedLine": false,
          "targets": [
            {
              "expr": "histogram_quantile(0.99, sum(rate(ticdc_mounter_unmarshal_and_mount_bucket{changefeed=~\"$changefeed\",capture=~\"$capture\"}[1m])) by (le, capture))",
              "format": "time_series",
              "hide": false,
              "intervalFactor": 1,
              "legendFormat": "{{capture}}-p99",
              "refId": "A"
            },
            {
              "expr": "histogram_quantile(0.999, sum(rate(ticdc_mounter_unmarshal_and_mount_bucket{changefeed=~\"$changefeed\",capture=~\"$capture\"}[1m])) by (le, capture))",
              "format": "time_series",
              "hide": true,
              "instant": false,
              "intervalFactor": 1,
              "legendFormat": "{{capture}}-p999",
              "refId": "B"
            }
          ],
          "thresholds": [],
          "timeFrom": null,
          "timeRegions": [],
          "timeShift": null,
          "title": "Mounter unmarshal duration percentile",
          "tooltip": {
            "shared": true,
            "sort": 2,
            "value_type": "individual"
          },
          "type": "graph",
          "xaxis": {
            "buckets": null,
            "mode": "time",
            "name": null,
            "show": true,
            "values": []
          },
          "yaxes": [
            {
              "format": "s",
              "label": null,
              "logBase": 1,
              "max": null,
              "min": null,
              "show": true
            },
            {
              "format": "none",
              "label": null,
              "logBase": 1,
              "max": null,
              "min": null,
              "show": true
            }
          ],
          "yaxis": {
            "align": false,
            "alignLevel": null
          }
        },
        {
          "aliasColors": {},
          "bars": false,
          "dashLength": 10,
          "dashes": false,
          "datasource": "${DS_TEST-CLUSTER}",
          "description": "The number of KV client dispatched event per second",
          "fill": 1,
          "fillGradient": 0,
          "gridPos": {
            "h": 7,
            "w": 12,
            "x": 0,
            "y": 45
          },
          "hiddenSeries": false,
          "id": 31,
          "legend": {
            "alignAsTable": true,
            "avg": false,
            "current": true,
            "hideEmpty": true,
            "hideZero": true,
            "max": true,
            "min": false,
            "rightSide": true,
            "show": true,
            "total": false,
            "values": true
          },
          "lines": true,
          "linewidth": 1,
          "links": [],
          "nullPointMode": "null",
          "options": {
            "dataLinks": []
          },
          "paceLength": 10,
          "percentage": false,
          "pointradius": 2,
          "points": false,
          "renderer": "flot",
          "seriesOverrides": [
            {
              "alias": "/.*batch-resolved/",
              "yaxis": 2
            }
          ],
          "spaceLength": 10,
          "stack": false,
          "steppedLine": false,
          "targets": [
            {
              "expr": "sum(rate(ticdc_kvclient_send_event_count{changefeed=~\"$changefeed\"}[1m])) by (capture, type)",
              "format": "time_series",
              "intervalFactor": 1,
              "legendFormat": "{{capture}}-{{type}}",
              "refId": "A"
            },
            {
              "expr": "sum(rate(ticdc_kvclient_batch_resolved_event_size_count{changefeed=~\"$changefeed\",capture=~\"$capture\"}[1m])) by (capture, table)",
              "format": "time_series",
              "intervalFactor": 1,
              "legendFormat": "{{capture}}-batch-resolved",
              "refId": "B"
            }
          ],
          "thresholds": [],
          "timeFrom": null,
          "timeRegions": [],
          "timeShift": null,
          "title": "KV client dispatch events/s",
          "tooltip": {
            "shared": true,
            "sort": 0,
            "value_type": "individual"
          },
          "type": "graph",
          "xaxis": {
            "buckets": null,
            "mode": "time",
            "name": null,
            "show": true,
            "values": []
          },
          "yaxes": [
            {
              "format": "short",
              "label": null,
              "logBase": 1,
              "max": null,
              "min": null,
              "show": true
            },
            {
              "format": "short",
              "label": null,
              "logBase": 1,
              "max": null,
              "min": null,
              "show": true
            }
          ],
          "yaxis": {
            "align": false,
            "alignLevel": null
          }
        },
        {
          "cards": {
            "cardPadding": 0,
            "cardRound": 0
          },
          "color": {
            "cardColor": "#FF9830",
            "colorScale": "linear",
            "colorScheme": "interpolateSpectral",
            "exponent": 0.5,
            "min": 0,
            "mode": "spectrum"
          },
          "dataFormat": "tsbuckets",
          "datasource": "${DS_TEST-CLUSTER}",
          "description": "The size of batch resolved ts message from TiKV",
          "gridPos": {
            "h": 7,
            "w": 12,
            "x": 12,
            "y": 45
          },
          "heatmap": {},
          "hideZeroBuckets": true,
          "highlightCards": true,
          "id": 97,
          "legend": {
            "alignAsTable": true,
            "avg": false,
            "current": true,
            "max": true,
            "min": false,
            "rightSide": true,
            "show": true,
            "sort": "current",
            "sortDesc": true,
            "total": false,
            "values": true
          },
          "links": [],
          "reverseYBuckets": false,
          "targets": [
            {
              "expr": "sum(rate(ticdc_kvclient_batch_resolved_event_size_bucket{instance=~\"$tikv_instance\"}[1m])) by (le)",
              "format": "heatmap",
              "instant": false,
              "intervalFactor": 2,
              "legendFormat": "{{le}}",
              "refId": "A"
            }
          ],
          "title": "KV client batch resolved size",
          "tooltip": {
            "show": true,
            "showHistogram": true
          },
          "tooltipDecimals": 1,
          "type": "heatmap",
          "xAxis": {
            "show": true
          },
          "xBucketNumber": null,
          "xBucketSize": null,
          "yAxis": {
            "decimals": 1,
            "format": "none",
            "logBase": 1,
            "max": null,
            "min": null,
            "show": true,
            "splitFactor": null
          },
          "yBucketBound": "upper",
          "yBucketNumber": null,
          "yBucketSize": null
        }
      ],
      "title": "Events",
      "type": "row"
    },
    {
      "collapsed": true,
      "gridPos": {
        "h": 1,
        "w": 24,
        "x": 0,
        "y": 3
      },
      "id": 58,
      "panels": [
        {
          "aliasColors": {},
          "bars": false,
          "dashLength": 10,
          "dashes": false,
          "datasource": "${DS_TEST-CLUSTER}",
          "decimals": 1,
          "fill": 1,
          "gridPos": {
            "h": 7,
            "w": 12,
            "x": 0,
            "y": 4
          },
          "id": 60,
          "legend": {
            "alignAsTable": true,
            "avg": false,
            "current": true,
            "max": true,
            "min": false,
            "rightSide": true,
            "show": true,
            "sideWidth": null,
            "sort": "current",
            "sortDesc": true,
            "total": false,
            "values": true
          },
          "lines": true,
          "linewidth": 1,
          "links": [],
          "nullPointMode": "null",
          "paceLength": 10,
          "percentage": false,
          "pointradius": 5,
          "points": false,
          "renderer": "flot",
          "seriesOverrides": [],
          "spaceLength": 10,
          "stack": false,
          "steppedLine": false,
          "targets": [
            {
              "expr": "sum(rate(tikv_thread_cpu_seconds_total{instance=~\"$tikv_instance\", name=~\"cdc.*\"}[1m])) by (instance)",
              "format": "time_series",
              "intervalFactor": 2,
              "legendFormat": "{{instance}}",
              "refId": "A",
              "step": 4
            }
          ],
          "thresholds": [],
          "timeFrom": null,
          "timeRegions": [],
          "timeShift": null,
          "title": "CDC endpoint CPU",
          "tooltip": {
            "shared": true,
            "sort": 0,
            "value_type": "individual"
          },
          "type": "graph",
          "xaxis": {
            "buckets": null,
            "mode": "time",
            "name": null,
            "show": true,
            "values": []
          },
          "yaxes": [
            {
              "format": "percentunit",
              "label": null,
              "logBase": 1,
              "max": null,
              "min": null,
              "show": true
            },
            {
              "format": "short",
              "label": null,
              "logBase": 1,
              "max": null,
              "min": null,
              "show": true
            }
          ],
          "yaxis": {
            "align": false,
            "alignLevel": null
          }
        },
        {
          "aliasColors": {},
          "bars": false,
          "dashLength": 10,
          "dashes": false,
          "datasource": "${DS_TEST-CLUSTER}",
          "decimals": 1,
          "fill": 1,
          "gridPos": {
            "h": 7,
            "w": 12,
            "x": 12,
            "y": 4
          },
          "id": 62,
          "legend": {
            "alignAsTable": true,
            "avg": false,
            "current": true,
            "max": true,
            "min": false,
            "rightSide": true,
            "show": true,
            "sideWidth": null,
            "sort": "current",
            "sortDesc": true,
            "total": false,
            "values": true
          },
          "lines": true,
          "linewidth": 1,
          "links": [],
          "nullPointMode": "null",
          "paceLength": 10,
          "percentage": false,
          "pointradius": 5,
          "points": false,
          "renderer": "flot",
          "seriesOverrides": [
            {
              "alias": "/.*tso/",
              "yaxis": 2
            }
          ],
          "spaceLength": 10,
          "stack": false,
          "steppedLine": false,
          "targets": [
            {
              "expr": "sum(rate(tikv_thread_cpu_seconds_total{instance=~\"$tikv_instance\", name=~\"cdcwkr.*\"}[1m])) by (instance)",
              "format": "time_series",
              "intervalFactor": 2,
              "legendFormat": "{{instance}} - worker",
              "refId": "A",
              "step": 4
            },
            {
              "expr": "sum(rate(tikv_thread_cpu_seconds_total{instance=~\"$tikv_instance\", name=~\"tso\"}[1m])) by (instance)",
              "format": "time_series",
              "intervalFactor": 2,
              "legendFormat": "{{instance}} - tso",
              "refId": "B",
              "step": 4
            }
          ],
          "thresholds": [],
          "timeFrom": null,
          "timeRegions": [],
          "timeShift": null,
          "title": "CDC worker CPU",
          "tooltip": {
            "shared": true,
            "sort": 0,
            "value_type": "individual"
          },
          "type": "graph",
          "xaxis": {
            "buckets": null,
            "mode": "time",
            "name": null,
            "show": true,
            "values": []
          },
          "yaxes": [
            {
              "format": "percentunit",
              "label": null,
              "logBase": 1,
              "max": null,
              "min": null,
              "show": true
            },
            {
              "format": "percentunit",
              "label": null,
              "logBase": 1,
              "max": null,
              "min": null,
              "show": true
            }
          ],
          "yaxis": {
            "align": false,
            "alignLevel": null
          }
        },
        {
          "columns": [
            {
              "text": "Current",
              "value": "current"
            },
            {
              "text": "Max",
              "value": "max"
            }
          ],
          "datasource": "${DS_TEST-CLUSTER}",
          "fontSize": "90%",
          "gridPos": {
            "h": 7,
            "w": 7,
            "x": 0,
            "y": 11
          },
          "hideTimeOverride": true,
          "id": 64,
          "links": [],
          "pageSize": null,
          "scroll": true,
          "showHeader": true,
          "sort": {
            "col": 2,
            "desc": false
          },
          "styles": [
            {
              "alias": "Instance",
              "colorMode": null,
              "colors": [
                "rgba(245, 54, 54, 0.9)",
                "rgba(237, 129, 40, 0.89)",
                "rgba(50, 172, 45, 0.97)"
              ],
              "dateFormat": "YYYY-MM-DD HH:mm:ss",
              "decimals": 2,
              "mappingType": 1,
              "pattern": "Metric",
              "thresholds": [],
              "type": "string",
              "unit": "short",
              "valueMaps": []
            },
            {
              "alias": "Time",
              "colorMode": null,
              "colors": [
                "rgba(245, 54, 54, 0.9)",
                "rgba(237, 129, 40, 0.89)",
                "rgba(50, 172, 45, 0.97)"
              ],
              "dateFormat": "MM-DD HH:mm:ss.SSS",
              "decimals": 2,
              "mappingType": 1,
              "pattern": "Max",
              "thresholds": [],
              "type": "date",
              "unit": "short"
            }
          ],
          "targets": [
            {
              "expr": "tikv_cdc_min_resolved_ts{instance=~\"$tikv_instance\"}",
              "format": "time_series",
              "intervalFactor": 2,
              "legendFormat": "{{instance}}",
              "refId": "A"
            },
            {
              "expr": "max(pd_cluster_tso) * 1000",
              "format": "time_series",
              "hide": true,
              "intervalFactor": 2,
              "legendFormat": "current time (s)",
              "refId": "B"
            }
          ],
          "timeFrom": "1s",
          "title": "Min resolved ts",
          "transform": "timeseries_aggregations",
          "type": "table"
        },
        {
          "columns": [
            {
              "text": "Current",
              "value": "current"
            }
          ],
          "datasource": "${DS_TEST-CLUSTER}",
          "fontSize": "90%",
          "gridPos": {
            "h": 7,
            "w": 5,
            "x": 7,
            "y": 11
          },
          "hideTimeOverride": true,
          "id": 66,
          "links": [],
          "pageSize": null,
          "scroll": true,
          "showHeader": true,
          "sort": {
            "col": 0,
            "desc": false
          },
          "styles": [
            {
              "alias": "Option",
              "colorMode": null,
              "dateFormat": "YYYY-MM-DD HH:mm:ss",
              "mappingType": 2,
              "pattern": "Metric",
              "preserveFormat": false,
              "sanitize": false,
              "type": "number"
            }
          ],
          "targets": [
            {
              "expr": "tikv_cdc_min_resolved_ts_region{instance=~\"$tikv_instance\"}",
              "format": "time_series",
              "intervalFactor": 2,
              "legendFormat": "{{instance}}",
              "refId": "A"
            }
          ],
          "timeFrom": "1s",
          "title": "Min resolved Region",
          "transform": "timeseries_aggregations",
          "type": "table"
        },
        {
          "aliasColors": {},
          "bars": false,
          "dashLength": 10,
          "dashes": false,
          "datasource": "${DS_TEST-CLUSTER}",
          "decimals": 1,
          "description": "",
          "fill": 1,
          "gridPos": {
            "h": 7,
            "w": 12,
            "x": 12,
            "y": 11
          },
          "id": 70,
          "legend": {
            "alignAsTable": true,
            "avg": false,
            "current": true,
            "hideEmpty": false,
            "hideZero": true,
            "max": true,
            "min": false,
            "rightSide": true,
            "show": true,
            "sideWidth": null,
            "sort": null,
            "sortDesc": null,
            "total": false,
            "values": true
          },
          "lines": true,
          "linewidth": 1,
          "links": [],
          "nullPointMode": "null",
          "paceLength": 10,
          "percentage": false,
          "pointradius": 5,
          "points": false,
          "renderer": "flot",
          "seriesOverrides": [],
          "spaceLength": 10,
          "stack": false,
          "steppedLine": false,
          "targets": [
            {
              "expr": "histogram_quantile(0.99999, sum(rate(tikv_cdc_resolved_ts_gap_seconds_bucket{instance=~\"$tikv_instance\"}[1m])) by (le, instance))",
              "format": "time_series",
              "intervalFactor": 1,
              "legendFormat": "{{instance}}-p9999",
              "refId": "A"
            }
          ],
          "thresholds": [],
          "timeFrom": null,
          "timeRegions": [],
          "timeShift": null,
          "title": "Resolved ts lag duration percentile",
          "tooltip": {
            "shared": true,
            "sort": 0,
            "value_type": "individual"
          },
          "type": "graph",
          "xaxis": {
            "buckets": null,
            "mode": "time",
            "name": null,
            "show": true,
            "values": []
          },
          "yaxes": [
            {
              "format": "s",
              "label": null,
              "logBase": 10,
              "max": null,
              "min": null,
              "show": true
            },
            {
              "format": "short",
              "label": null,
              "logBase": 1,
              "max": null,
              "min": null,
              "show": true
            }
          ],
          "yaxis": {
            "align": false,
            "alignLevel": null
          }
        },
        {
          "cards": {
            "cardPadding": 0,
            "cardRound": 0
          },
          "color": {
            "cardColor": "#FF9830",
            "colorScale": "linear",
            "colorScheme": "interpolateSpectral",
            "exponent": 0.5,
            "min": 0,
            "mode": "spectrum"
          },
          "dataFormat": "tsbuckets",
          "datasource": "${DS_TEST-CLUSTER}",
          "description": "The time consumed to CDC incremental scan",
          "gridPos": {
            "h": 7,
            "w": 12,
            "x": 0,
            "y": 18
          },
          "heatmap": {},
          "hideZeroBuckets": true,
          "highlightCards": true,
          "id": 68,
          "legend": {
            "alignAsTable": true,
            "avg": false,
            "current": true,
            "max": true,
            "min": false,
            "rightSide": true,
            "show": true,
            "sort": "current",
            "sortDesc": true,
            "total": false,
            "values": true
          },
          "links": [],
          "maxPerRow": 3,
          "repeat": null,
          "repeatDirection": "h",
          "reverseYBuckets": false,
          "targets": [
            {
              "expr": "sum(rate(tikv_cdc_scan_duration_seconds_bucket{instance=~\"$tikv_instance\"}[1m])) by (le)",
              "format": "heatmap",
              "instant": false,
              "intervalFactor": 2,
              "legendFormat": "{{le}}",
              "refId": "A"
            }
          ],
          "title": "Initial scan duration",
          "tooltip": {
            "show": true,
            "showHistogram": true
          },
          "tooltipDecimals": 1,
          "type": "heatmap",
          "xAxis": {
            "show": true
          },
          "xBucketNumber": null,
          "xBucketSize": null,
          "yAxis": {
            "decimals": 1,
            "format": "s",
            "logBase": 1,
            "max": null,
            "min": null,
            "show": true,
            "splitFactor": null
          },
          "yBucketBound": "upper",
          "yBucketNumber": null,
          "yBucketSize": null
        },
        {
          "aliasColors": {},
          "bars": false,
          "dashLength": 10,
          "dashes": false,
          "datasource": "${DS_TEST-CLUSTER}",
          "decimals": 1,
          "description": "",
          "fill": 1,
          "gridPos": {
            "h": 7,
            "w": 12,
            "x": 12,
            "y": 18
          },
          "id": 72,
          "legend": {
            "alignAsTable": true,
            "avg": false,
            "current": true,
            "hideEmpty": false,
            "hideZero": true,
            "max": true,
            "min": false,
            "rightSide": true,
            "show": true,
            "sideWidth": null,
            "sort": "current",
            "sortDesc": true,
            "total": false,
            "values": true
          },
          "lines": true,
          "linewidth": 1,
          "links": [],
          "nullPointMode": "null",
          "paceLength": 10,
          "percentage": false,
          "pointradius": 5,
          "points": false,
          "renderer": "flot",
          "seriesOverrides": [],
          "spaceLength": 10,
          "stack": false,
          "steppedLine": false,
          "targets": [
            {
              "expr": "histogram_quantile(0.9999, sum(rate(tikv_cdc_scan_duration_seconds_bucket{instance=~\"$tikv_instance\"}[1m])) by (le, instance))",
              "format": "time_series",
              "intervalFactor": 1,
              "legendFormat": "{{instance}}-p9999",
              "refId": "A"
            }
          ],
          "thresholds": [],
          "timeFrom": null,
          "timeRegions": [],
          "timeShift": null,
          "title": "Initial scan duration percentile",
          "tooltip": {
            "shared": true,
            "sort": 0,
            "value_type": "individual"
          },
          "type": "graph",
          "xaxis": {
            "buckets": null,
            "mode": "time",
            "name": null,
            "show": true,
            "values": []
          },
          "yaxes": [
            {
              "format": "s",
              "label": null,
              "logBase": 1,
              "max": null,
              "min": null,
              "show": true
            },
            {
              "format": "short",
              "label": null,
              "logBase": 1,
              "max": null,
              "min": null,
              "show": false
            }
          ],
          "yaxis": {
            "align": false,
            "alignLevel": null
          }
        },
        {
          "aliasColors": {},
          "bars": false,
          "dashLength": 10,
          "dashes": false,
          "datasource": "${DS_TEST-CLUSTER}",
          "decimals": 1,
          "description": "The memory usage per TiKV instance",
          "editable": true,
          "error": false,
          "fill": 0,
          "grid": {},
          "gridPos": {
            "h": 7,
            "w": 12,
            "x": 0,
            "y": 25
          },
          "id": 74,
          "legend": {
            "alignAsTable": true,
            "avg": false,
            "current": true,
            "max": true,
            "min": false,
            "rightSide": true,
            "show": true,
            "sideWidth": null,
            "sort": "max",
            "sortDesc": true,
            "total": false,
            "values": true
          },
          "lines": true,
          "linewidth": 1,
          "links": [],
          "nullPointMode": "null",
          "paceLength": 10,
          "percentage": false,
          "pointradius": 5,
          "points": false,
          "renderer": "flot",
          "seriesOverrides": [],
          "spaceLength": 10,
          "stack": false,
          "steppedLine": false,
          "targets": [
            {
              "expr": "avg(process_resident_memory_bytes{instance=~\"$tikv_instance\", job=~\"tikv.*\"}) by (instance)",
              "format": "time_series",
              "hide": true,
              "intervalFactor": 2,
              "legendFormat": "tikv-{{instance}}",
              "refId": "A",
              "step": 10
            },
            {
              "expr": "avg(process_resident_memory_bytes{instance=~\"$tikv_instance\", job=~\"cdc.*\"}) by (instance)",
              "format": "time_series",
              "hide": true,
              "intervalFactor": 2,
              "legendFormat": "cdc-{{instance}}",
              "refId": "B",
              "step": 10
            },
            {
              "expr": "(avg(process_resident_memory_bytes{instance=~\"$tikv_instance\", job=~\"tikv.*\"}) by (instance)) - (avg(tikv_engine_block_cache_size_bytes{instance=~\"$tikv_instance\", db=\"kv\"}) by(instance))",
              "format": "time_series",
              "hide": false,
              "intervalFactor": 2,
              "legendFormat": "tikv-{{instance}}",
              "refId": "C",
              "step": 10
            }
          ],
          "thresholds": [],
          "timeFrom": null,
          "timeRegions": [],
          "timeShift": null,
          "title": "Memory without block cache",
          "tooltip": {
            "msResolution": false,
            "shared": true,
            "sort": 0,
            "value_type": "individual"
          },
          "type": "graph",
          "xaxis": {
            "buckets": null,
            "mode": "time",
            "name": null,
            "show": true,
            "values": []
          },
          "yaxes": [
            {
              "format": "bytes",
              "label": null,
              "logBase": 1,
              "max": null,
              "min": "0",
              "show": true
            },
            {
              "format": "short",
              "label": null,
              "logBase": 1,
              "max": null,
              "min": null,
              "show": true
            }
          ],
          "yaxis": {
            "align": false,
            "alignLevel": null
          }
        },
        {
          "aliasColors": {},
          "bars": false,
          "dashLength": 10,
          "dashes": false,
          "datasource": "${DS_TEST-CLUSTER}",
          "decimals": 1,
          "description": "The memory usage per TiKV instance",
          "editable": true,
          "error": false,
          "fill": 0,
          "grid": {},
          "gridPos": {
            "h": 7,
            "w": 12,
            "x": 12,
            "y": 25
          },
          "id": 76,
          "legend": {
            "alignAsTable": true,
            "avg": false,
            "current": true,
            "max": true,
            "min": false,
            "rightSide": true,
            "show": true,
            "sideWidth": null,
            "sort": "current",
            "sortDesc": true,
            "total": false,
            "values": true
          },
          "lines": true,
          "linewidth": 1,
          "links": [],
          "nullPointMode": "null",
          "paceLength": 10,
          "percentage": false,
          "pointradius": 5,
          "points": false,
          "renderer": "flot",
          "seriesOverrides": [],
          "spaceLength": 10,
          "stack": false,
          "steppedLine": false,
          "targets": [
            {
              "expr": "avg(tikv_cdc_min_resolved_ts{instance=~\"$tikv_instance\", job=\"tikv\"}) by (instance)",
              "format": "time_series",
              "hide": true,
              "intervalFactor": 2,
              "legendFormat": "tikv-{{instance}}",
              "refId": "A",
              "step": 10
            }
          ],
          "thresholds": [],
          "timeFrom": null,
          "timeRegions": [],
          "timeShift": null,
          "title": "CDC pending bytes in memory",
          "tooltip": {
            "msResolution": false,
            "shared": true,
            "sort": 0,
            "value_type": "individual"
          },
          "type": "graph",
          "xaxis": {
            "buckets": null,
            "mode": "time",
            "name": null,
            "show": true,
            "values": []
          },
          "yaxes": [
            {
              "format": "bytes",
              "label": null,
              "logBase": 1,
              "max": null,
              "min": null,
              "show": true
            },
            {
              "format": "short",
              "label": null,
              "logBase": 1,
              "max": null,
              "min": null,
              "show": true
            }
          ],
          "yaxis": {
            "align": false,
            "alignLevel": null
          }
        },
        {
          "aliasColors": {},
          "bars": false,
          "dashLength": 10,
          "dashes": false,
          "datasource": "${DS_TEST-CLUSTER}",
          "decimals": 1,
          "description": "The memory usage per TiKV instance",
          "editable": true,
          "error": false,
          "fill": 0,
          "grid": {},
          "gridPos": {
            "h": 7,
            "w": 12,
            "x": 0,
            "y": 32
          },
          "id": 78,
          "legend": {
            "alignAsTable": true,
            "avg": false,
            "current": true,
            "max": true,
            "min": false,
            "rightSide": true,
            "show": true,
            "sideWidth": null,
            "sort": null,
            "sortDesc": null,
            "total": false,
            "values": true
          },
          "lines": true,
          "linewidth": 1,
          "links": [],
          "nullPointMode": "null",
          "paceLength": 10,
          "percentage": false,
          "pointradius": 5,
          "points": false,
          "renderer": "flot",
          "seriesOverrides": [],
          "spaceLength": 10,
          "stack": false,
          "steppedLine": false,
          "targets": [
            {
              "expr": "avg(tikv_cdc_captured_region_total{instance=~\"$tikv_instance\"}) by (instance)",
              "format": "time_series",
              "hide": false,
              "intervalFactor": 2,
              "legendFormat": "tikv-{{instance}}",
              "refId": "A",
              "step": 10
            }
          ],
          "thresholds": [],
          "timeFrom": null,
          "timeRegions": [],
          "timeShift": null,
          "title": "Captured region count",
          "tooltip": {
            "msResolution": false,
            "shared": true,
            "sort": 0,
            "value_type": "individual"
          },
          "type": "graph",
          "xaxis": {
            "buckets": null,
            "mode": "time",
            "name": null,
            "show": true,
            "values": []
          },
          "yaxes": [
            {
              "format": "none",
              "label": null,
              "logBase": 1,
              "max": null,
              "min": "0",
              "show": true
            },
            {
              "format": "short",
              "label": null,
              "logBase": 1,
              "max": null,
              "min": null,
              "show": true
            }
          ],
          "yaxis": {
            "align": false,
            "alignLevel": null
          }
        }
      ],
      "title": "TiKV",
      "type": "row"
    }
  ],
  "refresh": "1m",
  "schemaVersion": 18,
  "style": "dark",
  "tags": [],
  "templating": {
    "list": [
      {
        "allValue": ".*",
        "current": {},
        "datasource": "${DS_TEST-CLUSTER}",
        "definition": "label_values(ticdc_processor_resolved_ts, changefeed)",
        "hide": 0,
        "includeAll": false,
        "label": "Changefeed",
        "multi": false,
        "name": "changefeed",
        "options": [],
        "query": "label_values(ticdc_processor_resolved_ts, changefeed)",
        "refresh": 2,
        "regex": "",
        "skipUrlSync": false,
        "sort": 0,
        "tagValuesQuery": "",
        "tags": [],
        "tagsQuery": "",
        "type": "query",
        "useTags": false
      },
      {
        "allValue": ".*",
        "current": {},
        "datasource": "${DS_TEST-CLUSTER}",
        "definition": "label_values(ticdc_processor_resolved_ts, capture)",
        "hide": 0,
        "includeAll": true,
        "label": "TiCDC",
        "multi": false,
        "name": "capture",
        "options": [],
        "query": "label_values(ticdc_processor_resolved_ts, capture)",
        "refresh": 2,
        "regex": "",
        "skipUrlSync": false,
        "sort": 0,
        "tagValuesQuery": "",
        "tags": [],
        "tagsQuery": "",
        "type": "query",
        "useTags": false
      },
      {
        "allValue": ".*",
        "current": {},
        "datasource": "${DS_TEST-CLUSTER}",
        "definition": "label_values(tikv_engine_size_bytes, instance)",
        "hide": 0,
        "includeAll": true,
        "label": "TiKV",
        "multi": false,
        "name": "tikv_instance",
        "options": [],
        "query": "label_values(tikv_engine_size_bytes, instance)",
        "refresh": 2,
        "regex": "",
        "skipUrlSync": false,
        "sort": 1,
        "tagValuesQuery": "",
        "tags": [],
        "tagsQuery": "",
        "type": "query",
        "useTags": false
      },
      {
        "allValue": "9999999999",
        "current": {
          "selected": true,
          "text": "All",
          "value": "$__all"
        },
        "hide": 0,
        "includeAll": true,
        "label": "Latency spike (s) >",
        "multi": false,
        "name": "spike_threshold",
        "options": [
          {
            "selected": true,
            "text": "All",
            "value": "$__all"
          },
          {
            "selected": false,
            "text": "1",
            "value": "1"
          },
          {
            "selected": false,
            "text": "3",
            "value": "3"
          },
          {
            "selected": false,
            "text": "5",
            "value": "5"
          },
          {
            "selected": false,
            "text": "10",
            "value": "10"
          },
          {
            "selected": false,
            "text": "60",
            "value": "60"
          },
          {
            "selected": false,
            "text": "300",
            "value": "300"
          }
        ],
        "query": "1, 3, 5, 10, 60, 300",
        "skipUrlSync": false,
        "type": "custom"
      }
    ]
  },
  "time": {
    "from": "now-3h",
    "to": "now"
  },
  "timepicker": {
    "refresh_intervals": [
      "5s",
      "10s",
      "30s",
      "1m",
      "5m",
      "15m",
      "30m",
      "1h",
      "2h",
      "1d"
    ],
    "time_options": [
      "5m",
      "15m",
      "1h",
      "6h",
      "12h",
      "24h",
      "2d",
      "7d",
      "30d"
    ]
  },
  "timezone": "browser",
  "title": "Test-Cluster-TiCDC",
  "uid": "YiGL8hBZ1",
  "version": 12
}<|MERGE_RESOLUTION|>--- conflicted
+++ resolved
@@ -503,13 +503,8 @@
           "fill": 1,
           "fillGradient": 0,
           "gridPos": {
-<<<<<<< HEAD
             "h": 6,
-            "w": 8,
-=======
-            "h": 7,
-            "w": 9,
->>>>>>> 18aec019
+            "w": 6,
             "x": 0,
             "y": 8
           },
@@ -603,17 +598,10 @@
           "fill": 1,
           "fillGradient": 0,
           "gridPos": {
-<<<<<<< HEAD
             "h": 6,
-            "w": 8,
-            "x": 8,
-            "y": 7
-=======
-            "h": 7,
-            "w": 8,
-            "x": 9,
+            "w": 6,
+            "x": 6,
             "y": 8
->>>>>>> 18aec019
           },
           "hiddenSeries": false,
           "id": 23,
@@ -701,7 +689,6 @@
             "align": false,
             "alignLevel": null
           }
-<<<<<<< HEAD
         },
         {
           "aliasColors": {},
@@ -713,9 +700,9 @@
           "fillGradient": 0,
           "gridPos": {
             "h": 6,
-            "w": 8,
-            "x": 16,
-            "y": 7
+            "w": 6,
+            "x": 12,
+            "y": 8
           },
           "hiddenSeries": false,
           "id": 103,
@@ -886,8 +873,6 @@
           "title": "changefeed table count",
           "transform": "timeseries_aggregations",
           "type": "table"
-=======
->>>>>>> 18aec019
         },
         {
           "aliasColors": {},
@@ -5579,5 +5564,5 @@
   "timezone": "browser",
   "title": "Test-Cluster-TiCDC",
   "uid": "YiGL8hBZ1",
-  "version": 12
+  "version": 9
 }