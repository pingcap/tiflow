--- conflicted
+++ resolved
@@ -125,15 +125,7 @@
   "gnetId": null,
   "graphTooltip": 1,
   "id": null,
-<<<<<<< HEAD
-  "iteration": 1625328316840,
-=======
-<<<<<<< HEAD
-  "iteration": 1620627250839,
-=======
   "iteration": 1626152035486,
->>>>>>> 3be1df924 (owner, metrics: add changefeed status in metrics and grafana (#2267))
->>>>>>> 578a147e
   "links": [],
   "panels": [
     {
@@ -7879,13 +7871,5 @@
   "timezone": "browser",
   "title": "Test-Cluster-TiCDC",
   "uid": "YiGL8hBZ1",
-<<<<<<< HEAD
-  "version": 17
-=======
-<<<<<<< HEAD
-  "version": 16
-=======
   "version": 18
->>>>>>> 3be1df924 (owner, metrics: add changefeed status in metrics and grafana (#2267))
->>>>>>> 578a147e
 }