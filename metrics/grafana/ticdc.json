{
  "__inputs": [
    {
      "name": "DS_TEST-CLUSTER",
      "label": "test-cluster",
      "description": "",
      "type": "datasource",
      "pluginId": "prometheus",
      "pluginName": "Prometheus"
    }
  ],
  "__requires": [
    {
      "type": "grafana",
      "id": "grafana",
      "name": "Grafana",
      "version": "6.1.6"
    },
    {
      "type": "panel",
      "id": "graph",
      "name": "Graph",
      "version": ""
    },
    {
      "type": "panel",
      "id": "heatmap",
      "name": "Heatmap",
      "version": ""
    },
    {
      "type": "datasource",
      "id": "prometheus",
      "name": "Prometheus",
      "version": "1.0.0"
    },
    {
      "type": "panel",
      "id": "table",
      "name": "Table",
      "version": ""
    }
  ],
  "annotations": {
    "list": [
      {
        "builtIn": 1,
        "datasource": "-- Grafana --",
        "enable": false,
        "expr": "",
        "hide": true,
        "iconColor": "#F2495C",
        "limit": 100,
        "name": "",
        "showIn": 0,
        "tagKeys": "",
        "textFormat": "",
        "titleFormat": "",
        "type": "dashboard",
        "useValueForTime": false
      },
      {
        "datasource": "${DS_TEST-CLUSTER}",
        "enable": true,
        "expr": "max(ticdc_processor_checkpoint_ts_lag) by (changefeed, capture) > BOOL $spike_threshold",
        "hide": true,
        "iconColor": "#F2495C",
        "limit": 100,
        "name": "Latency spike",
        "showIn": 0,
        "tagKeys": "changefeed",
        "tags": [],
        "titleFormat": "Latency spike",
        "type": "tags",
        "useValueForTime": false
      },
      {
        "datasource": "${DS_TEST-CLUSTER}",
        "enable": false,
        "expr": "delta(up{tidb_cluster=\"$tidb_cluster\", job=~\"tikv|ticdc\"}[30s]) < BOOL 0",
        "hide": false,
        "iconColor": "#FF9830",
        "limit": 100,
        "name": "Server down",
        "showIn": 0,
        "step": "15s",
        "tagKeys": "instance,job",
        "tags": [],
        "textFormat": "",
        "titleFormat": "Down",
        "type": "tags"
      },
      {
        "datasource": "${DS_TEST-CLUSTER}",
        "enable": false,
        "expr": "sum(ALERTS{tidb_cluster=\"$tidb_cluster\", alertstate=\"firing\", alertname=~\"ticdc.*\"}) by (alertname) > BOOL 0",
        "hide": false,
        "iconColor": "#B877D9",
        "limit": 100,
        "name": "All TiCDC alerts",
        "showIn": 0,
        "tagKeys": "alertname",
        "tags": [],
        "titleFormat": "Alert Name",
        "type": "tags"
      },
      {
        "datasource": "${DS_TEST-CLUSTER}",
        "enable": false,
        "expr": "delta(tikv_cdc_region_resolve_status{status=\"resolved\"}[30s]) < BOOL -800",
        "hide": false,
        "iconColor": "rgba(255, 96, 96, 1)",
        "limit": 100,
        "name": "Resolved region drop",
        "showIn": 0,
        "step": "15s",
        "tagKeys": "instance",
        "tags": [],
        "titleFormat": "Resolved region drop",
        "type": "tags"
      }
    ]
  },
  "editable": true,
  "gnetId": null,
  "graphTooltip": 1,
  "id": null,
  "iteration": 1626152035486,
  "links": [],
  "panels": [
    {
      "collapsed": true,
      "gridPos": {
        "h": 1,
        "w": 24,
        "x": 0,
        "y": 0
      },
      "id": 21,
      "panels": [
        {
          "aliasColors": {},
          "bars": false,
          "dashLength": 10,
          "dashes": false,
          "datasource": "${DS_TEST-CLUSTER}",
          "description": "Uptime of TiCDC and TiKV",
          "fill": 1,
          "fillGradient": 0,
          "gridPos": {
            "h": 7,
            "w": 8,
            "x": 0,
            "y": 1
          },
          "hiddenSeries": false,
          "id": 19,
          "legend": {
            "alignAsTable": true,
            "avg": false,
            "current": true,
            "max": false,
            "min": false,
            "rightSide": true,
            "show": true,
            "total": false,
            "values": true
          },
          "lines": true,
          "linewidth": 1,
          "links": [],
          "nullPointMode": "null",
          "options": {
            "dataLinks": []
          },
          "paceLength": 10,
          "percentage": false,
          "pointradius": 2,
          "points": false,
          "renderer": "flot",
          "seriesOverrides": [],
          "spaceLength": 10,
          "stack": false,
          "steppedLine": false,
          "targets": [
            {
              "expr": "(time() - process_start_time_seconds{tidb_cluster=\"$tidb_cluster\", job=\"ticdc\"})",
              "format": "time_series",
              "intervalFactor": 1,
              "legendFormat": "TiCDC - {{instance}}",
              "refId": "A"
            },
            {
              "expr": "(time() - process_start_time_seconds{tidb_cluster=\"$tidb_cluster\", job=\"tikv\"})",
              "format": "time_series",
              "intervalFactor": 1,
              "legendFormat": "TiKV - {{instance}}",
              "refId": "B"
            }
          ],
          "thresholds": [],
          "timeFrom": null,
          "timeRegions": [],
          "timeShift": null,
          "title": "Uptime",
          "tooltip": {
            "shared": true,
            "sort": 0,
            "value_type": "individual"
          },
          "type": "graph",
          "xaxis": {
            "buckets": null,
            "mode": "time",
            "name": null,
            "show": true,
            "values": []
          },
          "yaxes": [
            {
              "format": "dtdurations",
              "label": null,
              "logBase": 1,
              "max": null,
              "min": null,
              "show": true
            },
            {
              "format": "short",
              "label": null,
              "logBase": 1,
              "max": null,
              "min": null,
              "show": true
            }
          ],
          "yaxis": {
            "align": false,
            "alignLevel": null
          }
        },
        {
          "aliasColors": {},
          "bars": false,
          "dashLength": 10,
          "dashes": false,
          "datasource": "${DS_TEST-CLUSTER}",
          "description": "Goroutine count of TiCDC",
          "fill": 1,
          "fillGradient": 0,
          "gridPos": {
            "h": 7,
            "w": 6,
            "x": 8,
            "y": 1
          },
          "hiddenSeries": false,
          "id": 26,
          "legend": {
            "alignAsTable": true,
            "avg": false,
            "current": true,
            "max": true,
            "min": false,
            "rightSide": false,
            "show": true,
            "total": false,
            "values": true
          },
          "lines": true,
          "linewidth": 1,
          "links": [],
          "nullPointMode": "null",
          "options": {
            "dataLinks": []
          },
          "paceLength": 10,
          "percentage": false,
          "pointradius": 2,
          "points": false,
          "renderer": "flot",
          "seriesOverrides": [],
          "spaceLength": 10,
          "stack": false,
          "steppedLine": false,
          "targets": [
            {
              "expr": " go_goroutines{tidb_cluster=\"$tidb_cluster\", job=\"ticdc\"}",
              "format": "time_series",
              "intervalFactor": 1,
              "legendFormat": "{{instance}}",
              "refId": "A"
            },
            {
              "expr": "go_threads{tidb_cluster=\"$tidb_cluster\", job=\"ticdc\"}",
              "format": "time_series",
              "hide": true,
              "intervalFactor": 1,
              "legendFormat": "threads-{{instance}}",
              "refId": "B"
            }
          ],
          "thresholds": [],
          "timeFrom": null,
          "timeRegions": [],
          "timeShift": null,
          "title": "Goroutine count",
          "tooltip": {
            "shared": true,
            "sort": 0,
            "value_type": "individual"
          },
          "type": "graph",
          "xaxis": {
            "buckets": null,
            "mode": "time",
            "name": null,
            "show": true,
            "values": []
          },
          "yaxes": [
            {
              "format": "short",
              "label": null,
              "logBase": 1,
              "max": null,
              "min": null,
              "show": true
            },
            {
              "format": "short",
              "label": null,
              "logBase": 1,
              "max": null,
              "min": null,
              "show": true
            }
          ],
          "yaxis": {
            "align": false,
            "alignLevel": null
          }
        },
        {
          "aliasColors": {},
          "bars": false,
          "dashLength": 10,
          "dashes": false,
          "datasource": "${DS_TEST-CLUSTER}",
          "description": "The count of open FD count of TiCDC",
          "fill": 1,
          "fillGradient": 0,
          "gridPos": {
            "h": 7,
            "w": 6,
            "x": 14,
            "y": 1
          },
          "hiddenSeries": false,
          "id": 27,
          "legend": {
            "alignAsTable": true,
            "avg": false,
            "current": true,
            "max": true,
            "min": false,
            "rightSide": false,
            "show": true,
            "total": false,
            "values": true
          },
          "lines": true,
          "linewidth": 1,
          "links": [],
          "nullPointMode": "null",
          "options": {
            "dataLinks": []
          },
          "paceLength": 10,
          "percentage": false,
          "pointradius": 2,
          "points": false,
          "renderer": "flot",
          "seriesOverrides": [],
          "spaceLength": 10,
          "stack": false,
          "steppedLine": false,
          "targets": [
            {
              "expr": "process_open_fds{tidb_cluster=\"$tidb_cluster\", job=\"ticdc\"}",
              "format": "time_series",
              "intervalFactor": 1,
              "legendFormat": "{{instance}}",
              "refId": "A"
            }
          ],
          "thresholds": [],
          "timeFrom": null,
          "timeRegions": [],
          "timeShift": null,
          "title": "Open FD count",
          "tooltip": {
            "shared": true,
            "sort": 0,
            "value_type": "individual"
          },
          "type": "graph",
          "xaxis": {
            "buckets": null,
            "mode": "time",
            "name": null,
            "show": true,
            "values": []
          },
          "yaxes": [
            {
              "format": "short",
              "label": null,
              "logBase": 1,
              "max": null,
              "min": null,
              "show": true
            },
            {
              "format": "short",
              "label": null,
              "logBase": 1,
              "max": null,
              "min": null,
              "show": true
            }
          ],
          "yaxis": {
            "align": false,
            "alignLevel": null
          }
        },
        {
          "columns": [
            {
              "text": "Current",
              "value": "current"
            }
          ],
          "datasource": "${DS_TEST-CLUSTER}",
          "description": "TiCDC cluster ownership status",
          "fontSize": "100%",
          "gridPos": {
            "h": 7,
            "w": 4,
            "x": 20,
            "y": 1
          },
          "hideTimeOverride": true,
          "id": 113,
          "links": [],
          "pageSize": null,
          "scroll": true,
          "showHeader": true,
          "sort": {
            "col": 2,
            "desc": false
          },
          "styles": [
            {
              "alias": "Instance",
              "colorMode": null,
              "colors": [
                "#8AB8FF",
                "#73BF69",
                "rgba(245, 54, 54, 0.9)"
              ],
              "dateFormat": "YYYY-MM-DD HH:mm:ss",
              "decimals": 2,
              "link": false,
              "mappingType": 2,
              "pattern": "Current",
              "preserveFormat": false,
              "rangeMaps": [
                {
                  "from": "0.1",
                  "text": "Owner",
                  "to": "2"
                },
                {
                  "from": "0",
                  "text": "Worker",
                  "to": "0.1"
                }
              ],
              "sanitize": false,
              "thresholds": [
                "0.1",
                "2"
              ],
              "type": "string",
              "unit": "short",
              "valueMaps": [
                {
                  "text": "Owner",
                  "value": "1"
                }
              ]
            }
          ],
          "targets": [
            {
              "expr": "rate(ticdc_owner_ownership_counter{tidb_cluster=\"$tidb_cluster\"}[30s])",
              "format": "time_series",
              "intervalFactor": 2,
              "legendFormat": "{{instance}}",
              "refId": "A"
            }
          ],
          "timeFrom": "1s",
          "title": "Ownership",
          "transform": "timeseries_aggregations",
          "type": "table"
        },
        {
          "aliasColors": {},
          "bars": false,
          "dashLength": 10,
          "dashes": false,
          "datasource": "${DS_TEST-CLUSTER}",
          "description": "CPU usage of TiCDC",
          "fill": 1,
          "fillGradient": 0,
          "gridPos": {
            "h": 7,
            "w": 6,
            "x": 0,
            "y": 8
          },
          "hiddenSeries": false,
          "id": 24,
          "legend": {
            "alignAsTable": true,
            "avg": false,
            "current": true,
            "hideEmpty": true,
            "max": true,
            "min": false,
            "rightSide": false,
            "show": true,
            "total": false,
            "values": true
          },
          "lines": true,
          "linewidth": 1,
          "links": [],
          "nullPointMode": "null",
          "options": {
            "dataLinks": []
          },
          "paceLength": 10,
          "percentage": false,
          "pointradius": 2,
          "points": false,
          "renderer": "flot",
          "seriesOverrides": [],
          "spaceLength": 10,
          "stack": false,
          "steppedLine": false,
          "targets": [
            {
              "expr": "rate(process_cpu_seconds_total{tidb_cluster=\"$tidb_cluster\", job=\"ticdc\"}[1m])",
              "format": "time_series",
              "intervalFactor": 1,
              "legendFormat": "{{instance}}",
              "refId": "A"
            }
          ],
          "thresholds": [],
          "timeFrom": null,
          "timeRegions": [],
          "timeShift": null,
          "title": "CPU usage",
          "tooltip": {
            "shared": true,
            "sort": 0,
            "value_type": "individual"
          },
          "type": "graph",
          "xaxis": {
            "buckets": null,
            "mode": "time",
            "name": null,
            "show": true,
            "values": []
          },
          "yaxes": [
            {
              "format": "percentunit",
              "label": null,
              "logBase": 1,
              "max": null,
              "min": null,
              "show": true
            },
            {
              "format": "short",
              "label": null,
              "logBase": 1,
              "max": null,
              "min": null,
              "show": true
            }
          ],
          "yaxis": {
            "align": false,
            "alignLevel": null
          }
        },
        {
          "aliasColors": {},
          "bars": false,
          "dashLength": 10,
          "dashes": false,
          "datasource": "${DS_TEST-CLUSTER}",
          "description": "Memory usage of TiCDC",
          "fill": 1,
          "fillGradient": 0,
          "gridPos": {
            "h": 7,
            "w": 6,
            "x": 6,
            "y": 8
          },
          "hiddenSeries": false,
          "id": 23,
          "legend": {
            "alignAsTable": true,
            "avg": false,
            "current": true,
            "hideEmpty": true,
            "max": true,
            "min": false,
            "rightSide": false,
            "show": true,
            "total": false,
            "values": true
          },
          "lines": true,
          "linewidth": 1,
          "links": [],
          "nullPointMode": "null",
          "options": {
            "dataLinks": []
          },
          "paceLength": 10,
          "percentage": false,
          "pointradius": 2,
          "points": false,
          "renderer": "flot",
          "seriesOverrides": [],
          "spaceLength": 10,
          "stack": false,
          "steppedLine": false,
          "targets": [
            {
              "expr": "process_resident_memory_bytes{tidb_cluster=\"$tidb_cluster\", job=\"ticdc\"}",
              "format": "time_series",
              "intervalFactor": 1,
              "legendFormat": "process-{{instance}}",
              "refId": "A"
            },
            {
              "expr": "go_memstats_heap_alloc_bytes{tidb_cluster=\"$tidb_cluster\", job=\"ticdc\"}",
              "format": "time_series",
              "intervalFactor": 1,
              "legendFormat": "heap-{{instance}}",
              "refId": "B"
            }
          ],
          "thresholds": [],
          "timeFrom": null,
          "timeRegions": [],
          "timeShift": null,
          "title": "Memory usage",
          "tooltip": {
            "shared": true,
            "sort": 0,
            "value_type": "individual"
          },
          "type": "graph",
          "xaxis": {
            "buckets": null,
            "mode": "time",
            "name": null,
            "show": true,
            "values": []
          },
          "yaxes": [
            {
              "format": "bytes",
              "label": null,
              "logBase": 1,
              "max": null,
              "min": null,
              "show": true
            },
            {
              "format": "short",
              "label": null,
              "logBase": 1,
              "max": null,
              "min": null,
              "show": true
            }
          ],
          "yaxis": {
            "align": false,
            "alignLevel": null
          }
        },
        {
          "aliasColors": {},
          "bars": false,
          "dashLength": 10,
          "dashes": false,
          "datasource": "${DS_TEST-CLUSTER}",
          "description": "The history of TiCDC cluster ownership, owner node has a value that is great than 0",
          "fill": 1,
          "gridPos": {
            "h": 7,
            "w": 6,
            "x": 12,
            "y": 8
          },
          "id": 110,
          "legend": {
            "alignAsTable": true,
            "avg": false,
            "current": true,
            "max": false,
            "min": false,
            "rightSide": false,
            "show": true,
            "total": false,
            "values": true
          },
          "lines": true,
          "linewidth": 1,
          "links": [],
          "nullPointMode": "null",
          "percentage": false,
          "pointradius": 2,
          "points": false,
          "renderer": "flot",
          "seriesOverrides": [],
          "spaceLength": 10,
          "stack": false,
          "steppedLine": true,
          "targets": [
            {
              "expr": "sum(rate(ticdc_owner_ownership_counter{tidb_cluster=\"$tidb_cluster\"}[30s])) by (instance) > BOOL 0.5",
              "format": "time_series",
              "interval": "30s",
              "intervalFactor": 1,
              "legendFormat": "{{instance}}",
              "refId": "A"
            }
          ],
          "thresholds": [],
          "timeFrom": null,
          "timeRegions": [],
          "timeShift": null,
          "title": "Ownership history",
          "tooltip": {
            "shared": true,
            "sort": 0,
            "value_type": "individual"
          },
          "type": "graph",
          "xaxis": {
            "buckets": null,
            "mode": "time",
            "name": null,
            "show": true,
            "values": []
          },
          "yaxes": [
            {
              "format": "short",
              "label": null,
              "logBase": 1,
              "max": null,
              "min": null,
              "show": true
            },
            {
              "format": "short",
              "label": null,
              "logBase": 1,
              "max": null,
              "min": null,
              "show": true
            }
          ],
          "yaxis": {
            "align": false,
            "alignLevel": null
          }
        },
        {
          "aliasColors": {},
          "bars": false,
          "dashLength": 10,
          "dashes": false,
          "datasource": "${DS_TEST-CLUSTER}",
          "fill": 1,
          "fillGradient": 0,
          "gridPos": {
            "h": 7,
            "w": 6,
            "x": 18,
            "y": 8
          },
          "hiddenSeries": false,
          "id": 114,
          "legend": {
            "alignAsTable": true,
            "avg": false,
            "current": true,
            "hideEmpty": true,
            "max": true,
            "min": false,
            "rightSide": true,
            "show": true,
            "total": false,
            "values": true
          },
          "lines": true,
          "linewidth": 1,
          "links": [],
          "nullPointMode": "null",
          "options": {
            "dataLinks": []
          },
          "paceLength": 10,
          "percentage": false,
          "pointradius": 2,
          "points": false,
          "renderer": "flot",
          "seriesOverrides": [],
          "spaceLength": 10,
          "stack": false,
          "steppedLine": false,
          "targets": [
            {
              "expr": "histogram_quantile(0.999, sum(rate(ticdc_server_etcd_health_check_duration_bucket{tidb_cluster=\"$tidb_cluster\", capture=~\"$capture\"}[1m])) by (le,instance))",
              "format": "time_series",
              "intervalFactor": 1,
              "legendFormat": "p999-{{instance}}",
              "refId": "A"
            },
            {
              "expr": "histogram_quantile(0.99, sum(rate(ticdc_server_etcd_health_check_duration_bucket{tidb_cluster=\"$tidb_cluster\", capture=~\"$capture\"}[1m])) by (le,instance))",
              "format": "time_series",
              "intervalFactor": 1,
              "legendFormat": "p99-{{instance}}",
              "refId": "B"
            },
            {
              "expr": "histogram_quantile(0.95, sum(rate(ticdc_server_etcd_health_check_duration_bucket{tidb_cluster=\"$tidb_cluster\", capture=~\"$capture\"}[1m])) by (le,instance))",
              "format": "time_series",
              "intervalFactor": 1,
              "legendFormat": "p95-{{instance}}",
              "refId": "C"
            }
          ],
          "thresholds": [],
          "timeFrom": null,
          "timeRegions": [],
          "timeShift": null,
          "title": "Etcd health check duration",
          "tooltip": {
            "shared": true,
            "sort": 0,
            "value_type": "individual"
          },
          "type": "graph",
          "xaxis": {
            "buckets": null,
            "mode": "time",
            "name": null,
            "show": true,
            "values": []
          },
          "yaxes": [
            {
              "format": "s",
              "label": null,
              "logBase": 1,
              "max": null,
              "min": null,
              "show": true
            },
            {
              "format": "short",
              "label": null,
              "logBase": 1,
              "max": null,
              "min": null,
              "show": true
            }
          ],
          "yaxis": {
            "align": false,
            "alignLevel": null
          }
        }
      ],
      "title": "Server",
      "type": "row"
    },
    {
      "collapsed": true,
      "gridPos": {
        "h": 1,
        "w": 24,
        "x": 0,
        "y": 1
      },
      "id": 11,
      "panels": [
        {
          "columns": [
            {
              "text": "Current",
              "value": "current"
            }
          ],
          "datasource": "${DS_TEST-CLUSTER}",
          "description": "The number of captured table of TiCDC nodes ",
          "fontSize": "100%",
          "gridPos": {
            "h": 5,
            "w": 7,
            "x": 0,
            "y": 2
          },
          "id": 4,
          "links": [],
          "pageSize": null,
          "scroll": true,
          "showHeader": true,
          "sort": {
            "col": 0,
            "desc": true
          },
          "styles": [
            {
              "alias": "Time",
              "dateFormat": "YYYY-MM-DD HH:mm:ss",
              "pattern": "Time",
              "type": "date"
            },
            {
              "alias": "",
              "colorMode": null,
              "colors": [
                "rgba(245, 54, 54, 0.9)",
                "rgba(237, 129, 40, 0.89)",
                "rgba(50, 172, 45, 0.97)"
              ],
              "decimals": 2,
              "pattern": "/.*/",
              "thresholds": [],
              "type": "number",
              "unit": "short"
            }
          ],
          "targets": [
            {
              "expr": "sum(ticdc_processor_num_of_tables{tidb_cluster=\"$tidb_cluster\", changefeed=~\"$changefeed\",capture=~\"$capture\"}) by (capture)",
              "format": "time_series",
              "interval": "",
              "intervalFactor": 1,
              "legendFormat": "{{capture}}",
              "refId": "A"
            }
          ],
          "timeFrom": null,
          "timeShift": null,
          "title": "Changefeed table count",
          "transform": "timeseries_aggregations",
          "type": "table"
        },
        {
          "columns": [
            {
              "text": "Current",
              "value": "current"
            }
          ],
          "datasource": "${DS_TEST-CLUSTER}",
          "description": "Internal resolved ts of TiCDC nodes",
          "fontSize": "100%",
          "gridPos": {
            "h": 10,
            "w": 7,
            "x": 7,
            "y": 2
          },
          "id": 90,
          "links": [],
          "pageSize": null,
          "scroll": true,
          "showHeader": true,
          "sort": {
            "col": 0,
            "desc": true
          },
          "styles": [
            {
              "alias": "table",
              "colorMode": null,
              "colors": [
                "rgba(245, 54, 54, 0.9)",
                "rgba(237, 129, 40, 0.89)",
                "rgba(50, 172, 45, 0.97)"
              ],
              "dateFormat": "YYYY-MM-DD HH:mm:ss",
              "decimals": 2,
              "mappingType": 1,
              "pattern": "Metric",
              "thresholds": [],
              "type": "string",
              "unit": "short"
            },
            {
              "alias": "resolved ts",
              "colorMode": null,
              "colors": [
                "rgba(245, 54, 54, 0.9)",
                "rgba(237, 129, 40, 0.89)",
                "rgba(50, 172, 45, 0.97)"
              ],
              "dateFormat": "MM-DD HH:mm:ss.SSS",
              "decimals": 2,
              "pattern": "Current",
              "thresholds": [],
              "type": "date",
              "unit": "short"
            }
          ],
          "targets": [
            {
              "expr": "max(ticdc_processor_resolved_ts{tidb_cluster=\"$tidb_cluster\", changefeed=~\"$changefeed\",capture=~\"$capture\"}) by (capture,changefeed)",
              "format": "time_series",
              "interval": "",
              "intervalFactor": 1,
              "legendFormat": "{{capture}}--{{changefeed}}",
              "refId": "A"
            },
            {
              "expr": "max(ticdc_processor_checkpoint_ts{tidb_cluster=\"$tidb_cluster\", changefeed=~\"$changefeed\",capture=~\"$capture\"}) by (capture,changefeed) > 0",
              "format": "time_series",
              "interval": "",
              "intervalFactor": 1,
              "legendFormat": "checkpoint-{{capture}}--{{changefeed}}",
              "refId": "B"
            }
          ],
          "timeFrom": null,
          "timeShift": null,
          "title": "Processor resolved ts",
          "transform": "timeseries_aggregations",
          "type": "table"
        },
        {
          "columns": [
            {
              "text": "Current",
              "value": "current"
            }
          ],
          "datasource": "${DS_TEST-CLUSTER}",
          "description": "Internal resolved ts of captured tables",
          "fontSize": "100%",
          "gridPos": {
            "h": 10,
            "w": 10,
            "x": 14,
            "y": 2
          },
          "id": 30,
          "links": [],
          "pageSize": null,
          "scroll": true,
          "showHeader": true,
          "sort": {
            "col": 0,
            "desc": true
          },
          "styles": [
            {
              "alias": "table",
              "colorMode": null,
              "colors": [
                "rgba(245, 54, 54, 0.9)",
                "rgba(237, 129, 40, 0.89)",
                "rgba(50, 172, 45, 0.97)"
              ],
              "dateFormat": "YYYY-MM-DD HH:mm:ss",
              "decimals": 2,
              "mappingType": 1,
              "pattern": "Metric",
              "thresholds": [],
              "type": "string",
              "unit": "short"
            },
            {
              "alias": "resolved ts",
              "colorMode": null,
              "colors": [
                "rgba(245, 54, 54, 0.9)",
                "rgba(237, 129, 40, 0.89)",
                "rgba(50, 172, 45, 0.97)"
              ],
              "dateFormat": "MM-DD HH:mm:ss.SSS",
              "decimals": 2,
              "pattern": "Current",
              "thresholds": [],
              "type": "date",
              "unit": "short"
            }
          ],
          "targets": [
            {
              "expr": "max(ticdc_processor_table_resolved_ts{tidb_cluster=\"$tidb_cluster\", changefeed=~\"$changefeed\",capture=~\"$capture\"}) by (capture,changefeed,table)",
              "format": "time_series",
              "instant": true,
              "interval": "",
              "intervalFactor": 1,
              "legendFormat": "{{capture}}-{{changefeed}}-{{table}}",
              "refId": "A"
            },
            {
              "expr": "max(ticdc_processor_checkpoint_ts{tidb_cluster=\"$tidb_cluster\", changefeed=~\"$changefeed\",capture=~\"$capture\"}) by (capture,changefeed,table) > 0",
              "format": "time_series",
              "interval": "",
              "intervalFactor": 1,
              "legendFormat": "checkpoint-{{changefeed}}",
              "refId": "B"
            }
          ],
          "timeFrom": null,
          "timeShift": null,
          "title": "Table resolved ts",
          "transform": "timeseries_aggregations",
          "type": "table"
        },
        {
          "columns": [
            {
              "text": "Current",
              "value": "current"
            }
          ],
          "datasource": "${DS_TEST-CLUSTER}",
          "description": "The number of replicated tables maintained in owner",
          "fontSize": "100%",
          "gridPos": {
            "h": 5,
            "w": 7,
            "x": 0,
            "y": 7
          },
          "id": 138,
          "links": [],
          "pageSize": null,
          "scroll": true,
          "showHeader": true,
          "sort": {
            "col": null,
            "desc": false
          },
          "styles": [
            {
              "alias": "Time",
              "align": "auto",
              "dateFormat": "YYYY-MM-DD HH:mm:ss",
              "pattern": "Time",
              "type": "date"
            },
            {
              "alias": "",
              "align": "auto",
              "colorMode": null,
              "colors": [
                "rgba(245, 54, 54, 0.9)",
                "rgba(237, 129, 40, 0.89)",
                "rgba(50, 172, 45, 0.97)"
              ],
              "decimals": 2,
              "pattern": "/.*/",
              "thresholds": [],
              "type": "number",
              "unit": "short"
            }
          ],
          "targets": [
            {
              "expr": "sum(ticdc_owner_maintain_table_num{tidb_cluster=\"$tidb_cluster\", changefeed=~\"$changefeed\",capture=~\"$capture\",type=\"total\"}) by (capture)",
              "format": "time_series",
              "interval": "",
              "intervalFactor": 1,
              "legendFormat": "{{capture}}-total",
              "refId": "A"
            },
            {
              "expr": "sum(ticdc_owner_maintain_table_num{tidb_cluster=\"$tidb_cluster\", changefeed=~\"$changefeed\",capture=~\"$capture\",type=\"wip\"}) by (capture)",
              "format": "time_series",
              "interval": "",
              "intervalFactor": 1,
              "legendFormat": "{{capture}}-wip",
              "refId": "B"
            }
          ],
          "timeFrom": null,
          "timeShift": null,
          "title": "Table count maintained by owner",
          "transform": "timeseries_aggregations",
          "type": "table"
        },
        {
          "aliasColors": {},
          "bars": true,
          "cacheTimeout": null,
          "dashLength": 10,
          "dashes": false,
          "datasource": "${DS_TEST-CLUSTER}",
          "description": "The checkpoint ts of changefeeds.",
          "fill": 0,
          "gridPos": {
            "h": 7,
            "w": 9,
            "x": 0,
            "y": 12
          },
          "id": 86,
          "legend": {
            "alignAsTable": true,
            "avg": false,
            "current": true,
            "max": false,
            "min": false,
            "rightSide": false,
            "show": true,
            "sideWidth": null,
            "total": false,
            "values": true
          },
          "lines": true,
          "linewidth": 2,
          "links": [],
          "nullPointMode": "null",
          "percentage": false,
          "pointradius": 2,
          "points": false,
          "renderer": "flot",
          "seriesOverrides": [
            {
              "alias": "/approximate current time.*/",
              "bars": false
            }
          ],
          "spaceLength": 10,
          "stack": false,
          "steppedLine": false,
          "targets": [
            {
              "expr": "max(ticdc_owner_checkpoint_ts{tidb_cluster=\"$tidb_cluster\", changefeed=~\"$changefeed\"}) by (changefeed) > 0",
              "format": "time_series",
              "interval": "",
              "intervalFactor": 1,
              "legendFormat": "{{changefeed}}",
              "refId": "A"
            },
            {
              "expr": "max(pd_cluster_tso{tidb_cluster=\"$tidb_cluster\"}) * 1000",
              "format": "time_series",
              "hide": false,
              "interval": "",
              "intervalFactor": 1,
              "legendFormat": "approximate current time (s)",
              "refId": "B"
            }
          ],
          "thresholds": [],
          "timeFrom": null,
          "timeRegions": [],
          "timeShift": null,
          "title": "Changefeed checkpoint",
          "tooltip": {
            "shared": true,
            "sort": 0,
            "value_type": "individual"
          },
          "type": "graph",
          "xaxis": {
            "buckets": null,
            "max": null,
            "mode": "time",
            "name": null,
            "show": true,
            "values": []
          },
          "yaxes": [
            {
              "format": "dateTimeAsIso",
              "label": null,
              "logBase": 1,
              "max": null,
              "min": null,
              "show": true
            },
            {
              "format": "short",
              "label": null,
              "logBase": 1,
              "max": null,
              "min": null,
              "show": false
            }
          ],
          "yaxis": {
            "align": false,
            "alignLevel": null
          }
        },
        {
          "aliasColors": {},
          "bars": false,
          "dashLength": 10,
          "dashes": false,
          "datasource": "${DS_TEST-CLUSTER}",
          "description": "Request count of etcd operation per second",
          "fill": 1,
          "fillGradient": 0,
          "gridPos": {
            "h": 7,
            "w": 8,
            "x": 9,
            "y": 12
          },
          "hiddenSeries": false,
          "id": 102,
          "legend": {
            "alignAsTable": true,
            "avg": false,
            "current": true,
            "hideEmpty": true,
            "hideZero": true,
            "max": true,
            "min": false,
            "rightSide": true,
            "show": true,
            "total": false,
            "values": true
          },
          "lines": true,
          "linewidth": 1,
          "links": [],
          "nullPointMode": "null",
          "options": {
            "dataLinks": []
          },
          "paceLength": 10,
          "percentage": false,
          "pointradius": 2,
          "points": false,
          "renderer": "flot",
          "seriesOverrides": [],
          "spaceLength": 10,
          "stack": false,
          "steppedLine": false,
          "targets": [
            {
              "expr": "sum(rate(ticdc_etcd_request_count{tidb_cluster=\"$tidb_cluster\", capture=~\"$capture\"}[1m])) by (capture, type)",
              "format": "time_series",
              "interval": "",
              "intervalFactor": 1,
              "legendFormat": "{{capture}}-{{type}}",
              "refId": "A"
            }
          ],
          "thresholds": [],
          "timeFrom": null,
          "timeRegions": [],
          "timeShift": null,
          "title": "PD etcd requests/s",
          "tooltip": {
            "shared": true,
            "sort": 0,
            "value_type": "individual"
          },
          "type": "graph",
          "xaxis": {
            "buckets": null,
            "mode": "time",
            "name": null,
            "show": true,
            "values": []
          },
          "yaxes": [
            {
              "format": "short",
              "label": null,
              "logBase": 1,
              "max": null,
              "min": null,
              "show": true
            },
            {
              "format": "short",
              "label": null,
              "logBase": 1,
              "max": null,
              "min": null,
              "show": true
            }
          ],
          "yaxis": {
            "align": false,
            "alignLevel": null
          }
        },
        {
          "aliasColors": {},
          "bars": false,
          "dashLength": 10,
          "dashes": false,
          "datasource": "${DS_TEST-CLUSTER}",
          "description": "The number of errors that interrupt changefeed per minute ",
          "fill": 1,
          "gridPos": {
            "h": 7,
            "w": 7,
            "x": 17,
            "y": 12
          },
          "id": 82,
          "legend": {
            "alignAsTable": true,
            "avg": false,
            "current": true,
            "max": false,
            "min": false,
            "rightSide": true,
            "show": true,
            "total": false,
            "values": true
          },
          "lines": true,
          "linewidth": 1,
          "links": [],
          "nullPointMode": "null",
          "percentage": false,
          "pointradius": 2,
          "points": false,
          "renderer": "flot",
          "seriesOverrides": [],
          "spaceLength": 10,
          "stack": false,
          "steppedLine": false,
          "targets": [
            {
              "expr": "sum(delta(ticdc_processor_exit_with_error_count{tidb_cluster=\"$tidb_cluster\", changefeed=~\"$changefeed\",capture=~\"$capture\"}[1m])) by (capture)",
              "format": "time_series",
              "intervalFactor": 1,
              "legendFormat": "{{capture}}",
              "refId": "A"
            }
          ],
          "thresholds": [],
          "timeFrom": null,
          "timeRegions": [],
          "timeShift": null,
          "title": "Exit error count/m",
          "tooltip": {
            "shared": true,
            "sort": 0,
            "value_type": "individual"
          },
          "type": "graph",
          "xaxis": {
            "buckets": null,
            "mode": "time",
            "name": null,
            "show": true,
            "values": []
          },
          "yaxes": [
            {
              "format": "short",
              "label": null,
              "logBase": 1,
              "max": null,
              "min": null,
              "show": true
            },
            {
              "format": "short",
              "label": null,
              "logBase": 1,
              "max": null,
              "min": null,
              "show": true
            }
          ],
          "yaxis": {
            "align": false,
            "alignLevel": null
          }
        },
        {
          "aliasColors": {},
          "bars": false,
          "dashLength": 10,
          "dashes": false,
          "datasource": "${DS_TEST-CLUSTER}",
          "description": "The lag between changefeed checkpoint ts and the latest ts of upstream TiDB.",
          "fill": 1,
          "fillGradient": 0,
          "gridPos": {
            "h": 7,
            "w": 12,
            "x": 0,
            "y": 19
          },
          "hiddenSeries": false,
          "id": 3,
          "legend": {
            "alignAsTable": true,
            "avg": false,
            "current": true,
            "max": false,
            "min": false,
            "rightSide": true,
            "show": true,
            "total": false,
            "values": true
          },
          "lines": true,
          "linewidth": 1,
          "links": [],
          "nullPointMode": "null",
          "options": {
            "dataLinks": []
          },
          "paceLength": 10,
          "percentage": false,
          "pointradius": 2,
          "points": false,
          "renderer": "flot",
          "seriesOverrides": [],
          "spaceLength": 10,
          "stack": false,
          "steppedLine": false,
          "targets": [
            {
              "expr": "max(ticdc_owner_checkpoint_ts_lag{tidb_cluster=\"$tidb_cluster\", changefeed=~\"$changefeed\"}) by (changefeed)",
              "format": "time_series",
              "interval": "",
              "intervalFactor": 1,
              "legendFormat": "{{changefeed}}",
              "refId": "A"
            }
          ],
          "thresholds": [],
          "timeFrom": null,
          "timeRegions": [],
          "timeShift": null,
          "title": "Changefeed checkpoint lag",
          "tooltip": {
            "shared": true,
            "sort": 0,
            "value_type": "individual"
          },
          "type": "graph",
          "xaxis": {
            "buckets": null,
            "mode": "time",
            "name": null,
            "show": true,
            "values": []
          },
          "yaxes": [
            {
              "format": "s",
              "label": null,
              "logBase": 1,
              "max": null,
              "min": null,
              "show": true
            },
            {
              "format": "short",
              "label": null,
              "logBase": 1,
              "max": null,
              "min": null,
              "show": true
            }
          ],
          "yaxis": {
            "align": false,
            "alignLevel": null
          }
        },
        {
          "aliasColors": {},
          "bars": false,
          "dashLength": 10,
          "dashes": false,
          "datasource": "${DS_TEST-CLUSTER}",
          "description": "The lag between internal resolved ts and the latest ts of upstream TiDB.",
          "fill": 1,
          "fillGradient": 0,
          "gridPos": {
            "h": 7,
            "w": 12,
            "x": 12,
            "y": 19
          },
          "hiddenSeries": false,
          "id": 2,
          "legend": {
            "alignAsTable": true,
            "avg": false,
            "current": true,
            "hideEmpty": false,
            "hideZero": false,
            "max": false,
            "min": false,
            "rightSide": true,
            "show": true,
            "total": false,
            "values": true
          },
          "lines": true,
          "linewidth": 1,
          "links": [],
          "nullPointMode": "null",
          "options": {
            "dataLinks": []
          },
          "paceLength": 10,
          "percentage": false,
          "pointradius": 2,
          "points": false,
          "renderer": "flot",
          "seriesOverrides": [],
          "spaceLength": 10,
          "stack": false,
          "steppedLine": false,
          "targets": [
            {
              "expr": "sum(ticdc_processor_resolved_ts_lag{tidb_cluster=\"$tidb_cluster\", changefeed=~\"$changefeed\",capture=~\"$capture\"}) by (capture,changefeed)",
              "format": "time_series",
              "interval": "",
              "intervalFactor": 1,
              "legendFormat": "{{capture}}--{{changefeed}}",
              "refId": "A"
            }
          ],
          "thresholds": [],
          "timeFrom": null,
          "timeRegions": [],
          "timeShift": null,
          "title": "Processor resolved ts lag",
          "tooltip": {
            "shared": true,
            "sort": 0,
            "value_type": "individual"
          },
          "type": "graph",
          "xaxis": {
            "buckets": null,
            "mode": "time",
            "name": null,
            "show": true,
            "values": []
          },
          "yaxes": [
            {
              "format": "s",
              "label": null,
              "logBase": 1,
              "max": null,
              "min": null,
              "show": true
            },
            {
              "format": "short",
              "label": null,
              "logBase": 1,
              "max": null,
              "min": null,
              "show": true
            }
          ],
          "yaxis": {
            "align": false,
            "alignLevel": null
          }
        },
        {
          "aliasColors": {},
          "bars": false,
          "dashLength": 10,
          "dashes": false,
          "datasource": "${DS_TEST-CLUSTER}",
          "description": "The status of each changefeed.\n\n0: Normal\n\n1: Error\n\n2: Failed\n\n3: Stopped\n\n4: Finished\n\n-1: Unknown",
          "fill": 1,
          "gridPos": {
            "h": 7,
            "w": 12,
            "x": 0,
            "y": 26
          },
          "id": 163,
          "legend": {
            "alignAsTable": true,
            "avg": false,
            "current": true,
            "max": true,
            "min": true,
            "show": true,
            "total": false,
            "values": true
          },
          "lines": true,
          "linewidth": 1,
          "links": [],
          "nullPointMode": "null",
          "percentage": false,
          "pointradius": 1,
          "points": true,
          "renderer": "flot",
          "seriesOverrides": [],
          "spaceLength": 10,
          "stack": false,
          "steppedLine": false,
          "targets": [
            {
              "expr": "ticdc_owner_status{tidb_cluster=\"$tidb_cluster\", changefeed=~\"$changefeed\"}",
              "format": "time_series",
              "instant": false,
              "intervalFactor": 1,
              "legendFormat": "{{changefeed}}",
              "refId": "A"
            }
          ],
          "thresholds": [],
          "timeFrom": null,
          "timeRegions": [],
          "timeShift": null,
          "title": "The status of changefeeds",
          "tooltip": {
            "shared": true,
            "sort": 0,
            "value_type": "individual"
          },
          "type": "graph",
          "xaxis": {
            "buckets": null,
            "mode": "time",
            "name": null,
            "show": true,
            "values": []
          },
          "yaxes": [
            {
              "format": "short",
              "label": null,
              "logBase": 1,
              "max": null,
              "min": null,
              "show": true
            },
            {
              "format": "short",
              "label": null,
              "logBase": 1,
              "max": null,
              "min": null,
              "show": true
            }
          ],
          "yaxis": {
            "align": false,
            "alignLevel": null
          }
        },
        {
          "aliasColors": {},
          "bars": false,
          "dashLength": 10,
          "dashes": false,
          "datasource": "${DS_TEST-CLUSTER}",
          "description": "Percentiles of sink write duration of changefeeds",
          "fill": 1,
          "fillGradient": 0,
          "gridPos": {
            "h": 7,
            "w": 12,
            "x": 12,
            "y": 26
          },
          "hiddenSeries": false,
          "id": 35,
          "legend": {
            "alignAsTable": true,
            "avg": false,
            "current": true,
            "max": false,
            "min": false,
            "rightSide": true,
            "show": true,
            "total": false,
            "values": true
          },
          "lines": true,
          "linewidth": 1,
          "links": [],
          "nullPointMode": "null",
          "options": {
            "dataLinks": []
          },
          "paceLength": 10,
          "percentage": false,
          "pointradius": 2,
          "points": false,
          "renderer": "flot",
          "seriesOverrides": [],
          "spaceLength": 10,
          "stack": false,
          "steppedLine": false,
          "targets": [
            {
              "expr": "histogram_quantile(0.95, sum(rate(ticdc_sink_txn_exec_duration_bucket{tidb_cluster=\"$tidb_cluster\", changefeed=~\"$changefeed\"}[1m])) by (le,instance))",
              "format": "time_series",
              "intervalFactor": 1,
              "legendFormat": "{{instance}}-p95",
              "refId": "A"
            },
            {
              "expr": "histogram_quantile(0.99, sum(rate(ticdc_sink_txn_exec_duration_bucket{tidb_cluster=\"$tidb_cluster\", changefeed=~\"$changefeed\"}[1m])) by (le,instance))",
              "format": "time_series",
              "intervalFactor": 1,
              "legendFormat": "{{instance}}-p99",
              "refId": "B"
            },
            {
              "expr": "histogram_quantile(0.999, sum(rate(ticdc_sink_txn_exec_duration_bucket{tidb_cluster=\"$tidb_cluster\", changefeed=~\"$changefeed\"}[1m])) by (le,instance))",
              "format": "time_series",
              "intervalFactor": 1,
              "legendFormat": "{{instance}}-p999",
              "refId": "C"
            }
          ],
          "thresholds": [],
          "timeFrom": null,
          "timeRegions": [],
          "timeShift": null,
          "title": "Sink write duration percentile",
          "tooltip": {
            "shared": true,
            "sort": 0,
            "value_type": "individual"
          },
          "type": "graph",
          "xaxis": {
            "buckets": null,
            "mode": "time",
            "name": null,
            "show": true,
            "values": []
          },
          "yaxes": [
            {
              "format": "s",
              "label": null,
              "logBase": 2,
              "max": null,
              "min": null,
              "show": true
            },
            {
              "format": "short",
              "label": null,
              "logBase": 1,
              "max": null,
              "min": null,
              "show": true
            }
          ],
          "yaxis": {
            "align": false,
            "alignLevel": null
          }
        },
        {
          "cards": {
            "cardPadding": 0,
            "cardRound": 0
          },
          "color": {
            "cardColor": "#FF9830",
            "colorScale": "linear",
            "colorScheme": "interpolateSpectral",
            "exponent": 0.5,
            "max": null,
            "min": 1,
            "mode": "spectrum"
          },
          "dataFormat": "tsbuckets",
          "datasource": "${DS_TEST-CLUSTER}",
          "description": "Sink write duration of changefeeds",
          "gridPos": {
            "h": 7,
            "w": 12,
            "x": 0,
            "y": 33
          },
          "heatmap": {},
          "hideZeroBuckets": true,
          "highlightCards": true,
          "id": 94,
          "legend": {
            "alignAsTable": true,
            "avg": false,
            "current": true,
            "max": true,
            "min": false,
            "rightSide": true,
            "show": true,
            "sort": "current",
            "sortDesc": true,
            "total": false,
            "values": true
          },
          "links": [],
          "repeat": null,
          "repeatDirection": "h",
          "reverseYBuckets": false,
          "targets": [
            {
              "expr": "max(rate(ticdc_sink_txn_exec_duration_bucket{tidb_cluster=\"$tidb_cluster\", capture=~\"$capture\"}[1m])) by (le)",
              "format": "heatmap",
              "instant": false,
              "intervalFactor": 2,
              "legendFormat": "{{le}}",
              "refId": "A"
            }
          ],
          "title": "Sink write duration",
          "tooltip": {
            "show": true,
            "showHistogram": true
          },
          "tooltipDecimals": 1,
          "type": "heatmap",
          "xAxis": {
            "show": true
          },
          "xBucketNumber": null,
          "xBucketSize": null,
          "yAxis": {
            "decimals": 1,
            "format": "s",
            "logBase": 1,
            "max": null,
            "min": null,
            "show": true,
            "splitFactor": null
          },
          "yBucketBound": "upper",
          "yBucketNumber": null,
          "yBucketSize": null
        },
        {
          "aliasColors": {},
          "bars": false,
          "dashLength": 10,
          "dashes": false,
          "datasource": "${DS_TEST-CLUSTER}",
          "description": "Percentiles of sink batch size",
          "fill": 1,
          "fillGradient": 0,
          "gridPos": {
            "h": 7,
            "w": 12,
            "x": 12,
            "y": 33
          },
          "hiddenSeries": false,
          "id": 36,
          "legend": {
            "alignAsTable": true,
            "avg": false,
            "current": true,
            "max": false,
            "min": false,
            "rightSide": true,
            "show": true,
            "total": false,
            "values": true
          },
          "lines": true,
          "linewidth": 1,
          "links": [],
          "nullPointMode": "null",
          "options": {
            "dataLinks": []
          },
          "paceLength": 10,
          "percentage": false,
          "pointradius": 2,
          "points": false,
          "renderer": "flot",
          "seriesOverrides": [],
          "spaceLength": 10,
          "stack": false,
          "steppedLine": false,
          "targets": [
            {
              "expr": "histogram_quantile(0.90, sum(rate(ticdc_sink_txn_batch_size_bucket{tidb_cluster=\"$tidb_cluster\", changefeed=~\"$changefeed\",capture=~\"$capture\"}[1m])) by (le,capture))",
              "format": "time_series",
              "intervalFactor": 1,
              "legendFormat": "{{capture}}-p90",
              "refId": "A"
            },
            {
              "expr": "histogram_quantile(0.99, sum(rate(ticdc_sink_txn_batch_size_bucket{tidb_cluster=\"$tidb_cluster\", changefeed=~\"$changefeed\",capture=~\"$capture\"}[1m])) by (le,capture))",
              "format": "time_series",
              "intervalFactor": 1,
              "legendFormat": "{{capture}}-p99",
              "refId": "B"
            },
            {
              "expr": "histogram_quantile(0.999, sum(rate(ticdc_sink_txn_batch_size_bucket{tidb_cluster=\"$tidb_cluster\", changefeed=~\"$changefeed\",capture=~\"$capture\"}[1m])) by (le,capture))",
              "format": "time_series",
              "hide": true,
              "intervalFactor": 1,
              "legendFormat": "{{capture}}-p999",
              "refId": "C"
            }
          ],
          "thresholds": [],
          "timeFrom": null,
          "timeRegions": [],
          "timeShift": null,
          "title": "Sink write batch size percentile",
          "tooltip": {
            "shared": true,
            "sort": 0,
            "value_type": "individual"
          },
          "type": "graph",
          "xaxis": {
            "buckets": null,
            "mode": "time",
            "name": null,
            "show": true,
            "values": []
          },
          "yaxes": [
            {
              "format": "none",
              "label": null,
              "logBase": 2,
              "max": null,
              "min": null,
              "show": true
            },
            {
              "format": "short",
              "label": null,
              "logBase": 1,
              "max": null,
              "min": null,
              "show": true
            }
          ],
          "yaxis": {
            "align": false,
            "alignLevel": null
          }
        },
        {
          "aliasColors": {},
          "bars": false,
          "dashLength": 10,
          "dashes": false,
          "datasource": "${DS_TEST-CLUSTER}",
          "description": "The number of changed rows that are written to  downstream per second",
          "fill": 1,
          "fillGradient": 0,
          "gridPos": {
            "h": 7,
            "w": 12,
            "x": 0,
            "y": 40
          },
          "hiddenSeries": false,
          "id": 34,
          "legend": {
            "alignAsTable": true,
            "avg": true,
            "current": true,
            "max": true,
            "min": false,
            "rightSide": true,
            "show": true,
            "total": false,
            "values": true
          },
          "lines": true,
          "linewidth": 1,
          "links": [],
          "nullPointMode": "null",
          "options": {
            "dataLinks": []
          },
          "paceLength": 10,
          "percentage": false,
          "pointradius": 2,
          "points": false,
          "renderer": "flot",
          "seriesOverrides": [],
          "spaceLength": 10,
          "stack": false,
          "steppedLine": false,
          "targets": [
            {
              "expr": "sum (rate(ticdc_sink_txn_batch_size_sum{tidb_cluster=\"$tidb_cluster\", changefeed=~\"$changefeed\",capture=~\"$capture\"}[1m])) by (capture)",
              "format": "time_series",
              "intervalFactor": 1,
              "legendFormat": "{{capture}}",
              "refId": "A"
            },
            {
              "expr": "sum (rate(ticdc_sink_txn_batch_size_sum{tidb_cluster=\"$tidb_cluster\", changefeed=~\"$changefeed\"}[1m])) by (changefeed)",
              "format": "time_series",
              "hide": false,
              "interval": "",
              "intervalFactor": 1,
              "legendFormat": "total",
              "refId": "B"
            }
          ],
          "thresholds": [],
          "timeFrom": null,
          "timeRegions": [],
          "timeShift": null,
          "title": "Sink write rows count/s",
          "tooltip": {
            "shared": true,
            "sort": 0,
            "value_type": "individual"
          },
          "type": "graph",
          "xaxis": {
            "buckets": null,
            "mode": "time",
            "name": null,
            "show": true,
            "values": []
          },
          "yaxes": [
            {
              "format": "none",
              "label": null,
              "logBase": 1,
              "max": null,
              "min": null,
              "show": true
            },
            {
              "format": "short",
              "label": null,
              "logBase": 1,
              "max": null,
              "min": null,
              "show": true
            }
          ],
          "yaxis": {
            "align": false,
            "alignLevel": null
          }
        },
        {
          "aliasColors": {},
          "bars": false,
          "dashLength": 10,
          "dashes": false,
          "datasource": "${DS_TEST-CLUSTER}",
          "description": "Percentiles of asynchronous flush sink duration of changefeeds",
          "fill": 1,
          "fillGradient": 0,
          "gridPos": {
            "h": 7,
            "w": 12,
            "x": 12,
            "y": 40
          },
          "hiddenSeries": false,
          "id": 98,
          "legend": {
            "alignAsTable": true,
            "avg": false,
            "current": true,
            "max": false,
            "min": false,
            "rightSide": true,
            "show": true,
            "total": false,
            "values": true
          },
          "lines": true,
          "linewidth": 1,
          "links": [],
          "nullPointMode": "null",
          "options": {
            "dataLinks": []
          },
          "paceLength": 10,
          "percentage": false,
          "pointradius": 2,
          "points": false,
          "renderer": "flot",
          "seriesOverrides": [],
          "spaceLength": 10,
          "stack": false,
          "steppedLine": false,
          "targets": [
            {
              "expr": "histogram_quantile(0.95, sum(rate(ticdc_processor_flush_event_duration_seconds_bucket{tidb_cluster=\"$tidb_cluster\", changefeed=~\"$changefeed\"}[1m])) by (le,instance,type))",
              "format": "time_series",
              "intervalFactor": 1,
              "legendFormat": "{{instance}}-{{type}}-p95",
              "refId": "A"
            },
            {
              "expr": "histogram_quantile(0.99, sum(rate(ticdc_sink_flush_event_duration_seconds_bucket{tidb_cluster=\"$tidb_cluster\", changefeed=~\"$changefeed\"}[1m])) by (le,instance,type))",
              "format": "time_series",
              "intervalFactor": 1,
              "legendFormat": "{{instance}}-{{type}}-p99",
              "refId": "B"
            },
            {
              "expr": "histogram_quantile(0.999, sum(rate(ticdc_sink_flush_event_duration_seconds_bucket{tidb_cluster=\"$tidb_cluster\", changefeed=~\"$changefeed\"}[1m])) by (le,instance,type))",
              "format": "time_series",
              "intervalFactor": 1,
              "legendFormat": "{{instance}}-{{type}}-p999",
              "refId": "C"
            }
          ],
          "thresholds": [],
          "timeFrom": null,
          "timeRegions": [],
          "timeShift": null,
          "title": "Flush sink duration percentile",
          "tooltip": {
            "shared": true,
            "sort": 0,
            "value_type": "individual"
          },
          "type": "graph",
          "xaxis": {
            "buckets": null,
            "mode": "time",
            "name": null,
            "show": true,
            "values": []
          },
          "yaxes": [
            {
              "format": "s",
              "label": null,
              "logBase": 2,
              "max": null,
              "min": null,
              "show": true
            },
            {
              "format": "short",
              "label": null,
              "logBase": 1,
              "max": null,
              "min": null,
              "show": true
            }
          ],
          "yaxis": {
            "align": false,
            "alignLevel": null
          }
        },
        {
          "cards": {
            "cardPadding": 0,
            "cardRound": 0
          },
          "color": {
            "cardColor": "#FF9830",
            "colorScale": "linear",
            "colorScheme": "interpolateSpectral",
            "exponent": 0.5,
            "max": null,
            "min": 0,
            "mode": "spectrum"
          },
          "dataFormat": "tsbuckets",
          "datasource": "${DS_TEST-CLUSTER}",
          "description": "Asynchronous flush sink duration of changefeeds",
          "gridPos": {
            "h": 7,
            "w": 12,
            "x": 0,
            "y": 47
          },
          "heatmap": {},
          "hideZeroBuckets": true,
          "highlightCards": true,
          "id": 93,
          "legend": {
            "alignAsTable": true,
            "avg": false,
            "current": true,
            "max": true,
            "min": false,
            "rightSide": true,
            "show": true,
            "sort": "current",
            "sortDesc": true,
            "total": false,
            "values": true
          },
          "links": [],
          "reverseYBuckets": false,
          "targets": [
            {
              "expr": "max(rate(ticdc_sink_flush_event_duration_seconds_bucket{tidb_cluster=\"$tidb_cluster\", capture=~\"$capture\"}[1m])) by (le)",
              "format": "heatmap",
              "instant": false,
              "intervalFactor": 2,
              "legendFormat": "{{le}}",
              "refId": "A"
            }
          ],
          "title": "Flush sink duration",
          "tooltip": {
            "show": true,
            "showHistogram": true
          },
          "tooltipDecimals": 1,
          "type": "heatmap",
          "xAxis": {
            "show": true
          },
          "xBucketNumber": null,
          "xBucketSize": null,
          "yAxis": {
            "decimals": 1,
            "format": "s",
            "logBase": 1,
            "max": null,
            "min": null,
            "show": true,
            "splitFactor": null
          },
          "yBucketBound": "upper",
          "yBucketNumber": null,
          "yBucketSize": null
        },
        {
          "aliasColors": {},
          "bars": false,
          "dashLength": 10,
          "dashes": false,
          "datasource": "${DS_TEST-CLUSTER}",
          "description": "Distribution of MySQL worker loads",
          "fill": 1,
          "fillGradient": 0,
          "gridPos": {
            "h": 7,
            "w": 12,
            "x": 12,
            "y": 47
          },
          "hiddenSeries": false,
          "id": 95,
          "legend": {
            "alignAsTable": true,
            "avg": true,
            "current": true,
            "max": true,
            "min": false,
            "rightSide": false,
            "show": true,
            "sort": "current",
            "sortDesc": true,
            "total": false,
            "values": true
          },
          "lines": true,
          "linewidth": 1,
          "links": [],
          "nullPointMode": "null",
          "options": {
            "dataLinks": []
          },
          "percentage": false,
          "pointradius": 2,
          "points": false,
          "renderer": "flot",
          "seriesOverrides": [],
          "spaceLength": 10,
          "stack": true,
          "steppedLine": false,
          "targets": [
            {
              "expr": "sum(rate(ticdc_sink_bucket_size{tidb_cluster=\"$tidb_cluster\", changefeed=~\"$changefeed\",capture=~\"$capture\"}[1m])) by (capture,bucket)",
              "format": "time_series",
              "hide": true,
              "interval": "",
              "intervalFactor": 1,
              "legendFormat": "{{capture}}-{{bucket}}",
              "refId": "A"
            },
            {
              "expr": "count(rate(ticdc_sink_bucket_size{tidb_cluster=\"$tidb_cluster\", changefeed=~\"$changefeed\",capture=~\"$capture\"}[1m]) >= 0)",
              "format": "time_series",
              "hide": true,
              "interval": "",
              "intervalFactor": 1,
              "legendFormat": "total worker",
              "refId": "B"
            },
            {
              "expr": "count(rate(ticdc_sink_bucket_size{tidb_cluster=\"$tidb_cluster\", changefeed=~\"$changefeed\",capture=~\"$capture\"}[1m]) <= 2)",
              "format": "time_series",
              "interval": "",
              "intervalFactor": 1,
              "legendFormat": "0-2 row/s worker",
              "refId": "C"
            },
            {
              "expr": "count(rate(ticdc_sink_bucket_size{tidb_cluster=\"$tidb_cluster\", changefeed=~\"$changefeed\",capture=~\"$capture\"}[1m]) > 2 and rate(ticdc_sink_bucket_size{tidb_cluster=\"$tidb_cluster\", changefeed=~\"$changefeed\",capture=~\"$capture\"}[1m]) <= 10)",
              "format": "time_series",
              "hide": false,
              "interval": "",
              "intervalFactor": 1,
              "legendFormat": "2-10 row/s worker",
              "refId": "D"
            },
            {
              "expr": "count(rate(ticdc_sink_bucket_size{tidb_cluster=\"$tidb_cluster\", changefeed=~\"$changefeed\",capture=~\"$capture\"}[1m]) > 10 and rate(ticdc_sink_bucket_size{tidb_cluster=\"$tidb_cluster\", changefeed=~\"$changefeed\",capture=~\"$capture\"}[1m]) <= 100)",
              "format": "time_series",
              "hide": false,
              "interval": "",
              "intervalFactor": 1,
              "legendFormat": "10-100 row/s worker",
              "refId": "E"
            },
            {
              "expr": "count(rate(ticdc_sink_bucket_size{tidb_cluster=\"$tidb_cluster\", changefeed=~\"$changefeed\",capture=~\"$capture\"}[1m]) > 100)",
              "format": "time_series",
              "hide": false,
              "interval": "",
              "intervalFactor": 1,
              "legendFormat": ">100 row/s worker",
              "refId": "F"
            }
          ],
          "thresholds": [],
          "timeFrom": null,
          "timeRegions": [],
          "timeShift": null,
          "title": "MySQL sink worker load",
          "tooltip": {
            "shared": true,
            "sort": 2,
            "value_type": "individual"
          },
          "type": "graph",
          "xaxis": {
            "buckets": null,
            "mode": "time",
            "name": null,
            "show": true,
            "values": []
          },
          "yaxes": [
            {
              "format": "short",
              "label": null,
              "logBase": 1,
              "max": null,
              "min": null,
              "show": true
            },
            {
              "format": "short",
              "label": null,
              "logBase": 1,
              "max": null,
              "min": null,
              "show": true
            }
          ],
          "yaxis": {
            "align": false,
            "alignLevel": null
          }
        },
        {
          "cards": {
            "cardPadding": 0,
            "cardRound": 0
          },
          "color": {
            "cardColor": "#FF9830",
            "colorScale": "linear",
            "colorScheme": "interpolateSpectral",
            "exponent": 0.5,
            "max": null,
            "min": 1,
            "mode": "spectrum"
          },
          "dataFormat": "tsbuckets",
          "datasource": "${DS_TEST-CLUSTER}",
          "description": "The duration of detecting and waiting conflict of MySQL sink",
          "gridPos": {
            "h": 7,
            "w": 12,
            "x": 0,
            "y": 54
          },
          "heatmap": {},
          "hideZeroBuckets": true,
          "highlightCards": true,
          "id": 103,
          "legend": {
            "alignAsTable": true,
            "avg": false,
            "current": true,
            "max": true,
            "min": false,
            "rightSide": true,
            "show": true,
            "sort": "current",
            "sortDesc": true,
            "total": false,
            "values": true
          },
          "links": [],
          "repeatDirection": "h",
          "reverseYBuckets": false,
          "targets": [
            {
              "expr": "max(rate(ticdc_sink_conflict_detect_duration_bucket{tidb_cluster=\"$tidb_cluster\", capture=~\"$capture\"}[1m])) by (le)",
              "format": "heatmap",
              "instant": false,
              "intervalFactor": 2,
              "legendFormat": "{{le}}",
              "refId": "A"
            }
          ],
          "title": "MySQL sink conflict detect duration",
          "tooltip": {
            "show": true,
            "showHistogram": true
          },
          "tooltipDecimals": 1,
          "type": "heatmap",
          "xAxis": {
            "show": true
          },
          "xBucketNumber": null,
          "xBucketSize": null,
          "yAxis": {
            "decimals": 1,
            "format": "s",
            "logBase": 1,
            "max": null,
            "min": null,
            "show": true,
            "splitFactor": null
          },
          "yBucketBound": "upper",
          "yBucketNumber": null,
          "yBucketSize": null
        },
        {
          "aliasColors": {},
          "bars": false,
          "dashLength": 10,
          "dashes": false,
          "datasource": "${DS_TEST-CLUSTER}",
          "description": "Percentiles of detecting and waiting conflict duration of MySQL sink",
          "fill": 1,
          "fillGradient": 0,
          "gridPos": {
            "h": 7,
            "w": 12,
            "x": 12,
            "y": 54
          },
          "hiddenSeries": false,
          "id": 83,
          "legend": {
            "alignAsTable": true,
            "avg": false,
            "current": true,
            "max": true,
            "min": false,
            "rightSide": false,
            "show": true,
            "total": false,
            "values": true
          },
          "lines": true,
          "linewidth": 1,
          "links": [],
          "nullPointMode": "null",
          "options": {
            "dataLinks": []
          },
          "percentage": false,
          "pointradius": 2,
          "points": false,
          "renderer": "flot",
          "seriesOverrides": [],
          "spaceLength": 10,
          "stack": false,
          "steppedLine": false,
          "targets": [
            {
              "expr": "histogram_quantile(0.95,sum(rate(ticdc_sink_conflict_detect_duration_bucket{tidb_cluster=\"$tidb_cluster\", changefeed=~\"$changefeed\",capture=~\"$capture\"}[1m])) by (le,instance))",
              "format": "time_series",
              "interval": "",
              "intervalFactor": 1,
              "legendFormat": "{{instance}}-p95",
              "refId": "A"
            },
            {
              "expr": "histogram_quantile(0.99,sum(rate(ticdc_sink_conflict_detect_duration_bucket{tidb_cluster=\"$tidb_cluster\", changefeed=~\"$changefeed\",capture=~\"$capture\"}[1m])) by (le,instance))",
              "format": "time_series",
              "interval": "",
              "intervalFactor": 1,
              "legendFormat": "{{instance}}-p99",
              "refId": "B"
            },
            {
              "expr": "histogram_quantile(0.999,sum(rate(ticdc_sink_conflict_detect_duration_bucket{tidb_cluster=\"$tidb_cluster\", changefeed=~\"$changefeed\",capture=~\"$capture\"}[1m])) by (le,instance))",
              "format": "time_series",
              "interval": "",
              "intervalFactor": 1,
              "legendFormat": "{{instance}}-p999",
              "refId": "C"
            }
          ],
          "thresholds": [],
          "timeFrom": null,
          "timeRegions": [],
          "timeShift": null,
          "title": "MySQL sink conflict detect duration percentile",
          "tooltip": {
            "shared": true,
            "sort": 2,
            "value_type": "individual"
          },
          "type": "graph",
          "xaxis": {
            "buckets": null,
            "mode": "time",
            "name": null,
            "show": true,
            "values": []
          },
          "yaxes": [
            {
              "format": "s",
              "label": null,
              "logBase": 2,
              "max": null,
              "min": null,
              "show": true
            },
            {
              "format": "short",
              "label": null,
              "logBase": 1,
              "max": null,
              "min": null,
              "show": true
            }
          ],
          "yaxis": {
            "align": false,
            "alignLevel": null
          }
        },
        {
          "aliasColors": {},
          "bars": false,
          "dashLength": 10,
          "dashes": false,
          "datasource": "${DS_TEST-CLUSTER}",
          "fill": 1,
          "gridPos": {
            "h": 8,
            "w": 12,
            "x": 0,
            "y": 61
          },
          "id": 149,
          "legend": {
            "avg": false,
            "current": false,
            "max": false,
            "min": false,
            "show": true,
            "total": false,
            "values": false
          },
          "lines": true,
          "linewidth": 1,
          "links": [],
          "nullPointMode": "null",
          "percentage": false,
          "pointradius": 2,
          "points": false,
          "renderer": "flot",
          "seriesOverrides": [],
          "spaceLength": 10,
          "stack": false,
          "steppedLine": false,
          "targets": [
            {
              "expr": "sum(ticdc_processor_table_memory_consumption{changefeed =~ \"$changefeed\", capture =~ \"$capture\"}) by (capture)",
              "format": "time_series",
              "intervalFactor": 1,
              "refId": "A"
            }
          ],
          "thresholds": [],
          "timeFrom": null,
          "timeRegions": [],
          "timeShift": null,
          "title": "Processor Memory Consumption Per Capture",
          "tooltip": {
            "shared": true,
            "sort": 0,
            "value_type": "individual"
          },
          "type": "graph",
          "xaxis": {
            "buckets": null,
            "mode": "time",
            "name": null,
            "show": true,
            "values": []
          },
          "yaxes": [
            {
              "format": "bytes",
              "label": null,
              "logBase": 1,
              "max": null,
              "min": null,
              "show": true
            },
            {
              "format": "short",
              "label": null,
              "logBase": 1,
              "max": null,
              "min": null,
              "show": true
            }
          ],
          "yaxis": {
            "align": false,
            "alignLevel": null
          }
        },
        {
          "columns": [],
          "datasource": "${DS_TEST-CLUSTER}",
          "fontSize": "100%",
          "gridPos": {
            "h": 8,
            "w": 12,
            "x": 12,
            "y": 61
          },
          "id": 151,
          "links": [],
          "pageSize": null,
          "scroll": true,
          "showHeader": true,
          "sort": {
            "col": 0,
            "desc": true
          },
          "styles": [
            {
              "alias": "",
              "colorMode": null,
              "colors": [
                "rgba(245, 54, 54, 0.9)",
                "rgba(237, 129, 40, 0.89)",
                "rgba(50, 172, 45, 0.97)"
              ],
              "decimals": 2,
              "pattern": "changefeed",
              "thresholds": [],
              "type": "string",
              "unit": "short"
            },
            {
              "alias": "",
              "colorMode": null,
              "colors": [
                "rgba(245, 54, 54, 0.9)",
                "rgba(237, 129, 40, 0.89)",
                "rgba(50, 172, 45, 0.97)"
              ],
              "dateFormat": "YYYY-MM-DD HH:mm:ss",
              "decimals": 2,
              "mappingType": 1,
              "pattern": "table",
              "thresholds": [],
              "type": "string",
              "unit": "short"
            },
            {
              "alias": "",
              "colorMode": null,
              "colors": [
                "rgba(245, 54, 54, 0.9)",
                "rgba(237, 129, 40, 0.89)",
                "rgba(50, 172, 45, 0.97)"
              ],
              "dateFormat": "YYYY-MM-DD HH:mm:ss",
              "decimals": 2,
              "mappingType": 1,
              "pattern": "instance",
              "thresholds": [],
              "type": "string",
              "unit": "short"
            },
            {
              "alias": "memory consumption",
              "colorMode": null,
              "colors": [
                "rgba(245, 54, 54, 0.9)",
                "rgba(237, 129, 40, 0.89)",
                "rgba(50, 172, 45, 0.97)"
              ],
              "dateFormat": "YYYY-MM-DD HH:mm:ss",
              "decimals": 2,
              "mappingType": 1,
              "pattern": "Value",
              "thresholds": [],
              "type": "number",
              "unit": "bytes"
            },
            {
              "alias": "",
              "colorMode": null,
              "colors": [
                "rgba(245, 54, 54, 0.9)",
                "rgba(237, 129, 40, 0.89)",
                "rgba(50, 172, 45, 0.97)"
              ],
              "dateFormat": "YYYY-MM-DD HH:mm:ss",
              "decimals": 2,
              "mappingType": 1,
              "pattern": "/.*/",
              "thresholds": [],
              "type": "hidden",
              "unit": "short"
            }
          ],
          "targets": [
            {
              "expr": "ticdc_processor_table_memory_consumption{changefeed =~ \"$changefeed\", capture =~ \"$capture\"}",
              "format": "table",
              "intervalFactor": 1,
              "refId": "A"
            }
          ],
          "timeFrom": null,
          "timeShift": null,
          "title": "Processor Memory Consumption Per Table",
          "transform": "table",
          "type": "table"
        }
      ],
      "title": "Changefeed",
      "type": "row"
    },
    {
      "collapsed": true,
      "gridPos": {
        "h": 1,
        "w": 24,
        "x": 0,
        "y": 2
      },
      "id": 13,
      "panels": [
        {
          "aliasColors": {},
          "bars": false,
          "dashLength": 10,
          "dashes": false,
          "datasource": "${DS_TEST-CLUSTER}",
          "description": "The number of established Eventfeed RPC between TiCDC and TiKV",
          "fill": 1,
          "fillGradient": 0,
          "gridPos": {
            "h": 7,
            "w": 8,
            "x": 0,
            "y": 3
          },
          "hiddenSeries": false,
          "id": 15,
          "legend": {
            "alignAsTable": true,
            "avg": false,
            "current": true,
            "hideEmpty": false,
            "max": false,
            "min": false,
            "rightSide": true,
            "show": true,
            "total": false,
            "values": true
          },
          "lines": true,
          "linewidth": 1,
          "links": [],
          "nullPointMode": "null",
          "options": {
            "dataLinks": []
          },
          "paceLength": 10,
          "percentage": false,
          "pointradius": 2,
          "points": false,
          "renderer": "flot",
          "seriesOverrides": [
            {
              "alias": "/.*-rpc/",
              "yaxis": 2
            }
          ],
          "spaceLength": 10,
          "stack": false,
          "steppedLine": false,
          "targets": [
            {
              "expr": "sum(ticdc_kvclient_event_feed_count{tidb_cluster=\"$tidb_cluster\"}) by (instance)",
              "format": "time_series",
              "intervalFactor": 1,
              "legendFormat": "{{instance}}",
              "refId": "A"
            },
            {
              "expr": "sum(grpc_client_started_total{tidb_cluster=\"$tidb_cluster\", grpc_method=\"EventFeed\"}) by (instance) - sum(grpc_client_handled_total{tidb_cluster=\"$tidb_cluster\", grpc_method=\"EventFeed\"}) by (instance)",
              "format": "time_series",
              "intervalFactor": 1,
              "legendFormat": "{{instance}}-rpc",
              "refId": "B"
            },
            {
              "expr": "sum(grpc_client_started_total{tidb_cluster=\"$tidb_cluster\", grpc_method=\"EventFeed\"}) by (instance)",
              "format": "time_series",
              "hide": false,
              "intervalFactor": 1,
              "legendFormat": "{{instance}}-rpc-started",
              "refId": "C"
            },
            {
              "expr": "sum(grpc_client_handled_total{tidb_cluster=\"$tidb_cluster\", grpc_method=\"EventFeed\"}) by (instance)",
              "format": "time_series",
              "hide": false,
              "intervalFactor": 1,
              "legendFormat": "{{instance}}-rpc-handled",
              "refId": "D"
            }
          ],
          "thresholds": [],
          "timeFrom": null,
          "timeRegions": [],
          "timeShift": null,
          "title": "Eventfeed count",
          "tooltip": {
            "shared": true,
            "sort": 0,
            "value_type": "individual"
          },
          "type": "graph",
          "xaxis": {
            "buckets": null,
            "mode": "time",
            "name": null,
            "show": true,
            "values": []
          },
          "yaxes": [
            {
              "format": "short",
              "label": null,
              "logBase": 1,
              "max": null,
              "min": null,
              "show": true
            },
            {
              "format": "short",
              "label": null,
              "logBase": 1,
              "max": null,
              "min": null,
              "show": true
            }
          ],
          "yaxis": {
            "align": false,
            "alignLevel": null
          }
        },
        {
          "aliasColors": {},
          "bars": false,
          "dashLength": 10,
          "dashes": false,
          "datasource": "${DS_TEST-CLUSTER}",
          "decimals": null,
          "description": "Percentiles of Eventfeed message size",
          "fill": 1,
          "fillGradient": 0,
          "gridPos": {
            "h": 7,
            "w": 8,
            "x": 8,
            "y": 3
          },
          "hiddenSeries": false,
          "id": 17,
          "legend": {
            "alignAsTable": true,
            "avg": false,
            "current": true,
            "max": false,
            "min": false,
            "rightSide": true,
            "show": true,
            "total": false,
            "values": true
          },
          "lines": true,
          "linewidth": 1,
          "links": [],
          "nullPointMode": "null",
          "options": {
            "dataLinks": []
          },
          "paceLength": 10,
          "percentage": false,
          "pointradius": 2,
          "points": false,
          "renderer": "flot",
          "seriesOverrides": [],
          "spaceLength": 10,
          "stack": false,
          "steppedLine": false,
          "targets": [
            {
              "expr": "histogram_quantile(0.999, sum(rate(ticdc_kvclient_event_size_bytes_bucket{tidb_cluster=\"$tidb_cluster\"}[1m])) by (le, instance))",
              "format": "time_series",
              "intervalFactor": 1,
              "legendFormat": "{{instance}}-p999",
              "refId": "A"
            },
            {
              "expr": "histogram_quantile(0.95, sum(rate(ticdc_kvclient_event_size_bytes_bucket{tidb_cluster=\"$tidb_cluster\"}[1m])) by (le, instance))",
              "format": "time_series",
              "intervalFactor": 1,
              "legendFormat": "{{instance}}-p95",
              "refId": "B"
            }
          ],
          "thresholds": [],
          "timeFrom": null,
          "timeRegions": [],
          "timeShift": null,
          "title": "Event size percentile",
          "tooltip": {
            "shared": true,
            "sort": 0,
            "value_type": "individual"
          },
          "type": "graph",
          "xaxis": {
            "buckets": null,
            "mode": "time",
            "name": null,
            "show": true,
            "values": []
          },
          "yaxes": [
            {
              "format": "bytes",
              "label": null,
              "logBase": 1,
              "max": null,
              "min": null,
              "show": true
            },
            {
              "format": "short",
              "label": null,
              "logBase": 1,
              "max": null,
              "min": null,
              "show": true
            }
          ],
          "yaxis": {
            "align": false,
            "alignLevel": null
          }
        },
        {
          "aliasColors": {},
          "bars": true,
          "dashLength": 10,
          "dashes": false,
          "datasource": "${DS_TEST-CLUSTER}",
          "description": "The number of errors that interrupt Eventfeed RPC",
          "fill": 1,
          "fillGradient": 0,
          "gridPos": {
            "h": 7,
            "w": 8,
            "x": 16,
            "y": 3
          },
          "hiddenSeries": false,
          "id": 28,
          "legend": {
            "alignAsTable": true,
            "avg": false,
            "current": true,
            "hideEmpty": true,
            "hideZero": true,
            "max": true,
            "min": false,
            "rightSide": true,
            "show": true,
            "total": false,
            "values": true
          },
          "lines": true,
          "linewidth": 1,
          "links": [],
          "nullPointMode": "null",
          "options": {
            "dataLinks": []
          },
          "paceLength": 10,
          "percentage": false,
          "pointradius": 2,
          "points": false,
          "renderer": "flot",
          "seriesOverrides": [],
          "spaceLength": 10,
          "stack": false,
          "steppedLine": false,
          "targets": [
            {
              "expr": "sum(increase(ticdc_kvclient_event_feed_error_count{tidb_cluster=\"$tidb_cluster\", capture=~\"$capture\"}[1m])) by (type)",
              "format": "time_series",
              "hide": false,
              "interval": "1m",
              "intervalFactor": 1,
              "legendFormat": "{{type}}",
              "refId": "A"
            },
            {
              "expr": "-sum(increase(pd_schedule_operators_count{tidb_cluster=\"$tidb_cluster\", event=\"create\", type=~\".*leader\"}[1m]))",
              "format": "time_series",
              "hide": false,
              "interval": "1m",
              "intervalFactor": 1,
              "legendFormat": "transfer-leader",
              "refId": "B"
            },
            {
              "expr": "-sum(increase(pd_schedule_operators_count{tidb_cluster=\"$tidb_cluster\", event=\"create\", type=~\".*(peer|region)\"}[1m]))",
              "format": "time_series",
              "interval": "1m",
              "intervalFactor": 1,
              "legendFormat": "move-region",
              "refId": "C"
            }
          ],
          "thresholds": [],
          "timeFrom": null,
          "timeRegions": [],
          "timeShift": null,
          "title": "Eventfeed error/m",
          "tooltip": {
            "shared": true,
            "sort": 0,
            "value_type": "individual"
          },
          "type": "graph",
          "xaxis": {
            "buckets": null,
            "mode": "time",
            "name": null,
            "show": true,
            "values": []
          },
          "yaxes": [
            {
              "format": "short",
              "label": null,
              "logBase": 1,
              "max": null,
              "min": null,
              "show": true
            },
            {
              "format": "short",
              "label": null,
              "logBase": 1,
              "max": null,
              "min": null,
              "show": true
            }
          ],
          "yaxis": {
            "align": false,
            "alignLevel": null
          }
        },
        {
          "aliasColors": {},
          "bars": false,
          "dashLength": 10,
          "dashes": false,
          "datasource": "${DS_TEST-CLUSTER}",
          "description": "The number of KV client received events from TiKV per seconds",
          "fill": 1,
          "fillGradient": 0,
          "gridPos": {
            "h": 7,
            "w": 8,
            "x": 0,
            "y": 10
          },
          "hiddenSeries": false,
          "id": 29,
          "legend": {
            "alignAsTable": true,
            "avg": false,
            "current": true,
            "hideEmpty": true,
            "hideZero": true,
            "max": true,
            "min": false,
            "rightSide": false,
            "show": true,
            "total": false,
            "values": true
          },
          "lines": true,
          "linewidth": 1,
          "links": [],
          "nullPointMode": "null",
          "options": {
            "dataLinks": []
          },
          "paceLength": 10,
          "percentage": false,
          "pointradius": 2,
          "points": false,
          "renderer": "flot",
          "seriesOverrides": [],
          "spaceLength": 10,
          "stack": false,
          "steppedLine": false,
          "targets": [
            {
              "expr": "sum(rate(ticdc_kvclient_pull_event_count{tidb_cluster=\"$tidb_cluster\", changefeed=~\"$changefeed\"}[1m])) by (instance, type)",
              "format": "time_series",
              "intervalFactor": 1,
              "legendFormat": "{{instance}}-{{type}}",
              "refId": "A"
            }
          ],
          "thresholds": [],
          "timeFrom": null,
          "timeRegions": [],
          "timeShift": null,
          "title": "KV client receive events/s",
          "tooltip": {
            "shared": true,
            "sort": 0,
            "value_type": "individual"
          },
          "type": "graph",
          "xaxis": {
            "buckets": null,
            "mode": "time",
            "name": null,
            "show": true,
            "values": []
          },
          "yaxes": [
            {
              "format": "short",
              "label": null,
              "logBase": 1,
              "max": null,
              "min": null,
              "show": true
            },
            {
              "format": "short",
              "label": null,
              "logBase": 1,
              "max": null,
              "min": null,
              "show": true
            }
          ],
          "yaxis": {
            "align": false,
            "alignLevel": null
          }
        },
        {
          "aliasColors": {},
          "bars": false,
          "dashLength": 10,
          "dashes": false,
          "datasource": "${DS_TEST-CLUSTER}",
          "description": "The number of events that puller outputs to sorter \n per second",
          "fill": 1,
          "fillGradient": 0,
          "gridPos": {
            "h": 7,
            "w": 8,
            "x": 8,
            "y": 10
          },
          "hiddenSeries": false,
          "id": 5,
          "legend": {
            "alignAsTable": true,
            "avg": false,
            "current": true,
            "max": true,
            "min": false,
            "rightSide": false,
            "show": true,
            "total": false,
            "values": true
          },
          "lines": true,
          "linewidth": 1,
          "links": [],
          "nullPointMode": "null",
          "options": {
            "dataLinks": []
          },
          "paceLength": 10,
          "percentage": false,
          "pointradius": 2,
          "points": false,
          "renderer": "flot",
          "seriesOverrides": [],
          "spaceLength": 10,
          "stack": false,
          "steppedLine": false,
          "targets": [
            {
              "expr": "sum (rate(ticdc_puller_txn_collect_event_count{tidb_cluster=\"$tidb_cluster\", changefeed=~\"$changefeed\"}[1m])) by (instance, type)",
              "format": "time_series",
              "intervalFactor": 1,
              "legendFormat": "{{instance}} - {{type}}",
              "refId": "A"
            }
          ],
          "thresholds": [],
          "timeFrom": null,
          "timeRegions": [],
          "timeShift": null,
          "title": "Puller output events/s",
          "tooltip": {
            "shared": true,
            "sort": 0,
            "value_type": "individual"
          },
          "type": "graph",
          "xaxis": {
            "buckets": null,
            "mode": "time",
            "name": null,
            "show": true,
            "values": []
          },
          "yaxes": [
            {
              "format": "none",
              "label": null,
              "logBase": 1,
              "max": null,
              "min": null,
              "show": true
            },
            {
              "format": "short",
              "label": null,
              "logBase": 1,
              "max": null,
              "min": null,
              "show": true
            }
          ],
          "yaxis": {
            "align": false,
            "alignLevel": null
          }
        },
        {
          "aliasColors": {},
          "bars": false,
          "dashLength": 10,
          "dashes": false,
          "datasource": "${DS_TEST-CLUSTER}",
          "description": "The number of rows that sink flushes to downstream per second",
          "fill": 1,
          "fillGradient": 0,
          "gridPos": {
            "h": 7,
            "w": 8,
            "x": 16,
            "y": 10
          },
          "hiddenSeries": false,
          "id": 108,
          "legend": {
            "alignAsTable": true,
            "avg": true,
            "current": true,
            "max": true,
            "min": false,
            "rightSide": false,
            "show": true,
            "sort": "current",
            "sortDesc": true,
            "total": false,
            "values": true
          },
          "lines": true,
          "linewidth": 1,
          "links": [],
          "nullPointMode": "null",
          "options": {
            "dataLinks": []
          },
          "percentage": false,
          "pointradius": 2,
          "points": false,
          "renderer": "flot",
          "seriesOverrides": [],
          "spaceLength": 10,
          "stack": false,
          "steppedLine": false,
          "targets": [
            {
              "expr": "sum(rate(ticdc_sink_total_flushed_rows_count{tidb_cluster=\"$tidb_cluster\", changefeed=~\"$changefeed\",capture=~\"$capture\"}[1m])) by (capture)",
              "format": "time_series",
              "intervalFactor": 1,
              "legendFormat": "{{capture}}",
              "refId": "A"
            }
          ],
          "thresholds": [],
          "timeFrom": null,
          "timeRegions": [],
          "timeShift": null,
          "title": "Sink flush rows/s",
          "tooltip": {
            "shared": true,
            "sort": 2,
            "value_type": "individual"
          },
          "type": "graph",
          "xaxis": {
            "buckets": null,
            "mode": "time",
            "name": null,
            "show": true,
            "values": []
          },
          "yaxes": [
            {
              "format": "short",
              "label": null,
              "logBase": 1,
              "max": null,
              "min": null,
              "show": true
            },
            {
              "format": "short",
              "label": null,
              "logBase": 1,
              "max": null,
              "min": null,
              "show": true
            }
          ],
          "yaxis": {
            "align": false,
            "alignLevel": null
          }
        },
        {
          "aliasColors": {},
          "bars": false,
          "dashLength": 10,
          "dashes": false,
          "datasource": "${DS_TEST-CLUSTER}",
          "description": "The number of events that are buffered in Puller's memory buffer and output channel",
          "fill": 1,
          "fillGradient": 0,
          "gridPos": {
            "h": 7,
            "w": 6,
            "x": 0,
            "y": 17
          },
          "hiddenSeries": false,
          "id": 43,
          "legend": {
            "alignAsTable": true,
            "avg": false,
            "current": true,
            "hideEmpty": false,
            "max": true,
            "min": false,
            "rightSide": false,
            "show": true,
            "total": false,
            "values": true
          },
          "lines": true,
          "linewidth": 1,
          "links": [],
          "nullPointMode": "null",
          "options": {
            "dataLinks": []
          },
          "paceLength": 10,
          "percentage": false,
          "pointradius": 2,
          "points": false,
          "renderer": "flot",
          "seriesOverrides": [
            {
              "alias": "/.*chan.*/",
              "yaxis": 2
            }
          ],
          "spaceLength": 10,
          "stack": false,
          "steppedLine": false,
          "targets": [
            {
              "expr": "sum(ticdc_puller_mem_buffer_size{tidb_cluster=\"$tidb_cluster\", changefeed=~\"$changefeed\",capture=~\"$capture\"}) by (capture)",
              "format": "time_series",
              "intervalFactor": 1,
              "legendFormat": "{{capture}} - output chan",
              "refId": "A"
            },
            {
              "expr": "-sum(ticdc_puller_output_chan_size{tidb_cluster=\"$tidb_cluster\", changefeed=~\"$changefeed\",capture=~\"$capture\"}) by (capture) ",
              "format": "time_series",
              "intervalFactor": 1,
              "legendFormat": "{{capture}} - memory  buffer",
              "refId": "B"
            },
            {
              "expr": "-sum(ticdc_puller_event_chan_size{tidb_cluster=\"$tidb_cluster\", changefeed=~\"$changefeed\",capture=~\"$capture\"}) by (capture)",
              "format": "time_series",
              "intervalFactor": 1,
              "legendFormat": "{{capture}} - input chan",
              "refId": "C"
            }
          ],
          "thresholds": [],
          "timeFrom": null,
          "timeRegions": [],
          "timeShift": null,
          "title": "Puller buffer size",
          "tooltip": {
            "shared": true,
            "sort": 0,
            "value_type": "individual"
          },
          "type": "graph",
          "xaxis": {
            "buckets": null,
            "mode": "time",
            "name": null,
            "show": true,
            "values": []
          },
          "yaxes": [
            {
              "format": "short",
              "label": null,
              "logBase": 1,
              "max": null,
              "min": null,
              "show": true
            },
            {
              "format": "short",
              "label": null,
              "logBase": 1,
              "max": null,
              "min": null,
              "show": true
            }
          ],
          "yaxis": {
            "align": false,
            "alignLevel": null
          }
        },
        {
          "aliasColors": {},
          "bars": false,
          "dashLength": 10,
          "dashes": false,
          "datasource": "${DS_TEST-CLUSTER}",
          "description": "The number of events that are buffered in Sorter's unsorted events buffer and output channel",
          "fill": 1,
          "fillGradient": 0,
          "gridPos": {
            "h": 7,
            "w": 6,
            "x": 6,
            "y": 17
          },
          "hiddenSeries": false,
          "id": 51,
          "legend": {
            "alignAsTable": true,
            "avg": false,
            "current": true,
            "hideEmpty": false,
            "max": true,
            "min": false,
            "rightSide": false,
            "show": true,
            "total": false,
            "values": true
          },
          "lines": true,
          "linewidth": 1,
          "links": [],
          "nullPointMode": "null",
          "options": {
            "dataLinks": []
          },
          "paceLength": 10,
          "percentage": false,
          "pointradius": 2,
          "points": false,
          "renderer": "flot",
          "seriesOverrides": [
            {
              "alias": "/.*resolvedts/",
              "yaxis": 2
            },
            {
              "alias": "/.*chan/",
              "yaxis": 2
            }
          ],
          "spaceLength": 10,
          "stack": false,
          "steppedLine": false,
          "targets": [
            {
              "expr": "sum(ticdc_puller_entry_sorter_unsorted_size{tidb_cluster=\"$tidb_cluster\", changefeed=~\"$changefeed\",capture=~\"$capture\"}) by (capture)",
              "format": "time_series",
              "intervalFactor": 1,
              "legendFormat": "{{capture}}-unsorted events",
              "refId": "A"
            },
            {
              "expr": "-sum(ticdc_puller_entry_sorter_resolved_chan_size{tidb_cluster=\"$tidb_cluster\", changefeed=~\"$changefeed\",capture=~\"$capture\"}) by (capture)",
              "format": "time_series",
              "hide": true,
              "intervalFactor": 1,
              "legendFormat": "{{capture}}-resolvedts",
              "refId": "B"
            },
            {
              "expr": "-sum(ticdc_puller_entry_sorter_output_chan_size{tidb_cluster=\"$tidb_cluster\", changefeed=~\"$changefeed\",capture=~\"$capture\"}) by (capture)",
              "format": "time_series",
              "hide": false,
              "intervalFactor": 1,
              "legendFormat": "{{capture}}-ouput chan",
              "refId": "C"
            }
          ],
          "thresholds": [],
          "timeFrom": null,
          "timeRegions": [],
          "timeShift": null,
          "title": "Entry sorter buffer size",
          "tooltip": {
            "shared": true,
            "sort": 0,
            "value_type": "individual"
          },
          "type": "graph",
          "xaxis": {
            "buckets": null,
            "mode": "time",
            "name": null,
            "show": true,
            "values": []
          },
          "yaxes": [
            {
              "format": "short",
              "label": null,
              "logBase": 1,
              "max": null,
              "min": null,
              "show": true
            },
            {
              "format": "short",
              "label": null,
              "logBase": 1,
              "max": null,
              "min": null,
              "show": true
            }
          ],
          "yaxis": {
            "align": false,
            "alignLevel": null
          }
        },
        {
          "aliasColors": {},
          "bars": false,
          "dashLength": 10,
          "dashes": false,
          "datasource": "${DS_TEST-CLUSTER}",
          "description": "The number of events that are buffered in Processor's output channel and Mounter input channel",
          "fill": 1,
          "fillGradient": 0,
          "gridPos": {
            "h": 7,
            "w": 6,
            "x": 12,
            "y": 17
          },
          "hiddenSeries": false,
          "id": 107,
          "legend": {
            "alignAsTable": true,
            "avg": false,
            "current": true,
            "hideEmpty": false,
            "max": true,
            "min": false,
            "rightSide": false,
            "show": true,
            "total": false,
            "values": true
          },
          "lines": true,
          "linewidth": 1,
          "links": [],
          "nullPointMode": "null",
          "options": {
            "dataLinks": []
          },
          "paceLength": 10,
          "percentage": false,
          "pointradius": 2,
          "points": false,
          "renderer": "flot",
          "seriesOverrides": [
            {
              "alias": "/.*processor.*/",
              "yaxis": 2
            }
          ],
          "spaceLength": 10,
          "stack": false,
          "steppedLine": false,
          "targets": [
            {
              "expr": "sum(ticdc_mounter_input_chan_size{tidb_cluster=\"$tidb_cluster\", changefeed=~\"$changefeed\",capture=~\"$capture\"}) by (capture)",
              "format": "time_series",
              "intervalFactor": 1,
              "legendFormat": "{{capture}}-mounter input chan",
              "refId": "A"
            },
            {
              "expr": "-sum(ticdc_sink_buffer_chan_size{tidb_cluster=\"$tidb_cluster\", changefeed=~\"$changefeed\",capture=~\"$capture\"}) by (capture)",
              "format": "time_series",
              "intervalFactor": 1,
              "legendFormat": "{{capture}}-sink buffer chan",
              "refId": "B"
            }
          ],
          "thresholds": [],
          "timeFrom": null,
          "timeRegions": [],
          "timeShift": null,
          "title": "Sink/Mounter buffer size",
          "tooltip": {
            "shared": true,
            "sort": 0,
            "value_type": "individual"
          },
          "type": "graph",
          "xaxis": {
            "buckets": null,
            "mode": "time",
            "name": null,
            "show": true,
            "values": []
          },
          "yaxes": [
            {
              "format": "short",
              "label": null,
              "logBase": 1,
              "max": null,
              "min": null,
              "show": true
            },
            {
              "format": "short",
              "label": null,
              "logBase": 1,
              "max": null,
              "min": null,
              "show": true
            }
          ],
          "yaxis": {
            "align": false,
            "alignLevel": null
          }
        },
        {
          "aliasColors": {},
          "bars": false,
          "dashLength": 10,
          "dashes": false,
          "datasource": "${DS_TEST-CLUSTER}",
          "description": "The number of rows(events) that are buffered in Sink's pending flush rows buffer",
          "fill": 1,
          "fillGradient": 0,
          "gridPos": {
            "h": 7,
            "w": 6,
            "x": 18,
            "y": 17
          },
          "hiddenSeries": false,
          "id": 96,
          "legend": {
            "alignAsTable": true,
            "avg": true,
            "current": true,
            "max": true,
            "min": false,
            "rightSide": false,
            "show": true,
            "sort": "current",
            "sortDesc": true,
            "total": false,
            "values": true
          },
          "lines": true,
          "linewidth": 1,
          "links": [],
          "nullPointMode": "null",
          "options": {
            "dataLinks": []
          },
          "percentage": false,
          "pointradius": 2,
          "points": false,
          "renderer": "flot",
          "seriesOverrides": [],
          "spaceLength": 10,
          "stack": false,
          "steppedLine": false,
          "targets": [
            {
              "expr": "sum(ticdc_sink_total_rows_count{tidb_cluster=\"$tidb_cluster\", changefeed=~\"$changefeed\",capture=~\"$capture\"}) by (capture) - sum(ticdc_sink_total_flushed_rows_count{tidb_cluster=\"$tidb_cluster\", changefeed=~\"$changefeed\",capture=~\"$capture\"}) by (capture)",
              "format": "time_series",
              "interval": "",
              "intervalFactor": 1,
              "legendFormat": "{{capture}}",
              "refId": "A"
            }
          ],
          "thresholds": [],
          "timeFrom": null,
          "timeRegions": [],
          "timeShift": null,
          "title": "Sink rows buffer size",
          "tooltip": {
            "shared": true,
            "sort": 2,
            "value_type": "individual"
          },
          "type": "graph",
          "xaxis": {
            "buckets": null,
            "mode": "time",
            "name": null,
            "show": true,
            "values": []
          },
          "yaxes": [
            {
              "format": "short",
              "label": null,
              "logBase": 1,
              "max": null,
              "min": null,
              "show": true
            },
            {
              "format": "short",
              "label": null,
              "logBase": 1,
              "max": null,
              "min": null,
              "show": true
            }
          ],
          "yaxis": {
            "align": false,
            "alignLevel": null
          }
        },
        {
          "cards": {
            "cardPadding": 0,
            "cardRound": 0
          },
          "color": {
            "cardColor": "#FF9830",
            "colorScale": "linear",
            "colorScheme": "interpolateSpectral",
            "exponent": 0.5,
            "min": 0,
            "mode": "spectrum"
          },
          "dataFormat": "tsbuckets",
          "datasource": "${DS_TEST-CLUSTER}",
          "description": "Duration of sorting unsorted events",
          "gridPos": {
            "h": 7,
            "w": 12,
            "x": 0,
            "y": 24
          },
          "heatmap": {},
          "hideZeroBuckets": true,
          "highlightCards": true,
          "id": 99,
          "legend": {
            "alignAsTable": true,
            "avg": false,
            "current": true,
            "max": true,
            "min": false,
            "rightSide": true,
            "show": true,
            "sort": "current",
            "sortDesc": true,
            "total": false,
            "values": true
          },
          "links": [],
          "reverseYBuckets": false,
          "targets": [
            {
              "expr": "sum(rate(ticdc_puller_entry_sorter_sort_bucket{tidb_cluster=\"$tidb_cluster\", capture=~\"$capture\"}[1m])) by (le)",
              "format": "heatmap",
              "instant": false,
              "intervalFactor": 2,
              "legendFormat": "{{le}}",
              "refId": "A"
            }
          ],
          "title": "Entry sorter sort duration",
          "tooltip": {
            "show": true,
            "showHistogram": true
          },
          "tooltipDecimals": 1,
          "type": "heatmap",
          "xAxis": {
            "show": true
          },
          "xBucketNumber": null,
          "xBucketSize": null,
          "yAxis": {
            "decimals": 1,
            "format": "s",
            "logBase": 1,
            "max": null,
            "min": null,
            "show": true,
            "splitFactor": null
          },
          "yBucketBound": "upper",
          "yBucketNumber": null,
          "yBucketSize": null
        },
        {
          "aliasColors": {},
          "bars": false,
          "dashLength": 10,
          "dashes": false,
          "datasource": "${DS_TEST-CLUSTER}",
          "description": "Percentiles of sorting events duration",
          "fill": 1,
          "fillGradient": 0,
          "gridPos": {
            "h": 7,
            "w": 12,
            "x": 12,
            "y": 24
          },
          "hiddenSeries": false,
          "id": 53,
          "legend": {
            "alignAsTable": true,
            "avg": false,
            "current": true,
            "hideEmpty": false,
            "max": true,
            "min": false,
            "rightSide": true,
            "show": true,
            "total": false,
            "values": true
          },
          "lines": true,
          "linewidth": 1,
          "links": [],
          "nullPointMode": "null",
          "options": {
            "dataLinks": []
          },
          "paceLength": 10,
          "percentage": false,
          "pointradius": 2,
          "points": false,
          "renderer": "flot",
          "seriesOverrides": [],
          "spaceLength": 10,
          "stack": false,
          "steppedLine": false,
          "targets": [
            {
              "expr": "histogram_quantile(0.999, sum(rate(ticdc_puller_entry_sorter_sort_bucket{tidb_cluster=\"$tidb_cluster\", changefeed=~\"$changefeed\",capture=~\"$capture\"}[1m])) by (le,capture))",
              "format": "time_series",
              "intervalFactor": 1,
              "legendFormat": "{{capture}}-p999",
              "refId": "A"
            },
            {
              "expr": "histogram_quantile(0.95, sum(rate(ticdc_puller_entry_sorter_sort_bucket{tidb_cluster=\"$tidb_cluster\", changefeed=~\"$changefeed\",capture=~\"$capture\"}[1m])) by (le,capture))",
              "format": "time_series",
              "hide": false,
              "intervalFactor": 1,
              "legendFormat": "{{capture}}-p95",
              "refId": "B"
            }
          ],
          "thresholds": [],
          "timeFrom": null,
          "timeRegions": [],
          "timeShift": null,
          "title": "Entry sorter sort duration percentile",
          "tooltip": {
            "shared": true,
            "sort": 0,
            "value_type": "individual"
          },
          "type": "graph",
          "xaxis": {
            "buckets": null,
            "mode": "time",
            "name": null,
            "show": true,
            "values": []
          },
          "yaxes": [
            {
              "format": "s",
              "label": null,
              "logBase": 2,
              "max": null,
              "min": null,
              "show": true
            },
            {
              "format": "short",
              "label": null,
              "logBase": 1,
              "max": null,
              "min": null,
              "show": true
            }
          ],
          "yaxis": {
            "align": false,
            "alignLevel": null
          }
        },
        {
          "cards": {
            "cardPadding": 0,
            "cardRound": 0
          },
          "color": {
            "cardColor": "#FF9830",
            "colorScale": "linear",
            "colorScheme": "interpolateSpectral",
            "exponent": 0.5,
            "min": 0,
            "mode": "spectrum"
          },
          "dataFormat": "tsbuckets",
          "datasource": "${DS_TEST-CLUSTER}",
          "description": "Duration of merging sorted events",
          "gridPos": {
            "h": 7,
            "w": 12,
            "x": 0,
            "y": 31
          },
          "heatmap": {},
          "hideZeroBuckets": true,
          "highlightCards": true,
          "id": 105,
          "legend": {
            "alignAsTable": true,
            "avg": false,
            "current": true,
            "max": true,
            "min": false,
            "rightSide": true,
            "show": true,
            "sort": "current",
            "sortDesc": true,
            "total": false,
            "values": true
          },
          "links": [],
          "reverseYBuckets": false,
          "targets": [
            {
              "expr": "sum(rate(ticdc_puller_entry_sorter_merge_bucket{tidb_cluster=\"$tidb_cluster\", capture=~\"$capture\"}[1m])) by (le)",
              "format": "heatmap",
              "instant": false,
              "intervalFactor": 2,
              "legendFormat": "{{le}}",
              "refId": "A"
            }
          ],
          "title": "Entry sorter merge duration",
          "tooltip": {
            "show": true,
            "showHistogram": true
          },
          "tooltipDecimals": 1,
          "type": "heatmap",
          "xAxis": {
            "show": true
          },
          "xBucketNumber": null,
          "xBucketSize": null,
          "yAxis": {
            "decimals": 1,
            "format": "s",
            "logBase": 1,
            "max": null,
            "min": null,
            "show": true,
            "splitFactor": null
          },
          "yBucketBound": "upper",
          "yBucketNumber": null,
          "yBucketSize": null
        },
        {
          "aliasColors": {},
          "bars": false,
          "dashLength": 10,
          "dashes": false,
          "datasource": "${DS_TEST-CLUSTER}",
          "description": "Percentiles of merging sorted events duration",
          "fill": 1,
          "fillGradient": 0,
          "gridPos": {
            "h": 7,
            "w": 12,
            "x": 12,
            "y": 31
          },
          "hiddenSeries": false,
          "id": 106,
          "legend": {
            "alignAsTable": true,
            "avg": false,
            "current": true,
            "hideEmpty": false,
            "max": true,
            "min": false,
            "rightSide": true,
            "show": true,
            "total": false,
            "values": true
          },
          "lines": true,
          "linewidth": 1,
          "links": [],
          "nullPointMode": "null",
          "options": {
            "dataLinks": []
          },
          "paceLength": 10,
          "percentage": false,
          "pointradius": 2,
          "points": false,
          "renderer": "flot",
          "seriesOverrides": [],
          "spaceLength": 10,
          "stack": false,
          "steppedLine": false,
          "targets": [
            {
              "expr": "histogram_quantile(0.999, sum(rate(ticdc_puller_entry_sorter_merge_bucket{tidb_cluster=\"$tidb_cluster\", changefeed=~\"$changefeed\",capture=~\"$capture\"}[1m])) by (le,capture))",
              "format": "time_series",
              "intervalFactor": 1,
              "legendFormat": "{{capture}}-p999",
              "refId": "A"
            },
            {
              "expr": "histogram_quantile(0.95, sum(rate(ticdc_puller_entry_sorter_merge_bucket{tidb_cluster=\"$tidb_cluster\", changefeed=~\"$changefeed\",capture=~\"$capture\"}[1m])) by (le,capture))",
              "format": "time_series",
              "hide": false,
              "intervalFactor": 1,
              "legendFormat": "{{capture}}-p95",
              "refId": "B"
            }
          ],
          "thresholds": [],
          "timeFrom": null,
          "timeRegions": [],
          "timeShift": null,
          "title": "Entry sorter merge duration percentile",
          "tooltip": {
            "shared": true,
            "sort": 0,
            "value_type": "individual"
          },
          "type": "graph",
          "xaxis": {
            "buckets": null,
            "mode": "time",
            "name": null,
            "show": true,
            "values": []
          },
          "yaxes": [
            {
              "format": "s",
              "label": null,
              "logBase": 2,
              "max": null,
              "min": null,
              "show": true
            },
            {
              "format": "short",
              "label": null,
              "logBase": 1,
              "max": null,
              "min": null,
              "show": true
            }
          ],
          "yaxis": {
            "align": false,
            "alignLevel": null
          }
        },
        {
          "cards": {
            "cardPadding": 0,
            "cardRound": 0
          },
          "color": {
            "cardColor": "#FF9830",
            "colorScale": "linear",
            "colorScheme": "interpolateSpectral",
            "exponent": 0.5,
            "min": 0,
            "mode": "spectrum"
          },
          "dataFormat": "tsbuckets",
          "datasource": "${DS_TEST-CLUSTER}",
          "description": "Duration of unmarshal events from kv to SQL row",
          "gridPos": {
            "h": 7,
            "w": 12,
            "x": 0,
            "y": 38
          },
          "heatmap": {},
          "hideZeroBuckets": true,
          "highlightCards": true,
          "id": 101,
          "legend": {
            "alignAsTable": true,
            "avg": false,
            "current": true,
            "max": true,
            "min": false,
            "rightSide": true,
            "show": true,
            "sort": "current",
            "sortDesc": true,
            "total": false,
            "values": true
          },
          "links": [],
          "reverseYBuckets": false,
          "targets": [
            {
              "expr": "max(rate(ticdc_mounter_unmarshal_and_mount_bucket{tidb_cluster=\"$tidb_cluster\", capture=~\"$capture\"}[1m])) by (le)",
              "format": "heatmap",
              "instant": false,
              "intervalFactor": 2,
              "legendFormat": "{{le}}",
              "refId": "A"
            }
          ],
          "title": "Mounter unmarshal duration",
          "tooltip": {
            "show": true,
            "showHistogram": true
          },
          "tooltipDecimals": 1,
          "type": "heatmap",
          "xAxis": {
            "show": true
          },
          "xBucketNumber": null,
          "xBucketSize": null,
          "yAxis": {
            "decimals": 1,
            "format": "s",
            "logBase": 1,
            "max": null,
            "min": null,
            "show": true,
            "splitFactor": null
          },
          "yBucketBound": "upper",
          "yBucketNumber": null,
          "yBucketSize": null
        },
        {
          "aliasColors": {},
          "bars": false,
          "dashLength": 10,
          "dashes": false,
          "datasource": "${DS_TEST-CLUSTER}",
          "description": "Percentiles of unmarshal events from kv to SQL row duration",
          "fill": 0,
          "fillGradient": 0,
          "gridPos": {
            "h": 7,
            "w": 12,
            "x": 12,
            "y": 38
          },
          "hiddenSeries": false,
          "id": 55,
          "legend": {
            "alignAsTable": true,
            "avg": false,
            "current": true,
            "max": true,
            "min": false,
            "rightSide": true,
            "show": true,
            "sort": "current",
            "sortDesc": true,
            "total": false,
            "values": true
          },
          "lines": true,
          "linewidth": 1,
          "links": [],
          "nullPointMode": "null",
          "options": {
            "dataLinks": []
          },
          "paceLength": 10,
          "percentage": false,
          "pointradius": 2,
          "points": false,
          "renderer": "flot",
          "seriesOverrides": [],
          "spaceLength": 10,
          "stack": false,
          "steppedLine": false,
          "targets": [
            {
              "expr": "histogram_quantile(0.99, sum(rate(ticdc_mounter_unmarshal_and_mount_bucket{tidb_cluster=\"$tidb_cluster\", changefeed=~\"$changefeed\",capture=~\"$capture\"}[1m])) by (le, capture))",
              "format": "time_series",
              "hide": false,
              "intervalFactor": 1,
              "legendFormat": "{{capture}}-p99",
              "refId": "A"
            },
            {
              "expr": "histogram_quantile(0.999, sum(rate(ticdc_mounter_unmarshal_and_mount_bucket{tidb_cluster=\"$tidb_cluster\", changefeed=~\"$changefeed\",capture=~\"$capture\"}[1m])) by (le, capture))",
              "format": "time_series",
              "hide": true,
              "instant": false,
              "intervalFactor": 1,
              "legendFormat": "{{capture}}-p999",
              "refId": "B"
            }
          ],
          "thresholds": [],
          "timeFrom": null,
          "timeRegions": [],
          "timeShift": null,
          "title": "Mounter unmarshal duration percentile",
          "tooltip": {
            "shared": true,
            "sort": 2,
            "value_type": "individual"
          },
          "type": "graph",
          "xaxis": {
            "buckets": null,
            "mode": "time",
            "name": null,
            "show": true,
            "values": []
          },
          "yaxes": [
            {
              "format": "s",
              "label": null,
              "logBase": 1,
              "max": null,
              "min": null,
              "show": true
            },
            {
              "format": "none",
              "label": null,
              "logBase": 1,
              "max": null,
              "min": null,
              "show": true
            }
          ],
          "yaxis": {
            "align": false,
            "alignLevel": null
          }
        },
        {
          "aliasColors": {},
          "bars": false,
          "dashLength": 10,
          "dashes": false,
          "datasource": "${DS_TEST-CLUSTER}",
          "description": "The number of KV client dispatched event per second",
          "fill": 1,
          "fillGradient": 0,
          "gridPos": {
            "h": 7,
            "w": 12,
            "x": 0,
            "y": 45
          },
          "hiddenSeries": false,
          "id": 31,
          "legend": {
            "alignAsTable": true,
            "avg": false,
            "current": true,
            "hideEmpty": true,
            "hideZero": true,
            "max": true,
            "min": false,
            "rightSide": true,
            "show": true,
            "total": false,
            "values": true
          },
          "lines": true,
          "linewidth": 1,
          "links": [],
          "nullPointMode": "null",
          "options": {
            "dataLinks": []
          },
          "paceLength": 10,
          "percentage": false,
          "pointradius": 2,
          "points": false,
          "renderer": "flot",
          "seriesOverrides": [
            {
              "alias": "/.*batch-resolved/",
              "yaxis": 2
            }
          ],
          "spaceLength": 10,
          "stack": false,
          "steppedLine": false,
          "targets": [
            {
              "expr": "sum(rate(ticdc_kvclient_send_event_count{tidb_cluster=\"$tidb_cluster\", changefeed=~\"$changefeed\"}[1m])) by (capture, changefeed, type)",
              "format": "time_series",
              "intervalFactor": 1,
              "legendFormat": "{{capture}}-{{changefeed}}-{{type}}",
              "refId": "A"
            },
            {
              "expr": "sum(rate(ticdc_kvclient_batch_resolved_event_size_count{tidb_cluster=\"$tidb_cluster\", changefeed=~\"$changefeed\",capture=~\"$capture\"}[1m])) by (capture, changefeed, table)",
              "format": "time_series",
              "intervalFactor": 1,
              "legendFormat": "{{capture}}-{{changefeed}}-batch-resolved",
              "refId": "B"
            }
          ],
          "thresholds": [],
          "timeFrom": null,
          "timeRegions": [],
          "timeShift": null,
          "title": "KV client dispatch events/s",
          "tooltip": {
            "shared": true,
            "sort": 0,
            "value_type": "individual"
          },
          "type": "graph",
          "xaxis": {
            "buckets": null,
            "mode": "time",
            "name": null,
            "show": true,
            "values": []
          },
          "yaxes": [
            {
              "format": "short",
              "label": null,
              "logBase": 1,
              "max": null,
              "min": null,
              "show": true
            },
            {
              "format": "short",
              "label": null,
              "logBase": 1,
              "max": null,
              "min": null,
              "show": true
            }
          ],
          "yaxis": {
            "align": false,
            "alignLevel": null
          }
        },
        {
          "cards": {
            "cardPadding": 0,
            "cardRound": 0
          },
          "color": {
            "cardColor": "#FF9830",
            "colorScale": "linear",
            "colorScheme": "interpolateSpectral",
            "exponent": 0.5,
            "min": 0,
            "mode": "spectrum"
          },
          "dataFormat": "tsbuckets",
          "datasource": "${DS_TEST-CLUSTER}",
          "description": "The size of batch resolved ts message from TiKV",
          "gridPos": {
            "h": 7,
            "w": 12,
            "x": 12,
            "y": 45
          },
          "heatmap": {},
          "hideZeroBuckets": true,
          "highlightCards": true,
          "id": 97,
          "legend": {
            "alignAsTable": true,
            "avg": false,
            "current": true,
            "max": true,
            "min": false,
            "rightSide": true,
            "show": true,
            "sort": "current",
            "sortDesc": true,
            "total": false,
            "values": true
          },
          "links": [],
          "reverseYBuckets": false,
          "targets": [
            {
              "expr": "sum(rate(ticdc_kvclient_batch_resolved_event_size_bucket{tidb_cluster=\"$tidb_cluster\", instance=~\"$tikv_instance\"}[1m])) by (le)",
              "format": "heatmap",
              "instant": false,
              "intervalFactor": 2,
              "legendFormat": "{{le}}",
              "refId": "A"
            }
          ],
          "title": "KV client batch resolved size",
          "tooltip": {
            "show": true,
            "showHistogram": true
          },
          "tooltipDecimals": 1,
          "type": "heatmap",
          "xAxis": {
            "show": true
          },
          "xBucketNumber": null,
          "xBucketSize": null,
          "yAxis": {
            "decimals": 1,
            "format": "none",
            "logBase": 1,
            "max": null,
            "min": null,
            "show": true,
            "splitFactor": null
          },
          "yBucketBound": "upper",
          "yBucketNumber": null,
          "yBucketSize": null
        }
      ],
      "title": "Events",
      "type": "row"
    },
    {
      "collapsed": true,
      "gridPos": {
        "h": 1,
        "w": 24,
        "x": 0,
        "y": 3
      },
      "id": 130,
      "panels": [
        {
          "aliasColors": {},
          "bars": false,
          "dashLength": 10,
          "dashes": false,
          "datasource": "${DS_TEST-CLUSTER}",
          "fill": 1,
          "gridPos": {
            "h": 8,
            "w": 12,
            "x": 0,
            "y": 4
          },
          "id": 131,
          "legend": {
            "avg": false,
            "current": false,
            "max": false,
            "min": false,
            "show": true,
            "total": false,
            "values": false
          },
          "lines": true,
          "linewidth": 1,
          "links": [],
          "nullPointMode": "null",
          "percentage": false,
          "pointradius": 2,
          "points": false,
          "renderer": "flot",
          "seriesOverrides": [],
          "spaceLength": 10,
          "stack": false,
          "steppedLine": false,
          "targets": [
            {
              "expr": "sum(rate(ticdc_sorter_consume_count{tidb_cluster=\"$tidb_cluster\", changefeed=~\"$changefeed\", capture=~\"$capture\"}[1m])) by (capture,changefeed)",
              "format": "time_series",
              "intervalFactor": 1,
              "legendFormat": "{{capture}}-{{changefeed}}",
              "refId": "A"
            }
          ],
          "thresholds": [],
          "timeFrom": null,
          "timeRegions": [],
          "timeShift": null,
          "title": "Unified Sorter intake rate",
          "tooltip": {
            "shared": true,
            "sort": 0,
            "value_type": "individual"
          },
          "type": "graph",
          "xaxis": {
            "buckets": null,
            "mode": "time",
            "name": null,
            "show": true,
            "values": []
          },
          "yaxes": [
            {
              "format": "short",
              "label": null,
              "logBase": 1,
              "max": null,
              "min": null,
              "show": true
            },
            {
              "format": "short",
              "label": null,
              "logBase": 1,
              "max": null,
              "min": null,
              "show": true
            }
          ],
          "yaxis": {
            "align": false,
            "alignLevel": null
          }
        },
        {
          "aliasColors": {},
          "bars": false,
          "dashLength": 10,
          "dashes": false,
          "datasource": "${DS_TEST-CLUSTER}",
          "fill": 1,
          "gridPos": {
            "h": 8,
            "w": 12,
            "x": 12,
            "y": 4
          },
          "id": 132,
          "legend": {
            "avg": false,
            "current": false,
            "max": false,
            "min": false,
            "show": true,
            "total": false,
            "values": false
          },
          "lines": true,
          "linewidth": 1,
          "links": [],
          "nullPointMode": "null",
          "percentage": false,
          "pointradius": 2,
          "points": false,
          "renderer": "flot",
          "seriesOverrides": [],
          "spaceLength": 10,
          "stack": false,
          "steppedLine": false,
          "targets": [
            {
              "expr": "sum(rate(ticdc_sorter_event_count{tidb_cluster=\"$tidb_cluster\", changefeed=~\"$changefeed\", capture=~\"$capture\"}[1m])) by (capture,changefeed)",
              "format": "time_series",
              "intervalFactor": 1,
              "legendFormat": "{{capture}}-{{changefeed}}",
              "refId": "A"
            }
          ],
          "thresholds": [],
          "timeFrom": null,
          "timeRegions": [],
          "timeShift": null,
          "title": "Unified Sorter event output rate",
          "tooltip": {
            "shared": true,
            "sort": 0,
            "value_type": "individual"
          },
          "type": "graph",
          "xaxis": {
            "buckets": null,
            "mode": "time",
            "name": null,
            "show": true,
            "values": []
          },
          "yaxes": [
            {
              "format": "short",
              "label": null,
              "logBase": 1,
              "max": null,
              "min": null,
              "show": true
            },
            {
              "format": "short",
              "label": null,
              "logBase": 1,
              "max": null,
              "min": null,
              "show": true
            }
          ],
          "yaxis": {
            "align": false,
            "alignLevel": null
          }
        },
        {
          "aliasColors": {},
          "bars": false,
          "dashLength": 10,
          "dashes": false,
          "datasource": "${DS_TEST-CLUSTER}",
          "fill": 1,
          "gridPos": {
            "h": 8,
            "w": 12,
            "x": 0,
            "y": 12
          },
          "id": 133,
          "legend": {
            "avg": false,
            "current": false,
            "max": false,
            "min": false,
            "show": true,
            "total": false,
            "values": false
          },
          "lines": true,
          "linewidth": 1,
          "links": [],
          "nullPointMode": "null",
          "percentage": false,
          "pointradius": 2,
          "points": false,
          "renderer": "flot",
          "seriesOverrides": [],
          "spaceLength": 10,
          "stack": false,
          "steppedLine": false,
          "targets": [
            {
              "expr": "sum(ticdc_sorter_on_disk_data_size_gauge{tidb_cluster=\"$tidb_cluster\", capture=~\"$capture\"}) by (capture)",
              "format": "time_series",
              "intervalFactor": 1,
              "legendFormat": "{{capture}}",
              "refId": "A"
            }
          ],
          "thresholds": [],
          "timeFrom": null,
          "timeRegions": [],
          "timeShift": null,
          "title": "Unified Sorter on disk data size",
          "tooltip": {
            "shared": true,
            "sort": 0,
            "value_type": "individual"
          },
          "type": "graph",
          "xaxis": {
            "buckets": null,
            "mode": "time",
            "name": null,
            "show": true,
            "values": []
          },
          "yaxes": [
            {
              "format": "bytes",
              "label": null,
              "logBase": 1,
              "max": null,
              "min": "0",
              "show": true
            },
            {
              "format": "short",
              "label": null,
              "logBase": 1,
              "max": null,
              "min": null,
              "show": true
            }
          ],
          "yaxis": {
            "align": false,
            "alignLevel": null
          }
        },
        {
          "aliasColors": {},
          "bars": false,
          "dashLength": 10,
          "dashes": false,
          "datasource": "${DS_TEST-CLUSTER}",
          "fill": 1,
          "gridPos": {
            "h": 8,
            "w": 12,
            "x": 12,
            "y": 12
          },
          "id": 134,
          "legend": {
            "avg": false,
            "current": false,
            "max": false,
            "min": false,
            "show": true,
            "total": false,
            "values": false
          },
          "lines": true,
          "linewidth": 1,
          "links": [],
          "nullPointMode": "null",
          "percentage": false,
          "pointradius": 2,
          "points": false,
          "renderer": "flot",
          "seriesOverrides": [],
          "spaceLength": 10,
          "stack": false,
          "steppedLine": false,
          "targets": [
            {
              "expr": "sum(ticdc_sorter_in_memory_data_size_gauge{tidb_cluster=\"$tidb_cluster\", capture=~\"$capture\"}) by (capture)",
              "format": "time_series",
              "intervalFactor": 1,
              "legendFormat": "{{capture}}",
              "refId": "A"
            }
          ],
          "thresholds": [],
          "timeFrom": null,
          "timeRegions": [],
          "timeShift": null,
          "title": "Unified Sorter in-memory data size",
          "tooltip": {
            "shared": true,
            "sort": 0,
            "value_type": "individual"
          },
          "type": "graph",
          "xaxis": {
            "buckets": null,
            "mode": "time",
            "name": null,
            "show": true,
            "values": []
          },
          "yaxes": [
            {
              "format": "bytes",
              "label": null,
              "logBase": 1,
              "max": null,
              "min": "0",
              "show": true
            },
            {
              "format": "short",
              "label": null,
              "logBase": 1,
              "max": null,
              "min": null,
              "show": true
            }
          ],
          "yaxis": {
            "align": false,
            "alignLevel": null
          }
        },
        {
          "cards": {
            "cardPadding": null,
            "cardRound": null
          },
          "color": {
            "cardColor": "#b4ff00",
            "colorScale": "sqrt",
            "colorScheme": "interpolateOranges",
            "exponent": 0.5,
            "max": null,
            "min": null,
            "mode": "spectrum"
          },
          "dataFormat": "tsbuckets",
          "datasource": "${DS_TEST-CLUSTER}",
          "gridPos": {
            "h": 8,
            "w": 12,
            "x": 0,
            "y": 20
          },
          "heatmap": {},
          "hideZeroBuckets": true,
          "highlightCards": true,
          "id": 135,
          "legend": {
            "show": false
          },
          "links": [],
          "reverseYBuckets": false,
          "targets": [
            {
              "expr": "sum(rate(ticdc_sorter_flush_count_histogram_bucket{tidb_cluster=\"$tidb_cluster\", changefeed=~\"$changefeed\", capture=~\"$capture\"}[1m])) by (le)",
              "format": "heatmap",
              "intervalFactor": 1,
              "legendFormat": "{{le}}",
              "refId": "A"
            }
          ],
          "timeFrom": null,
          "timeShift": null,
          "title": "Unified Sorter flush sizes",
          "tooltip": {
            "show": true,
            "showHistogram": false
          },
          "type": "heatmap",
          "xAxis": {
            "show": true
          },
          "xBucketNumber": null,
          "xBucketSize": null,
          "yAxis": {
            "decimals": null,
            "format": "none",
            "logBase": 1,
            "max": null,
            "min": null,
            "show": true,
            "splitFactor": null
          },
          "yBucketBound": "auto",
          "yBucketNumber": null,
          "yBucketSize": null
        },
        {
          "cards": {
            "cardPadding": null,
            "cardRound": null
          },
          "color": {
            "cardColor": "#b4ff00",
            "colorScale": "sqrt",
            "colorScheme": "interpolateBlues",
            "exponent": 0.5,
            "mode": "spectrum"
          },
          "dataFormat": "tsbuckets",
          "datasource": "${DS_TEST-CLUSTER}",
          "gridPos": {
            "h": 8,
            "w": 12,
            "x": 12,
            "y": 20
          },
          "heatmap": {},
          "hideZeroBuckets": true,
          "highlightCards": true,
          "id": 136,
          "legend": {
            "show": false
          },
          "links": [],
          "reverseYBuckets": false,
          "targets": [
            {
              "expr": "sum(rate(ticdc_sorter_merge_count_histogram_bucket{tidb_cluster=\"$tidb_cluster\", changefeed=~\"$changefeed\", capture=~\"$capture\"}[1m])) by (le)",
              "format": "heatmap",
              "intervalFactor": 1,
              "legendFormat": "{{le}}",
              "refId": "A"
            }
          ],
          "timeFrom": null,
          "timeShift": null,
          "title": "Unified Sorter merge size",
          "tooltip": {
            "show": true,
            "showHistogram": false
          },
          "type": "heatmap",
          "xAxis": {
            "show": true
          },
          "xBucketNumber": null,
          "xBucketSize": null,
          "yAxis": {
            "decimals": null,
            "format": "none",
            "logBase": 1,
            "max": null,
            "min": null,
            "show": true,
            "splitFactor": null
          },
          "yBucketBound": "auto",
          "yBucketNumber": null,
          "yBucketSize": null
        }
      ],
      "title": "Unified Sorter",
      "type": "row"
    },
    {
      "collapsed": true,
      "gridPos": {
        "h": 1,
        "w": 24,
        "x": 0,
        "y": 4
      },
      "id": 58,
      "panels": [
        {
          "aliasColors": {},
          "bars": false,
          "dashLength": 10,
          "dashes": false,
          "datasource": "${DS_TEST-CLUSTER}",
          "decimals": 1,
          "fill": 1,
          "gridPos": {
            "h": 7,
            "w": 12,
            "x": 0,
            "y": 5
          },
          "id": 60,
          "legend": {
            "alignAsTable": true,
            "avg": false,
            "current": true,
            "max": true,
            "min": false,
            "rightSide": true,
            "show": true,
            "sideWidth": null,
            "sort": "current",
            "sortDesc": true,
            "total": false,
            "values": true
          },
          "lines": true,
          "linewidth": 1,
          "links": [],
          "nullPointMode": "null",
          "paceLength": 10,
          "percentage": false,
          "pointradius": 5,
          "points": false,
          "renderer": "flot",
          "seriesOverrides": [],
          "spaceLength": 10,
          "stack": false,
          "steppedLine": false,
          "targets": [
            {
              "expr": "sum(rate(tikv_thread_cpu_seconds_total{tidb_cluster=\"$tidb_cluster\", instance=~\"$tikv_instance\", name=~\"cdc_.*|cdc\"}[1m])) by (instance)",
              "format": "time_series",
              "intervalFactor": 2,
              "legendFormat": "{{instance}}",
              "refId": "A",
              "step": 4
            }
          ],
          "thresholds": [],
          "timeFrom": null,
          "timeRegions": [],
          "timeShift": null,
          "title": "CDC endpoint CPU",
          "tooltip": {
            "shared": true,
            "sort": 0,
            "value_type": "individual"
          },
          "type": "graph",
          "xaxis": {
            "buckets": null,
            "mode": "time",
            "name": null,
            "show": true,
            "values": []
          },
          "yaxes": [
            {
              "format": "percentunit",
              "label": null,
              "logBase": 1,
              "max": null,
              "min": null,
              "show": true
            },
            {
              "format": "short",
              "label": null,
              "logBase": 1,
              "max": null,
              "min": null,
              "show": true
            }
          ],
          "yaxis": {
            "align": false,
            "alignLevel": null
          }
        },
        {
          "aliasColors": {},
          "bars": false,
          "dashLength": 10,
          "dashes": false,
          "datasource": "${DS_TEST-CLUSTER}",
          "decimals": 1,
          "fill": 1,
          "gridPos": {
            "h": 7,
            "w": 12,
            "x": 12,
            "y": 5
          },
          "id": 62,
          "legend": {
            "alignAsTable": true,
            "avg": false,
            "current": true,
            "max": true,
            "min": false,
            "rightSide": true,
            "show": true,
            "sideWidth": null,
            "sort": "current",
            "sortDesc": true,
            "total": false,
            "values": true
          },
          "lines": true,
          "linewidth": 1,
          "links": [],
          "nullPointMode": "null",
          "paceLength": 10,
          "percentage": false,
          "pointradius": 5,
          "points": false,
          "renderer": "flot",
          "seriesOverrides": [
            {
              "alias": "/.*tso/",
              "yaxis": 2
            }
          ],
          "spaceLength": 10,
          "stack": false,
          "steppedLine": false,
          "targets": [
            {
              "expr": "sum(rate(tikv_thread_cpu_seconds_total{tidb_cluster=\"$tidb_cluster\", instance=~\"$tikv_instance\", name=~\"cdcwkr.*\"}[1m])) by (instance)",
              "format": "time_series",
              "intervalFactor": 2,
              "legendFormat": "{{instance}} - worker",
              "refId": "A",
              "step": 4
            },
            {
              "expr": "sum(rate(tikv_thread_cpu_seconds_total{tidb_cluster=\"$tidb_cluster\", instance=~\"$tikv_instance\", name=~\"tso\"}[1m])) by (instance)",
              "format": "time_series",
              "intervalFactor": 2,
              "legendFormat": "{{instance}} - tso",
              "refId": "B",
              "step": 4
            }
          ],
          "thresholds": [],
          "timeFrom": null,
          "timeRegions": [],
          "timeShift": null,
          "title": "CDC worker CPU",
          "tooltip": {
            "shared": true,
            "sort": 0,
            "value_type": "individual"
          },
          "type": "graph",
          "xaxis": {
            "buckets": null,
            "mode": "time",
            "name": null,
            "show": true,
            "values": []
          },
          "yaxes": [
            {
              "format": "percentunit",
              "label": null,
              "logBase": 1,
              "max": null,
              "min": null,
              "show": true
            },
            {
              "format": "percentunit",
              "label": null,
              "logBase": 1,
              "max": null,
              "min": null,
              "show": true
            }
          ],
          "yaxis": {
            "align": false,
            "alignLevel": null
          }
        },
        {
          "aliasColors": {},
          "bars": false,
          "dashLength": 10,
          "dashes": false,
          "datasource": "${DS_TEST-CLUSTER}",
          "decimals": 1,
          "description": "The count of different kinds of gRPC message",
          "fill": 1,
          "gridPos": {
            "h": 7,
            "w": 12,
            "x": 0,
            "y": 12
          },
          "id": 147,
          "legend": {
            "alignAsTable": true,
            "avg": false,
            "current": true,
            "hideEmpty": true,
            "hideZero": true,
            "max": true,
            "min": false,
            "rightSide": true,
            "show": true,
            "sideWidth": null,
            "sort": "current",
            "sortDesc": true,
            "total": false,
            "values": true
          },
          "lines": true,
          "linewidth": 1,
          "links": [],
          "nullPointMode": "null",
          "percentage": false,
          "pointradius": 5,
          "points": false,
          "renderer": "flot",
          "seriesOverrides": [],
          "spaceLength": 10,
          "stack": false,
          "steppedLine": false,
          "targets": [
            {
              "expr": "sum(rate(tikv_grpc_msg_duration_seconds_count{tidb_cluster=\"$tidb_cluster\", instance=~\"$tikv_instance\", type!=\"kv_gc\"}[1m])) by (type)",
              "format": "time_series",
              "intervalFactor": 2,
              "legendFormat": "{{type}}",
              "metric": "tikv_grpc_msg_duration_seconds_bucket",
              "refId": "A",
              "step": 10
            }
          ],
          "thresholds": [],
          "timeFrom": null,
          "timeRegions": [],
          "timeShift": null,
          "title": "gRPC message count",
          "tooltip": {
            "shared": true,
            "sort": 0,
            "value_type": "individual"
          },
          "type": "graph",
          "xaxis": {
            "buckets": null,
            "mode": "time",
            "name": null,
            "show": true,
            "values": []
          },
          "yaxes": [
            {
              "format": "ops",
              "label": null,
              "logBase": 1,
              "max": null,
              "min": null,
              "show": true
            },
            {
              "format": "short",
              "label": null,
              "logBase": 1,
              "max": null,
              "min": null,
              "show": true
            }
          ],
          "yaxis": {
            "align": false,
            "alignLevel": null
          }
        },
        {
          "aliasColors": {},
          "bars": false,
          "dashLength": 10,
          "dashes": false,
          "datasource": "${DS_TEST-CLUSTER}",
          "decimals": 1,
          "description": "The memory usage per TiKV instance",
          "editable": true,
          "error": false,
          "fill": 0,
          "grid": {},
          "gridPos": {
            "h": 7,
            "w": 12,
            "x": 12,
            "y": 12
          },
          "id": 74,
          "legend": {
            "alignAsTable": true,
            "avg": false,
            "current": true,
            "max": true,
            "min": false,
            "rightSide": true,
            "show": true,
            "sideWidth": null,
            "sort": "max",
            "sortDesc": true,
            "total": false,
            "values": true
          },
          "lines": true,
          "linewidth": 1,
          "links": [],
          "nullPointMode": "null",
          "paceLength": 10,
          "percentage": false,
          "pointradius": 5,
          "points": false,
          "renderer": "flot",
          "seriesOverrides": [
            {
              "alias": "/.*-cap-.*/",
              "yaxis": 2
            },
            {
              "alias": "/.*tikv.*/",
              "pointradius": 1,
              "points": true,
              "yaxis": 2
            }
          ],
          "spaceLength": 10,
          "stack": false,
          "steppedLine": false,
          "targets": [
            {
              "expr": "avg(process_resident_memory_bytes{tidb_cluster=\"$tidb_cluster\", instance=~\"$tikv_instance\", job=~\"tikv.*\"}) by (instance)",
              "format": "time_series",
              "hide": true,
              "intervalFactor": 2,
              "legendFormat": "tikv-{{instance}}",
              "refId": "A",
              "step": 10
            },
            {
              "expr": "avg(process_resident_memory_bytes{tidb_cluster=\"$tidb_cluster\", instance=~\"$tikv_instance\", job=~\"cdc.*\"}) by (instance)",
              "format": "time_series",
              "hide": true,
              "intervalFactor": 2,
              "legendFormat": "cdc-{{instance}}",
              "refId": "B",
              "step": 10
            },
            {
              "expr": "(avg(process_resident_memory_bytes{tidb_cluster=\"$tidb_cluster\", instance=~\"$tikv_instance\", job=~\"tikv.*\"}) by (instance)) - (avg(tikv_engine_block_cache_size_bytes{tidb_cluster=\"$tidb_cluster\", instance=~\"$tikv_instance\", db=\"kv\"}) by(instance))",
              "format": "time_series",
              "hide": false,
              "intervalFactor": 2,
              "legendFormat": "tikv-{{instance}}",
              "refId": "C",
              "step": 10
            },
            {
              "expr": "sum(tikv_cdc_sink_memory_bytes{tidb_cluster=\"$tidb_cluster\", instance=~\"$tikv_instance\"}) by (instance)",
              "format": "time_series",
              "hide": false,
              "intervalFactor": 2,
              "legendFormat": "sink-{{instance}}",
              "refId": "D",
              "step": 10
            },
            {
              "expr": "sum(tikv_cdc_old_value_cache_bytes{tidb_cluster=\"$tidb_cluster\", instance=~\"$tikv_instance\"}) by (instance)",
              "format": "time_series",
              "hide": false,
              "intervalFactor": 2,
              "legendFormat": "old-value-{{instance}}",
              "refId": "E",
              "step": 10
            },
            {
              "expr": "sum(tikv_cdc_sink_memory_capacity{tidb_cluster=\"$tidb_cluster\", instance=~\"$tikv_instance\"}) by (instance)",
              "format": "time_series",
              "hide": true,
              "intervalFactor": 2,
              "legendFormat": "sink-cap-{{instance}}",
              "refId": "F",
              "step": 10
            },
            {
              "expr": "sum(tikv_cdc_old_value_cache_memory_quota{tidb_cluster=\"$tidb_cluster\", instance=~\"$tikv_instance\"}) by (instance)",
              "format": "time_series",
              "hide": true,
              "intervalFactor": 2,
              "legendFormat": "old-value-cap-{{instance}}",
              "refId": "G",
              "step": 10
            }
          ],
          "thresholds": [],
          "timeFrom": null,
          "timeRegions": [],
          "timeShift": null,
          "title": "CDC memory",
          "tooltip": {
            "msResolution": false,
            "shared": true,
            "sort": 0,
            "value_type": "individual"
          },
          "type": "graph",
          "xaxis": {
            "buckets": null,
            "mode": "time",
            "name": null,
            "show": true,
            "values": []
          },
          "yaxes": [
            {
              "format": "bytes",
              "label": null,
              "logBase": 1,
              "max": null,
              "min": "0",
              "show": true
            },
            {
              "format": "bytes",
              "label": null,
              "logBase": 1,
              "max": null,
              "min": null,
              "show": true
            }
          ],
          "yaxis": {
            "align": false,
            "alignLevel": null
          }
        },
        {
          "aliasColors": {},
          "bars": false,
          "dashLength": 10,
          "dashes": false,
          "datasource": "${DS_TEST-CLUSTER}",
          "decimals": 1,
          "description": "The min resolved ts of each TiKV",
          "editable": true,
          "error": false,
          "fill": 0,
          "grid": {},
          "gridPos": {
            "h": 7,
            "w": 7,
            "x": 0,
            "y": 19
          },
          "id": 152,
          "legend": {
            "alignAsTable": true,
            "avg": false,
            "current": true,
            "max": false,
            "min": false,
            "rightSide": false,
            "show": true,
            "sideWidth": null,
            "sort": null,
            "sortDesc": null,
            "total": false,
            "values": true
          },
          "lines": true,
          "linewidth": 1,
          "links": [],
          "nullPointMode": "null",
          "paceLength": 10,
          "percentage": false,
          "pointradius": 1,
          "points": false,
          "renderer": "flot",
          "seriesOverrides": [
            {
              "alias": "/.*-ts/",
              "lines": true,
              "linewidth": 3,
              "points": false,
              "yaxis": 2
            },
            {
              "alias": "/.*-lag/",
              "bars": true,
              "fill": 1
            }
          ],
          "spaceLength": 10,
          "stack": false,
          "steppedLine": false,
          "targets": [
            {
              "expr": "scalar(max(pd_cluster_tso{tidb_cluster=\"$tidb_cluster\"})) - avg(tikv_cdc_min_resolved_ts{tidb_cluster=\"$tidb_cluster\", instance=~\"$tikv_instance\"}/1000) by (instance) > 0",
              "format": "time_series",
              "hide": false,
              "instant": false,
              "intervalFactor": 2,
              "legendFormat": "{{instance}}-min-resolved-lag",
              "refId": "A",
              "step": 10
            },
            {
              "expr": "max(pd_cluster_tso{tidb_cluster=\"$tidb_cluster\"}) * 1000",
              "format": "time_series",
              "hide": false,
              "intervalFactor": 2,
              "legendFormat": "current-ts",
              "refId": "B",
              "step": 10
            },
            {
              "expr": "avg(tikv_cdc_min_resolved_ts{tidb_cluster=\"$tidb_cluster\", instance=~\"$tikv_instance\"}) by (instance)",
              "format": "time_series",
              "hide": false,
              "intervalFactor": 2,
              "legendFormat": "{{instance}}-min-resolved-ts",
              "refId": "C",
              "step": 10
            }
          ],
          "thresholds": [],
          "timeFrom": null,
          "timeRegions": [],
          "timeShift": null,
          "title": "Min resolved ts",
          "tooltip": {
            "msResolution": false,
            "shared": true,
            "sort": 0,
            "value_type": "individual"
          },
          "type": "graph",
          "xaxis": {
            "buckets": null,
            "mode": "time",
            "name": null,
            "show": true,
            "values": []
          },
          "yaxes": [
            {
              "format": "s",
              "label": null,
              "logBase": 1,
              "max": null,
              "min": "0",
              "show": true
            },
            {
              "format": "none",
              "label": null,
              "logBase": 1,
              "max": null,
              "min": null,
              "show": true
            }
          ],
          "yaxis": {
            "align": false,
            "alignLevel": null
          }
        },
        {
          "aliasColors": {},
          "bars": false,
          "dashLength": 10,
          "dashes": false,
          "datasource": "${DS_TEST-CLUSTER}",
          "decimals": 1,
          "description": "The ID of the min resolved region of each TiKV",
          "editable": true,
          "error": false,
          "fill": 0,
          "grid": {},
          "gridPos": {
            "h": 7,
            "w": 5,
            "x": 7,
            "y": 19
          },
          "id": 153,
          "legend": {
            "alignAsTable": true,
            "avg": false,
            "current": true,
            "max": true,
            "min": false,
            "rightSide": false,
            "show": true,
            "sideWidth": null,
            "sort": null,
            "sortDesc": null,
            "total": false,
            "values": true
          },
          "lines": false,
          "linewidth": 1,
          "links": [],
          "nullPointMode": "null",
          "paceLength": 10,
          "percentage": false,
          "pointradius": 1,
          "points": true,
          "renderer": "flot",
          "seriesOverrides": [],
          "spaceLength": 10,
          "stack": false,
          "steppedLine": false,
          "targets": [
            {
              "expr": "avg(tikv_cdc_min_resolved_ts_region{tidb_cluster=\"$tidb_cluster\", instance=~\"$tikv_instance\"}) by (instance)",
              "format": "time_series",
              "hide": false,
              "intervalFactor": 2,
              "legendFormat": "{{instance}}-min-resolved-region",
              "refId": "A",
              "step": 10
            }
          ],
          "thresholds": [],
          "timeFrom": null,
          "timeRegions": [],
          "timeShift": null,
          "title": "Min resolved Region",
          "tooltip": {
            "msResolution": false,
            "shared": true,
            "sort": 0,
            "value_type": "individual"
          },
          "type": "graph",
          "xaxis": {
            "buckets": null,
            "mode": "time",
            "name": null,
            "show": true,
            "values": []
          },
          "yaxes": [
            {
              "format": "none",
              "label": null,
              "logBase": 1,
              "max": null,
              "min": "0",
              "show": true
            },
            {
              "format": "none",
              "label": null,
              "logBase": 1,
              "max": null,
              "min": null,
              "show": false
            }
          ],
          "yaxis": {
            "align": false,
            "alignLevel": null
          }
        },
        {
          "aliasColors": {},
          "bars": false,
          "dashLength": 10,
          "dashes": false,
          "datasource": "${DS_TEST-CLUSTER}",
          "decimals": 1,
          "description": "",
          "fill": 1,
          "gridPos": {
            "h": 7,
            "w": 12,
            "x": 12,
            "y": 19
          },
          "id": 70,
          "legend": {
            "alignAsTable": true,
            "avg": false,
            "current": true,
            "hideEmpty": false,
            "hideZero": true,
            "max": true,
            "min": false,
            "rightSide": true,
            "show": true,
            "sideWidth": null,
            "sort": null,
            "sortDesc": null,
            "total": false,
            "values": true
          },
          "lines": true,
          "linewidth": 1,
          "links": [],
          "nullPointMode": "null",
          "paceLength": 10,
          "percentage": false,
          "pointradius": 5,
          "points": false,
          "renderer": "flot",
          "seriesOverrides": [],
          "spaceLength": 10,
          "stack": false,
          "steppedLine": false,
          "targets": [
            {
              "expr": "histogram_quantile(0.99999, sum(rate(tikv_cdc_resolved_ts_gap_seconds_bucket{tidb_cluster=\"$tidb_cluster\", instance=~\"$tikv_instance\"}[1m])) by (le, instance))",
              "format": "time_series",
              "intervalFactor": 1,
              "legendFormat": "{{instance}}-p9999",
              "refId": "A"
            }
          ],
          "thresholds": [],
          "timeFrom": null,
          "timeRegions": [],
          "timeShift": null,
          "title": "Resolved ts lag duration percentile",
          "tooltip": {
            "shared": true,
            "sort": 0,
            "value_type": "individual"
          },
          "type": "graph",
          "xaxis": {
            "buckets": null,
            "mode": "time",
            "name": null,
            "show": true,
            "values": []
          },
          "yaxes": [
            {
              "format": "s",
              "label": null,
              "logBase": 10,
              "max": null,
              "min": null,
              "show": true
            },
            {
              "format": "short",
              "label": null,
              "logBase": 1,
              "max": null,
              "min": null,
              "show": true
            }
          ],
          "yaxis": {
            "align": false,
            "alignLevel": null
          }
        },
        {
          "cards": {
            "cardPadding": 0,
            "cardRound": 0
          },
          "color": {
            "cardColor": "#FF9830",
            "colorScale": "linear",
            "colorScheme": "interpolateSpectral",
            "exponent": 0.5,
            "min": 0,
            "mode": "spectrum"
          },
          "dataFormat": "tsbuckets",
          "datasource": "${DS_TEST-CLUSTER}",
          "description": "The time consumed to CDC incremental scan",
          "gridPos": {
            "h": 7,
            "w": 12,
            "x": 0,
            "y": 26
          },
          "heatmap": {},
          "hideZeroBuckets": true,
          "highlightCards": true,
          "id": 68,
          "legend": {
            "alignAsTable": true,
            "avg": false,
            "current": true,
            "max": true,
            "min": false,
            "rightSide": true,
            "show": true,
            "sort": "current",
            "sortDesc": true,
            "total": false,
            "values": true
          },
          "links": [],
          "maxPerRow": 3,
          "repeat": null,
          "repeatDirection": "h",
          "reverseYBuckets": false,
          "targets": [
            {
              "expr": "sum(rate(tikv_cdc_scan_duration_seconds_bucket{tidb_cluster=\"$tidb_cluster\", instance=~\"$tikv_instance\"}[1m])) by (le)",
              "format": "heatmap",
              "instant": false,
              "intervalFactor": 2,
              "legendFormat": "{{le}}",
              "refId": "A"
            }
          ],
          "title": "Initial scan duration",
          "tooltip": {
            "show": true,
            "showHistogram": true
          },
          "tooltipDecimals": 1,
          "type": "heatmap",
          "xAxis": {
            "show": true
          },
          "xBucketNumber": null,
          "xBucketSize": null,
          "yAxis": {
            "decimals": 1,
            "format": "s",
            "logBase": 1,
            "max": null,
            "min": null,
            "show": true,
            "splitFactor": null
          },
          "yBucketBound": "upper",
          "yBucketNumber": null,
          "yBucketSize": null
        },
        {
          "aliasColors": {},
          "bars": false,
          "dashLength": 10,
          "dashes": false,
          "datasource": "${DS_TEST-CLUSTER}",
          "decimals": 1,
          "description": "",
          "fill": 1,
          "gridPos": {
            "h": 7,
            "w": 6,
            "x": 12,
            "y": 26
          },
          "id": 72,
          "legend": {
            "alignAsTable": true,
            "avg": false,
            "current": true,
            "hideEmpty": false,
            "hideZero": true,
            "max": true,
            "min": false,
            "rightSide": false,
            "show": true,
            "sideWidth": null,
            "sort": "current",
            "sortDesc": true,
            "total": false,
            "values": true
          },
          "lines": true,
          "linewidth": 1,
          "links": [],
          "nullPointMode": "null",
          "paceLength": 10,
          "percentage": false,
          "pointradius": 5,
          "points": false,
          "renderer": "flot",
          "seriesOverrides": [],
          "spaceLength": 10,
          "stack": false,
          "steppedLine": false,
          "targets": [
            {
              "expr": "histogram_quantile(0.9999, sum(rate(tikv_cdc_scan_duration_seconds_bucket{tidb_cluster=\"$tidb_cluster\", instance=~\"$tikv_instance\"}[1m])) by (le, instance))",
              "format": "time_series",
              "intervalFactor": 1,
              "legendFormat": "{{instance}}-p9999",
              "refId": "A"
            }
          ],
          "thresholds": [],
          "timeFrom": null,
          "timeRegions": [],
          "timeShift": null,
          "title": "Initial scan duration percentile",
          "tooltip": {
            "shared": true,
            "sort": 0,
            "value_type": "individual"
          },
          "type": "graph",
          "xaxis": {
            "buckets": null,
            "mode": "time",
            "name": null,
            "show": true,
            "values": []
          },
          "yaxes": [
            {
              "format": "s",
              "label": null,
              "logBase": 1,
              "max": null,
              "min": null,
              "show": true
            },
            {
              "format": "short",
              "label": null,
              "logBase": 1,
              "max": null,
              "min": null,
              "show": false
            }
          ],
          "yaxis": {
            "align": false,
            "alignLevel": null
          }
        },
        {
          "aliasColors": {},
          "bars": false,
          "dashLength": 10,
          "dashes": false,
          "datasource": "${DS_TEST-CLUSTER}",
          "decimals": 1,
          "description": "The number of incremental scan task in different status.",
          "fill": 1,
          "gridPos": {
            "h": 7,
            "w": 6,
            "x": 18,
            "y": 26
          },
          "id": 140,
          "legend": {
            "alignAsTable": true,
            "avg": false,
            "current": true,
            "hideEmpty": false,
            "hideZero": true,
            "max": true,
            "min": false,
            "rightSide": false,
            "show": true,
            "sideWidth": null,
            "sort": "current",
            "sortDesc": true,
            "total": false,
            "values": true
          },
          "lines": true,
          "linewidth": 1,
          "links": [],
          "nullPointMode": "null",
          "paceLength": 10,
          "percentage": false,
          "pointradius": 5,
          "points": false,
          "renderer": "flot",
          "seriesOverrides": [
            {
              "alias": "/.*ongoing/",
              "yaxis": 2
            }
          ],
          "spaceLength": 10,
          "stack": false,
          "steppedLine": false,
          "targets": [
            {
              "expr": "sum(tikv_cdc_scan_tasks{tidb_cluster=\"$tidb_cluster\", instance=~\"$tikv_instance\", type=\"ongoing\"}) by (type, instance)",
              "format": "time_series",
              "hide": false,
              "intervalFactor": 1,
              "legendFormat": "{{instance}} - {{type}}",
              "refId": "A"
            },
            {
              "expr": "sum(tikv_cdc_scan_tasks{tidb_cluster=\"$tidb_cluster\", instance=~\"$tikv_instance\", type=\"total\"}) by (instance) - sum(tikv_cdc_scan_tasks{tidb_cluster=\"$tidb_cluster\", instance=~\"$tikv_instance\", type=~\"abort|finish\"}) by (instance)",
              "format": "time_series",
              "hide": false,
              "intervalFactor": 1,
              "legendFormat": "{{instance}} - pending",
              "refId": "B"
            }
          ],
          "thresholds": [],
          "timeFrom": null,
          "timeRegions": [],
          "timeShift": null,
          "title": "Initial scan tasks status",
          "tooltip": {
            "shared": true,
            "sort": 0,
            "value_type": "individual"
          },
          "type": "graph",
          "xaxis": {
            "buckets": null,
            "mode": "time",
            "name": null,
            "show": true,
            "values": []
          },
          "yaxes": [
            {
              "format": "none",
              "label": null,
              "logBase": 1,
              "max": null,
              "min": null,
              "show": true
            },
            {
              "format": "none",
              "label": null,
              "logBase": 1,
              "max": null,
              "min": null,
              "show": true
            }
          ],
          "yaxis": {
            "align": false,
            "alignLevel": null
          }
        },
        {
          "aliasColors": {},
          "bars": false,
          "dashLength": 10,
          "dashes": false,
          "datasource": "${DS_TEST-CLUSTER}",
          "decimals": 1,
          "description": "The memory usage per TiKV instance",
          "editable": true,
          "error": false,
          "fill": 0,
          "grid": {},
          "gridPos": {
            "h": 7,
            "w": 12,
            "x": 0,
            "y": 33
          },
          "id": 78,
          "legend": {
            "alignAsTable": true,
            "avg": false,
            "current": true,
            "max": true,
            "min": false,
            "rightSide": true,
            "show": true,
            "sideWidth": null,
            "sort": null,
            "sortDesc": null,
            "total": false,
            "values": true
          },
          "lines": true,
          "linewidth": 1,
          "links": [],
          "nullPointMode": "null",
          "paceLength": 10,
          "percentage": false,
          "pointradius": 5,
          "points": false,
          "renderer": "flot",
          "seriesOverrides": [],
          "spaceLength": 10,
          "stack": false,
          "steppedLine": false,
          "targets": [
            {
              "expr": "avg(tikv_cdc_captured_region_total{tidb_cluster=\"$tidb_cluster\", instance=~\"$tikv_instance\"}) by (instance)",
              "format": "time_series",
              "hide": false,
              "intervalFactor": 2,
              "legendFormat": "tikv-{{instance}}-total",
              "refId": "A",
              "step": 10
            },
            {
              "expr": "sum(tikv_cdc_region_resolve_status{tidb_cluster=\"$tidb_cluster\", instance=~\"$tikv_instance\"}) by (instance, status)",
              "format": "time_series",
              "hide": false,
              "intervalFactor": 2,
              "legendFormat": "tikv-{{instance}}-{{status}}",
              "refId": "B",
              "step": 10
            }
          ],
          "thresholds": [],
          "timeFrom": null,
          "timeRegions": [],
          "timeShift": null,
          "title": "Captured region count",
          "tooltip": {
            "msResolution": false,
            "shared": true,
            "sort": 0,
            "value_type": "individual"
          },
          "type": "graph",
          "xaxis": {
            "buckets": null,
            "mode": "time",
            "name": null,
            "show": true,
            "values": []
          },
          "yaxes": [
            {
              "format": "none",
              "label": null,
              "logBase": 1,
              "max": null,
              "min": "0",
              "show": true
            },
            {
              "format": "short",
              "label": null,
              "logBase": 1,
              "max": null,
              "min": null,
              "show": true
            }
          ],
          "yaxis": {
            "align": false,
            "alignLevel": null
          }
        },
        {
          "aliasColors": {},
          "bars": false,
          "dashLength": 10,
          "dashes": false,
          "datasource": "${DS_TEST-CLUSTER}",
          "decimals": 1,
          "description": "The speed of TiKV CDC incremental scan",
          "editable": true,
          "error": false,
          "fill": 0,
          "grid": {},
          "gridPos": {
            "h": 7,
            "w": 6,
            "x": 12,
            "y": 33
          },
          "id": 76,
          "legend": {
            "alignAsTable": true,
            "avg": false,
            "current": true,
            "hideEmpty": true,
            "hideZero": true,
            "max": true,
            "min": false,
            "rightSide": false,
            "show": true,
            "sideWidth": null,
            "sort": "current",
            "sortDesc": true,
            "total": false,
            "values": true
          },
          "lines": true,
          "linewidth": 1,
          "links": [],
          "nullPointMode": "null",
          "paceLength": 10,
          "percentage": false,
          "pointradius": 5,
          "points": false,
          "renderer": "flot",
          "seriesOverrides": [],
          "spaceLength": 10,
          "stack": false,
          "steppedLine": false,
          "targets": [
            {
              "expr": "sum(rate(tikv_cdc_scan_bytes_total{tidb_cluster=\"$tidb_cluster\", instance=~\"$tikv_instance\", job=\"tikv\"}[30s])) by (instance)",
              "format": "time_series",
              "hide": false,
              "intervalFactor": 2,
              "legendFormat": "tikv-{{instance}}",
              "refId": "A",
              "step": 10
            }
          ],
          "thresholds": [],
          "timeFrom": null,
          "timeRegions": [],
          "timeShift": null,
          "title": "CDC scan speed",
          "tooltip": {
            "msResolution": false,
            "shared": true,
            "sort": 0,
            "value_type": "individual"
          },
          "type": "graph",
          "xaxis": {
            "buckets": null,
            "mode": "time",
            "name": null,
            "show": true,
            "values": []
          },
          "yaxes": [
            {
              "format": "bytes",
              "label": null,
              "logBase": 1,
              "max": null,
              "min": "0",
              "show": true
            },
            {
              "format": "short",
              "label": null,
              "logBase": 1,
              "max": null,
              "min": null,
              "show": true
            }
          ],
          "yaxis": {
            "align": false,
            "alignLevel": null
          }
        },
        {
          "aliasColors": {},
          "bars": true,
          "dashLength": 10,
          "dashes": false,
          "datasource": "${DS_TEST-CLUSTER}",
          "decimals": 1,
          "description": "The total bytes of TiKV CDC incremental scan",
          "editable": true,
          "error": false,
          "fill": 0,
          "grid": {},
          "gridPos": {
            "h": 7,
            "w": 6,
            "x": 18,
            "y": 33
          },
          "id": 139,
          "legend": {
            "alignAsTable": true,
            "avg": false,
            "current": true,
            "hideEmpty": true,
            "hideZero": true,
            "max": true,
            "min": false,
            "rightSide": false,
            "show": true,
            "sideWidth": null,
            "sort": "current",
            "sortDesc": true,
            "total": false,
            "values": true
          },
          "lines": false,
          "linewidth": 1,
          "links": [],
          "nullPointMode": "null",
          "paceLength": 10,
          "percentage": false,
          "pointradius": 5,
          "points": false,
          "renderer": "flot",
          "seriesOverrides": [],
          "spaceLength": 10,
          "stack": false,
          "steppedLine": false,
          "targets": [
            {
              "expr": "sum(tikv_cdc_scan_bytes_total{tidb_cluster=\"$tidb_cluster\", instance=~\"$tikv_instance\", job=\"tikv\"}) by (instance)",
              "format": "time_series",
              "hide": false,
              "intervalFactor": 2,
              "legendFormat": "tikv-{{instance}}",
              "refId": "A",
              "step": 10
            }
          ],
          "thresholds": [],
          "timeFrom": null,
          "timeRegions": [],
          "timeShift": null,
          "title": "CDC total scan bytes",
          "tooltip": {
            "msResolution": false,
            "shared": true,
            "sort": 0,
            "value_type": "individual"
          },
          "type": "graph",
          "xaxis": {
            "buckets": null,
            "mode": "time",
            "name": null,
            "show": true,
            "values": []
          },
          "yaxes": [
            {
              "format": "bytes",
              "label": null,
              "logBase": 1,
              "max": null,
              "min": null,
              "show": true
            },
            {
              "format": "short",
              "label": null,
              "logBase": 1,
              "max": null,
              "min": null,
              "show": true
            }
          ],
          "yaxis": {
            "align": false,
            "alignLevel": null
          }
        },
        {
          "aliasColors": {},
          "bars": false,
          "dashLength": 10,
          "dashes": false,
          "datasource": "${DS_TEST-CLUSTER}",
          "decimals": 1,
          "description": "",
          "fill": 4,
          "gridPos": {
            "h": 7,
            "w": 12,
            "x": 0,
            "y": 40
          },
          "id": 143,
          "legend": {
            "alignAsTable": true,
            "avg": false,
            "current": true,
            "hideEmpty": false,
            "hideZero": true,
            "max": false,
            "min": true,
            "rightSide": true,
            "show": true,
            "sideWidth": null,
            "sort": "current",
            "sortDesc": true,
            "total": false,
            "values": true
          },
          "lines": true,
          "linewidth": 1,
          "links": [],
          "nullPointMode": "null",
          "paceLength": 10,
          "percentage": false,
          "pointradius": 1,
          "points": true,
          "renderer": "flot",
          "seriesOverrides": [
            {
              "alias": "/(access|miss).*/",
              "fill": 0,
              "points": false,
              "yaxis": 2
            }
          ],
          "spaceLength": 10,
          "stack": false,
          "steppedLine": false,
          "targets": [
            {
              "expr": "(sum(rate(tikv_cdc_old_value_cache_access{tidb_cluster=\"$tidb_cluster\", instance=~\"$tikv_instance\"}[1m])) by (instance) - sum(rate(tikv_cdc_old_value_cache_miss{tidb_cluster=\"$tidb_cluster\", instance=~\"$tikv_instance\"}[1m])) by (instance)) / sum(rate(tikv_cdc_old_value_cache_access{tidb_cluster=\"$tidb_cluster\", instance=~\"$tikv_instance\"}[1m])) by (instance)",
              "format": "time_series",
              "hide": false,
              "intervalFactor": 1,
              "legendFormat": "hit-rate-{{instance}}",
              "refId": "A"
            },
            {
              "expr": "-sum(rate(tikv_cdc_old_value_cache_access{tidb_cluster=\"$tidb_cluster\", instance=~\"$tikv_instance\"}[1m])) by (instance)",
              "format": "time_series",
              "hide": true,
              "intervalFactor": 1,
              "legendFormat": "access-{{instance}}",
              "refId": "B"
            },
            {
              "expr": "-sum(rate(tikv_cdc_old_value_cache_miss{tidb_cluster=\"$tidb_cluster\", instance=~\"$tikv_instance\"}[1m])) by (instance)",
              "format": "time_series",
              "hide": false,
              "intervalFactor": 1,
              "legendFormat": "miss-{{instance}}",
              "refId": "C"
            },
            {
              "expr": "-sum(rate(tikv_cdc_old_value_cache_miss_none{tidb_cluster=\"$tidb_cluster\", instance=~\"$tikv_instance\"}[1m])) by (instance)",
              "format": "time_series",
              "hide": false,
              "intervalFactor": 1,
              "legendFormat": "miss-none-{{instance}}",
              "refId": "D"
            }
          ],
          "thresholds": [],
          "timeFrom": null,
          "timeRegions": [],
          "timeShift": null,
          "title": "Old value cache hit",
          "tooltip": {
            "shared": true,
            "sort": 0,
            "value_type": "individual"
          },
          "type": "graph",
          "xaxis": {
            "buckets": null,
            "mode": "time",
            "name": null,
            "show": true,
            "values": []
          },
          "yaxes": [
            {
              "format": "percentunit",
              "label": null,
              "logBase": 1,
              "max": "1",
              "min": "0",
              "show": true
            },
            {
              "format": "none",
              "label": null,
              "logBase": 1,
              "max": null,
              "min": null,
              "show": true
            }
          ],
          "yaxis": {
            "align": false,
            "alignLevel": null
          }
        },
        {
          "aliasColors": {},
          "bars": false,
          "dashLength": 10,
          "dashes": false,
          "datasource": "${DS_TEST-CLUSTER}",
          "decimals": 1,
          "description": "The total number of cache entries in the old value cache.",
          "fill": 1,
          "gridPos": {
            "h": 7,
            "w": 12,
            "x": 12,
            "y": 40
          },
          "id": 145,
          "legend": {
            "alignAsTable": true,
            "avg": false,
            "current": true,
            "hideEmpty": false,
            "hideZero": true,
            "max": true,
            "min": false,
            "rightSide": true,
            "show": true,
            "sideWidth": null,
            "sort": "current",
            "sortDesc": true,
            "total": false,
            "values": true
          },
          "lines": true,
          "linewidth": 1,
          "links": [],
          "nullPointMode": "null",
          "paceLength": 10,
          "percentage": false,
          "pointradius": 1,
          "points": false,
          "renderer": "flot",
          "seriesOverrides": [
            {
              "alias": "/.*len/",
              "yaxis": 2
            }
          ],
          "spaceLength": 10,
          "stack": false,
          "steppedLine": false,
          "targets": [
            {
              "expr": "sum(tikv_cdc_old_value_cache_length{tidb_cluster=\"$tidb_cluster\", instance=~\"$tikv_instance\"}) by (instance)",
              "format": "time_series",
              "hide": false,
              "intervalFactor": 1,
              "legendFormat": "{{instance}} - len",
              "refId": "A"
            },
            {
              "expr": "sum(tikv_cdc_old_value_cache_bytes{tidb_cluster=\"$tidb_cluster\", instance=~\"$tikv_instance\"}) by (instance) / sum(tikv_cdc_old_value_cache_length{tidb_cluster=\"$tidb_cluster\", instance=~\"$tikv_instance\"}) by (instance)",
              "format": "time_series",
              "hide": false,
              "intervalFactor": 1,
              "legendFormat": "{{instance}} - avg entry bytes",
              "refId": "B"
            },
            {
              "expr": "sum(tikv_cdc_old_value_cache_memory_quota{tidb_cluster=\"$tidb_cluster\", instance=~\"$tikv_instance\"}) by (instance)",
              "format": "time_series",
              "hide": false,
              "intervalFactor": 1,
              "legendFormat": "{{instance}} - quota",
              "refId": "C"
            }
          ],
          "thresholds": [],
          "timeFrom": null,
          "timeRegions": [],
          "timeShift": null,
          "title": "Old value cache size",
          "tooltip": {
            "shared": true,
            "sort": 0,
            "value_type": "individual"
          },
          "type": "graph",
          "xaxis": {
            "buckets": null,
            "mode": "time",
            "name": null,
            "show": true,
            "values": []
          },
          "yaxes": [
            {
              "format": "bytes",
              "label": null,
              "logBase": 1,
              "max": null,
              "min": "0",
              "show": true
            },
            {
              "decimals": null,
              "format": "none",
              "label": null,
              "logBase": 1,
              "max": null,
              "min": "0",
              "show": true
            }
          ],
          "yaxis": {
            "align": false,
            "alignLevel": null
          }
        },
        {
          "aliasColors": {},
          "bars": false,
          "dashLength": 10,
          "dashes": false,
          "datasource": "${DS_TEST-CLUSTER}",
          "decimals": 1,
          "description": "",
          "editable": true,
          "error": false,
          "fill": 0,
          "grid": {},
          "gridPos": {
            "h": 7,
            "w": 12,
            "x": 0,
            "y": 47
          },
          "id": 141,
          "legend": {
            "alignAsTable": true,
            "avg": false,
            "current": true,
            "hideEmpty": true,
            "hideZero": true,
            "max": true,
            "min": false,
            "rightSide": true,
            "show": true,
            "sideWidth": null,
            "sort": "current",
            "sortDesc": true,
            "total": false,
            "values": true
          },
          "lines": true,
          "linewidth": 1,
          "links": [],
          "nullPointMode": "null",
          "paceLength": 10,
          "percentage": false,
          "pointradius": 5,
          "points": false,
          "renderer": "flot",
          "seriesOverrides": [],
          "spaceLength": 10,
          "stack": false,
          "steppedLine": false,
          "targets": [
            {
              "expr": "sum(rate(tikv_cdc_old_value_scan_details{tidb_cluster=\"$tidb_cluster\", instance=~\"$tikv_instance\"}[1m])) by (instance, cf, tag)",
              "format": "time_series",
              "hide": false,
              "intervalFactor": 2,
              "legendFormat": "{{instance}}-  {{cf}} - {{tag}}",
              "refId": "A",
              "step": 10
            }
          ],
          "thresholds": [],
          "timeFrom": null,
          "timeRegions": [],
          "timeShift": null,
          "title": "Old value seek operation",
          "tooltip": {
            "msResolution": false,
            "shared": true,
            "sort": 0,
            "value_type": "individual"
          },
          "type": "graph",
          "xaxis": {
            "buckets": null,
            "mode": "time",
            "name": null,
            "show": true,
            "values": []
          },
          "yaxes": [
            {
              "format": "ops",
              "label": null,
              "logBase": 1,
              "max": null,
              "min": "0",
              "show": true
            },
            {
              "format": "short",
              "label": null,
              "logBase": 1,
              "max": null,
              "min": null,
              "show": true
            }
          ],
          "yaxis": {
            "align": false,
            "alignLevel": null
          }
        },
        {
          "cards": {
            "cardPadding": 0,
            "cardRound": 0
          },
          "color": {
            "cardColor": "#FF9830",
            "colorScale": "linear",
            "colorScheme": "interpolateSpectral",
            "exponent": 0.5,
            "min": 0,
            "mode": "spectrum"
          },
          "dataFormat": "tsbuckets",
          "datasource": "${DS_TEST-CLUSTER}",
          "description": "The time consumed to get an old value (both from cache and from disk)",
          "gridPos": {
            "h": 7,
            "w": 6,
            "x": 12,
            "y": 47
          },
          "heatmap": {},
          "hideZeroBuckets": true,
          "highlightCards": true,
          "id": 146,
          "legend": {
            "alignAsTable": true,
            "avg": false,
            "current": true,
            "max": true,
            "min": false,
            "rightSide": true,
            "show": true,
            "sort": "current",
            "sortDesc": true,
            "total": false,
            "values": true
          },
          "links": [],
          "maxPerRow": 3,
          "repeatDirection": "h",
          "reverseYBuckets": false,
          "targets": [
            {
              "expr": "sum(rate(tikv_cdc_old_value_duration_bucket{tidb_cluster=\"$tidb_cluster\", instance=~\"$tikv_instance\"}[1m])) by (le)",
              "format": "heatmap",
              "instant": false,
              "intervalFactor": 2,
              "legendFormat": "{{le}}",
              "refId": "A"
            }
          ],
          "title": "Old value seek duration",
          "tooltip": {
            "show": true,
            "showHistogram": true
          },
          "tooltipDecimals": 1,
          "type": "heatmap",
          "xAxis": {
            "show": true
          },
          "xBucketNumber": null,
          "xBucketSize": null,
          "yAxis": {
            "decimals": 1,
            "format": "s",
            "logBase": 1,
            "max": null,
            "min": null,
            "show": true,
            "splitFactor": null
          },
          "yBucketBound": "upper",
          "yBucketNumber": null,
          "yBucketSize": null
        },
        {
          "aliasColors": {},
          "bars": false,
          "dashLength": 10,
          "dashes": false,
          "datasource": "${DS_TEST-CLUSTER}",
          "decimals": 1,
          "description": "",
          "fill": 1,
          "gridPos": {
            "h": 7,
            "w": 6,
            "x": 18,
            "y": 47
          },
          "id": 142,
          "legend": {
            "alignAsTable": true,
            "avg": false,
            "current": true,
            "hideEmpty": false,
            "hideZero": true,
            "max": true,
            "min": false,
            "rightSide": false,
            "show": true,
            "sideWidth": null,
            "sort": "current",
            "sortDesc": true,
            "total": false,
            "values": true
          },
          "lines": true,
          "linewidth": 1,
          "links": [],
          "nullPointMode": "null",
          "paceLength": 10,
          "percentage": false,
          "pointradius": 5,
          "points": false,
          "renderer": "flot",
          "seriesOverrides": [],
          "spaceLength": 10,
          "stack": false,
          "steppedLine": false,
          "targets": [
            {
              "expr": "histogram_quantile(0.99, sum(rate(tikv_cdc_old_value_duration_bucket{tidb_cluster=\"$tidb_cluster\", instance=~\"$tikv_instance\"}[1m])) by (le, instance, tag))",
              "format": "time_series",
              "intervalFactor": 1,
              "legendFormat": "{{instance}} - 99% - {{tag}}",
              "refId": "A"
            },
            {
              "expr": "histogram_quantile(0.95, sum(rate(tikv_cdc_old_value_duration_bucket{tidb_cluster=\"$tidb_cluster\", instance=~\"$tikv_instance\"}[1m])) by (le, instance, tag))",
              "format": "time_series",
              "intervalFactor": 1,
              "legendFormat": "{{instance}} - 95% - {{tag}}",
              "refId": "B"
            },
            {
              "expr": "sum(rate(tikv_cdc_old_value_duration_sum{tidb_cluster=\"$tidb_cluster\", instance=~\"$tikv_instance\"}[1m])) by (le, instance, tag) / sum(rate(tikv_cdc_old_value_duration_count{tidb_cluster=\"$tidb_cluster\", instance=~\"$tikv_instance\"}[1m])) by (le, instance, tag)",
              "format": "time_series",
              "intervalFactor": 1,
              "legendFormat": "{{instance}} - avg - {{tag}}",
              "refId": "C"
            }
          ],
          "thresholds": [],
          "timeFrom": null,
          "timeRegions": [],
          "timeShift": null,
          "title": "Old value seek duration",
          "tooltip": {
            "shared": true,
            "sort": 0,
            "value_type": "individual"
          },
          "type": "graph",
          "xaxis": {
            "buckets": null,
            "mode": "time",
            "name": null,
            "show": true,
            "values": []
          },
          "yaxes": [
            {
              "format": "s",
              "label": null,
              "logBase": 1,
              "max": null,
              "min": null,
              "show": true
            },
            {
              "format": "short",
              "label": null,
              "logBase": 1,
              "max": null,
              "min": null,
              "show": false
            }
          ],
          "yaxis": {
            "align": false,
            "alignLevel": null
          }
        }
      ],
      "title": "TiKV",
      "type": "row"
    },
    {
      "collapsed": true,
      "gridPos": {
        "h": 1,
        "w": 24,
        "x": 0,
        "y": 5
      },
      "id": 155,
      "panels": [
        {
          "aliasColors": {},
          "bars": true,
          "cacheTimeout": null,
          "dashLength": 10,
          "dashes": false,
          "datasource": "${DS_TEST-CLUSTER}",
          "description": "TiCDC process rss memory usage. TiCDC heap memory size in use ",
          "editable": true,
          "error": false,
          "fill": 0,
          "grid": {},
          "gridPos": {
            "h": 7,
            "w": 12,
            "x": 0,
            "y": 6
          },
          "id": 157,
          "legend": {
            "alignAsTable": false,
            "avg": false,
            "current": false,
            "hideEmpty": true,
            "hideZero": true,
            "max": false,
            "min": false,
            "rightSide": false,
            "show": true,
            "sideWidth": null,
            "total": false,
            "values": false
          },
          "lines": false,
          "linewidth": 1,
          "links": [],
          "maxPerRow": 3,
          "nullPointMode": "null",
          "percentage": false,
          "pluginVersion": "6.1.6",
          "pointradius": 5,
          "points": false,
          "renderer": "flot",
          "repeat": null,
          "repeatDirection": "h",
          "scopedVars": {
            "instance": {
              "selected": false,
              "text": "172.16.5.33:47912",
              "value": "172.16.5.33:47912"
            },
            "runtime_instance": {
              "selected": false,
              "text": "172.16.5.33:47912",
              "value": "172.16.5.33:47912"
            }
          },
          "seriesOverrides": [
            {
              "alias": "alloc-from-os",
              "fill": 3,
              "lines": true,
              "stack": false
            },
            {
              "alias": "gc-threshold",
              "bars": false,
              "color": "#C4162A",
              "lines": true,
              "linewidth": 2,
              "stack": false
            },
            {
              "alias": "gc",
              "bars": false,
              "color": "#C4162A",
              "hideTooltip": true,
              "legend": false,
              "pointradius": 3,
              "points": true,
              "stack": false
            }
          ],
          "spaceLength": 10,
          "stack": true,
          "steppedLine": false,
          "targets": [
            {
              "expr": "process_resident_memory_bytes{tidb_cluster=\"$tidb_cluster\", instance=~\"$runtime_instance\"}",
              "format": "time_series",
              "hide": false,
              "intervalFactor": 1,
              "legendFormat": "alloc-from-os",
              "refId": "A"
            },
            {
              "expr": "go_memstats_next_gc_bytes{tidb_cluster=\"$tidb_cluster\", instance=~\"$runtime_instance\"} / (1 + tidb_server_gogc{tidb_cluster=\"$tidb_cluster\", instance=~\"$runtime_instance\"} / 100)",
              "format": "time_series",
              "hide": false,
              "intervalFactor": 1,
              "legendFormat": "estimate-inuse",
              "refId": "H"
            },
            {
              "expr": "go_memstats_heap_alloc_bytes{tidb_cluster=\"$tidb_cluster\", instance=~\"$runtime_instance\"} - go_memstats_next_gc_bytes{tidb_cluster=\"$tidb_cluster\", instance=~\"$runtime_instance\"} / (1 + tidb_server_gogc{tidb_cluster=\"$tidb_cluster\", instance=~\"$runtime_instance\"} / 100)",
              "format": "time_series",
              "hide": false,
              "intervalFactor": 1,
              "legendFormat": "estimate-garbage",
              "refId": "C"
            },
            {
              "expr": "go_memstats_heap_idle_bytes{tidb_cluster=\"$tidb_cluster\", instance=~\"$runtime_instance\"} - go_memstats_heap_released_bytes{tidb_cluster=\"$tidb_cluster\", instance=~\"$runtime_instance\"} + go_memstats_heap_inuse_bytes{tidb_cluster=\"$tidb_cluster\", instance=~\"$runtime_instance\"} - go_memstats_heap_alloc_bytes{tidb_cluster=\"$tidb_cluster\", instance=~\"$runtime_instance\"}",
              "format": "time_series",
              "hide": false,
              "intervalFactor": 1,
              "legendFormat": "reserved-by-go",
              "refId": "B"
            },
            {
              "expr": "go_memstats_stack_sys_bytes{tidb_cluster=\"$tidb_cluster\", instance=~\"$runtime_instance\"} + go_memstats_mspan_sys_bytes{tidb_cluster=\"$tidb_cluster\", instance=~\"$runtime_instance\"} + go_memstats_mcache_sys_bytes{tidb_cluster=\"$tidb_cluster\", instance=~\"$runtime_instance\"} + go_memstats_buck_hash_sys_bytes{tidb_cluster=\"$tidb_cluster\", instance=~\"$runtime_instance\"} + go_memstats_gc_sys_bytes{tidb_cluster=\"$tidb_cluster\", instance=~\"$runtime_instance\"} + go_memstats_other_sys_bytes{tidb_cluster=\"$tidb_cluster\", instance=~\"$runtime_instance\"}",
              "format": "time_series",
              "hide": false,
              "intervalFactor": 1,
              "legendFormat": "used-by-go",
              "refId": "D"
            },
            {
              "expr": "go_memstats_next_gc_bytes{tidb_cluster=\"$tidb_cluster\", instance=~\"$runtime_instance\"}",
              "format": "time_series",
              "hide": false,
              "intervalFactor": 1,
              "legendFormat": "gc-threshold",
              "refId": "E"
            },
            {
              "expr": "(clamp_max(idelta(go_memstats_last_gc_time_seconds{tidb_cluster=\"$tidb_cluster\", instance=~\"$runtime_instance\"}[1m]), 1) * go_memstats_next_gc_bytes{tidb_cluster=\"$tidb_cluster\", instance=~\"$runtime_instance\"}) > 0",
              "format": "time_series",
              "hide": false,
              "intervalFactor": 1,
              "legendFormat": "gc",
              "refId": "F"
            }
          ],
          "thresholds": [],
          "timeFrom": null,
          "timeRegions": [],
          "timeShift": null,
          "title": "Memory Usage",
          "tooltip": {
            "msResolution": true,
            "shared": true,
            "sort": 0,
            "value_type": "individual"
          },
          "type": "graph",
          "xaxis": {
            "buckets": null,
            "mode": "time",
            "name": null,
            "show": true,
            "values": []
          },
          "yaxes": [
            {
              "format": "bytes",
              "label": "",
              "logBase": 1,
              "max": null,
              "min": "0",
              "show": true
            },
            {
              "format": "short",
              "label": "",
              "logBase": 1,
              "max": null,
              "min": null,
              "show": false
            }
          ],
          "yaxis": {
            "align": false,
            "alignLevel": null
          }
        },
        {
          "aliasColors": {},
          "bars": false,
          "cacheTimeout": null,
          "dashLength": 10,
          "dashes": false,
          "datasource": "${DS_TEST-CLUSTER}",
          "description": "Count of live objects.",
          "editable": true,
          "error": false,
          "fill": 0,
          "grid": {},
          "gridPos": {
            "h": 7,
            "w": 12,
            "x": 12,
            "y": 6
          },
          "id": 158,
          "legend": {
            "alignAsTable": false,
            "avg": false,
            "current": false,
            "hideEmpty": true,
            "hideZero": true,
            "max": false,
            "min": false,
            "rightSide": false,
            "show": true,
            "sideWidth": null,
            "total": false,
            "values": false
          },
          "lines": true,
          "linewidth": 1,
          "links": [],
          "maxPerRow": 3,
          "nullPointMode": "null",
          "percentage": false,
          "pluginVersion": "6.1.6",
          "pointradius": 5,
          "points": false,
          "renderer": "flot",
          "repeat": null,
          "repeatDirection": "h",
          "scopedVars": {
            "instance": {
              "selected": false,
              "text": "172.16.5.33:47912",
              "value": "172.16.5.33:47912"
            },
            "runtime_instance": {
              "selected": false,
              "text": "172.16.5.33:47912",
              "value": "172.16.5.33:47912"
            }
          },
          "seriesOverrides": [],
          "spaceLength": 10,
          "stack": false,
          "steppedLine": false,
          "targets": [
            {
              "expr": "go_memstats_heap_objects{tidb_cluster=\"$tidb_cluster\", instance=~\"$runtime_instance\"}",
              "format": "time_series",
              "hide": false,
              "intervalFactor": 1,
              "legendFormat": "objects",
              "refId": "A"
            }
          ],
          "thresholds": [],
          "timeFrom": null,
          "timeRegions": [],
          "timeShift": null,
          "title": "Estimated Live Objects",
          "tooltip": {
            "msResolution": true,
            "shared": true,
            "sort": 0,
            "value_type": "individual"
          },
          "type": "graph",
          "xaxis": {
            "buckets": null,
            "mode": "time",
            "name": null,
            "show": true,
            "values": []
          },
          "yaxes": [
            {
              "format": "short",
              "label": "",
              "logBase": 1,
              "max": null,
              "min": "0",
              "show": true
            },
            {
              "format": "short",
              "label": "",
              "logBase": 1,
              "max": null,
              "min": null,
              "show": false
            }
          ],
          "yaxis": {
            "align": false,
            "alignLevel": null
          }
        },
        {
          "aliasColors": {},
          "bars": false,
          "cacheTimeout": null,
          "dashLength": 10,
          "dashes": false,
          "datasource": "${DS_TEST-CLUSTER}",
          "description": "TiCDC process Go garbage collection STW pause duration",
          "editable": true,
          "error": false,
          "fill": 1,
          "grid": {},
          "gridPos": {
            "h": 7,
            "w": 12,
            "x": 0,
            "y": 13
          },
          "id": 160,
          "legend": {
            "alignAsTable": false,
            "avg": false,
            "current": true,
            "max": false,
            "min": false,
            "rightSide": false,
            "show": true,
            "total": false,
            "values": true
          },
          "lines": true,
          "linewidth": 1,
          "links": [],
          "nullPointMode": "null as zero",
          "percentage": false,
          "pluginVersion": "6.1.6",
          "pointradius": 5,
          "points": false,
          "renderer": "flot",
          "scopedVars": {
            "instance": {
              "selected": false,
              "text": "172.16.5.33:47912",
              "value": "172.16.5.33:47912"
            },
            "runtime_instance": {
              "selected": false,
              "text": "172.16.5.33:47912",
              "value": "172.16.5.33:47912"
            }
          },
          "seriesOverrides": [
            {}
          ],
          "spaceLength": 10,
          "stack": false,
          "steppedLine": false,
          "targets": [
            {
              "expr": "go_gc_duration_seconds{tidb_cluster=\"$tidb_cluster\", instance=~\"$runtime_instance\", quantile=\"0\"}",
              "format": "time_series",
              "hide": false,
              "instant": false,
              "intervalFactor": 1,
              "legendFormat": "min",
              "refId": "A",
              "step": 40
            },
            {
              "expr": "go_gc_duration_seconds{tidb_cluster=\"$tidb_cluster\", instance=~\"$runtime_instance\", quantile!~\"0|1\"}",
              "format": "time_series",
              "instant": false,
              "intervalFactor": 1,
              "legendFormat": "{{quantile}}",
              "refId": "B"
            },
            {
              "expr": "go_gc_duration_seconds{tidb_cluster=\"$tidb_cluster\", instance=~\"$runtime_instance\", quantile=\"1\"}",
              "format": "time_series",
              "instant": false,
              "intervalFactor": 1,
              "legendFormat": "max",
              "refId": "C"
            }
          ],
          "thresholds": [],
          "timeFrom": null,
          "timeRegions": [],
          "timeShift": null,
          "title": "GC STW Duration (last 256 GC cycles)",
          "tooltip": {
            "msResolution": false,
            "shared": true,
            "sort": 1,
            "value_type": "individual"
          },
          "type": "graph",
          "xaxis": {
            "buckets": null,
            "mode": "time",
            "name": null,
            "show": true,
            "values": []
          },
          "yaxes": [
            {
              "format": "s",
              "label": null,
              "logBase": 1,
              "max": null,
              "min": "0",
              "show": true
            },
            {
              "format": "short",
              "label": null,
              "logBase": 1,
              "max": null,
              "min": null,
              "show": false
            }
          ],
          "yaxis": {
            "align": false,
            "alignLevel": null
          }
        },
        {
          "aliasColors": {},
          "bars": false,
          "dashLength": 10,
          "dashes": false,
          "datasource": "${DS_TEST-CLUSTER}",
          "description": "The throughput of Go's memory allocator.",
          "fill": 1,
          "gridPos": {
            "h": 7,
            "w": 12,
            "x": 12,
            "y": 13
          },
          "id": 161,
          "legend": {
            "alignAsTable": false,
            "avg": false,
            "current": true,
            "max": true,
            "min": false,
            "rightSide": false,
            "show": true,
            "total": false,
            "values": true
          },
          "lines": true,
          "linewidth": 1,
          "links": [],
          "nullPointMode": "null",
          "percentage": false,
          "pointradius": 5,
          "points": false,
          "renderer": "flot",
          "scopedVars": {
            "instance": {
              "selected": false,
              "text": "172.16.5.33:47912",
              "value": "172.16.5.33:47912"
            },
            "runtime_instance": {
              "selected": false,
              "text": "172.16.5.33:47912",
              "value": "172.16.5.33:47912"
            }
          },
          "seriesOverrides": [
            {
              "alias": "sweep",
              "transform": "negative-Y"
            },
            {
              "alias": "alloc-ops",
              "yaxis": 2
            },
            {
              "alias": "swepp-ops",
              "transform": "negative-Y",
              "yaxis": 2
            }
          ],
          "spaceLength": 10,
          "stack": false,
          "steppedLine": false,
          "targets": [
            {
              "expr": "irate(go_memstats_alloc_bytes_total{tidb_cluster=\"$tidb_cluster\", instance=~\"$runtime_instance\"}[30s])",
              "format": "time_series",
              "intervalFactor": 1,
              "legendFormat": "alloc",
              "refId": "A"
            },
            {
              "expr": "irate((go_memstats_alloc_bytes_total{tidb_cluster=\"$tidb_cluster\", instance=~\"$runtime_instance\"} - go_memstats_heap_alloc_bytes{tidb_cluster=\"$tidb_cluster\", instance=~\"$runtime_instance\"})[30s:])",
              "format": "time_series",
              "intervalFactor": 1,
              "legendFormat": "sweep",
              "refId": "B"
            },
            {
              "expr": "irate(go_memstats_mallocs_total{tidb_cluster=\"$tidb_cluster\", instance=~\"$runtime_instance\"}[30s])",
              "format": "time_series",
              "intervalFactor": 1,
              "legendFormat": "alloc-ops",
              "refId": "C"
            },
            {
              "expr": "irate(go_memstats_frees_total{tidb_cluster=\"$tidb_cluster\", instance=~\"$runtime_instance\"}[30s])",
              "format": "time_series",
              "intervalFactor": 1,
              "legendFormat": "swepp-ops",
              "refId": "D"
            }
          ],
          "thresholds": [],
          "timeFrom": null,
          "timeRegions": [],
          "timeShift": null,
          "title": "Allocator Throughput",
          "tooltip": {
            "shared": true,
            "sort": 0,
            "value_type": "individual"
          },
          "type": "graph",
          "xaxis": {
            "buckets": null,
            "mode": "time",
            "name": null,
            "show": true,
            "values": []
          },
          "yaxes": [
            {
              "format": "Bps",
              "label": null,
              "logBase": 1,
              "max": null,
              "min": null,
              "show": true
            },
            {
              "format": "ops",
              "label": null,
              "logBase": 1,
              "max": null,
              "min": null,
              "show": true
            }
          ],
          "yaxis": {
            "align": true,
            "alignLevel": null
          }
        }
      ],
      "repeat": "runtime_instance",
      "title": "Runtime $runtime_instance",
      "type": "row"
    }
  ],
  "refresh": "1m",
  "schemaVersion": 18,
  "style": "dark",
  "tags": [],
  "templating": {
    "list": [
      {
        "allValue": null,
        "current": {},
        "datasource": "${DS_TEST-CLUSTER}",
        "definition": "",
        "hide": 2,
        "includeAll": false,
        "label": "tidb_cluster",
        "multi": false,
        "name": "tidb_cluster",
        "options": [],
        "query": "label_values(go_goroutines, tidb_cluster)",
        "refresh": 2,
        "regex": "",
        "skipUrlSync": false,
        "sort": 1,
        "tagValuesQuery": "",
        "tags": [],
        "tagsQuery": "",
        "type": "query",
        "useTags": false
      },
      {
        "allValue": ".*",
        "current": {},
        "datasource": "${DS_TEST-CLUSTER}",
        "definition": "label_values(ticdc_processor_resolved_ts{tidb_cluster=\"$tidb_cluster\"}, changefeed)",
        "hide": 0,
        "includeAll": true,
        "label": "Changefeed",
        "multi": true,
        "name": "changefeed",
        "options": [],
        "query": "label_values(ticdc_processor_resolved_ts{tidb_cluster=\"$tidb_cluster\"}, changefeed)",
        "refresh": 2,
        "regex": "",
        "skipUrlSync": false,
        "sort": 0,
        "tagValuesQuery": "",
        "tags": [],
        "tagsQuery": "",
        "type": "query",
        "useTags": false
      },
      {
        "allValue": ".*",
        "current": {},
        "datasource": "${DS_TEST-CLUSTER}",
        "definition": "label_values(process_start_time_seconds{tidb_cluster=\"$tidb_cluster\", job=\"ticdc\"}, instance)",
        "hide": 0,
        "includeAll": true,
        "label": "TiCDC",
        "multi": true,
        "name": "capture",
        "options": [],
        "query": "label_values(process_start_time_seconds{tidb_cluster=\"$tidb_cluster\", job=\"ticdc\"}, instance)",
        "refresh": 2,
        "regex": "",
        "skipUrlSync": false,
        "sort": 0,
        "tagValuesQuery": "",
        "tags": [],
        "tagsQuery": "",
        "type": "query",
        "useTags": false
      },
      {
        "allValue": ".*",
        "current": {},
        "datasource": "${DS_TEST-CLUSTER}",
        "definition": "label_values(tikv_engine_size_bytes{tidb_cluster=\"$tidb_cluster\"}, instance)",
        "hide": 0,
        "includeAll": true,
        "label": "TiKV",
        "multi": false,
        "name": "tikv_instance",
        "options": [],
        "query": "label_values(tikv_engine_size_bytes{tidb_cluster=\"$tidb_cluster\"}, instance)",
        "refresh": 2,
        "regex": "",
        "skipUrlSync": false,
        "sort": 1,
        "tagValuesQuery": "",
        "tags": [],
        "tagsQuery": "",
        "type": "query",
        "useTags": false
      },
      {
        "allValue": "9999999999",
        "current": {
          "selected": true,
          "text": "All",
          "value": "$__all"
        },
        "hide": 0,
        "includeAll": true,
        "label": "Latency spike (s) >",
        "multi": false,
        "name": "spike_threshold",
        "options": [
          {
            "selected": true,
            "text": "All",
            "value": "$__all"
          },
          {
            "selected": false,
            "text": "1",
            "value": "1"
          },
          {
            "selected": false,
            "text": "3",
            "value": "3"
          },
          {
            "selected": false,
            "text": "5",
            "value": "5"
          },
          {
            "selected": false,
            "text": "10",
            "value": "10"
          },
          {
            "selected": false,
            "text": "60",
            "value": "60"
          },
          {
            "selected": false,
            "text": "300",
            "value": "300"
          }
        ],
        "query": "1, 3, 5, 10, 60, 300",
        "skipUrlSync": false,
        "type": "custom"
      },
      {
        "allValue": "",
        "current": {},
        "datasource": "${DS_TEST-CLUSTER}",
        "definition": "label_values(process_start_time_seconds{tidb_cluster=\"$tidb_cluster\", job=\"ticdc\"}, instance)",
        "hide": 0,
        "includeAll": true,
        "label": "Runtime metrics",
        "multi": false,
        "name": "runtime_instance",
        "options": [],
        "query": "label_values(process_start_time_seconds{tidb_cluster=\"$tidb_cluster\", job=\"ticdc\"}, instance)",
        "refresh": 2,
        "regex": "",
        "skipUrlSync": false,
        "sort": 0,
        "tagValuesQuery": "",
        "tags": [],
        "tagsQuery": "",
        "type": "query",
        "useTags": false
      }
    ]
  },
  "time": {
    "from": "now-3h",
    "to": "now"
  },
  "timepicker": {
    "refresh_intervals": [
      "5s",
      "10s",
      "30s",
      "1m",
      "5m",
      "15m",
      "30m",
      "1h",
      "2h",
      "1d"
    ],
    "time_options": [
      "5m",
      "15m",
      "1h",
      "6h",
      "12h",
      "24h",
      "2d",
      "7d",
      "30d"
    ]
  },
  "timezone": "browser",
  "title": "Test-Cluster-TiCDC",
  "uid": "YiGL8hBZ1",
<<<<<<< HEAD
  "version": 18
=======
  "version": 17
>>>>>>> 9f82ec69
}<|MERGE_RESOLUTION|>--- conflicted
+++ resolved
@@ -7899,9 +7899,5 @@
   "timezone": "browser",
   "title": "Test-Cluster-TiCDC",
   "uid": "YiGL8hBZ1",
-<<<<<<< HEAD
   "version": 18
-=======
-  "version": 17
->>>>>>> 9f82ec69
 }