etcd-endpoints = ["etcd-standalone:2379"]

[framework-meta]
endpoints = ["mysql-standalone:3306"]
schema = "test_framework"
user = "root"
password = ""

[business-meta]
endpoints = ["mysql-standalone:3306"]
schema = "test_business"
<<<<<<< HEAD
auth.user = "root"
auth.passwd = ""

[job-backoff]
reset-interval = "2s"
initial-interval = "1s"
max-interval = "15s"
=======
user = "root"
password = ""

[log] 
level = "debug"
>>>>>>> daaf6ccb
<|MERGE_RESOLUTION|>--- conflicted
+++ resolved
@@ -9,18 +9,13 @@
 [business-meta]
 endpoints = ["mysql-standalone:3306"]
 schema = "test_business"
-<<<<<<< HEAD
-auth.user = "root"
-auth.passwd = ""
+user = "root"
+password = ""
+
+[log]
+level = "debug"
 
 [job-backoff]
 reset-interval = "2s"
 initial-interval = "1s"
-max-interval = "15s"
-=======
-user = "root"
-password = ""
-
-[log] 
-level = "debug"
->>>>>>> daaf6ccb
+max-interval = "15s"