--- conflicted
+++ resolved
@@ -43,11 +43,6 @@
   config: |
     keepalive-ttl = "20s"
     keepalive-interval = "500ms"
-<<<<<<< HEAD
-    session-ttl = 20
-=======
->>>>>>> 8543ad6f
-
 metastore:
   frameworkStorage: 5Gi
   businessStorage: 5Gi
