--- conflicted
+++ resolved
@@ -1,9 +1,5 @@
 FROM golang:1.20-alpine as builder
-<<<<<<< HEAD
-RUN apk add --no-cache git make bash gcc musl-dev
-=======
-RUN apk add --no-cache git make bash findutils
->>>>>>> d35ab225
+RUN apk add --no-cache git make bash findutils gcc musl-dev
 WORKDIR /go/src/github.com/pingcap/tiflow
 COPY . .
 
