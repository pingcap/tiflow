--- conflicted
+++ resolved
@@ -4,13 +4,6 @@
   push:
     branches:
       - master
-<<<<<<< HEAD
-  pull_request:
-    branches:
-      - master
-  schedule:
-    - cron: "3 22 * * *" # run at minute 06:03 UTC+8
-=======
     paths:
       - "dm/**"
       - "go.mod"
@@ -26,7 +19,6 @@
       - "go.sum"
       - "Makefile"
       - ".github/**"
->>>>>>> ef0b8f5c
 
 jobs:
   upstream-database-switch:
