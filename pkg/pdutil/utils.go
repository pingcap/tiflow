--- conflicted
+++ resolved
@@ -1,4 +1,4 @@
-// Copyright 2022 PingCAP, Inc.
+// Copyright 2021 PingCAP, Inc.
 //
 // Licensed under the Apache License, Version 2.0 (the "License");
 // you may not use this file except in compliance with the License.
@@ -23,7 +23,7 @@
 	"go.uber.org/zap"
 )
 
-const sourceIDName = "/global/config/source_id"
+const sourceIDName = "source_id"
 
 // GetSourceID returns the source ID of the TiDB cluster that PD is belonged to.
 func GetSourceID(ctx context.Context, pdClient pd.Client) (uint64, error) {
@@ -34,23 +34,16 @@
 	// The default value of sourceID is 1,
 	// which means the sourceID is not changed by user.
 	sourceID := uint64(1)
-	sourceIDConfig, _, err := pdClient.LoadGlobalConfig(ctx, sourceIDName)
+	sourceIDConfig, err := pdClient.LoadGlobalConfig(ctx, []string{sourceIDName})
 	if err != nil {
 		return 0, cerror.WrapError(cerror.ErrPDEtcdAPIError, err)
 	}
 	if len(sourceIDConfig) != 0 && sourceIDConfig[0].Value != "" {
 		sourceID, err = strconv.ParseUint(sourceIDConfig[0].Value, 10, 64)
 		if err != nil {
-<<<<<<< HEAD
-			log.Error("fail to parse sourceID from PD",
-				zap.String("sourceID", sourceIDConfig[0].Value),
-				zap.Error(err))
-			return 0, cerror.WrapError(cerror.ErrPDEtcdAPIError, err)
-=======
 			// FIXME: return error here after we fix the compatibility issue
 			log.Error("parse source id failed, use the default sourceID: 1", zap.Error(err))
 			// return 0, cerror.WrapError(cerror.ErrPDEtcdAPIError, err)
->>>>>>> 3e27bde7
 		}
 	}
 	return sourceID, nil
