--- conflicted
+++ resolved
@@ -15,7 +15,6 @@
 
 import (
 	"sync"
-	"sync/atomic"
 	"time"
 )
 
@@ -34,9 +33,6 @@
 	n.mu.RLock()
 	defer n.mu.RUnlock()
 	for _, receiver := range n.receivers {
-<<<<<<< HEAD
-		receiver.rec.notify()
-=======
 		receiver.rec.signalNonBlocking()
 	}
 }
@@ -57,30 +53,10 @@
 		return true
 	case r.c <- struct{}{}:
 	default:
->>>>>>> 13ccbe60
 	}
 	return false
 }
 
-<<<<<<< HEAD
-// Receiver is a receiver of notifier, including the receiver channel and stop receiver function.
-type Receiver struct {
-	C      <-chan struct{}
-	Stop   func()
-	ticker *time.Ticker
-	c      chan struct{}
-	closed int32
-}
-
-func (r *Receiver) notify() {
-	if atomic.LoadInt32(&r.closed) != 0 {
-		return
-	}
-	select {
-	case r.c <- struct{}{}:
-	default:
-	}
-=======
 func (r *Receiver) signalTickLoop() {
 	go func() {
 	loop:
@@ -92,7 +68,6 @@
 		}
 		close(r.c)
 	}()
->>>>>>> 13ccbe60
 }
 
 // NewReceiver creates a receiver
@@ -103,37 +78,22 @@
 	currentIndex := n.maxIndex
 	n.maxIndex++
 	receiverCh := make(chan struct{}, 1)
-<<<<<<< HEAD
-=======
 	closeCh := make(chan struct{})
 	var ticker *time.Ticker
 	if tickTime > 0 {
 		ticker = time.NewTicker(tickTime)
 	}
->>>>>>> 13ccbe60
 	rec := &Receiver{
 		C: receiverCh,
 		c: receiverCh,
 		Stop: func() {
 			n.remove(currentIndex)
 		},
-<<<<<<< HEAD
-		c: receiverCh,
-	}
-	if tickTime > 0 {
-		rec.ticker = time.NewTicker(tickTime)
-		go func() {
-			for range rec.ticker.C {
-				rec.notify()
-			}
-		}()
-=======
 		ticker:  ticker,
 		closeCh: closeCh,
 	}
 	if tickTime > 0 {
 		rec.signalTickLoop()
->>>>>>> 13ccbe60
 	}
 	n.receivers = append(n.receivers, struct {
 		rec   *Receiver
@@ -147,7 +107,6 @@
 	defer n.mu.Unlock()
 	for i, receiver := range n.receivers {
 		if receiver.index == index {
-			atomic.StoreInt32(&receiver.rec.closed, 1)
 			n.receivers = append(n.receivers[:i], n.receivers[i+1:]...)
 			close(receiver.rec.closeCh)
 			if receiver.rec.ticker != nil {
