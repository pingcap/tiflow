// Copyright 2020 PingCAP, Inc.
//
// Licensed under the Apache License, Version 2.0 (the "License");
// you may not use this file except in compliance with the License.
// You may obtain a copy of the License at
//
//     http://www.apache.org/licenses/LICENSE-2.0
//
// Unless required by applicable law or agreed to in writing, software
// distributed under the License is distributed on an "AS IS" BASIS,
// See the License for the specific language governing permissions and
// limitations under the License.

package orchestrator

import (
	"context"
	"fmt"
	"strconv"
	"time"

	"github.com/pingcap/errors"
	"github.com/pingcap/failpoint"
	"github.com/pingcap/log"
	cerrors "github.com/pingcap/tiflow/pkg/errors"
	"github.com/pingcap/tiflow/pkg/etcd"
	"github.com/pingcap/tiflow/pkg/orchestrator/util"
	"github.com/prometheus/client_golang/prometheus"
	"go.etcd.io/etcd/clientv3"
	"go.etcd.io/etcd/clientv3/concurrency"
	"go.etcd.io/etcd/etcdserver/api/v3rpc/rpctypes"
	"go.etcd.io/etcd/etcdserver/etcdserverpb"
	"go.etcd.io/etcd/mvcc/mvccpb"
	"go.uber.org/zap"
	"go.uber.org/zap/zapcore"
	"golang.org/x/time/rate"
)

const (
<<<<<<< HEAD
	// etcdTxnTimeoutDuration represents the timeout duration for committing a
	// transaction to Etcd
	etcdTxnTimeoutDuration = 30 * time.Second
	// When EtcdWorker commits a txn to etcd or ticks its reactor
	// takes more than etcdWorkerLogsWarnDuration, it will print a log
=======
	// etcdWorkerLogsWarnDuration when EtcdWorker commits a txn to etcd or ticks
	// it reactor takes more than etcdWorkerLogsWarnDuration, it will print a log
>>>>>>> 2817747e
	etcdWorkerLogsWarnDuration = 1 * time.Second
	deletionCounterKey         = "/meta/ticdc-delete-etcd-key-count"
)

// EtcdWorker handles all interactions with Etcd
type EtcdWorker struct {
	client  *etcd.Client
	reactor Reactor
	state   ReactorState
	// rawState is the local cache of the latest Etcd state.
	rawState map[util.EtcdKey]rawStateEntry
	// pendingUpdates stores Etcd updates that the Reactor has not been notified of.
	pendingUpdates []*etcdUpdate
	// revision is the Etcd revision of the latest event received from Etcd
	// (which has not necessarily been applied to the ReactorState)
	revision int64
	// reactor.Tick() should not be called until revision >= barrierRev.
	barrierRev int64
	// prefix is the scope of Etcd watch
	prefix util.EtcdPrefix
	// deleteCounter maintains a local copy of a value stored in Etcd used to
	// keep track of how many deletes have been committed by an EtcdWorker
	// watching this key prefix.
	// This mechanism is necessary as a workaround to correctly detect
	// write-write conflicts when at least a transaction commits a delete,
	// because deletes in Etcd reset the mod-revision of keys, making it
	// difficult to use it as a unique version identifier to implement
	// a `compare-and-swap` semantics, which is essential for implementing
	// snapshot isolation for Reactor ticks.
	deleteCounter int64

	metrics *etcdWorkerMetrics
}

type etcdWorkerMetrics struct {
	// kv events related metrics
	metricEtcdTxnSize            prometheus.Observer
	metricEtcdTxnDuration        prometheus.Observer
	metricEtcdWorkerTickDuration prometheus.Observer
}

type etcdUpdate struct {
	key      util.EtcdKey
	value    []byte
	revision int64
}

// rawStateEntry stores the latest version of a key as seen by the EtcdWorker.
// modRevision is stored to implement `compare-and-swap` semantics more reliably.
type rawStateEntry struct {
	value       []byte
	modRevision int64
}

// NewEtcdWorker returns a new EtcdWorker
func NewEtcdWorker(client *etcd.Client, prefix string, reactor Reactor, initState ReactorState) (*EtcdWorker, error) {
	return &EtcdWorker{
		client:     client,
		reactor:    reactor,
		state:      initState,
		rawState:   make(map[util.EtcdKey]rawStateEntry),
		prefix:     util.NormalizePrefix(prefix),
		barrierRev: -1, // -1 indicates no barrier
	}, nil
}

func (worker *EtcdWorker) initMetrics(captureAddr string) {
	metrics := &etcdWorkerMetrics{}
	metrics.metricEtcdTxnSize = etcdTxnSize.WithLabelValues(captureAddr)
	metrics.metricEtcdTxnDuration = etcdTxnExecDuration.WithLabelValues(captureAddr)
	metrics.metricEtcdWorkerTickDuration = etcdWorkerTickDuration.WithLabelValues(captureAddr)
	worker.metrics = metrics
}

// Run starts the EtcdWorker event loop.
// A tick is generated either on a timer whose interval is timerInterval, or on an Etcd event.
// If the specified etcd session is Done, this Run function will exit with cerrors.ErrEtcdSessionDone.
// And the specified etcd session is nil-safety.
func (worker *EtcdWorker) Run(ctx context.Context, session *concurrency.Session, timerInterval time.Duration, captureAddr string, role string) error {
	defer worker.cleanUp()
	worker.initMetrics(captureAddr)

	err := worker.syncRawState(ctx)
	if err != nil {
		return errors.Trace(err)
	}

	ticker := time.NewTicker(timerInterval)
	defer ticker.Stop()

	watchCtx, cancel := context.WithCancel(ctx)
	defer cancel()
	watchCh := worker.client.Watch(watchCtx, worker.prefix.String(), role, clientv3.WithPrefix(), clientv3.WithRev(worker.revision+1))

	var (
		pendingPatches [][]DataPatch
		exiting        bool
		sessionDone    <-chan struct{}
	)
	if session != nil {
		sessionDone = session.Done()
	} else {
		// should never be closed
		sessionDone = make(chan struct{})
	}

	// tickRate represents the number of times EtcdWorker can tick
	// the reactor per second
	tickRate := time.Second / timerInterval
	rl := rate.NewLimiter(rate.Limit(tickRate), 1)
	for {
		select {
		case <-ctx.Done():
			return ctx.Err()
		case <-sessionDone:
			return cerrors.ErrEtcdSessionDone.GenWithStackByArgs()
		case <-ticker.C:
			// There is no new event to handle on timer ticks, so we have nothing here.
		case response := <-watchCh:
			// In this select case, we receive new events from Etcd, and call handleEvent if appropriate.
			if err := response.Err(); err != nil {
				return errors.Trace(err)
			}

			// ProgressNotify implies no new events.
			if response.IsProgressNotify() {
				log.Debug("Etcd progress notification",
					zap.Int64("revision", response.Header.GetRevision()))
				// Note that we don't need to update the revision here, and we
				// should not do so, because the revision of the progress notification
				// may not satisfy the strict monotonicity we have expected.
				//
				// Updating `worker.revision` can cause a useful event with the
				// same revision to be dropped erroneously.
				//
				// Refer to https://etcd.io/docs/v3.3/dev-guide/interacting_v3/#watch-progress
				// "Note: The revision number in the progress notify response is the revision
				// from the local etcd server node that the watch stream is connected to. [...]"
				// This implies that the progress notification will NOT go through the raft
				// consensus, thereby NOT affecting the revision (index).
				continue
			}

			// Check whether the response is stale.
			if worker.revision >= response.Header.GetRevision() {
				log.Info("Stale Etcd event dropped",
					zap.Int64("event-revision", response.Header.GetRevision()),
					zap.Int64("previous-revision", worker.revision),
					zap.Any("events", response.Events),
					zap.String("role", role))
				continue
			}
			worker.revision = response.Header.GetRevision()

			for _, event := range response.Events {
				// handleEvent will apply the event to our internal `rawState`.
				worker.handleEvent(ctx, event)
			}

		}

		if len(pendingPatches) > 0 {
			// Here we have some patches yet to be uploaded to Etcd.
			pendingPatches, err = worker.applyPatchGroups(ctx, pendingPatches)
			if isRetryableError(err) {
				continue
			}
			if err != nil {
				return errors.Trace(err)
			}
		} else {
			if exiting {
				// If exiting is true here, it means that the reactor returned `ErrReactorFinished` last tick, and all pending patches is applied.
				return nil
			}
			if worker.revision < worker.barrierRev {
				// We hold off notifying the Reactor because barrierRev has not been reached.
				// This usually happens when a committed write Txn has not been received by Watch.
				continue
			}

			// We are safe to update the ReactorState only if there is no pending patch.
			if err := worker.applyUpdates(); err != nil {
				return errors.Trace(err)
			}

			// If !rl.Allow(), skip this Tick to avoid etcd worker tick reactor too frequency.
			// It make etcdWorker to batch etcd changed event in worker.state.
			// The semantics of `ReactorState` requires that any implementation
			// can batch updates internally.
			if !rl.Allow() {
				continue
			}
			startTime := time.Now()
			// it is safe that a batch of updates has been applied to worker.state before worker.reactor.Tick
			nextState, err := worker.reactor.Tick(ctx, worker.state)
			costTime := time.Since(startTime)
			if costTime > etcdWorkerLogsWarnDuration {
				log.Warn("EtcdWorker reactor tick took too long",
					zap.Duration("duration", costTime),
					zap.String("role", role))
			}
			worker.metrics.metricEtcdWorkerTickDuration.Observe(costTime.Seconds())
			if err != nil {
				if !cerrors.ErrReactorFinished.Equal(errors.Cause(err)) {
					return errors.Trace(err)
				}
				// normal exit
				exiting = true
			}
			worker.state = nextState
			pendingPatches = append(pendingPatches, nextState.GetPatches()...)
		}
	}
}

func isRetryableError(err error) bool {
	err = errors.Cause(err)
	if cerrors.ErrEtcdTryAgain.Equal(err) ||
		context.DeadlineExceeded == err {
		return true
	}
	// When encountering an abnormal connection with etcd, the worker will keep retrying
	// until the session is done.
	_, ok := err.(rpctypes.EtcdError)
	return ok
}

func (worker *EtcdWorker) handleEvent(_ context.Context, event *clientv3.Event) {
	if worker.isDeleteCounterKey(event.Kv.Key) {
		switch event.Type {
		case mvccpb.PUT:
			worker.handleDeleteCounter(event.Kv.Value)
		case mvccpb.DELETE:
			log.Warn("deletion counter key deleted", zap.Reflect("event", event))
			worker.handleDeleteCounter(nil)
		}
		// We return here because the delete-counter is not used for business logic,
		// and it should not be exposed further to the Reactor.
		return
	}

	worker.pendingUpdates = append(worker.pendingUpdates, &etcdUpdate{
		key:      util.NewEtcdKeyFromBytes(event.Kv.Key),
		value:    event.Kv.Value,
		revision: event.Kv.ModRevision,
	})

	switch event.Type {
	case mvccpb.PUT:
		value := event.Kv.Value
		if value == nil {
			value = []byte{}
		}
		worker.rawState[util.NewEtcdKeyFromBytes(event.Kv.Key)] = rawStateEntry{
			value:       value,
			modRevision: event.Kv.ModRevision,
		}
	case mvccpb.DELETE:
		delete(worker.rawState, util.NewEtcdKeyFromBytes(event.Kv.Key))
	}
}

func (worker *EtcdWorker) syncRawState(ctx context.Context) error {
	resp, err := worker.client.Get(ctx, worker.prefix.String(), clientv3.WithPrefix())
	if err != nil {
		return errors.Trace(err)
	}

	worker.rawState = make(map[util.EtcdKey]rawStateEntry)
	for _, kv := range resp.Kvs {
		if worker.isDeleteCounterKey(kv.Key) {
			worker.handleDeleteCounter(kv.Value)
			continue
		}
		key := util.NewEtcdKeyFromBytes(kv.Key)
		worker.rawState[key] = rawStateEntry{
			value:       kv.Value,
			modRevision: kv.ModRevision,
		}
		err := worker.state.Update(key, kv.Value, true)
		if err != nil {
			return errors.Trace(err)
		}
	}

	worker.revision = resp.Header.Revision
	return nil
}

func (worker *EtcdWorker) cloneRawState() map[util.EtcdKey][]byte {
	ret := make(map[util.EtcdKey][]byte)
	for k, v := range worker.rawState {
		vCloned := make([]byte, len(v.value))
		copy(vCloned, v.value)
		ret[util.NewEtcdKey(k.String())] = vCloned
	}
	return ret
}

func (worker *EtcdWorker) applyPatchGroups(ctx context.Context, patchGroups [][]DataPatch) ([][]DataPatch, error) {
	state := worker.cloneRawState()
	for len(patchGroups) > 0 {
		changeSate, n, size, err := getBatchChangedState(state, patchGroups)
		if err != nil {
			return patchGroups, err
		}
		err = worker.commitChangedState(ctx, changeSate, size)
		if err != nil {
			return patchGroups, err
		}
		patchGroups = patchGroups[n:]
	}
	return patchGroups, nil
}

func (worker *EtcdWorker) commitChangedState(ctx context.Context, changedState map[util.EtcdKey][]byte, size int) error {
	if len(changedState) == 0 {
		return nil
	}

	cmps := make([]clientv3.Cmp, 0, len(changedState))
	opsThen := make([]clientv3.Op, 0, len(changedState))
	hasDelete := false

	for key, value := range changedState {
		// make sure someone else has not updated the key after the last snapshot
		var cmp clientv3.Cmp
		if entry, ok := worker.rawState[key]; ok {
			cmp = clientv3.Compare(clientv3.ModRevision(key.String()), "=", entry.modRevision)
		} else {
			// if ok is false, it means that the key of this patch is not exist in a committed state
			// this compare is equivalent to `patch.Key` is not exist
			cmp = clientv3.Compare(clientv3.ModRevision(key.String()), "=", 0)
		}
		cmps = append(cmps, cmp)

		var op clientv3.Op
		if value != nil {
			op = clientv3.OpPut(key.String(), string(value))
		} else {
			op = clientv3.OpDelete(key.String())
			hasDelete = true
		}
		opsThen = append(opsThen, op)
	}

	if hasDelete {
		opsThen = append(opsThen, clientv3.OpPut(worker.prefix.String()+deletionCounterKey, fmt.Sprint(worker.deleteCounter+1)))
	}
	if worker.deleteCounter > 0 {
		cmps = append(cmps, clientv3.Compare(clientv3.Value(worker.prefix.String()+deletionCounterKey), "=", fmt.Sprint(worker.deleteCounter)))
	} else if worker.deleteCounter == 0 {
		cmps = append(cmps, clientv3.Compare(clientv3.CreateRevision(worker.prefix.String()+deletionCounterKey), "=", 0))
	} else {
		panic("unreachable")
	}

	worker.metrics.metricEtcdTxnSize.Observe(float64(size))
	startTime := time.Now()
	resp, err := worker.client.Txn(ctx, cmps, opsThen, etcd.TxnEmptyOpsElse)

	// For testing the situation where we have a progress notification that
	// has the same revision as the committed Etcd transaction.
	failpoint.Inject("InjectProgressRequestAfterCommit", func() {
		if err := worker.client.RequestProgress(ctx); err != nil {
			failpoint.Return(errors.Trace(err))
		}
	})

	costTime := time.Since(startTime)
	if costTime > etcdWorkerLogsWarnDuration {
		log.Warn("Etcd transaction took too long", zap.Duration("duration", costTime))
	}
	worker.metrics.metricEtcdTxnDuration.Observe(costTime.Seconds())
	if err != nil {
		return errors.Trace(err)
	}

	logEtcdOps(opsThen, resp.Succeeded)
	if resp.Succeeded {
		worker.barrierRev = resp.Header.GetRevision()
		return nil
	}

	// Logs the conditions for the failed Etcd transaction.
	worker.logEtcdCmps(cmps)
	return cerrors.ErrEtcdTryAgain.GenWithStackByArgs()
}

func (worker *EtcdWorker) applyUpdates() error {
	for _, update := range worker.pendingUpdates {
		err := worker.state.Update(update.key, update.value, false)
		if err != nil {
			return errors.Trace(err)
		}
	}

	worker.pendingUpdates = worker.pendingUpdates[:0]
	return nil
}

func logEtcdOps(ops []clientv3.Op, committed bool) {
	if committed && (log.GetLevel() != zapcore.DebugLevel || len(ops) == 0) {
		return
	}
	logFn := log.Debug
	if !committed {
		logFn = log.Info
	}

	logFn("[etcd worker] ==========Update State to ETCD==========")
	for _, op := range ops {
		if op.IsDelete() {
			logFn("[etcd worker] delete key", zap.ByteString("key", op.KeyBytes()))
		} else {
			logFn("[etcd worker] put key", zap.ByteString("key", op.KeyBytes()), zap.ByteString("value", op.ValueBytes()))
		}
	}
	logFn("[etcd worker] ============State Commit=============", zap.Bool("committed", committed))
}

func (worker *EtcdWorker) logEtcdCmps(cmps []clientv3.Cmp) {
	log.Info("[etcd worker] ==========Failed Etcd Txn Cmps==========")
	for _, cmp := range cmps {
		cmp := etcdserverpb.Compare(cmp)
		log.Info("[etcd worker] compare",
			zap.String("cmp", cmp.String()))
	}
	log.Info("[etcd worker] ============End Failed Etcd Txn Cmps=============")
}

func (worker *EtcdWorker) cleanUp() {
	worker.rawState = nil
	worker.revision = 0
	worker.pendingUpdates = worker.pendingUpdates[:0]
}

func (worker *EtcdWorker) isDeleteCounterKey(key []byte) bool {
	return string(key) == worker.prefix.String()+deletionCounterKey
}

func (worker *EtcdWorker) handleDeleteCounter(value []byte) {
	if len(value) == 0 {
		// The delete counter key has been deleted, resetting the internal counter
		worker.deleteCounter = 0
		return
	}

	var err error
	worker.deleteCounter, err = strconv.ParseInt(string(value), 10, 64)
	if err != nil {
		// This should never happen unless Etcd server has been tampered with.
		log.Panic("strconv failed. Unexpected Etcd state.", zap.Error(err))
	}
	if worker.deleteCounter <= 0 {
		log.Panic("unexpected delete counter", zap.Int64("value", worker.deleteCounter))
	}
}<|MERGE_RESOLUTION|>--- conflicted
+++ resolved
@@ -37,16 +37,8 @@
 )
 
 const (
-<<<<<<< HEAD
-	// etcdTxnTimeoutDuration represents the timeout duration for committing a
-	// transaction to Etcd
-	etcdTxnTimeoutDuration = 30 * time.Second
 	// When EtcdWorker commits a txn to etcd or ticks its reactor
 	// takes more than etcdWorkerLogsWarnDuration, it will print a log
-=======
-	// etcdWorkerLogsWarnDuration when EtcdWorker commits a txn to etcd or ticks
-	// it reactor takes more than etcdWorkerLogsWarnDuration, it will print a log
->>>>>>> 2817747e
 	etcdWorkerLogsWarnDuration = 1 * time.Second
 	deletionCounterKey         = "/meta/ticdc-delete-etcd-key-count"
 )
