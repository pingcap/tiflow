// Copyright 2020 PingCAP, Inc.
//
// Licensed under the Apache License, Version 2.0 (the "License");
// you may not use this file except in compliance with the License.
// You may obtain a copy of the License at
//
//     http://www.apache.org/licenses/LICENSE-2.0
//
// Unless required by applicable law or agreed to in writing, software
// distributed under the License is distributed on an "AS IS" BASIS,
// See the License for the specific language governing permissions and
// limitations under the License.

package orchestrator

import (
	"context"
	"encoding/json"
	"io/ioutil"
	"os"
	"regexp"
	"strconv"
	"strings"
	"sync"
	"testing"
	"time"

	"github.com/pingcap/errors"
	"github.com/pingcap/log"
	cerrors "github.com/pingcap/tiflow/pkg/errors"
	"github.com/pingcap/tiflow/pkg/etcd"
	"github.com/pingcap/tiflow/pkg/orchestrator/util"
	"github.com/prometheus/client_golang/prometheus"
	"github.com/stretchr/testify/require"
	"go.etcd.io/etcd/clientv3"
	"go.uber.org/zap"
	"golang.org/x/sync/errgroup"
)

const (
	testEtcdKeyPrefix    = "/cdc_etcd_worker_test"
	numGroups            = 10
	numValuesPerGroup    = 5
	totalTicksPerReactor = 1000
)

type simpleReactor struct {
	state     *simpleReactorState
	tickCount int
	id        int
}

func (s *simpleReactor) Tick(_ context.Context, state ReactorState) (nextState ReactorState, err error) {
	if s.tickCount >= totalTicksPerReactor {
		return s.state, cerrors.ErrReactorFinished
	}
	s.tickCount++

	newState := state.(*simpleReactorState)
	if newState == nil {
		return s.state, nil
	}
	s.state = newState

	if s.id == 0 {
		sum := s.state.sum
		for _, delta := range s.state.deltas {
			sum = sum - delta.old
			sum = sum + delta.new
		}

		// check for consistency
		expectedSum := 0
		for i := range s.state.values {
			for j := range s.state.values[i] {
				expectedSum += s.state.values[i][j]
			}
		}
		if sum != expectedSum {
			log.Panic("state is inconsistent",
				zap.Int("expectedSum", sum), zap.Int("actualSum", s.state.sum))
		}

		s.state.SetSum(sum)
	} else {
		i2 := s.id - 1
		for i := range s.state.values {
			s.state.Inc(i, i2)
		}
	}

	s.state.deltas = s.state.deltas[:0]

	return s.state, nil
}

type delta struct {
	old int
	new int
	i1  int
	i2  int
}

type simpleReactorState struct {
	values  [][]int
	sum     int
	deltas  []*delta
	patches []DataPatch
}

var keyParseRegexp = regexp.MustCompile(regexp.QuoteMeta(testEtcdKeyPrefix) + `/(.+)`)

func (s *simpleReactorState) Get(i1, i2 int) int {
	return s.values[i1][i2]
}

func (s *simpleReactorState) Inc(i1, i2 int) {
	patch := &SingleDataPatch{
		Key: util.NewEtcdKey(testEtcdKeyPrefix + "/" + strconv.Itoa(i1)),
		Func: func(old []byte) ([]byte, bool, error) {
			var oldJSON []int
			err := json.Unmarshal(old, &oldJSON)
			if err != nil {
				return nil, false, errors.Trace(err)
			}

			oldJSON[i2]++
			newValue, err := json.Marshal(oldJSON)
			if err != nil {
				return nil, false, errors.Trace(err)
			}
			return newValue, true, nil
		},
	}

	s.patches = append(s.patches, patch)
}

func (s *simpleReactorState) SetSum(sum int) {
	patch := &SingleDataPatch{
		Key: util.NewEtcdKey(testEtcdKeyPrefix + "/sum"),
		Func: func(_ []byte) ([]byte, bool, error) {
			return []byte(strconv.Itoa(sum)), true, nil
		},
	}

	s.patches = append(s.patches, patch)
}

func (s *simpleReactorState) Update(key util.EtcdKey, value []byte, isInit bool) error {
	subMatches := keyParseRegexp.FindSubmatch(key.Bytes())
	if len(subMatches) != 2 {
		log.Panic("illegal Etcd key", zap.ByteString("key", key.Bytes()))
	}

	if string(subMatches[1]) == "sum" {
		newSum, err := strconv.Atoi(string(value))
		if err != nil {
			log.Panic("illegal sum", zap.Error(err))
		}
		s.sum = newSum
		return nil
	}

	index, err := strconv.Atoi(string(subMatches[1]))
	if err != nil {
		log.Panic("illegal index", zap.Error(err))
	}

	var newValues []int
	err = json.Unmarshal(value, &newValues)
	if err != nil {
		log.Panic("illegal value", zap.Error(err))
	}

	for i2, v := range s.values[index] {
		if v != newValues[i2] {
			s.deltas = append(s.deltas, &delta{
				old: v,
				new: newValues[i2],
				i1:  index,
				i2:  i2,
			})
		}
	}

	s.values[index] = newValues
	return nil
}

func (s *simpleReactorState) GetPatches() [][]DataPatch {
	ret := s.patches
	s.patches = nil
	return [][]DataPatch{ret}
}

func setUpTest(t *testing.T) (func() *etcd.Client, func()) {
	dir, err := ioutil.TempDir("", "etcd-test")
	require.Nil(t, err)
	url, server, err := etcd.SetupEmbedEtcd(dir)
	require.Nil(t, err)
	endpoints := []string{url.String()}
	return func() *etcd.Client {
			rawCli, err := clientv3.NewFromURLs(endpoints)
			require.Nil(t, err)
			return etcd.Wrap(rawCli, map[string]prometheus.Counter{})
		}, func() {
			server.Close()
			os.RemoveAll(dir)
		}
}

func TestEtcdSum(t *testing.T) {
	ctx, cancel := context.WithTimeout(context.Background(), time.Minute*5)
	defer cancel()

	newClient, closer := setUpTest(t)
	defer closer()

	cli := newClient()
	defer func() {
		_ = cli.Unwrap().Close()
	}()
	_, err := cli.Put(ctx, testEtcdKeyPrefix+"/sum", "0")
	require.Nil(t, err)

	initArray := make([]int, numValuesPerGroup)
	jsonStr, err := json.Marshal(initArray)
	require.Nil(t, err)

	for i := 0; i < numGroups; i++ {
		_, err := cli.Put(ctx, testEtcdKeyPrefix+"/"+strconv.Itoa(i), string(jsonStr))
		require.Nil(t, err)
	}

	errg, ctx := errgroup.WithContext(ctx)
	for i := 0; i < numValuesPerGroup+1; i++ {
		finalI := i
		errg.Go(func() error {
			values := make([][]int, numGroups)
			for j := range values {
				values[j] = make([]int, numValuesPerGroup)
			}

			reactor := &simpleReactor{
				state: nil,
				id:    finalI,
			}

			initState := &simpleReactorState{
				values:  values,
				sum:     0,
				deltas:  nil,
				patches: nil,
			}

			cli := newClient()
			defer func() {
				_ = cli.Unwrap().Close()
			}()

			etcdWorker, err := NewEtcdWorker(cli, testEtcdKeyPrefix, reactor, initState)
			if err != nil {
				return errors.Trace(err)
			}

			return errors.Trace(etcdWorker.Run(ctx, nil, 10*time.Millisecond, "127.0.0.1", ""))
		})
	}

	err = errg.Wait()
	if err != nil && (errors.Cause(err) == context.DeadlineExceeded ||
		errors.Cause(err) == context.Canceled ||
		strings.Contains(err.Error(), "etcdserver: request timeout")) {
		return
	}
	require.Nil(t, err)
}

type intReactorState struct {
	val       int
	isUpdated bool
	lastVal   int
}

func (s *intReactorState) Update(key util.EtcdKey, value []byte, isInit bool) error {
	var err error
	s.val, err = strconv.Atoi(string(value))
	if err != nil {
		log.Panic("intReactorState", zap.Error(err))
	}
	// As long as we can ensure that val is monotonically increasing,
	// we can ensure that the linearizability of state changes
	if s.lastVal > s.val {
		log.Panic("linearizability check failed, lastVal must less than current val", zap.Int("lastVal", s.lastVal), zap.Int("val", s.val))
	}
	s.lastVal = s.val
	s.isUpdated = !isInit
	return nil
}

func (s *intReactorState) GetPatches() [][]DataPatch {
	return [][]DataPatch{}
}

type linearizabilityReactor struct {
	state     *intReactorState
	tickCount int
}

func (r *linearizabilityReactor) Tick(ctx context.Context, state ReactorState) (nextState ReactorState, err error) {
	r.state = state.(*intReactorState)
	if r.state.isUpdated {
		if r.state.val < r.tickCount {
			log.Panic("linearizability check failed, val must larger than tickCount", zap.Int("expected", r.tickCount), zap.Int("actual", r.state.val))
		}
		r.tickCount++
	}
	if r.state.val == 1999 {
		return r.state, cerrors.ErrReactorFinished
	}
	r.state.isUpdated = false
	return r.state, nil
}

func TestLinearizability(t *testing.T) {
	ctx, cancel := context.WithTimeout(context.Background(), time.Minute*5)
	defer cancel()

	newClient, closer := setUpTest(t)
	defer closer()

	cli0 := newClient()
	cli := newClient()
	for i := 0; i < 1000; i++ {
		_, err := cli.Put(ctx, testEtcdKeyPrefix+"/lin", strconv.Itoa(i))
		require.Nil(t, err)
	}

	reactor, err := NewEtcdWorker(cli0, testEtcdKeyPrefix+"/lin", &linearizabilityReactor{
		state:     nil,
		tickCount: 999,
	}, &intReactorState{
		val:       0,
		isUpdated: false,
	})
	require.Nil(t, err)
	errg := &errgroup.Group{}
	errg.Go(func() error {
		return reactor.Run(ctx, nil, 10*time.Millisecond, "127.0.0.1", "")
	})

	time.Sleep(500 * time.Millisecond)
	for i := 999; i < 2000; i++ {
		_, err := cli.Put(ctx, testEtcdKeyPrefix+"/lin", strconv.Itoa(i))
		require.Nil(t, err)
	}

	err = errg.Wait()
	require.Nil(t, err)

	err = cli.Unwrap().Close()
	require.Nil(t, err)
	err = cli0.Unwrap().Close()
	require.Nil(t, err)
}

type commonReactorState struct {
	state          map[string]string
	pendingPatches []DataPatch
}

func (s *commonReactorState) Update(key util.EtcdKey, value []byte, isInit bool) error {
	s.state[key.String()] = string(value)
	return nil
}

func (s *commonReactorState) AppendPatch(key util.EtcdKey, fun func(old []byte) (newValue []byte, changed bool, err error)) {
	s.pendingPatches = append(s.pendingPatches, &SingleDataPatch{
		Key:  key,
		Func: fun,
	})
}

func (s *commonReactorState) GetPatches() [][]DataPatch {
	pendingPatches := s.pendingPatches
	s.pendingPatches = nil
	return [][]DataPatch{pendingPatches}
}

type finishedReactor struct {
	state   *commonReactorState
	tickNum int
	prefix  string
}

func (r *finishedReactor) Tick(ctx context.Context, state ReactorState) (nextState ReactorState, err error) {
	r.state = state.(*commonReactorState)
	if r.tickNum < 2 {
		r.state.AppendPatch(util.NewEtcdKey(r.prefix+"/key1"), func(old []byte) (newValue []byte, changed bool, err error) {
			return append(old, []byte("abc")...), true, nil
		})
		r.state.AppendPatch(util.NewEtcdKey(r.prefix+"/key2"), func(old []byte) (newValue []byte, changed bool, err error) {
			return append(old, []byte("123")...), true, nil
		})
		r.tickNum++
		return r.state, nil
	}
	r.state.AppendPatch(util.NewEtcdKey(r.prefix+"/key1"), func(old []byte) (newValue []byte, changed bool, err error) {
		return append(old, []byte("fin")...), true, nil
	})
	r.state.AppendPatch(util.NewEtcdKey(r.prefix+"/key2"), func(old []byte) (newValue []byte, changed bool, err error) {
		return nil, true, nil
	})
	return r.state, cerrors.ErrReactorFinished
}

func TestFinished(t *testing.T) {
	ctx, cancel := context.WithTimeout(context.Background(), time.Minute*5)
	defer cancel()

	newClient, closer := setUpTest(t)
	defer closer()

	cli := newClient()
	prefix := testEtcdKeyPrefix + "/finished"
	reactor, err := NewEtcdWorker(cli, prefix, &finishedReactor{
		prefix: prefix,
	}, &commonReactorState{
		state: make(map[string]string),
	})
<<<<<<< HEAD
	require.Nil(t, err)
	err = reactor.Run(ctx, nil, 10*time.Millisecond, "127.0.0.1")
	require.Nil(t, err)
=======
	c.Assert(err, check.IsNil)

	err = reactor.Run(ctx, nil, 10*time.Millisecond, "127.0.0.1", "")
	c.Assert(err, check.IsNil)
>>>>>>> cc79ea8b
	resp, err := cli.Get(ctx, prefix+"/key1")
	require.Nil(t, err)
	require.Equal(t, string(resp.Kvs[0].Key), "/cdc_etcd_worker_test/finished/key1")
	require.Equal(t, string(resp.Kvs[0].Value), "abcabcfin")
	resp, err = cli.Get(ctx, prefix+"/key2")
	require.Nil(t, err)
	require.Len(t, resp.Kvs, 0)
	err = cli.Unwrap().Close()
	require.Nil(t, err)
}

type coverReactor struct {
	state   *commonReactorState
	tickNum int
	prefix  string
}

func (r *coverReactor) Tick(ctx context.Context, state ReactorState) (nextState ReactorState, err error) {
	r.state = state.(*commonReactorState)
	if r.tickNum < 2 {
		r.state.AppendPatch(util.NewEtcdKey(r.prefix+"/key1"), func(old []byte) (newValue []byte, changed bool, err error) {
			return append(old, []byte("abc")...), true, nil
		})
		r.state.AppendPatch(util.NewEtcdKey(r.prefix+"/key2"), func(old []byte) (newValue []byte, changed bool, err error) {
			return append(old, []byte("123")...), true, nil
		})
		r.state.AppendPatch(util.NewEtcdKey(r.prefix+"/key1"), func(old []byte) (newValue []byte, changed bool, err error) {
			return append(old, []byte("cba")...), true, nil
		})
		r.state.AppendPatch(util.NewEtcdKey(r.prefix+"/key2"), func(old []byte) (newValue []byte, changed bool, err error) {
			return append(old, []byte("321")...), true, nil
		})
		r.tickNum++
		return r.state, nil
	}
	r.state.AppendPatch(util.NewEtcdKey(r.prefix+"/key1"), func(old []byte) (newValue []byte, changed bool, err error) {
		return append(old, []byte("fin")...), true, nil
	})
	r.state.AppendPatch(util.NewEtcdKey(r.prefix+"/key1"), func(old []byte) (newValue []byte, changed bool, err error) {
		return append(old, []byte("fin")...), true, nil
	})
	r.state.AppendPatch(util.NewEtcdKey(r.prefix+"/key2"), func(old []byte) (newValue []byte, changed bool, err error) {
		return nil, true, nil
	})
	r.state.AppendPatch(util.NewEtcdKey(r.prefix+"/key2"), func(old []byte) (newValue []byte, changed bool, err error) {
		return append(old, []byte("fin")...), true, nil
	})
	return r.state, cerrors.ErrReactorFinished
}

func TestCover(t *testing.T) {
	ctx, cancel := context.WithTimeout(context.Background(), time.Minute*5)
	defer cancel()

	newClient, closer := setUpTest(t)
	defer closer()

	cli := newClient()
	prefix := testEtcdKeyPrefix + "/cover"
	reactor, err := NewEtcdWorker(cli, prefix, &coverReactor{
		prefix: prefix,
	}, &commonReactorState{
		state: make(map[string]string),
	})
<<<<<<< HEAD
	require.Nil(t, err)
	err = reactor.Run(ctx, nil, 10*time.Millisecond, "127.0.0.1")
	require.Nil(t, err)
=======
	c.Assert(err, check.IsNil)

	err = reactor.Run(ctx, nil, 10*time.Millisecond, "127.0.0.1", "")
	c.Assert(err, check.IsNil)
>>>>>>> cc79ea8b
	resp, err := cli.Get(ctx, prefix+"/key1")
	require.Nil(t, err)
	require.Equal(t, string(resp.Kvs[0].Key), "/cdc_etcd_worker_test/cover/key1")
	require.Equal(t, string(resp.Kvs[0].Value), "abccbaabccbafinfin")
	resp, err = cli.Get(ctx, prefix+"/key2")
	require.Nil(t, err)
	require.Equal(t, string(resp.Kvs[0].Key), "/cdc_etcd_worker_test/cover/key2")
	require.Equal(t, string(resp.Kvs[0].Value), "fin")
	err = cli.Unwrap().Close()
	require.Nil(t, err)
}

type emptyTxnReactor struct {
	state   *commonReactorState
	tickNum int
	prefix  string
	cli     *etcd.Client
}

func (r *emptyTxnReactor) Tick(ctx context.Context, state ReactorState) (nextState ReactorState, err error) {
	r.state = state.(*commonReactorState)
	if r.tickNum == 0 {
		r.state.AppendPatch(util.NewEtcdKey(r.prefix+"/key1"), func(old []byte) (newValue []byte, changed bool, err error) {
			return []byte("abc"), true, nil
		})
		r.state.AppendPatch(util.NewEtcdKey(r.prefix+"/key2"), func(old []byte) (newValue []byte, changed bool, err error) {
			return []byte("123"), true, nil
		})
		r.state.AppendPatch(util.NewEtcdKey(r.prefix+"/key1"), func(old []byte) (newValue []byte, changed bool, err error) {
			return nil, true, nil
		})
		r.tickNum++
		return r.state, nil
	}
	if r.tickNum == 1 {
		// Simulating other client writes
		_, err := r.cli.Put(ctx, "/key3", "123")
		if err != nil {
			return nil, errors.Trace(err)
		}

		r.state.AppendPatch(util.NewEtcdKey(r.prefix+"/key2"), func(old []byte) (newValue []byte, changed bool, err error) {
			return []byte("123"), true, nil
		})
		r.state.AppendPatch(util.NewEtcdKey(r.prefix+"/key1"), func(old []byte) (newValue []byte, changed bool, err error) {
			return nil, true, nil
		})
		r.tickNum++
		return r.state, nil
	}
	r.state.AppendPatch(util.NewEtcdKey(r.prefix+"/key1"), func(old []byte) (newValue []byte, changed bool, err error) {
		return nil, true, nil
	})
	r.state.AppendPatch(util.NewEtcdKey(r.prefix+"/key2"), func(old []byte) (newValue []byte, changed bool, err error) {
		return []byte("123"), true, nil
	})
	return r.state, cerrors.ErrReactorFinished
}

func TestEmptyTxn(t *testing.T) {
	ctx, cancel := context.WithTimeout(context.Background(), time.Minute*5)
	defer cancel()

	newClient, closer := setUpTest(t)
	defer closer()

	cli := newClient()
	prefix := testEtcdKeyPrefix + "/empty_txn"
	reactor, err := NewEtcdWorker(cli, prefix, &emptyTxnReactor{
		prefix: prefix,
		cli:    cli,
	}, &commonReactorState{
		state: make(map[string]string),
	})
<<<<<<< HEAD
	require.Nil(t, err)
	err = reactor.Run(ctx, nil, 10*time.Millisecond, "127.0.0.1")
	require.Nil(t, err)
=======
	c.Assert(err, check.IsNil)

	err = reactor.Run(ctx, nil, 10*time.Millisecond, "127.0.0.1", "")
	c.Assert(err, check.IsNil)
>>>>>>> cc79ea8b
	resp, err := cli.Get(ctx, prefix+"/key1")
	require.Nil(t, err)
	require.Len(t, resp.Kvs, 0)
	resp, err = cli.Get(ctx, prefix+"/key2")
	require.Nil(t, err)
	require.Equal(t, string(resp.Kvs[0].Key), "/cdc_etcd_worker_test/empty_txn/key2")
	require.Equal(t, string(resp.Kvs[0].Value), "123")
	err = cli.Unwrap().Close()
	require.Nil(t, err)
}

type emptyOrNilReactor struct {
	state   *commonReactorState
	tickNum int
	prefix  string
}

func (r *emptyOrNilReactor) Tick(ctx context.Context, state ReactorState) (nextState ReactorState, err error) {
	r.state = state.(*commonReactorState)
	if r.tickNum == 0 {
		r.state.AppendPatch(util.NewEtcdKey(r.prefix+"/key1"), func(old []byte) (newValue []byte, changed bool, err error) {
			return []byte(""), true, nil
		})
		r.state.AppendPatch(util.NewEtcdKey(r.prefix+"/key2"), func(old []byte) (newValue []byte, changed bool, err error) {
			return nil, true, nil
		})
		r.tickNum++
		return r.state, nil
	}
	if r.tickNum == 1 {
		r.state.AppendPatch(util.NewEtcdKey(r.prefix+"/key1"), func(old []byte) (newValue []byte, changed bool, err error) {
			return nil, true, nil
		})
		r.state.AppendPatch(util.NewEtcdKey(r.prefix+"/key2"), func(old []byte) (newValue []byte, changed bool, err error) {
			return []byte(""), true, nil
		})
		r.tickNum++
		return r.state, nil
	}
	r.state.AppendPatch(util.NewEtcdKey(r.prefix+"/key1"), func(old []byte) (newValue []byte, changed bool, err error) {
		return []byte(""), true, nil
	})
	r.state.AppendPatch(util.NewEtcdKey(r.prefix+"/key2"), func(old []byte) (newValue []byte, changed bool, err error) {
		return nil, true, nil
	})
	return r.state, cerrors.ErrReactorFinished
}

func TestEmptyOrNil(t *testing.T) {
	ctx, cancel := context.WithTimeout(context.Background(), time.Minute*5)
	defer cancel()

	newClient, closer := setUpTest(t)
	defer closer()

	cli := newClient()
	prefix := testEtcdKeyPrefix + "/emptyOrNil"
	reactor, err := NewEtcdWorker(cli, prefix, &emptyOrNilReactor{
		prefix: prefix,
	}, &commonReactorState{
		state: make(map[string]string),
	})
<<<<<<< HEAD
	require.Nil(t, err)
	err = reactor.Run(ctx, nil, 10*time.Millisecond, "127.0.0.1")
	require.Nil(t, err)
=======
	c.Assert(err, check.IsNil)

	err = reactor.Run(ctx, nil, 10*time.Millisecond, "127.0.0.1", "")
	c.Assert(err, check.IsNil)
>>>>>>> cc79ea8b
	resp, err := cli.Get(ctx, prefix+"/key1")
	require.Nil(t, err)
	require.Equal(t, string(resp.Kvs[0].Key), "/cdc_etcd_worker_test/emptyOrNil/key1")
	require.Equal(t, string(resp.Kvs[0].Value), "")
	resp, err = cli.Get(ctx, prefix+"/key2")
	require.Nil(t, err)
	require.Len(t, resp.Kvs, 0)
	err = cli.Unwrap().Close()
	require.Nil(t, err)
}

type modifyOneReactor struct {
	state    *commonReactorState
	key      []byte
	value    []byte
	finished bool

	waitOnCh chan struct{}
}

func (r *modifyOneReactor) Tick(ctx context.Context, state ReactorState) (nextState ReactorState, err error) {
	r.state = state.(*commonReactorState)
	if !r.finished {
		r.finished = true
	} else {
		return r.state, cerrors.ErrReactorFinished.GenWithStackByArgs()
	}
	if r.waitOnCh != nil {
		select {
		case <-ctx.Done():
			return nil, errors.Trace(ctx.Err())
		case <-r.waitOnCh:
		}
		select {
		case <-ctx.Done():
			return nil, errors.Trace(ctx.Err())
		case <-r.waitOnCh:
		}
	}
	r.state.AppendPatch(util.NewEtcdKeyFromBytes(r.key), func(old []byte) (newValue []byte, changed bool, err error) {
		if len(old) > 0 {
			return r.value, true, nil
		}
		return nil, false, nil
	})
	return r.state, nil
}

// TestModifyAfterDelete tests snapshot isolation when there is one modifying transaction delayed in the middle while a deleting transaction
// commits. The first transaction should be aborted and retried, and isolation should not be violated.
func TestModifyAfterDelete(t *testing.T) {
	ctx, cancel := context.WithTimeout(context.Background(), time.Minute*5)
	defer cancel()

	newClient, closer := setUpTest(t)
	defer closer()

	cli1 := newClient()
	cli2 := newClient()

	_, err := cli1.Put(ctx, "/test/key1", "original value")
	require.Nil(t, err)

	modifyReactor := &modifyOneReactor{
		key:      []byte("/test/key1"),
		value:    []byte("modified value"),
		waitOnCh: make(chan struct{}),
	}
	worker1, err := NewEtcdWorker(cli1, "/test", modifyReactor, &commonReactorState{
		state: make(map[string]string),
	})
	require.Nil(t, err)

	var wg sync.WaitGroup
	wg.Add(1)
	go func() {
		defer wg.Done()
<<<<<<< HEAD
		err := worker1.Run(ctx, nil, time.Millisecond*100, "127.0.0.1")
		require.Nil(t, err)
=======
		err := worker1.Run(ctx, nil, time.Millisecond*100, "127.0.0.1", "")
		c.Assert(err, check.IsNil)
>>>>>>> cc79ea8b
	}()

	modifyReactor.waitOnCh <- struct{}{}

	deleteReactor := &modifyOneReactor{
		key:   []byte("/test/key1"),
		value: nil, // deletion
	}
	worker2, err := NewEtcdWorker(cli2, "/test", deleteReactor, &commonReactorState{
		state: make(map[string]string),
	})
	require.Nil(t, err)

<<<<<<< HEAD
	err = worker2.Run(ctx, nil, time.Millisecond*100, "127.0.0.1")
	require.Nil(t, err)
=======
	err = worker2.Run(ctx, nil, time.Millisecond*100, "127.0.0.1", "")
	c.Assert(err, check.IsNil)
>>>>>>> cc79ea8b

	modifyReactor.waitOnCh <- struct{}{}
	wg.Wait()

	resp, err := cli1.Get(ctx, "/test/key1")
	require.Nil(t, err)
	require.Len(t, resp.Kvs, 0)
	require.Equal(t, worker1.deleteCounter, int64(1))

	_ = cli1.Unwrap().Close()
	_ = cli2.Unwrap().Close()
}<|MERGE_RESOLUTION|>--- conflicted
+++ resolved
@@ -429,16 +429,9 @@
 	}, &commonReactorState{
 		state: make(map[string]string),
 	})
-<<<<<<< HEAD
-	require.Nil(t, err)
-	err = reactor.Run(ctx, nil, 10*time.Millisecond, "127.0.0.1")
-	require.Nil(t, err)
-=======
-	c.Assert(err, check.IsNil)
-
+	require.Nil(t, err)
 	err = reactor.Run(ctx, nil, 10*time.Millisecond, "127.0.0.1", "")
-	c.Assert(err, check.IsNil)
->>>>>>> cc79ea8b
+	require.Nil(t, err)
 	resp, err := cli.Get(ctx, prefix+"/key1")
 	require.Nil(t, err)
 	require.Equal(t, string(resp.Kvs[0].Key), "/cdc_etcd_worker_test/finished/key1")
@@ -503,16 +496,9 @@
 	}, &commonReactorState{
 		state: make(map[string]string),
 	})
-<<<<<<< HEAD
-	require.Nil(t, err)
-	err = reactor.Run(ctx, nil, 10*time.Millisecond, "127.0.0.1")
-	require.Nil(t, err)
-=======
-	c.Assert(err, check.IsNil)
-
+	require.Nil(t, err)
 	err = reactor.Run(ctx, nil, 10*time.Millisecond, "127.0.0.1", "")
-	c.Assert(err, check.IsNil)
->>>>>>> cc79ea8b
+	require.Nil(t, err)
 	resp, err := cli.Get(ctx, prefix+"/key1")
 	require.Nil(t, err)
 	require.Equal(t, string(resp.Kvs[0].Key), "/cdc_etcd_worker_test/cover/key1")
@@ -587,16 +573,9 @@
 	}, &commonReactorState{
 		state: make(map[string]string),
 	})
-<<<<<<< HEAD
-	require.Nil(t, err)
-	err = reactor.Run(ctx, nil, 10*time.Millisecond, "127.0.0.1")
-	require.Nil(t, err)
-=======
-	c.Assert(err, check.IsNil)
-
+	require.Nil(t, err)
 	err = reactor.Run(ctx, nil, 10*time.Millisecond, "127.0.0.1", "")
-	c.Assert(err, check.IsNil)
->>>>>>> cc79ea8b
+	require.Nil(t, err)
 	resp, err := cli.Get(ctx, prefix+"/key1")
 	require.Nil(t, err)
 	require.Len(t, resp.Kvs, 0)
@@ -659,16 +638,9 @@
 	}, &commonReactorState{
 		state: make(map[string]string),
 	})
-<<<<<<< HEAD
-	require.Nil(t, err)
-	err = reactor.Run(ctx, nil, 10*time.Millisecond, "127.0.0.1")
-	require.Nil(t, err)
-=======
-	c.Assert(err, check.IsNil)
-
+	require.Nil(t, err)
 	err = reactor.Run(ctx, nil, 10*time.Millisecond, "127.0.0.1", "")
-	c.Assert(err, check.IsNil)
->>>>>>> cc79ea8b
+	require.Nil(t, err)
 	resp, err := cli.Get(ctx, prefix+"/key1")
 	require.Nil(t, err)
 	require.Equal(t, string(resp.Kvs[0].Key), "/cdc_etcd_worker_test/emptyOrNil/key1")
@@ -746,13 +718,8 @@
 	wg.Add(1)
 	go func() {
 		defer wg.Done()
-<<<<<<< HEAD
-		err := worker1.Run(ctx, nil, time.Millisecond*100, "127.0.0.1")
+		err := worker1.Run(ctx, nil, time.Millisecond*100, "127.0.0.1", "")
 		require.Nil(t, err)
-=======
-		err := worker1.Run(ctx, nil, time.Millisecond*100, "127.0.0.1", "")
-		c.Assert(err, check.IsNil)
->>>>>>> cc79ea8b
 	}()
 
 	modifyReactor.waitOnCh <- struct{}{}
@@ -766,13 +733,8 @@
 	})
 	require.Nil(t, err)
 
-<<<<<<< HEAD
-	err = worker2.Run(ctx, nil, time.Millisecond*100, "127.0.0.1")
-	require.Nil(t, err)
-=======
 	err = worker2.Run(ctx, nil, time.Millisecond*100, "127.0.0.1", "")
-	c.Assert(err, check.IsNil)
->>>>>>> cc79ea8b
+	require.Nil(t, err)
 
 	modifyReactor.waitOnCh <- struct{}{}
 	wg.Wait()
