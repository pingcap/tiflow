// Copyright 2021 PingCAP, Inc.
//
// Licensed under the Apache License, Version 2.0 (the "License");
// you may not use this file except in compliance with the License.
// You may obtain a copy of the License at
//
//     http://www.apache.org/licenses/LICENSE-2.0
//
// Unless required by applicable law or agreed to in writing, software
// distributed under the License is distributed on an "AS IS" BASIS,
// See the License for the specific language governing permissions and
// limitations under the License.

package orchestrator

import (
	"encoding/json"
	"reflect"

	"github.com/pingcap/errors"
	"github.com/pingcap/log"
	"github.com/pingcap/tiflow/cdc/model"
	cerrors "github.com/pingcap/tiflow/pkg/errors"
	"github.com/pingcap/tiflow/pkg/etcd"
	"github.com/pingcap/tiflow/pkg/orchestrator/util"
	"go.uber.org/zap"
)

// GlobalReactorState represents a global state which stores all key-value pairs in ETCD
type GlobalReactorState struct {
	ClusterID      string
	Owner          map[string]struct{}
	Captures       map[model.CaptureID]*model.CaptureInfo
	Changefeeds    map[model.ChangeFeedID]*ChangefeedReactorState
	pendingPatches [][]DataPatch

	// onCaptureAdded and onCaptureRemoved are hook functions
	// to be called when captures are added and removed.
	onCaptureAdded   func(captureID model.CaptureID, addr string)
	onCaptureRemoved func(captureID model.CaptureID)
}

// NewGlobalState creates a new global state
func NewGlobalState(clusterID string) *GlobalReactorState {
	return &GlobalReactorState{
		ClusterID:   clusterID,
		Owner:       map[string]struct{}{},
		Captures:    make(map[model.CaptureID]*model.CaptureInfo),
		Changefeeds: make(map[model.ChangeFeedID]*ChangefeedReactorState),
	}
}

// Update implements the ReactorState interface
func (s *GlobalReactorState) Update(key util.EtcdKey, value []byte, _ bool) error {
	k := new(etcd.CDCKey)
	err := k.Parse(s.ClusterID, key.String())
	if err != nil {
		return errors.Trace(err)
	}
	switch k.Tp {
	case etcd.CDCKeyTypeOwner:
		if value != nil {
			s.Owner[k.OwnerLeaseID] = struct{}{}
		} else {
			delete(s.Owner, k.OwnerLeaseID)
		}
		return nil
	case etcd.CDCKeyTypeCapture:
		if value == nil {
			log.Info("remote capture offline",
				zap.String("captureID", k.CaptureID),
				zap.Any("info", s.Captures[k.CaptureID]))
			delete(s.Captures, k.CaptureID)
			if s.onCaptureRemoved != nil {
				s.onCaptureRemoved(k.CaptureID)
			}
			return nil
		}

		var newCaptureInfo model.CaptureInfo
		err := newCaptureInfo.Unmarshal(value)
		if err != nil {
			return cerrors.ErrUnmarshalFailed.Wrap(err).GenWithStackByArgs()
		}

		log.Info("remote capture online",
			zap.String("captureID", k.CaptureID), zap.Any("info", newCaptureInfo))
		if s.onCaptureAdded != nil {
			s.onCaptureAdded(k.CaptureID, newCaptureInfo.AdvertiseAddr)
		}
		s.Captures[k.CaptureID] = &newCaptureInfo
	case etcd.CDCKeyTypeChangefeedInfo,
		etcd.CDCKeyTypeChangeFeedStatus,
		etcd.CDCKeyTypeTaskPosition:
		changefeedState, exist := s.Changefeeds[k.ChangefeedID]
		if !exist {
			if value == nil {
				return nil
			}
			changefeedState = NewChangefeedReactorState(s.ClusterID, k.ChangefeedID)
			s.Changefeeds[k.ChangefeedID] = changefeedState
		}
		if err := changefeedState.UpdateCDCKey(k, value); err != nil {
			return errors.Trace(err)
		}
		if value == nil && !changefeedState.Exist() {
			s.pendingPatches = append(s.pendingPatches, changefeedState.getPatches())
			delete(s.Changefeeds, k.ChangefeedID)
		}
	default:
		log.Warn("receive an unexpected etcd event", zap.String("key", key.String()), zap.ByteString("value", value))
	}
	return nil
}

// GetPatches implements the ReactorState interface
// Every []DataPatch slice in [][]DataPatch slice is the patches of a ChangefeedReactorState
func (s *GlobalReactorState) GetPatches() [][]DataPatch {
	pendingPatches := s.pendingPatches
	for _, changefeedState := range s.Changefeeds {
		pendingPatches = append(pendingPatches, changefeedState.getPatches())
	}
	s.pendingPatches = nil
	return pendingPatches
}

// SetOnCaptureAdded registers a function that is called when a capture goes online.
func (s *GlobalReactorState) SetOnCaptureAdded(f func(captureID model.CaptureID, addr string)) {
	s.onCaptureAdded = f
}

// SetOnCaptureRemoved registers a function that is called when a capture goes offline.
func (s *GlobalReactorState) SetOnCaptureRemoved(f func(captureID model.CaptureID)) {
	s.onCaptureRemoved = f
}

// ChangefeedReactorState represents a changefeed state which stores all key-value pairs of a changefeed in ETCD
type ChangefeedReactorState struct {
	ClusterID     string
	ID            model.ChangeFeedID
	Info          *model.ChangeFeedInfo
	Status        *model.ChangeFeedStatus
	TaskPositions map[model.CaptureID]*model.TaskPosition

	pendingPatches        []DataPatch
	skipPatchesInThisTick bool
}

// NewChangefeedReactorState creates a new changefeed reactor state
func NewChangefeedReactorState(clusterID string,
<<<<<<< HEAD
	id model.ChangeFeedID) *ChangefeedReactorState {
=======
	id model.ChangeFeedID,
) *ChangefeedReactorState {
>>>>>>> bc3738cb
	return &ChangefeedReactorState{
		ClusterID:     clusterID,
		ID:            id,
		TaskPositions: make(map[model.CaptureID]*model.TaskPosition),
	}
}

// Update implements the ReactorState interface
func (s *ChangefeedReactorState) Update(key util.EtcdKey, value []byte, _ bool) error {
	k := new(etcd.CDCKey)
	if err := k.Parse(s.ClusterID, key.String()); err != nil {
		return errors.Trace(err)
	}
	if err := s.UpdateCDCKey(k, value); err != nil {
		log.Error("failed to update status", zap.String("key", key.String()), zap.ByteString("value", value))
		return errors.Trace(err)
	}
	return nil
}

// UpdateCDCKey updates the state by a parsed etcd key
func (s *ChangefeedReactorState) UpdateCDCKey(key *etcd.CDCKey, value []byte) error {
	var e interface{}
	switch key.Tp {
	case etcd.CDCKeyTypeChangefeedInfo:
		if key.ChangefeedID != s.ID {
			return nil
		}
		if value == nil {
			s.Info = nil
			return nil
		}
		s.Info = new(model.ChangeFeedInfo)
		e = s.Info
	case etcd.CDCKeyTypeChangeFeedStatus:
		if key.ChangefeedID != s.ID {
			return nil
		}
		if value == nil {
			s.Status = nil
			return nil
		}
		s.Status = new(model.ChangeFeedStatus)
		e = s.Status
	case etcd.CDCKeyTypeTaskPosition:
		if key.ChangefeedID != s.ID {
			return nil
		}
		if value == nil {
			delete(s.TaskPositions, key.CaptureID)
			return nil
		}
		position := new(model.TaskPosition)
		s.TaskPositions[key.CaptureID] = position
		e = position
	default:
		return nil
	}
	if err := json.Unmarshal(value, e); err != nil {
		return errors.Trace(err)
	}
	if key.Tp == etcd.CDCKeyTypeChangefeedInfo {
		if err := s.Info.VerifyAndComplete(); err != nil {
			return errors.Trace(err)
		}
	}
	return nil
}

// Exist returns false if all keys of this changefeed in ETCD is not exist
func (s *ChangefeedReactorState) Exist() bool {
	return s.Info != nil || s.Status != nil || len(s.TaskPositions) != 0
}

// Active return true if the changefeed is ready to be processed
func (s *ChangefeedReactorState) Active(captureID model.CaptureID) bool {
	return s.Info != nil && s.Status != nil && s.Status.AdminJobType == model.AdminNone
}

// GetPatches implements the ReactorState interface
func (s *ChangefeedReactorState) GetPatches() [][]DataPatch {
	return [][]DataPatch{s.getPatches()}
}

func (s *ChangefeedReactorState) getPatches() []DataPatch {
	pendingPatches := s.pendingPatches
	s.pendingPatches = nil
	return pendingPatches
}

// CheckCaptureAlive checks if the capture is alive, if the capture offline,
// the etcd worker will exit and throw the ErrLeaseExpired error.
func (s *ChangefeedReactorState) CheckCaptureAlive(captureID model.CaptureID) {
	k := etcd.CDCKey{
		ClusterID: s.ClusterID,
		Tp:        etcd.CDCKeyTypeCapture,
		CaptureID: captureID,
	}
	key := k.String(s.ClusterID)
	patch := &SingleDataPatch{
		Key: util.NewEtcdKey(key),
		Func: func(v []byte) ([]byte, bool, error) {
			// If v is empty, it means that the key-value pair of capture info is not exist.
			// The key-value pair of capture info is written with lease,
			// so if the capture info is not exist, the lease is expired
			if len(v) == 0 {
				return v, false, cerrors.ErrLeaseExpired.GenWithStackByArgs()
			}
			return v, false, nil
		},
	}
	s.pendingPatches = append(s.pendingPatches, patch)
}

// CheckChangefeedNormal checks if the changefeed state is runable,
// if the changefeed status is not runable, the etcd worker will skip all patch of this tick
// the processor should call this function every tick to make sure the changefeed is runable
func (s *ChangefeedReactorState) CheckChangefeedNormal() {
	s.skipPatchesInThisTick = false
	s.PatchInfo(func(info *model.ChangeFeedInfo) (*model.ChangeFeedInfo, bool, error) {
		if info == nil || info.AdminJobType.IsStopState() {
			s.skipPatchesInThisTick = true
			return info, false, cerrors.ErrEtcdTryAgain.GenWithStackByArgs()
		}
		return info, false, nil
	})
	s.PatchStatus(func(status *model.ChangeFeedStatus) (*model.ChangeFeedStatus, bool, error) {
		if status == nil {
			return status, false, nil
		}
		if status.AdminJobType.IsStopState() {
			s.skipPatchesInThisTick = true
			return status, false, cerrors.ErrEtcdTryAgain.GenWithStackByArgs()
		}
		return status, false, nil
	})
}

// PatchInfo appends a DataPatch which can modify the ChangeFeedInfo
func (s *ChangefeedReactorState) PatchInfo(fn func(*model.ChangeFeedInfo) (*model.ChangeFeedInfo, bool, error)) {
	key := &etcd.CDCKey{
		ClusterID:    s.ClusterID,
		Tp:           etcd.CDCKeyTypeChangefeedInfo,
		ChangefeedID: s.ID,
	}
	s.patchAny(key.String(s.ClusterID), changefeedInfoTPI, func(e interface{}) (interface{}, bool, error) {
		// e == nil means that the key is not exist before this patch
		if e == nil {
			return fn(nil)
		}
		return fn(e.(*model.ChangeFeedInfo))
	})
}

// PatchStatus appends a DataPatch which can modify the ChangeFeedStatus
func (s *ChangefeedReactorState) PatchStatus(fn func(*model.ChangeFeedStatus) (*model.ChangeFeedStatus, bool, error)) {
	key := &etcd.CDCKey{
		ClusterID:    s.ClusterID,
		Tp:           etcd.CDCKeyTypeChangeFeedStatus,
		ChangefeedID: s.ID,
	}
	s.patchAny(key.String(s.ClusterID), changefeedStatusTPI, func(e interface{}) (interface{}, bool, error) {
		// e == nil means that the key is not exist before this patch
		if e == nil {
			return fn(nil)
		}
		return fn(e.(*model.ChangeFeedStatus))
	})
}

// PatchTaskPosition appends a DataPatch which can modify the TaskPosition of a specified capture
func (s *ChangefeedReactorState) PatchTaskPosition(captureID model.CaptureID, fn func(*model.TaskPosition) (*model.TaskPosition, bool, error)) {
	key := &etcd.CDCKey{
		ClusterID:    s.ClusterID,
		Tp:           etcd.CDCKeyTypeTaskPosition,
		CaptureID:    captureID,
		ChangefeedID: s.ID,
	}
	s.patchAny(key.String(s.ClusterID), taskPositionTPI, func(e interface{}) (interface{}, bool, error) {
		// e == nil means that the key is not exist before this patch
		if e == nil {
			return fn(nil)
		}
		return fn(e.(*model.TaskPosition))
	})
}

var (
	taskPositionTPI     *model.TaskPosition
	changefeedStatusTPI *model.ChangeFeedStatus
	changefeedInfoTPI   *model.ChangeFeedInfo
)

func (s *ChangefeedReactorState) patchAny(key string, tpi interface{}, fn func(interface{}) (interface{}, bool, error)) {
	patch := &SingleDataPatch{
		Key: util.NewEtcdKey(key),
		Func: func(v []byte) ([]byte, bool, error) {
			if s.skipPatchesInThisTick {
				return v, false, cerrors.ErrEtcdIgnore.GenWithStackByArgs()
			}
			var e interface{}
			if v != nil {
				tp := reflect.TypeOf(tpi)
				e = reflect.New(tp.Elem()).Interface()
				err := json.Unmarshal(v, e)
				if err != nil {
					return nil, false, errors.Trace(err)
				}
			}
			ne, changed, err := fn(e)
			if err != nil {
				return nil, false, errors.Trace(err)
			}
			if !changed {
				return v, false, nil
			}
			if reflect.ValueOf(ne).IsNil() {
				return nil, true, nil
			}
			nv, err := json.Marshal(ne)
			if err != nil {
				return nil, false, errors.Trace(err)
			}
			return nv, true, nil
		},
	}
	s.pendingPatches = append(s.pendingPatches, patch)
}<|MERGE_RESOLUTION|>--- conflicted
+++ resolved
@@ -148,12 +148,8 @@
 
 // NewChangefeedReactorState creates a new changefeed reactor state
 func NewChangefeedReactorState(clusterID string,
-<<<<<<< HEAD
-	id model.ChangeFeedID) *ChangefeedReactorState {
-=======
 	id model.ChangeFeedID,
 ) *ChangefeedReactorState {
->>>>>>> bc3738cb
 	return &ChangefeedReactorState{
 		ClusterID:     clusterID,
 		ID:            id,
@@ -252,7 +248,7 @@
 		Tp:        etcd.CDCKeyTypeCapture,
 		CaptureID: captureID,
 	}
-	key := k.String(s.ClusterID)
+	key := k.String()
 	patch := &SingleDataPatch{
 		Key: util.NewEtcdKey(key),
 		Func: func(v []byte) ([]byte, bool, error) {
@@ -299,7 +295,7 @@
 		Tp:           etcd.CDCKeyTypeChangefeedInfo,
 		ChangefeedID: s.ID,
 	}
-	s.patchAny(key.String(s.ClusterID), changefeedInfoTPI, func(e interface{}) (interface{}, bool, error) {
+	s.patchAny(key.String(), changefeedInfoTPI, func(e interface{}) (interface{}, bool, error) {
 		// e == nil means that the key is not exist before this patch
 		if e == nil {
 			return fn(nil)
@@ -315,7 +311,7 @@
 		Tp:           etcd.CDCKeyTypeChangeFeedStatus,
 		ChangefeedID: s.ID,
 	}
-	s.patchAny(key.String(s.ClusterID), changefeedStatusTPI, func(e interface{}) (interface{}, bool, error) {
+	s.patchAny(key.String(), changefeedStatusTPI, func(e interface{}) (interface{}, bool, error) {
 		// e == nil means that the key is not exist before this patch
 		if e == nil {
 			return fn(nil)
@@ -332,7 +328,7 @@
 		CaptureID:    captureID,
 		ChangefeedID: s.ID,
 	}
-	s.patchAny(key.String(s.ClusterID), taskPositionTPI, func(e interface{}) (interface{}, bool, error) {
+	s.patchAny(key.String(), taskPositionTPI, func(e interface{}) (interface{}, bool, error) {
 		// e == nil means that the key is not exist before this patch
 		if e == nil {
 			return fn(nil)
