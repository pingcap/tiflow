--- conflicted
+++ resolved
@@ -45,18 +45,11 @@
 }
 
 // CalRebalanceOperates implements the Scheduler interface
-<<<<<<< HEAD
-func (t *TableNumberScheduler) CalRebalanceOperates(targetSkewness float64, boundaryTs model.Ts) (
-	skewness float64,
-	deleteOperations map[model.CaptureID]map[model.TableID]*model.TableOperation,
-	addOperations map[model.CaptureID]map[model.TableID]*model.TableOperation) {
-	if t.distributeOnly {
-		return 0, nil, nil
-	}
-=======
 func (t *TableNumberScheduler) CalRebalanceOperates(targetSkewness float64) (
 	skewness float64, moveTableJobs map[model.TableID]*model.MoveTableJob) {
->>>>>>> d22c86f7
+	if t.distributeOnly {
+		return 0, nil
+	}
 	var totalTableNumber uint64
 	for _, captureWorkloads := range t.workloads {
 		totalTableNumber += uint64(len(captureWorkloads))
