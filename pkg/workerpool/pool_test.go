--- conflicted
+++ resolved
@@ -369,31 +369,6 @@
 	c.Assert(err, check.ErrorMatches, "context canceled")
 }
 
-<<<<<<< HEAD
-// Benchmark workerpool with ping-pong workflow.
-// go test -benchmem -run='^$' -bench '^(BenchmarkWorkerpool)$' github.com/pingcap/ticdc/pkg/workerpool
-func BenchmarkWorkerpool(b *testing.B) {
-	ctx, cancel := context.WithCancel(context.Background())
-	defer cancel()
-
-	pool := newDefaultPoolImpl(&defaultHasher{}, 4)
-	go func() { _ = pool.Run(ctx) }()
-
-	ch := make(chan int)
-	handler := pool.RegisterEvent(func(ctx context.Context, event interface{}) error {
-		ch <- event.(int)
-		return nil
-	})
-
-	b.ResetTimer()
-	for i := 0; i < b.N; i++ {
-		err := handler.AddEvent(ctx, i)
-		if err != nil {
-			b.Fatal(err)
-		}
-		<-ch
-	}
-=======
 // TestCancelByAddEventContext makes sure that the event handle can be cancelled by the context used
 // to call `AddEvent`.
 func (s *workerPoolSuite) TestCancelByAddEventContext(c *check.C) {
@@ -441,5 +416,29 @@
 
 	err := errg.Wait()
 	c.Assert(err, check.IsNil)
->>>>>>> 51adb026
+}
+
+// Benchmark workerpool with ping-pong workflow.
+// go test -benchmem -run='^$' -bench '^(BenchmarkWorkerpool)$' github.com/pingcap/ticdc/pkg/workerpool
+func BenchmarkWorkerpool(b *testing.B) {
+	ctx, cancel := context.WithCancel(context.Background())
+	defer cancel()
+
+	pool := newDefaultPoolImpl(&defaultHasher{}, 4)
+	go func() { _ = pool.Run(ctx) }()
+
+	ch := make(chan int)
+	handler := pool.RegisterEvent(func(ctx context.Context, event interface{}) error {
+		ch <- event.(int)
+		return nil
+	})
+
+	b.ResetTimer()
+	for i := 0; i < b.N; i++ {
+		err := handler.AddEvent(ctx, i)
+		if err != nil {
+			b.Fatal(err)
+		}
+		<-ch
+	}
 }