--- conflicted
+++ resolved
@@ -23,118 +23,9 @@
 	"github.com/stretchr/testify/require"
 )
 
-<<<<<<< HEAD
-func Test(t *testing.T) { check.TestingT(t) }
-
-type runSuite struct{}
-
-var _ = check.Suite(&runSuite{})
-
-func (s *runSuite) TestDoShouldRetryAtMostSpecifiedTimes(c *check.C) {
-	defer testleak.AfterTest(c)()
-=======
-func TestShouldRetryAtMostSpecifiedTimes(t *testing.T) {
-	t.Parallel()
-	var callCount int
-	f := func() error {
-		callCount++
-		return errors.New("test")
-	}
-
-	err := Run(500*time.Millisecond, 3, f)
-	require.Regexp(t, "test", err)
-	// 👇 i think tries = first call + maxRetries, so not weird 😎
-
-	// It's weird that backoff may retry one more time than maxTries.
-	// Because the steps in backoff.Retry is:
-	// 1. Call function
-	// 2. Compare numTries and maxTries
-	// 3. Increment numTries
-	require.Equal(t, callCount, 3+1)
-}
-
-func TestShouldStopOnSuccess(t *testing.T) {
-	t.Parallel()
-
-	var callCount int
-	f := func() error {
-		callCount++
-		if callCount == 2 {
-			return nil
-		}
-		return errors.New("test")
-	}
-
-	err := Run(500*time.Millisecond, 3, f)
-	require.Nil(t, err)
-	require.Equal(t, callCount, 2)
-}
-
-func TestShouldBeCtxAware(t *testing.T) {
-	t.Parallel()
-
-	var callCount int
-	f := func() error {
-		callCount++
-		return context.Canceled
-	}
-
-	err := Run(500*time.Millisecond, 3, f)
-	require.Equal(t, err, context.Canceled)
-	require.Equal(t, callCount, 1)
-
-	callCount = 0
-	f = func() error {
-		callCount++
-		return errors.Annotate(context.Canceled, "test")
-	}
-	err = Run(500*time.Millisecond, 3, f)
-	require.Equal(t, errors.Cause(err), context.Canceled)
-	require.Equal(t, callCount, 1)
-}
-
-func TestInfiniteRetry(t *testing.T) {
-	t.Parallel()
-
-	var callCount int
-	f := func() error {
-		callCount++
-		return context.Canceled
-	}
-
-	var reportedElapsed time.Duration
-	notify := func(elapsed time.Duration) {
-		reportedElapsed = elapsed
-	}
-
-	err := RunWithInfiniteRetry(10*time.Millisecond, f, notify)
-	require.Equal(t, err, context.Canceled)
-	require.Equal(t, callCount, 1)
-	require.Equal(t, reportedElapsed, 0*time.Second)
-
-	callCount = 0
-	ctx, cancel := context.WithTimeout(context.Background(), time.Second*2)
-	defer cancel()
-	f = func() error {
-		select {
-		case <-ctx.Done():
-			return ctx.Err()
-		default:
-		}
-		callCount++
-		return errors.New("test")
-	}
-
-	err = RunWithInfiniteRetry(10*time.Millisecond, f, notify)
-	require.Equal(t, err, context.DeadlineExceeded)
-	require.Greater(t, reportedElapsed, time.Second)
-	require.LessOrEqual(t, reportedElapsed, 3*time.Second)
-}
-
 func TestDoShouldRetryAtMostSpecifiedTimes(t *testing.T) {
 	t.Parallel()
 
->>>>>>> ff105e49
 	var callCount int
 	f := func() error {
 		callCount++
