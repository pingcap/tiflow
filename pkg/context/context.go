// Copyright 2020 PingCAP, Inc.
//
// Licensed under the Apache License, Version 2.0 (the "License");
// you may not use this file except in compliance with the License.
// You may obtain a copy of the License at
//
//     http://www.apache.org/licenses/LICENSE-2.0
//
// Unless required by applicable law or agreed to in writing, software
// distributed under the License is distributed on an "AS IS" BASIS,
// See the License for the specific language governing permissions and
// limitations under the License.

package context

import (
	"context"
	"log"
	"time"

	"github.com/pingcap/ticdc/cdc/kv"
	"github.com/pingcap/ticdc/cdc/model"
	"github.com/pingcap/ticdc/cdc/processor/pipeline/system"
	"github.com/pingcap/ticdc/pkg/config"
	"github.com/pingcap/ticdc/pkg/etcd"
	"github.com/pingcap/ticdc/pkg/pdtime"
	"github.com/pingcap/ticdc/pkg/version"
	tidbkv "github.com/pingcap/tidb/kv"
	"github.com/tikv/client-go/v2/oracle"
	pd "github.com/tikv/pd/client"
	"go.uber.org/zap"
)

// GlobalVars contains some vars which can be used anywhere in a pipeline
// the lifecycle of vars in the GlobalVars should be aligned with the ticdc server process.
// All field in Vars should be READ-ONLY and THREAD-SAFE
type GlobalVars struct {
<<<<<<< HEAD
	PDClient     pd.Client
	KVStorage    tidbkv.Storage
	CaptureInfo  *model.CaptureInfo
	EtcdClient   *etcd.CDCEtcdClient
	GrpcPool     kv.GrpcPool
	TimeAcquirer pdtime.TimeAcquirer
=======
	PDClient         pd.Client
	KVStorage        tidbkv.Storage
	CaptureInfo      *model.CaptureInfo
	EtcdClient       *etcd.CDCEtcdClient
	GrpcPool         kv.GrpcPool
	TableActorSystem *system.System
>>>>>>> eb648394
}

// ChangefeedVars contains some vars which can be used anywhere in a pipeline
// the lifecycle of vars in the ChangefeedVars should be aligned with the changefeed.
// All field in Vars should be READ-ONLY and THREAD-SAFE
type ChangefeedVars struct {
	ID   model.ChangeFeedID
	Info *model.ChangeFeedInfo
}

// Context contains Vars(), Done(), Throw(error) and StdContext() context.Context
// Context is used to instead of standard context
type Context interface {
	context.Context

	// GlobalVars return the `GlobalVars` store by the root context created by `NewContext`
	// Note that the `GlobalVars` should be READ-ONLY and THREAD-SAFE
	// The root node and all its children node share one pointer of `GlobalVars`
	// So any modification of `GlobalVars` will cause all other family nodes to change.
	GlobalVars() *GlobalVars

	// ChangefeedVars return the `ChangefeedVars` store by the context created by `WithChangefeedVars`
	// Note that the `ChangefeedVars` should be READ-ONLY and THREAD-SAFE
	// The root node and all its children node share one pointer of `ChangefeedVars`
	// So any modification of `ChangefeedVars` will cause all other family nodes to change.
	// ChangefeedVars could be return nil when the `ChangefeedVars` is not set by `WithChangefeedVars`
	ChangefeedVars() *ChangefeedVars

	// Throw an error to parents nodes
	// we can using `WatchThrow` to listen the errors thrown by children nodes
	Throw(error)
}

type rootContext struct {
	Context
	globalVars *GlobalVars
}

// NewContext returns a new pipeline context
func NewContext(stdCtx context.Context, globalVars *GlobalVars) Context {
	ctx := &rootContext{
		globalVars: globalVars,
	}
	return WithStd(ctx, stdCtx)
}

func (ctx *rootContext) GlobalVars() *GlobalVars {
	return ctx.globalVars
}

func (ctx *rootContext) ChangefeedVars() *ChangefeedVars {
	return nil
}

func (ctx *rootContext) Throw(err error) {
	if err == nil {
		return
	}
	// make sure all error has been catched
	log.Panic("an error has escaped, please report a bug", zap.Error(err))
}

// WithChangefeedVars return a Context with the `ChangefeedVars`
func WithChangefeedVars(ctx Context, changefeedVars *ChangefeedVars) Context {
	return &changefeedVarsContext{
		Context:        ctx,
		changefeedVars: changefeedVars,
	}
}

type changefeedVarsContext struct {
	Context
	changefeedVars *ChangefeedVars
}

func (ctx *changefeedVarsContext) ChangefeedVars() *ChangefeedVars {
	return ctx.changefeedVars
}

type stdContext struct {
	stdCtx context.Context
	Context
}

func (ctx *stdContext) Deadline() (deadline time.Time, ok bool) {
	return ctx.stdCtx.Deadline()
}

func (ctx *stdContext) Err() error {
	return ctx.stdCtx.Err()
}

func (ctx *stdContext) Value(key interface{}) interface{} {
	return ctx.stdCtx.Value(key)
}

func (ctx *stdContext) Done() <-chan struct{} {
	return ctx.stdCtx.Done()
}

// WithStd returns a Context with the standard Context
func WithStd(ctx Context, stdCtx context.Context) Context { //revive:disable:context-as-argument
	return &stdContext{
		stdCtx:  stdCtx,
		Context: ctx,
	}
}

// WithCancel returns a Context with the cancel function
func WithCancel(ctx Context) (Context, context.CancelFunc) {
	stdCtx, cancel := context.WithCancel(ctx)
	return WithStd(ctx, stdCtx), cancel
}

type throwContext struct {
	Context
	f func(error) error
}

// WithErrorHandler creates a new context that can watch the Throw function
// if the function `f` specified in WithErrorHandler returns an error,
// the error will be thrown to the parent context.
func WithErrorHandler(ctx Context, f func(error) error) Context {
	return &throwContext{
		Context: ctx,
		f:       f,
	}
}

func (ctx *throwContext) Throw(err error) {
	if err == nil {
		return
	}
	if err := ctx.f(err); err != nil {
		ctx.Context.Throw(err)
	}
}

// NewBackendContext4Test returns a new pipeline context for test
func NewBackendContext4Test(withChangefeedVars bool) Context {
	ctx := NewContext(context.Background(), &GlobalVars{
		CaptureInfo: &model.CaptureInfo{
			ID:            "capture-id-test",
			AdvertiseAddr: "127.0.0.1:0000",
			Version:       version.ReleaseVersion,
		},
		TimeAcquirer: pdtime.NewTimeAcquirer4Test(),
	})
	if withChangefeedVars {
		ctx = WithChangefeedVars(ctx, &ChangefeedVars{
			ID: "changefeed-id-test",
			Info: &model.ChangeFeedInfo{
				StartTs: oracle.GoTimeToTS(time.Now()),
				Config:  config.GetDefaultReplicaConfig(),
			},
		})
	}
	return ctx
}

// ZapFieldCapture returns a zap field containing capture address
func ZapFieldCapture(ctx Context) zap.Field {
	return zap.String("capture", ctx.GlobalVars().CaptureInfo.AdvertiseAddr)
}

// ZapFieldChangefeed returns a zap field containing changefeed id
func ZapFieldChangefeed(ctx Context) zap.Field {
	return zap.String("changefeed", ctx.ChangefeedVars().ID)
}<|MERGE_RESOLUTION|>--- conflicted
+++ resolved
@@ -35,21 +35,13 @@
 // the lifecycle of vars in the GlobalVars should be aligned with the ticdc server process.
 // All field in Vars should be READ-ONLY and THREAD-SAFE
 type GlobalVars struct {
-<<<<<<< HEAD
 	PDClient     pd.Client
 	KVStorage    tidbkv.Storage
 	CaptureInfo  *model.CaptureInfo
 	EtcdClient   *etcd.CDCEtcdClient
 	GrpcPool     kv.GrpcPool
 	TimeAcquirer pdtime.TimeAcquirer
-=======
-	PDClient         pd.Client
-	KVStorage        tidbkv.Storage
-	CaptureInfo      *model.CaptureInfo
-	EtcdClient       *etcd.CDCEtcdClient
-	GrpcPool         kv.GrpcPool
 	TableActorSystem *system.System
->>>>>>> eb648394
 }
 
 // ChangefeedVars contains some vars which can be used anywhere in a pipeline
