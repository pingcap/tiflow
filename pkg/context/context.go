// Copyright 2020 PingCAP, Inc.
//
// Licensed under the Apache License, Version 2.0 (the "License");
// you may not use this file except in compliance with the License.
// You may obtain a copy of the License at
//
//     http://www.apache.org/licenses/LICENSE-2.0
//
// Unless required by applicable law or agreed to in writing, software
// distributed under the License is distributed on an "AS IS" BASIS,
// See the License for the specific language governing permissions and
// limitations under the License.

package context

import (
	"context"
	"log"

	"github.com/pingcap/ticdc/cdc/model"
	"github.com/pingcap/ticdc/pkg/security"
	tidbkv "github.com/pingcap/tidb/kv"
	"github.com/prometheus/client_golang/prometheus"
	pd "github.com/tikv/pd/client"
	"go.uber.org/zap"
)

// GlobalVars contains some vars which can be used anywhere in a pipeline
// the lifecycle of vars in the GlobalVars shoule be aligned with the ticdc server process.
// All field in Vars should be READ-ONLY and THREAD-SAFE
type GlobalVars struct {
	PDClient    pd.Client
	Credential  *security.Credential
	KVStorage   tidbkv.Storage
	CaptureInfo *model.CaptureInfo
}

// ChangefeedVars contains some vars which can be used anywhere in a pipeline
// the lifecycle of vars in the ChangefeedVars shoule be aligned with the changefeed.
// All field in Vars should be READ-ONLY and THREAD-SAFE
type ChangefeedVars struct {
	ID   model.ChangeFeedID
	Info *model.ChangeFeedInfo
}

// Context contains Vars(), Done(), Throw(error) and StdContext() context.Context
// Context is used to instead of standard context
type Context interface {

	// GlobalVars return the `GlobalVars` store by the root context created by `NewContext`
	// Note that the `GlobalVars` should be READ-ONLY and THREAD-SAFE
	// The root node and all its children node share one pointer of `GlobalVars`
	// So any modification of `GlobalVars` will cause all other family nodes to change.
	GlobalVars() *GlobalVars

	// ChangefeedVars return the `ChangefeedVars` store by the context created by `WithChangefeedVars`
	// Note that the `ChangefeedVars` should be READ-ONLY and THREAD-SAFE
	// The root node and all its children node share one pointer of `ChangefeedVars`
	// So any modification of `ChangefeedVars` will cause all other family nodes to change.
	// ChangefeedVars could be return nil when the `ChangefeedVars` is not set by `WithChangefeedVars`
	ChangefeedVars() *ChangefeedVars

	// Done return a channel which will be closed in the following cases:
	// - the `cancel()` returned from `WithCancel` is called.
	// - the `stdCtx` specified in `NewContext` is done.
	Done() <-chan struct{}

	// Throw an error to parents nodes
	// we can using `WatchThrow` to listen the errors thrown by children nodes
	Throw(error)

	// StdContext return a simple struct implement the stdcontext.Context interface
	// The Context in this package and the StdContext returned by this function have the same life cycle
	// It means the `StdContext.Done()` will done when the `Context` is done.
	StdContext() context.Context
}

type rootContext struct {
	Context
	globalVars *GlobalVars
}

// NewContext returns a new pipeline context
func NewContext(stdCtx context.Context, globalVars *GlobalVars) Context {
	ctx := &rootContext{
		globalVars: globalVars,
	}
	return withStdCancel(ctx, stdCtx)
}

func (ctx *rootContext) GlobalVars() *GlobalVars {
	return ctx.globalVars
}

func (ctx *rootContext) ChangefeedVars() *ChangefeedVars {
	return nil
}

func (ctx *rootContext) Throw(err error) {
	if err == nil {
		return
	}
	// make sure all error has been catched
	log.Panic("an error has escaped, please report a bug", zap.Error(err))
}

// WithChangefeedVars return a Context with the `ChangefeedVars`
func WithChangefeedVars(ctx Context, changefeedVars *ChangefeedVars) Context {
	return &changefeedVarsContext{
		Context:        ctx,
		changefeedVars: changefeedVars,
	}
}

type changefeedVarsContext struct {
	Context
	changefeedVars *ChangefeedVars
}

func (ctx *changefeedVarsContext) ChangefeedVars() *ChangefeedVars {
	return ctx.changefeedVars
}

type stdContext struct {
	stdCtx context.Context
	Context
}

func (ctx *stdContext) Done() <-chan struct{} {
	return ctx.stdCtx.Done()
}

func (ctx *stdContext) StdContext() context.Context {
	return ctx.stdCtx
}

//revive:disable:context-as-argument
func withStdCancel(ctx Context, stdCtx context.Context) Context {
	return &stdContext{
		stdCtx:  stdCtx,
		Context: ctx,
	}
}

// WithCancel return a Context with the cancel function
func WithCancel(ctx Context) (Context, context.CancelFunc) {
	stdCtx, cancel := context.WithCancel(ctx.StdContext())
	return withStdCancel(ctx, stdCtx), cancel
}

type throwContext struct {
	Context
	f func(error) error
}

// WithErrorHandler creates a new context that can watch the Throw function
// if the function `f` specified in WithErrorHandler returns an error,
// the error will be thrown to the parent context.
func WithErrorHandler(ctx Context, f func(error) error) Context {
	return &throwContext{
		Context: ctx,
		f:       f,
	}
}

func (ctx *throwContext) Throw(err error) {
	if err == nil {
		return
	}
<<<<<<< HEAD
	ctx.f(err)
	ctx.Context.Throw(err)
}

// NewBackendContext4Test returns a new pipeline context for test
func NewBackendContext4Test(withChangefeedVars bool) Context {
	ctx := NewContext(context.Background(), &GlobalVars{
		CaptureInfo: &model.CaptureInfo{
			ID:            "capture-id-4-test",
			AdvertiseAddr: "127.0.0.1:0000",
		},
	})
	if withChangefeedVars {
		ctx = WithChangefeedVars(ctx, &ChangefeedVars{
			ID: "changefeed-id-4-test",
		})
	}
	return ctx
}

// ZapFieldCapture returns a zap field containing capture address
// TODO: log redact for capture address
func ZapFieldCapture(ctx Context) zap.Field {
	return zap.String("capture", ctx.GlobalVars().CaptureInfo.AdvertiseAddr)
}

// ZapFieldChangefeed returns a zap field containing changefeed id
func ZapFieldChangefeed(ctx Context) zap.Field {
	return zap.String("changefeed", ctx.ChangefeedVars().ID)
}

type gauge interface {
	WithLabelValues(lvs ...string) prometheus.Gauge
}

type counter interface {
	WithLabelValues(lvs ...string) prometheus.Counter
}

// WithLabelValuesGauge return a Gauge with captureAddr and changefeedID labels
func WithLabelValuesGauge(ctx Context, gauge gauge) prometheus.Gauge {
	if ctx.ChangefeedVars() != nil {
		return gauge.WithLabelValues(ctx.ChangefeedVars().ID, ctx.GlobalVars().CaptureInfo.AdvertiseAddr)
	}
	return gauge.WithLabelValues(ctx.GlobalVars().CaptureInfo.AdvertiseAddr)
}

// WithLabelValuesCounter return a Counter with captureAddr and changefeedID labels
func WithLabelValuesCounter(ctx Context, counter counter) prometheus.Counter {
	if ctx.ChangefeedVars() != nil {
		return counter.WithLabelValues(ctx.ChangefeedVars().ID, ctx.GlobalVars().CaptureInfo.AdvertiseAddr)
	}
	return counter.WithLabelValues(ctx.GlobalVars().CaptureInfo.AdvertiseAddr)
=======
	if err := ctx.f(err); err != nil {
		ctx.Context.Throw(err)
	}
>>>>>>> a288a1ba
}<|MERGE_RESOLUTION|>--- conflicted
+++ resolved
@@ -167,9 +167,9 @@
 	if err == nil {
 		return
 	}
-<<<<<<< HEAD
-	ctx.f(err)
-	ctx.Context.Throw(err)
+	if err := ctx.f(err); err != nil {
+		ctx.Context.Throw(err)
+	}
 }
 
 // NewBackendContext4Test returns a new pipeline context for test
@@ -221,9 +221,4 @@
 		return counter.WithLabelValues(ctx.ChangefeedVars().ID, ctx.GlobalVars().CaptureInfo.AdvertiseAddr)
 	}
 	return counter.WithLabelValues(ctx.GlobalVars().CaptureInfo.AdvertiseAddr)
-=======
-	if err := ctx.f(err); err != nil {
-		ctx.Context.Throw(err)
-	}
->>>>>>> a288a1ba
 }