--- conflicted
+++ resolved
@@ -82,24 +82,16 @@
 // GetEtcdKeyCaptureInfo returns the key of a capture info
 func GetEtcdKeyCaptureInfo(clusterID, id string) string {
 	return CaptureInfoKeyPrefix(clusterID) + "/" + id
-<<<<<<< HEAD
 }
 
 // GetEtcdKeyJob returns the key for a job status
 func GetEtcdKeyJob(clusterID string, changeFeedID model.ChangeFeedID) string {
 	return ChangefeedStatusKeyPrefix(clusterID, changeFeedID.Namespace) + "/" + changeFeedID.ID
-=======
-}
-
-// GetEtcdKeyJob returns the key for a job status
-func GetEtcdKeyJob(clusterID string, changeFeedID model.ChangeFeedID) string {
-	return ChangefeedStatusKeyPrefix(clusterID, changeFeedID.Namespace) + "/" + changeFeedID.ID
 }
 
 // MigrateBackupKey is the key of backup data during a migration.
 func MigrateBackupKey(version int, backupKey string) string {
 	return fmt.Sprintf("%s/%d/%s", migrateBackupPrefix, version, backupKey)
->>>>>>> dbade65d
 }
 
 // CDCEtcdClient is a wrap of etcd client
