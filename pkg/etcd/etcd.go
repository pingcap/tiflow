--- conflicted
+++ resolved
@@ -54,15 +54,9 @@
 	return NamespacedPrefix(clusterID, namespace) + taskPositionKey
 }
 
-<<<<<<< HEAD
 // ChangefeedStatusKeyPrefix is the prefix of changefeed status keys
 func ChangefeedStatusKeyPrefix(clusterID, namespace string) string {
 	return NamespacedPrefix(clusterID, namespace) + changefeedStatusKey
-=======
-// JobKeyPrefix is the prefix of job keys
-func JobKeyPrefix(clusterID, namespace string) string {
-	return NamespacedPrefix(clusterID, namespace) + jobKey
->>>>>>> e6fef264
 }
 
 // GetEtcdKeyChangeFeedList returns the prefix key of all changefeed config
@@ -92,11 +86,7 @@
 
 // GetEtcdKeyJob returns the key for a job status
 func GetEtcdKeyJob(clusterID string, changeFeedID model.ChangeFeedID) string {
-<<<<<<< HEAD
 	return ChangefeedStatusKeyPrefix(clusterID, changeFeedID.Namespace) + "/" + changeFeedID.ID
-=======
-	return JobKeyPrefix(clusterID, changeFeedID.Namespace) + "/" + changeFeedID.ID
->>>>>>> e6fef264
 }
 
 // CDCEtcdClient is a wrap of etcd client
@@ -225,12 +215,8 @@
 	map[model.ChangeFeedID]*model.ChangeFeedStatus, error,
 ) {
 	// todo: support namespace
-<<<<<<< HEAD
 	key := ChangefeedStatusKeyPrefix(c.ClusterID, model.DefaultNamespace)
 
-=======
-	key := JobKeyPrefix(c.ClusterID, model.DefaultNamespace)
->>>>>>> e6fef264
 	resp, err := c.Client.Get(ctx, key, clientv3.WithPrefix())
 	if err != nil {
 		return nil, cerror.WrapError(cerror.ErrPDEtcdAPIError, err)
