// Copyright 2020 PingCAP, Inc.
//
// Licensed under the Apache License, Version 2.0 (the "License");
// you may not use this file except in compliance with the License.
// You may obtain a copy of the License at
//
//     http://www.apache.org/licenses/LICENSE-2.0
//
// Unless required by applicable law or agreed to in writing, software
// distributed under the License is distributed on an "AS IS" BASIS,
// See the License for the specific language governing permissions and
// limitations under the License.

package etcd

import (
	"context"
	"fmt"
	"net/url"
	"strings"
	"time"

	"github.com/pingcap/errors"
	"github.com/pingcap/log"
	"github.com/prometheus/client_golang/prometheus"
	"github.com/tikv/pd/pkg/tempurl"
	"go.etcd.io/etcd/api/v3/mvccpb"
	"go.etcd.io/etcd/api/v3/v3rpc/rpctypes"
	clientv3 "go.etcd.io/etcd/client/v3"
	"go.etcd.io/etcd/client/v3/concurrency"
	"go.etcd.io/etcd/server/v3/embed"
	"go.uber.org/zap"
	"google.golang.org/grpc/codes"

	"github.com/pingcap/tiflow/cdc/model"
	cerror "github.com/pingcap/tiflow/pkg/errors"
)

// DefaultCDCClusterID is the default value of cdc cluster id
const DefaultCDCClusterID = "default"

// CaptureOwnerKey is the capture owner path that is saved to etcd
func CaptureOwnerKey(clusterID string) string {
	return BaseKey(clusterID) + metaPrefix + "/owner"
}

// CaptureInfoKeyPrefix is the capture info path that is saved to etcd
func CaptureInfoKeyPrefix(clusterID string) string {
	return BaseKey(clusterID) + metaPrefix + captureKey
}

// TaskPositionKeyPrefix is the prefix of task position keys
func TaskPositionKeyPrefix(clusterID, namespace string) string {
	return NamespacedPrefix(clusterID, namespace) + taskPositionKey
}

<<<<<<< HEAD
// ChangefeedStatusKeyPrefix is the prefix of changefeed status keys
func ChangefeedStatusKeyPrefix(clusterID, namespace string) string {
	return NamespacedPrefix(clusterID, namespace) + changefeedStatusKey
=======
// JobKeyPrefix is the prefix of job keys
func JobKeyPrefix(clusterID, namespace string) string {
	return NamespacedPrefix(clusterID, namespace) + jobKey
>>>>>>> a6edd2b7
}

// GetEtcdKeyChangeFeedList returns the prefix key of all changefeed config
func GetEtcdKeyChangeFeedList(clusterID, namespace string) string {
	return fmt.Sprintf("%s/changefeed/info", NamespacedPrefix(clusterID, namespace))
}

// GetEtcdKeyChangeFeedInfo returns the key of a changefeed config
func GetEtcdKeyChangeFeedInfo(clusterID string, changefeedID model.ChangeFeedID) string {
	return fmt.Sprintf("%s/%s", GetEtcdKeyChangeFeedList(clusterID,
		changefeedID.Namespace), changefeedID.ID)
}

// GetEtcdKeyTaskPosition returns the key of a task position
func GetEtcdKeyTaskPosition(clusterID string,
	changefeedID model.ChangeFeedID,
	captureID string,
) string {
	return TaskPositionKeyPrefix(clusterID, changefeedID.Namespace) +
		"/" + captureID + "/" + changefeedID.ID
}

// GetEtcdKeyCaptureInfo returns the key of a capture info
func GetEtcdKeyCaptureInfo(clusterID, id string) string {
	return CaptureInfoKeyPrefix(clusterID) + "/" + id
}

// GetEtcdKeyJob returns the key for a job status
func GetEtcdKeyJob(clusterID string, changeFeedID model.ChangeFeedID) string {
<<<<<<< HEAD
	return ChangefeedStatusKeyPrefix(clusterID, changeFeedID.Namespace) + "/" + changeFeedID.ID
=======
	return JobKeyPrefix(clusterID, changeFeedID.Namespace) + "/" + changeFeedID.ID
>>>>>>> a6edd2b7
}

// CDCEtcdClient is a wrap of etcd client
type CDCEtcdClient struct {
<<<<<<< HEAD
	Client    *Client
	ClusterID string
=======
	Client        *Client
	ClusterID     string
	etcdClusterID uint64
>>>>>>> a6edd2b7
}

// NewCDCEtcdClient returns a new CDCEtcdClient
func NewCDCEtcdClient(ctx context.Context,
	cli *clientv3.Client,
	clusterID string,
<<<<<<< HEAD
) CDCEtcdClient {
=======
) (CDCEtcdClient, error) {
>>>>>>> a6edd2b7
	metrics := map[string]prometheus.Counter{
		EtcdPut:    etcdRequestCounter.WithLabelValues(EtcdPut),
		EtcdGet:    etcdRequestCounter.WithLabelValues(EtcdGet),
		EtcdDel:    etcdRequestCounter.WithLabelValues(EtcdDel),
		EtcdTxn:    etcdRequestCounter.WithLabelValues(EtcdTxn),
		EtcdGrant:  etcdRequestCounter.WithLabelValues(EtcdGrant),
		EtcdRevoke: etcdRequestCounter.WithLabelValues(EtcdRevoke),
	}
<<<<<<< HEAD
	return CDCEtcdClient{
		Client:    Wrap(cli, metrics),
		ClusterID: clusterID,
	}
=======
	resp, err := cli.MemberList(ctx)
	if err != nil {
		return CDCEtcdClient{}, err
	}
	return CDCEtcdClient{
		etcdClusterID: resp.Header.ClusterId,
		Client:        Wrap(cli, metrics),
		ClusterID:     clusterID,
	}, nil
>>>>>>> a6edd2b7
}

// Close releases resources in CDCEtcdClient
func (c CDCEtcdClient) Close() error {
	return c.Client.Unwrap().Close()
}

// ClearAllCDCInfo delete all keys created by CDC
func (c CDCEtcdClient) ClearAllCDCInfo(ctx context.Context) error {
	_, err := c.Client.Delete(ctx, BaseKey(c.ClusterID), clientv3.WithPrefix())
	return cerror.WrapError(cerror.ErrPDEtcdAPIError, err)
}

// GetAllCDCInfo get all keys created by CDC
func (c CDCEtcdClient) GetAllCDCInfo(ctx context.Context) ([]*mvccpb.KeyValue, error) {
	resp, err := c.Client.Get(ctx, BaseKey(c.ClusterID), clientv3.WithPrefix())
	if err != nil {
		return nil, cerror.WrapError(cerror.ErrPDEtcdAPIError, err)
	}
	return resp.Kvs, nil
}

// GetChangeFeeds returns kv revision and a map mapping from changefeedID to changefeed detail mvccpb.KeyValue
func (c CDCEtcdClient) GetChangeFeeds(ctx context.Context) (
	int64,
	map[model.ChangeFeedID]*mvccpb.KeyValue, error,
) {
	// todo: support namespace
	key := GetEtcdKeyChangeFeedList(c.ClusterID, model.DefaultNamespace)

	resp, err := c.Client.Get(ctx, key, clientv3.WithPrefix())
	if err != nil {
		return 0, nil, cerror.WrapError(cerror.ErrPDEtcdAPIError, err)
	}
	revision := resp.Header.Revision
	details := make(map[model.ChangeFeedID]*mvccpb.KeyValue, resp.Count)
	for _, kv := range resp.Kvs {
		id, err := extractKeySuffix(string(kv.Key))
		if err != nil {
			return 0, nil, err
		}
		details[model.DefaultChangeFeedID(id)] = kv
	}
	return revision, details, nil
}

// GetAllChangeFeedInfo queries all changefeed information
func (c CDCEtcdClient) GetAllChangeFeedInfo(ctx context.Context) (
	map[model.ChangeFeedID]*model.ChangeFeedInfo, error,
) {
	_, details, err := c.GetChangeFeeds(ctx)
	if err != nil {
		return nil, errors.Trace(err)
	}
	allFeedInfo := make(map[model.ChangeFeedID]*model.ChangeFeedInfo, len(details))
	for id, rawDetail := range details {
		info := &model.ChangeFeedInfo{}
		if err := info.Unmarshal(rawDetail.Value); err != nil {
			return nil, errors.Trace(err)
		}
		allFeedInfo[id] = info
	}

	return allFeedInfo, nil
}

// GetChangeFeedInfo queries the config of a given changefeed
func (c CDCEtcdClient) GetChangeFeedInfo(ctx context.Context,
	id model.ChangeFeedID,
) (*model.ChangeFeedInfo, error) {
	key := GetEtcdKeyChangeFeedInfo(c.ClusterID, id)
	resp, err := c.Client.Get(ctx, key)
	if err != nil {
		return nil, cerror.WrapError(cerror.ErrPDEtcdAPIError, err)
	}
	if resp.Count == 0 {
		return nil, cerror.ErrChangeFeedNotExists.GenWithStackByArgs(key)
	}
	detail := &model.ChangeFeedInfo{}
	err = detail.Unmarshal(resp.Kvs[0].Value)
	return detail, errors.Trace(err)
}

// DeleteChangeFeedInfo deletes a changefeed config from etcd
func (c CDCEtcdClient) DeleteChangeFeedInfo(ctx context.Context,
	id model.ChangeFeedID,
) error {
	key := GetEtcdKeyChangeFeedInfo(c.ClusterID, id)
	_, err := c.Client.Delete(ctx, key)
	return cerror.WrapError(cerror.ErrPDEtcdAPIError, err)
}

// GetAllChangeFeedStatus queries all changefeed job status
func (c CDCEtcdClient) GetAllChangeFeedStatus(ctx context.Context) (
	map[model.ChangeFeedID]*model.ChangeFeedStatus, error,
) {
	// todo: support namespace
<<<<<<< HEAD
	key := ChangefeedStatusKeyPrefix(c.ClusterID, model.DefaultNamespace)
=======
	key := JobKeyPrefix(c.ClusterID, model.DefaultNamespace)
>>>>>>> a6edd2b7
	resp, err := c.Client.Get(ctx, key, clientv3.WithPrefix())
	if err != nil {
		return nil, cerror.WrapError(cerror.ErrPDEtcdAPIError, err)
	}
	statuses := make(map[model.ChangeFeedID]*model.ChangeFeedStatus, resp.Count)
	for _, rawKv := range resp.Kvs {
		changefeedID, err := extractKeySuffix(string(rawKv.Key))
		if err != nil {
			return nil, err
		}
		status := &model.ChangeFeedStatus{}
		err = status.Unmarshal(rawKv.Value)
		if err != nil {
			return nil, errors.Trace(err)
		}
		statuses[model.DefaultChangeFeedID(changefeedID)] = status
	}
	return statuses, nil
}

// GetChangeFeedStatus queries the checkpointTs and resovledTs of a given changefeed
func (c CDCEtcdClient) GetChangeFeedStatus(ctx context.Context,
	id model.ChangeFeedID,
) (*model.ChangeFeedStatus, int64, error) {
	key := GetEtcdKeyJob(c.ClusterID, id)
	resp, err := c.Client.Get(ctx, key)
	if err != nil {
		return nil, 0, cerror.WrapError(cerror.ErrPDEtcdAPIError, err)
	}
	if resp.Count == 0 {
		return nil, 0, cerror.ErrChangeFeedNotExists.GenWithStackByArgs(key)
	}
	info := &model.ChangeFeedStatus{}
	err = info.Unmarshal(resp.Kvs[0].Value)
	return info, resp.Kvs[0].ModRevision, errors.Trace(err)
}

// GetCaptures returns kv revision and CaptureInfo list
func (c CDCEtcdClient) GetCaptures(ctx context.Context) (int64, []*model.CaptureInfo, error) {
	key := CaptureInfoKeyPrefix(c.ClusterID)

	resp, err := c.Client.Get(ctx, key, clientv3.WithPrefix())
	if err != nil {
		return 0, nil, cerror.WrapError(cerror.ErrPDEtcdAPIError, err)
	}
	revision := resp.Header.Revision
	infos := make([]*model.CaptureInfo, 0, resp.Count)
	for _, kv := range resp.Kvs {
		info := &model.CaptureInfo{}
		err := info.Unmarshal(kv.Value)
		if err != nil {
			return 0, nil, errors.Trace(err)
		}
		infos = append(infos, info)
	}
	return revision, infos, nil
}

// GetCaptureInfo get capture info from etcd.
// return errCaptureNotExist if the capture not exists.
func (c CDCEtcdClient) GetCaptureInfo(ctx context.Context, id string) (info *model.CaptureInfo, err error) {
	key := GetEtcdKeyCaptureInfo(c.ClusterID, id)

	resp, err := c.Client.Get(ctx, key)
	if err != nil {
		return nil, cerror.WrapError(cerror.ErrPDEtcdAPIError, err)
	}

	if len(resp.Kvs) == 0 {
		return nil, cerror.ErrCaptureNotExist.GenWithStackByArgs(key)
	}

	info = new(model.CaptureInfo)
	err = info.Unmarshal(resp.Kvs[0].Value)
	if err != nil {
		return nil, errors.Trace(err)
	}

	return
}

// GetCaptureLeases returns a map mapping from capture ID to its lease
func (c CDCEtcdClient) GetCaptureLeases(ctx context.Context) (map[string]int64, error) {
	key := CaptureInfoKeyPrefix(c.ClusterID)

	resp, err := c.Client.Get(ctx, key, clientv3.WithPrefix())
	if err != nil {
		return nil, cerror.WrapError(cerror.ErrPDEtcdAPIError, err)
	}
	leases := make(map[string]int64, resp.Count)
	for _, kv := range resp.Kvs {
		captureID, err := extractKeySuffix(string(kv.Key))
		if err != nil {
			return nil, err
		}
		leases[captureID] = kv.Lease
	}
	return leases, nil
}

// RevokeAllLeases revokes all leases passed from parameter
func (c CDCEtcdClient) RevokeAllLeases(ctx context.Context, leases map[string]int64) error {
	for _, lease := range leases {
		_, err := c.Client.Revoke(ctx, clientv3.LeaseID(lease))
		if err == nil {
			continue
		} else if etcdErr := err.(rpctypes.EtcdError); etcdErr.Code() == codes.NotFound {
			// it means the etcd lease is already expired or revoked
			continue
		}
		return cerror.WrapError(cerror.ErrPDEtcdAPIError, err)
	}
	return nil
}

// CreateChangefeedInfo creates a change feed info into etcd and fails if it is already exists.
func (c CDCEtcdClient) CreateChangefeedInfo(ctx context.Context,
	info *model.ChangeFeedInfo,
	changeFeedID model.ChangeFeedID,
) error {
	infoKey := GetEtcdKeyChangeFeedInfo(c.ClusterID, changeFeedID)
	jobKey := GetEtcdKeyJob(c.ClusterID, changeFeedID)
	value, err := info.Marshal()
	if err != nil {
		return errors.Trace(err)
	}

	cmps := []clientv3.Cmp{
		clientv3.Compare(clientv3.ModRevision(infoKey), "=", 0),
		clientv3.Compare(clientv3.ModRevision(jobKey), "=", 0),
	}
	opsThen := []clientv3.Op{
		clientv3.OpPut(infoKey, value),
	}
	resp, err := c.Client.Txn(ctx, cmps, opsThen, TxnEmptyOpsElse)
	if err != nil {
		return cerror.WrapError(cerror.ErrPDEtcdAPIError, err)
	}
	if !resp.Succeeded {
		log.Warn("changefeed already exists, ignore create changefeed",
			zap.String("namespace", changeFeedID.Namespace),
			zap.String("changefeed", changeFeedID.ID))
		return cerror.ErrChangeFeedAlreadyExists.GenWithStackByArgs(changeFeedID)
	}
	return errors.Trace(err)
}

// SaveChangeFeedInfo stores change feed info into etcd
// TODO: this should be called from outer system, such as from a TiDB client
func (c CDCEtcdClient) SaveChangeFeedInfo(ctx context.Context,
	info *model.ChangeFeedInfo,
	changeFeedID model.ChangeFeedID,
) error {
	key := GetEtcdKeyChangeFeedInfo(c.ClusterID, changeFeedID)
	value, err := info.Marshal()
	if err != nil {
		return errors.Trace(err)
	}
	_, err = c.Client.Put(ctx, key, value)
	return cerror.WrapError(cerror.ErrPDEtcdAPIError, err)
}

// GetProcessors queries all processors of the cdc cluster,
// and returns a slice of ProcInfoSnap(without table info)
func (c CDCEtcdClient) GetProcessors(ctx context.Context) ([]*model.ProcInfoSnap, error) {
	// todo: support namespace
	resp, err := c.Client.Get(ctx, TaskPositionKeyPrefix(c.ClusterID, model.DefaultNamespace),
		clientv3.WithPrefix())
	if err != nil {
		return nil, cerror.WrapError(cerror.ErrPDEtcdAPIError, err)
	}
	infos := make([]*model.ProcInfoSnap, 0, resp.Count)
	for _, rawKv := range resp.Kvs {
		changefeedID, err := extractKeySuffix(string(rawKv.Key))
		if err != nil {
			return nil, err
		}
		endIndex := len(rawKv.Key) - len(changefeedID) - 1
		captureID, err := extractKeySuffix(string(rawKv.Key[0:endIndex]))
		if err != nil {
			return nil, err
		}
		info := &model.ProcInfoSnap{
			CfID:      model.DefaultChangeFeedID(changefeedID),
			CaptureID: captureID,
		}
		infos = append(infos, info)
	}
	return infos, nil
}

// GetAllTaskPositions queries all task positions of a changefeed, and returns a map
// mapping from captureID to TaskPositions
func (c CDCEtcdClient) GetAllTaskPositions(ctx context.Context,
	changefeedID model.ChangeFeedID,
) (map[string]*model.TaskPosition, error) {
	resp, err := c.Client.Get(ctx, TaskPositionKeyPrefix(c.ClusterID, changefeedID.Namespace),
		clientv3.WithPrefix())
	if err != nil {
		return nil, cerror.WrapError(cerror.ErrPDEtcdAPIError, err)
	}
	positions := make(map[string]*model.TaskPosition, resp.Count)
	for _, rawKv := range resp.Kvs {
		changeFeed, err := extractKeySuffix(string(rawKv.Key))
		if err != nil {
			return nil, err
		}
		endIndex := len(rawKv.Key) - len(changeFeed) - 1
		captureID, err := extractKeySuffix(string(rawKv.Key[0:endIndex]))
		if err != nil {
			return nil, err
		}
		if changeFeed != changefeedID.ID {
			continue
		}
		info := &model.TaskPosition{}
		err = info.Unmarshal(rawKv.Value)
		if err != nil {
			return nil, cerror.ErrDecodeFailed.GenWithStackByArgs("failed to unmarshal task position: %s", err)
		}
		positions[captureID] = info
	}
	return positions, nil
}

// GetTaskPosition queries task process from etcd, returns
//  - ModRevision of the given key
//  - *model.TaskPosition unmarshaled from the value
//  - error if error happens
func (c CDCEtcdClient) GetTaskPosition(
	ctx context.Context,
	changefeedID model.ChangeFeedID,
	captureID string,
) (int64, *model.TaskPosition, error) {
	key := GetEtcdKeyTaskPosition(c.ClusterID, changefeedID, captureID)
	resp, err := c.Client.Get(ctx, key)
	if err != nil {
		return 0, nil, cerror.WrapError(cerror.ErrPDEtcdAPIError, err)
	}
	if resp.Count == 0 {
		return 0, nil, cerror.ErrTaskPositionNotExists.GenWithStackByArgs(key)
	}
	info := &model.TaskPosition{}
	err = info.Unmarshal(resp.Kvs[0].Value)
	return resp.Kvs[0].ModRevision, info, errors.Trace(err)
}

// PutCaptureInfo put capture info into etcd,
// this happens when the capture starts.
func (c CDCEtcdClient) PutCaptureInfo(ctx context.Context, info *model.CaptureInfo, leaseID clientv3.LeaseID) error {
	data, err := info.Marshal()
	if err != nil {
		return errors.Trace(err)
	}

	key := GetEtcdKeyCaptureInfo(c.ClusterID, info.ID)
	_, err = c.Client.Put(ctx, key, string(data), clientv3.WithLease(leaseID))
	return cerror.WrapError(cerror.ErrPDEtcdAPIError, err)
}

// DeleteCaptureInfo delete capture info from etcd.
func (c CDCEtcdClient) DeleteCaptureInfo(ctx context.Context, id string) error {
	key := GetEtcdKeyCaptureInfo(c.ClusterID, id)
	_, err := c.Client.Delete(ctx, key)
	return cerror.WrapError(cerror.ErrPDEtcdAPIError, err)
}

// GetOwnerID returns the owner id by querying etcd
func (c CDCEtcdClient) GetOwnerID(ctx context.Context, key string) (string, error) {
	resp, err := c.Client.Get(ctx, key, clientv3.WithFirstCreate()...)
	if err != nil {
		return "", cerror.WrapError(cerror.ErrPDEtcdAPIError, err)
	}
	if len(resp.Kvs) == 0 {
		return "", concurrency.ErrElectionNoLeader
	}
	return string(resp.Kvs[0].Value), nil
}

// GetOwnerRevision gets the Etcd revision for the elected owner.
func (c CDCEtcdClient) GetOwnerRevision(ctx context.Context, captureID string) (rev int64, err error) {
	resp, err := c.Client.Get(ctx, CaptureOwnerKey(c.ClusterID), clientv3.WithFirstCreate()...)
	if err != nil {
		return 0, cerror.WrapError(cerror.ErrPDEtcdAPIError, err)
	}
	if len(resp.Kvs) == 0 {
		return 0, cerror.ErrOwnerNotFound.GenWithStackByArgs()
	}
	// Checks that the given capture is indeed the owner.
	if string(resp.Kvs[0].Value) != captureID {
		return 0, cerror.ErrNotOwner.GenWithStackByArgs()
	}
	return resp.Kvs[0].ModRevision, nil
}

// GetGCServiceID returns the cdc gc service ID
func (c CDCEtcdClient) GetGCServiceID() string {
	return fmt.Sprintf("ticdc-%s-%d", c.ClusterID, c.etcdClusterID)
}

// GetEnsureGCServiceID return the prefix for the gc service id when changefeed is creating
func (c CDCEtcdClient) GetEnsureGCServiceID() string {
	return c.GetGCServiceID() + "-creating-"
}

// GcServiceIDForTest returns the gc service ID for tests
func GcServiceIDForTest() string {
	return fmt.Sprintf("ticdc-%s-%d", "default", 0)
}

// getFreeListenURLs get free ports and localhost as url.
func getFreeListenURLs(n int) (urls []*url.URL, retErr error) {
	for i := 0; i < n; i++ {
		u, err := url.Parse(tempurl.Alloc())
		if err != nil {
			retErr = errors.Trace(err)
			return
		}
		urls = append(urls, u)
	}

	return
}

// SetupEmbedEtcd starts an embed etcd server
func SetupEmbedEtcd(dir string) (clientURL *url.URL, e *embed.Etcd, err error) {
	cfg := embed.NewConfig()
	cfg.Dir = dir

	urls, err := getFreeListenURLs(2)
	if err != nil {
		return
	}
	cfg.LPUrls = []url.URL{*urls[0]}
	cfg.LCUrls = []url.URL{*urls[1]}
	cfg.Logger = "zap"
	cfg.LogLevel = "error"
	clientURL = urls[1]

	e, err = embed.StartEtcd(cfg)
	if err != nil {
		return
	}

	select {
	case <-e.Server.ReadyNotify():
	case <-time.After(60 * time.Second):
		e.Server.Stop() // trigger a shutdown
		err = errors.New("server took too long to start")
	}

	return
}

// extractKeySuffix extracts the suffix of an etcd key, such as extracting
// "6a6c6dd290bc8732" from /tidb/cdc/cluster/namespace/changefeed/info/6a6c6dd290bc8732
func extractKeySuffix(key string) (string, error) {
	subs := strings.Split(key, "/")
	if len(subs) < 2 {
		return "", cerror.ErrInvalidEtcdKey.GenWithStackByArgs(key)
	}
	return subs[len(subs)-1], nil
}<|MERGE_RESOLUTION|>--- conflicted
+++ resolved
@@ -54,15 +54,10 @@
 	return NamespacedPrefix(clusterID, namespace) + taskPositionKey
 }
 
-<<<<<<< HEAD
 // ChangefeedStatusKeyPrefix is the prefix of changefeed status keys
 func ChangefeedStatusKeyPrefix(clusterID, namespace string) string {
 	return NamespacedPrefix(clusterID, namespace) + changefeedStatusKey
-=======
-// JobKeyPrefix is the prefix of job keys
-func JobKeyPrefix(clusterID, namespace string) string {
-	return NamespacedPrefix(clusterID, namespace) + jobKey
->>>>>>> a6edd2b7
+
 }
 
 // GetEtcdKeyChangeFeedList returns the prefix key of all changefeed config
@@ -92,34 +87,21 @@
 
 // GetEtcdKeyJob returns the key for a job status
 func GetEtcdKeyJob(clusterID string, changeFeedID model.ChangeFeedID) string {
-<<<<<<< HEAD
 	return ChangefeedStatusKeyPrefix(clusterID, changeFeedID.Namespace) + "/" + changeFeedID.ID
-=======
-	return JobKeyPrefix(clusterID, changeFeedID.Namespace) + "/" + changeFeedID.ID
->>>>>>> a6edd2b7
 }
 
 // CDCEtcdClient is a wrap of etcd client
 type CDCEtcdClient struct {
-<<<<<<< HEAD
-	Client    *Client
-	ClusterID string
-=======
 	Client        *Client
 	ClusterID     string
 	etcdClusterID uint64
->>>>>>> a6edd2b7
 }
 
 // NewCDCEtcdClient returns a new CDCEtcdClient
 func NewCDCEtcdClient(ctx context.Context,
 	cli *clientv3.Client,
 	clusterID string,
-<<<<<<< HEAD
-) CDCEtcdClient {
-=======
 ) (CDCEtcdClient, error) {
->>>>>>> a6edd2b7
 	metrics := map[string]prometheus.Counter{
 		EtcdPut:    etcdRequestCounter.WithLabelValues(EtcdPut),
 		EtcdGet:    etcdRequestCounter.WithLabelValues(EtcdGet),
@@ -128,12 +110,6 @@
 		EtcdGrant:  etcdRequestCounter.WithLabelValues(EtcdGrant),
 		EtcdRevoke: etcdRequestCounter.WithLabelValues(EtcdRevoke),
 	}
-<<<<<<< HEAD
-	return CDCEtcdClient{
-		Client:    Wrap(cli, metrics),
-		ClusterID: clusterID,
-	}
-=======
 	resp, err := cli.MemberList(ctx)
 	if err != nil {
 		return CDCEtcdClient{}, err
@@ -143,7 +119,6 @@
 		Client:        Wrap(cli, metrics),
 		ClusterID:     clusterID,
 	}, nil
->>>>>>> a6edd2b7
 }
 
 // Close releases resources in CDCEtcdClient
@@ -241,11 +216,8 @@
 	map[model.ChangeFeedID]*model.ChangeFeedStatus, error,
 ) {
 	// todo: support namespace
-<<<<<<< HEAD
 	key := ChangefeedStatusKeyPrefix(c.ClusterID, model.DefaultNamespace)
-=======
-	key := JobKeyPrefix(c.ClusterID, model.DefaultNamespace)
->>>>>>> a6edd2b7
+
 	resp, err := c.Client.Get(ctx, key, clientv3.WithPrefix())
 	if err != nil {
 		return nil, cerror.WrapError(cerror.ErrPDEtcdAPIError, err)
