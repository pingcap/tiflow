// Copyright 2020 PingCAP, Inc.
//
// Licensed under the Apache License, Version 2.0 (the "License");
// you may not use this file except in compliance with the License.
// You may obtain a copy of the License at
//
//     http://www.apache.org/licenses/LICENSE-2.0
//
// Unless required by applicable law or agreed to in writing, software
// distributed under the License is distributed on an "AS IS" BASIS,
// See the License for the specific language governing permissions and
// limitations under the License.

package etcd

import (
	"context"
	"time"

	"github.com/benbjohnson/clock"
	"github.com/pingcap/errors"
	"github.com/pingcap/log"
	cerrors "github.com/pingcap/tiflow/pkg/errors"
	"github.com/pingcap/tiflow/pkg/errorutil"
	"github.com/pingcap/tiflow/pkg/retry"
	"github.com/prometheus/client_golang/prometheus"
	"go.etcd.io/etcd/clientv3"
<<<<<<< HEAD
	clientV3 "go.etcd.io/etcd/clientv3"
	"go.etcd.io/etcd/etcdserver/api/v3rpc/rpctypes"
=======
	v3rpc "go.etcd.io/etcd/etcdserver/api/v3rpc/rpctypes"
>>>>>>> 9160eb29
	"go.uber.org/zap"
	"google.golang.org/grpc/codes"
)

// etcd operation names
const (
	EtcdPut    = "Put"
	EtcdGet    = "Get"
	EtcdTxn    = "Txn"
	EtcdDel    = "Del"
	EtcdGrant  = "Grant"
	EtcdRevoke = "Revoke"
)

const (
	backoffBaseDelayInMs = 500
	// in previous/backoff retry pkg, the DefaultMaxInterval = 60 * time.Second
	backoffMaxDelayInMs = 60 * 1000
	// If no msg comes from an etcd watchCh for etcdWatchChTimeoutDuration long,
	// we should cancel the watchCh and request a new watchCh from etcd client
	etcdWatchChTimeoutDuration = 10 * time.Second
	// If no msg comes from an etcd watchCh for etcdRequestProgressDuration long,
	// we should call RequestProgress of etcd client
	etcdRequestProgressDuration = 1 * time.Second
	// etcdWatchChBufferSize is arbitrarily specified, it will be modified in the future
	etcdWatchChBufferSize = 16
	// etcdClientTimeoutDuration represents the timeout duration for
	// etcd client to execute a remote call
	etcdClientTimeoutDuration = 30 * time.Second
)

var (
	TxnEmptyCmps    = []clientv3.Cmp{}
	TxnEmptyOpsThen = []clientv3.Op{}
	TxnEmptyOpsElse = []clientv3.Op{}
)

// set to var instead of const for mocking the value to speedup test
var maxTries uint64 = 8

// Client is a simple wrapper that adds retry to etcd RPC
type Client struct {
	cli     *clientV3.Client
	metrics map[string]prometheus.Counter
	// clock is for making it easier to mock time-related data structures in unit tests
	clock clock.Clock
}

// Wrap warps a clientV3.Client that provides etcd APIs required by TiCDC.
func Wrap(cli *clientV3.Client, metrics map[string]prometheus.Counter) *Client {
	return &Client{cli: cli, metrics: metrics, clock: clock.New()}
}

// Unwrap returns a clientV3.Client
func (c *Client) Unwrap() *clientV3.Client {
	return c.cli
}

func retryRPC(rpcName string, metric prometheus.Counter, etcdRPC func() error) error {
	// By default, PD etcd sets [3s, 6s) for election timeout.
	// Some rpc could fail due to etcd errors, like "proposal dropped".
	// Retry at least two election timeout to handle the case that two PDs restarted
	// (the first election maybe failed).
	// 16s = \sum_{n=0}^{6} 0.5*1.5^n
	return retry.Do(context.Background(), func() error {
		err := etcdRPC()
		if err != nil && errors.Cause(err) != context.Canceled {
			log.Warn("etcd RPC failed", zap.String("RPC", rpcName), zap.Error(err))
		}
		if metric != nil {
			metric.Inc()
		}
		return err
	}, retry.WithBackoffBaseDelay(backoffBaseDelayInMs),
		retry.WithBackoffMaxDelay(backoffMaxDelayInMs),
		retry.WithMaxTries(maxTries),
		retry.WithIsRetryableErr(isRetryableError(rpcName)))
}

<<<<<<< HEAD
// Put delegates request to clientV3.KV.Put
func (c *Client) Put(ctx context.Context, key, val string,
	opts ...clientV3.OpOption) (resp *clientV3.PutResponse, err error) {
=======
// Put delegates request to clientv3.KV.Put
func (c *Client) Put(
	ctx context.Context, key, val string, opts ...clientv3.OpOption,
) (resp *clientv3.PutResponse, err error) {
	putCtx, cancel := context.WithTimeout(ctx, etcdClientTimeoutDuration)
	defer cancel()
>>>>>>> 9160eb29
	err = retryRPC(EtcdPut, c.metrics[EtcdPut], func() error {
		var inErr error
		resp, inErr = c.cli.Put(putCtx, key, val, opts...)
		return inErr
	})
	return
}

<<<<<<< HEAD
// Get delegates request to clientV3.KV.Get
func (c *Client) Get(ctx context.Context, key string,
	opts ...clientV3.OpOption) (resp *clientV3.GetResponse, err error) {
=======
// Get delegates request to clientv3.KV.Get
func (c *Client) Get(
	ctx context.Context, key string, opts ...clientv3.OpOption,
) (resp *clientv3.GetResponse, err error) {
	getCtx, cancel := context.WithTimeout(ctx, etcdClientTimeoutDuration)
	defer cancel()
>>>>>>> 9160eb29
	err = retryRPC(EtcdGet, c.metrics[EtcdGet], func() error {
		var inErr error
		resp, inErr = c.cli.Get(getCtx, key, opts...)
		return inErr
	})
	return
}

// Delete delegates request to clientV3.KV.Delete
func (c *Client) Delete(ctx context.Context, key string,
	opts ...clientV3.OpOption) (resp *clientV3.DeleteResponse, err error) {
	if metric, ok := c.metrics[EtcdDel]; ok {
		metric.Inc()
	}
	delCtx, cancel := context.WithTimeout(ctx, etcdClientTimeoutDuration)
	defer cancel()
	// We don't retry on delete operation. It's dangerous.
	return c.cli.Delete(delCtx, key, opts...)
}

// Txn delegates request to clientv3.KV.Txn. The error returned can only be a non-retryable error,
// such as context.Canceled, context.DeadlineExceeded, errors.ErrReachMaxTry.
func (c *Client) Txn(
	ctx context.Context, cmps []clientv3.Cmp, opsThen, opsElse []clientv3.Op,
) (resp *clientv3.TxnResponse, err error) {
	txnCtx, cancel := context.WithTimeout(ctx, etcdClientTimeoutDuration)
	defer cancel()
	err = retryRPC(EtcdTxn, c.metrics[EtcdTxn], func() error {
		var inErr error
		resp, inErr = c.cli.Txn(txnCtx).If(cmps...).Then(opsThen...).Else(opsElse...).Commit()
		return inErr
	})
	return
}

<<<<<<< HEAD
// Grant delegates request to clientV3.Lease.Grant
func (c *Client) Grant(ctx context.Context,
	ttl int64) (resp *clientV3.LeaseGrantResponse, err error) {
=======
// Grant delegates request to clientv3.Lease.Grant
func (c *Client) Grant(
	ctx context.Context, ttl int64,
) (resp *clientv3.LeaseGrantResponse, err error) {
	grantCtx, cancel := context.WithTimeout(ctx, etcdClientTimeoutDuration)
	defer cancel()
>>>>>>> 9160eb29
	err = retryRPC(EtcdGrant, c.metrics[EtcdGrant], func() error {
		var inErr error
		resp, inErr = c.cli.Grant(grantCtx, ttl)
		return inErr
	})
	return
}

func isRetryableError(rpcName string) retry.IsRetryable {
	return func(err error) bool {
		if !cerrors.IsRetryableError(err) {
			return false
		}

		switch rpcName {
		case EtcdRevoke:
			if etcdErr, ok := err.(v3rpc.EtcdError); ok && etcdErr.Code() == codes.NotFound {
				// It means the etcd lease is already expired or revoked
				return false
			}
		case EtcdTxn:
			return errorutil.IsRetryableEtcdError(err)
		default:
			// For other types of operation, we retry directly without handling errors
		}

		return true
	}
}

<<<<<<< HEAD
// Revoke delegates request to clientV3.Lease.Revoke
func (c *Client) Revoke(ctx context.Context,
	id clientV3.LeaseID) (resp *clientV3.LeaseRevokeResponse, err error) {
=======
// Revoke delegates request to clientv3.Lease.Revoke
func (c *Client) Revoke(
	ctx context.Context, id clientv3.LeaseID,
) (resp *clientv3.LeaseRevokeResponse, err error) {
	revokeCtx, cancel := context.WithTimeout(ctx, etcdClientTimeoutDuration)
	defer cancel()
>>>>>>> 9160eb29
	err = retryRPC(EtcdRevoke, c.metrics[EtcdRevoke], func() error {
		var inErr error
		resp, inErr = c.cli.Revoke(revokeCtx, id)
		return inErr
	})
	return
}

<<<<<<< HEAD
// TimeToLive delegates request to clientV3.Lease.TimeToLive
func (c *Client) TimeToLive(ctx context.Context, lease clientV3.LeaseID,
	opts ...clientV3.LeaseOption) (resp *clientV3.LeaseTimeToLiveResponse, err error) {
=======
// TimeToLive delegates request to clientv3.Lease.TimeToLive
func (c *Client) TimeToLive(
	ctx context.Context, lease clientv3.LeaseID, opts ...clientv3.LeaseOption,
) (resp *clientv3.LeaseTimeToLiveResponse, err error) {
	timeToLiveCtx, cancel := context.WithTimeout(ctx, etcdClientTimeoutDuration)
	defer cancel()
>>>>>>> 9160eb29
	err = retryRPC(EtcdRevoke, c.metrics[EtcdRevoke], func() error {
		var inErr error
		resp, inErr = c.cli.TimeToLive(timeToLiveCtx, lease, opts...)
		return inErr
	})
	return
}

// Watch delegates request to clientV3.Watcher.Watch
func (c *Client) Watch(
	ctx context.Context, key string, role string, opts ...clientV3.OpOption,
) clientV3.WatchChan {
	watchCh := make(chan clientV3.WatchResponse, etcdWatchChBufferSize)
	go c.WatchWithChan(ctx, watchCh, key, role, opts...)
	return watchCh
}

// WatchWithChan maintains a watchCh and sends all msg from the watchCh to outCh
func (c *Client) WatchWithChan(ctx context.Context, outCh chan<- clientV3.WatchResponse,
	key string, role string, opts ...clientV3.OpOption) {
	defer func() {
		close(outCh)
		log.Info("WatchWithChan exited", zap.String("role", role))
	}()

	// get initial revision from opts to avoid revision fall back
	lastRevision := getRevisionFromWatchOpts(opts...)

	watchCtx, cancel := context.WithCancel(ctx)
	defer func() {
		// Using closures to handle changes to the cancel function
		cancel()
	}()
	watchCh := c.cli.Watch(watchCtx, key, opts...)

	ticker := c.clock.Ticker(etcdRequestProgressDuration)
	defer ticker.Stop()
	lastReceivedResponseTime := c.clock.Now()

	for {
		select {
		case <-ctx.Done():
			return
		case response := <-watchCh:
			lastReceivedResponseTime = c.clock.Now()
			if response.Err() == nil && !response.IsProgressNotify() {
				lastRevision = response.Header.Revision
			}

		Loop:
			// we must loop here until the response is sent to outCh
			// or otherwise the response will be lost
			for {
				select {
				case <-ctx.Done():
					return
				case outCh <- response: // it may block here
					break Loop
				case <-ticker.C:
					if c.clock.Since(lastReceivedResponseTime) >= etcdWatchChTimeoutDuration {
						log.Warn("etcd client outCh blocking too long, the etcdWorker may be stuck",
							zap.Duration("duration", c.clock.Since(lastReceivedResponseTime)),
							zap.String("role", role))
					}
				}
			}

			ticker.Reset(etcdRequestProgressDuration)
		case <-ticker.C:
			if err := c.RequestProgress(ctx); err != nil {
				log.Warn("failed to request progress for etcd watcher", zap.Error(err))
			}
			if c.clock.Since(lastReceivedResponseTime) >= etcdWatchChTimeoutDuration {
				// cancel the last cancel func to reset it
				log.Warn("etcd client watchCh blocking too long, reset the watchCh",
					zap.Duration("duration", c.clock.Since(lastReceivedResponseTime)),
					zap.Stack("stack"),
					zap.String("role", role))
				cancel()
				watchCtx, cancel = context.WithCancel(ctx)
<<<<<<< HEAD
				watchCh = c.cli.Watch(watchCtx, key, clientV3.WithPrefix(), clientV3.WithRev(lastRevision))
=======
				// to avoid possible context leak warning from govet
				_ = cancel
				watchCh = c.cli.Watch(watchCtx, key, clientv3.WithPrefix(), clientv3.WithRev(lastRevision))
>>>>>>> 9160eb29
				// we need to reset lastReceivedResponseTime after reset Watch
				lastReceivedResponseTime = c.clock.Now()
			}
		}
	}
}

// RequestProgress requests a progress notify response be sent in all watch channels.
func (c *Client) RequestProgress(ctx context.Context) error {
	return c.cli.RequestProgress(ctx)
}<|MERGE_RESOLUTION|>--- conflicted
+++ resolved
@@ -25,12 +25,7 @@
 	"github.com/pingcap/tiflow/pkg/retry"
 	"github.com/prometheus/client_golang/prometheus"
 	"go.etcd.io/etcd/clientv3"
-<<<<<<< HEAD
-	clientV3 "go.etcd.io/etcd/clientv3"
-	"go.etcd.io/etcd/etcdserver/api/v3rpc/rpctypes"
-=======
 	v3rpc "go.etcd.io/etcd/etcdserver/api/v3rpc/rpctypes"
->>>>>>> 9160eb29
 	"go.uber.org/zap"
 	"google.golang.org/grpc/codes"
 )
@@ -73,19 +68,19 @@
 
 // Client is a simple wrapper that adds retry to etcd RPC
 type Client struct {
-	cli     *clientV3.Client
+	cli     *clientv3.Client
 	metrics map[string]prometheus.Counter
 	// clock is for making it easier to mock time-related data structures in unit tests
 	clock clock.Clock
 }
 
 // Wrap warps a clientV3.Client that provides etcd APIs required by TiCDC.
-func Wrap(cli *clientV3.Client, metrics map[string]prometheus.Counter) *Client {
+func Wrap(cli *clientv3.Client, metrics map[string]prometheus.Counter) *Client {
 	return &Client{cli: cli, metrics: metrics, clock: clock.New()}
 }
 
 // Unwrap returns a clientV3.Client
-func (c *Client) Unwrap() *clientV3.Client {
+func (c *Client) Unwrap() *clientv3.Client {
 	return c.cli
 }
 
@@ -110,18 +105,12 @@
 		retry.WithIsRetryableErr(isRetryableError(rpcName)))
 }
 
-<<<<<<< HEAD
-// Put delegates request to clientV3.KV.Put
-func (c *Client) Put(ctx context.Context, key, val string,
-	opts ...clientV3.OpOption) (resp *clientV3.PutResponse, err error) {
-=======
 // Put delegates request to clientv3.KV.Put
 func (c *Client) Put(
 	ctx context.Context, key, val string, opts ...clientv3.OpOption,
 ) (resp *clientv3.PutResponse, err error) {
 	putCtx, cancel := context.WithTimeout(ctx, etcdClientTimeoutDuration)
 	defer cancel()
->>>>>>> 9160eb29
 	err = retryRPC(EtcdPut, c.metrics[EtcdPut], func() error {
 		var inErr error
 		resp, inErr = c.cli.Put(putCtx, key, val, opts...)
@@ -130,18 +119,12 @@
 	return
 }
 
-<<<<<<< HEAD
-// Get delegates request to clientV3.KV.Get
-func (c *Client) Get(ctx context.Context, key string,
-	opts ...clientV3.OpOption) (resp *clientV3.GetResponse, err error) {
-=======
 // Get delegates request to clientv3.KV.Get
 func (c *Client) Get(
 	ctx context.Context, key string, opts ...clientv3.OpOption,
 ) (resp *clientv3.GetResponse, err error) {
 	getCtx, cancel := context.WithTimeout(ctx, etcdClientTimeoutDuration)
 	defer cancel()
->>>>>>> 9160eb29
 	err = retryRPC(EtcdGet, c.metrics[EtcdGet], func() error {
 		var inErr error
 		resp, inErr = c.cli.Get(getCtx, key, opts...)
@@ -152,7 +135,7 @@
 
 // Delete delegates request to clientV3.KV.Delete
 func (c *Client) Delete(ctx context.Context, key string,
-	opts ...clientV3.OpOption) (resp *clientV3.DeleteResponse, err error) {
+	opts ...clientv3.OpOption) (resp *clientv3.DeleteResponse, err error) {
 	if metric, ok := c.metrics[EtcdDel]; ok {
 		metric.Inc()
 	}
@@ -177,18 +160,12 @@
 	return
 }
 
-<<<<<<< HEAD
-// Grant delegates request to clientV3.Lease.Grant
-func (c *Client) Grant(ctx context.Context,
-	ttl int64) (resp *clientV3.LeaseGrantResponse, err error) {
-=======
 // Grant delegates request to clientv3.Lease.Grant
 func (c *Client) Grant(
 	ctx context.Context, ttl int64,
 ) (resp *clientv3.LeaseGrantResponse, err error) {
 	grantCtx, cancel := context.WithTimeout(ctx, etcdClientTimeoutDuration)
 	defer cancel()
->>>>>>> 9160eb29
 	err = retryRPC(EtcdGrant, c.metrics[EtcdGrant], func() error {
 		var inErr error
 		resp, inErr = c.cli.Grant(grantCtx, ttl)
@@ -219,18 +196,12 @@
 	}
 }
 
-<<<<<<< HEAD
-// Revoke delegates request to clientV3.Lease.Revoke
-func (c *Client) Revoke(ctx context.Context,
-	id clientV3.LeaseID) (resp *clientV3.LeaseRevokeResponse, err error) {
-=======
 // Revoke delegates request to clientv3.Lease.Revoke
 func (c *Client) Revoke(
 	ctx context.Context, id clientv3.LeaseID,
 ) (resp *clientv3.LeaseRevokeResponse, err error) {
 	revokeCtx, cancel := context.WithTimeout(ctx, etcdClientTimeoutDuration)
 	defer cancel()
->>>>>>> 9160eb29
 	err = retryRPC(EtcdRevoke, c.metrics[EtcdRevoke], func() error {
 		var inErr error
 		resp, inErr = c.cli.Revoke(revokeCtx, id)
@@ -239,18 +210,12 @@
 	return
 }
 
-<<<<<<< HEAD
-// TimeToLive delegates request to clientV3.Lease.TimeToLive
-func (c *Client) TimeToLive(ctx context.Context, lease clientV3.LeaseID,
-	opts ...clientV3.LeaseOption) (resp *clientV3.LeaseTimeToLiveResponse, err error) {
-=======
 // TimeToLive delegates request to clientv3.Lease.TimeToLive
 func (c *Client) TimeToLive(
 	ctx context.Context, lease clientv3.LeaseID, opts ...clientv3.LeaseOption,
 ) (resp *clientv3.LeaseTimeToLiveResponse, err error) {
 	timeToLiveCtx, cancel := context.WithTimeout(ctx, etcdClientTimeoutDuration)
 	defer cancel()
->>>>>>> 9160eb29
 	err = retryRPC(EtcdRevoke, c.metrics[EtcdRevoke], func() error {
 		var inErr error
 		resp, inErr = c.cli.TimeToLive(timeToLiveCtx, lease, opts...)
@@ -261,16 +226,16 @@
 
 // Watch delegates request to clientV3.Watcher.Watch
 func (c *Client) Watch(
-	ctx context.Context, key string, role string, opts ...clientV3.OpOption,
-) clientV3.WatchChan {
-	watchCh := make(chan clientV3.WatchResponse, etcdWatchChBufferSize)
+	ctx context.Context, key string, role string, opts ...clientv3.OpOption,
+) clientv3.WatchChan {
+	watchCh := make(chan clientv3.WatchResponse, etcdWatchChBufferSize)
 	go c.WatchWithChan(ctx, watchCh, key, role, opts...)
 	return watchCh
 }
 
 // WatchWithChan maintains a watchCh and sends all msg from the watchCh to outCh
-func (c *Client) WatchWithChan(ctx context.Context, outCh chan<- clientV3.WatchResponse,
-	key string, role string, opts ...clientV3.OpOption) {
+func (c *Client) WatchWithChan(ctx context.Context, outCh chan<- clientv3.WatchResponse,
+	key string, role string, opts ...clientv3.OpOption) {
 	defer func() {
 		close(outCh)
 		log.Info("WatchWithChan exited", zap.String("role", role))
@@ -331,13 +296,9 @@
 					zap.String("role", role))
 				cancel()
 				watchCtx, cancel = context.WithCancel(ctx)
-<<<<<<< HEAD
-				watchCh = c.cli.Watch(watchCtx, key, clientV3.WithPrefix(), clientV3.WithRev(lastRevision))
-=======
 				// to avoid possible context leak warning from govet
 				_ = cancel
 				watchCh = c.cli.Watch(watchCtx, key, clientv3.WithPrefix(), clientv3.WithRev(lastRevision))
->>>>>>> 9160eb29
 				// we need to reset lastReceivedResponseTime after reset Watch
 				lastReceivedResponseTime = c.clock.Now()
 			}
