// Copyright 2020 PingCAP, Inc.
//
// Licensed under the Apache License, Version 2.0 (the "License");
// you may not use this file except in compliance with the License.
// You may obtain a copy of the License at
//
//     http://www.apache.org/licenses/LICENSE-2.0
//
// Unless required by applicable law or agreed to in writing, software
// distributed under the License is distributed on an "AS IS" BASIS,
// See the License for the specific language governing permissions and
// limitations under the License.

package etcd

import (
	"context"
	"time"

	"github.com/benbjohnson/clock"
	"github.com/pingcap/errors"
	"github.com/pingcap/log"
	cerrors "github.com/pingcap/tiflow/pkg/errors"
	"github.com/pingcap/tiflow/pkg/retry"
	"github.com/prometheus/client_golang/prometheus"
	"go.etcd.io/etcd/clientv3"
	"go.etcd.io/etcd/etcdserver/api/v3rpc/rpctypes"
	"go.uber.org/zap"
	"google.golang.org/grpc/codes"
)

// etcd operation names
const (
	EtcdPut    = "Put"
	EtcdGet    = "Get"
	EtcdTxn    = "Txn"
	EtcdDel    = "Del"
	EtcdGrant  = "Grant"
	EtcdRevoke = "Revoke"
)

const (
	backoffBaseDelayInMs = 500
	// in previous/backoff retry pkg, the DefaultMaxInterval = 60 * time.Second
	backoffMaxDelayInMs = 60 * 1000
	// If no msg comes from a etcd watchCh for etcdWatchChTimeoutDuration long,
	// we should cancel the watchCh and request a new watchCh from etcd client
	etcdWatchChTimeoutDuration = 10 * time.Second
	// If no msg comes from a etcd watchCh for etcdRequestProgressDuration long,
	// we should call RequestProgress of etcd client
	etcdRequestProgressDuration = 1 * time.Second
	// etcdWatchChBufferSize is arbitrarily specified, it will be modified in the future
	etcdWatchChBufferSize = 16
)

// set to var instead of const for mocking the value to speedup test
var maxTries int64 = 8

// Client is a simple wrapper that adds retry to etcd RPC
type Client struct {
	cli     *clientv3.Client
	metrics map[string]prometheus.Counter
	// clock is for making it easier to mock time-related data structures in unit tests
	clock clock.Clock
}

// Wrap warps a clientv3.Client that provides etcd APIs required by TiCDC.
func Wrap(cli *clientv3.Client, metrics map[string]prometheus.Counter) *Client {
	return &Client{cli: cli, metrics: metrics, clock: clock.New()}
}

// Unwrap returns a clientv3.Client
func (c *Client) Unwrap() *clientv3.Client {
	return c.cli
}

func retryRPC(rpcName string, metric prometheus.Counter, etcdRPC func() error) error {
	// By default, PD etcd sets [3s, 6s) for election timeout.
	// Some rpc could fail due to etcd errors, like "proposal dropped".
	// Retry at least two election timeout to handle the case that two PDs restarted
	// (the first election maybe failed).
	// 16s = \sum_{n=0}^{6} 0.5*1.5^n
	return retry.Do(context.Background(), func() error {
		err := etcdRPC()
		if err != nil && errors.Cause(err) != context.Canceled {
			log.Warn("etcd RPC failed", zap.String("RPC", rpcName), zap.Error(err))
		}
		if metric != nil {
			metric.Inc()
		}
		return err
	}, retry.WithBackoffBaseDelay(backoffBaseDelayInMs), retry.WithBackoffMaxDelay(backoffMaxDelayInMs), retry.WithMaxTries(maxTries), retry.WithIsRetryableErr(isRetryableError(rpcName)))
}

// Put delegates request to clientv3.KV.Put
func (c *Client) Put(ctx context.Context, key, val string, opts ...clientv3.OpOption) (resp *clientv3.PutResponse, err error) {
	err = retryRPC(EtcdPut, c.metrics[EtcdPut], func() error {
		var inErr error
		resp, inErr = c.cli.Put(ctx, key, val, opts...)
		return inErr
	})
	return
}

// Get delegates request to clientv3.KV.Get
func (c *Client) Get(ctx context.Context, key string, opts ...clientv3.OpOption) (resp *clientv3.GetResponse, err error) {
	err = retryRPC(EtcdGet, c.metrics[EtcdGet], func() error {
		var inErr error
		resp, inErr = c.cli.Get(ctx, key, opts...)
		return inErr
	})
	return
}

// Delete delegates request to clientv3.KV.Delete
func (c *Client) Delete(ctx context.Context, key string, opts ...clientv3.OpOption) (resp *clientv3.DeleteResponse, err error) {
	if metric, ok := c.metrics[EtcdDel]; ok {
		metric.Inc()
	}
	// We don't retry on delete operation. It's dangerous.
	return c.cli.Delete(ctx, key, opts...)
}

// Txn delegates request to clientv3.KV.Txn
func (c *Client) Txn(ctx context.Context) clientv3.Txn {
	if metric, ok := c.metrics[EtcdTxn]; ok {
		metric.Inc()
	}
	return c.cli.Txn(ctx)
}

// Grant delegates request to clientv3.Lease.Grant
func (c *Client) Grant(ctx context.Context, ttl int64) (resp *clientv3.LeaseGrantResponse, err error) {
	err = retryRPC(EtcdGrant, c.metrics[EtcdGrant], func() error {
		var inErr error
		resp, inErr = c.cli.Grant(ctx, ttl)
		return inErr
	})
	return
}

func isRetryableError(rpcName string) retry.IsRetryable {
	return func(err error) bool {
		if !cerrors.IsRetryableError(err) {
			return false
		}
		if rpcName == EtcdRevoke {
			if etcdErr, ok := err.(rpctypes.EtcdError); ok && etcdErr.Code() == codes.NotFound {
				// it means the etcd lease is already expired or revoked
				return false
			}
		}

		return true
	}
}

// Revoke delegates request to clientv3.Lease.Revoke
func (c *Client) Revoke(ctx context.Context, id clientv3.LeaseID) (resp *clientv3.LeaseRevokeResponse, err error) {
	err = retryRPC(EtcdRevoke, c.metrics[EtcdRevoke], func() error {
		var inErr error
		resp, inErr = c.cli.Revoke(ctx, id)
		return inErr
	})
	return
}

// TimeToLive delegates request to clientv3.Lease.TimeToLive
func (c *Client) TimeToLive(ctx context.Context, lease clientv3.LeaseID, opts ...clientv3.LeaseOption) (resp *clientv3.LeaseTimeToLiveResponse, err error) {
	err = retryRPC(EtcdRevoke, c.metrics[EtcdRevoke], func() error {
		var inErr error
		resp, inErr = c.cli.TimeToLive(ctx, lease, opts...)
		return inErr
	})
	return
}

// Watch delegates request to clientv3.Watcher.Watch
func (c *Client) Watch(ctx context.Context, key string, opts ...clientv3.OpOption) clientv3.WatchChan {
	watchCh := make(chan clientv3.WatchResponse, etcdWatchChBufferSize)
	go c.WatchWithChan(ctx, watchCh, key, opts...)
	return watchCh
}

// WatchWithChan maintains a watchCh and sends all msg from the watchCh to outCh
func (c *Client) WatchWithChan(ctx context.Context, outCh chan<- clientv3.WatchResponse, key string, opts ...clientv3.OpOption) {
	defer func() {
		close(outCh)
		log.Info("WatchWithChan exited")
	}()
<<<<<<< HEAD

	// get initial revision from opts to avoid revision fall back
	lastRevision := getRevisionFromWatchOpts(opts...)

=======
	var lastRevision int64
>>>>>>> b5978870
	watchCtx, cancel := context.WithCancel(ctx)
	defer cancel()
	watchCh := c.cli.Watch(watchCtx, key, opts...)

	ticker := c.clock.Ticker(etcdRequestProgressDuration)
	defer ticker.Stop()
	lastReceivedResponseTime := c.clock.Now()

	for {
		select {
		case <-ctx.Done():
			cancel()
			return
		case response := <-watchCh:
			lastReceivedResponseTime = c.clock.Now()
			if response.Err() == nil && !response.IsProgressNotify() {
				lastRevision = response.Header.Revision
			}

		Loop:
			// we must loop here until the response is sent to outCh
			// or otherwise the response will be lost
			for {
				select {
				case <-ctx.Done():
					cancel()
					return
				case outCh <- response: // it may block here
					break Loop
				case <-ticker.C:
					if c.clock.Since(lastReceivedResponseTime) >= etcdWatchChTimeoutDuration {
						log.Warn("etcd client outCh blocking too long, the etcdWorker may be stuck", zap.Duration("duration", c.clock.Since(lastReceivedResponseTime)))
					}
				}
			}
<<<<<<< HEAD

			ticker.Reset(etcdRequestProgressDuration)
=======
>>>>>>> b5978870
		case <-ticker.C:
			if err := c.RequestProgress(ctx); err != nil {
				log.Warn("failed to request progress for etcd watcher", zap.Error(err))
			}
			if c.clock.Since(lastReceivedResponseTime) >= etcdWatchChTimeoutDuration {
				// cancel the last cancel func to reset it
				log.Warn("etcd client watchCh blocking too long, reset the watchCh", zap.Duration("duration", c.clock.Since(lastReceivedResponseTime)), zap.Stack("stack"))
				cancel()
				watchCtx, cancel = context.WithCancel(ctx)
<<<<<<< HEAD
				watchCh = c.cli.Watch(watchCtx, key, clientv3.WithPrefix(), clientv3.WithRev(lastRevision))
=======
				watchCh = c.cli.Watch(watchCtx, key, clientv3.WithPrefix(), clientv3.WithRev(lastRevision+1))
>>>>>>> b5978870
				// we need to reset lastReceivedResponseTime after reset Watch
				lastReceivedResponseTime = c.clock.Now()
			}
		}
	}
}

// RequestProgress requests a progress notify response be sent in all watch channels.
func (c *Client) RequestProgress(ctx context.Context) error {
	return c.cli.RequestProgress(ctx)
}<|MERGE_RESOLUTION|>--- conflicted
+++ resolved
@@ -188,14 +188,10 @@
 		close(outCh)
 		log.Info("WatchWithChan exited")
 	}()
-<<<<<<< HEAD
 
 	// get initial revision from opts to avoid revision fall back
 	lastRevision := getRevisionFromWatchOpts(opts...)
 
-=======
-	var lastRevision int64
->>>>>>> b5978870
 	watchCtx, cancel := context.WithCancel(ctx)
 	defer cancel()
 	watchCh := c.cli.Watch(watchCtx, key, opts...)
@@ -231,11 +227,7 @@
 					}
 				}
 			}
-<<<<<<< HEAD
-
-			ticker.Reset(etcdRequestProgressDuration)
-=======
->>>>>>> b5978870
+
 		case <-ticker.C:
 			if err := c.RequestProgress(ctx); err != nil {
 				log.Warn("failed to request progress for etcd watcher", zap.Error(err))
@@ -245,11 +237,7 @@
 				log.Warn("etcd client watchCh blocking too long, reset the watchCh", zap.Duration("duration", c.clock.Since(lastReceivedResponseTime)), zap.Stack("stack"))
 				cancel()
 				watchCtx, cancel = context.WithCancel(ctx)
-<<<<<<< HEAD
 				watchCh = c.cli.Watch(watchCtx, key, clientv3.WithPrefix(), clientv3.WithRev(lastRevision))
-=======
-				watchCh = c.cli.Watch(watchCtx, key, clientv3.WithPrefix(), clientv3.WithRev(lastRevision+1))
->>>>>>> b5978870
 				// we need to reset lastReceivedResponseTime after reset Watch
 				lastReceivedResponseTime = c.clock.Now()
 			}
