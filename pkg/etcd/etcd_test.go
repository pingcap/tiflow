--- conflicted
+++ resolved
@@ -397,11 +397,7 @@
 			defer wg.Done()
 			sess, err := concurrency.NewSession(s.client.Client.Unwrap(),
 				concurrency.WithTTL(10 /* seconds */))
-<<<<<<< HEAD
 			c.Check(err, check.IsNil)
-=======
-			require.Nil(t, err)
->>>>>>> 8a709d748 (cdc/metrics: Integrate sarama producer metrics (#4520))
 			election := concurrency.NewElection(sess, CaptureOwnerKey)
 
 			mockCaptureID := fmt.Sprintf("capture-%d", i)
