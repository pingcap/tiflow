// Copyright 2021 PingCAP, Inc.
//
// Licensed under the Apache License, Version 2.0 (the "License");
// you may not use this file except in compliance with the License.
// You may obtain a copy of the License at
//
//     http://www.apache.org/licenses/LICENSE-2.0
//
// Unless required by applicable law or agreed to in writing, software
// distributed under the License is distributed on an "AS IS" BASIS,
// See the License for the specific language governing permissions and
// limitations under the License.

package etcd

import (
	"fmt"
	"strings"

	"github.com/pingcap/log"
	"github.com/pingcap/tiflow/cdc/model"
	"github.com/pingcap/tiflow/pkg/config"
	cerror "github.com/pingcap/tiflow/pkg/errors"
)

const (
	metaPrefix = "/__cdc_meta__"

	ownerKey        = "/owner"
	captureKey      = "/capture"
	taskPositionKey = "/task/position"

	changefeedInfoKey = "/changefeed/info"
	jobKey            = "/job"

	// DeletionCounterKey is the key path for the counter of deleted keys
	DeletionCounterKey = metaPrefix + "/meta/ticdc-delete-etcd-key-count"

	// DefaultClusterAndNamespacePrefix is the default prefix of changefeed data
	DefaultClusterAndNamespacePrefix = "/tidb/cdc/default/default"
	// DefaultClusterAndMetaPrefix is the default prefix of cluster mata
	DefaultClusterAndMetaPrefix = "/tidb/cdc/default" + metaPrefix
)

// CDCKeyType is the type of etcd key
type CDCKeyType = int

// the types of etcd key
const (
	CDCKeyTypeUnknown CDCKeyType = iota
	CDCKeyTypeOwner
	CDCKeyTypeCapture
	CDCKeyTypeChangefeedInfo
	CDCKeyTypeChangeFeedStatus
	CDCKeyTypeTaskPosition
)

// CDCKey represents a etcd key which is defined by TiCDC
/*
 Usage:
 we can parse a raw etcd key:
 ```
 	k := new(CDCKey)
 	rawKey := "/tidb/cdc/changefeed/info/test/changefeed"
	err := k.Parse(rawKey)
 	c.Assert(k, check.DeepEquals, &CDCKey{
			Tp:           CDCKeyTypeChangefeedInfo,
			ChangefeedID: "test/changefeed",
	})
 ```

 and we can generate a raw key from CDCKey
 ```
 	k := &CDCKey{
			Tp:           CDCKeyTypeChangefeedInfo,
			ChangefeedID: "test/changefeed",
	}
 	c.Assert(k.String(), check.Equals, "/tidb/cdc/changefeed/info/test/changefeed")
 ```

*/
type CDCKey struct {
	Tp           CDCKeyType
	ChangefeedID model.ChangeFeedID
	CaptureID    string
	OwnerLeaseID string
	ClusterID    string
}

// BaseKey is the common prefix of the keys with cluster id in CDC
<<<<<<< HEAD
func BaseKey(clusterID string) string {
=======
func BaseKey() string {
	clusterID := config.GetGlobalServerConfig().ClusterID
>>>>>>> 2ac8fb99
	return fmt.Sprintf("/tidb/cdc/%s", clusterID)
}

// NamespacedPrefix returns the etcd prefix of changefeed data
<<<<<<< HEAD
func NamespacedPrefix(clusterID, namespace string) string {
	return BaseKey(clusterID) + "/" + namespace
}

// Parse parses the given etcd key
func (k *CDCKey) Parse(clusterID, key string) error {
	if !strings.HasPrefix(key, BaseKey(clusterID)) {
=======
func NamespacedPrefix(namespace string) string {
	return BaseKey() + "/" + namespace
}

// Parse parses the given etcd key
func (k *CDCKey) Parse(key string) error {
	if !strings.HasPrefix(key, BaseKey()) {
>>>>>>> 2ac8fb99
		return cerror.ErrInvalidEtcdKey.GenWithStackByArgs(key)
	}
	key = key[len("/tidb/cdc"):]
	parts := strings.Split(key, "/")
	k.ClusterID = parts[1]
	key = key[len(k.ClusterID)+1:]
	if strings.HasPrefix(key, metaPrefix) {
		key = key[len(metaPrefix):]
		switch {
		case strings.HasPrefix(key, ownerKey):
			k.Tp = CDCKeyTypeOwner
			k.CaptureID = ""
			key = key[len(ownerKey):]
			if len(key) > 0 {
				key = key[1:]
			}
			k.OwnerLeaseID = key
		case strings.HasPrefix(key, captureKey):
			k.Tp = CDCKeyTypeCapture
			k.CaptureID = key[len(captureKey)+1:]
			k.OwnerLeaseID = ""
		default:
			return cerror.ErrInvalidEtcdKey.GenWithStackByArgs(key)
		}
	} else {
		namespace := parts[2]
		key = key[len(namespace)+1:]
		switch {
		case strings.HasPrefix(key, changefeedInfoKey):
			k.Tp = CDCKeyTypeChangefeedInfo
			k.CaptureID = ""
			k.ChangefeedID = model.ChangeFeedID{
				Namespace: namespace,
				ID:        key[len(changefeedInfoKey)+1:],
			}
			k.OwnerLeaseID = ""
		case strings.HasPrefix(key, jobKey):
			k.Tp = CDCKeyTypeChangeFeedStatus
			k.CaptureID = ""
			k.ChangefeedID = model.ChangeFeedID{
				Namespace: namespace,
				ID:        key[len(jobKey)+1:],
			}
			k.OwnerLeaseID = ""
		case strings.HasPrefix(key, taskPositionKey):
			splitKey := strings.SplitN(key[len(taskPositionKey)+1:], "/", 2)
			if len(splitKey) != 2 {
				return cerror.ErrInvalidEtcdKey.GenWithStackByArgs(key)
			}
			k.Tp = CDCKeyTypeTaskPosition
			k.CaptureID = splitKey[0]
			k.ChangefeedID = model.ChangeFeedID{
				Namespace: namespace,
				ID:        splitKey[1],
			}
			k.OwnerLeaseID = ""
		default:
			return cerror.ErrInvalidEtcdKey.GenWithStackByArgs(key)
		}
	}
	return nil
}

func (k *CDCKey) String() string {
	switch k.Tp {
	case CDCKeyTypeOwner:
		if len(k.OwnerLeaseID) == 0 {
<<<<<<< HEAD
			return BaseKey(k.ClusterID) + metaPrefix + ownerKey
		}
		return BaseKey(k.ClusterID) + metaPrefix + ownerKey + "/" + k.OwnerLeaseID
	case CDCKeyTypeCapture:
		return BaseKey(k.ClusterID) + metaPrefix + captureKey + "/" + k.CaptureID
	case CDCKeyTypeChangefeedInfo:
		return NamespacedPrefix(k.ClusterID, k.ChangefeedID.Namespace) + changefeedInfoKey +
			"/" + k.ChangefeedID.ID
	case CDCKeyTypeChangeFeedStatus:
		return NamespacedPrefix(k.ClusterID, k.ChangefeedID.Namespace) + jobKey +
			"/" + k.ChangefeedID.ID
	case CDCKeyTypeTaskPosition:
		return NamespacedPrefix(k.ClusterID, k.ChangefeedID.Namespace) + taskPositionKey +
=======
			return BaseKey() + metaPrefix + ownerKey
		}
		return BaseKey() + metaPrefix + ownerKey + "/" + k.OwnerLeaseID
	case CDCKeyTypeCapture:
		return BaseKey() + metaPrefix + captureKey + "/" + k.CaptureID
	case CDCKeyTypeChangefeedInfo:
		return NamespacedPrefix(k.ChangefeedID.Namespace) + changefeedInfoKey +
			"/" + k.ChangefeedID.ID
	case CDCKeyTypeChangeFeedStatus:
		return NamespacedPrefix(k.ChangefeedID.Namespace) + jobKey +
			"/" + k.ChangefeedID.ID
	case CDCKeyTypeTaskPosition:
		return NamespacedPrefix(k.ChangefeedID.Namespace) + taskPositionKey +
>>>>>>> 2ac8fb99
			"/" + k.CaptureID + "/" + k.ChangefeedID.ID
	}
	log.Panic("unreachable")
	return ""
}<|MERGE_RESOLUTION|>--- conflicted
+++ resolved
@@ -19,7 +19,6 @@
 
 	"github.com/pingcap/log"
 	"github.com/pingcap/tiflow/cdc/model"
-	"github.com/pingcap/tiflow/pkg/config"
 	cerror "github.com/pingcap/tiflow/pkg/errors"
 )
 
@@ -55,7 +54,7 @@
 	CDCKeyTypeTaskPosition
 )
 
-// CDCKey represents a etcd key which is defined by TiCDC
+// CDCKey represents an etcd key which is defined by TiCDC
 /*
  Usage:
  we can parse a raw etcd key:
@@ -88,17 +87,11 @@
 }
 
 // BaseKey is the common prefix of the keys with cluster id in CDC
-<<<<<<< HEAD
 func BaseKey(clusterID string) string {
-=======
-func BaseKey() string {
-	clusterID := config.GetGlobalServerConfig().ClusterID
->>>>>>> 2ac8fb99
 	return fmt.Sprintf("/tidb/cdc/%s", clusterID)
 }
 
 // NamespacedPrefix returns the etcd prefix of changefeed data
-<<<<<<< HEAD
 func NamespacedPrefix(clusterID, namespace string) string {
 	return BaseKey(clusterID) + "/" + namespace
 }
@@ -106,15 +99,6 @@
 // Parse parses the given etcd key
 func (k *CDCKey) Parse(clusterID, key string) error {
 	if !strings.HasPrefix(key, BaseKey(clusterID)) {
-=======
-func NamespacedPrefix(namespace string) string {
-	return BaseKey() + "/" + namespace
-}
-
-// Parse parses the given etcd key
-func (k *CDCKey) Parse(key string) error {
-	if !strings.HasPrefix(key, BaseKey()) {
->>>>>>> 2ac8fb99
 		return cerror.ErrInvalidEtcdKey.GenWithStackByArgs(key)
 	}
 	key = key[len("/tidb/cdc"):]
@@ -182,7 +166,6 @@
 	switch k.Tp {
 	case CDCKeyTypeOwner:
 		if len(k.OwnerLeaseID) == 0 {
-<<<<<<< HEAD
 			return BaseKey(k.ClusterID) + metaPrefix + ownerKey
 		}
 		return BaseKey(k.ClusterID) + metaPrefix + ownerKey + "/" + k.OwnerLeaseID
@@ -196,21 +179,6 @@
 			"/" + k.ChangefeedID.ID
 	case CDCKeyTypeTaskPosition:
 		return NamespacedPrefix(k.ClusterID, k.ChangefeedID.Namespace) + taskPositionKey +
-=======
-			return BaseKey() + metaPrefix + ownerKey
-		}
-		return BaseKey() + metaPrefix + ownerKey + "/" + k.OwnerLeaseID
-	case CDCKeyTypeCapture:
-		return BaseKey() + metaPrefix + captureKey + "/" + k.CaptureID
-	case CDCKeyTypeChangefeedInfo:
-		return NamespacedPrefix(k.ChangefeedID.Namespace) + changefeedInfoKey +
-			"/" + k.ChangefeedID.ID
-	case CDCKeyTypeChangeFeedStatus:
-		return NamespacedPrefix(k.ChangefeedID.Namespace) + jobKey +
-			"/" + k.ChangefeedID.ID
-	case CDCKeyTypeTaskPosition:
-		return NamespacedPrefix(k.ChangefeedID.Namespace) + taskPositionKey +
->>>>>>> 2ac8fb99
 			"/" + k.CaptureID + "/" + k.ChangefeedID.ID
 	}
 	log.Panic("unreachable")
