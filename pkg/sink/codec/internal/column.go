--- conflicted
+++ resolved
@@ -20,7 +20,6 @@
 
 	"github.com/pingcap/log"
 	"github.com/pingcap/tidb/pkg/parser/mysql"
-	pmodel "github.com/pingcap/tidb/pkg/parser/model"
 	"github.com/pingcap/tiflow/cdc/model"
 	"go.uber.org/zap"
 )
@@ -35,15 +34,9 @@
 }
 
 // FromRowChangeColumn converts from a row changed column to a codec column.
-<<<<<<< HEAD
-func (c *Column) FromRowChangeColumn(col *model.ColumnData, flag *model.ColumnFlagType, info *pmodel.ColumnInfo) {
-	c.Type = info.GetType()
-	c.Flag = *flag
-=======
 func (c *Column) FromRowChangeColumn(col model.ColumnDataX) {
 	c.Type = col.GetType()
 	c.Flag = col.GetFlag()
->>>>>>> d068ae1f
 	if c.Flag.IsHandleKey() {
 		c.WhereHandle = true
 	}
