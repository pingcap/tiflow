// Copyright 2023 PingCAP, Inc.
//
// Licensed under the Apache License, Version 2.0 (the "License");
// you may not use this file except in compliance with the License.
// You may obtain a copy of the License at
//
//     http://www.apache.org/licenses/LICENSE-2.0
//
// Unless required by applicable law or agreed to in writing, software
// distributed under the License is distributed on an "AS IS" BASIS,
// See the License for the specific language governing permissions and
// limitations under the License.

package simple

import (
	"context"
	"database/sql/driver"
	"fmt"
	"math/rand"
	"sort"
	"strconv"
	"testing"
	"time"

	"github.com/DATA-DOG/go-sqlmock"
	"github.com/golang/mock/gomock"
	timodel "github.com/pingcap/tidb/pkg/parser/model"
	"github.com/pingcap/tidb/pkg/parser/mysql"
	"github.com/pingcap/tiflow/cdc/entry"
	"github.com/pingcap/tiflow/cdc/model"
	"github.com/pingcap/tiflow/pkg/compression"
	"github.com/pingcap/tiflow/pkg/config"
	"github.com/pingcap/tiflow/pkg/errors"
	"github.com/pingcap/tiflow/pkg/integrity"
	"github.com/pingcap/tiflow/pkg/sink/codec/common"
	mock_simple "github.com/pingcap/tiflow/pkg/sink/codec/simple/mock"
	"github.com/pingcap/tiflow/pkg/sink/codec/utils"
	"github.com/stretchr/testify/require"
)

func TestEncodeCheckpoint(t *testing.T) {
	t.Parallel()

	ctx := context.Background()
	codecConfig := common.NewConfig(config.ProtocolSimple)
	for _, format := range []common.EncodingFormatType{
		common.EncodingFormatAvro,
		common.EncodingFormatJSON,
	} {
		codecConfig.EncodingFormat = format

		for _, compressionType := range []string{
			compression.None,
			compression.Snappy,
			compression.LZ4,
		} {
			codecConfig.LargeMessageHandle.LargeMessageHandleCompression = compressionType
			b, err := NewBuilder(ctx, codecConfig)
			require.NoError(t, err)
			enc := b.Build()

			checkpoint := 446266400629063682
			m, err := enc.EncodeCheckpointEvent(uint64(checkpoint))
			require.NoError(t, err)

			dec, err := NewDecoder(ctx, codecConfig, nil)
			require.NoError(t, err)

			err = dec.AddKeyValue(m.Key, m.Value)
			require.NoError(t, err)

			messageType, hasNext, err := dec.HasNext()
			require.NoError(t, err)
			require.True(t, hasNext)
			require.Equal(t, model.MessageTypeResolved, messageType)
			require.NotEqual(t, 0, dec.msg.BuildTs)

			ts, err := dec.NextResolvedEvent()
			require.NoError(t, err)
			require.Equal(t, uint64(checkpoint), ts)
		}
	}
}

func TestEncodeDMLEnableChecksum(t *testing.T) {
	replicaConfig := config.GetDefaultReplicaConfig()
	replicaConfig.Integrity.IntegrityCheckLevel = integrity.CheckLevelCorrectness
	createTableDDL, _, updateEvent, _ := utils.NewLargeEvent4Test(t, replicaConfig)
	rand.New(rand.NewSource(time.Now().Unix())).Shuffle(len(createTableDDL.TableInfo.Columns), func(i, j int) {
		createTableDDL.TableInfo.Columns[i], createTableDDL.TableInfo.Columns[j] = createTableDDL.TableInfo.Columns[j], createTableDDL.TableInfo.Columns[i]
	})

	ctx := context.Background()
	codecConfig := common.NewConfig(config.ProtocolSimple)
	codecConfig.EnableRowChecksum = true
	for _, format := range []common.EncodingFormatType{
		common.EncodingFormatAvro,
		common.EncodingFormatJSON,
	} {
		codecConfig.EncodingFormat = format
		for _, compressionType := range []string{
			compression.None,
			compression.Snappy,
			compression.LZ4,
		} {
			codecConfig.LargeMessageHandle.LargeMessageHandleCompression = compressionType

			b, err := NewBuilder(ctx, codecConfig)
			require.NoError(t, err)
			enc := b.Build()

			dec, err := NewDecoder(ctx, codecConfig, nil)
			require.NoError(t, err)

			m, err := enc.EncodeDDLEvent(createTableDDL)
			require.NoError(t, err)

			err = dec.AddKeyValue(m.Key, m.Value)
			require.NoError(t, err)

			messageType, hasNext, err := dec.HasNext()
			require.NoError(t, err)
			require.True(t, hasNext)
			require.Equal(t, model.MessageTypeDDL, messageType)

			decodedDDL, err := dec.NextDDLEvent()
			require.NoError(t, err)

<<<<<<< HEAD
<<<<<<< HEAD
			err = enc.AppendRowChangedEvent(ctx, "", insertEvent, func() {})
=======
			originFlags := createTableDDL.TableInfo.ColumnsFlag
			obtainedFlags := decodedDDL.TableInfo.ColumnsFlag

			for colID, expected := range originFlags {
				name := createTableDDL.TableInfo.ForceGetColumnName(colID)
				actualID := decodedDDL.TableInfo.ForceGetColumnIDByName(name)
				actual := obtainedFlags[actualID]
				require.Equal(t, expected, actual)
			}

			err = enc.AppendRowChangedEvent(ctx, "", updateEvent, func() {})
>>>>>>> 70e4d6e3b8 (encoder(ticdc): fix simple decoder set index column offset incorrect (#11222))
=======
			err = enc.AppendRowChangedEvent(ctx, "", updateEvent, func() {})
>>>>>>> 430375ab
			require.NoError(t, err)

			messages := enc.Build()
			require.Len(t, messages, 1)

			err = dec.AddKeyValue(messages[0].Key, messages[0].Value)
			require.NoError(t, err)

			messageType, hasNext, err = dec.HasNext()
			require.NoError(t, err)
			require.True(t, hasNext)
			require.Equal(t, model.MessageTypeRow, messageType)

			decodedRow, err := dec.NextRowChangedEvent()
			require.NoError(t, err)
			require.Equal(t, updateEvent.Checksum.Current, decodedRow.Checksum.Current)
			require.Equal(t, updateEvent.Checksum.Previous, decodedRow.Checksum.Previous)
			require.False(t, decodedRow.Checksum.Corrupted)
		}
	}

	// tamper the checksum, to test error case
	updateEvent.Checksum.Current = 1
	updateEvent.Checksum.Previous = 2

	b, err := NewBuilder(ctx, codecConfig)
	require.NoError(t, err)
	enc := b.Build()

	dec, err := NewDecoder(ctx, codecConfig, nil)
	require.NoError(t, err)
	m, err := enc.EncodeDDLEvent(createTableDDL)
	require.NoError(t, err)

	err = dec.AddKeyValue(m.Key, m.Value)
	require.NoError(t, err)

	messageType, hasNext, err := dec.HasNext()
	require.NoError(t, err)
	require.True(t, hasNext)
	require.Equal(t, model.MessageTypeDDL, messageType)

	_, err = dec.NextDDLEvent()
	require.NoError(t, err)

	err = enc.AppendRowChangedEvent(ctx, "", updateEvent, func() {})
	require.NoError(t, err)

	messages := enc.Build()
	require.Len(t, messages, 1)

	err = dec.AddKeyValue(messages[0].Key, messages[0].Value)
	require.NoError(t, err)

	messageType, hasNext, err = dec.HasNext()
	require.NoError(t, err)
	require.True(t, hasNext)
	require.Equal(t, model.MessageTypeRow, messageType)

	decodedRow, err := dec.NextRowChangedEvent()
	require.Error(t, err)
	require.Nil(t, decodedRow)
}

func TestEncodeDDLSequence(t *testing.T) {
	helper := entry.NewSchemaTestHelper(t)
	defer helper.Close()

	helper.Tk().MustExec("use test")

	ctx := context.Background()
	codecConfig := common.NewConfig(config.ProtocolSimple)

	for _, format := range []common.EncodingFormatType{
		common.EncodingFormatAvro,
		common.EncodingFormatJSON,
	} {
		codecConfig.EncodingFormat = format
		for _, compressionType := range []string{
			compression.None,
			compression.Snappy,
			compression.LZ4,
		} {
			codecConfig.LargeMessageHandle.LargeMessageHandleCompression = compressionType

			b, err := NewBuilder(ctx, codecConfig)
			require.NoError(t, err)

			enc := b.Build()
			dec, err := NewDecoder(ctx, codecConfig, nil)
			require.NoError(t, err)

			createTableDDLEvent := helper.DDL2Event("CREATE TABLE `TBL1` (`id` INT PRIMARY KEY AUTO_INCREMENT,`value` VARCHAR(255),`payload` VARCHAR(2000),`a` INT)")
			m, err := enc.EncodeDDLEvent(createTableDDLEvent)
			require.NoError(t, err)

			err = dec.AddKeyValue(m.Key, m.Value)
			require.NoError(t, err)

			messageType, hasNext, err := dec.HasNext()
			require.NoError(t, err)
			require.True(t, hasNext)
			require.Equal(t, model.MessageTypeDDL, messageType)
			require.Equal(t, DDLTypeCreate, dec.msg.Type)

			event, err := dec.NextDDLEvent()
			require.NoError(t, err)
			require.Len(t, event.TableInfo.Indices, 1)
			require.Len(t, event.TableInfo.Columns, 4)

			addColumnDDLEvent := helper.DDL2Event("ALTER TABLE `TBL1` ADD COLUMN `nn` INT")
			m, err = enc.EncodeDDLEvent(addColumnDDLEvent)
			require.NoError(t, err)

			err = dec.AddKeyValue(m.Key, m.Value)
			require.NoError(t, err)

			_, _, err = dec.HasNext()
			require.NoError(t, err)
			require.Equal(t, DDLTypeAlter, dec.msg.Type)

			event, err = dec.NextDDLEvent()
			require.NoError(t, err)
			require.Len(t, event.TableInfo.Indices, 1)
			require.Len(t, event.TableInfo.Columns, 5)

			dropColumnDDLEvent := helper.DDL2Event("ALTER TABLE `TBL1` DROP COLUMN `nn`")
			m, err = enc.EncodeDDLEvent(dropColumnDDLEvent)
			require.NoError(t, err)

			err = dec.AddKeyValue(m.Key, m.Value)
			require.NoError(t, err)

			_, _, err = dec.HasNext()
			require.NoError(t, err)
			require.Equal(t, DDLTypeAlter, dec.msg.Type)

			event, err = dec.NextDDLEvent()
			require.NoError(t, err)
			require.Len(t, event.TableInfo.Indices, 1)
			require.Len(t, event.TableInfo.Columns, 4)

			changeColumnDDLEvent := helper.DDL2Event("ALTER TABLE `TBL1` CHANGE COLUMN `value` `value2` VARCHAR(512)")
			m, err = enc.EncodeDDLEvent(changeColumnDDLEvent)
			require.NoError(t, err)

			err = dec.AddKeyValue(m.Key, m.Value)
			require.NoError(t, err)

			_, _, err = dec.HasNext()
			require.NoError(t, err)
			require.Equal(t, DDLTypeAlter, dec.msg.Type)

			event, err = dec.NextDDLEvent()
			require.NoError(t, err)
			require.Len(t, event.TableInfo.Indices, 1)
			require.Len(t, event.TableInfo.Columns, 4)

			modifyColumnDDLEvent := helper.DDL2Event("ALTER TABLE `TBL1` MODIFY COLUMN `value2` VARCHAR(512) FIRST")
			m, err = enc.EncodeDDLEvent(modifyColumnDDLEvent)
			require.NoError(t, err)

			err = dec.AddKeyValue(m.Key, m.Value)
			require.NoError(t, err)

			_, _, err = dec.HasNext()
			require.NoError(t, err)
			require.Equal(t, DDLTypeAlter, dec.msg.Type)

			event, err = dec.NextDDLEvent()
			require.NoError(t, err)
			require.Equal(t, 1, len(event.TableInfo.Indices))
			require.Equal(t, 4, len(event.TableInfo.Columns))

			setDefaultDDLEvent := helper.DDL2Event("ALTER TABLE `TBL1` ALTER COLUMN `payload` SET DEFAULT _UTF8MB4'a'")

			m, err = enc.EncodeDDLEvent(setDefaultDDLEvent)
			require.NoError(t, err)

			err = dec.AddKeyValue(m.Key, m.Value)
			require.NoError(t, err)

			_, _, err = dec.HasNext()
			require.NoError(t, err)
			require.Equal(t, DDLTypeAlter, dec.msg.Type)

			event, err = dec.NextDDLEvent()
			require.NoError(t, err)
			require.Equal(t, 1, len(event.TableInfo.Indices))
			require.Equal(t, 4, len(event.TableInfo.Columns))
			for _, col := range event.TableInfo.Columns {
				if col.Name.O == "payload" {
					require.Equal(t, "a", col.DefaultValue)
				}
			}

			dropDefaultDDLEvent := helper.DDL2Event("ALTER TABLE `TBL1` ALTER COLUMN `payload` DROP DEFAULT")
			m, err = enc.EncodeDDLEvent(dropDefaultDDLEvent)
			require.NoError(t, err)

			err = dec.AddKeyValue(m.Key, m.Value)
			require.NoError(t, err)

			_, _, err = dec.HasNext()
			require.NoError(t, err)
			require.Equal(t, DDLTypeAlter, dec.msg.Type)

			event, err = dec.NextDDLEvent()
			require.NoError(t, err)
			require.Equal(t, 1, len(event.TableInfo.Indices))
			require.Equal(t, 4, len(event.TableInfo.Columns))
			for _, col := range event.TableInfo.Columns {
				if col.Name.O == "payload" {
					require.Nil(t, col.DefaultValue)
				}
			}

			autoIncrementDDLEvent := helper.DDL2Event("ALTER TABLE `TBL1` AUTO_INCREMENT = 5")
			m, err = enc.EncodeDDLEvent(autoIncrementDDLEvent)
			require.NoError(t, err)

			err = dec.AddKeyValue(m.Key, m.Value)
			require.NoError(t, err)

			_, _, err = dec.HasNext()
			require.NoError(t, err)
			require.Equal(t, DDLTypeAlter, dec.msg.Type)

			event, err = dec.NextDDLEvent()
			require.NoError(t, err)
			require.Equal(t, 1, len(event.TableInfo.Indices))
			require.Equal(t, 4, len(event.TableInfo.Columns))

			modifyColumnNullDDLEvent := helper.DDL2Event("ALTER TABLE `TBL1` MODIFY COLUMN `a` INT NULL")
			m, err = enc.EncodeDDLEvent(modifyColumnNullDDLEvent)
			require.NoError(t, err)

			err = dec.AddKeyValue(m.Key, m.Value)
			require.NoError(t, err)

			_, _, err = dec.HasNext()
			require.NoError(t, err)
			require.Equal(t, DDLTypeAlter, dec.msg.Type)

			event, err = dec.NextDDLEvent()
			require.NoError(t, err)
			require.Equal(t, 1, len(event.TableInfo.Indices))
			require.Equal(t, 4, len(event.TableInfo.Columns))
			for _, col := range event.TableInfo.Columns {
				if col.Name.O == "a" {
					require.True(t, !mysql.HasNotNullFlag(col.GetFlag()))
				}
			}

			modifyColumnNotNullDDLEvent := helper.DDL2Event("ALTER TABLE `TBL1` MODIFY COLUMN `a` INT NOT NULL")
			m, err = enc.EncodeDDLEvent(modifyColumnNotNullDDLEvent)
			require.NoError(t, err)

			err = dec.AddKeyValue(m.Key, m.Value)
			require.NoError(t, err)

			_, _, err = dec.HasNext()
			require.NoError(t, err)
			require.Equal(t, DDLTypeAlter, dec.msg.Type)

			event, err = dec.NextDDLEvent()
			require.NoError(t, err)
			require.Equal(t, 1, len(event.TableInfo.Indices))
			require.Equal(t, 4, len(event.TableInfo.Columns))
			for _, col := range event.TableInfo.Columns {
				if col.Name.O == "a" {
					require.True(t, mysql.HasNotNullFlag(col.GetFlag()))
				}
			}

			addIndexDDLEvent := helper.DDL2Event("CREATE INDEX `idx_a` ON `TBL1` (`a`)")
			m, err = enc.EncodeDDLEvent(addIndexDDLEvent)
			require.NoError(t, err)

			err = dec.AddKeyValue(m.Key, m.Value)
			require.NoError(t, err)

			_, _, err = dec.HasNext()
			require.NoError(t, err)
			require.Equal(t, DDLTypeCIndex, dec.msg.Type)

			event, err = dec.NextDDLEvent()
			require.NoError(t, err)
			require.Equal(t, 2, len(event.TableInfo.Indices))
			require.Equal(t, 4, len(event.TableInfo.Columns))

			renameIndexDDLEvent := helper.DDL2Event("ALTER TABLE `TBL1` RENAME INDEX `idx_a` TO `new_idx_a`")
			m, err = enc.EncodeDDLEvent(renameIndexDDLEvent)
			require.NoError(t, err)

			err = dec.AddKeyValue(m.Key, m.Value)
			require.NoError(t, err)

			_, _, err = dec.HasNext()
			require.NoError(t, err)
			require.Equal(t, DDLTypeAlter, dec.msg.Type)

			event, err = dec.NextDDLEvent()
			require.NoError(t, err)
			require.Equal(t, 2, len(event.TableInfo.Indices))
			require.Equal(t, 4, len(event.TableInfo.Columns))
			hasNewIndex := false
			noOldIndex := true
			for _, index := range event.TableInfo.Indices {
				if index.Name.O == "new_idx_a" {
					hasNewIndex = true
				}
				if index.Name.O == "idx_a" {
					noOldIndex = false
				}
			}
			require.True(t, hasNewIndex)
			require.True(t, noOldIndex)

			indexVisibilityDDLEvent := helper.DDL2Event("ALTER TABLE TBL1 ALTER INDEX `new_idx_a` INVISIBLE")
			m, err = enc.EncodeDDLEvent(indexVisibilityDDLEvent)
			require.NoError(t, err)

			err = dec.AddKeyValue(m.Key, m.Value)
			require.NoError(t, err)

			_, _, err = dec.HasNext()
			require.NoError(t, err)
			require.Equal(t, DDLTypeAlter, dec.msg.Type)

			event, err = dec.NextDDLEvent()
			require.NoError(t, err)
			require.Equal(t, 2, len(event.TableInfo.Indices))
			require.Equal(t, 4, len(event.TableInfo.Columns))

			dropIndexDDLEvent := helper.DDL2Event("DROP INDEX `new_idx_a` ON `TBL1`")
			m, err = enc.EncodeDDLEvent(dropIndexDDLEvent)
			require.NoError(t, err)

			err = dec.AddKeyValue(m.Key, m.Value)
			require.NoError(t, err)

			_, _, err = dec.HasNext()
			require.NoError(t, err)
			require.Equal(t, DDLTypeDIndex, dec.msg.Type)

			event, err = dec.NextDDLEvent()
			require.NoError(t, err)
			require.Equal(t, 1, len(event.TableInfo.Indices))
			require.Equal(t, 4, len(event.TableInfo.Columns))

			truncateTableDDLEvent := helper.DDL2Event("TRUNCATE TABLE TBL1")
			m, err = enc.EncodeDDLEvent(truncateTableDDLEvent)
			require.NoError(t, err)

			err = dec.AddKeyValue(m.Key, m.Value)
			require.NoError(t, err)

			_, _, err = dec.HasNext()
			require.NoError(t, err)
			require.Equal(t, DDLTypeTruncate, dec.msg.Type)

			event, err = dec.NextDDLEvent()
			require.NoError(t, err)
			require.Equal(t, 1, len(event.TableInfo.Indices))
			require.Equal(t, 4, len(event.TableInfo.Columns))

			multiSchemaChangeDDLEvent := helper.DDL2Event("ALTER TABLE TBL1 ADD COLUMN `new_col` INT, ADD INDEX `idx_new_col` (`a`)")
			m, err = enc.EncodeDDLEvent(multiSchemaChangeDDLEvent)
			require.NoError(t, err)

			err = dec.AddKeyValue(m.Key, m.Value)
			require.NoError(t, err)

			_, _, err = dec.HasNext()
			require.NoError(t, err)
			require.Equal(t, DDLTypeAlter, dec.msg.Type)

			event, err = dec.NextDDLEvent()
			require.NoError(t, err)
			require.Equal(t, 2, len(event.TableInfo.Indices))
			require.Equal(t, 5, len(event.TableInfo.Columns))

			multiSchemaChangeDropDDLEvent := helper.DDL2Event("ALTER TABLE TBL1 DROP COLUMN `new_col`, DROP INDEX `idx_new_col`")
			m, err = enc.EncodeDDLEvent(multiSchemaChangeDropDDLEvent)
			require.NoError(t, err)

			err = dec.AddKeyValue(m.Key, m.Value)
			require.NoError(t, err)

			_, _, err = dec.HasNext()
			require.NoError(t, err)
			require.Equal(t, DDLTypeAlter, dec.msg.Type)

			event, err = dec.NextDDLEvent()
			require.NoError(t, err)
			require.Equal(t, 1, len(event.TableInfo.Indices))
			require.Equal(t, 4, len(event.TableInfo.Columns))

			renameTableDDLEvent := helper.DDL2Event("RENAME TABLE TBL1 TO TBL2")
			m, err = enc.EncodeDDLEvent(renameTableDDLEvent)
			require.NoError(t, err)

			err = dec.AddKeyValue(m.Key, m.Value)
			require.NoError(t, err)

			_, _, err = dec.HasNext()
			require.NoError(t, err)
			require.Equal(t, DDLTypeRename, dec.msg.Type)

			event, err = dec.NextDDLEvent()
			require.NoError(t, err)
			require.Equal(t, 1, len(event.TableInfo.Indices))
			require.Equal(t, 4, len(event.TableInfo.Columns))

			helper.Tk().MustExec("set @@tidb_allow_remove_auto_inc = 1")
			renameColumnDDLEvent := helper.DDL2Event("ALTER TABLE TBL2 CHANGE COLUMN `id` `id2` INT")
			m, err = enc.EncodeDDLEvent(renameColumnDDLEvent)
			require.NoError(t, err)

			err = dec.AddKeyValue(m.Key, m.Value)
			require.NoError(t, err)

			_, _, err = dec.HasNext()
			require.NoError(t, err)
			require.Equal(t, DDLTypeAlter, dec.msg.Type)

			event, err = dec.NextDDLEvent()
			require.NoError(t, err)
			require.Equal(t, 1, len(event.TableInfo.Indices))
			require.Equal(t, 4, len(event.TableInfo.Columns))

			partitionTableDDLEvent := helper.DDL2Event("ALTER TABLE TBL2 PARTITION BY RANGE (id2) (PARTITION p0 VALUES LESS THAN (10), PARTITION p1 VALUES LESS THAN (20))")
			m, err = enc.EncodeDDLEvent(partitionTableDDLEvent)
			require.NoError(t, err)

			err = dec.AddKeyValue(m.Key, m.Value)
			require.NoError(t, err)

			_, _, err = dec.HasNext()
			require.NoError(t, err)
			require.Equal(t, DDLTypeAlter, dec.msg.Type)

			event, err = dec.NextDDLEvent()
			require.NoError(t, err)
			require.Equal(t, 1, len(event.TableInfo.Indices))
			require.Equal(t, 4, len(event.TableInfo.Columns))

			addPartitionDDLEvent := helper.DDL2Event("ALTER TABLE TBL2 ADD PARTITION (PARTITION p2 VALUES LESS THAN (30))")
			m, err = enc.EncodeDDLEvent(addPartitionDDLEvent)
			require.NoError(t, err)

			err = dec.AddKeyValue(m.Key, m.Value)
			require.NoError(t, err)

			_, _, err = dec.HasNext()
			require.NoError(t, err)
			require.Equal(t, DDLTypeAlter, dec.msg.Type)

			event, err = dec.NextDDLEvent()
			require.NoError(t, err)
			require.Equal(t, 1, len(event.TableInfo.Indices))
			require.Equal(t, 4, len(event.TableInfo.Columns))

			dropPartitionDDLEvent := helper.DDL2Event("ALTER TABLE TBL2 DROP PARTITION p2")
			m, err = enc.EncodeDDLEvent(dropPartitionDDLEvent)
			require.NoError(t, err)

			err = dec.AddKeyValue(m.Key, m.Value)
			require.NoError(t, err)

			_, _, err = dec.HasNext()
			require.NoError(t, err)
			require.Equal(t, DDLTypeAlter, dec.msg.Type)

			event, err = dec.NextDDLEvent()
			require.NoError(t, err)
			require.Equal(t, 1, len(event.TableInfo.Indices))
			require.Equal(t, 4, len(event.TableInfo.Columns))

			truncatePartitionDDLevent := helper.DDL2Event("ALTER TABLE TBL2 TRUNCATE PARTITION p1")
			m, err = enc.EncodeDDLEvent(truncatePartitionDDLevent)
			require.NoError(t, err)

			err = dec.AddKeyValue(m.Key, m.Value)
			require.NoError(t, err)

			_, _, err = dec.HasNext()
			require.NoError(t, err)
			require.Equal(t, DDLTypeAlter, dec.msg.Type)

			event, err = dec.NextDDLEvent()
			require.NoError(t, err)
			require.Equal(t, 1, len(event.TableInfo.Indices))
			require.Equal(t, 4, len(event.TableInfo.Columns))

			reorganizePartitionDDLEvent := helper.DDL2Event("ALTER TABLE TBL2 REORGANIZE PARTITION p1 INTO (PARTITION p3 VALUES LESS THAN (40))")
			m, err = enc.EncodeDDLEvent(reorganizePartitionDDLEvent)
			require.NoError(t, err)

			err = dec.AddKeyValue(m.Key, m.Value)
			require.NoError(t, err)

			_, _, err = dec.HasNext()
			require.NoError(t, err)
			require.Equal(t, DDLTypeAlter, dec.msg.Type)

			event, err = dec.NextDDLEvent()
			require.NoError(t, err)
			require.Equal(t, 1, len(event.TableInfo.Indices))
			require.Equal(t, 4, len(event.TableInfo.Columns))

			removePartitionDDLEvent := helper.DDL2Event("ALTER TABLE TBL2 REMOVE PARTITIONING")
			m, err = enc.EncodeDDLEvent(removePartitionDDLEvent)
			require.NoError(t, err)

			err = dec.AddKeyValue(m.Key, m.Value)
			require.NoError(t, err)

			_, _, err = dec.HasNext()
			require.NoError(t, err)
			require.Equal(t, DDLTypeAlter, dec.msg.Type)

			event, err = dec.NextDDLEvent()
			require.NoError(t, err)
			require.Equal(t, 1, len(event.TableInfo.Indices))
			require.Equal(t, 4, len(event.TableInfo.Columns))

			alterCharsetCollateDDLEvent := helper.DDL2Event("ALTER TABLE TBL2 CHARACTER SET = utf8mb4 COLLATE = utf8mb4_bin")
			m, err = enc.EncodeDDLEvent(alterCharsetCollateDDLEvent)
			require.NoError(t, err)

			err = dec.AddKeyValue(m.Key, m.Value)
			require.NoError(t, err)

			_, _, err = dec.HasNext()
			require.NoError(t, err)
			require.Equal(t, DDLTypeAlter, dec.msg.Type)

			event, err = dec.NextDDLEvent()
			require.NoError(t, err)
			require.Equal(t, 1, len(event.TableInfo.Indices))
			require.Equal(t, 4, len(event.TableInfo.Columns))

			dropTableDDLEvent := helper.DDL2Event("DROP TABLE TBL2")
			m, err = enc.EncodeDDLEvent(dropTableDDLEvent)
			require.NoError(t, err)

			err = dec.AddKeyValue(m.Key, m.Value)
			require.NoError(t, err)

			_, _, err = dec.HasNext()
			require.NoError(t, err)
			require.Equal(t, DDLTypeErase, dec.msg.Type)

			event, err = dec.NextDDLEvent()
			require.NoError(t, err)
			require.Equal(t, 1, len(event.TableInfo.Indices))
			require.Equal(t, 4, len(event.TableInfo.Columns))
		}
	}
}

func TestEncodeDDLEvent(t *testing.T) {
	replicaConfig := config.GetDefaultReplicaConfig()
	replicaConfig.Integrity.IntegrityCheckLevel = integrity.CheckLevelCorrectness
	helper := entry.NewSchemaTestHelperWithReplicaConfig(t, replicaConfig)
	defer helper.Close()

	ctx := context.Background()
	codecConfig := common.NewConfig(config.ProtocolSimple)
	codecConfig.EnableRowChecksum = true
	for _, format := range []common.EncodingFormatType{
		common.EncodingFormatAvro,
		common.EncodingFormatJSON,
	} {
		codecConfig.EncodingFormat = format
		for _, compressionType := range []string{
			compression.None,
			compression.Snappy,
			compression.LZ4,
		} {
			codecConfig.LargeMessageHandle.LargeMessageHandleCompression = compressionType
			b, err := NewBuilder(ctx, codecConfig)
			require.NoError(t, err)
			enc := b.Build()

			dec, err := NewDecoder(ctx, codecConfig, nil)
			require.NoError(t, err)

			createTableSQL := `create table test.t(id int primary key, name varchar(255) not null, gender enum('male', 'female'), email varchar(255) not null, key idx_name_email(name, email))`
			createTableDDLEvent := helper.DDL2Event(createTableSQL)
			m, err := enc.EncodeDDLEvent(createTableDDLEvent)
			require.NoError(t, err)

			err = dec.AddKeyValue(m.Key, m.Value)
			require.NoError(t, err)

			messageType, hasNext, err := dec.HasNext()
			require.NoError(t, err)
			require.True(t, hasNext)
			require.Equal(t, model.MessageTypeDDL, messageType)
			require.NotEqual(t, 0, dec.msg.BuildTs)

			columnSchemas := dec.msg.TableSchema.Columns
			sortedColumns := make([]*timodel.ColumnInfo, len(createTableDDLEvent.TableInfo.Columns))
			copy(sortedColumns, createTableDDLEvent.TableInfo.Columns)
			sort.Slice(sortedColumns, func(i, j int) bool {
				return sortedColumns[i].ID < sortedColumns[j].ID
			})

			for idx, column := range sortedColumns {
				require.Equal(t, column.Name.O, columnSchemas[idx].Name)
			}

			event, err := dec.NextDDLEvent()

			require.NoError(t, err)
			require.Equal(t, createTableDDLEvent.TableInfo.TableName.TableID, event.TableInfo.TableName.TableID)
			require.Equal(t, createTableDDLEvent.CommitTs, event.CommitTs)

			// because we don't we don't set startTs in the encoded message,
			// so the startTs is equal to commitTs

			require.Equal(t, createTableDDLEvent.CommitTs, event.StartTs)
			require.Equal(t, createTableDDLEvent.Query, event.Query)
			require.Equal(t, len(createTableDDLEvent.TableInfo.Columns), len(event.TableInfo.Columns))
			require.Equal(t, 2, len(event.TableInfo.Indices))
			require.Nil(t, event.PreTableInfo)

			item := dec.memo.Read(createTableDDLEvent.TableInfo.TableName.Schema,
				createTableDDLEvent.TableInfo.TableName.Table, createTableDDLEvent.TableInfo.UpdateTS)
			require.NotNil(t, item)

			insertEvent := helper.DML2Event(`insert into test.t values (1, "jack", "male", "jack@abc.com")`, "test", "t")
			err = enc.AppendRowChangedEvent(ctx, "", insertEvent, func() {})
			require.NoError(t, err)

			messages := enc.Build()
			require.Len(t, messages, 1)

			err = dec.AddKeyValue(messages[0].Key, messages[0].Value)
			require.NoError(t, err)

			messageType, hasNext, err = dec.HasNext()
			require.NoError(t, err)
			require.True(t, hasNext)
			require.Equal(t, model.MessageTypeRow, messageType)
			require.NotEqual(t, 0, dec.msg.BuildTs)

			decodedRow, err := dec.NextRowChangedEvent()
			require.NoError(t, err)
			require.Equal(t, decodedRow.CommitTs, insertEvent.CommitTs)
			require.Equal(t, decodedRow.TableInfo.GetSchemaName(), insertEvent.TableInfo.GetSchemaName())
			require.Equal(t, decodedRow.TableInfo.GetTableName(), insertEvent.TableInfo.GetTableName())
			require.Nil(t, decodedRow.PreColumns)

			renameTableDDLEvent := helper.DDL2Event(`rename table test.t to test.abc`)
			m, err = enc.EncodeDDLEvent(renameTableDDLEvent)
			require.NoError(t, err)

			err = dec.AddKeyValue(m.Key, m.Value)
			require.NoError(t, err)

			messageType, hasNext, err = dec.HasNext()
			require.NoError(t, err)
			require.True(t, hasNext)
			require.Equal(t, model.MessageTypeDDL, messageType)
			require.NotEqual(t, 0, dec.msg.BuildTs)

			event, err = dec.NextDDLEvent()
			require.NoError(t, err)
			require.Equal(t, renameTableDDLEvent.TableInfo.TableName.TableID, event.TableInfo.TableName.TableID)
			require.Equal(t, renameTableDDLEvent.CommitTs, event.CommitTs)
			// because we don't we don't set startTs in the encoded message,
			// so the startTs is equal to commitTs
			require.Equal(t, renameTableDDLEvent.CommitTs, event.StartTs)
			require.Equal(t, renameTableDDLEvent.Query, event.Query)
			require.Equal(t, len(renameTableDDLEvent.TableInfo.Columns), len(event.TableInfo.Columns))
			require.Equal(t, len(renameTableDDLEvent.TableInfo.Indices)+1, len(event.TableInfo.Indices))
			require.NotNil(t, event.PreTableInfo)

			item = dec.memo.Read(renameTableDDLEvent.TableInfo.TableName.Schema,
				renameTableDDLEvent.TableInfo.TableName.Table, renameTableDDLEvent.TableInfo.UpdateTS)
			require.NotNil(t, item)

			insertEvent2 := helper.DML2Event(`insert into test.abc values (2, "anna", "female", "anna@abc.com")`, "test", "abc")
			err = enc.AppendRowChangedEvent(context.Background(), "", insertEvent2, func() {})
			require.NoError(t, err)

			messages = enc.Build()
			require.Len(t, messages, 1)

			err = dec.AddKeyValue(messages[0].Key, messages[0].Value)
			require.NoError(t, err)

			messageType, hasNext, err = dec.HasNext()
			require.NoError(t, err)
			require.True(t, hasNext)
			require.Equal(t, model.MessageTypeRow, messageType)
			require.NotEqual(t, 0, dec.msg.BuildTs)

			decodedRow, err = dec.NextRowChangedEvent()
			require.NoError(t, err)
			require.Equal(t, insertEvent2.CommitTs, decodedRow.CommitTs)
			require.Equal(t, insertEvent2.TableInfo.GetSchemaName(), decodedRow.TableInfo.GetSchemaName())
			require.Equal(t, insertEvent2.TableInfo.GetTableName(), decodedRow.TableInfo.GetTableName())
			require.Nil(t, decodedRow.PreColumns)

			helper.Tk().MustExec("drop table test.abc")
		}
	}
}

func TestColumnFlags(t *testing.T) {
	helper := entry.NewSchemaTestHelper(t)
	defer helper.Close()

	createTableDDL := `create table test.t(
		a bigint(20) unsigned not null,
		b bigint(20) default null,
		c varbinary(767) default null,
		d int(11) unsigned not null,
		e int(11) default null,
		primary key (a),
		key idx_c(c),
		key idx_b(b),
		unique key idx_de(d, e))`
	createTableDDLEvent := helper.DDL2Event(createTableDDL)

	ctx := context.Background()
	codecConfig := common.NewConfig(config.ProtocolSimple)
	for _, format := range []common.EncodingFormatType{
		common.EncodingFormatAvro,
		common.EncodingFormatJSON,
	} {
		codecConfig.EncodingFormat = format
		b, err := NewBuilder(ctx, codecConfig)
		require.NoError(t, err)
		enc := b.Build()

		m, err := enc.EncodeDDLEvent(createTableDDLEvent)
		require.NoError(t, err)

		dec, err := NewDecoder(ctx, codecConfig, nil)
		require.NoError(t, err)

		err = dec.AddKeyValue(m.Key, m.Value)
		require.NoError(t, err)

		messageType, hasNext, err := dec.HasNext()
		require.NoError(t, err)
		require.True(t, hasNext)
		require.Equal(t, model.MessageTypeDDL, messageType)

		decodedDDLEvent, err := dec.NextDDLEvent()
		require.NoError(t, err)

		originFlags := createTableDDLEvent.TableInfo.ColumnsFlag
		obtainedFlags := decodedDDLEvent.TableInfo.ColumnsFlag

		for colID, expected := range originFlags {
			name := createTableDDLEvent.TableInfo.ForceGetColumnName(colID)
			actualID := decodedDDLEvent.TableInfo.ForceGetColumnIDByName(name)
			actual := obtainedFlags[actualID]
			require.Equal(t, expected, actual)
		}
	}
}

func TestEncodeIntegerTypes(t *testing.T) {
	replicaConfig := config.GetDefaultReplicaConfig()
	replicaConfig.Integrity.IntegrityCheckLevel = integrity.CheckLevelCorrectness
	helper := entry.NewSchemaTestHelperWithReplicaConfig(t, replicaConfig)
	defer helper.Close()

	createTableDDL := `create table test.t(
		id int primary key auto_increment,
 		a tinyint, b tinyint unsigned,
 		c smallint, d smallint unsigned,
 		e mediumint, f mediumint unsigned,
 		g int, h int unsigned,
 		i bigint, j bigint unsigned)`
	ddlEvent := helper.DDL2Event(createTableDDL)

	sql := `insert into test.t values(
		1,
		-128, 0,
		-32768, 0,
		-8388608, 0,
		-2147483648, 0,
		-9223372036854775808, 0)`
	minValues := helper.DML2Event(sql, "test", "t")

	sql = `insert into test.t values (
		2,
 		127, 255,
 		32767, 65535,
 		8388607, 16777215,
 		2147483647, 4294967295,
 		9223372036854775807, 18446744073709551615)`
	maxValues := helper.DML2Event(sql, "test", "t")

	ctx := context.Background()
	codecConfig := common.NewConfig(config.ProtocolSimple)
	codecConfig.EnableRowChecksum = true
	for _, format := range []common.EncodingFormatType{
		common.EncodingFormatAvro,
		common.EncodingFormatJSON,
	} {
		codecConfig.EncodingFormat = format
		b, err := NewBuilder(ctx, codecConfig)
		require.NoError(t, err)
		enc := b.Build()

		m, err := enc.EncodeDDLEvent(ddlEvent)
		require.NoError(t, err)

		dec, err := NewDecoder(ctx, codecConfig, nil)
		require.NoError(t, err)

		err = dec.AddKeyValue(m.Key, m.Value)
		require.NoError(t, err)

		messageType, hasNext, err := dec.HasNext()
		require.NoError(t, err)
		require.True(t, hasNext)
		require.Equal(t, model.MessageTypeDDL, messageType)

		_, err = dec.NextDDLEvent()
		require.NoError(t, err)

		for _, event := range []*model.RowChangedEvent{
			minValues,
			maxValues,
		} {
			err = enc.AppendRowChangedEvent(ctx, "", event, func() {})
			require.NoError(t, err)

			messages := enc.Build()
			err = dec.AddKeyValue(messages[0].Key, messages[0].Value)
			require.NoError(t, err)

			messageType, hasNext, err = dec.HasNext()
			require.NoError(t, err)
			require.True(t, hasNext)
			require.Equal(t, model.MessageTypeRow, messageType)

			decodedRow, err := dec.NextRowChangedEvent()
			require.NoError(t, err)
			require.Equal(t, decodedRow.CommitTs, event.CommitTs)

			decodedColumns := make(map[string]*model.ColumnData, len(decodedRow.Columns))
			for _, column := range decodedRow.Columns {
				colName := decodedRow.TableInfo.ForceGetColumnName(column.ColumnID)
				decodedColumns[colName] = column
			}

			for _, expected := range event.Columns {
				colName := event.TableInfo.ForceGetColumnName(expected.ColumnID)
				decoded, ok := decodedColumns[colName]
				require.True(t, ok)
				require.EqualValues(t, expected.Value, decoded.Value)
			}
		}
	}
}

func TestEncoderOtherTypes(t *testing.T) {
	helper := entry.NewSchemaTestHelper(t)
	defer helper.Close()

	sql := `create table test.t(
			a int primary key auto_increment,
			b enum('a', 'b', 'c'),
			c set('a', 'b', 'c'),
			d bit(64),
			e json)`
	ddlEvent := helper.DDL2Event(sql)

	sql = `insert into test.t() values (1, 'a', 'a,b', b'1000001', '{
		  "key1": "value1",
		  "key2": "value2"
		}');`
	row := helper.DML2Event(sql, "test", "t")

	ctx := context.Background()
	codecConfig := common.NewConfig(config.ProtocolSimple)
	for _, format := range []common.EncodingFormatType{
		common.EncodingFormatAvro,
		common.EncodingFormatJSON,
	} {
		codecConfig.EncodingFormat = format
		b, err := NewBuilder(ctx, codecConfig)
		require.NoError(t, err)
		enc := b.Build()

		m, err := enc.EncodeDDLEvent(ddlEvent)
		require.NoError(t, err)

		dec, err := NewDecoder(ctx, codecConfig, nil)
		require.NoError(t, err)

		err = dec.AddKeyValue(m.Key, m.Value)
		require.NoError(t, err)

		messageType, hasNext, err := dec.HasNext()
		require.NoError(t, err)
		require.True(t, hasNext)
		require.Equal(t, model.MessageTypeDDL, messageType)

		_, err = dec.NextDDLEvent()
		require.NoError(t, err)

		err = enc.AppendRowChangedEvent(ctx, "", row, func() {})
		require.NoError(t, err)

		messages := enc.Build()
		require.Len(t, messages, 1)

		err = dec.AddKeyValue(messages[0].Key, messages[0].Value)
		require.NoError(t, err)

		messageType, hasNext, err = dec.HasNext()
		require.NoError(t, err)
		require.True(t, hasNext)
		require.Equal(t, model.MessageTypeRow, messageType)

		decodedRow, err := dec.NextRowChangedEvent()
		require.NoError(t, err)

		decodedColumns := make(map[string]*model.ColumnData, len(decodedRow.Columns))
		for _, column := range decodedRow.Columns {
			colName := decodedRow.TableInfo.ForceGetColumnName(column.ColumnID)
			decodedColumns[colName] = column
		}
		for _, expected := range row.Columns {
			colName := row.TableInfo.ForceGetColumnName(expected.ColumnID)
			decoded, ok := decodedColumns[colName]
			require.True(t, ok)
			require.EqualValues(t, expected.Value, decoded.Value)
		}
	}
}

func TestEncodeDMLBeforeDDL(t *testing.T) {
	helper := entry.NewSchemaTestHelper(t)
	defer helper.Close()

	sql := `create table test.t(a int primary key, b int)`
	ddlEvent := helper.DDL2Event(sql)

	sql = `insert into test.t values (1, 2)`
	row := helper.DML2Event(sql, "test", "t")

	ctx := context.Background()
	codecConfig := common.NewConfig(config.ProtocolSimple)

	b, err := NewBuilder(ctx, codecConfig)
	require.NoError(t, err)
	enc := b.Build()

	err = enc.AppendRowChangedEvent(ctx, "", row, func() {})
	require.NoError(t, err)

	messages := enc.Build()
	require.Len(t, messages, 1)

	dec, err := NewDecoder(ctx, codecConfig, nil)
	require.NoError(t, err)

	err = dec.AddKeyValue(messages[0].Key, messages[0].Value)
	require.NoError(t, err)

	messageType, hasNext, err := dec.HasNext()
	require.NoError(t, err)
	require.True(t, hasNext)
	require.Equal(t, model.MessageTypeRow, messageType)

	decodedRow, err := dec.NextRowChangedEvent()
	require.NoError(t, err)
	require.Nil(t, decodedRow)

	m, err := enc.EncodeDDLEvent(ddlEvent)
	require.NoError(t, err)

	err = dec.AddKeyValue(m.Key, m.Value)
	require.NoError(t, err)

	messageType, hasNext, err = dec.HasNext()
	require.NoError(t, err)
	require.True(t, hasNext)
	require.Equal(t, model.MessageTypeDDL, messageType)

	event, err := dec.NextDDLEvent()
	require.NoError(t, err)
	require.NotNil(t, event)

	cachedEvents := dec.GetCachedEvents()
	for _, decodedRow = range cachedEvents {
		require.NotNil(t, decodedRow)
		require.NotNil(t, decodedRow.TableInfo)
		require.Equal(t, decodedRow.TableInfo.ID, event.TableInfo.ID)
	}
}

func TestEncodeBootstrapEvent(t *testing.T) {
	helper := entry.NewSchemaTestHelper(t)
	defer helper.Close()

	sql := `create table test.t(
    	id int primary key,
    	name varchar(255) not null,
    	age int,
    	email varchar(255) not null,
    	key idx_name_email(name, email))`
	ddlEvent := helper.DDL2Event(sql)
	ddlEvent.IsBootstrap = true

	sql = `insert into test.t values (1, "jack", 23, "jack@abc.com")`
	row := helper.DML2Event(sql, "test", "t")

	helper.Tk().MustExec("drop table test.t")

	ctx := context.Background()
	codecConfig := common.NewConfig(config.ProtocolSimple)
	for _, format := range []common.EncodingFormatType{
		common.EncodingFormatAvro,
		common.EncodingFormatJSON,
	} {
		codecConfig.EncodingFormat = format
		for _, compressionType := range []string{
			compression.None,
			compression.Snappy,
			compression.LZ4,
		} {
			codecConfig.LargeMessageHandle.LargeMessageHandleCompression = compressionType
			b, err := NewBuilder(ctx, codecConfig)
			require.NoError(t, err)
			enc := b.Build()

			m, err := enc.EncodeDDLEvent(ddlEvent)
			require.NoError(t, err)

			dec, err := NewDecoder(ctx, codecConfig, nil)
			require.NoError(t, err)

			err = dec.AddKeyValue(m.Key, m.Value)
			require.NoError(t, err)

			messageType, hasNext, err := dec.HasNext()
			require.NoError(t, err)
			require.True(t, hasNext)
			require.Equal(t, model.MessageTypeDDL, messageType)
			require.NotEqual(t, 0, dec.msg.BuildTs)

			event, err := dec.NextDDLEvent()
			require.NoError(t, err)
			require.Equal(t, ddlEvent.TableInfo.TableName.TableID, event.TableInfo.TableName.TableID)
			// Bootstrap event doesn't have query
			require.Equal(t, "", event.Query)
			require.Equal(t, len(ddlEvent.TableInfo.Columns), len(event.TableInfo.Columns))
			require.Equal(t, len(ddlEvent.TableInfo.Indices)+1, len(event.TableInfo.Indices))

			item := dec.memo.Read(ddlEvent.TableInfo.TableName.Schema,
				ddlEvent.TableInfo.TableName.Table, ddlEvent.TableInfo.UpdateTS)
			require.NotNil(t, item)

			err = enc.AppendRowChangedEvent(context.Background(), "", row, func() {})
			require.NoError(t, err)

			messages := enc.Build()
			require.Len(t, messages, 1)

			err = dec.AddKeyValue(messages[0].Key, messages[0].Value)
			require.NoError(t, err)

			messageType, hasNext, err = dec.HasNext()
			require.NoError(t, err)
			require.True(t, hasNext)
			require.Equal(t, model.MessageTypeRow, messageType)
			require.NotEqual(t, 0, dec.msg.BuildTs)

			decodedRow, err := dec.NextRowChangedEvent()
			require.NoError(t, err)
			require.Equal(t, decodedRow.CommitTs, row.CommitTs)
			require.Equal(t, decodedRow.TableInfo.GetSchemaName(), row.TableInfo.GetSchemaName())
			require.Equal(t, decodedRow.TableInfo.GetTableName(), row.TableInfo.GetTableName())
			require.Nil(t, decodedRow.PreColumns)
		}
	}
}

func TestEncodeLargeEventsNormal(t *testing.T) {
	ddlEvent, insertEvent, updateEvent, deleteEvent := utils.NewLargeEvent4Test(t, config.GetDefaultReplicaConfig())

	ctx := context.Background()
	codecConfig := common.NewConfig(config.ProtocolSimple)
	for _, format := range []common.EncodingFormatType{
		common.EncodingFormatAvro,
		common.EncodingFormatJSON,
	} {
		codecConfig.EncodingFormat = format
		for _, compressionType := range []string{
			compression.None,
			compression.Snappy,
			compression.LZ4,
		} {
			codecConfig.LargeMessageHandle.LargeMessageHandleCompression = compressionType

			b, err := NewBuilder(ctx, codecConfig)
			require.NoError(t, err)
			enc := b.Build()

			dec, err := NewDecoder(ctx, codecConfig, nil)
			require.NoError(t, err)

			m, err := enc.EncodeDDLEvent(ddlEvent)
			require.NoError(t, err)

			err = dec.AddKeyValue(m.Key, m.Value)
			require.NoError(t, err)

			messageType, hasNext, err := dec.HasNext()
			require.NoError(t, err)
			require.True(t, hasNext)
			require.Equal(t, model.MessageTypeDDL, messageType)

			obtainedDDL, err := dec.NextDDLEvent()
			require.NoError(t, err)
			require.NotNil(t, obtainedDDL)

			obtainedDefaultValues := make(map[string]interface{}, len(obtainedDDL.TableInfo.Columns))
			for _, col := range obtainedDDL.TableInfo.Columns {
				obtainedDefaultValues[col.Name.O] = model.GetColumnDefaultValue(col)
				switch col.GetType() {
				case mysql.TypeFloat, mysql.TypeDouble:
					require.Equal(t, 0, col.GetDecimal())
				default:
				}
			}
			for _, col := range ddlEvent.TableInfo.Columns {
				expected := model.GetColumnDefaultValue(col)
				obtained := obtainedDefaultValues[col.Name.O]
				require.Equal(t, expected, obtained)
			}

			for _, event := range []*model.RowChangedEvent{insertEvent, updateEvent, deleteEvent} {
				err = enc.AppendRowChangedEvent(ctx, "", event, func() {})
				require.NoError(t, err)

				messages := enc.Build()
				require.Len(t, messages, 1)

				err = dec.AddKeyValue(messages[0].Key, messages[0].Value)
				require.NoError(t, err)

				messageType, hasNext, err = dec.HasNext()
				require.NoError(t, err)
				require.True(t, hasNext)
				require.Equal(t, model.MessageTypeRow, messageType)

				if event.IsDelete() {
					require.Equal(t, dec.msg.Type, DMLTypeDelete)
				} else if event.IsUpdate() {
					require.Equal(t, dec.msg.Type, DMLTypeUpdate)
				} else {
					require.Equal(t, dec.msg.Type, DMLTypeInsert)
				}

				decodedRow, err := dec.NextRowChangedEvent()
				require.NoError(t, err)

				require.Equal(t, decodedRow.CommitTs, event.CommitTs)
				require.Equal(t, decodedRow.TableInfo.GetSchemaName(), event.TableInfo.GetSchemaName())
				require.Equal(t, decodedRow.TableInfo.GetTableName(), event.TableInfo.GetTableName())
				require.Equal(t, decodedRow.PhysicalTableID, event.PhysicalTableID)

				decodedColumns := make(map[string]*model.ColumnData, len(decodedRow.Columns))
				for _, column := range decodedRow.Columns {
					colName := decodedRow.TableInfo.ForceGetColumnName(column.ColumnID)
					decodedColumns[colName] = column
				}
				for _, col := range event.Columns {
					colName := event.TableInfo.ForceGetColumnName(col.ColumnID)
					decoded, ok := decodedColumns[colName]
					require.True(t, ok)
					require.EqualValues(t, col.Value, decoded.Value)
				}

				decodedPreviousColumns := make(map[string]*model.ColumnData, len(decodedRow.PreColumns))
				for _, column := range decodedRow.PreColumns {
					colName := decodedRow.TableInfo.ForceGetColumnName(column.ColumnID)
					decodedPreviousColumns[colName] = column
				}
				for _, col := range event.PreColumns {
					colName := event.TableInfo.ForceGetColumnName(col.ColumnID)
					decoded, ok := decodedPreviousColumns[colName]
					require.True(t, ok)
					require.EqualValues(t, col.Value, decoded.Value)
				}
			}
		}
	}
}

func TestDDLMessageTooLarge(t *testing.T) {
	ddlEvent, _, _, _ := utils.NewLargeEvent4Test(t, config.GetDefaultReplicaConfig())

	codecConfig := common.NewConfig(config.ProtocolSimple)
	codecConfig.MaxMessageBytes = 100
	for _, format := range []common.EncodingFormatType{
		common.EncodingFormatAvro,
		common.EncodingFormatJSON,
	} {
		codecConfig.EncodingFormat = format
		b, err := NewBuilder(context.Background(), codecConfig)
		require.NoError(t, err)
		enc := b.Build()

		_, err = enc.EncodeDDLEvent(ddlEvent)
		require.ErrorIs(t, err, errors.ErrMessageTooLarge)
	}
}

func TestDMLMessageTooLarge(t *testing.T) {
	_, insertEvent, _, _ := utils.NewLargeEvent4Test(t, config.GetDefaultReplicaConfig())

	codecConfig := common.NewConfig(config.ProtocolSimple)
	codecConfig.MaxMessageBytes = 100
	for _, format := range []common.EncodingFormatType{
		common.EncodingFormatAvro,
		common.EncodingFormatJSON,
	} {
		codecConfig.EncodingFormat = format
		b, err := NewBuilder(context.Background(), codecConfig)
		require.NoError(t, err)
		enc := b.Build()

		err = enc.AppendRowChangedEvent(context.Background(), "", insertEvent, func() {})
		require.ErrorIs(t, err, errors.ErrMessageTooLarge)
	}
}

func TestLargerMessageHandleClaimCheck(t *testing.T) {
	ddlEvent, _, updateEvent, _ := utils.NewLargeEvent4Test(t, config.GetDefaultReplicaConfig())

	ctx := context.Background()
	codecConfig := common.NewConfig(config.ProtocolSimple)
	codecConfig.LargeMessageHandle.LargeMessageHandleOption = config.LargeMessageHandleOptionClaimCheck
	codecConfig.LargeMessageHandle.ClaimCheckStorageURI = "file:///tmp/simple-claim-check"
	for _, format := range []common.EncodingFormatType{
		common.EncodingFormatAvro,
		common.EncodingFormatJSON,
	} {
		codecConfig.EncodingFormat = format
		for _, compressionType := range []string{
			compression.None,
			compression.Snappy,
			compression.LZ4,
		} {
			codecConfig.MaxMessageBytes = config.DefaultMaxMessageBytes
			codecConfig.LargeMessageHandle.LargeMessageHandleCompression = compressionType

			b, err := NewBuilder(ctx, codecConfig)
			require.NoError(t, err)
			enc := b.Build()

			m, err := enc.EncodeDDLEvent(ddlEvent)
			require.NoError(t, err)

			dec, err := NewDecoder(ctx, codecConfig, nil)
			require.NoError(t, err)

			err = dec.AddKeyValue(m.Key, m.Value)
			require.NoError(t, err)

			messageType, hasNext, err := dec.HasNext()
			require.NoError(t, err)
			require.True(t, hasNext)
			require.Equal(t, model.MessageTypeDDL, messageType)

			_, err = dec.NextDDLEvent()
			require.NoError(t, err)

			enc.(*encoder).config.MaxMessageBytes = 500
			err = enc.AppendRowChangedEvent(ctx, "", updateEvent, func() {})
			require.NoError(t, err)

			claimCheckLocationM := enc.Build()[0]

			dec.config.MaxMessageBytes = 500
			err = dec.AddKeyValue(claimCheckLocationM.Key, claimCheckLocationM.Value)
			require.NoError(t, err)

			messageType, hasNext, err = dec.HasNext()
			require.NoError(t, err)
			require.True(t, hasNext)
			require.Equal(t, model.MessageTypeRow, messageType)
			require.NotEqual(t, "", dec.msg.ClaimCheckLocation)

			decodedRow, err := dec.NextRowChangedEvent()
			require.NoError(t, err)

			require.Equal(t, decodedRow.CommitTs, updateEvent.CommitTs)
			require.Equal(t, decodedRow.TableInfo.GetSchemaName(), updateEvent.TableInfo.GetSchemaName())
			require.Equal(t, decodedRow.TableInfo.GetTableName(), updateEvent.TableInfo.GetTableName())

			decodedColumns := make(map[string]*model.ColumnData, len(decodedRow.Columns))
			for _, column := range decodedRow.Columns {
				colName := decodedRow.TableInfo.ForceGetColumnName(column.ColumnID)
				decodedColumns[colName] = column
			}
			for _, col := range updateEvent.Columns {
				colName := updateEvent.TableInfo.ForceGetColumnName(col.ColumnID)
				decoded, ok := decodedColumns[colName]
				require.True(t, ok)
				require.EqualValues(t, col.Value, decoded.Value)
			}

			for _, column := range decodedRow.PreColumns {
				colName := decodedRow.TableInfo.ForceGetColumnName(column.ColumnID)
				decodedColumns[colName] = column
			}
			for _, col := range updateEvent.PreColumns {
				colName := updateEvent.TableInfo.ForceGetColumnName(col.ColumnID)
				decoded, ok := decodedColumns[colName]
				require.True(t, ok)
				require.EqualValues(t, col.Value, decoded.Value)
			}
		}
	}
}

func TestLargeMessageHandleKeyOnly(t *testing.T) {
	db, mock, err := sqlmock.New(sqlmock.QueryMatcherOption(sqlmock.QueryMatcherEqual))
	mock.MatchExpectationsInOrder(false)
	require.NoError(t, err)

	ddlEvent, insertEvent, updateEvent, deleteEvent := utils.NewLargeEvent4Test(t, config.GetDefaultReplicaConfig())
	ctx := context.Background()
	codecConfig := common.NewConfig(config.ProtocolSimple)
	codecConfig.LargeMessageHandle.LargeMessageHandleOption = config.LargeMessageHandleOptionHandleKeyOnly
	for _, format := range []common.EncodingFormatType{
		common.EncodingFormatJSON,
		common.EncodingFormatAvro,
	} {
		codecConfig.EncodingFormat = format
		for _, compressionType := range []string{
			compression.None,
			compression.Snappy,
			compression.LZ4,
		} {
			codecConfig.MaxMessageBytes = config.DefaultMaxMessageBytes
			codecConfig.LargeMessageHandle.LargeMessageHandleCompression = compressionType

			b, err := NewBuilder(ctx, codecConfig)
			require.NoError(t, err)
			enc := b.Build()

			dec, err := NewDecoder(ctx, codecConfig, db)
			require.NoError(t, err)

			m, err := enc.EncodeDDLEvent(ddlEvent)
			require.NoError(t, err)

			err = dec.AddKeyValue(m.Key, m.Value)
			require.NoError(t, err)

			messageType, hasNext, err := dec.HasNext()
			require.NoError(t, err)
			require.True(t, hasNext)
			require.Equal(t, model.MessageTypeDDL, messageType)

			_, err = dec.NextDDLEvent()
			require.NoError(t, err)

			enc.(*encoder).config.MaxMessageBytes = 500
			dec.config.MaxMessageBytes = 500
			for _, event := range []*model.RowChangedEvent{
				insertEvent,
				updateEvent,
				deleteEvent,
			} {
				err = enc.AppendRowChangedEvent(ctx, "", event, func() {})
				require.NoError(t, err)

				messages := enc.Build()
				require.Len(t, messages, 1)

				err = dec.AddKeyValue(messages[0].Key, messages[0].Value)
				require.NoError(t, err)

				messageType, hasNext, err := dec.HasNext()
				require.NoError(t, err)
				require.True(t, hasNext)
				require.Equal(t, model.MessageTypeRow, messageType)
				require.True(t, dec.msg.HandleKeyOnly)

				obtainedValues := make(map[string]interface{}, len(dec.msg.Data))
				for name, value := range dec.msg.Data {
					obtainedValues[name] = value
				}
				for _, col := range event.Columns {
					colName := event.TableInfo.ForceGetColumnName(col.ColumnID)
					colFlag := event.TableInfo.ForceGetColumnFlagType(col.ColumnID)
					if colFlag.IsHandleKey() {
						require.Contains(t, dec.msg.Data, colName)
						obtained := obtainedValues[colName]
						switch v := obtained.(type) {
						case string:
							var err error
							obtained, err = strconv.ParseInt(v, 10, 64)
							require.NoError(t, err)
						}
						require.EqualValues(t, col.Value, obtained)
					} else {
						require.NotContains(t, dec.msg.Data, colName)
					}
				}

				clear(obtainedValues)
				for name, value := range dec.msg.Old {
					obtainedValues[name] = value
				}
				for _, col := range event.PreColumns {
					colName := event.TableInfo.ForceGetColumnName(col.ColumnID)
					colFlag := event.TableInfo.ForceGetColumnFlagType(col.ColumnID)
					if colFlag.IsHandleKey() {
						require.Contains(t, dec.msg.Old, colName)
						obtained := obtainedValues[colName]
						switch v := obtained.(type) {
						case string:
							var err error
							obtained, err = strconv.ParseInt(v, 10, 64)
							require.NoError(t, err)
						}
						require.EqualValues(t, col.Value, obtained)
					} else {
						require.NotContains(t, dec.msg.Data, colName)
					}
				}

				mock.ExpectQuery("SELECT @@global.time_zone").
					WillReturnRows(mock.NewRows([]string{""}).AddRow("SYSTEM"))

				query := fmt.Sprintf("set @@tidb_snapshot=%v", event.CommitTs)
				mock.ExpectExec(query).WillReturnResult(driver.ResultNoRows)

				query = fmt.Sprintf("set @@tidb_snapshot=%v", event.CommitTs-1)
				mock.ExpectExec(query).WillReturnResult(driver.ResultNoRows)

				names, values := utils.LargeColumnKeyValues()
				mock.ExpectQuery("select * from test.t where tu1 = 127").
					WillReturnRows(mock.NewRows(names).AddRow(values...))

				mock.ExpectQuery("select * from test.t where tu1 = 127").
					WillReturnRows(mock.NewRows(names).AddRow(values...))

				decodedRow, err := dec.NextRowChangedEvent()
				require.NoError(t, err)
				require.Equal(t, decodedRow.CommitTs, event.CommitTs)
				require.Equal(t, decodedRow.TableInfo.GetSchemaName(), event.TableInfo.GetSchemaName())
				require.Equal(t, decodedRow.TableInfo.GetTableName(), event.TableInfo.GetTableName())

				decodedColumns := make(map[string]*model.ColumnData, len(decodedRow.Columns))
				for _, column := range decodedRow.Columns {
					colName := decodedRow.TableInfo.ForceGetColumnName(column.ColumnID)
					decodedColumns[colName] = column
				}
				for _, col := range event.Columns {
					colName := event.TableInfo.ForceGetColumnName(col.ColumnID)
					decoded, ok := decodedColumns[colName]
					require.True(t, ok)
					colInfo := event.TableInfo.ForceGetColumnFlagType(col.ColumnID)
					if colInfo.IsBinary() {
						switch v := col.Value.(type) {
						case []byte:
							length := len(decoded.Value.([]uint8))
							require.Equal(t, v[:length], decoded.Value, colName)
						default:
							require.EqualValues(t, col.Value, decoded.Value, colName)
						}
					} else {
						require.EqualValues(t, col.Value, decoded.Value, colName)
					}
				}

				clear(decodedColumns)
				for _, column := range decodedRow.PreColumns {
					colName := decodedRow.TableInfo.ForceGetColumnName(column.ColumnID)
					decodedColumns[colName] = column
				}
				for _, col := range event.PreColumns {
					colName := event.TableInfo.ForceGetColumnName(col.ColumnID)
					decoded, ok := decodedColumns[colName]
					require.True(t, ok)
					colInfo := event.TableInfo.ForceGetColumnFlagType(col.ColumnID)
					if colInfo.IsBinary() {
						switch v := col.Value.(type) {
						case []byte:
							length := len(decoded.Value.([]uint8))
							require.Equal(t, v[:length], decoded.Value, colName)
						default:
							require.EqualValues(t, col.Value, decoded.Value, colName)
						}
					} else {
						require.EqualValues(t, col.Value, decoded.Value, colName)
					}
				}
			}
		}
	}
}

func TestDecoder(t *testing.T) {
	ctx := context.Background()
	codecConfig := common.NewConfig(config.ProtocolSimple)
	decoder, err := NewDecoder(ctx, codecConfig, nil)
	require.NoError(t, err)
	require.NotNil(t, decoder)

	messageType, hasNext, err := decoder.HasNext()
	require.NoError(t, err)
	require.False(t, hasNext)
	require.Equal(t, model.MessageTypeUnknown, messageType)

	ddl, err := decoder.NextDDLEvent()
	require.ErrorIs(t, err, errors.ErrCodecDecode)
	require.Nil(t, ddl)

	decoder.msg = new(message)
	checkpoint, err := decoder.NextResolvedEvent()
	require.ErrorIs(t, err, errors.ErrCodecDecode)
	require.Equal(t, uint64(0), checkpoint)

	event, err := decoder.NextRowChangedEvent()
	require.ErrorIs(t, err, errors.ErrCodecDecode)
	require.Nil(t, event)

	decoder.value = []byte("invalid")
	err = decoder.AddKeyValue(nil, nil)
	require.ErrorIs(t, err, errors.ErrCodecDecode)
}

func TestMarshallerError(t *testing.T) {
	ctx := context.Background()
	codecConfig := common.NewConfig(config.ProtocolSimple)

	b, err := NewBuilder(ctx, codecConfig)
	require.NoError(t, err)
	enc := b.Build()

	mockMarshaller := mock_simple.NewMockmarshaller(gomock.NewController(t))
	enc.(*encoder).marshaller = mockMarshaller

	mockMarshaller.EXPECT().MarshalCheckpoint(gomock.Any()).Return(nil, errors.ErrEncodeFailed)
	_, err = enc.EncodeCheckpointEvent(123)
	require.ErrorIs(t, err, errors.ErrEncodeFailed)

	mockMarshaller.EXPECT().MarshalDDLEvent(gomock.Any()).Return(nil, errors.ErrEncodeFailed)
	_, err = enc.EncodeDDLEvent(&model.DDLEvent{})
	require.ErrorIs(t, err, errors.ErrEncodeFailed)

	mockMarshaller.EXPECT().MarshalRowChangedEvent(gomock.Any(), gomock.Any(), gomock.Any()).Return(nil, errors.ErrEncodeFailed)
	err = enc.AppendRowChangedEvent(ctx, "", &model.RowChangedEvent{}, func() {})
	require.ErrorIs(t, err, errors.ErrEncodeFailed)

	dec, err := NewDecoder(ctx, codecConfig, nil)
	require.NoError(t, err)
	dec.marshaller = mockMarshaller

	mockMarshaller.EXPECT().Unmarshal(gomock.Any(), gomock.Any()).Return(errors.ErrDecodeFailed)
	err = dec.AddKeyValue([]byte("key"), []byte("value"))
	require.NoError(t, err)

	messageType, hasNext, err := dec.HasNext()
	require.ErrorIs(t, err, errors.ErrDecodeFailed)
	require.False(t, hasNext)
	require.Equal(t, model.MessageTypeUnknown, messageType)
}<|MERGE_RESOLUTION|>--- conflicted
+++ resolved
@@ -126,11 +126,6 @@
 
 			decodedDDL, err := dec.NextDDLEvent()
 			require.NoError(t, err)
-
-<<<<<<< HEAD
-<<<<<<< HEAD
-			err = enc.AppendRowChangedEvent(ctx, "", insertEvent, func() {})
-=======
 			originFlags := createTableDDL.TableInfo.ColumnsFlag
 			obtainedFlags := decodedDDL.TableInfo.ColumnsFlag
 
@@ -142,10 +137,6 @@
 			}
 
 			err = enc.AppendRowChangedEvent(ctx, "", updateEvent, func() {})
->>>>>>> 70e4d6e3b8 (encoder(ticdc): fix simple decoder set index column offset incorrect (#11222))
-=======
-			err = enc.AppendRowChangedEvent(ctx, "", updateEvent, func() {})
->>>>>>> 430375ab
 			require.NoError(t, err)
 
 			messages := enc.Build()
