--- conflicted
+++ resolved
@@ -1666,11 +1666,6 @@
 		}
 	}
 }
-<<<<<<< HEAD
-<<<<<<< HEAD
-=======
-=======
->>>>>>> 288bb64e
 
 func TestDecoder(t *testing.T) {
 	ctx := context.Background()
@@ -1700,7 +1695,6 @@
 	decoder.value = []byte("invalid")
 	err = decoder.AddKeyValue(nil, nil)
 	require.ErrorIs(t, err, errors.ErrCodecDecode)
-<<<<<<< HEAD
 }
 
 func TestMarshallerError(t *testing.T) {
@@ -1738,8 +1732,4 @@
 	require.ErrorIs(t, err, errors.ErrDecodeFailed)
 	require.False(t, hasNext)
 	require.Equal(t, model.MessageTypeUnknown, messageType)
-}
->>>>>>> 7531086b08 (codec(ticdc): simple protocol introduce mock marshaller to improve ut coverage (#11098))
-=======
-}
->>>>>>> 288bb64e
+}