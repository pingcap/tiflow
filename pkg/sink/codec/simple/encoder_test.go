// Copyright 2023 PingCAP, Inc.
//
// Licensed under the Apache License, Version 2.0 (the "License");
// you may not use this file except in compliance with the License.
// You may obtain a copy of the License at
//
//     http://www.apache.org/licenses/LICENSE-2.0
//
// Unless required by applicable law or agreed to in writing, software
// distributed under the License is distributed on an "AS IS" BASIS,
// See the License for the specific language governing permissions and
// limitations under the License.

package simple

import (
	"context"
	"database/sql"
	"testing"

	"github.com/pingcap/tiflow/cdc/entry"
	"github.com/pingcap/tiflow/cdc/model"
	"github.com/pingcap/tiflow/pkg/compression"
	"github.com/pingcap/tiflow/pkg/config"
	"github.com/pingcap/tiflow/pkg/errors"
	"github.com/pingcap/tiflow/pkg/sink/codec/common"
	"github.com/pingcap/tiflow/pkg/sink/codec/utils"
	"github.com/stretchr/testify/require"
)

func TestEncodeCheckpoint(t *testing.T) {
	t.Parallel()

	ctx := context.Background()
	for _, compressionType := range []string{
		compression.None,
		compression.Snappy,
		compression.LZ4,
	} {
		codecConfig := common.NewConfig(config.ProtocolSimple)
		codecConfig.LargeMessageHandle.LargeMessageHandleCompression = compressionType
		builder, err := NewBuilder(ctx, codecConfig)
		require.NoError(t, err)
		enc := builder.Build()

<<<<<<< HEAD
		checkpoint := 23
=======
		checkpoint := 446266400629063682
>>>>>>> 058786f3
		m, err := enc.EncodeCheckpointEvent(uint64(checkpoint))
		require.NoError(t, err)

		dec, err := NewDecoder(ctx, codecConfig, nil)
		require.NoError(t, err)

		err = dec.AddKeyValue(m.Key, m.Value)
		require.NoError(t, err)

		messageType, hasNext, err := dec.HasNext()
		require.NoError(t, err)
		require.True(t, hasNext)
		require.Equal(t, model.MessageTypeResolved, messageType)
		require.NotEqual(t, 0, dec.msg.BuildTs)

		ts, err := dec.NextResolvedEvent()
		require.NoError(t, err)
		require.Equal(t, uint64(checkpoint), ts)
	}
}

func TestEncodeDDLEvent(t *testing.T) {
	helper := entry.NewSchemaTestHelper(t)
	defer helper.Close()

<<<<<<< HEAD
=======
	sql := `create table test.t(id int primary key, name varchar(255) not null, gender enum('male', 'female'), email varchar(255) not null, key idx_name_email(name, email))`
	createTableDDLEvent := helper.DDL2Event(sql)

	sql = `insert into test.t values (1, "jack", "male", "jack@abc.com")`
	insertEvent := helper.DML2Event(sql, "test", "t")

	sql = `rename table test.t to test.abc`
	renameTableDDLEvent := helper.DDL2Event(sql)

	sql = `insert into test.abc values (2, "anna", "female", "anna@abc.com")`
	insertEvent2 := helper.DML2Event(sql, "test", "abc")

	helper.Tk().MustExec("drop table test.abc")

>>>>>>> 058786f3
	ctx := context.Background()
	for _, compressionType := range []string{
		compression.None,
		compression.Snappy,
		compression.LZ4,
	} {
		codecConfig := common.NewConfig(config.ProtocolSimple)
		codecConfig.LargeMessageHandle.LargeMessageHandleCompression = compressionType
		builder, err := NewBuilder(ctx, codecConfig)
		require.NoError(t, err)
		enc := builder.Build()

<<<<<<< HEAD
		sql := `create table test.t(
			id int primary key,
			name varchar(255) not null,
			gender enum('male', 'female'),
			email varchar(255) not null,
			key idx_name_email(name, email))`
		ddlEvent := helper.DDL2Event(sql)

		m, err := enc.EncodeDDLEvent(ddlEvent)
		require.NoError(t, err)

		dec, err := NewDecoder(ctx, codecConfig, nil)
=======
		dec, err := NewDecoder(ctx, codecConfig, nil)
		require.NoError(t, err)

		m, err := enc.EncodeDDLEvent(createTableDDLEvent)
>>>>>>> 058786f3
		require.NoError(t, err)

		err = dec.AddKeyValue(m.Key, m.Value)
		require.NoError(t, err)

		messageType, hasNext, err := dec.HasNext()
		require.NoError(t, err)
		require.True(t, hasNext)
		require.Equal(t, model.MessageTypeDDL, messageType)
		require.NotEqual(t, 0, dec.msg.BuildTs)

		event, err := dec.NextDDLEvent()
		require.NoError(t, err)
<<<<<<< HEAD
		require.Equal(t, ddlEvent.CommitTs, event.CommitTs)
		// because we don't we don't set startTs in the encoded message,
		// so the startTs is equal to commitTs
		require.Equal(t, ddlEvent.CommitTs, event.StartTs)
		require.Equal(t, ddlEvent.Query, event.Query)
		require.Equal(t, len(ddlEvent.TableInfo.Columns), len(event.TableInfo.Columns))
		require.Equal(t, len(ddlEvent.TableInfo.Indices), len(event.TableInfo.Indices))

		item := dec.memo.Read(ddlEvent.TableInfo.TableName.Schema,
			ddlEvent.TableInfo.TableName.Table, ddlEvent.TableInfo.UpdateTS)
		require.NotNil(t, item)

		sql = `insert into test.t values (1, "jack", "male", "jack@abc.com")`
		row := helper.DML2Event(sql, "test", "t")

		err = enc.AppendRowChangedEvent(context.Background(), "", row, func() {})
=======
		require.Equal(t, createTableDDLEvent.CommitTs, event.CommitTs)
		// because we don't we don't set startTs in the encoded message,
		// so the startTs is equal to commitTs
		require.Equal(t, createTableDDLEvent.CommitTs, event.StartTs)
		require.Equal(t, createTableDDLEvent.Query, event.Query)
		require.Equal(t, len(createTableDDLEvent.TableInfo.Columns), len(event.TableInfo.Columns))
		require.Equal(t, len(createTableDDLEvent.TableInfo.Indices)+1, len(event.TableInfo.Indices))
		require.Nil(t, event.PreTableInfo)

		item := dec.memo.Read(createTableDDLEvent.TableInfo.TableName.Schema,
			createTableDDLEvent.TableInfo.TableName.Table, createTableDDLEvent.TableInfo.UpdateTS)
		require.NotNil(t, item)

		err = enc.AppendRowChangedEvent(context.Background(), "", insertEvent, func() {})
>>>>>>> 058786f3
		require.NoError(t, err)

		messages := enc.Build()
		require.Len(t, messages, 1)

		err = dec.AddKeyValue(messages[0].Key, messages[0].Value)
		require.NoError(t, err)

		messageType, hasNext, err = dec.HasNext()
		require.NoError(t, err)
		require.True(t, hasNext)
		require.Equal(t, model.MessageTypeRow, messageType)
		require.NotEqual(t, 0, dec.msg.BuildTs)

		decodedRow, err := dec.NextRowChangedEvent()
		require.NoError(t, err)
<<<<<<< HEAD
		require.Equal(t, decodedRow.CommitTs, row.CommitTs)
		require.Equal(t, decodedRow.Table.Schema, row.Table.Schema)
		require.Equal(t, decodedRow.Table.Table, row.Table.Table)
		require.Nil(t, decodedRow.PreColumns)

		helper.Tk().MustExec("drop table test.t")
=======
		require.Equal(t, decodedRow.CommitTs, insertEvent.CommitTs)
		require.Equal(t, decodedRow.Table.Schema, insertEvent.Table.Schema)
		require.Equal(t, decodedRow.Table.Table, insertEvent.Table.Table)
		require.Nil(t, decodedRow.PreColumns)

		m, err = enc.EncodeDDLEvent(renameTableDDLEvent)
		require.NoError(t, err)

		err = dec.AddKeyValue(m.Key, m.Value)
		require.NoError(t, err)

		messageType, hasNext, err = dec.HasNext()
		require.NoError(t, err)
		require.True(t, hasNext)
		require.Equal(t, model.MessageTypeDDL, messageType)
		require.NotEqual(t, 0, dec.msg.BuildTs)

		event, err = dec.NextDDLEvent()
		require.NoError(t, err)
		require.Equal(t, renameTableDDLEvent.CommitTs, event.CommitTs)
		// because we don't we don't set startTs in the encoded message,
		// so the startTs is equal to commitTs
		require.Equal(t, renameTableDDLEvent.CommitTs, event.StartTs)
		require.Equal(t, renameTableDDLEvent.Query, event.Query)
		require.Equal(t, len(renameTableDDLEvent.TableInfo.Columns), len(event.TableInfo.Columns))
		require.Equal(t, len(renameTableDDLEvent.TableInfo.Indices)+1, len(event.TableInfo.Indices))
		require.NotNil(t, event.PreTableInfo)

		item = dec.memo.Read(renameTableDDLEvent.TableInfo.TableName.Schema,
			renameTableDDLEvent.TableInfo.TableName.Table, renameTableDDLEvent.TableInfo.UpdateTS)
		require.NotNil(t, item)

		err = enc.AppendRowChangedEvent(context.Background(), "", insertEvent2, func() {})
		require.NoError(t, err)

		messages = enc.Build()
		require.Len(t, messages, 1)

		err = dec.AddKeyValue(messages[0].Key, messages[0].Value)
		require.NoError(t, err)

		messageType, hasNext, err = dec.HasNext()
		require.NoError(t, err)
		require.True(t, hasNext)
		require.Equal(t, model.MessageTypeRow, messageType)
		require.NotEqual(t, 0, dec.msg.BuildTs)

		decodedRow, err = dec.NextRowChangedEvent()
		require.NoError(t, err)
		require.Equal(t, decodedRow.CommitTs, insertEvent2.CommitTs)
		require.Equal(t, decodedRow.Table.Schema, insertEvent2.Table.Schema)
		require.Equal(t, decodedRow.Table.Table, insertEvent2.Table.Table)
		require.Nil(t, decodedRow.PreColumns)
>>>>>>> 058786f3
	}
}

func TestEncoderOtherTypes(t *testing.T) {
	helper := entry.NewSchemaTestHelper(t)
	defer helper.Close()

	ctx := context.Background()
	codecConfig := common.NewConfig(config.ProtocolSimple)
	builder, err := NewBuilder(ctx, codecConfig)
	require.NoError(t, err)
	enc := builder.Build()

	sql := `create table test.t(
			a int primary key auto_increment,
			b enum('a', 'b', 'c'),
			c set('a', 'b', 'c'),
			d bit(64),
			e json)`
	ddlEvent := helper.DDL2Event(sql)

	m, err := enc.EncodeDDLEvent(ddlEvent)
	require.NoError(t, err)

	dec, err := NewDecoder(ctx, codecConfig, nil)
	require.NoError(t, err)

	err = dec.AddKeyValue(m.Key, m.Value)
	require.NoError(t, err)

	messageType, hasNext, err := dec.HasNext()
	require.NoError(t, err)
	require.True(t, hasNext)
	require.Equal(t, model.MessageTypeDDL, messageType)

	_, err = dec.NextDDLEvent()
	require.NoError(t, err)

	sql = `insert into test.t() values (1, 'a', 'a,b', b'1000001', '{
		  "key1": "value1",
		  "key2": "value2"
		}');`
	row := helper.DML2Event(sql, "test", "t")

	err = enc.AppendRowChangedEvent(context.Background(), "", row, func() {})
	require.NoError(t, err)

	messages := enc.Build()
	require.Len(t, messages, 1)

	err = dec.AddKeyValue(messages[0].Key, messages[0].Value)
	require.NoError(t, err)

	messageType, hasNext, err = dec.HasNext()
	require.NoError(t, err)
	require.True(t, hasNext)
	require.Equal(t, model.MessageTypeRow, messageType)

	decodedRow, err := dec.NextRowChangedEvent()
	require.NoError(t, err)

	decodedColumns := make(map[string]*model.Column, len(decodedRow.Columns))
	for _, column := range decodedRow.Columns {
		decodedColumns[column.Name] = column
	}

	for _, expected := range row.Columns {
		decoded, ok := decodedColumns[expected.Name]
		require.True(t, ok)
		require.Equal(t, expected.Value, decoded.Value)
		require.Equal(t, expected.Charset, decoded.Charset)
		require.Equal(t, expected.Collation, decoded.Collation)
	}
}

func TestEncodeBootstrapEvent(t *testing.T) {
	helper := entry.NewSchemaTestHelper(t)
	defer helper.Close()

<<<<<<< HEAD
	ctx := context.Background()
	for _, compressionType := range []string{
		compression.None,
		compression.Snappy,
		compression.LZ4,
	} {
		codecConfig := common.NewConfig(config.ProtocolSimple)
		codecConfig.LargeMessageHandle.LargeMessageHandleCompression = compressionType
		builder, err := NewBuilder(ctx, codecConfig)
		require.NoError(t, err)
		enc := builder.Build()

		sql := `create table test.t(
			id int primary key,
			name varchar(255) not null,
			age int,
			email varchar(255) not null,
			key idx_name_email(name, email))`
		ddlEvent := helper.DDL2Event(sql)
		ddlEvent.IsBootstrap = true

		m, err := enc.EncodeDDLEvent(ddlEvent)
		require.NoError(t, err)

		dec, err := NewDecoder(ctx, codecConfig, nil)
		require.NoError(t, err)

		err = dec.AddKeyValue(m.Key, m.Value)
		require.NoError(t, err)

		messageType, hasNext, err := dec.HasNext()
		require.NoError(t, err)
		require.True(t, hasNext)
		require.Equal(t, model.MessageTypeDDL, messageType)
		require.NotEqual(t, 0, dec.msg.BuildTs)

		event, err := dec.NextDDLEvent()
		require.NoError(t, err)
		require.Equal(t, ddlEvent.CommitTs, event.CommitTs)
		// because we don't we don't set startTs in the encoded message,
		// so the startTs is equal to commitTs
		require.Equal(t, ddlEvent.CommitTs, event.StartTs)
		// Bootstrap event doesn't have query
		require.Equal(t, "", event.Query)
		require.Equal(t, len(ddlEvent.TableInfo.Columns), len(event.TableInfo.Columns))
		require.Equal(t, len(ddlEvent.TableInfo.Indices), len(event.TableInfo.Indices))

		item := dec.memo.Read(ddlEvent.TableInfo.TableName.Schema,
			ddlEvent.TableInfo.TableName.Table, ddlEvent.TableInfo.UpdateTS)
		require.NotNil(t, item)

		sql = `insert into test.t values (1, "jack", 23, "jack@abc.com")`
		row := helper.DML2Event(sql, "test", "t")

		err = enc.AppendRowChangedEvent(context.Background(), "", row, func() {})
		require.NoError(t, err)

		messages := enc.Build()
		require.Len(t, messages, 1)

		err = dec.AddKeyValue(messages[0].Key, messages[0].Value)
		require.NoError(t, err)

		messageType, hasNext, err = dec.HasNext()
		require.NoError(t, err)
		require.True(t, hasNext)
		require.Equal(t, model.MessageTypeRow, messageType)
		require.NotEqual(t, 0, dec.msg.BuildTs)

		decodedRow, err := dec.NextRowChangedEvent()
		require.NoError(t, err)
		require.Equal(t, decodedRow.CommitTs, row.CommitTs)
		require.Equal(t, decodedRow.Table.Schema, row.Table.Schema)
		require.Equal(t, decodedRow.Table.Table, row.Table.Table)
		require.Nil(t, decodedRow.PreColumns)

		helper.Tk().MustExec("drop table test.t")
	}
}

func TestDMLEventCompressionE2E(t *testing.T) {
	ddlEvent, insertEvent, _, _ := utils.NewLargeEvent4Test(t)
=======
	sql := `create table test.t(
    	id int primary key,
    	name varchar(255) not null,
    	age int,
    	email varchar(255) not null,
    	key idx_name_email(name, email))`
	ddlEvent := helper.DDL2Event(sql)
	ddlEvent.IsBootstrap = true

	sql = `insert into test.t values (1, "jack", 23, "jack@abc.com")`
	row := helper.DML2Event(sql, "test", "t")

	helper.Tk().MustExec("drop table test.t")
>>>>>>> 058786f3

	ctx := context.Background()
	for _, compressionType := range []string{
		compression.None,
		compression.Snappy,
		compression.LZ4,
	} {
		codecConfig := common.NewConfig(config.ProtocolSimple)
		codecConfig.LargeMessageHandle.LargeMessageHandleCompression = compressionType
<<<<<<< HEAD

=======
>>>>>>> 058786f3
		builder, err := NewBuilder(ctx, codecConfig)
		require.NoError(t, err)
		enc := builder.Build()

<<<<<<< HEAD
		dec, err := NewDecoder(ctx, codecConfig, nil)
		require.NoError(t, err)

		m, err := enc.EncodeDDLEvent(ddlEvent)
=======
		m, err := enc.EncodeDDLEvent(ddlEvent)
		require.NoError(t, err)

		dec, err := NewDecoder(ctx, codecConfig, nil)
>>>>>>> 058786f3
		require.NoError(t, err)

		err = dec.AddKeyValue(m.Key, m.Value)
		require.NoError(t, err)

		messageType, hasNext, err := dec.HasNext()
		require.NoError(t, err)
		require.True(t, hasNext)
		require.Equal(t, model.MessageTypeDDL, messageType)
<<<<<<< HEAD

		_, err = dec.NextDDLEvent()
		require.NoError(t, err)

		err = enc.AppendRowChangedEvent(context.Background(), "", insertEvent, func() {})
=======
		require.NotEqual(t, 0, dec.msg.BuildTs)

		event, err := dec.NextDDLEvent()
		require.NoError(t, err)
		require.Equal(t, ddlEvent.CommitTs, event.CommitTs)
		// because we don't we don't set startTs in the encoded message,
		// so the startTs is equal to commitTs
		require.Equal(t, ddlEvent.CommitTs, event.StartTs)
		// Bootstrap event doesn't have query
		require.Equal(t, "", event.Query)
		require.Equal(t, len(ddlEvent.TableInfo.Columns), len(event.TableInfo.Columns))
		require.Equal(t, len(ddlEvent.TableInfo.Indices)+1, len(event.TableInfo.Indices))

		item := dec.memo.Read(ddlEvent.TableInfo.TableName.Schema,
			ddlEvent.TableInfo.TableName.Table, ddlEvent.TableInfo.UpdateTS)
		require.NotNil(t, item)

		err = enc.AppendRowChangedEvent(context.Background(), "", row, func() {})
>>>>>>> 058786f3
		require.NoError(t, err)

		messages := enc.Build()
		require.Len(t, messages, 1)

		err = dec.AddKeyValue(messages[0].Key, messages[0].Value)
		require.NoError(t, err)

		messageType, hasNext, err = dec.HasNext()
		require.NoError(t, err)
		require.True(t, hasNext)
		require.Equal(t, model.MessageTypeRow, messageType)
<<<<<<< HEAD

		decodedRow, err := dec.NextRowChangedEvent()
		require.NoError(t, err)

		require.Equal(t, decodedRow.CommitTs, insertEvent.CommitTs)
		require.Equal(t, decodedRow.Table.Schema, insertEvent.Table.Schema)
		require.Equal(t, decodedRow.Table.Table, insertEvent.Table.Table)

		decodedColumns := make(map[string]*model.Column, len(decodedRow.Columns))
		for _, column := range decodedRow.Columns {
			decodedColumns[column.Name] = column
		}
		for _, col := range insertEvent.Columns {
			decoded, ok := decodedColumns[col.Name]
			require.True(t, ok)
			require.Equal(t, col.Type, decoded.Type)
			require.Equal(t, col.Charset, decoded.Charset)
			require.Equal(t, col.Collation, decoded.Collation)
			require.EqualValues(t, col.Value, decoded.Value)
		}
	}
}

func TestDMLMessageTooLarge(t *testing.T) {
	_, insertEvent, _, _ := utils.NewLargeEvent4Test(t)

=======
		require.NotEqual(t, 0, dec.msg.BuildTs)

		decodedRow, err := dec.NextRowChangedEvent()
		require.NoError(t, err)
		require.Equal(t, decodedRow.CommitTs, row.CommitTs)
		require.Equal(t, decodedRow.Table.Schema, row.Table.Schema)
		require.Equal(t, decodedRow.Table.Table, row.Table.Table)
		require.Nil(t, decodedRow.PreColumns)
	}
}

func TestDMLEventCompressionE2E(t *testing.T) {
	ddlEvent, insertEvent, _, _ := utils.NewLargeEvent4Test(t)

	ctx := context.Background()
	for _, compressionType := range []string{
		compression.None,
		compression.Snappy,
		compression.LZ4,
	} {
		codecConfig := common.NewConfig(config.ProtocolSimple)
		codecConfig.LargeMessageHandle.LargeMessageHandleCompression = compressionType

		builder, err := NewBuilder(ctx, codecConfig)
		require.NoError(t, err)
		enc := builder.Build()

		dec, err := NewDecoder(ctx, codecConfig, nil)
		require.NoError(t, err)

		m, err := enc.EncodeDDLEvent(ddlEvent)
		require.NoError(t, err)

		err = dec.AddKeyValue(m.Key, m.Value)
		require.NoError(t, err)

		messageType, hasNext, err := dec.HasNext()
		require.NoError(t, err)
		require.True(t, hasNext)
		require.Equal(t, model.MessageTypeDDL, messageType)

		_, err = dec.NextDDLEvent()
		require.NoError(t, err)

		err = enc.AppendRowChangedEvent(context.Background(), "", insertEvent, func() {})
		require.NoError(t, err)

		messages := enc.Build()
		require.Len(t, messages, 1)

		err = dec.AddKeyValue(messages[0].Key, messages[0].Value)
		require.NoError(t, err)

		messageType, hasNext, err = dec.HasNext()
		require.NoError(t, err)
		require.True(t, hasNext)
		require.Equal(t, model.MessageTypeRow, messageType)

		decodedRow, err := dec.NextRowChangedEvent()
		require.NoError(t, err)

		require.Equal(t, decodedRow.CommitTs, insertEvent.CommitTs)
		require.Equal(t, decodedRow.Table.Schema, insertEvent.Table.Schema)
		require.Equal(t, decodedRow.Table.Table, insertEvent.Table.Table)

		decodedColumns := make(map[string]*model.Column, len(decodedRow.Columns))
		for _, column := range decodedRow.Columns {
			decodedColumns[column.Name] = column
		}
		for _, col := range insertEvent.Columns {
			decoded, ok := decodedColumns[col.Name]
			require.True(t, ok)
			require.Equal(t, col.Type, decoded.Type)
			require.Equal(t, col.Charset, decoded.Charset)
			require.Equal(t, col.Collation, decoded.Collation)
			require.EqualValues(t, col.Value, decoded.Value)
		}
	}
}

func TestDMLMessageTooLarge(t *testing.T) {
	_, insertEvent, _, _ := utils.NewLargeEvent4Test(t)

>>>>>>> 058786f3
	codecConfig := common.NewConfig(config.ProtocolSimple)
	codecConfig.MaxMessageBytes = 100

	builder, err := NewBuilder(context.Background(), codecConfig)
	require.NoError(t, err)
	enc := builder.Build()

	err = enc.AppendRowChangedEvent(context.Background(), "", insertEvent, func() {})
	require.ErrorIs(t, err, errors.ErrMessageTooLarge)
}

func TestLargerMessageHandleClaimCheck(t *testing.T) {
	ddlEvent, _, updateEvent, _ := utils.NewLargeEvent4Test(t)

	ctx := context.Background()
	for _, compressionType := range []string{
		compression.None,
		compression.Snappy,
		compression.LZ4,
	} {
		codecConfig := common.NewConfig(config.ProtocolSimple)
		codecConfig.LargeMessageHandle.LargeMessageHandleOption = config.LargeMessageHandleOptionClaimCheck
		codecConfig.LargeMessageHandle.ClaimCheckStorageURI = "file:///tmp/simple-claim-check"
		codecConfig.LargeMessageHandle.LargeMessageHandleCompression = compressionType

		builder, err := NewBuilder(ctx, codecConfig)
		require.NoError(t, err)
		enc := builder.Build()

		m, err := enc.EncodeDDLEvent(ddlEvent)
		require.NoError(t, err)

		dec, err := NewDecoder(ctx, codecConfig, nil)
		require.NoError(t, err)

		err = dec.AddKeyValue(m.Key, m.Value)
		require.NoError(t, err)

		messageType, hasNext, err := dec.HasNext()
		require.NoError(t, err)
		require.True(t, hasNext)
		require.Equal(t, model.MessageTypeDDL, messageType)

		_, err = dec.NextDDLEvent()
		require.NoError(t, err)

		enc.(*encoder).config.MaxMessageBytes = 500
		err = enc.AppendRowChangedEvent(ctx, "", updateEvent, func() {})
		require.NoError(t, err)

		claimCheckLocationM := enc.Build()[0]

		dec.config.MaxMessageBytes = 500
		err = dec.AddKeyValue(claimCheckLocationM.Key, claimCheckLocationM.Value)
		require.NoError(t, err)

		messageType, hasNext, err = dec.HasNext()
		require.NoError(t, err)
		require.True(t, hasNext)
		require.Equal(t, model.MessageTypeRow, messageType)
		require.NotEqual(t, "", dec.msg.ClaimCheckLocation)

		decodedRow, err := dec.NextRowChangedEvent()
		require.NoError(t, err)

		require.Equal(t, decodedRow.CommitTs, updateEvent.CommitTs)
		require.Equal(t, decodedRow.Table.Schema, updateEvent.Table.Schema)
		require.Equal(t, decodedRow.Table.Table, updateEvent.Table.Table)

		decodedColumns := make(map[string]*model.Column, len(decodedRow.Columns))
		for _, column := range decodedRow.Columns {
			decodedColumns[column.Name] = column
		}
		for _, col := range updateEvent.Columns {
			decoded, ok := decodedColumns[col.Name]
			require.True(t, ok)
			require.Equal(t, col.Type, decoded.Type)
			require.Equal(t, col.Charset, decoded.Charset)
			require.Equal(t, col.Collation, decoded.Collation)
			require.EqualValues(t, col.Value, decoded.Value)
		}

		for _, column := range decodedRow.PreColumns {
			decodedColumns[column.Name] = column
		}
		for _, col := range updateEvent.PreColumns {
			decoded, ok := decodedColumns[col.Name]
			require.True(t, ok)
			require.Equal(t, col.Type, decoded.Type)
			require.Equal(t, col.Charset, decoded.Charset)
			require.Equal(t, col.Collation, decoded.Collation)
			require.EqualValues(t, col.Value, decoded.Value)
		}
	}
}

func TestLargeMessageHandleKeyOnly(t *testing.T) {
	_, _, updateEvent, _ := utils.NewLargeEvent4Test(t)

	ctx := context.Background()
	codecConfig := common.NewConfig(config.ProtocolSimple)
	codecConfig.MaxMessageBytes = 500
	codecConfig.LargeMessageHandle.LargeMessageHandleOption = config.LargeMessageHandleOptionHandleKeyOnly
	for _, compressionType := range []string{
		compression.None,
		compression.Snappy,
		compression.LZ4,
	} {
		codecConfig.LargeMessageHandle.LargeMessageHandleCompression = compressionType

		builder, err := NewBuilder(ctx, codecConfig)
		require.NoError(t, err)
		enc := builder.Build()

		err = enc.AppendRowChangedEvent(ctx, "", updateEvent, func() {})
		require.NoError(t, err)

		messages := enc.Build()
		require.Len(t, messages, 1)

		dec, err := NewDecoder(ctx, codecConfig, &sql.DB{})
		require.NoError(t, err)

		err = dec.AddKeyValue(messages[0].Key, messages[0].Value)
		require.NoError(t, err)

		messageType, hasNext, err := dec.HasNext()
		require.NoError(t, err)
		require.True(t, hasNext)
		require.Equal(t, model.MessageTypeRow, messageType)
		require.True(t, dec.msg.HandleKeyOnly)

		for _, col := range updateEvent.Columns {
			if col.Flag.IsHandleKey() {
				require.Contains(t, dec.msg.Data, col.Name)
			} else {
				require.NotContains(t, dec.msg.Data, col.Name)
			}
		}
		for _, col := range updateEvent.PreColumns {
			if col.Flag.IsHandleKey() {
				require.Contains(t, dec.msg.Old, col.Name)
			} else {
				require.NotContains(t, dec.msg.Old, col.Name)
			}
		}
	}
}<|MERGE_RESOLUTION|>--- conflicted
+++ resolved
@@ -43,11 +43,7 @@
 		require.NoError(t, err)
 		enc := builder.Build()
 
-<<<<<<< HEAD
-		checkpoint := 23
-=======
 		checkpoint := 446266400629063682
->>>>>>> 058786f3
 		m, err := enc.EncodeCheckpointEvent(uint64(checkpoint))
 		require.NoError(t, err)
 
@@ -73,8 +69,6 @@
 	helper := entry.NewSchemaTestHelper(t)
 	defer helper.Close()
 
-<<<<<<< HEAD
-=======
 	sql := `create table test.t(id int primary key, name varchar(255) not null, gender enum('male', 'female'), email varchar(255) not null, key idx_name_email(name, email))`
 	createTableDDLEvent := helper.DDL2Event(sql)
 
@@ -89,7 +83,6 @@
 
 	helper.Tk().MustExec("drop table test.abc")
 
->>>>>>> 058786f3
 	ctx := context.Background()
 	for _, compressionType := range []string{
 		compression.None,
@@ -102,28 +95,10 @@
 		require.NoError(t, err)
 		enc := builder.Build()
 
-<<<<<<< HEAD
-		sql := `create table test.t(
-			id int primary key,
-			name varchar(255) not null,
-			gender enum('male', 'female'),
-			email varchar(255) not null,
-			key idx_name_email(name, email))`
-		ddlEvent := helper.DDL2Event(sql)
-
-		m, err := enc.EncodeDDLEvent(ddlEvent)
-		require.NoError(t, err)
-
 		dec, err := NewDecoder(ctx, codecConfig, nil)
-=======
-		dec, err := NewDecoder(ctx, codecConfig, nil)
 		require.NoError(t, err)
 
 		m, err := enc.EncodeDDLEvent(createTableDDLEvent)
->>>>>>> 058786f3
-		require.NoError(t, err)
-
-		err = dec.AddKeyValue(m.Key, m.Value)
 		require.NoError(t, err)
 
 		messageType, hasNext, err := dec.HasNext()
@@ -134,24 +109,6 @@
 
 		event, err := dec.NextDDLEvent()
 		require.NoError(t, err)
-<<<<<<< HEAD
-		require.Equal(t, ddlEvent.CommitTs, event.CommitTs)
-		// because we don't we don't set startTs in the encoded message,
-		// so the startTs is equal to commitTs
-		require.Equal(t, ddlEvent.CommitTs, event.StartTs)
-		require.Equal(t, ddlEvent.Query, event.Query)
-		require.Equal(t, len(ddlEvent.TableInfo.Columns), len(event.TableInfo.Columns))
-		require.Equal(t, len(ddlEvent.TableInfo.Indices), len(event.TableInfo.Indices))
-
-		item := dec.memo.Read(ddlEvent.TableInfo.TableName.Schema,
-			ddlEvent.TableInfo.TableName.Table, ddlEvent.TableInfo.UpdateTS)
-		require.NotNil(t, item)
-
-		sql = `insert into test.t values (1, "jack", "male", "jack@abc.com")`
-		row := helper.DML2Event(sql, "test", "t")
-
-		err = enc.AppendRowChangedEvent(context.Background(), "", row, func() {})
-=======
 		require.Equal(t, createTableDDLEvent.CommitTs, event.CommitTs)
 		// because we don't we don't set startTs in the encoded message,
 		// so the startTs is equal to commitTs
@@ -166,7 +123,6 @@
 		require.NotNil(t, item)
 
 		err = enc.AppendRowChangedEvent(context.Background(), "", insertEvent, func() {})
->>>>>>> 058786f3
 		require.NoError(t, err)
 
 		messages := enc.Build()
@@ -183,14 +139,6 @@
 
 		decodedRow, err := dec.NextRowChangedEvent()
 		require.NoError(t, err)
-<<<<<<< HEAD
-		require.Equal(t, decodedRow.CommitTs, row.CommitTs)
-		require.Equal(t, decodedRow.Table.Schema, row.Table.Schema)
-		require.Equal(t, decodedRow.Table.Table, row.Table.Table)
-		require.Nil(t, decodedRow.PreColumns)
-
-		helper.Tk().MustExec("drop table test.t")
-=======
 		require.Equal(t, decodedRow.CommitTs, insertEvent.CommitTs)
 		require.Equal(t, decodedRow.Table.Schema, insertEvent.Table.Schema)
 		require.Equal(t, decodedRow.Table.Table, insertEvent.Table.Table)
@@ -244,7 +192,6 @@
 		require.Equal(t, decodedRow.Table.Schema, insertEvent2.Table.Schema)
 		require.Equal(t, decodedRow.Table.Table, insertEvent2.Table.Table)
 		require.Nil(t, decodedRow.PreColumns)
->>>>>>> 058786f3
 	}
 }
 
@@ -324,7 +271,20 @@
 	helper := entry.NewSchemaTestHelper(t)
 	defer helper.Close()
 
-<<<<<<< HEAD
+	sql := `create table test.t(
+    	id int primary key,
+    	name varchar(255) not null,
+    	age int,
+    	email varchar(255) not null,
+    	key idx_name_email(name, email))`
+	ddlEvent := helper.DDL2Event(sql)
+	ddlEvent.IsBootstrap = true
+
+	sql = `insert into test.t values (1, "jack", 23, "jack@abc.com")`
+	row := helper.DML2Event(sql, "test", "t")
+
+	helper.Tk().MustExec("drop table test.t")
+
 	ctx := context.Background()
 	for _, compressionType := range []string{
 		compression.None,
@@ -337,15 +297,6 @@
 		require.NoError(t, err)
 		enc := builder.Build()
 
-		sql := `create table test.t(
-			id int primary key,
-			name varchar(255) not null,
-			age int,
-			email varchar(255) not null,
-			key idx_name_email(name, email))`
-		ddlEvent := helper.DDL2Event(sql)
-		ddlEvent.IsBootstrap = true
-
 		m, err := enc.EncodeDDLEvent(ddlEvent)
 		require.NoError(t, err)
 
@@ -359,113 +310,6 @@
 		require.NoError(t, err)
 		require.True(t, hasNext)
 		require.Equal(t, model.MessageTypeDDL, messageType)
-		require.NotEqual(t, 0, dec.msg.BuildTs)
-
-		event, err := dec.NextDDLEvent()
-		require.NoError(t, err)
-		require.Equal(t, ddlEvent.CommitTs, event.CommitTs)
-		// because we don't we don't set startTs in the encoded message,
-		// so the startTs is equal to commitTs
-		require.Equal(t, ddlEvent.CommitTs, event.StartTs)
-		// Bootstrap event doesn't have query
-		require.Equal(t, "", event.Query)
-		require.Equal(t, len(ddlEvent.TableInfo.Columns), len(event.TableInfo.Columns))
-		require.Equal(t, len(ddlEvent.TableInfo.Indices), len(event.TableInfo.Indices))
-
-		item := dec.memo.Read(ddlEvent.TableInfo.TableName.Schema,
-			ddlEvent.TableInfo.TableName.Table, ddlEvent.TableInfo.UpdateTS)
-		require.NotNil(t, item)
-
-		sql = `insert into test.t values (1, "jack", 23, "jack@abc.com")`
-		row := helper.DML2Event(sql, "test", "t")
-
-		err = enc.AppendRowChangedEvent(context.Background(), "", row, func() {})
-		require.NoError(t, err)
-
-		messages := enc.Build()
-		require.Len(t, messages, 1)
-
-		err = dec.AddKeyValue(messages[0].Key, messages[0].Value)
-		require.NoError(t, err)
-
-		messageType, hasNext, err = dec.HasNext()
-		require.NoError(t, err)
-		require.True(t, hasNext)
-		require.Equal(t, model.MessageTypeRow, messageType)
-		require.NotEqual(t, 0, dec.msg.BuildTs)
-
-		decodedRow, err := dec.NextRowChangedEvent()
-		require.NoError(t, err)
-		require.Equal(t, decodedRow.CommitTs, row.CommitTs)
-		require.Equal(t, decodedRow.Table.Schema, row.Table.Schema)
-		require.Equal(t, decodedRow.Table.Table, row.Table.Table)
-		require.Nil(t, decodedRow.PreColumns)
-
-		helper.Tk().MustExec("drop table test.t")
-	}
-}
-
-func TestDMLEventCompressionE2E(t *testing.T) {
-	ddlEvent, insertEvent, _, _ := utils.NewLargeEvent4Test(t)
-=======
-	sql := `create table test.t(
-    	id int primary key,
-    	name varchar(255) not null,
-    	age int,
-    	email varchar(255) not null,
-    	key idx_name_email(name, email))`
-	ddlEvent := helper.DDL2Event(sql)
-	ddlEvent.IsBootstrap = true
-
-	sql = `insert into test.t values (1, "jack", 23, "jack@abc.com")`
-	row := helper.DML2Event(sql, "test", "t")
-
-	helper.Tk().MustExec("drop table test.t")
->>>>>>> 058786f3
-
-	ctx := context.Background()
-	for _, compressionType := range []string{
-		compression.None,
-		compression.Snappy,
-		compression.LZ4,
-	} {
-		codecConfig := common.NewConfig(config.ProtocolSimple)
-		codecConfig.LargeMessageHandle.LargeMessageHandleCompression = compressionType
-<<<<<<< HEAD
-
-=======
->>>>>>> 058786f3
-		builder, err := NewBuilder(ctx, codecConfig)
-		require.NoError(t, err)
-		enc := builder.Build()
-
-<<<<<<< HEAD
-		dec, err := NewDecoder(ctx, codecConfig, nil)
-		require.NoError(t, err)
-
-		m, err := enc.EncodeDDLEvent(ddlEvent)
-=======
-		m, err := enc.EncodeDDLEvent(ddlEvent)
-		require.NoError(t, err)
-
-		dec, err := NewDecoder(ctx, codecConfig, nil)
->>>>>>> 058786f3
-		require.NoError(t, err)
-
-		err = dec.AddKeyValue(m.Key, m.Value)
-		require.NoError(t, err)
-
-		messageType, hasNext, err := dec.HasNext()
-		require.NoError(t, err)
-		require.True(t, hasNext)
-		require.Equal(t, model.MessageTypeDDL, messageType)
-<<<<<<< HEAD
-
-		_, err = dec.NextDDLEvent()
-		require.NoError(t, err)
-
-		err = enc.AppendRowChangedEvent(context.Background(), "", insertEvent, func() {})
-=======
 		require.NotEqual(t, 0, dec.msg.BuildTs)
 
 		event, err := dec.NextDDLEvent()
@@ -484,7 +328,6 @@
 		require.NotNil(t, item)
 
 		err = enc.AppendRowChangedEvent(context.Background(), "", row, func() {})
->>>>>>> 058786f3
 		require.NoError(t, err)
 
 		messages := enc.Build()
@@ -497,7 +340,63 @@
 		require.NoError(t, err)
 		require.True(t, hasNext)
 		require.Equal(t, model.MessageTypeRow, messageType)
-<<<<<<< HEAD
+		require.NotEqual(t, 0, dec.msg.BuildTs)
+
+		decodedRow, err := dec.NextRowChangedEvent()
+		require.NoError(t, err)
+		require.Equal(t, decodedRow.CommitTs, row.CommitTs)
+		require.Equal(t, decodedRow.Table.Schema, row.Table.Schema)
+		require.Equal(t, decodedRow.Table.Table, row.Table.Table)
+		require.Nil(t, decodedRow.PreColumns)
+	}
+}
+
+func TestDMLEventCompressionE2E(t *testing.T) {
+	ddlEvent, insertEvent, _, _ := utils.NewLargeEvent4Test(t)
+
+	ctx := context.Background()
+	for _, compressionType := range []string{
+		compression.None,
+		compression.Snappy,
+		compression.LZ4,
+	} {
+		codecConfig := common.NewConfig(config.ProtocolSimple)
+		codecConfig.LargeMessageHandle.LargeMessageHandleCompression = compressionType
+
+		builder, err := NewBuilder(ctx, codecConfig)
+		require.NoError(t, err)
+		enc := builder.Build()
+
+		dec, err := NewDecoder(ctx, codecConfig, nil)
+		require.NoError(t, err)
+
+		m, err := enc.EncodeDDLEvent(ddlEvent)
+		require.NoError(t, err)
+
+		err = dec.AddKeyValue(m.Key, m.Value)
+		require.NoError(t, err)
+
+		messageType, hasNext, err := dec.HasNext()
+		require.NoError(t, err)
+		require.True(t, hasNext)
+		require.Equal(t, model.MessageTypeDDL, messageType)
+
+		_, err = dec.NextDDLEvent()
+		require.NoError(t, err)
+
+		err = enc.AppendRowChangedEvent(context.Background(), "", insertEvent, func() {})
+		require.NoError(t, err)
+
+		messages := enc.Build()
+		require.Len(t, messages, 1)
+
+		err = dec.AddKeyValue(messages[0].Key, messages[0].Value)
+		require.NoError(t, err)
+
+		messageType, hasNext, err = dec.HasNext()
+		require.NoError(t, err)
+		require.True(t, hasNext)
+		require.Equal(t, model.MessageTypeRow, messageType)
 
 		decodedRow, err := dec.NextRowChangedEvent()
 		require.NoError(t, err)
@@ -524,91 +423,6 @@
 func TestDMLMessageTooLarge(t *testing.T) {
 	_, insertEvent, _, _ := utils.NewLargeEvent4Test(t)
 
-=======
-		require.NotEqual(t, 0, dec.msg.BuildTs)
-
-		decodedRow, err := dec.NextRowChangedEvent()
-		require.NoError(t, err)
-		require.Equal(t, decodedRow.CommitTs, row.CommitTs)
-		require.Equal(t, decodedRow.Table.Schema, row.Table.Schema)
-		require.Equal(t, decodedRow.Table.Table, row.Table.Table)
-		require.Nil(t, decodedRow.PreColumns)
-	}
-}
-
-func TestDMLEventCompressionE2E(t *testing.T) {
-	ddlEvent, insertEvent, _, _ := utils.NewLargeEvent4Test(t)
-
-	ctx := context.Background()
-	for _, compressionType := range []string{
-		compression.None,
-		compression.Snappy,
-		compression.LZ4,
-	} {
-		codecConfig := common.NewConfig(config.ProtocolSimple)
-		codecConfig.LargeMessageHandle.LargeMessageHandleCompression = compressionType
-
-		builder, err := NewBuilder(ctx, codecConfig)
-		require.NoError(t, err)
-		enc := builder.Build()
-
-		dec, err := NewDecoder(ctx, codecConfig, nil)
-		require.NoError(t, err)
-
-		m, err := enc.EncodeDDLEvent(ddlEvent)
-		require.NoError(t, err)
-
-		err = dec.AddKeyValue(m.Key, m.Value)
-		require.NoError(t, err)
-
-		messageType, hasNext, err := dec.HasNext()
-		require.NoError(t, err)
-		require.True(t, hasNext)
-		require.Equal(t, model.MessageTypeDDL, messageType)
-
-		_, err = dec.NextDDLEvent()
-		require.NoError(t, err)
-
-		err = enc.AppendRowChangedEvent(context.Background(), "", insertEvent, func() {})
-		require.NoError(t, err)
-
-		messages := enc.Build()
-		require.Len(t, messages, 1)
-
-		err = dec.AddKeyValue(messages[0].Key, messages[0].Value)
-		require.NoError(t, err)
-
-		messageType, hasNext, err = dec.HasNext()
-		require.NoError(t, err)
-		require.True(t, hasNext)
-		require.Equal(t, model.MessageTypeRow, messageType)
-
-		decodedRow, err := dec.NextRowChangedEvent()
-		require.NoError(t, err)
-
-		require.Equal(t, decodedRow.CommitTs, insertEvent.CommitTs)
-		require.Equal(t, decodedRow.Table.Schema, insertEvent.Table.Schema)
-		require.Equal(t, decodedRow.Table.Table, insertEvent.Table.Table)
-
-		decodedColumns := make(map[string]*model.Column, len(decodedRow.Columns))
-		for _, column := range decodedRow.Columns {
-			decodedColumns[column.Name] = column
-		}
-		for _, col := range insertEvent.Columns {
-			decoded, ok := decodedColumns[col.Name]
-			require.True(t, ok)
-			require.Equal(t, col.Type, decoded.Type)
-			require.Equal(t, col.Charset, decoded.Charset)
-			require.Equal(t, col.Collation, decoded.Collation)
-			require.EqualValues(t, col.Value, decoded.Value)
-		}
-	}
-}
-
-func TestDMLMessageTooLarge(t *testing.T) {
-	_, insertEvent, _, _ := utils.NewLargeEvent4Test(t)
-
->>>>>>> 058786f3
 	codecConfig := common.NewConfig(config.ProtocolSimple)
 	codecConfig.MaxMessageBytes = 100
 
