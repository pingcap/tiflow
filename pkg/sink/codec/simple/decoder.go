// Copyright 2023 PingCAP, Inc.
//
// Licensed under the Apache License, Version 2.0 (the "License");
// you may not use this file except in compliance with the License.
// You may obtain a copy of the License at
//
//     http://www.apache.org/licenses/LICENSE-2.0
//
// Unless required by applicable law or agreed to in writing, software
// distributed under the License is distributed on an "AS IS" BASIS,
// See the License for the specific language governing permissions and
// limitations under the License.

package simple

import (
	"context"
	"database/sql"
	"encoding/json"
	"path/filepath"

	"github.com/pingcap/log"
	"github.com/pingcap/tidb/br/pkg/storage"
<<<<<<< HEAD
	"github.com/pingcap/tidb/types"
=======
	"github.com/pingcap/tidb/pkg/types"
>>>>>>> 058786f3
	"github.com/pingcap/tiflow/cdc/model"
	cerror "github.com/pingcap/tiflow/pkg/errors"
	"github.com/pingcap/tiflow/pkg/sink/codec/common"
	"github.com/pingcap/tiflow/pkg/util"
	"go.uber.org/zap"
)

type decoder struct {
	config *common.Config

	upstreamTiDB *sql.DB
	storage      storage.ExternalStorage

	value []byte
	msg   *message
	memo  TableInfoProvider
}

// NewDecoder returns a new decoder
func NewDecoder(ctx context.Context, config *common.Config, db *sql.DB) (*decoder, error) {
	var (
		externalStorage storage.ExternalStorage
		err             error
	)
	if config.LargeMessageHandle.EnableClaimCheck() {
		storageURI := config.LargeMessageHandle.ClaimCheckStorageURI
		externalStorage, err = util.GetExternalStorageFromURI(ctx, storageURI)
		if err != nil {
			return nil, cerror.WrapError(cerror.ErrKafkaInvalidConfig, err)
		}
	}

	if config.LargeMessageHandle.HandleKeyOnly() && db == nil {
		return nil, cerror.ErrCodecDecode.
			GenWithStack("handle-key-only is enabled, but upstream TiDB is not provided")
	}

	return &decoder{
<<<<<<< HEAD
		config:  config,
		storage: externalStorage,
		memo:    newMemoryTableInfoProvider(),
=======
		config:       config,
		storage:      externalStorage,
		upstreamTiDB: db,

		memo: newMemoryTableInfoProvider(),
>>>>>>> 058786f3
	}, nil
}

// AddKeyValue add the received key and values to the decoder,
func (d *decoder) AddKeyValue(_, value []byte) error {
	if d.value != nil {
		return cerror.ErrDecodeFailed.GenWithStack(
			"decoder value already exists, not consumed yet")
	}
	value, err := common.Decompress(d.config.LargeMessageHandle.LargeMessageHandleCompression, value)
	if err != nil {
		return err
	}
	d.value = value
	return nil
}

// HasNext returns whether there is any event need to be consumed
func (d *decoder) HasNext() (model.MessageType, bool, error) {
	if d.value == nil {
		return model.MessageTypeUnknown, false, nil
	}

	var m message
	if err := json.Unmarshal(d.value, &m); err != nil {
		return model.MessageTypeUnknown, false, cerror.WrapError(cerror.ErrDecodeFailed, err)
	}
	d.msg = &m
	d.value = nil

	switch d.msg.Type {
	case WatermarkType:
		return model.MessageTypeResolved, true, nil
	case DDLType, BootstrapType:
		return model.MessageTypeDDL, true, nil
	default:
	}

	if d.msg.Data != nil || d.msg.Old != nil {
		return model.MessageTypeRow, true, nil
	}
	return model.MessageTypeUnknown, false, nil
}

// NextResolvedEvent returns the next resolved event if exists
func (d *decoder) NextResolvedEvent() (uint64, error) {
	if d.msg.Type != WatermarkType {
		return 0, cerror.ErrCodecDecode.GenWithStack(
			"not found resolved event message")
	}

	ts := d.msg.CommitTs
	d.msg = nil

	return ts, nil
}

// NextRowChangedEvent returns the next row changed event if exists
func (d *decoder) NextRowChangedEvent() (*model.RowChangedEvent, error) {
	if d.msg == nil || (d.msg.Data == nil && d.msg.Old == nil) {
		return nil, cerror.ErrCodecDecode.GenWithStack(
			"invalid row changed event message")
	}

	if d.msg.ClaimCheckLocation != "" {
		return d.assembleClaimCheckRowChangedEvent(d.msg.ClaimCheckLocation)
	}

	if d.msg.HandleKeyOnly {
		return d.assembleHandleKeyOnlyRowChangedEvent(d.msg)
	}

<<<<<<< HEAD
	tableInfo := d.memo.Read(d.msg.Database, d.msg.Table, d.msg.SchemaVersion)
=======
	tableInfo := d.memo.Read(d.msg.Schema, d.msg.Table, d.msg.SchemaVersion)
>>>>>>> 058786f3
	if tableInfo == nil {
		return nil, cerror.ErrCodecDecode.GenWithStack(
			"cannot found the table info, schema: %s, table: %s, version: %d",
			d.msg.Schema, d.msg.Table, d.msg.SchemaVersion)
	}

	event, err := buildRowChangedEvent(d.msg, tableInfo)
	if err != nil {
		return nil, err
	}

	d.msg = nil
	return event, nil
}

func (d *decoder) assembleClaimCheckRowChangedEvent(claimCheckLocation string) (*model.RowChangedEvent, error) {
	_, claimCheckFileName := filepath.Split(claimCheckLocation)
	data, err := d.storage.ReadFile(context.Background(), claimCheckFileName)
	if err != nil {
		return nil, err
	}
	claimCheckM, err := common.UnmarshalClaimCheckMessage(data)
	if err != nil {
		return nil, err
	}

	value, err := common.Decompress(d.config.LargeMessageHandle.LargeMessageHandleCompression, claimCheckM.Value)
	if err != nil {
		return nil, err
	}

	var m message
	err = json.Unmarshal(value, &m)
	if err != nil {
		return nil, err
	}

	d.msg = &m
	return d.NextRowChangedEvent()
}

func (d *decoder) assembleHandleKeyOnlyRowChangedEvent(m *message) (*model.RowChangedEvent, error) {
<<<<<<< HEAD
	tableInfo := d.memo.Read(m.Database, m.Table, m.SchemaVersion)
	if tableInfo == nil {
		return nil, cerror.ErrCodecDecode.GenWithStack(
			"cannot found the table info, schema: %s, table: %s, version: %d",
			m.Database, m.Table, m.SchemaVersion)
=======
	tableInfo := d.memo.Read(m.Schema, m.Table, m.SchemaVersion)
	if tableInfo == nil {
		return nil, cerror.ErrCodecDecode.GenWithStack(
			"cannot found the table info, schema: %s, table: %s, version: %d",
			m.Schema, m.Table, m.SchemaVersion)
>>>>>>> 058786f3
	}

	fieldTypeMap := make(map[string]*types.FieldType, len(tableInfo.Columns))
	for _, col := range tableInfo.Columns {
		fieldTypeMap[col.Name.L] = &col.FieldType
	}

	result := &message{
		Version:       defaultVersion,
<<<<<<< HEAD
		Database:      m.Database,
=======
		Schema:        m.Schema,
>>>>>>> 058786f3
		Table:         m.Table,
		Type:          m.Type,
		CommitTs:      m.CommitTs,
		SchemaVersion: m.SchemaVersion,
	}

	ctx := context.Background()
	switch m.Type {
	case InsertType:
<<<<<<< HEAD
		holder, err := common.SnapshotQuery(ctx, d.upstreamTiDB, m.CommitTs, m.Database, m.Table, m.Data)
=======
		holder, err := common.SnapshotQuery(ctx, d.upstreamTiDB, m.CommitTs, m.Schema, m.Table, m.Data)
>>>>>>> 058786f3
		if err != nil {
			return nil, err
		}
		data, err := d.buildData(holder, fieldTypeMap)
		if err != nil {
			return nil, err
		}
		result.Data = data
	case UpdateType:
<<<<<<< HEAD
		holder, err := common.SnapshotQuery(ctx, d.upstreamTiDB, m.CommitTs, m.Database, m.Table, m.Data)
=======
		holder, err := common.SnapshotQuery(ctx, d.upstreamTiDB, m.CommitTs, m.Schema, m.Table, m.Data)
>>>>>>> 058786f3
		if err != nil {
			return nil, err
		}
		data, err := d.buildData(holder, fieldTypeMap)
		if err != nil {
			return nil, err
		}
		result.Data = data

<<<<<<< HEAD
		holder, err = common.SnapshotQuery(ctx, d.upstreamTiDB, m.CommitTs-1, m.Database, m.Table, m.Old)
=======
		holder, err = common.SnapshotQuery(ctx, d.upstreamTiDB, m.CommitTs-1, m.Schema, m.Table, m.Old)
>>>>>>> 058786f3
		if err != nil {
			return nil, err
		}
		old, err := d.buildData(holder, fieldTypeMap)
		if err != nil {
			return nil, err
		}
		result.Old = old
	case DeleteType:
<<<<<<< HEAD
		holder, err := common.SnapshotQuery(ctx, d.upstreamTiDB, m.CommitTs-1, m.Database, m.Table, m.Old)
=======
		holder, err := common.SnapshotQuery(ctx, d.upstreamTiDB, m.CommitTs-1, m.Schema, m.Table, m.Old)
>>>>>>> 058786f3
		if err != nil {
			return nil, err
		}
		data, err := d.buildData(holder, fieldTypeMap)
		if err != nil {
			return nil, err
		}
		result.Old = data
	}

	d.msg = result
	return d.NextRowChangedEvent()
}

func (d *decoder) buildData(
	holder *common.ColumnsHolder, fieldTypeMap map[string]*types.FieldType,
) (map[string]interface{}, error) {
	columnsCount := holder.Length()
	result := make(map[string]interface{}, columnsCount)

	for i := 0; i < columnsCount; i++ {
		col := holder.Types[i]
		value := holder.Values[i]

		fieldType, ok := fieldTypeMap[col.Name()]
		if !ok {
			return nil, cerror.ErrCodecDecode.GenWithStack(
				"cannot found the field type, schema: %s, table: %s, column: %s",
<<<<<<< HEAD
				d.msg.Database, d.msg.Table, col.Name())
=======
				d.msg.Schema, d.msg.Table, col.Name())
>>>>>>> 058786f3
		}
		value, err := encodeValue(value, fieldType)
		if err != nil {
			return nil, err
		}
		result[col.Name()] = value
	}
	return result, nil
}

// NextDDLEvent returns the next DDL event if exists
func (d *decoder) NextDDLEvent() (*model.DDLEvent, error) {
	if d.msg.Type != DDLType && d.msg.Type != BootstrapType {
		return nil, cerror.ErrCodecDecode.GenWithStack(
			"not found ddl event message")
	}

	ddl := newDDLEvent(d.msg)
	d.msg = nil

	d.memo.Write(ddl.TableInfo)
	d.memo.Write(ddl.PreTableInfo)

	return ddl, nil
}

// TableInfoProvider is used to store and read table info
type TableInfoProvider interface {
	Write(info *model.TableInfo)
	Read(schema, table string, version uint64) *model.TableInfo
}

type memoryTableInfoProvider struct {
	memo map[cacheKey]*model.TableInfo
}

func newMemoryTableInfoProvider() *memoryTableInfoProvider {
	return &memoryTableInfoProvider{
		memo: make(map[cacheKey]*model.TableInfo),
	}
}

func (m *memoryTableInfoProvider) Write(info *model.TableInfo) {
	if info == nil {
		return
	}
	key := cacheKey{
		schema: info.TableName.Schema,
		table:  info.TableName.Table,
	}

	entry, ok := m.memo[key]
	if ok && entry.UpdateTS >= info.UpdateTS {
		log.Warn("table info not stored, since the updateTs is stale",
			zap.String("schema", info.TableName.Schema),
			zap.String("table", info.TableName.Table),
			zap.Uint64("oldUpdateTs", entry.UpdateTS),
			zap.Uint64("updateTs", info.UpdateTS))
		return
	}
	m.memo[key] = info
	log.Info("table info stored",
		zap.String("schema", info.TableName.Schema),
		zap.String("table", info.TableName.Table),
		zap.Uint64("updateTs", info.UpdateTS))
}

func (m *memoryTableInfoProvider) Read(schema, table string, version uint64) *model.TableInfo {
	key := cacheKey{
		schema: schema,
		table:  table,
	}

	entry, ok := m.memo[key]
	if ok && entry.UpdateTS == version {
		return entry
	}
	return nil
}

type cacheKey struct {
	schema string
	table  string
}<|MERGE_RESOLUTION|>--- conflicted
+++ resolved
@@ -21,11 +21,7 @@
 
 	"github.com/pingcap/log"
 	"github.com/pingcap/tidb/br/pkg/storage"
-<<<<<<< HEAD
-	"github.com/pingcap/tidb/types"
-=======
 	"github.com/pingcap/tidb/pkg/types"
->>>>>>> 058786f3
 	"github.com/pingcap/tiflow/cdc/model"
 	cerror "github.com/pingcap/tiflow/pkg/errors"
 	"github.com/pingcap/tiflow/pkg/sink/codec/common"
@@ -64,17 +60,11 @@
 	}
 
 	return &decoder{
-<<<<<<< HEAD
-		config:  config,
-		storage: externalStorage,
-		memo:    newMemoryTableInfoProvider(),
-=======
 		config:       config,
 		storage:      externalStorage,
 		upstreamTiDB: db,
 
 		memo: newMemoryTableInfoProvider(),
->>>>>>> 058786f3
 	}, nil
 }
 
@@ -147,11 +137,7 @@
 		return d.assembleHandleKeyOnlyRowChangedEvent(d.msg)
 	}
 
-<<<<<<< HEAD
-	tableInfo := d.memo.Read(d.msg.Database, d.msg.Table, d.msg.SchemaVersion)
-=======
 	tableInfo := d.memo.Read(d.msg.Schema, d.msg.Table, d.msg.SchemaVersion)
->>>>>>> 058786f3
 	if tableInfo == nil {
 		return nil, cerror.ErrCodecDecode.GenWithStack(
 			"cannot found the table info, schema: %s, table: %s, version: %d",
@@ -194,19 +180,11 @@
 }
 
 func (d *decoder) assembleHandleKeyOnlyRowChangedEvent(m *message) (*model.RowChangedEvent, error) {
-<<<<<<< HEAD
-	tableInfo := d.memo.Read(m.Database, m.Table, m.SchemaVersion)
-	if tableInfo == nil {
-		return nil, cerror.ErrCodecDecode.GenWithStack(
-			"cannot found the table info, schema: %s, table: %s, version: %d",
-			m.Database, m.Table, m.SchemaVersion)
-=======
 	tableInfo := d.memo.Read(m.Schema, m.Table, m.SchemaVersion)
 	if tableInfo == nil {
 		return nil, cerror.ErrCodecDecode.GenWithStack(
 			"cannot found the table info, schema: %s, table: %s, version: %d",
 			m.Schema, m.Table, m.SchemaVersion)
->>>>>>> 058786f3
 	}
 
 	fieldTypeMap := make(map[string]*types.FieldType, len(tableInfo.Columns))
@@ -216,11 +194,7 @@
 
 	result := &message{
 		Version:       defaultVersion,
-<<<<<<< HEAD
-		Database:      m.Database,
-=======
 		Schema:        m.Schema,
->>>>>>> 058786f3
 		Table:         m.Table,
 		Type:          m.Type,
 		CommitTs:      m.CommitTs,
@@ -230,11 +204,7 @@
 	ctx := context.Background()
 	switch m.Type {
 	case InsertType:
-<<<<<<< HEAD
-		holder, err := common.SnapshotQuery(ctx, d.upstreamTiDB, m.CommitTs, m.Database, m.Table, m.Data)
-=======
 		holder, err := common.SnapshotQuery(ctx, d.upstreamTiDB, m.CommitTs, m.Schema, m.Table, m.Data)
->>>>>>> 058786f3
 		if err != nil {
 			return nil, err
 		}
@@ -244,11 +214,7 @@
 		}
 		result.Data = data
 	case UpdateType:
-<<<<<<< HEAD
-		holder, err := common.SnapshotQuery(ctx, d.upstreamTiDB, m.CommitTs, m.Database, m.Table, m.Data)
-=======
 		holder, err := common.SnapshotQuery(ctx, d.upstreamTiDB, m.CommitTs, m.Schema, m.Table, m.Data)
->>>>>>> 058786f3
 		if err != nil {
 			return nil, err
 		}
@@ -258,11 +224,7 @@
 		}
 		result.Data = data
 
-<<<<<<< HEAD
-		holder, err = common.SnapshotQuery(ctx, d.upstreamTiDB, m.CommitTs-1, m.Database, m.Table, m.Old)
-=======
 		holder, err = common.SnapshotQuery(ctx, d.upstreamTiDB, m.CommitTs-1, m.Schema, m.Table, m.Old)
->>>>>>> 058786f3
 		if err != nil {
 			return nil, err
 		}
@@ -272,11 +234,7 @@
 		}
 		result.Old = old
 	case DeleteType:
-<<<<<<< HEAD
-		holder, err := common.SnapshotQuery(ctx, d.upstreamTiDB, m.CommitTs-1, m.Database, m.Table, m.Old)
-=======
 		holder, err := common.SnapshotQuery(ctx, d.upstreamTiDB, m.CommitTs-1, m.Schema, m.Table, m.Old)
->>>>>>> 058786f3
 		if err != nil {
 			return nil, err
 		}
@@ -305,11 +263,7 @@
 		if !ok {
 			return nil, cerror.ErrCodecDecode.GenWithStack(
 				"cannot found the field type, schema: %s, table: %s, column: %s",
-<<<<<<< HEAD
-				d.msg.Database, d.msg.Table, col.Name())
-=======
 				d.msg.Schema, d.msg.Table, col.Name())
->>>>>>> 058786f3
 		}
 		value, err := encodeValue(value, fieldType)
 		if err != nil {
