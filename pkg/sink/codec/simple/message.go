--- conflicted
+++ resolved
@@ -465,16 +465,10 @@
 type message struct {
 	Version int `json:"version"`
 	// Schema and Table is empty for the resolved ts event.
-<<<<<<< HEAD
-	Schema string    `json:"database,omitempty"`
-	Table  string    `json:"table,omitempty"`
-	Type   EventType `json:"type"`
-=======
-	Schema  string    `json:"schema,omitempty"`
+	Schema  string    `json:"database,omitempty"`
 	Table   string    `json:"table,omitempty"`
 	TableID int64     `json:"tableID,omitempty"`
 	Type    EventType `json:"type"`
->>>>>>> 7b6de6bb
 	// SQL is only for the DDL event.
 	SQL      string `json:"sql,omitempty"`
 	CommitTs uint64 `json:"commitTs"`
