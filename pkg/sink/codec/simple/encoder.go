--- conflicted
+++ resolved
@@ -63,12 +63,6 @@
 		Protocol: config.ProtocolSimple,
 		Callback: callback,
 	}
-
-<<<<<<< HEAD
-	log.Info("simple encode DML message", zap.Int("length", result.Length()))
-
-=======
->>>>>>> 058786f3
 	result.IncRowsCount()
 	if result.Length() <= e.config.MaxMessageBytes {
 		e.messages = append(e.messages, result)
@@ -164,10 +158,6 @@
 	}
 	result := common.NewDDLMsg(config.ProtocolSimple, nil, value, event)
 
-<<<<<<< HEAD
-	log.Info("simple encode DDL message", zap.Int("length", result.Length()))
-=======
->>>>>>> 058786f3
 	if result.Length() > e.config.MaxMessageBytes {
 		log.Error("DDL message is too large for simple",
 			zap.Int("maxMessageBytes", e.config.MaxMessageBytes),
