// Copyright 2022 PingCAP, Inc.
//
// Licensed under the Apache License, Version 2.0 (the "License");
// you may not use this file except in compliance with the License.
// You may obtain a copy of the License at
//
//     http://www.apache.org/licenses/LICENSE-2.0
//
// Unless required by applicable law or agreed to in writing, software
// distributed under the License is distributed on an "AS IS" BASIS,
// See the License for the specific language governing permissions and
// limitations under the License.

package canal

import (
	"bytes"
	"context"
	"database/sql"
	"strconv"
	"strings"
	"time"

	"github.com/goccy/go-json"
	"github.com/pingcap/errors"
	"github.com/pingcap/log"
	"github.com/pingcap/tidb/br/pkg/storage"
	"github.com/pingcap/tiflow/cdc/model"
	cerror "github.com/pingcap/tiflow/pkg/errors"
	"github.com/pingcap/tiflow/pkg/sink/codec"
	"github.com/pingcap/tiflow/pkg/sink/codec/common"
	"github.com/pingcap/tiflow/pkg/util"
	"go.uber.org/zap"
	"golang.org/x/text/encoding"
	"golang.org/x/text/encoding/charmap"
)

// batchDecoder decodes the byte into the original message.
type batchDecoder struct {
	data []byte
	msg  canalJSONMessageInterface

	config *common.Config

	storage storage.ExternalStorage

	upstreamTiDB *sql.DB
	bytesDecoder *encoding.Decoder
}

// NewBatchDecoder return a decoder for canal-json
func NewBatchDecoder(
	ctx context.Context, codecConfig *common.Config, db *sql.DB,
) (codec.RowEventDecoder, error) {
	var (
		storage storage.ExternalStorage
		err     error
	)
	if codecConfig.LargeMessageHandle.EnableClaimCheck() {
		storageURI := codecConfig.LargeMessageHandle.ClaimCheckStorageURI
		storage, err = util.GetExternalStorageFromURI(ctx, storageURI)
		if err != nil {
			return nil, cerror.WrapError(cerror.ErrKafkaInvalidConfig, err)
		}
	}

	if codecConfig.LargeMessageHandle.HandleKeyOnly() && db == nil {
		return nil, cerror.ErrCodecDecode.
			GenWithStack("handle-key-only is enabled, but upstream TiDB is not provided")
	}

	return &batchDecoder{
		config:       codecConfig,
		storage:      storage,
		upstreamTiDB: db,
		bytesDecoder: charmap.ISO8859_1.NewDecoder(),
	}, nil
}

// AddKeyValue implements the RowEventDecoder interface
func (b *batchDecoder) AddKeyValue(_, value []byte) error {
	b.data = value
	return nil
}

// HasNext implements the RowEventDecoder interface
func (b *batchDecoder) HasNext() (model.MessageType, bool, error) {
	var (
		msg         canalJSONMessageInterface = &JSONMessage{}
		encodedData []byte
	)

	if b.config.EnableTiDBExtension {
		msg = &canalJSONMessageWithTiDBExtension{
			JSONMessage: &JSONMessage{},
			Extensions:  &tidbExtension{},
		}
	}
	if len(b.config.Terminator) > 0 {
		idx := bytes.IndexAny(b.data, b.config.Terminator)
		if idx >= 0 {
			encodedData = b.data[:idx]
			b.data = b.data[idx+len(b.config.Terminator):]
		} else {
			encodedData = b.data
			b.data = nil
		}
	} else {
		encodedData = b.data
		b.data = nil
	}

	if len(encodedData) == 0 {
		return model.MessageTypeUnknown, false, nil
	}

	if err := json.Unmarshal(encodedData, msg); err != nil {
		log.Error("canal-json decoder unmarshal data failed",
			zap.Error(err), zap.ByteString("data", encodedData))
		return model.MessageTypeUnknown, false, err
	}
	b.msg = msg

	return b.msg.messageType(), true, nil
}

func (b *batchDecoder) assembleClaimCheckRowChangedEvent(ctx context.Context, claimCheckLocation string) (*model.RowChangedEvent, error) {
	ctx, cancel := context.WithTimeout(ctx, 3*time.Second)
	defer cancel()

	data, err := b.storage.ReadFile(ctx, claimCheckLocation)
	if err != nil {
		return nil, err
	}
	claimCheckM, err := common.UnmarshalClaimCheckMessage(data)
	if err != nil {
		return nil, err
	}

	message := &canalJSONMessageWithTiDBExtension{}
	err = json.Unmarshal(claimCheckM.Value, message)
	if err != nil {
		return nil, err
	}

	b.msg = message
	return b.NextRowChangedEvent()
}

func (b *batchDecoder) buildData(holder *common.ColumnsHolder) (map[string]interface{}, map[string]string, error) {
	columnsCount := holder.Length()
	data := make(map[string]interface{}, columnsCount)
	mysqlTypeMap := make(map[string]string, columnsCount)

	for i := 0; i < columnsCount; i++ {
		t := holder.Types[i]
		name := holder.Types[i].Name()
		mysqlType := strings.ToLower(t.DatabaseTypeName())

		var value string
		rawValue := holder.Values[i].([]uint8)
<<<<<<< HEAD
		if strings.Contains(mysqlType, "blob") {
=======
		if isBinaryMySQLType(mysqlType) {
>>>>>>> 6676d66a
			rawValue, err := b.bytesDecoder.Bytes(rawValue)
			if err != nil {
				return nil, nil, errors.Trace(err)
			}
			value = string(rawValue)
<<<<<<< HEAD
		}

		if strings.Contains(mysqlType, "bit") {
=======
		} else if strings.Contains(mysqlType, "bit") || strings.Contains(mysqlType, "set") {
>>>>>>> 6676d66a
			bitValue, err := common.BinaryLiteralToInt(rawValue)
			if err != nil {
				return nil, nil, errors.Trace(err)
			}
			value = strconv.FormatUint(bitValue, 10)
<<<<<<< HEAD
=======
		} else {
			value = string(rawValue)
>>>>>>> 6676d66a
		}
		mysqlTypeMap[name] = mysqlType
		data[name] = value
	}

	return data, mysqlTypeMap, nil
}

func (b *batchDecoder) assembleHandleKeyOnlyRowChangedEvent(
	ctx context.Context, message *canalJSONMessageWithTiDBExtension,
) (*model.RowChangedEvent, error) {
	var (
		commitTs  = message.Extensions.CommitTs
		schema    = message.Schema
		table     = message.Table
		eventType = message.EventType
	)

	handleKeyData := message.getData()
	pkNames := make([]string, 0, len(handleKeyData))
	for name := range handleKeyData {
		pkNames = append(pkNames, name)
	}

<<<<<<< HEAD
	var (
		data      map[string]interface{}
		old       map[string]interface{}
		mysqlType map[string]string
	)
=======
	result := &canalJSONMessageWithTiDBExtension{
		JSONMessage: &JSONMessage{
			Schema:  schema,
			Table:   table,
			PKNames: pkNames,

			EventType: eventType,
		},
		Extensions: &tidbExtension{
			CommitTs: commitTs,
		},
	}
>>>>>>> 6676d66a

	switch eventType {
	case "INSERT":
		holder, err := common.SnapshotQuery(ctx, b.upstreamTiDB, commitTs, schema, table, handleKeyData)
<<<<<<< HEAD
		if err != nil {
			return nil, err
		}
		data, mysqlType, err = b.buildData(holder)
		if err != nil {
			return nil, err
		}
	case "UPDATE":
		holder, err := common.SnapshotQuery(ctx, b.upstreamTiDB, commitTs, schema, table, handleKeyData)
		if err != nil {
			return nil, err
		}
		data, mysqlType, err = b.buildData(holder)
=======
		if err != nil {
			return nil, err
		}
		data, mysqlType, err := b.buildData(holder)
>>>>>>> 6676d66a
		if err != nil {
			return nil, err
		}
		result.MySQLType = mysqlType
		result.Data = []map[string]interface{}{data}
	case "UPDATE":
		holder, err := common.SnapshotQuery(ctx, b.upstreamTiDB, commitTs, schema, table, handleKeyData)
		if err != nil {
			return nil, err
		}
		data, mysqlType, err := b.buildData(holder)
		if err != nil {
			return nil, err
		}
		result.MySQLType = mysqlType
		result.Data = []map[string]interface{}{data}

		holder, err = common.SnapshotQuery(ctx, b.upstreamTiDB, commitTs-1, schema, table, message.getOld())
		if err != nil {
			return nil, err
		}
<<<<<<< HEAD
		old, _, err = b.buildData(holder)
		if err != nil {
			return nil, err
		}
	case "DELETE":
		holder, err := common.SnapshotQuery(ctx, b.upstreamTiDB, commitTs-1, schema, table, handleKeyData)
		if err != nil {
			return nil, err
		}
		old, mysqlType, err = b.buildData(holder)
		if err != nil {
			return nil, err
		}
	}

	message = &canalJSONMessageWithTiDBExtension{
		JSONMessage: &JSONMessage{
			Schema:  schema,
			Table:   table,
			PKNames: pkNames,

			EventType: eventType,

			MySQLType: mysqlType,

			Data: []map[string]interface{}{data},
			Old:  []map[string]interface{}{old},
		},
		Extensions: &tidbExtension{
			CommitTs: commitTs,
		},
	}

	b.msg = message
=======
		old, _, err := b.buildData(holder)
		if err != nil {
			return nil, err
		}
		result.Old = []map[string]interface{}{old}
	case "DELETE":
		holder, err := common.SnapshotQuery(ctx, b.upstreamTiDB, commitTs-1, schema, table, handleKeyData)
		if err != nil {
			return nil, err
		}
		data, mysqlType, err := b.buildData(holder)
		if err != nil {
			return nil, err
		}
		result.MySQLType = mysqlType
		result.Data = []map[string]interface{}{data}
	}

	b.msg = result
>>>>>>> 6676d66a
	return b.NextRowChangedEvent()
}

// NextRowChangedEvent implements the RowEventDecoder interface
// `HasNext` should be called before this.
func (b *batchDecoder) NextRowChangedEvent() (*model.RowChangedEvent, error) {
	if b.msg == nil || b.msg.messageType() != model.MessageTypeRow {
		return nil, cerror.ErrCanalDecodeFailed.
			GenWithStack("not found row changed event message")
	}

	message, withExtension := b.msg.(*canalJSONMessageWithTiDBExtension)
	if withExtension {
		ctx := context.Background()
		if message.Extensions.OnlyHandleKey {
			return b.assembleHandleKeyOnlyRowChangedEvent(ctx, message)
		}
		if message.Extensions.ClaimCheckLocation != "" {
			return b.assembleClaimCheckRowChangedEvent(ctx, message.Extensions.ClaimCheckLocation)
		}
	}

	result, err := canalJSONMessage2RowChange(b.msg)
	if err != nil {
		return nil, err
	}
	b.msg = nil
	return result, nil
}

// NextDDLEvent implements the RowEventDecoder interface
// `HasNext` should be called before this.
func (b *batchDecoder) NextDDLEvent() (*model.DDLEvent, error) {
	if b.msg == nil || b.msg.messageType() != model.MessageTypeDDL {
		return nil, cerror.ErrCanalDecodeFailed.
			GenWithStack("not found ddl event message")
	}

	result := canalJSONMessage2DDLEvent(b.msg)
	b.msg = nil
	return result, nil
}

// NextResolvedEvent implements the RowEventDecoder interface
// `HasNext` should be called before this.
func (b *batchDecoder) NextResolvedEvent() (uint64, error) {
	if b.msg == nil || b.msg.messageType() != model.MessageTypeResolved {
		return 0, cerror.ErrCanalDecodeFailed.
			GenWithStack("not found resolved event message")
	}

	withExtensionEvent, ok := b.msg.(*canalJSONMessageWithTiDBExtension)
	if !ok {
		log.Error("canal-json resolved event message should have tidb extension, but not found",
			zap.Any("msg", b.msg))
		return 0, cerror.ErrCanalDecodeFailed.
			GenWithStack("MessageTypeResolved tidb extension not found")
	}
	b.msg = nil
	return withExtensionEvent.Extensions.WatermarkTs, nil
}<|MERGE_RESOLUTION|>--- conflicted
+++ resolved
@@ -159,33 +159,20 @@
 
 		var value string
 		rawValue := holder.Values[i].([]uint8)
-<<<<<<< HEAD
-		if strings.Contains(mysqlType, "blob") {
-=======
 		if isBinaryMySQLType(mysqlType) {
->>>>>>> 6676d66a
 			rawValue, err := b.bytesDecoder.Bytes(rawValue)
 			if err != nil {
 				return nil, nil, errors.Trace(err)
 			}
 			value = string(rawValue)
-<<<<<<< HEAD
-		}
-
-		if strings.Contains(mysqlType, "bit") {
-=======
 		} else if strings.Contains(mysqlType, "bit") || strings.Contains(mysqlType, "set") {
->>>>>>> 6676d66a
 			bitValue, err := common.BinaryLiteralToInt(rawValue)
 			if err != nil {
 				return nil, nil, errors.Trace(err)
 			}
 			value = strconv.FormatUint(bitValue, 10)
-<<<<<<< HEAD
-=======
 		} else {
 			value = string(rawValue)
->>>>>>> 6676d66a
 		}
 		mysqlTypeMap[name] = mysqlType
 		data[name] = value
@@ -210,13 +197,6 @@
 		pkNames = append(pkNames, name)
 	}
 
-<<<<<<< HEAD
-	var (
-		data      map[string]interface{}
-		old       map[string]interface{}
-		mysqlType map[string]string
-	)
-=======
 	result := &canalJSONMessageWithTiDBExtension{
 		JSONMessage: &JSONMessage{
 			Schema:  schema,
@@ -229,31 +209,14 @@
 			CommitTs: commitTs,
 		},
 	}
->>>>>>> 6676d66a
 
 	switch eventType {
 	case "INSERT":
 		holder, err := common.SnapshotQuery(ctx, b.upstreamTiDB, commitTs, schema, table, handleKeyData)
-<<<<<<< HEAD
-		if err != nil {
-			return nil, err
-		}
-		data, mysqlType, err = b.buildData(holder)
-		if err != nil {
-			return nil, err
-		}
-	case "UPDATE":
-		holder, err := common.SnapshotQuery(ctx, b.upstreamTiDB, commitTs, schema, table, handleKeyData)
-		if err != nil {
-			return nil, err
-		}
-		data, mysqlType, err = b.buildData(holder)
-=======
 		if err != nil {
 			return nil, err
 		}
 		data, mysqlType, err := b.buildData(holder)
->>>>>>> 6676d66a
 		if err != nil {
 			return nil, err
 		}
@@ -275,42 +238,6 @@
 		if err != nil {
 			return nil, err
 		}
-<<<<<<< HEAD
-		old, _, err = b.buildData(holder)
-		if err != nil {
-			return nil, err
-		}
-	case "DELETE":
-		holder, err := common.SnapshotQuery(ctx, b.upstreamTiDB, commitTs-1, schema, table, handleKeyData)
-		if err != nil {
-			return nil, err
-		}
-		old, mysqlType, err = b.buildData(holder)
-		if err != nil {
-			return nil, err
-		}
-	}
-
-	message = &canalJSONMessageWithTiDBExtension{
-		JSONMessage: &JSONMessage{
-			Schema:  schema,
-			Table:   table,
-			PKNames: pkNames,
-
-			EventType: eventType,
-
-			MySQLType: mysqlType,
-
-			Data: []map[string]interface{}{data},
-			Old:  []map[string]interface{}{old},
-		},
-		Extensions: &tidbExtension{
-			CommitTs: commitTs,
-		},
-	}
-
-	b.msg = message
-=======
 		old, _, err := b.buildData(holder)
 		if err != nil {
 			return nil, err
@@ -330,7 +257,6 @@
 	}
 
 	b.msg = result
->>>>>>> 6676d66a
 	return b.NextRowChangedEvent()
 }
 
