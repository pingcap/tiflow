--- conflicted
+++ resolved
@@ -171,24 +171,6 @@
 	return c.Extensions.CommitTs
 }
 
-<<<<<<< HEAD
-func (c *canalJSONMessageWithTiDBExtension) getTableID() int64 {
-	return c.Extensions.TableID
-}
-
-func (c *canalJSONMessageWithTiDBExtension) getPhysicalTableID() int64 {
-	if c.Extensions.PhysicalTableID != 0 {
-		return c.Extensions.PhysicalTableID
-	}
-	return c.Extensions.TableID
-}
-
-func (c *canalJSONMessageWithTiDBExtension) isPartition() bool {
-	return c.Extensions.PhysicalTableID != 0
-}
-
-func canalJSONMessage2RowChange(msg canalJSONMessageInterface) (*model.RowChangedEvent, error) {
-=======
 func (b *batchDecoder) queryTableInfo(msg canalJSONMessageInterface) *model.TableInfo {
 	cacheKey := tableKey{
 		schema: *msg.getSchema(),
@@ -218,49 +200,29 @@
 
 func (b *batchDecoder) canalJSONMessage2RowChange() (*model.RowChangedEvent, error) {
 	msg := b.msg
->>>>>>> fa598ba4
 	result := new(model.RowChangedEvent)
 	result.TableInfo = b.queryTableInfo(msg)
 	result.CommitTs = msg.getCommitTs()
-<<<<<<< HEAD
 	result.PhysicalTableID = msg.getPhysicalTableID()
-=======
-
->>>>>>> fa598ba4
 	mysqlType := msg.getMySQLType()
+
+	var err error
 	if msg.eventType() == canal.EventType_DELETE {
 		// for `DELETE` event, `data` contain the old data, set it as the `PreColumns`
-<<<<<<< HEAD
-		preCols, err := canalJSONColumnMap2RowChangeColumns(msg.getData(), mysqlType)
+		result.PreColumns, err = canalJSONColumnMap2RowChangeColumns(msg.getData(), mysqlType, result.TableInfo)
 		if err != nil {
 			return nil, err
 		}
-		result.TableInfo = model.BuildTableInfoWithPKNames4Test(*msg.getSchema(), *msg.getTable(), preCols, msg.pkNameSet())
-		result.TableInfo.TableName.IsPartition = msg.isPartition()
-		result.TableInfo.TableName.TableID = msg.getTableID()
-		result.PreColumns = model.Columns2ColumnDatas(preCols, result.TableInfo)
-=======
-		result.PreColumns, err = canalJSONColumnMap2RowChangeColumns(msg.getData(), mysqlType, result.TableInfo)
-		if err != nil {
-			return nil, err
-		}
->>>>>>> fa598ba4
 		return result, nil
 	}
 
 	// for `INSERT` and `UPDATE`, `data` contain fresh data, set it as the `Columns`
-<<<<<<< HEAD
-	cols, err := canalJSONColumnMap2RowChangeColumns(msg.getData(), mysqlType)
-=======
 	result.Columns, err = canalJSONColumnMap2RowChangeColumns(msg.getData(), mysqlType, result.TableInfo)
->>>>>>> fa598ba4
 	if err != nil {
 		return nil, err
 	}
-	result.TableInfo = model.BuildTableInfoWithPKNames4Test(*msg.getSchema(), *msg.getTable(), cols, msg.pkNameSet())
 	result.TableInfo.TableName.IsPartition = msg.isPartition()
 	result.TableInfo.TableName.TableID = msg.getTableID()
-	result.Columns = model.Columns2ColumnDatas(cols, result.TableInfo)
 
 	// for `UPDATE`, `old` contain old data, set it as the `PreColumns`
 	if msg.eventType() == canal.EventType_UPDATE {
