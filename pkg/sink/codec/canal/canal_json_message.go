--- conflicted
+++ resolved
@@ -159,10 +159,6 @@
 	}
 
 	mysqlType := msg.getMySQLType()
-<<<<<<< HEAD
-
-=======
->>>>>>> 6676d66a
 	var err error
 	if msg.eventType() == canal.EventType_DELETE {
 		// for `DELETE` event, `data` contain the old data, set it as the `PreColumns`
@@ -205,11 +201,7 @@
 		isBinary := isBinaryMySQLType(mysqlTypeStr)
 		mysqlType := types.StrToType(mysqlTypeStr)
 		col := internal.NewColumn(value, mysqlType).
-<<<<<<< HEAD
-			ToCanalJSONFormatColumn(name)
-=======
 			ToCanalJSONFormatColumn(name, isBinary)
->>>>>>> 6676d66a
 		result = append(result, col)
 	}
 	if len(result) == 0 {
