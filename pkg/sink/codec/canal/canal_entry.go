--- conflicted
+++ resolved
@@ -123,15 +123,9 @@
 
 // build the Column in the canal RowData
 // see https://github.com/alibaba/canal/blob/b54bea5e3337c9597c427a53071d214ff04628d1/parse/src/main/java/com/alibaba/otter/canal/parse/inbound/mysql/dbsync/LogEventConvert.java#L756-L872
-<<<<<<< HEAD
 func (b *canalEntryBuilder) buildColumn(c *model.Column, colInfo rowcodec.ColInfo, colName string, updated bool) (*canal.Column, error) {
 	mysqlType := getMySQLType(colInfo.Ft, c.Flag, b.config.ContentCompatible)
-	javaType, err := getJavaSQLType(c, mysqlType)
-=======
-func (b *canalEntryBuilder) buildColumn(c *model.Column, colName string, updated bool) (*canal.Column, error) {
-	mysqlType := getMySQLType(c.Type, c.Flag)
 	javaType, err := getJavaSQLType(c.Value, c.Type, c.Flag)
->>>>>>> a609411d
 	if err != nil {
 		return nil, cerror.WrapError(cerror.ErrCanalEncodeFailed, err)
 	}
@@ -310,13 +304,8 @@
 	return false
 }
 
-<<<<<<< HEAD
-func getJavaSQLType(mysqlType byte, flag model.ColumnFlagType, c *model.Column, mysqlType string) (result internal.JavaSQLType, err error) {
-	javaType := internal.MySQLType2JavaType(c.Type, c.Flag.IsBinary())
-=======
 func getJavaSQLType(value interface{}, tp byte, flag model.ColumnFlagType) (result internal.JavaSQLType, err error) {
 	javaType := internal.MySQLType2JavaType(tp, flag.IsBinary())
->>>>>>> a609411d
 
 	switch javaType {
 	case internal.JavaSQLTypeBINARY, internal.JavaSQLTypeVARBINARY, internal.JavaSQLTypeLONGVARBINARY:
@@ -407,7 +396,6 @@
 	return mysqlType
 }
 
-<<<<<<< HEAD
 // when decoding the canal format, remove `unsigned` to get the original `mysql type`.
 func extractBasicMySQLType(mysqlType string) string {
 	//return strings.TrimSuffix(mysqlType, " unsigned")
@@ -421,23 +409,6 @@
 
 	if strings.HasPrefix(mysqlType, "set") {
 		return "set"
-=======
-func getMySQLType(tp byte, flag model.ColumnFlagType) string {
-	mysqlType := types.TypeStr(tp)
-	// make `mysqlType` representation keep the same as the canal official implementation
-	mysqlType = withUnsigned4MySQLType(mysqlType, flag.IsUnsigned())
-
-	if !flag.IsBinary() {
-		return mysqlType
-	}
-
-	if types.IsTypeBlob(tp) {
-		return strings.Replace(mysqlType, "text", "blob", 1)
-	}
-
-	if types.IsTypeChar(tp) {
-		return strings.Replace(mysqlType, "char", "binary", 1)
->>>>>>> a609411d
 	}
 
 	return mysqlType
