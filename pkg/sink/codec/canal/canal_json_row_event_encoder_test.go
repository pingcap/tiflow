--- conflicted
+++ resolved
@@ -782,165 +782,4 @@
 		require.Equal(t, decodedEvent.TableInfo.TableName.TableID, event.TableInfo.TableName.TableID)
 		require.Equal(t, decodedEvent.TableInfo.IsPartitionTable(), event.TableInfo.IsPartitionTable())
 	}
-<<<<<<< HEAD
-}
-
-func TestNewCanalJSONBatchDecoder4RowMessage(t *testing.T) {
-	_, insertEvent, _, _ := utils.NewLargeEvent4Test(t, config.GetDefaultReplicaConfig())
-	ctx := context.Background()
-
-	for _, encodeEnable := range []bool{false, true} {
-		encodeConfig := common.NewConfig(config.ProtocolCanalJSON)
-		encodeConfig.EnableTiDBExtension = encodeEnable
-		encodeConfig.Terminator = config.CRLF
-
-		builder, err := NewJSONRowEventEncoderBuilder(ctx, encodeConfig)
-		require.NoError(t, err)
-		encoder := builder.Build()
-
-		err = encoder.AppendRowChangedEvent(ctx, "", insertEvent, nil)
-		require.NoError(t, err)
-
-		messages := encoder.Build()
-		require.Equal(t, 1, len(messages))
-		msg := messages[0]
-
-		for _, decodeEnable := range []bool{false, true} {
-			decodeConfig := common.NewConfig(config.ProtocolCanalJSON)
-			decodeConfig.EnableTiDBExtension = decodeEnable
-			decoder, err := NewBatchDecoder(ctx, decodeConfig, nil)
-			require.NoError(t, err)
-			err = decoder.AddKeyValue(msg.Key, msg.Value)
-			require.NoError(t, err)
-
-			ty, hasNext, err := decoder.HasNext()
-			require.NoError(t, err)
-			require.True(t, hasNext)
-			require.Equal(t, model.MessageTypeRow, ty)
-
-			decodedEvent, err := decoder.NextRowChangedEvent()
-			require.NoError(t, err)
-
-			if encodeEnable && decodeEnable {
-				require.Equal(t, insertEvent.CommitTs, decodedEvent.CommitTs)
-				require.Equal(t, insertEvent.GetTableID(), decodedEvent.GetTableID())
-				require.Equal(t, insertEvent.TableInfo.IsPartitionTable(), decodedEvent.TableInfo.IsPartitionTable())
-			}
-			require.Equal(t, insertEvent.TableInfo.GetSchemaName(), decodedEvent.TableInfo.GetSchemaName())
-			require.Equal(t, insertEvent.TableInfo.GetTableName(), decodedEvent.TableInfo.GetTableName())
-
-			decodedColumns := make(map[string]*model.ColumnData, len(decodedEvent.Columns))
-			for _, column := range decodedEvent.Columns {
-				colName := decodedEvent.TableInfo.ForceGetColumnName(column.ColumnID)
-				decodedColumns[colName] = column
-			}
-			for _, col := range insertEvent.Columns {
-				colName := insertEvent.TableInfo.ForceGetColumnName(col.ColumnID)
-				decoded, ok := decodedColumns[colName]
-				require.True(t, ok)
-				switch v := col.Value.(type) {
-				case types.VectorFloat32:
-					require.EqualValues(t, v.String(), decoded.Value)
-				default:
-					require.EqualValues(t, v, decoded.Value)
-				}
-			}
-
-			_, hasNext, _ = decoder.HasNext()
-			require.False(t, hasNext)
-
-			decodedEvent, err = decoder.NextRowChangedEvent()
-			require.Error(t, err)
-			require.Nil(t, decodedEvent)
-		}
-	}
-}
-
-func TestNewCanalJSONBatchDecoder4DDLMessage(t *testing.T) {
-	helper := entry.NewSchemaTestHelper(t)
-	defer helper.Close()
-
-	sql := `create table test.person(id int, name varchar(32), tiny tinyint unsigned, comment text, primary key(id))`
-	ddlEvent := helper.DDL2Event(sql)
-
-	ctx := context.Background()
-	for _, encodeEnable := range []bool{false, true} {
-		codecConfig := common.NewConfig(config.ProtocolCanalJSON)
-		codecConfig.EnableTiDBExtension = encodeEnable
-
-		builder, err := NewJSONRowEventEncoderBuilder(ctx, codecConfig)
-		require.NoError(t, err)
-		encoder := builder.Build()
-
-		result, err := encoder.EncodeDDLEvent(ddlEvent)
-		require.NoError(t, err)
-		require.NotNil(t, result)
-
-		for _, decodeEnable := range []bool{false, true} {
-			codecConfig := common.NewConfig(config.ProtocolCanalJSON)
-			codecConfig.EnableTiDBExtension = decodeEnable
-			decoder, err := NewBatchDecoder(ctx, codecConfig, nil)
-			require.NoError(t, err)
-			err = decoder.AddKeyValue(nil, result.Value)
-			require.NoError(t, err)
-
-			ty, hasNext, err := decoder.HasNext()
-			require.Nil(t, err)
-			require.True(t, hasNext)
-			require.Equal(t, model.MessageTypeDDL, ty)
-
-			consumed, err := decoder.NextDDLEvent()
-			require.Nil(t, err)
-
-			if encodeEnable && decodeEnable {
-				require.Equal(t, ddlEvent.CommitTs, consumed.CommitTs)
-			} else {
-				require.Equal(t, uint64(0), consumed.CommitTs)
-			}
-
-			require.Equal(t, ddlEvent.TableInfo.TableName.Schema, consumed.TableInfo.TableName.Schema)
-			require.Equal(t, ddlEvent.TableInfo.TableName.Table, consumed.TableInfo.TableName.Table)
-			require.Equal(t, ddlEvent.Query, consumed.Query)
-
-			ty, hasNext, err = decoder.HasNext()
-			require.Nil(t, err)
-			require.False(t, hasNext)
-			require.Equal(t, model.MessageTypeUnknown, ty)
-
-			consumed, err = decoder.NextDDLEvent()
-			require.NotNil(t, err)
-			require.Nil(t, consumed)
-		}
-	}
-}
-
-func TestCanalJSONBatchDecoderWithTerminator(t *testing.T) {
-	encodedValue := `{"id":0,"database":"test","table":"employee","pkNames":["id"],"isDdl":false,"type":"INSERT","es":1668067205238,"ts":1668067206650,"sql":"","sqlType":{"FirstName":12,"HireDate":91,"LastName":12,"OfficeLocation":12,"id":4},"mysqlType":{"FirstName":"varchar","HireDate":"date","LastName":"varchar","OfficeLocation":"varchar","id":"int"},"data":[{"FirstName":"Bob","HireDate":"2014-06-04","LastName":"Smith","OfficeLocation":"New York","id":"101"}],"old":null}
-{"id":0,"database":"test","table":"employee","pkNames":["id"],"isDdl":false,"type":"UPDATE","es":1668067229137,"ts":1668067230720,"sql":"","sqlType":{"FirstName":12,"HireDate":91,"LastName":12,"OfficeLocation":12,"id":4},"mysqlType":{"FirstName":"varchar","HireDate":"date","LastName":"varchar","OfficeLocation":"varchar","id":"int"},"data":[{"FirstName":"Bob","HireDate":"2015-10-08","LastName":"Smith","OfficeLocation":"Los Angeles","id":"101"}],"old":[{"FirstName":"Bob","HireDate":"2014-06-04","LastName":"Smith","OfficeLocation":"New York","id":"101"}]}
-{"id":0,"database":"test","table":"employee","pkNames":["id"],"isDdl":false,"type":"DELETE","es":1668067230388,"ts":1668067231725,"sql":"","sqlType":{"FirstName":12,"HireDate":91,"LastName":12,"OfficeLocation":12,"id":4},"mysqlType":{"FirstName":"varchar","HireDate":"date","LastName":"varchar","OfficeLocation":"varchar","id":"int"},"data":[{"FirstName":"Bob","HireDate":"2015-10-08","LastName":"Smith","OfficeLocation":"Los Angeles","id":"101"}],"old":null}`
-	ctx := context.Background()
-	codecConfig := common.NewConfig(config.ProtocolCanalJSON)
-	codecConfig.Terminator = "\n"
-	decoder, err := NewBatchDecoder(ctx, codecConfig, nil)
-	require.NoError(t, err)
-
-	err = decoder.AddKeyValue(nil, []byte(encodedValue))
-	require.NoError(t, err)
-
-	cnt := 0
-	for {
-		tp, hasNext, err := decoder.HasNext()
-		if !hasNext {
-			break
-		}
-		require.NoError(t, err)
-		require.Equal(t, model.MessageTypeRow, tp)
-		cnt++
-		event, err := decoder.NextRowChangedEvent()
-		require.NoError(t, err)
-		require.NotNil(t, event)
-	}
-	require.Equal(t, 3, cnt)
-=======
->>>>>>> 3f1ab7eb
 }