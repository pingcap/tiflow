// Copyright 2022 PingCAP, Inc.
//
// Licensed under the Apache License, Version 2.0 (the "License");
// you may not use this file except in compliance with the License.
// You may obtain a copy of the License at
//
//     http://www.apache.org/licenses/LICENSE-2.0
//
// Unless required by applicable law or agreed to in writing, software
// distributed under the License is distributed on an "AS IS" BASIS,
// See the License for the specific language governing permissions and
// limitations under the License.

package open

import (
	"bytes"
	"context"
	"encoding/binary"

	"github.com/pingcap/errors"
	"github.com/pingcap/log"
	"github.com/pingcap/tiflow/cdc/model"
	"github.com/pingcap/tiflow/pkg/config"
	cerror "github.com/pingcap/tiflow/pkg/errors"
	"github.com/pingcap/tiflow/pkg/sink/codec"
	"github.com/pingcap/tiflow/pkg/sink/codec/common"
	"go.uber.org/zap"
)

// BatchEncoder encodes the events into the byte of a batch into.
type BatchEncoder struct {
	messageBuf   []*common.Message
	callbackBuff []func()
	curBatchSize int

	config *common.Config
}

func (d *BatchEncoder) buildMessageOnlyHandleKeyColumns(e *model.RowChangedEvent) ([]byte, []byte, error) {
<<<<<<< HEAD
=======
	// set the `largeMessageOnlyHandleKeyColumns` to true to only encode handle key columns.
>>>>>>> b7ce4c26
	keyMsg, valueMsg, err := rowChangeToMsg(e, d.config.DeleteOnlyHandleKeyColumns, true)
	if err != nil {
		return nil, nil, errors.Trace(err)
	}
	key, err := keyMsg.Encode()
	if err != nil {
		return nil, nil, errors.Trace(err)
	}
	value, err := valueMsg.encode(d.config.OnlyOutputUpdatedColumns)
	if err != nil {
		return nil, nil, errors.Trace(err)
	}

	length := len(key) + len(value) + common.MaxRecordOverhead + 16 + 8
	if length > d.config.MaxMessageBytes {
		log.Warn("Single message is too large for open-protocol",
			zap.Int("maxMessageBytes", d.config.MaxMessageBytes),
			zap.Int("length", length),
			zap.Any("table", e.Table),
			zap.Any("key", key))
		return nil, nil, cerror.ErrMessageTooLarge.GenWithStackByArgs()
	}

	log.Warn("open-protocol: message too large, only send handle key columns",
<<<<<<< HEAD
		zap.Any("keyMsg", keyMsg), zap.Any("valueMsg", valueMsg))
=======
		zap.Any("table", e.Table), zap.Uint64("commitTs", e.CommitTs))
>>>>>>> b7ce4c26

	return key, value, nil
}

// AppendRowChangedEvent implements the RowEventEncoder interface
func (d *BatchEncoder) AppendRowChangedEvent(
	_ context.Context,
	_ string,
	e *model.RowChangedEvent,
	callback func(),
) error {
	keyMsg, valueMsg, err := rowChangeToMsg(e, d.config.DeleteOnlyHandleKeyColumns, false)
	if err != nil {
		return errors.Trace(err)
	}
	key, err := keyMsg.Encode()
	if err != nil {
		return errors.Trace(err)
	}
	value, err := valueMsg.encode(d.config.OnlyOutputUpdatedColumns)
	if err != nil {
		return errors.Trace(err)
	}

	// for single message that is longer than max-message-bytes
	// 16 is the length of `keyLenByte` and `valueLenByte`, 8 is the length of `versionHead`
	length := len(key) + len(value) + common.MaxRecordOverhead + 16 + 8
	if length > d.config.MaxMessageBytes {
		log.Warn("Single message is too large for open-protocol",
			zap.Int("maxMessageBytes", d.config.MaxMessageBytes),
			zap.Int("length", length),
			zap.Any("table", e.Table),
			zap.Any("key", key))
		if !d.config.LargeMessageOnlyHandleKeyColumns {
			return cerror.ErrMessageTooLarge.GenWithStackByArgs()
		}

		key, value, err = d.buildMessageOnlyHandleKeyColumns(e)
		if err != nil {
			return errors.Trace(err)
		}
	}

	if len(d.messageBuf) == 0 ||
		d.curBatchSize >= d.config.MaxBatchSize ||
		d.messageBuf[len(d.messageBuf)-1].Length()+len(key)+len(value)+16 > d.config.MaxMessageBytes {
		// Before we create a new message, we should handle the previous callbacks.
		d.tryBuildCallback()
		versionHead := make([]byte, 8)
		binary.BigEndian.PutUint64(versionHead, codec.BatchVersion1)
		msg := common.NewMsg(config.ProtocolOpen, versionHead, nil,
			0, model.MessageTypeRow, nil, nil)
		d.messageBuf = append(d.messageBuf, msg)
		d.curBatchSize = 0
	}

	var (
		keyLenByte   [8]byte
		valueLenByte [8]byte
	)
	binary.BigEndian.PutUint64(keyLenByte[:], uint64(len(key)))
	binary.BigEndian.PutUint64(valueLenByte[:], uint64(len(value)))

	message := d.messageBuf[len(d.messageBuf)-1]
	message.Key = append(message.Key, keyLenByte[:]...)
	message.Key = append(message.Key, key...)
	message.Value = append(message.Value, valueLenByte[:]...)
	message.Value = append(message.Value, value...)
	message.Ts = e.CommitTs
	message.Schema = &e.Table.Schema
	message.Table = &e.Table.Table
	message.IncRowsCount()

	if callback != nil {
		d.callbackBuff = append(d.callbackBuff, callback)
	}

	d.curBatchSize++
	return nil
}

// EncodeDDLEvent implements the RowEventEncoder interface
func (d *BatchEncoder) EncodeDDLEvent(e *model.DDLEvent) (*common.Message, error) {
	keyMsg, valueMsg := ddlEventToMsg(e)
	key, err := keyMsg.Encode()
	if err != nil {
		return nil, errors.Trace(err)
	}
	value, err := valueMsg.encode()
	if err != nil {
		return nil, errors.Trace(err)
	}

	var keyLenByte [8]byte
	binary.BigEndian.PutUint64(keyLenByte[:], uint64(len(key)))
	var valueLenByte [8]byte
	binary.BigEndian.PutUint64(valueLenByte[:], uint64(len(value)))

	keyBuf := new(bytes.Buffer)
	var versionByte [8]byte
	binary.BigEndian.PutUint64(versionByte[:], codec.BatchVersion1)
	keyBuf.Write(versionByte[:])
	keyBuf.Write(keyLenByte[:])
	keyBuf.Write(key)

	valueBuf := new(bytes.Buffer)
	valueBuf.Write(valueLenByte[:])
	valueBuf.Write(value)

	ret := common.NewDDLMsg(config.ProtocolOpen, keyBuf.Bytes(), valueBuf.Bytes(), e)
	return ret, nil
}

// EncodeCheckpointEvent implements the RowEventEncoder interface
func (d *BatchEncoder) EncodeCheckpointEvent(ts uint64) (*common.Message, error) {
	keyMsg := newResolvedMessage(ts)
	key, err := keyMsg.Encode()
	if err != nil {
		return nil, errors.Trace(err)
	}

	var keyLenByte [8]byte
	binary.BigEndian.PutUint64(keyLenByte[:], uint64(len(key)))
	var valueLenByte [8]byte
	binary.BigEndian.PutUint64(valueLenByte[:], 0)

	keyBuf := new(bytes.Buffer)
	var versionByte [8]byte
	binary.BigEndian.PutUint64(versionByte[:], codec.BatchVersion1)
	keyBuf.Write(versionByte[:])
	keyBuf.Write(keyLenByte[:])
	keyBuf.Write(key)

	valueBuf := new(bytes.Buffer)
	valueBuf.Write(valueLenByte[:])

	ret := common.NewResolvedMsg(config.ProtocolOpen, keyBuf.Bytes(), valueBuf.Bytes(), ts)
	return ret, nil
}

// Build implements the RowEventEncoder interface
func (d *BatchEncoder) Build() (messages []*common.Message) {
	d.tryBuildCallback()
	ret := d.messageBuf
	d.messageBuf = make([]*common.Message, 0)
	return ret
}

// tryBuildCallback will collect all the callbacks into one message's callback.
func (d *BatchEncoder) tryBuildCallback() {
	if len(d.messageBuf) != 0 && len(d.callbackBuff) != 0 {
		lastMsg := d.messageBuf[len(d.messageBuf)-1]
		callbacks := d.callbackBuff
		lastMsg.Callback = func() {
			for _, cb := range callbacks {
				cb()
			}
		}
		d.callbackBuff = make([]func(), 0)
	}
}

type batchEncoderBuilder struct {
	config *common.Config
}

// Build a BatchEncoder
func (b *batchEncoderBuilder) Build() codec.RowEventEncoder {
	return NewBatchEncoder(b.config)
}

// NewBatchEncoderBuilder creates an open-protocol batchEncoderBuilder.
func NewBatchEncoderBuilder(config *common.Config) codec.RowEventEncoderBuilder {
	return &batchEncoderBuilder{config: config}
}

// NewBatchEncoder creates a new BatchEncoder.
func NewBatchEncoder(config *common.Config) codec.RowEventEncoder {
	return &BatchEncoder{
		config: config,
	}
}<|MERGE_RESOLUTION|>--- conflicted
+++ resolved
@@ -38,10 +38,7 @@
 }
 
 func (d *BatchEncoder) buildMessageOnlyHandleKeyColumns(e *model.RowChangedEvent) ([]byte, []byte, error) {
-<<<<<<< HEAD
-=======
 	// set the `largeMessageOnlyHandleKeyColumns` to true to only encode handle key columns.
->>>>>>> b7ce4c26
 	keyMsg, valueMsg, err := rowChangeToMsg(e, d.config.DeleteOnlyHandleKeyColumns, true)
 	if err != nil {
 		return nil, nil, errors.Trace(err)
@@ -66,11 +63,7 @@
 	}
 
 	log.Warn("open-protocol: message too large, only send handle key columns",
-<<<<<<< HEAD
-		zap.Any("keyMsg", keyMsg), zap.Any("valueMsg", valueMsg))
-=======
 		zap.Any("table", e.Table), zap.Uint64("commitTs", e.CommitTs))
->>>>>>> b7ce4c26
 
 	return key, value, nil
 }
