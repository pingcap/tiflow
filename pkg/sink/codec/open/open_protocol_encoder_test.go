--- conflicted
+++ resolved
@@ -39,202 +39,6 @@
 	require.NotNil(t, encoder.config)
 }
 
-<<<<<<< HEAD
-var (
-	tableInfo = model.BuildTableInfo("a", "b", []*model.Column{
-		{
-			Name: "col1",
-			Type: mysql.TypeVarchar,
-			Flag: model.HandleKeyFlag | model.PrimaryKeyFlag,
-		},
-		{
-			Name: "col2",
-			Type: mysql.TypeVarchar,
-		},
-	}, [][]int{{0}})
-	testEvent = &model.RowChangedEvent{
-		CommitTs:  1,
-		TableInfo: tableInfo,
-		Columns: model.Columns2ColumnDatas([]*model.Column{
-			{
-				Name:  "col1",
-				Value: []byte("aa"),
-			},
-			{
-				Name:  "col2",
-				Value: []byte("bb"),
-			},
-		}, tableInfo),
-	}
-	tableInfoWithManyCols = model.BuildTableInfo("a", "b", []*model.Column{
-		{
-			Name: "col1",
-			Type: mysql.TypeVarchar,
-			Flag: model.HandleKeyFlag | model.UniqueKeyFlag,
-		},
-		{
-			Name: "col2",
-			Type: mysql.TypeVarchar,
-		},
-		{
-			Name: "col3",
-			Type: mysql.TypeBlob,
-		},
-		{
-			Name: "col4",
-			Type: mysql.TypeBlob,
-		},
-		{
-			Name: "col5",
-			Type: mysql.TypeBlob,
-		},
-		{
-			Name: "col6",
-			Type: mysql.TypeBlob,
-		},
-		{
-			Name: "col7",
-			Type: mysql.TypeBlob,
-		},
-		{
-			Name: "col8",
-			Type: mysql.TypeBlob,
-		},
-		{
-			Name: "col9",
-			Type: mysql.TypeBlob,
-		},
-		{
-			Name: "col10",
-			Type: mysql.TypeBlob,
-		},
-		{
-			Name: "col11",
-			Type: mysql.TypeBlob,
-		},
-		{
-			Name: "col12",
-			Type: mysql.TypeBlob,
-		},
-		{
-			Name: "col13",
-			Type: mysql.TypeBlob,
-		},
-		{
-			Name: "col14",
-			Type: mysql.TypeBlob,
-		},
-		{
-			Name: "col15",
-			Type: mysql.TypeBlob,
-		},
-	}, [][]int{{0}})
-	largeTestEvent = &model.RowChangedEvent{
-		CommitTs:  1,
-		TableInfo: tableInfoWithManyCols,
-		Columns: model.Columns2ColumnDatas([]*model.Column{
-			{
-				Name:  "col1",
-				Value: []byte("12345678910"),
-			},
-			{
-				Name:  "col2",
-				Value: []byte("12345678910"),
-			},
-			{
-				Name:  "col3",
-				Value: []byte("12345678910"),
-			},
-			{
-				Name:  "col4",
-				Value: []byte("12345678910"),
-			},
-			{
-				Name:  "col5",
-				Value: []byte("12345678910"),
-			},
-			{
-				Name:  "col6",
-				Value: []byte("12345678910"),
-			},
-			{
-				Name:  "col7",
-				Value: []byte("12345678910"),
-			},
-			{
-				Name:  "col8",
-				Value: []byte("12345678910"),
-			},
-			{
-				Name:  "col9",
-				Value: []byte("12345678910"),
-			},
-			{
-				Name:  "col10",
-				Value: []byte("12345678910"),
-			},
-			{
-				Name:  "col11",
-				Value: []byte("12345678910"),
-			},
-			{
-				Name:  "col12",
-				Value: []byte("12345678910"),
-			},
-			{
-				Name:  "col13",
-				Value: []byte("12345678910"),
-			},
-			{
-				Name:  "col14",
-				Value: []byte("12345678910"),
-			},
-			{
-				Name:  "col15",
-				Value: []byte("12345678910"),
-			},
-		}, tableInfoWithManyCols),
-	}
-
-	updateEvent = &model.RowChangedEvent{
-		CommitTs:  1,
-		TableInfo: tableInfo,
-		Columns: model.Columns2ColumnDatas([]*model.Column{
-			{
-				Name:  "col1",
-				Value: []byte("aa"),
-			},
-			{
-				Name:  "col2",
-				Value: []byte("bb"),
-			},
-		}, tableInfo),
-		PreColumns: model.Columns2ColumnDatas([]*model.Column{
-			{
-				Name:  "col1",
-				Value: []byte("aaa"),
-			},
-			{
-				Name:  "col2",
-				Value: []byte("bbb"),
-			},
-		}, tableInfo),
-	}
-
-	testCaseDDL = &model.DDLEvent{
-		CommitTs: 417318403368288260,
-		TableInfo: &model.TableInfo{
-			TableName: model.TableName{
-				Schema: "cdc", Table: "person",
-			},
-		},
-		Query: "create table person(id int, name varchar(32), tiny tinyint unsigned, comment text, primary key(id))",
-		Type:  timodel.ActionCreateTable,
-	}
-)
-
-=======
->>>>>>> 5ebadfff
 func TestMaxMessageBytes(t *testing.T) {
 	helper := entry.NewSchemaTestHelper(t)
 	defer helper.Close()
@@ -421,7 +225,6 @@
 	topic := "test"
 
 	codecConfig := common.NewConfig(config.ProtocolOpen)
-	codecConfig.OpenOutputOldValue = false
 	builder, err := NewBatchEncoderBuilder(ctx, codecConfig)
 	require.NoError(t, err)
 	encoder := builder.Build()
@@ -618,37 +421,4 @@
 		require.True(t, ok)
 		require.Equal(t, column.Value, decodedColumn.Value, colName)
 	}
-}
-
-func TestE2EOutputOldValueFalse(t *testing.T) {
-	t.Parallel()
-
-	codecConfig := common.NewConfig(config.ProtocolOpen)
-	codecConfig.OpenOutputOldValue = false
-
-	codecConfig.MaxMessageBytes = 251
-
-	ctx := context.Background()
-	builder, err := NewBatchEncoderBuilder(ctx, codecConfig)
-	require.NoError(t, err)
-	encoder := builder.Build()
-
-	topic := "test"
-	err = encoder.AppendRowChangedEvent(ctx, topic, updateEvent, nil)
-	require.NoError(t, err)
-
-	message := encoder.Build()[0]
-	decoder, err := NewBatchDecoder(ctx, codecConfig, nil)
-	require.NoError(t, err)
-
-	err = decoder.AddKeyValue(message.Key, message.Value)
-	require.NoError(t, err)
-	messageType, hasNext, err := decoder.HasNext()
-	require.NoError(t, err)
-	require.True(t, hasNext)
-	require.Equal(t, messageType, model.MessageTypeRow)
-
-	decoded, err := decoder.NextRowChangedEvent()
-	require.NoError(t, err)
-	require.Nil(t, decoded.PreColumns)
 }