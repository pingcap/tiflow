// Copyright 2024 PingCAP, Inc.
//
// Licensed under the Apache License, Version 2.0 (the "License");
// you may not use this file except in compliance with the License.
// You may obtain a copy of the License at
//
//     http://www.apache.org/licenses/LICENSE-2.0
//
// Unless required by applicable law or agreed to in writing, software
// distributed under the License is distributed on an "AS IS" BASIS,
// See the License for the specific language governing permissions and
// limitations under the License.

package debezium

import (
	"fmt"
	"strings"
	"sync/atomic"

	"github.com/pingcap/log"
	"github.com/pingcap/tidb/pkg/expression"
	"github.com/pingcap/tidb/pkg/expression/exprstatic"
	timodel "github.com/pingcap/tidb/pkg/meta/model"
	"github.com/pingcap/tidb/pkg/parser"
	"github.com/pingcap/tidb/pkg/parser/ast"
	"github.com/pingcap/tidb/pkg/parser/charset"
	pmodel "github.com/pingcap/tidb/pkg/parser/model"
	"github.com/pingcap/tidb/pkg/parser/mysql"
	"github.com/pingcap/tidb/pkg/types"
	driver "github.com/pingcap/tidb/pkg/types/parser_driver"
	"github.com/pingcap/tidb/pkg/util/chunk"
	"github.com/pingcap/tidb/pkg/util/generatedexpr"
	"github.com/pingcap/tiflow/cdc/model"
	"go.uber.org/zap"
)

type visiter struct {
	columnsMap map[pmodel.CIStr]*timodel.ColumnInfo
}

func (v *visiter) Enter(n ast.Node) (node ast.Node, skipChildren bool) {
	switch col := n.(type) {
	case *ast.ColumnDef:
		c := v.columnsMap[col.Name.Name]
		if col.Options != nil {
			parseOptions(col.Options, c)
		}
		if col.Tp.GetCharset() != "" {
			c.SetCharset(col.Tp.GetCharset())
		}
		parseType(c, col)
		c.Comment = ""
	}
	return n, false
}

func (v *visiter) Leave(n ast.Node) (node ast.Node, ok bool) {
	return n, true
}

func extractValue(expr ast.ExprNode) any {
	switch v := expr.(type) {
	case *driver.ValueExpr:
		return fmt.Sprintf("%v", v.GetValue())
	case *ast.FuncCallExpr:
		return v.FnName.String()
	}
	return nil
}

func parseType(c *timodel.ColumnInfo, col *ast.ColumnDef) {
	ft := col.Tp
	switch ft.GetType() {
	case mysql.TypeDatetime, mysql.TypeDuration, mysql.TypeTimestamp:
		c.SetDecimal(ft.GetDecimal())
		if c.OriginDefaultValue != nil {
			c.SetDefaultValue(c.OriginDefaultValue)
		}
	case mysql.TypeYear:
		c.SetFlen(ft.GetFlen())
		if c.OriginDefaultValue != nil {
			c.SetDefaultValue(c.OriginDefaultValue)
		}
	default:
	}
}

func parseOptions(options []*ast.ColumnOption, c *timodel.ColumnInfo) {
	for _, option := range options {
		switch option.Tp {
		case ast.ColumnOptionDefaultValue, ast.ColumnOptionComment:
			defaultValue := extractValue(option.Expr)
			if defaultValue == nil {
				continue
			}
			if option.Tp == ast.ColumnOptionDefaultValue {
				if err := c.SetOriginDefaultValue(defaultValue); err != nil {
					log.Error("failed to set default value")
				}
			}
		case ast.ColumnOptionCollate:
			c.SetCollate(option.StrValue)
		}
	}
}

func getBuildOptions(tableInfo *model.TableInfo) []expression.BuildOption {
	colInfos := tableInfo.Columns
	columns := make([]*expression.Column, 0, len(colInfos))
	names := make([]*types.FieldName, 0, len(colInfos))
	options := make([]expression.BuildOption, 0, 2)
	var uniqueID atomic.Int64
	for i, col := range colInfos {
		names = append(names, &types.FieldName{
			OrigTblName: tableInfo.Name,
			OrigColName: col.Name,
			DBName:      pmodel.NewCIStr(tableInfo.GetSchemaName()),
			TblName:     pmodel.NewCIStr(tableInfo.GetTableName()),
			ColName:     col.Name,
		})
		newCol := &expression.Column{
			RetType:  col.FieldType.Clone(),
			ID:       col.ID,
			UniqueID: uniqueID.Add(1),
			Index:    col.Offset,
			OrigName: names[i].String(),
			IsHidden: col.Hidden,
		}
		columns = append(columns, newCol)
	}
	// Resolve virtual generated column.
	schema := expression.NewSchema(columns...)
	options = append(options, expression.WithInputSchemaAndNames(schema, names, tableInfo.TableInfo))
	options = append(options, expression.WithAllowCastArray(true))
	return options
}

func parseExpression(expr string, tblInfo *timodel.TableInfo, row chunk.Row, options []expression.BuildOption) (any, error) {
	node, err := generatedexpr.ParseExpression(expr)
	if err != nil {
		return nil, err
	}
	node, err = generatedexpr.SimpleResolveName(node, tblInfo)
	if err != nil {
		return nil, err
	}
	e, err := expression.BuildSimpleExpr(exprstatic.NewExprContext(), node, options...)
	if err != nil {
		return nil, err
	}
	d, err := e.Eval(exprstatic.NewEvalContext(), row)
	if err != nil {
		return nil, err
	}
	return d.GetValue(), nil
}

func getColumns(sql string, columns []*timodel.ColumnInfo) []*timodel.ColumnInfo {
	p := parser.New()
	stmt, err := p.ParseOneStmt(sql, "", "")
	if err != nil {
		log.Error("format query parse one stmt failed", zap.Error(err))
	}

	columnsMap := make(map[pmodel.CIStr]*timodel.ColumnInfo, len(columns))
	for _, col := range columns {
		columnsMap[col.Name] = col
	}
	stmt.Accept(&visiter{columnsMap: columnsMap})
	return columns
}

func getCharset(ft types.FieldType) string {
	if ft.GetCharset() == "binary" {
		return ""
	}
	switch ft.GetType() {
	case mysql.TypeTimestamp, mysql.TypeDuration, mysql.TypeNewDecimal, mysql.TypeString, mysql.TypeVarchar,
		mysql.TypeBlob, mysql.TypeTinyBlob, mysql.TypeMediumBlob, mysql.TypeLongBlob, mysql.TypeEnum, mysql.TypeSet:
		if ft.GetCollate() == "utf8_unicode_ci" {
			return charset.CharsetUTF8MB4
		}
		return ft.GetCharset()
	}
	return ""
}

func getLen(ft types.FieldType) int {
	decimal := ft.GetDecimal()
	flen := ft.GetFlen()
	if flen == 0 {
		return -1
	}
	// if mysql.HasUnsignedFlag(ft.GetFlag()) && ft.GetType() != mysql.TypeBit {
	// 	return -1
	// }
	switch ft.GetType() {
	case mysql.TypeTimestamp, mysql.TypeDatetime, mysql.TypeDuration:
		return decimal
	case mysql.TypeBit, mysql.TypeVarchar, mysql.TypeString, mysql.TypeNewDecimal, mysql.TypeSet,
		mysql.TypeVarString, mysql.TypeTiDBVectorFloat32:
		return flen
	case mysql.TypeYear:
		return flen
	case mysql.TypeEnum:
		return 1
<<<<<<< HEAD
	case mysql.TypeLonglong:
		defaultFlen, _ := mysql.GetDefaultFieldLengthAndDecimal(ft.GetType())
		if flen != defaultFlen {
			return flen
		}
	case mysql.TypeLong, mysql.TypeInt24:
=======
	case mysql.TypeLonglong, mysql.TypeInt24:
		// if mysql.HasNotNullFlag(ft.GetFlag()) {
		// 	return -1
		// }
>>>>>>> 6af25fcb
		defaultFlen, _ := mysql.GetDefaultFieldLengthAndDecimal(ft.GetType())
		if flen != defaultFlen {
			return flen
		}
	case mysql.TypeTiny, mysql.TypeShort:
		if mysql.HasUnsignedFlag(ft.GetFlag()) {
			return -1
		}
		defaultFlen, _ := mysql.GetDefaultFieldLengthAndDecimal(ft.GetType())
		if flen != defaultFlen {
			return flen
		}
	}
	return -1
}

func getScale(ft types.FieldType) float64 {
	switch ft.GetType() {
	case mysql.TypeNewDecimal:
		return float64(ft.GetDecimal())
	}
	return -1
}

func getSuffix(ft types.FieldType) string {
	suffix := ""
	decimal := ft.GetDecimal()
	flen := ft.GetFlen()
	defaultFlen, defaultDecimal := mysql.GetDefaultFieldLengthAndDecimal(ft.GetType())
	isDecimalNotDefault := decimal != defaultDecimal && decimal != 0 && decimal != -1

	// displayFlen and displayDecimal are flen and decimal values with `-1` substituted with default value.
	displayFlen, displayDecimal := flen, decimal
	if displayFlen == -1 {
		displayFlen = defaultFlen
	}
	if displayDecimal == -1 {
		displayDecimal = defaultDecimal
	}

	switch ft.GetType() {
	case mysql.TypeDouble, mysql.TypeFloat:
		// 1. flen Not Default, decimal Not Default -> Valid
		// 2. flen Not Default, decimal Default (-1) -> Invalid
		// 3. flen Default, decimal Not Default -> Valid
		// 4. flen Default, decimal Default -> Valid (hide)W
		if isDecimalNotDefault {
			suffix = fmt.Sprintf("(%d,%d)", displayFlen, displayDecimal)
		}
	case mysql.TypeNewDecimal:
		suffix = fmt.Sprintf("(%d,%d)", displayFlen, displayDecimal)
	case mysql.TypeVarchar, mysql.TypeString, mysql.TypeVarString:
		if !mysql.HasBinaryFlag(ft.GetFlag()) && displayFlen != 1 {
			suffix = fmt.Sprintf("(%d)", displayFlen)
		}
	case mysql.TypeYear:
		suffix = fmt.Sprintf("(%d)", flen)
	case mysql.TypeTiDBVectorFloat32:
		if flen != -1 {
			suffix = fmt.Sprintf("(%d)", flen)
		}
	case mysql.TypeNull:
		suffix = "(0)"
	}
	return suffix
}

func getExpressionAndName(ft types.FieldType) (string, string) {
	prefix := strings.ToUpper(types.TypeToStr(ft.GetType(), ft.GetCharset()))
	ft.CompactStr()
	switch ft.GetType() {
	case mysql.TypeYear, mysql.TypeBit, mysql.TypeVarchar, mysql.TypeNewDecimal:
		return prefix, prefix
	}
	cs := prefix + getSuffix(ft)
	suf := ""
	flag := ft.GetFlag()

	if mysql.HasZerofillFlag(flag) {
		suf = " UNSIGNED ZEROFILL"
	} else if mysql.HasUnsignedFlag(flag) {
		suf = " UNSIGNED"
	}
	return cs + suf, prefix + suf
}<|MERGE_RESOLUTION|>--- conflicted
+++ resolved
@@ -105,6 +105,7 @@
 	}
 }
 
+func getBuildOptions(tableInfo *model.TableInfo) []expression.BuildOption {
 func getBuildOptions(tableInfo *model.TableInfo) []expression.BuildOption {
 	colInfos := tableInfo.Columns
 	columns := make([]*expression.Column, 0, len(colInfos))
@@ -205,19 +206,12 @@
 		return flen
 	case mysql.TypeEnum:
 		return 1
-<<<<<<< HEAD
 	case mysql.TypeLonglong:
 		defaultFlen, _ := mysql.GetDefaultFieldLengthAndDecimal(ft.GetType())
 		if flen != defaultFlen {
 			return flen
 		}
 	case mysql.TypeLong, mysql.TypeInt24:
-=======
-	case mysql.TypeLonglong, mysql.TypeInt24:
-		// if mysql.HasNotNullFlag(ft.GetFlag()) {
-		// 	return -1
-		// }
->>>>>>> 6af25fcb
 		defaultFlen, _ := mysql.GetDefaultFieldLengthAndDecimal(ft.GetType())
 		if flen != defaultFlen {
 			return flen
