// Copyright 2022 PingCAP, Inc.
//
// Licensed under the Apache License, Version 2.0 (the "License");
// you may not use this file except in compliance with the License.
// You may obtain a copy of the License at
//
//     http://www.apache.org/licenses/LICENSE-2.0
//
// Unless required by applicable law or agreed to in writing, software
// distributed under the License is distributed on an "AS IS" BASIS,
// See the License for the specific language governing permissions and
// limitations under the License.

package csv

import (
	"context"
	"io"

	"github.com/pingcap/errors"
	"github.com/pingcap/log"
	lconfig "github.com/pingcap/tidb/pkg/lightning/config"
	"github.com/pingcap/tidb/pkg/lightning/mydump"
	"github.com/pingcap/tidb/pkg/lightning/worker"
	"github.com/pingcap/tiflow/cdc/model"
	cerror "github.com/pingcap/tiflow/pkg/errors"
	"github.com/pingcap/tiflow/pkg/sink/codec"
	"github.com/pingcap/tiflow/pkg/sink/codec/common"
	"go.uber.org/zap"
)

const defaultIOConcurrency = 1

type batchDecoder struct {
	codecConfig *common.Config
	parser      *mydump.CSVParser
	data        []byte
	msg         *csvMessage
	tableInfo   *model.TableInfo
	closed      bool
}

// NewBatchDecoder creates a new BatchDecoder
func NewBatchDecoder(ctx context.Context,
	codecConfig *common.Config,
	tableInfo *model.TableInfo,
	value []byte,
) (codec.RowEventDecoder, error) {
	var backslashEscape bool

	// if quote is not set in config, we should unespace backslash
	// when parsing csv columns.
	if len(codecConfig.Quote) == 0 {
		backslashEscape = true
	}
	cfg := &lconfig.CSVConfig{
<<<<<<< HEAD
		FieldsTerminatedBy: codecConfig.Delimiter,
		FieldsEnclosedBy:   codecConfig.Quote,
		LinesTerminatedBy:  codecConfig.Terminator,
		FieldNullDefinedBy: []string{codecConfig.NullString},
		BackslashEscape:    backslashEscape,
=======
		Separator:         codecConfig.Delimiter,
		Delimiter:         codecConfig.Quote,
		Terminator:        codecConfig.Terminator,
		Null:              []string{codecConfig.NullString},
		BackslashEscape:   backslashEscape,
		HeaderSchemaMatch: true,
		Header:            codecConfig.CSVOutputFieldHeader,
>>>>>>> d8401f07
	}
	csvParser, err := mydump.NewCSVParser(ctx, cfg,
		mydump.NewStringReader(string(value)),
		int64(lconfig.ReadBlockSize),
		worker.NewPool(ctx, defaultIOConcurrency, "io"), false, nil)
	if err != nil {
		return nil, err
	}
	if codecConfig.CSVOutputFieldHeader {
		err := csvParser.ReadColumns()
		if err != nil {
			return nil, err
		}
		header := csvParser.Columns()
		log.Info("parser CSV header", zap.Any("header", header), zap.Any("cap", cap(header)))
		// check column name
		idx := len(header) - len(tableInfo.Columns)
		for i, col := range tableInfo.Columns {
			if col.Name.L != header[idx+i] {
				log.Panic("check column name order failed", zap.Any("col", col.Name.O), zap.Any("header", header[idx+i]))
			}
		}
	}
	return &batchDecoder{
		codecConfig: codecConfig,
		tableInfo:   tableInfo,
		data:        value,
		msg:         newCSVMessage(codecConfig),
		parser:      csvParser,
	}, nil
}

// AddKeyValue implements the RowEventDecoder interface.
func (b *batchDecoder) AddKeyValue(_, _ []byte) error {
	return nil
}

// HasNext implements the RowEventDecoder interface.
func (b *batchDecoder) HasNext() (model.MessageType, bool, error) {
	err := b.parser.ReadRow()
	if err != nil {
		b.closed = true
		if errors.Cause(err) == io.EOF {
			return model.MessageTypeUnknown, false, nil
		}
		return model.MessageTypeUnknown, false, err
	}

	row := b.parser.LastRow()
	if err = b.msg.decode(row.Row); err != nil {
		return model.MessageTypeUnknown, false, errors.Trace(err)
	}

	return model.MessageTypeRow, true, nil
}

// NextResolvedEvent implements the RowEventDecoder interface.
func (b *batchDecoder) NextResolvedEvent() (uint64, error) {
	return 0, nil
}

// NextRowChangedEvent implements the RowEventDecoder interface.
func (b *batchDecoder) NextRowChangedEvent() (*model.RowChangedEvent, error) {
	if b.closed {
		return nil, cerror.WrapError(cerror.ErrCSVDecodeFailed, errors.New("no csv row can be found"))
	}

	e, err := csvMsg2RowChangedEvent(b.codecConfig, b.msg, b.tableInfo)
	if err != nil {
		return nil, errors.Trace(err)
	}
	return e, nil
}

// NextDDLEvent implements the RowEventDecoder interface.
func (b *batchDecoder) NextDDLEvent() (*model.DDLEvent, error) {
	return nil, nil
}<|MERGE_RESOLUTION|>--- conflicted
+++ resolved
@@ -54,21 +54,13 @@
 		backslashEscape = true
 	}
 	cfg := &lconfig.CSVConfig{
-<<<<<<< HEAD
 		FieldsTerminatedBy: codecConfig.Delimiter,
 		FieldsEnclosedBy:   codecConfig.Quote,
 		LinesTerminatedBy:  codecConfig.Terminator,
 		FieldNullDefinedBy: []string{codecConfig.NullString},
 		BackslashEscape:    backslashEscape,
-=======
-		Separator:         codecConfig.Delimiter,
-		Delimiter:         codecConfig.Quote,
-		Terminator:        codecConfig.Terminator,
-		Null:              []string{codecConfig.NullString},
-		BackslashEscape:   backslashEscape,
-		HeaderSchemaMatch: true,
-		Header:            codecConfig.CSVOutputFieldHeader,
->>>>>>> d8401f07
+		HeaderSchemaMatch:  true,
+		Header:             codecConfig.CSVOutputFieldHeader,
 	}
 	csvParser, err := mydump.NewCSVParser(ctx, cfg,
 		mydump.NewStringReader(string(value)),
