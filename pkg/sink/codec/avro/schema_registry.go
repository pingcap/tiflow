--- conflicted
+++ resolved
@@ -308,10 +308,6 @@
 	tableVersion uint64,
 	schemaGen SchemaGenerator,
 ) (*goavro.Codec, int, error) {
-<<<<<<< HEAD
-	//key := m.topicNameToSchemaSubject(topicName)
-=======
->>>>>>> 9f71ecd7
 	m.cacheRWLock.RLock()
 	if entry, exists := m.cache[schemaSubject]; exists && entry.tableVersion == tableVersion {
 		log.Debug("Avro schema GetCachedOrRegister cache hit",
