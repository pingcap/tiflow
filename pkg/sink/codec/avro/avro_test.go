// Copyright 2020 PingCAP, Inc.
//
// Licensed under the Apache License, Version 2.0 (the "License");
// you may not use this file except in compliance with the License.
// You may obtain a copy of the License at
//
//     http://www.apache.org/licenses/LICENSE-2.0
//
// Unless required by applicable law or agreed to in writing, software
// distributed under the License is distributed on an "AS IS" BASIS,
// See the License for the specific language governing permissions and
// limitations under the License.

package avro

import (
	"bytes"
	"context"
	"encoding/json"
	"math/big"
	"math/rand"
	"sort"
	"testing"
	"time"

	"github.com/linkedin/goavro/v2"
	"github.com/pingcap/tidb/parser/mysql"
	"github.com/pingcap/tidb/types"
	"github.com/pingcap/tidb/util/rowcodec"
	"github.com/pingcap/tiflow/cdc/model"
	"github.com/pingcap/tiflow/pkg/config"
	"github.com/pingcap/tiflow/pkg/sink/codec/common"
	"github.com/stretchr/testify/require"
)

func setBinChsClnFlag(ft *types.FieldType) *types.FieldType {
	types.SetBinChsClnFlag(ft)
	return ft
}

//nolint:unparam
func setFlag(ft *types.FieldType, flag uint) *types.FieldType {
	ft.SetFlag(flag)
	return ft
}

func setElems(ft *types.FieldType, elems []string) *types.FieldType {
	ft.SetElems(elems)
	return ft
}

type avroTestColumnTuple struct {
	col            model.Column
	colInfo        rowcodec.ColInfo
	expectedSchema interface{}
	expectedData   interface{}
	expectedType   string
}

var avroTestColumns = []*avroTestColumnTuple{
	{
		model.Column{Name: "tiny", Value: int64(1), Type: mysql.TypeTiny},
		rowcodec.ColInfo{
			ID:            1,
			IsPKHandle:    false,
			VirtualGenCol: false,
			Ft:            types.NewFieldType(mysql.TypeTiny),
		},
		avroSchema{Type: "int", Parameters: map[string]string{"tidb_type": "INT"}},
		int32(1), "int",
	},
	{
		model.Column{Name: "short", Value: int64(1), Type: mysql.TypeShort},
		rowcodec.ColInfo{
			ID:            2,
			IsPKHandle:    false,
			VirtualGenCol: false,
			Ft:            types.NewFieldType(mysql.TypeShort),
		},
		avroSchema{Type: "int", Parameters: map[string]string{"tidb_type": "INT"}},
		int32(1), "int",
	},
	{
		model.Column{Name: "int24", Value: int64(1), Type: mysql.TypeInt24},
		rowcodec.ColInfo{
			ID:            3,
			IsPKHandle:    false,
			VirtualGenCol: false,
			Ft:            types.NewFieldType(mysql.TypeInt24),
		},
		avroSchema{Type: "int", Parameters: map[string]string{"tidb_type": "INT"}},
		int32(1), "int",
	},
	{
		model.Column{Name: "long", Value: int64(1), Type: mysql.TypeLong},
		rowcodec.ColInfo{
			ID:            4,
			IsPKHandle:    false,
			VirtualGenCol: false,
			Ft:            types.NewFieldType(mysql.TypeLong),
		},
		avroSchema{Type: "int", Parameters: map[string]string{"tidb_type": "INT"}},
		int32(1), "int",
	},
	{
		model.Column{Name: "longlong", Value: int64(1), Type: mysql.TypeLonglong},
		rowcodec.ColInfo{
			ID:            5,
			IsPKHandle:    false,
			VirtualGenCol: false,
			Ft:            types.NewFieldType(mysql.TypeLonglong),
		},
		avroSchema{Type: "long", Parameters: map[string]string{"tidb_type": "BIGINT"}},
		int64(1), "long",
	},
	{
		model.Column{
			Name:  "tinyunsigned",
			Value: uint64(1),
			Type:  mysql.TypeTiny,
			Flag:  model.UnsignedFlag,
		},
		rowcodec.ColInfo{
			ID:            6,
			IsPKHandle:    false,
			VirtualGenCol: false,
			Ft:            setFlag(types.NewFieldType(mysql.TypeTiny), uint(model.UnsignedFlag)),
		},
		avroSchema{Type: "int", Parameters: map[string]string{"tidb_type": "INT UNSIGNED"}},
		int32(1), "int",
	},
	{
		model.Column{
			Name:  "shortunsigned",
			Value: uint64(1),
			Type:  mysql.TypeShort,
			Flag:  model.UnsignedFlag,
		},
		rowcodec.ColInfo{
			ID:            7,
			IsPKHandle:    false,
			VirtualGenCol: false,
			Ft:            setFlag(types.NewFieldType(mysql.TypeShort), uint(model.UnsignedFlag)),
		},
		avroSchema{Type: "int", Parameters: map[string]string{"tidb_type": "INT UNSIGNED"}},
		int32(1), "int",
	},
	{
		model.Column{
			Name:  "int24unsigned",
			Value: uint64(1),
			Type:  mysql.TypeInt24,
			Flag:  model.UnsignedFlag,
		},
		rowcodec.ColInfo{
			ID:            8,
			IsPKHandle:    false,
			VirtualGenCol: false,
			Ft:            setFlag(types.NewFieldType(mysql.TypeInt24), uint(model.UnsignedFlag)),
		},
		avroSchema{Type: "int", Parameters: map[string]string{"tidb_type": "INT UNSIGNED"}},
		int32(1), "int",
	},
	{
		model.Column{
			Name:  "longunsigned",
			Value: uint64(1),
			Type:  mysql.TypeLong,
			Flag:  model.UnsignedFlag,
		},
		rowcodec.ColInfo{
			ID:            9,
			IsPKHandle:    false,
			VirtualGenCol: false,
			Ft:            setFlag(types.NewFieldType(mysql.TypeLong), uint(model.UnsignedFlag)),
		},
		avroSchema{Type: "long", Parameters: map[string]string{"tidb_type": "INT UNSIGNED"}},
		int64(1), "long",
	},
	{
		model.Column{
			Name:  "longlongunsigned",
			Value: uint64(1),
			Type:  mysql.TypeLonglong,
			Flag:  model.UnsignedFlag,
		},
		rowcodec.ColInfo{
			ID:            10,
			IsPKHandle:    false,
			VirtualGenCol: false,
			Ft: setFlag(
				types.NewFieldType(mysql.TypeLonglong),
				uint(model.UnsignedFlag),
			),
		},
		avroSchema{Type: "long", Parameters: map[string]string{"tidb_type": "BIGINT UNSIGNED"}},
		int64(1), "long",
	},
	{
		model.Column{Name: "float", Value: float32(3.14), Type: mysql.TypeFloat},
		rowcodec.ColInfo{
			ID:            11,
			IsPKHandle:    false,
			VirtualGenCol: false,
			Ft:            types.NewFieldType(mysql.TypeFloat),
		},
		avroSchema{Type: "float", Parameters: map[string]string{"tidb_type": "FLOAT"}},
		float32(3.14), "float",
	},
	{
		model.Column{Name: "double", Value: float64(3.14), Type: mysql.TypeDouble},
		rowcodec.ColInfo{
			ID:            12,
			IsPKHandle:    false,
			VirtualGenCol: false,
			Ft:            types.NewFieldType(mysql.TypeDouble),
		},
		avroSchema{Type: "double", Parameters: map[string]string{"tidb_type": "DOUBLE"}},
		float64(3.14), "double",
	},
	{
		model.Column{Name: "bit", Value: uint64(683), Type: mysql.TypeBit},
		rowcodec.ColInfo{
			ID:            13,
			IsPKHandle:    false,
			VirtualGenCol: false,
			Ft:            types.NewFieldType(mysql.TypeBit),
		},
		avroSchema{Type: "bytes", Parameters: map[string]string{"tidb_type": "BIT", "length": "1"}},
		[]byte("\x02\xab"), "bytes",
	},
	{
		model.Column{Name: "decimal", Value: "129012.1230000", Type: mysql.TypeNewDecimal},
		rowcodec.ColInfo{
			ID:            14,
			IsPKHandle:    false,
			VirtualGenCol: false,
			Ft:            types.NewFieldType(mysql.TypeNewDecimal),
		},
		avroLogicalTypeSchema{
			avroSchema: avroSchema{
				Type:       "bytes",
				Parameters: map[string]string{"tidb_type": "DECIMAL"},
			},
			LogicalType: "decimal",
			Precision:   10,
			Scale:       0,
		},
		big.NewRat(129012123, 1000), "bytes.decimal",
	},
	{
		model.Column{Name: "tinytext", Value: []byte("hello world"), Type: mysql.TypeTinyBlob},
		rowcodec.ColInfo{
			ID:            15,
			IsPKHandle:    false,
			VirtualGenCol: false,
			Ft:            types.NewFieldType(mysql.TypeBlob),
		},
		avroSchema{Type: "string", Parameters: map[string]string{"tidb_type": "TEXT"}},
		"hello world", "string",
	},
	{
		model.Column{Name: "mediumtext", Value: []byte("hello world"), Type: mysql.TypeMediumBlob},
		rowcodec.ColInfo{
			ID:            16,
			IsPKHandle:    false,
			VirtualGenCol: false,
			Ft:            types.NewFieldType(mysql.TypeMediumBlob),
		},
		avroSchema{Type: "string", Parameters: map[string]string{"tidb_type": "TEXT"}},
		"hello world", "string",
	},
	{
		model.Column{Name: "text", Value: []byte("hello world"), Type: mysql.TypeBlob},
		rowcodec.ColInfo{
			ID:            17,
			IsPKHandle:    false,
			VirtualGenCol: false,
			Ft:            types.NewFieldType(mysql.TypeBlob),
		},
		avroSchema{Type: "string", Parameters: map[string]string{"tidb_type": "TEXT"}},
		"hello world", "string",
	},
	{
		model.Column{Name: "longtext", Value: []byte("hello world"), Type: mysql.TypeLongBlob},
		rowcodec.ColInfo{
			ID:            18,
			IsPKHandle:    false,
			VirtualGenCol: false,
			Ft:            types.NewFieldType(mysql.TypeLongBlob),
		},
		avroSchema{Type: "string", Parameters: map[string]string{"tidb_type": "TEXT"}},
		"hello world", "string",
	},
	{
		model.Column{Name: "varchar", Value: []byte("hello world"), Type: mysql.TypeVarchar},
		rowcodec.ColInfo{
			ID:            19,
			IsPKHandle:    false,
			VirtualGenCol: false,
			Ft:            types.NewFieldType(mysql.TypeVarchar),
		},
		avroSchema{Type: "string", Parameters: map[string]string{"tidb_type": "TEXT"}},
		"hello world", "string",
	},
	{
		model.Column{Name: "varstring", Value: []byte("hello world"), Type: mysql.TypeVarString},
		rowcodec.ColInfo{
			ID:            20,
			IsPKHandle:    false,
			VirtualGenCol: false,
			Ft:            types.NewFieldType(mysql.TypeVarString),
		},
		avroSchema{Type: "string", Parameters: map[string]string{"tidb_type": "TEXT"}},
		"hello world", "string",
	},
	{
		model.Column{Name: "string", Value: []byte("hello world"), Type: mysql.TypeString},
		rowcodec.ColInfo{
			ID:            21,
			IsPKHandle:    false,
			VirtualGenCol: false,
			Ft:            types.NewFieldType(mysql.TypeString),
		},
		avroSchema{Type: "string", Parameters: map[string]string{"tidb_type": "TEXT"}},
		"hello world", "string",
	},
	{
		model.Column{
			Name:  "tinyblob",
			Value: []byte("hello world"),
			Type:  mysql.TypeTinyBlob,
			Flag:  model.BinaryFlag,
		},
		rowcodec.ColInfo{
			ID:            22,
			IsPKHandle:    false,
			VirtualGenCol: false,
			Ft:            setBinChsClnFlag(types.NewFieldType(mysql.TypeTinyBlob)),
		},
		avroSchema{Type: "bytes", Parameters: map[string]string{"tidb_type": "BLOB"}},
		[]byte("hello world"), "bytes",
	},
	{
		model.Column{
			Name:  "mediumblob",
			Value: []byte("hello world"),
			Type:  mysql.TypeMediumBlob,
			Flag:  model.BinaryFlag,
		},
		rowcodec.ColInfo{
			ID:            23,
			IsPKHandle:    false,
			VirtualGenCol: false,
			Ft:            setBinChsClnFlag(types.NewFieldType(mysql.TypeMediumBlob)),
		},
		avroSchema{Type: "bytes", Parameters: map[string]string{"tidb_type": "BLOB"}},
		[]byte("hello world"), "bytes",
	},
	{
		model.Column{
			Name:  "blob",
			Value: []byte("hello world"),
			Type:  mysql.TypeBlob,
			Flag:  model.BinaryFlag,
		},
		rowcodec.ColInfo{
			ID:            24,
			IsPKHandle:    false,
			VirtualGenCol: false,
			Ft:            setBinChsClnFlag(types.NewFieldType(mysql.TypeBlob)),
		},
		avroSchema{Type: "bytes", Parameters: map[string]string{"tidb_type": "BLOB"}},
		[]byte("hello world"), "bytes",
	},
	{
		model.Column{
			Name:  "longblob",
			Value: []byte("hello world"),
			Type:  mysql.TypeLongBlob,
			Flag:  model.BinaryFlag,
		},
		rowcodec.ColInfo{
			ID:            25,
			IsPKHandle:    false,
			VirtualGenCol: false,
			Ft:            setBinChsClnFlag(types.NewFieldType(mysql.TypeLongBlob)),
		},
		avroSchema{Type: "bytes", Parameters: map[string]string{"tidb_type": "BLOB"}},
		[]byte("hello world"), "bytes",
	},
	{
		model.Column{
			Name:  "varbinary",
			Value: []byte("hello world"),
			Type:  mysql.TypeVarchar,
			Flag:  model.BinaryFlag,
		},
		rowcodec.ColInfo{
			ID:            26,
			IsPKHandle:    false,
			VirtualGenCol: false,
			Ft:            setBinChsClnFlag(types.NewFieldType(mysql.TypeVarchar)),
		},
		avroSchema{Type: "bytes", Parameters: map[string]string{"tidb_type": "BLOB"}},
		[]byte("hello world"), "bytes",
	},
	{
		model.Column{
			Name:  "varbinary1",
			Value: []byte("hello world"),
			Type:  mysql.TypeVarString,
			Flag:  model.BinaryFlag,
		},
		rowcodec.ColInfo{
			ID:            27,
			IsPKHandle:    false,
			VirtualGenCol: false,
			Ft:            setBinChsClnFlag(types.NewFieldType(mysql.TypeVarString)),
		},
		avroSchema{Type: "bytes", Parameters: map[string]string{"tidb_type": "BLOB"}},
		[]byte("hello world"), "bytes",
	},
	{
		model.Column{
			Name:  "binary",
			Value: []byte("hello world"),
			Type:  mysql.TypeString,
			Flag:  model.BinaryFlag,
		},
		rowcodec.ColInfo{
			ID:            28,
			IsPKHandle:    false,
			VirtualGenCol: false,
			Ft:            setBinChsClnFlag(types.NewFieldType(mysql.TypeString)),
		},
		avroSchema{Type: "bytes", Parameters: map[string]string{"tidb_type": "BLOB"}},
		[]byte("hello world"), "bytes",
	},
	{
		model.Column{Name: "enum", Value: uint64(1), Type: mysql.TypeEnum},
		rowcodec.ColInfo{
			ID:            29,
			IsPKHandle:    false,
			VirtualGenCol: false,
			Ft:            setElems(types.NewFieldType(mysql.TypeEnum), []string{"a", "b"}),
		},
		avroSchema{
			Type:       "string",
			Parameters: map[string]string{"tidb_type": "ENUM", "allowed": "a,b"},
		},
		"a", "string",
	},
	{
		model.Column{Name: "set", Value: uint64(1), Type: mysql.TypeSet},
		rowcodec.ColInfo{
			ID:            30,
			IsPKHandle:    false,
			VirtualGenCol: false,
			Ft:            setElems(types.NewFieldType(mysql.TypeSet), []string{"a", "b"}),
		},
		avroSchema{
			Type:       "string",
			Parameters: map[string]string{"tidb_type": "SET", "allowed": "a,b"},
		},
		"a", "string",
	},
	{
		model.Column{Name: "json", Value: `{"key": "value"}`, Type: mysql.TypeJSON},
		rowcodec.ColInfo{
			ID:            31,
			IsPKHandle:    false,
			VirtualGenCol: false,
			Ft:            types.NewFieldType(mysql.TypeJSON),
		},
		avroSchema{Type: "string", Parameters: map[string]string{"tidb_type": "JSON"}},
		`{"key": "value"}`, "string",
	},
	{
		model.Column{Name: "date", Value: "2000-01-01", Type: mysql.TypeDate},
		rowcodec.ColInfo{
			ID:            32,
			IsPKHandle:    false,
			VirtualGenCol: false,
			Ft:            types.NewFieldType(mysql.TypeDate),
		},
		avroSchema{Type: "string", Parameters: map[string]string{"tidb_type": "DATE"}},
		"2000-01-01", "string",
	},
	{
		model.Column{Name: "datetime", Value: "2015-12-20 23:58:58", Type: mysql.TypeDatetime},
		rowcodec.ColInfo{
			ID:            33,
			IsPKHandle:    false,
			VirtualGenCol: false,
			Ft:            types.NewFieldType(mysql.TypeDatetime),
		},
		avroSchema{Type: "string", Parameters: map[string]string{"tidb_type": "DATETIME"}},
		"2015-12-20 23:58:58", "string",
	},
	{
		model.Column{Name: "timestamp", Value: "1973-12-30 15:30:00", Type: mysql.TypeTimestamp},
		rowcodec.ColInfo{
			ID:            34,
			IsPKHandle:    false,
			VirtualGenCol: false,
			Ft:            types.NewFieldType(mysql.TypeTimestamp),
		},
		avroSchema{Type: "string", Parameters: map[string]string{"tidb_type": "TIMESTAMP"}},
		"1973-12-30 15:30:00", "string",
	},
	{
		model.Column{Name: "time", Value: "23:59:59", Type: mysql.TypeDuration},
		rowcodec.ColInfo{
			ID:            35,
			IsPKHandle:    false,
			VirtualGenCol: false,
			Ft:            types.NewFieldType(mysql.TypeDuration),
		},
		avroSchema{Type: "string", Parameters: map[string]string{"tidb_type": "TIME"}},
		"23:59:59", "string",
	},
	{
		model.Column{Name: "year", Value: int64(1970), Type: mysql.TypeYear},
		rowcodec.ColInfo{
			ID:            36,
			IsPKHandle:    false,
			VirtualGenCol: false,
			Ft:            types.NewFieldType(mysql.TypeYear),
		},
		avroSchema{Type: "int", Parameters: map[string]string{"tidb_type": "YEAR"}},
		int32(1970), "int",
	},
}

func TestColumnToAvroSchema(t *testing.T) {
	for _, v := range avroTestColumns {
<<<<<<< HEAD
		encoder := NewAvroEncoder("namespace", nil, nil, &common.Config{
=======
		encoder := NewAvroEncoder("namespace", nil, &common.Config{
>>>>>>> 9f71ecd7
			AvroDecimalHandlingMode:        "precise",
			AvroBigintUnsignedHandlingMode: "long",
		})
		schema, err := encoder.(*BatchEncoder).columnToAvroSchema(&v.col, v.colInfo.Ft)
		require.NoError(t, err)
		require.Equal(t, v.expectedSchema, schema)
		if v.col.Name == "decimal" {
<<<<<<< HEAD
			encoder := NewAvroEncoder("namespace", nil, nil, &common.Config{
=======
			encoder := NewAvroEncoder("namespace", nil, &common.Config{
>>>>>>> 9f71ecd7
				AvroDecimalHandlingMode:        "string",
				AvroBigintUnsignedHandlingMode: "long",
			})
			schema, err := encoder.(*BatchEncoder).columnToAvroSchema(&v.col, v.colInfo.Ft)
			require.NoError(t, err)
			require.Equal(
				t,
				avroSchema{Type: "string", Parameters: map[string]string{"tidb_type": "DECIMAL"}},
				schema,
			)
		}
		if v.col.Name == "longlongunsigned" {
<<<<<<< HEAD
			encoder := NewAvroEncoder("namespace", nil, nil, &common.Config{
=======
			encoder := NewAvroEncoder("namespace", nil, &common.Config{
>>>>>>> 9f71ecd7
				AvroDecimalHandlingMode:        "precise",
				AvroBigintUnsignedHandlingMode: "string",
			})
			schema, err := encoder.(*BatchEncoder).columnToAvroSchema(&v.col, v.colInfo.Ft)
			require.NoError(t, err)
			require.Equal(
				t,
				avroSchema{
					Type:       "string",
					Parameters: map[string]string{"tidb_type": "BIGINT UNSIGNED"},
				},
				schema,
			)
		}
	}
}

func TestColumnToAvroData(t *testing.T) {
	t.Parallel()

	for _, v := range avroTestColumns {
<<<<<<< HEAD
		encoder := NewAvroEncoder("namespace", nil, nil, &common.Config{
=======
		encoder := NewAvroEncoder("namespace", nil, &common.Config{
>>>>>>> 9f71ecd7
			AvroDecimalHandlingMode:        "precise",
			AvroBigintUnsignedHandlingMode: "long",
		})
		data, str, err := encoder.(*BatchEncoder).columnToAvroData(&v.col, v.colInfo.Ft)
		require.NoError(t, err)
		require.Equal(t, v.expectedData, data)
		require.Equal(t, v.expectedType, str)
		if v.col.Name == "decimal" {
<<<<<<< HEAD
			encoder := NewAvroEncoder("namespace", nil, nil, &common.Config{
=======
			encoder := NewAvroEncoder("namespace", nil, &common.Config{
>>>>>>> 9f71ecd7
				AvroDecimalHandlingMode:        "string",
				AvroBigintUnsignedHandlingMode: "long",
			})
			data, str, err := encoder.(*BatchEncoder).columnToAvroData(&v.col, v.colInfo.Ft)
			require.NoError(t, err)
			require.Equal(t, "129012.1230000", data)
			require.Equal(t, "string", str)
		}
		if v.col.Name == "longlongunsigned" {
<<<<<<< HEAD
			encoder := NewAvroEncoder("namespace", nil, nil, &common.Config{
=======
			encoder := NewAvroEncoder("namespace", nil, &common.Config{
>>>>>>> 9f71ecd7
				AvroDecimalHandlingMode:        "precise",
				AvroBigintUnsignedHandlingMode: "string",
			})
			data, str, err := encoder.(*BatchEncoder).columnToAvroData(&v.col, v.colInfo.Ft)
			require.NoError(t, err)
			require.Equal(t, "1", data)
			require.Equal(t, "string", str)
		}
	}
}

func indentJSON(j string) string {
	var buf bytes.Buffer
	_ = json.Indent(&buf, []byte(j), "", "  ")
	return buf.String()
}

func newLargeEvent() *model.RowChangedEvent {
	cols := make([]*model.Column, 0)
	colInfos := make([]rowcodec.ColInfo, 0)

	cols = append(
		cols,
		&model.Column{
			Name:  "id",
			Value: int64(1),
			Type:  mysql.TypeLong,
			Flag:  model.HandleKeyFlag,
		},
	)
	colInfos = append(
		colInfos,
		rowcodec.ColInfo{
			ID:            1000,
			IsPKHandle:    true,
			VirtualGenCol: false,
			Ft:            types.NewFieldType(mysql.TypeLong),
		},
	)

	for _, v := range avroTestColumns {
		cols = append(cols, &v.col)
		colInfos = append(colInfos, v.colInfo)

		colNew := v.col
		colNew.Name = colNew.Name + "nullable"
		colNew.Value = nil
		colNew.Flag.SetIsNullable()

		colInfoNew := v.colInfo
		colInfoNew.ID += int64(len(avroTestColumns))

		cols = append(cols, &colNew)
		colInfos = append(colInfos, colInfoNew)
	}

	return &model.RowChangedEvent{
		CommitTs: 417318403368288260,
		Table: &model.TableName{
			Schema: "testdb",
			Table:  "avroencode",
		},
		TableInfo: &model.TableInfo{
			TableName: model.TableName{
				Schema: "testdb",
				Table:  "avroencode",
			},
		},
		Columns:  cols,
		ColInfos: colInfos,
	}
}

func TestRowToAvroSchemaEnableChecksum(t *testing.T) {
	t.Parallel()

	event := newLargeEvent()
	input := &avroEncodeInput{
		event.Columns,
		event.ColInfos,
	}

	rand.New(rand.NewSource(time.Now().Unix())).Shuffle(len(input.columns), func(i, j int) {
		input.columns[i], input.columns[j] = input.columns[j], input.columns[i]
		input.colInfos[i], input.colInfos[j] = input.colInfos[j], input.colInfos[i]
	})

	codecConfig := common.NewConfig(config.ProtocolAvro)
	codecConfig.EnableTiDBExtension = true
	codecConfig.EnableRowChecksum = true
	codecConfig.AvroDecimalHandlingMode = "string"
	codecConfig.AvroBigintUnsignedHandlingMode = "string"

<<<<<<< HEAD
	encoder := NewAvroEncoder(model.DefaultNamespace, nil, nil, codecConfig)
=======
	encoder := NewAvroEncoder(model.DefaultNamespace, nil, codecConfig)
>>>>>>> 9f71ecd7

	schema, err := encoder.(*BatchEncoder).value2AvroSchema(event.Table, input)
	require.NoError(t, err)
	require.Equal(t, expectedSchemaWithExtensionEnableChecksum, indentJSON(schema))
	_, err = goavro.NewCodec(schema)
	require.NoError(t, err)

	require.True(t, sort.IsSorted(input))
}

func TestRowToAvroSchema(t *testing.T) {
	t.Parallel()

	event := newLargeEvent()
	input := &avroEncodeInput{
		event.Columns,
		event.ColInfos,
	}

	codecConfig := common.NewConfig(config.ProtocolAvro)
<<<<<<< HEAD
	encoder := NewAvroEncoder(model.DefaultNamespace, nil, nil, codecConfig)
=======
	encoder := NewAvroEncoder(model.DefaultNamespace, nil, codecConfig)
>>>>>>> 9f71ecd7

	schema, err := encoder.(*BatchEncoder).value2AvroSchema(event.Table, input)
	require.NoError(t, err)
	require.Equal(t, expectedSchemaWithoutExtension, indentJSON(schema))
	_, err = goavro.NewCodec(schema)
	require.NoError(t, err)

	codecConfig.EnableTiDBExtension = true
<<<<<<< HEAD
	encoder = NewAvroEncoder(model.DefaultNamespace, nil, nil, codecConfig)
=======
	encoder = NewAvroEncoder(model.DefaultNamespace, nil, codecConfig)
>>>>>>> 9f71ecd7

	schema, err = encoder.(*BatchEncoder).value2AvroSchema(event.Table, input)
	require.NoError(t, err)
	require.Equal(t, expectedSchemaWithExtension, indentJSON(schema))
	_, err = goavro.NewCodec(schema)
	require.NoError(t, err)
}

func TestRowToAvroData(t *testing.T) {
	t.Parallel()

	event := newLargeEvent()
	input := &avroEncodeInput{
		columns:  event.Columns,
		colInfos: event.ColInfos,
	}

	codecConfig := common.NewConfig(config.ProtocolAvro)
<<<<<<< HEAD
	encoder := NewAvroEncoder(model.DefaultNamespace, nil, nil, codecConfig)
=======
	encoder := NewAvroEncoder(model.DefaultNamespace, nil, codecConfig)
>>>>>>> 9f71ecd7

	data, err := encoder.(*BatchEncoder).columns2AvroData(input)
	require.NoError(t, err)

	for _, col := range input.columns {
		_, exists := data[col.Name]
		require.True(t, exists)
	}
}

func TestAvroEncode4EnableChecksum(t *testing.T) {
	codecConfig := common.NewConfig(config.ProtocolAvro)
	codecConfig.EnableTiDBExtension = true
	codecConfig.EnableRowChecksum = true
	codecConfig.AvroDecimalHandlingMode = "string"
	codecConfig.AvroBigintUnsignedHandlingMode = "string"

	ctx, cancel := context.WithCancel(context.Background())
	defer cancel()

	encoder, err := SetupEncoderAndSchemaRegistry4Testing(ctx, codecConfig)
	defer TeardownEncoderAndSchemaRegistry4Testing()
	require.NoError(t, err)
	require.NotNil(t, encoder)

	event := newLargeEvent()
	topic := "default"
	bin, err := encoder.encodeValue(ctx, "default", event)
	require.NoError(t, err)

	schemaID, data, err := extractSchemaIDAndBinaryData(bin)
	require.NoError(t, err)

<<<<<<< HEAD
	avroValueCodec, err := encoder.valueSchemaManager.Lookup(ctx, topic, schemaID)
=======
	avroValueCodec, err := encoder.schemaM.Lookup(ctx, topic, schemaID)
>>>>>>> 9f71ecd7
	require.NoError(t, err)

	res, _, err := avroValueCodec.NativeFromBinary(data)
	require.NoError(t, err)
	require.NotNil(t, res)

	m, ok := res.(map[string]interface{})
	require.True(t, ok)

	_, found := m[tidbRowLevelChecksum]
	require.True(t, found)

	_, found = m[tidbCorrupted]
	require.True(t, found)

	_, found = m[tidbChecksumVersion]
	require.True(t, found)
}

func TestAvroEncode(t *testing.T) {
	codecConfig := common.NewConfig(config.ProtocolAvro)
	codecConfig.EnableTiDBExtension = true

	ctx, cancel := context.WithCancel(context.Background())
	defer cancel()

	encoder, err := SetupEncoderAndSchemaRegistry4Testing(ctx, codecConfig)
	defer TeardownEncoderAndSchemaRegistry4Testing()
	require.NoError(t, err)
	require.NotNil(t, encoder)

	event := newLargeEvent()
	topic := "default"
	bin, err := encoder.encodeKey(ctx, topic, event)
	require.NoError(t, err)

	schemaID, data, err := extractSchemaIDAndBinaryData(bin)
	require.NoError(t, err)

<<<<<<< HEAD
	avroKeyCodec, err := encoder.keySchemaManager.Lookup(ctx, topic, schemaID)
=======
	avroKeyCodec, err := encoder.schemaM.Lookup(ctx, topic, schemaID)
>>>>>>> 9f71ecd7
	require.NoError(t, err)

	res, _, err := avroKeyCodec.NativeFromBinary(data)
	require.NoError(t, err)
	require.NotNil(t, res)
	for k := range res.(map[string]interface{}) {
		if k == "_tidb_commit_ts" || k == "_tidb_op" || k == "_tidb_commit_physical_time" {
			require.Fail(t, "key shall not include extension fields")
		}
	}
	require.Equal(t, int32(1), res.(map[string]interface{})["id"])

	bin, err = encoder.encodeValue(ctx, topic, event)
	require.NoError(t, err)

	schemaID, data, err = extractSchemaIDAndBinaryData(bin)
	require.NoError(t, err)

<<<<<<< HEAD
	avroValueCodec, err := encoder.valueSchemaManager.Lookup(ctx, topic, schemaID)
=======
	avroValueCodec, err := encoder.schemaM.Lookup(ctx, topic, schemaID)
>>>>>>> 9f71ecd7
	require.NoError(t, err)

	res, _, err = avroValueCodec.NativeFromBinary(data)
	require.NoError(t, err)
	require.NotNil(t, res)

	for k, v := range res.(map[string]interface{}) {
		if k == "_tidb_op" {
			require.Equal(t, "c", v.(string))
		}
		if k == "float" {
			require.Equal(t, float32(3.14), v)
		}
	}
}

func TestAvroEnvelope(t *testing.T) {
	t.Parallel()

	avroCodec, err := goavro.NewCodec(`
       {
         "type": "record",
         "name": "testdb.avroenvelope",
         "fields" : [
           {"name": "id", "type": "int", "default": 0}
         ]
       }`)

	require.NoError(t, err)

	testNativeData := make(map[string]interface{})
	testNativeData["id"] = 7

	bin, err := avroCodec.BinaryFromNative(nil, testNativeData)
	require.NoError(t, err)

	res := avroEncodeResult{
		data:     bin,
		schemaID: 7,
	}

	evlp, err := res.toEnvelope()
	require.NoError(t, err)

	require.Equal(t, magicByte, evlp[0])
	require.Equal(t, []byte{0, 0, 0, 7}, evlp[1:5])

	parsed, _, err := avroCodec.NativeFromBinary(evlp[5:])
	require.NoError(t, err)
	require.NotNil(t, parsed)

	id, exists := parsed.(map[string]interface{})["id"]
	require.True(t, exists)
	require.Equal(t, int32(7), id)
}

func TestSanitizeName(t *testing.T) {
	t.Parallel()

	require.Equal(t, "normalColumnName123", sanitizeName("normalColumnName123"))
	require.Equal(
		t,
		"_1ColumnNameStartWithNumber",
		sanitizeName("1ColumnNameStartWithNumber"),
	)
	require.Equal(t, "A_B", sanitizeName("A.B"))
	require.Equal(t, "columnNameWith__", sanitizeName("columnNameWith中文"))
}

func TestGetAvroNamespace(t *testing.T) {
	t.Parallel()

	require.Equal(
		t,
		"normalNamespace.normalSchema",
		getAvroNamespace("normalNamespace", "normalSchema"),
	)
	require.Equal(
		t,
		"_1Namespace._1Schema",
		getAvroNamespace("1Namespace", "1Schema"),
	)
	require.Equal(
		t,
		"N_amespace.S_chema",
		getAvroNamespace("N-amespace", "S.chema"),
	)
}

func TestArvoAppendRowChangedEventWithCallback(t *testing.T) {
	codecConfig := common.NewConfig(config.ProtocolAvro)
	codecConfig.EnableTiDBExtension = true

	ctx, cancel := context.WithCancel(context.Background())
	defer cancel()
	encoder, err := SetupEncoderAndSchemaRegistry4Testing(ctx, codecConfig)
	defer TeardownEncoderAndSchemaRegistry4Testing()
	require.NoError(t, err)
	require.NotNil(t, encoder)

	// Empty build makes sure that the callback build logic not broken.
	msgs := encoder.Build()
	require.Len(t, msgs, 0, "no message should be built and no panic")

	row := &model.RowChangedEvent{
		CommitTs:  1,
		Table:     &model.TableName{Schema: "a", Table: "b"},
		TableInfo: &model.TableInfo{TableName: model.TableName{Schema: "a", Table: "b"}},
		Columns: []*model.Column{{
			Name:  "col1",
			Type:  mysql.TypeVarchar,
			Value: []byte("aa"),
		}},
		ColInfos: []rowcodec.ColInfo{{
			ID:            1000,
			IsPKHandle:    true,
			VirtualGenCol: false,
			Ft:            types.NewFieldType(mysql.TypeVarchar),
		}},
	}

	expected := 0
	count := 0
	for i := 0; i < 5; i++ {
		expected += i
		bit := i
		err := encoder.AppendRowChangedEvent(ctx, "", row, func() {
			count += bit
		})
		require.NoError(t, err)

		msgs = encoder.Build()
		require.Len(t, msgs, 1, "one message should be built")

		msgs[0].Callback()
		require.Equal(t, expected, count, "expected one callback be called")
	}
}<|MERGE_RESOLUTION|>--- conflicted
+++ resolved
@@ -535,11 +535,7 @@
 
 func TestColumnToAvroSchema(t *testing.T) {
 	for _, v := range avroTestColumns {
-<<<<<<< HEAD
-		encoder := NewAvroEncoder("namespace", nil, nil, &common.Config{
-=======
 		encoder := NewAvroEncoder("namespace", nil, &common.Config{
->>>>>>> 9f71ecd7
 			AvroDecimalHandlingMode:        "precise",
 			AvroBigintUnsignedHandlingMode: "long",
 		})
@@ -547,11 +543,7 @@
 		require.NoError(t, err)
 		require.Equal(t, v.expectedSchema, schema)
 		if v.col.Name == "decimal" {
-<<<<<<< HEAD
-			encoder := NewAvroEncoder("namespace", nil, nil, &common.Config{
-=======
 			encoder := NewAvroEncoder("namespace", nil, &common.Config{
->>>>>>> 9f71ecd7
 				AvroDecimalHandlingMode:        "string",
 				AvroBigintUnsignedHandlingMode: "long",
 			})
@@ -564,11 +556,7 @@
 			)
 		}
 		if v.col.Name == "longlongunsigned" {
-<<<<<<< HEAD
-			encoder := NewAvroEncoder("namespace", nil, nil, &common.Config{
-=======
 			encoder := NewAvroEncoder("namespace", nil, &common.Config{
->>>>>>> 9f71ecd7
 				AvroDecimalHandlingMode:        "precise",
 				AvroBigintUnsignedHandlingMode: "string",
 			})
@@ -590,11 +578,7 @@
 	t.Parallel()
 
 	for _, v := range avroTestColumns {
-<<<<<<< HEAD
-		encoder := NewAvroEncoder("namespace", nil, nil, &common.Config{
-=======
 		encoder := NewAvroEncoder("namespace", nil, &common.Config{
->>>>>>> 9f71ecd7
 			AvroDecimalHandlingMode:        "precise",
 			AvroBigintUnsignedHandlingMode: "long",
 		})
@@ -603,11 +587,7 @@
 		require.Equal(t, v.expectedData, data)
 		require.Equal(t, v.expectedType, str)
 		if v.col.Name == "decimal" {
-<<<<<<< HEAD
-			encoder := NewAvroEncoder("namespace", nil, nil, &common.Config{
-=======
 			encoder := NewAvroEncoder("namespace", nil, &common.Config{
->>>>>>> 9f71ecd7
 				AvroDecimalHandlingMode:        "string",
 				AvroBigintUnsignedHandlingMode: "long",
 			})
@@ -617,11 +597,7 @@
 			require.Equal(t, "string", str)
 		}
 		if v.col.Name == "longlongunsigned" {
-<<<<<<< HEAD
-			encoder := NewAvroEncoder("namespace", nil, nil, &common.Config{
-=======
 			encoder := NewAvroEncoder("namespace", nil, &common.Config{
->>>>>>> 9f71ecd7
 				AvroDecimalHandlingMode:        "precise",
 				AvroBigintUnsignedHandlingMode: "string",
 			})
@@ -715,11 +691,7 @@
 	codecConfig.AvroDecimalHandlingMode = "string"
 	codecConfig.AvroBigintUnsignedHandlingMode = "string"
 
-<<<<<<< HEAD
-	encoder := NewAvroEncoder(model.DefaultNamespace, nil, nil, codecConfig)
-=======
 	encoder := NewAvroEncoder(model.DefaultNamespace, nil, codecConfig)
->>>>>>> 9f71ecd7
 
 	schema, err := encoder.(*BatchEncoder).value2AvroSchema(event.Table, input)
 	require.NoError(t, err)
@@ -740,11 +712,7 @@
 	}
 
 	codecConfig := common.NewConfig(config.ProtocolAvro)
-<<<<<<< HEAD
-	encoder := NewAvroEncoder(model.DefaultNamespace, nil, nil, codecConfig)
-=======
 	encoder := NewAvroEncoder(model.DefaultNamespace, nil, codecConfig)
->>>>>>> 9f71ecd7
 
 	schema, err := encoder.(*BatchEncoder).value2AvroSchema(event.Table, input)
 	require.NoError(t, err)
@@ -753,11 +721,7 @@
 	require.NoError(t, err)
 
 	codecConfig.EnableTiDBExtension = true
-<<<<<<< HEAD
-	encoder = NewAvroEncoder(model.DefaultNamespace, nil, nil, codecConfig)
-=======
 	encoder = NewAvroEncoder(model.DefaultNamespace, nil, codecConfig)
->>>>>>> 9f71ecd7
 
 	schema, err = encoder.(*BatchEncoder).value2AvroSchema(event.Table, input)
 	require.NoError(t, err)
@@ -776,11 +740,7 @@
 	}
 
 	codecConfig := common.NewConfig(config.ProtocolAvro)
-<<<<<<< HEAD
-	encoder := NewAvroEncoder(model.DefaultNamespace, nil, nil, codecConfig)
-=======
 	encoder := NewAvroEncoder(model.DefaultNamespace, nil, codecConfig)
->>>>>>> 9f71ecd7
 
 	data, err := encoder.(*BatchEncoder).columns2AvroData(input)
 	require.NoError(t, err)
@@ -814,11 +774,7 @@
 	schemaID, data, err := extractSchemaIDAndBinaryData(bin)
 	require.NoError(t, err)
 
-<<<<<<< HEAD
-	avroValueCodec, err := encoder.valueSchemaManager.Lookup(ctx, topic, schemaID)
-=======
 	avroValueCodec, err := encoder.schemaM.Lookup(ctx, topic, schemaID)
->>>>>>> 9f71ecd7
 	require.NoError(t, err)
 
 	res, _, err := avroValueCodec.NativeFromBinary(data)
@@ -858,11 +814,7 @@
 	schemaID, data, err := extractSchemaIDAndBinaryData(bin)
 	require.NoError(t, err)
 
-<<<<<<< HEAD
-	avroKeyCodec, err := encoder.keySchemaManager.Lookup(ctx, topic, schemaID)
-=======
 	avroKeyCodec, err := encoder.schemaM.Lookup(ctx, topic, schemaID)
->>>>>>> 9f71ecd7
 	require.NoError(t, err)
 
 	res, _, err := avroKeyCodec.NativeFromBinary(data)
@@ -881,11 +833,7 @@
 	schemaID, data, err = extractSchemaIDAndBinaryData(bin)
 	require.NoError(t, err)
 
-<<<<<<< HEAD
-	avroValueCodec, err := encoder.valueSchemaManager.Lookup(ctx, topic, schemaID)
-=======
 	avroValueCodec, err := encoder.schemaM.Lookup(ctx, topic, schemaID)
->>>>>>> 9f71ecd7
 	require.NoError(t, err)
 
 	res, _, err = avroValueCodec.NativeFromBinary(data)
