--- conflicted
+++ resolved
@@ -29,26 +29,18 @@
 	tableID int64,
 	totalPartition int32,
 ) (model.TopicPartitionKey, *model.RowChangedEvent, *tableStatistic) {
+	schema := "test"
 	tableInfo := &model.TableInfo{
 		TableName: model.TableName{
-			Schema:  "test",
-			Table:   "t1",
-			TableID: 1,
+			Schema:  schema,
+			Table:   tableName,
+			TableID: tableID,
 		},
 		TableInfo: &timodel.TableInfo{
 			ID:       tableID,
 			UpdateTS: 1,
 		},
 	}
-<<<<<<< HEAD
-=======
-	schema := "test"
-	table := &model.TableName{
-		Schema:  schema,
-		Table:   tableName,
-		TableID: tableID,
-	}
->>>>>>> d5ab31e7
 	key := model.TopicPartitionKey{
 		Topic:          fmt.Sprintf("%s.%s", schema, tableName),
 		Partition:      1,
