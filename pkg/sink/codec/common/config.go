// Copyright 2022 PingCAP, Inc.
//
// Licensed under the Apache License, Version 2.0 (the "License");
// you may not use this file except in compliance with the License.
// You may obtain a copy of the License at
//
//     http://www.apache.org/licenses/LICENSE-2.0
//
// Unless required by applicable law or agreed to in writing, software
// distributed under the License is distributed on an "AS IS" BASIS,
// See the License for the specific language governing permissions and
// limitations under the License.

package common

import (
	"net/http"
	"net/url"
	"time"

	"github.com/gin-gonic/gin/binding"
	"github.com/imdario/mergo"
	"github.com/pingcap/errors"
	"github.com/pingcap/log"
	"github.com/pingcap/tiflow/cdc/model"
	"github.com/pingcap/tiflow/pkg/config"
	cerror "github.com/pingcap/tiflow/pkg/errors"
	"github.com/pingcap/tiflow/pkg/util"
	"go.uber.org/zap"
)

// defaultMaxBatchSize sets the default value for max-batch-size
const defaultMaxBatchSize int = 16

// Config use to create the encoder
type Config struct {
	ChangefeedID model.ChangeFeedID

	Protocol config.Protocol

	// control batch behavior, only for `open-protocol` and `craft` at the moment.
	MaxMessageBytes int
	MaxBatchSize    int

	// DeleteOnlyHandleKeyColumns is true, for the delete event only output the handle key columns.
	DeleteOnlyHandleKeyColumns bool

	LargeMessageHandle *config.LargeMessageHandleConfig

	EnableTiDBExtension bool
	EnableRowChecksum   bool

	// avro only
	AvroConfluentSchemaRegistry    string
	AvroDecimalHandlingMode        string
	AvroBigintUnsignedHandlingMode string
	AvroGlueSchemaRegistry         *config.GlueSchemaRegistryConfig
	// EnableWatermarkEvent set to true, avro encode DDL and checkpoint event
	// and send to the downstream kafka, they cannot be consumed by the confluent official consumer
	// and would cause error, so this is only used for ticdc internal testing purpose, should not be
	// exposed to the outside users.
	AvroEnableWatermark bool

	// canal-json only
	ContentCompatible bool

	// for sinking to cloud storage
	Delimiter            string
	Quote                string
	NullString           string
	IncludeCommitTs      bool
	Terminator           string
	BinaryEncodingMethod string
	OutputOldValue       bool

	// for open protocol
	OnlyOutputUpdatedColumns bool

	// for the simple protocol, can be "json" and "avro", default to "json"
	EncodingFormat EncodingFormatType

	// Currently only Debezium protocol is aware of the time zone
	TimeZone *time.Location

	// Debezium only. Whether schema should be excluded in the output.
	DebeziumDisableSchema bool
}

type EncodingFormatType string

const (
	// EncodingFormatJSON is the json format
	EncodingFormatJSON EncodingFormatType = "json"
	// EncodingFormatAvro is the avro format
	EncodingFormatAvro EncodingFormatType = "avro"
)

// NewConfig return a Config for codec
func NewConfig(protocol config.Protocol) *Config {
	return &Config{
		Protocol: protocol,

		MaxMessageBytes: config.DefaultMaxMessageBytes,
		MaxBatchSize:    defaultMaxBatchSize,

		EnableTiDBExtension: false,
		EnableRowChecksum:   false,

		AvroConfluentSchemaRegistry:    "",
		AvroDecimalHandlingMode:        "precise",
		AvroBigintUnsignedHandlingMode: "long",
		AvroEnableWatermark:            false,

		OnlyOutputUpdatedColumns:   false,
		DeleteOnlyHandleKeyColumns: false,
		LargeMessageHandle:         config.NewDefaultLargeMessageHandleConfig(),

		EncodingFormat: EncodingFormatJSON,

		TimeZone: time.Local,
	}
}

const (
	codecOPTEnableTiDBExtension            = "enable-tidb-extension"
	codecOPTAvroDecimalHandlingMode        = "avro-decimal-handling-mode"
	codecOPTAvroBigintUnsignedHandlingMode = "avro-bigint-unsigned-handling-mode"
	codecOPTAvroSchemaRegistry             = "schema-registry"
	coderOPTAvroGlueSchemaRegistry         = "glue-schema-registry"
)

const (
	// DecimalHandlingModeString is the string mode for decimal handling
	DecimalHandlingModeString = "string"
	// DecimalHandlingModePrecise is the precise mode for decimal handling
	DecimalHandlingModePrecise = "precise"
	// BigintUnsignedHandlingModeString is the string mode for unsigned bigint handling
	BigintUnsignedHandlingModeString = "string"
	// BigintUnsignedHandlingModeLong is the long mode for unsigned bigint handling
	BigintUnsignedHandlingModeLong = "long"
)

type urlConfig struct {
	EnableTiDBExtension            *bool   `form:"enable-tidb-extension"`
	MaxBatchSize                   *int    `form:"max-batch-size"`
	MaxMessageBytes                *int    `form:"max-message-bytes"`
	AvroDecimalHandlingMode        *string `form:"avro-decimal-handling-mode"`
	AvroBigintUnsignedHandlingMode *string `form:"avro-bigint-unsigned-handling-mode"`

	// AvroEnableWatermark is the option for enabling watermark in avro protocol
	// only used for internal testing, do not set this in the production environment since the
	// confluent official consumer cannot handle watermark.
	AvroEnableWatermark *bool `form:"avro-enable-watermark"`

	AvroSchemaRegistry       string `form:"schema-registry"`
	OnlyOutputUpdatedColumns *bool  `form:"only-output-updated-columns"`
	ContentCompatible        *bool  `form:"content-compatible"`

<<<<<<< HEAD
	EncodingFormatType *string `form:"encoding-format"`
=======
	DebeziumDisableSchema *bool `form:"debezium-disable-schema"`
>>>>>>> 36aed02d
}

// Apply fill the Config
func (c *Config) Apply(sinkURI *url.URL, replicaConfig *config.ReplicaConfig) error {
	req := &http.Request{URL: sinkURI}
	var err error
	urlParameter := &urlConfig{}
	if err := binding.Query.Bind(req, urlParameter); err != nil {
		return cerror.WrapError(cerror.ErrMySQLInvalidConfig, err)
	}
	if urlParameter, err = mergeConfig(replicaConfig, urlParameter); err != nil {
		return err
	}

	if urlParameter.EnableTiDBExtension != nil {
		c.EnableTiDBExtension = *urlParameter.EnableTiDBExtension
	}

	if urlParameter.MaxBatchSize != nil {
		c.MaxBatchSize = *urlParameter.MaxBatchSize
	}

	if urlParameter.MaxMessageBytes != nil {
		c.MaxMessageBytes = *urlParameter.MaxMessageBytes
	}

	// avro related
	if urlParameter.AvroDecimalHandlingMode != nil &&
		*urlParameter.AvroDecimalHandlingMode != "" {
		c.AvroDecimalHandlingMode = *urlParameter.AvroDecimalHandlingMode
	}
	if urlParameter.AvroBigintUnsignedHandlingMode != nil &&
		*urlParameter.AvroBigintUnsignedHandlingMode != "" {
		c.AvroBigintUnsignedHandlingMode = *urlParameter.AvroBigintUnsignedHandlingMode
	}
	if urlParameter.AvroEnableWatermark != nil {
		if c.EnableTiDBExtension && c.Protocol == config.ProtocolAvro {
			c.AvroEnableWatermark = *urlParameter.AvroEnableWatermark
		}
	}
	if urlParameter.AvroSchemaRegistry != "" {
		c.AvroConfluentSchemaRegistry = urlParameter.AvroSchemaRegistry
	}
	if replicaConfig.Sink.KafkaConfig != nil &&
		replicaConfig.Sink.KafkaConfig.GlueSchemaRegistryConfig != nil {
		c.AvroGlueSchemaRegistry = replicaConfig.Sink.KafkaConfig.GlueSchemaRegistryConfig
	}
	if c.Protocol == config.ProtocolAvro && replicaConfig.ForceReplicate {
		return cerror.ErrCodecInvalidConfig.GenWithStack(
			`force-replicate must be disabled, when using avro protocol`)
	}

	if replicaConfig.Sink != nil {
		c.Terminator = util.GetOrZero(replicaConfig.Sink.Terminator)
		if replicaConfig.Sink.CSVConfig != nil {
			c.Delimiter = replicaConfig.Sink.CSVConfig.Delimiter
			c.Quote = replicaConfig.Sink.CSVConfig.Quote
			c.NullString = replicaConfig.Sink.CSVConfig.NullString
			c.IncludeCommitTs = replicaConfig.Sink.CSVConfig.IncludeCommitTs
			c.BinaryEncodingMethod = replicaConfig.Sink.CSVConfig.BinaryEncodingMethod
			c.OutputOldValue = replicaConfig.Sink.CSVConfig.OutputOldValue
		}
		if replicaConfig.Sink.KafkaConfig != nil && replicaConfig.Sink.KafkaConfig.LargeMessageHandle != nil {
			c.LargeMessageHandle = replicaConfig.Sink.KafkaConfig.LargeMessageHandle
		}
		if !c.LargeMessageHandle.Disabled() && replicaConfig.ForceReplicate {
			return cerror.ErrCodecInvalidConfig.GenWithStack(
				`force-replicate must be disabled, when the large message handle is enabled, large message handle: "%s"`,
				c.LargeMessageHandle.LargeMessageHandleOption)
		}
	}
	if urlParameter.OnlyOutputUpdatedColumns != nil {
		c.OnlyOutputUpdatedColumns = *urlParameter.OnlyOutputUpdatedColumns
	}

	if replicaConfig.Integrity != nil {
		c.EnableRowChecksum = replicaConfig.Integrity.Enabled()
	}

	c.DeleteOnlyHandleKeyColumns = util.GetOrZero(replicaConfig.Sink.DeleteOnlyOutputHandleKeyColumns)
	if c.DeleteOnlyHandleKeyColumns && replicaConfig.ForceReplicate {
		return cerror.ErrCodecInvalidConfig.GenWithStack(
			`force-replicate must be disabled when configuration "delete-only-output-handle-key-columns" is true.`)
	}

	if c.Protocol == config.ProtocolCanalJSON {
		c.ContentCompatible = util.GetOrZero(urlParameter.ContentCompatible)
		if c.ContentCompatible {
			c.OnlyOutputUpdatedColumns = true
		}
	}

<<<<<<< HEAD
	if c.Protocol == config.ProtocolSimple {
		encodingFormat := EncodingFormatType(util.GetOrZero(urlParameter.EncodingFormatType))
		if encodingFormat == EncodingFormatAvro {
			c.EncodingFormat = EncodingFormatAvro
		}
=======
	if urlParameter.DebeziumDisableSchema != nil {
		c.DebeziumDisableSchema = *urlParameter.DebeziumDisableSchema
>>>>>>> 36aed02d
	}

	return nil
}

func mergeConfig(
	replicaConfig *config.ReplicaConfig,
	urlParameters *urlConfig,
) (*urlConfig, error) {
	dest := &urlConfig{}
	if replicaConfig.Sink != nil {
		dest.AvroSchemaRegistry = util.GetOrZero(replicaConfig.Sink.SchemaRegistry)
		dest.OnlyOutputUpdatedColumns = replicaConfig.Sink.OnlyOutputUpdatedColumns
		dest.ContentCompatible = replicaConfig.Sink.ContentCompatible
		if util.GetOrZero(dest.ContentCompatible) {
			dest.OnlyOutputUpdatedColumns = util.AddressOf(true)
		}
		if replicaConfig.Sink.KafkaConfig != nil {
			dest.MaxMessageBytes = replicaConfig.Sink.KafkaConfig.MaxMessageBytes
			if replicaConfig.Sink.KafkaConfig.CodecConfig != nil {
				codecConfig := replicaConfig.Sink.KafkaConfig.CodecConfig
				dest.EnableTiDBExtension = codecConfig.EnableTiDBExtension
				dest.MaxBatchSize = codecConfig.MaxBatchSize
				dest.AvroEnableWatermark = codecConfig.AvroEnableWatermark
				dest.AvroDecimalHandlingMode = codecConfig.AvroDecimalHandlingMode
				dest.AvroBigintUnsignedHandlingMode = codecConfig.AvroBigintUnsignedHandlingMode
				dest.EncodingFormatType = codecConfig.EncodingFormat
			}
		}
		if replicaConfig.Sink.DebeziumDisableSchema != nil {
			dest.DebeziumDisableSchema = replicaConfig.Sink.DebeziumDisableSchema
		}
	}
	if err := mergo.Merge(dest, urlParameters, mergo.WithOverride); err != nil {
		return nil, err
	}
	return dest, nil
}

// WithMaxMessageBytes set the `maxMessageBytes`
func (c *Config) WithMaxMessageBytes(bytes int) *Config {
	c.MaxMessageBytes = bytes
	return c
}

// WithChangefeedID set the `changefeedID`
func (c *Config) WithChangefeedID(id model.ChangeFeedID) *Config {
	c.ChangefeedID = id
	return c
}

// Validate the Config
func (c *Config) Validate() error {
	if c.EnableTiDBExtension &&
		!(c.Protocol == config.ProtocolCanalJSON || c.Protocol == config.ProtocolAvro) {
		log.Warn("ignore invalid config, enable-tidb-extension"+
			"only supports canal-json/avro protocol",
			zap.Bool("enableTidbExtension", c.EnableTiDBExtension),
			zap.String("protocol", c.Protocol.String()))
	}

	if c.Protocol == config.ProtocolAvro {
		if c.AvroConfluentSchemaRegistry != "" && c.AvroGlueSchemaRegistry != nil {
			return cerror.ErrCodecInvalidConfig.GenWithStack(
				`Avro protocol requires only one of "%s" or "%s" to specify the schema registry`,
				codecOPTAvroSchemaRegistry,
				coderOPTAvroGlueSchemaRegistry,
			)
		}

		if c.AvroConfluentSchemaRegistry == "" && c.AvroGlueSchemaRegistry == nil {
			return cerror.ErrCodecInvalidConfig.GenWithStack(
				`Avro protocol requires parameter "%s" or "%s" to specify the schema registry`,
				codecOPTAvroSchemaRegistry,
				coderOPTAvroGlueSchemaRegistry,
			)
		}

		if c.AvroDecimalHandlingMode != DecimalHandlingModePrecise &&
			c.AvroDecimalHandlingMode != DecimalHandlingModeString {
			return cerror.ErrCodecInvalidConfig.GenWithStack(
				`%s value could only be "%s" or "%s"`,
				codecOPTAvroDecimalHandlingMode,
				DecimalHandlingModeString,
				DecimalHandlingModePrecise,
			)
		}

		if c.AvroBigintUnsignedHandlingMode != BigintUnsignedHandlingModeLong &&
			c.AvroBigintUnsignedHandlingMode != BigintUnsignedHandlingModeString {
			return cerror.ErrCodecInvalidConfig.GenWithStack(
				`%s value could only be "%s" or "%s"`,
				codecOPTAvroBigintUnsignedHandlingMode,
				BigintUnsignedHandlingModeLong,
				BigintUnsignedHandlingModeString,
			)
		}

		if c.EnableRowChecksum {
			if !(c.EnableTiDBExtension && c.AvroDecimalHandlingMode == DecimalHandlingModeString &&
				c.AvroBigintUnsignedHandlingMode == BigintUnsignedHandlingModeString) {
				return cerror.ErrCodecInvalidConfig.GenWithStack(
					`Avro protocol with row level checksum,
					should set "%s" to "%s", and set "%s" to "%s" and "%s" to "%s"`,
					codecOPTEnableTiDBExtension, "true",
					codecOPTAvroDecimalHandlingMode, DecimalHandlingModeString,
					codecOPTAvroBigintUnsignedHandlingMode, BigintUnsignedHandlingModeString)
			}
		}
	}

	if c.MaxMessageBytes <= 0 {
		return cerror.ErrCodecInvalidConfig.Wrap(
			errors.Errorf("invalid max-message-bytes %d", c.MaxMessageBytes),
		)
	}

	if c.MaxBatchSize <= 0 {
		return cerror.ErrCodecInvalidConfig.Wrap(
			errors.Errorf("invalid max-batch-size %d", c.MaxBatchSize),
		)
	}

	if c.LargeMessageHandle != nil {
		err := c.LargeMessageHandle.AdjustAndValidate(c.Protocol, c.EnableTiDBExtension)
		if err != nil {
			return err
		}
	}

	return nil
}

const (
	// SchemaRegistryTypeConfluent is the type of Confluent Schema Registry
	SchemaRegistryTypeConfluent = "confluent"
	// SchemaRegistryTypeGlue is the type of AWS Glue Schema Registry
	SchemaRegistryTypeGlue = "glue"
)

// SchemaRegistryType returns the type of schema registry
func (c *Config) SchemaRegistryType() string {
	if c.AvroConfluentSchemaRegistry != "" {
		return SchemaRegistryTypeConfluent
	}
	if c.AvroGlueSchemaRegistry != nil {
		return SchemaRegistryTypeGlue
	}
	return "unknown"
}<|MERGE_RESOLUTION|>--- conflicted
+++ resolved
@@ -156,11 +156,9 @@
 	OnlyOutputUpdatedColumns *bool  `form:"only-output-updated-columns"`
 	ContentCompatible        *bool  `form:"content-compatible"`
 
-<<<<<<< HEAD
-	EncodingFormatType *string `form:"encoding-format"`
-=======
-	DebeziumDisableSchema *bool `form:"debezium-disable-schema"`
->>>>>>> 36aed02d
+	DebeziumDisableSchema *bool `form:"debezium-disable-schema"
+  
+  EncodingFormatType *string `form:"encoding-format"`
 }
 
 // Apply fill the Config
@@ -253,16 +251,14 @@
 		}
 	}
 
-<<<<<<< HEAD
 	if c.Protocol == config.ProtocolSimple {
 		encodingFormat := EncodingFormatType(util.GetOrZero(urlParameter.EncodingFormatType))
 		if encodingFormat == EncodingFormatAvro {
 			c.EncodingFormat = EncodingFormatAvro
 		}
-=======
+  }
 	if urlParameter.DebeziumDisableSchema != nil {
 		c.DebeziumDisableSchema = *urlParameter.DebeziumDisableSchema
->>>>>>> 36aed02d
 	}
 
 	return nil
