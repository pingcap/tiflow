// Copyright 2022 PingCAP, Inc.
//
// Licensed under the Apache License, Version 2.0 (the "License");
// you may not use this file except in compliance with the License.
// You may obtain a copy of the License at
//
//     http://www.apache.org/licenses/LICENSE-2.0
//
// Unless required by applicable law or agreed to in writing, software
// distributed under the License is distributed on an "AS IS" BASIS,
// See the License for the specific language governing permissions and
// limitations under the License.

package common

import (
	"net/http"
	"net/url"

	"github.com/gin-gonic/gin/binding"
	"github.com/imdario/mergo"
	"github.com/pingcap/errors"
	"github.com/pingcap/log"
	"github.com/pingcap/tiflow/pkg/config"
	cerror "github.com/pingcap/tiflow/pkg/errors"
	"go.uber.org/zap"
)

// defaultMaxBatchSize sets the default value for max-batch-size
const defaultMaxBatchSize int = 16

// Config use to create the encoder
type Config struct {
	Protocol config.Protocol

	// control batch behavior, only for `open-protocol` and `craft` at the moment.
	MaxMessageBytes int
	MaxBatchSize    int

	EnableTiDBExtension bool
	EnableRowChecksum   bool

	// avro only
	AvroSchemaRegistry             string
	AvroDecimalHandlingMode        string
	AvroBigintUnsignedHandlingMode string

	AvroEnableWatermark bool

	// for sinking to cloud storage
	Delimiter       string
	Quote           string
	NullString      string
	IncludeCommitTs bool
	Terminator      string

	// for open protocol
	OnlyOutputUpdatedColumns bool
}

// NewConfig return a Config for codec
func NewConfig(protocol config.Protocol) *Config {
	return &Config{
		Protocol: protocol,

		MaxMessageBytes: config.DefaultMaxMessageBytes,
		MaxBatchSize:    defaultMaxBatchSize,

		EnableTiDBExtension: false,
		EnableRowChecksum:   false,

		AvroSchemaRegistry:             "",
		AvroDecimalHandlingMode:        "precise",
		AvroBigintUnsignedHandlingMode: "long",
		AvroEnableWatermark:            false,

		OnlyOutputUpdatedColumns: false,
	}
}

const (
	codecOPTEnableTiDBExtension            = "enable-tidb-extension"
	codecOPTMaxBatchSize                   = "max-batch-size"
	codecOPTMaxMessageBytes                = "max-message-bytes"
	codecOPTAvroDecimalHandlingMode        = "avro-decimal-handling-mode"
	codecOPTAvroBigintUnsignedHandlingMode = "avro-bigint-unsigned-handling-mode"
	codecOPTAvroSchemaRegistry             = "schema-registry"

	// codecOPTAvroEnableWatermark is the option for enabling watermark in avro protocol
	// only used for internal testing, do not set this in the production environment since the
	// confluent official consumer cannot handle watermark.
	codecOPTAvroEnableWatermark      = "avro-enable-watermark"
	codecOPTOnlyOutputUpdatedColumns = "only-output-updated-columns"
)

const (
	// DecimalHandlingModeString is the string mode for decimal handling
	DecimalHandlingModeString = "string"
	// DecimalHandlingModePrecise is the precise mode for decimal handling
	DecimalHandlingModePrecise = "precise"
	// BigintUnsignedHandlingModeString is the string mode for unsigned bigint handling
	BigintUnsignedHandlingModeString = "string"
	// BigintUnsignedHandlingModeLong is the long mode for unsigned bigint handling
	BigintUnsignedHandlingModeLong = "long"
)

type urlConfig struct {
	EnableTiDBExtension            *bool   `form:"enable-tidb-extension"`
	MaxBatchSize                   *int    `form:"max-batch-size"`
	MaxMessageBytes                *int    `form:"max-message-bytes"`
	AvroDecimalHandlingMode        *string `form:"avro-decimal-handling-mode"`
	AvroBigintUnsignedHandlingMode *string `form:"avro-bigint-unsigned-handling-mode"`
	AvroSchemaRegistry             string  `form:"schema-registry"`
	OnlyOutputUpdatedColumns       *bool   `form:"only-output-updated-columns"`
}

// Apply fill the Config
<<<<<<< HEAD
func (c *Config) Apply(sinkURI *url.URL, config *config.ReplicaConfig) error {
	req := &http.Request{URL: sinkURI}
	var err error
	urlParameter := &urlConfig{}
	if err := binding.Query.Bind(req, urlParameter); err != nil {
		return cerror.WrapError(cerror.ErrMySQLInvalidConfig, err)
	}
	if urlParameter, err = mergeUrlConfigToConfigFileValues(config, urlParameter); err != nil {
		return err
=======
func (c *Config) Apply(sinkURI *url.URL, replicaConfig *config.ReplicaConfig) error {
	params := sinkURI.Query()
	if s := params.Get(codecOPTEnableTiDBExtension); s != "" {
		b, err := strconv.ParseBool(s)
		if err != nil {
			return err
		}
		c.EnableTiDBExtension = b
>>>>>>> 07d53135
	}

	if urlParameter.EnableTiDBExtension != nil {
		c.EnableTiDBExtension = *urlParameter.EnableTiDBExtension
	}

	if urlParameter.MaxBatchSize != nil {
		c.MaxBatchSize = *urlParameter.MaxBatchSize
	}

	if urlParameter.MaxMessageBytes != nil {
		c.MaxMessageBytes = *urlParameter.MaxMessageBytes
	}

	if urlParameter.AvroDecimalHandlingMode != nil && *urlParameter.AvroBigintUnsignedHandlingMode != "" {
		c.AvroDecimalHandlingMode = *urlParameter.AvroDecimalHandlingMode
	}
	if urlParameter.AvroBigintUnsignedHandlingMode != nil && *urlParameter.AvroBigintUnsignedHandlingMode != "" {
		c.AvroBigintUnsignedHandlingMode = *urlParameter.AvroBigintUnsignedHandlingMode
	}

	if s := params.Get(codecOPTAvroEnableWatermark); s != "" {
		if c.EnableTiDBExtension && c.Protocol == config.ProtocolAvro {
			b, err := strconv.ParseBool(s)
			if err != nil {
				return err
			}
			c.AvroEnableWatermark = b
		}
	}

	if replicaConfig.Sink != nil && replicaConfig.Sink.SchemaRegistry != "" {
		c.AvroSchemaRegistry = replicaConfig.Sink.SchemaRegistry
	}

	if replicaConfig.Sink != nil {
		c.Terminator = replicaConfig.Sink.Terminator
		if replicaConfig.Sink.CSVConfig != nil {
			c.Delimiter = replicaConfig.Sink.CSVConfig.Delimiter
			c.Quote = replicaConfig.Sink.CSVConfig.Quote
			c.NullString = replicaConfig.Sink.CSVConfig.NullString
			c.IncludeCommitTs = replicaConfig.Sink.CSVConfig.IncludeCommitTs
		}
<<<<<<< HEAD
=======

		c.OnlyOutputUpdatedColumns = replicaConfig.Sink.OnlyOutputUpdatedColumns
>>>>>>> 07d53135
	}
	if urlParameter.OnlyOutputUpdatedColumns != nil {
		c.OnlyOutputUpdatedColumns = *urlParameter.OnlyOutputUpdatedColumns
	}
	if c.OnlyOutputUpdatedColumns && !replicaConfig.EnableOldValue {
		return cerror.ErrCodecInvalidConfig.GenWithStack(
			`old value must be enabled when configuration "%s" is true.`,
			codecOPTOnlyOutputUpdatedColumns,
		)
	}

	if replicaConfig.Integrity != nil {
		c.EnableRowChecksum = replicaConfig.Integrity.Enabled()
	}

	return nil
}

func mergeUrlConfigToConfigFileValues(
	replicaConfig *config.ReplicaConfig,
	urlParameters *urlConfig,
) (*urlConfig, error) {
	configParameter := &urlConfig{}
	if replicaConfig.Sink != nil {
		configParameter.AvroSchemaRegistry = replicaConfig.Sink.SchemaRegistry
		configParameter.OnlyOutputUpdatedColumns = replicaConfig.Sink.OnlyOutputUpdatedColumns
		if replicaConfig.Sink.KafkaConfig != nil && replicaConfig.Sink.KafkaConfig.CodecConfig != nil {
			configParameter.EnableTiDBExtension = replicaConfig.Sink.KafkaConfig.CodecConfig.EnableTiDBExtension
			configParameter.MaxBatchSize = replicaConfig.Sink.KafkaConfig.CodecConfig.MaxBatchSize
			configParameter.MaxMessageBytes = replicaConfig.Sink.KafkaConfig.CodecConfig.MaxMessageBytes
			configParameter.AvroDecimalHandlingMode = replicaConfig.Sink.KafkaConfig.CodecConfig.AvroDecimalHandlingMode
			configParameter.AvroBigintUnsignedHandlingMode = replicaConfig.Sink.KafkaConfig.CodecConfig.AvroBigintUnsignedHandlingMode
		}
	}
	if err := mergo.Merge(configParameter, urlParameters); err != nil {
		return nil, err
	}
	return configParameter, nil
}

// WithMaxMessageBytes set the `maxMessageBytes`
func (c *Config) WithMaxMessageBytes(bytes int) *Config {
	c.MaxMessageBytes = bytes
	return c
}

// Validate the Config
func (c *Config) Validate() error {
	if c.EnableTiDBExtension &&
		!(c.Protocol == config.ProtocolCanalJSON || c.Protocol == config.ProtocolAvro) {
		log.Warn("ignore invalid config, enable-tidb-extension"+
			"only supports canal-json/avro protocol",
			zap.Bool("enableTidbExtension", c.EnableTiDBExtension),
			zap.String("protocol", c.Protocol.String()))
	}

	if c.Protocol == config.ProtocolAvro {
		if c.AvroSchemaRegistry == "" {
			return cerror.ErrCodecInvalidConfig.GenWithStack(
				`Avro protocol requires parameter "%s"`,
				codecOPTAvroSchemaRegistry,
			)
		}

		if c.AvroDecimalHandlingMode != DecimalHandlingModePrecise &&
			c.AvroDecimalHandlingMode != DecimalHandlingModeString {
			return cerror.ErrCodecInvalidConfig.GenWithStack(
				`%s value could only be "%s" or "%s"`,
				codecOPTAvroDecimalHandlingMode,
				DecimalHandlingModeString,
				DecimalHandlingModePrecise,
			)
		}

		if c.AvroBigintUnsignedHandlingMode != BigintUnsignedHandlingModeLong &&
			c.AvroBigintUnsignedHandlingMode != BigintUnsignedHandlingModeString {
			return cerror.ErrCodecInvalidConfig.GenWithStack(
				`%s value could only be "%s" or "%s"`,
				codecOPTAvroBigintUnsignedHandlingMode,
				BigintUnsignedHandlingModeLong,
				BigintUnsignedHandlingModeString,
			)
		}

		if c.EnableRowChecksum {
			if !(c.EnableTiDBExtension && c.AvroDecimalHandlingMode == DecimalHandlingModeString &&
				c.AvroBigintUnsignedHandlingMode == BigintUnsignedHandlingModeString) {
				return cerror.ErrCodecInvalidConfig.GenWithStack(
					`Avro protocol with row level checksum,
					should set "%s" to "%s", and set "%s" to "%s" and "%s" to "%s"`,
					codecOPTEnableTiDBExtension, "true",
					codecOPTAvroDecimalHandlingMode, DecimalHandlingModeString,
					codecOPTAvroBigintUnsignedHandlingMode, BigintUnsignedHandlingModeString)
			}
		}
	}

	if c.MaxMessageBytes <= 0 {
		return cerror.ErrCodecInvalidConfig.Wrap(
			errors.Errorf("invalid max-message-bytes %d", c.MaxMessageBytes),
		)
	}

	if c.MaxBatchSize <= 0 {
		return cerror.ErrCodecInvalidConfig.Wrap(
			errors.Errorf("invalid max-batch-size %d", c.MaxBatchSize),
		)
	}

	return nil
}<|MERGE_RESOLUTION|>--- conflicted
+++ resolved
@@ -115,8 +115,7 @@
 }
 
 // Apply fill the Config
-<<<<<<< HEAD
-func (c *Config) Apply(sinkURI *url.URL, config *config.ReplicaConfig) error {
+func (c *Config) Apply(sinkURI *url.URL, replicaConfig *config.ReplicaConfig) error {
 	req := &http.Request{URL: sinkURI}
 	var err error
 	urlParameter := &urlConfig{}
@@ -125,16 +124,6 @@
 	}
 	if urlParameter, err = mergeUrlConfigToConfigFileValues(config, urlParameter); err != nil {
 		return err
-=======
-func (c *Config) Apply(sinkURI *url.URL, replicaConfig *config.ReplicaConfig) error {
-	params := sinkURI.Query()
-	if s := params.Get(codecOPTEnableTiDBExtension); s != "" {
-		b, err := strconv.ParseBool(s)
-		if err != nil {
-			return err
-		}
-		c.EnableTiDBExtension = b
->>>>>>> 07d53135
 	}
 
 	if urlParameter.EnableTiDBExtension != nil {
@@ -178,11 +167,6 @@
 			c.NullString = replicaConfig.Sink.CSVConfig.NullString
 			c.IncludeCommitTs = replicaConfig.Sink.CSVConfig.IncludeCommitTs
 		}
-<<<<<<< HEAD
-=======
-
-		c.OnlyOutputUpdatedColumns = replicaConfig.Sink.OnlyOutputUpdatedColumns
->>>>>>> 07d53135
 	}
 	if urlParameter.OnlyOutputUpdatedColumns != nil {
 		c.OnlyOutputUpdatedColumns = *urlParameter.OnlyOutputUpdatedColumns
