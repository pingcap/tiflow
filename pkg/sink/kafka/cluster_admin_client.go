--- conflicted
+++ resolved
@@ -53,11 +53,7 @@
 	// CreateTopic creates a new topic.
 	CreateTopic(topic string, detail *TopicDetail, validateOnly bool) error
 
-<<<<<<< HEAD
-	// Close shuts down the admin and closes underlying client.
-=======
 	// Close shuts down the admin client.
->>>>>>> 6e1088ad
 	Close() error
 }
 
