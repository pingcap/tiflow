--- conflicted
+++ resolved
@@ -33,10 +33,16 @@
 	maxKafkaVersion     = sarama.V2_8_0_0
 )
 
+var (
+	defaultKafkaVersion = sarama.V2_0_0_0
+	maxKafkaVersion     = sarama.V2_8_0_0
+)
+
 // NewSaramaConfig return the default config and set the according version and metrics
 func NewSaramaConfig(ctx context.Context, o *Options) (*sarama.Config, error) {
 	config := sarama.NewConfig()
 	config.ClientID = o.ClientID
+	var err error
 	var err error
 	// Admin client would refresh metadata periodically,
 	// if metadata cannot be refreshed easily, this would indicate the network condition between the
@@ -143,6 +149,27 @@
 		}
 	}
 
+	kafkaVersion, err := getKafkaVersion(config, o)
+	if err != nil {
+		log.Warn("Can't get Kafka version by broker. ticdc will use default version",
+			zap.String("defaultVersion", kafkaVersion.String()))
+	}
+	config.Version = kafkaVersion
+
+	if o.IsAssignedVersion {
+		version, err := sarama.ParseKafkaVersion(o.Version)
+		if err != nil {
+			return nil, cerror.WrapError(cerror.ErrKafkaInvalidVersion, err)
+		}
+		config.Version = version
+		if !version.IsAtLeast(maxKafkaVersion) && version.String() != kafkaVersion.String() {
+			log.Warn("The Kafka version you assigned may not be correct. "+
+				"Please assign a version equal to or less than the specified version",
+				zap.String("assignedVersion", version.String()),
+				zap.String("desiredVersion", kafkaVersion.String()))
+		}
+	}
+
 	return config, nil
 }
 
@@ -202,11 +229,7 @@
 		})
 	}
 	for i := range addrs {
-<<<<<<< HEAD
 		version, err := getKafkaVersionFromBroker(config, o.RequestVersion, addrs[i])
-=======
-		version, err := getKafkaVersionFromBroker(config, addrs[i])
->>>>>>> 566c77ca
 		if err == nil {
 			return version, err
 		}
@@ -214,11 +237,7 @@
 	return version, err
 }
 
-<<<<<<< HEAD
 func getKafkaVersionFromBroker(config *sarama.Config, requestVersion int16, addr string) (sarama.KafkaVersion, error) {
-=======
-func getKafkaVersionFromBroker(config *sarama.Config, addr string) (sarama.KafkaVersion, error) {
->>>>>>> 566c77ca
 	KafkaVersion := defaultKafkaVersion
 	broker := sarama.NewBroker(addr)
 	err := broker.Open(config)
@@ -226,28 +245,18 @@
 		broker.Close()
 	}()
 	if err != nil {
-<<<<<<< HEAD
 		log.Warn("Kafka fail to open broker", zap.String("addr", addr), zap.Error(err))
 		return KafkaVersion, err
 	}
 	apiResponse, err := broker.ApiVersions(&sarama.ApiVersionsRequest{Version: requestVersion})
 	if err != nil {
 		log.Warn("Kafka fail to get ApiVersions", zap.String("addr", addr), zap.Error(err))
-=======
-		log.Warn("Kafka fail to open broker", zap.String("addr", addr))
-		return KafkaVersion, err
-	}
-	apiResponse, err := broker.ApiVersions(&sarama.ApiVersionsRequest{Version: 3})
-	if err != nil {
-		log.Warn("Kafka fail to get ApiVersions", zap.String("addr", addr))
->>>>>>> 566c77ca
 		return KafkaVersion, err
 	}
 	// ApiKey method
 	// 0      Produce
 	// 3      Metadata (default)
 	version := apiResponse.ApiKeys[3].MaxVersion
-<<<<<<< HEAD
 	if version >= 10 {
 		KafkaVersion = sarama.V2_8_0_0
 	} else if version >= 9 {
@@ -267,28 +276,6 @@
 	} else if version >= 1 {
 		KafkaVersion = sarama.V0_10_0_0
 	} else if version >= 0 {
-=======
-	switch version {
-	case 10:
-		KafkaVersion = sarama.V2_8_0_0
-	case 9:
-		KafkaVersion = sarama.V2_4_0_0
-	case 8:
-		KafkaVersion = sarama.V2_3_0_0
-	case 7:
-		KafkaVersion = sarama.V2_1_0_0
-	case 6:
-		KafkaVersion = sarama.V2_0_0_0
-	case 5:
-		KafkaVersion = sarama.V1_0_0_0
-	case 3, 4:
-		KafkaVersion = sarama.V0_11_0_0
-	case 2:
-		KafkaVersion = sarama.V0_10_1_0
-	case 1:
-		KafkaVersion = sarama.V0_10_0_0
-	case 0:
->>>>>>> 566c77ca
 		KafkaVersion = sarama.V0_8_2_0
 	}
 	return KafkaVersion, nil
