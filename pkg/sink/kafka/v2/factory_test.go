--- conflicted
+++ resolved
@@ -227,10 +227,7 @@
 			require.Equal(t, 3, len(msgs))
 			return errors.New("fake")
 		})
-<<<<<<< HEAD
-
-=======
->>>>>>> 38878616
+
 	message := &common.Message{Key: []byte{'1'}, Value: []byte{}}
 	require.NotNil(t, w.SendMessages(context.Background(), "topic", 3, message))
 }
@@ -254,20 +251,12 @@
 
 	message := &common.Message{Key: []byte{'1'}, Value: []byte{}, Callback: func() {}}
 	mw.EXPECT().WriteMessages(gomock.Any(), gomock.Any()).Return(nil)
-<<<<<<< HEAD
-	err := w.AsyncSend(ctx, "topic", 1, []byte{'1'}, []byte{}, "", "", 0, callback)
-=======
 	err := w.AsyncSend(ctx, "topic", 1, message)
->>>>>>> 38878616
 	require.NoError(t, err)
 
 	cancel()
 
-<<<<<<< HEAD
-	err = w.AsyncSend(ctx, "topic", 1, []byte{'1'}, []byte{}, "", "", 0, callback)
-=======
 	err = w.AsyncSend(ctx, "topic", 1, nil)
->>>>>>> 38878616
 	require.ErrorIs(t, err, context.Canceled)
 }
 
