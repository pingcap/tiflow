--- conflicted
+++ resolved
@@ -290,15 +290,7 @@
 // messages in the set have either succeeded or failed. Note that messages
 // can succeed and fail individually; if some succeed and some fail,
 // SendMessages will return an error.
-<<<<<<< HEAD
-func (s *syncWriter) SendMessages(
-	ctx context.Context,
-	topic string, partitionNum int32,
-	message *common.Message,
-) error {
-=======
 func (s *syncWriter) SendMessages(ctx context.Context, topic string, partitionNum int32, message *common.Message) error {
->>>>>>> 38878616
 	msgs := make([]kafka.Message, int(partitionNum))
 	for i := 0; i < int(partitionNum); i++ {
 		msgs[i] = kafka.Message{
@@ -368,14 +360,7 @@
 
 // AsyncSend is the input channel for the user to write messages to that they
 // wish to send.
-<<<<<<< HEAD
-func (a *asyncWriter) AsyncSend(ctx context.Context, topic string,
-	partition int32, key []byte, value []byte, schema string, table string, commitTs uint64,
-	callback func(),
-) error {
-=======
 func (a *asyncWriter) AsyncSend(ctx context.Context, topic string, partition int32, message *common.Message) error {
->>>>>>> 38878616
 	select {
 	case <-ctx.Done():
 		return errors.Trace(ctx.Err())
