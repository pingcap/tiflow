// Copyright 2022 PingCAP, Inc.
//
// Licensed under the Apache License, Version 2.0 (the "License");
// you may not use this file except in compliance with the License.
// You may obtain a copy of the License at
//
//     http://www.apache.org/licenses/LICENSE-2.0
//
// Unless required by applicable law or agreed to in writing, software
// distributed under the License is distributed on an "AS IS" BASIS,
// See the License for the specific language governing permissions and
// limitations under the License.

package mysql

import (
	"context"
	"database/sql"
	"encoding/base64"
	"fmt"
	"net/url"
	"strconv"
	"strings"

	dmysql "github.com/go-sql-driver/mysql"
	"github.com/pingcap/errors"
	"github.com/pingcap/log"
	"github.com/pingcap/tidb/pkg/parser/charset"
	tmysql "github.com/pingcap/tidb/pkg/parser/mysql"
	dmutils "github.com/pingcap/tiflow/dm/pkg/conn"
	cerror "github.com/pingcap/tiflow/pkg/errors"
	"go.uber.org/zap"
)

<<<<<<< HEAD
// CreateMySQLDBConn creates a mysql database connection with the given dsn.
func CreateMySQLDBConn(ctx context.Context, dsnStr string) (*sql.DB, error) {
	db, err := sql.Open("mysql", dsnStr)
	if err != nil {
		return nil, cerror.ErrMySQLConnectionError.Wrap(err).GenWithStack("fail to open MySQL connection")
	}

	err = db.PingContext(ctx)
	if err != nil {
		// close db to recycle resources
		if closeErr := db.Close(); closeErr != nil {
			log.Warn("close db failed", zap.Error(err))
		}
		return nil, cerror.ErrMySQLConnectionError.Wrap(err).GenWithStack("fail to open MySQL connection")
	}

	return db, nil
}

// GenerateDSNs generates the DSN with the given config.
func GenerateDSNs(ctx context.Context, sinkURI *url.URL, cfg *Config, dbConnFactory Factory) ([]string, error) {
	dsnCfgs, err := GetDSNCfgs(sinkURI, cfg)
=======
// GenerateDSN generates the dsn with the given config.
// GenerateDSN uses the provided dbConnFactory to create a temporary connection
// to the downstream database specified by the sinkURI. This temporary connection
// is used to query important information from the downstream database, such as
// version, charset, and other relevant details. After the required information
// is retrieved, the temporary connection is closed. The retrieved data is then
// used to populate additional parameters into the Sink URI, refining
// the connection URL (dsnStr).
func GenerateDSN(ctx context.Context, sinkURI *url.URL, cfg *Config, dbConnFactory ConnectionFactory) (dsnStr string, err error) {
	// dsn format of the driver:
	// [username[:password]@][protocol[(address)]]/dbname[?param1=value1&...&paramN=valueN]
	dsn, err := GenBasicDSN(sinkURI, cfg)
>>>>>>> 691380d4
	if err != nil {
		return nil, err
	}

	var oneOfErrs error
	dsn := make([]string, len(dsnCfgs))
	for i := 0; i < len(dsnCfgs); i++ {
		dsn[i], err = checkAndGenerateDSNByConfig(ctx, dsnCfgs[i], cfg, dbConnFactory)
		if err != nil {
			oneOfErrs = err
		}
	}

	return dsn, oneOfErrs
}

func checkAndGenerateDSNByConfig(ctx context.Context, dsnCfg *dmysql.Config, cfg *Config, dbConnFactory Factory) (string, error) {
	testDB, err := GetTestDB(ctx, dsnCfg, dbConnFactory)
	if err != nil {
		return "", err
	}
	defer testDB.Close()

	// check if GBK charset is supported by downstream
	var gbkSupported bool
	gbkSupported, err = checkCharsetSupport(ctx, testDB, charset.CharsetGBK)
	if err != nil {
		return "", err
	}
	if !gbkSupported {
		log.Warn("GBK charset is not supported by the downstream. "+
			"Some types of DDLs may fail to execute",
			zap.String("host", dsnCfg.Addr))
	}

	dsnStr, err := generateDSNByConfig(ctx, dsnCfg, cfg, testDB)
	if err != nil {
		return "", err
	}

	return dsnStr, nil
}

func generateDSNByConfig(
	ctx context.Context,
	dsnCfg *dmysql.Config,
	cfg *Config,
	testDB *sql.DB,
) (string, error) {
	if dsnCfg.Params == nil {
		dsnCfg.Params = make(map[string]string, 1)
	}
	dsnCfg.DBName = ""
	dsnCfg.InterpolateParams = true
	dsnCfg.MultiStatements = true
	// if timezone is empty string, we don't pass this variable in dsn
	if cfg.Timezone != "" {
		dsnCfg.Params["time_zone"] = cfg.Timezone
	}
	dsnCfg.Params["readTimeout"] = cfg.ReadTimeout
	dsnCfg.Params["writeTimeout"] = cfg.WriteTimeout
	dsnCfg.Params["timeout"] = cfg.DialTimeout
	// auto fetch max_allowed_packet on every new connection
	dsnCfg.Params["maxAllowedPacket"] = "0"

	// we use default sql mode for downstream because all dmls generated and ddls in ticdc
	// are based on default sql mode.
	var err error
	dsnCfg.Params["sql_mode"], err = dmutils.AdjustSQLModeCompatible(tmysql.DefaultSQLMode)
	if err != nil {
		return "", err
	}
	// NOTE: quote the string is necessary to avoid ambiguities.
	dsnCfg.Params["sql_mode"] = strconv.Quote(dsnCfg.Params["sql_mode"])

	autoRandom, err := checkTiDBVariable(ctx, testDB, "allow_auto_random_explicit_insert", "1")
	if err != nil {
		return "", err
	}
	if autoRandom != "" {
		dsnCfg.Params["allow_auto_random_explicit_insert"] = autoRandom
	}

	txnMode, err := checkTiDBVariable(ctx, testDB, "tidb_txn_mode", cfg.tidbTxnMode)
	if err != nil {
		return "", err
	}
	if txnMode != "" {
		dsnCfg.Params["tidb_txn_mode"] = txnMode
	}

	// Since we don't need select, just set default isolation level to read-committed
	// transaction_isolation is mysql newly introduced variable and will vary from MySQL5.7/MySQL8.0/Mariadb
	isolation, err := checkTiDBVariable(ctx, testDB, "transaction_isolation", defaultTxnIsolationRC)
	if err != nil {
		return "", err
	}
	if isolation != "" {
		dsnCfg.Params["transaction_isolation"] = fmt.Sprintf(`"%s"`, defaultTxnIsolationRC)
	} else {
		dsnCfg.Params["tx_isolation"] = fmt.Sprintf(`"%s"`, defaultTxnIsolationRC)
	}

	// equals to executing "SET NAMES utf8mb4"
	dsnCfg.Params["charset"] = defaultCharacterSet

	// disable foreign_key_checks
	dsnCfg.Params["foreign_key_checks"] = "0"

	tidbPlacementMode, err := checkTiDBVariable(ctx, testDB, "tidb_placement_mode", "ignore")
	if err != nil {
		return "", err
	}
	if tidbPlacementMode != "" {
		dsnCfg.Params["tidb_placement_mode"] = fmt.Sprintf(`"%s"`, tidbPlacementMode)
	}
	tidbEnableExternalTSRead, err := checkTiDBVariable(ctx, testDB, "tidb_enable_external_ts_read", "OFF")
	if err != nil {
		return "", err
	}
	if tidbEnableExternalTSRead != "" {
		// set the `tidb_enable_external_ts_read` to `OFF`, so cdc could write to the sink
		dsnCfg.Params["tidb_enable_external_ts_read"] = fmt.Sprintf(`"%s"`, tidbEnableExternalTSRead)
	}
	dsnClone := dsnCfg.Clone()
	dsnClone.Passwd = "******"
	log.Info("sink uri is configured", zap.String("dsn", dsnClone.FormatDSN()))

	return dsnCfg.FormatDSN(), nil
}

// check whether the target charset is supported
func checkCharsetSupport(ctx context.Context, db *sql.DB, charsetName string) (bool, error) {
	// validate charsetName
	_, err := charset.GetCharsetInfo(charsetName)
	if err != nil {
		return false, errors.Trace(err)
	}

	var characterSetName string
	querySQL := "select character_set_name from information_schema.character_sets " +
		"where character_set_name = '" + charsetName + "';"
	err = db.QueryRowContext(ctx, querySQL).Scan(&characterSetName)
	if err != nil && err != sql.ErrNoRows {
		return false, cerror.WrapError(cerror.ErrMySQLQueryError, err)
	}
	if err != nil {
		return false, nil
	}

	return true, nil
}

func checkTiDBVariable(ctx context.Context, db *sql.DB, variableName, defaultValue string) (string, error) {
	var name string
	var value string
	querySQL := fmt.Sprintf("show session variables like '%s';", variableName)
	err := db.QueryRowContext(ctx, querySQL).Scan(&name, &value)
	if err != nil && err != sql.ErrNoRows {
		errMsg := "fail to query session variable " + variableName
		return "", cerror.ErrMySQLQueryError.Wrap(err).GenWithStack(errMsg)
	}
	// session variable works, use given default value
	if err == nil {
		return defaultValue, nil
	}
	// session variable not exists, return "" to ignore it
	return "", nil
}

// GetTestDB checks and adjusts the password of the given DSN,
// it will return a DB instance opened with the adjusted password.
func GetTestDB(ctx context.Context, dbConfig *dmysql.Config, dbConnFactory ConnectionFactory) (*sql.DB, error) {
	password := dbConfig.Passwd
	if dbConnFactory == nil {
		dbConnFactory = CreateMySQLDBConn
	}
	testDB, err := dbConnFactory(ctx, dbConfig.FormatDSN())
	if err != nil {
		// If access is denied and password is encoded by base64, try to decoded password.
		if mysqlErr, ok := errors.Cause(err).(*dmysql.MySQLError); ok && mysqlErr.Number == tmysql.ErrAccessDenied {
			if dePassword, decodeErr := base64.StdEncoding.DecodeString(password); decodeErr == nil && string(dePassword) != password {
				dbConfig.Passwd = string(dePassword)
				testDB, err = dbConnFactory(ctx, dbConfig.FormatDSN())
			}
		}
	}
	return testDB, err
}

// TODO: update comments
// GetDSNCfgs generates basic DSNs from the given config.
func GetDSNCfgs(sinkURI *url.URL, cfg *Config) ([]*dmysql.Config, error) {
	// dsn format of the driver:
	// [username[:password]@][protocol[(address)]]/dbname[?param1=value1&...&paramN=valueN]
	username := sinkURI.User.Username()
	if username == "" {
		username = "root"
	}
	password, _ := sinkURI.User.Password()

	hosts := getMultiAddressesInURL(sinkURI.Host)

	// This will handle the IPv6 address format.
	dsnCfgs := make([]*dmysql.Config, len(hosts))
	for i := 0; i < len(dsnCfgs); i++ {
		var err error
		dsnStr := fmt.Sprintf("%s:%s@tcp(%s)/%s", username, password, hosts[i], cfg.TLS)
		if dsnCfgs[i], err = dmysql.ParseDSN(dsnStr); err != nil {
			return nil, errors.Trace(err)
		}

		// create test db used for parameter detection
		// Refer https://github.com/go-sql-driver/mysql#parameters
		if dsnCfgs[i].Params == nil {
			dsnCfgs[i].Params = make(map[string]string, 1)
		}
		if cfg.Timezone != "" {
			dsnCfgs[i].Params["time_zone"] = cfg.Timezone
		}
		dsnCfgs[i].Params["readTimeout"] = cfg.ReadTimeout
		dsnCfgs[i].Params["writeTimeout"] = cfg.WriteTimeout
		dsnCfgs[i].Params["timeout"] = cfg.DialTimeout
	}
	return dsnCfgs, nil
}

func getMultiAddressesInURL(hostStr string) []string {
	hosts := strings.Split(hostStr, ",")
	for i := 0; i < len(hosts); i++ {
		hostnameAndPort := strings.Split(hosts[i], ":")
		if len(hostnameAndPort) == 1 {
			// If only the hostname is provided, add the default port 4000.
			hostnameAndPort = append(hostnameAndPort, "4000")
		} else if len(hostnameAndPort) == 2 && hostnameAndPort[1] == "" {
			// If both the hostname and port are provided, but the port is empty, then set the port to the default port 4000.
			hostnameAndPort[1] = "4000"
		}
		hosts[i] = hostnameAndPort[0] + ":" + hostnameAndPort[1]
	}
	return hosts
}

// CheckIfBDRModeIsSupported checks if the downstream supports BDR mode.
func CheckIfBDRModeIsSupported(ctx context.Context, db *sql.DB) (bool, error) {
	isTiDB, err := CheckIsTiDB(ctx, db)
	if err != nil || !isTiDB {
		return false, err
	}
	testSourceID := 1
	// downstream is TiDB, set system variables.
	// We should always try to set this variable, and ignore the error if
	// downstream does not support this variable, it is by design.
	query := fmt.Sprintf("SET SESSION %s = %d", "tidb_cdc_write_source", testSourceID)
	_, err = db.ExecContext(ctx, query)
	if err != nil {
		if mysqlErr, ok := errors.Cause(err).(*dmysql.MySQLError); ok &&
			mysqlErr.Number == tmysql.ErrUnknownSystemVariable {
			return false, nil
		}
		return false, err
	}
	return true, nil
}

// CheckIsTiDB checks if the downstream is TiDB.
func CheckIsTiDB(ctx context.Context, db *sql.DB) (bool, error) {
	var tidbVer string
	// check if downstream is TiDB
	row := db.QueryRowContext(ctx, "select tidb_version()")
	err := row.Scan(&tidbVer)
	if err != nil {
		log.Error("check tidb version error", zap.Error(err))
		return false, nil
	}
	return true, nil
}

// QueryMaxPreparedStmtCount gets the value of max_prepared_stmt_count
func QueryMaxPreparedStmtCount(ctx context.Context, db *sql.DB) (int, error) {
	row := db.QueryRowContext(ctx, "select @@global.max_prepared_stmt_count;")
	var maxPreparedStmtCount sql.NullInt32
	err := row.Scan(&maxPreparedStmtCount)
	if err != nil {
		err = cerror.WrapError(cerror.ErrMySQLQueryError, err)
	}
	return int(maxPreparedStmtCount.Int32), err
}

// QueryMaxAllowedPacket gets the value of max_allowed_packet
func QueryMaxAllowedPacket(ctx context.Context, db *sql.DB) (int64, error) {
	row := db.QueryRowContext(ctx, "select @@global.max_allowed_packet;")
	var maxAllowedPacket sql.NullInt64
	if err := row.Scan(&maxAllowedPacket); err != nil {
		return 0, cerror.WrapError(cerror.ErrMySQLQueryError, err)
	}
	return maxAllowedPacket.Int64, nil
}

// SetWriteSource sets write source for the transaction.
func SetWriteSource(ctx context.Context, cfg *Config, txn *sql.Tx) error {
	// we only set write source when donwstream is TiDB and write source is existed.
	if !cfg.IsWriteSourceExisted {
		return nil
	}
	// downstream is TiDB, set system variables.
	// We should always try to set this variable, and ignore the error if
	// downstream does not support this variable, it is by design.
	query := fmt.Sprintf("SET SESSION %s = %d", "tidb_cdc_write_source", cfg.SourceID)
	_, err := txn.ExecContext(ctx, query)
	if err != nil {
		if mysqlErr, ok := errors.Cause(err).(*dmysql.MySQLError); ok &&
			mysqlErr.Number == tmysql.ErrUnknownSystemVariable {
			return nil
		}
		return err
	}
	return nil
}<|MERGE_RESOLUTION|>--- conflicted
+++ resolved
@@ -32,43 +32,18 @@
 	"go.uber.org/zap"
 )
 
-<<<<<<< HEAD
-// CreateMySQLDBConn creates a mysql database connection with the given dsn.
-func CreateMySQLDBConn(ctx context.Context, dsnStr string) (*sql.DB, error) {
-	db, err := sql.Open("mysql", dsnStr)
-	if err != nil {
-		return nil, cerror.ErrMySQLConnectionError.Wrap(err).GenWithStack("fail to open MySQL connection")
-	}
-
-	err = db.PingContext(ctx)
-	if err != nil {
-		// close db to recycle resources
-		if closeErr := db.Close(); closeErr != nil {
-			log.Warn("close db failed", zap.Error(err))
-		}
-		return nil, cerror.ErrMySQLConnectionError.Wrap(err).GenWithStack("fail to open MySQL connection")
-	}
-
-	return db, nil
-}
-
 // GenerateDSNs generates the DSN with the given config.
-func GenerateDSNs(ctx context.Context, sinkURI *url.URL, cfg *Config, dbConnFactory Factory) ([]string, error) {
-	dsnCfgs, err := GetDSNCfgs(sinkURI, cfg)
-=======
-// GenerateDSN generates the dsn with the given config.
-// GenerateDSN uses the provided dbConnFactory to create a temporary connection
+// GenerateDSNs uses the provided dbConnFactory to create a temporary connection
 // to the downstream database specified by the sinkURI. This temporary connection
 // is used to query important information from the downstream database, such as
 // version, charset, and other relevant details. After the required information
 // is retrieved, the temporary connection is closed. The retrieved data is then
 // used to populate additional parameters into the Sink URI, refining
 // the connection URL (dsnStr).
-func GenerateDSN(ctx context.Context, sinkURI *url.URL, cfg *Config, dbConnFactory ConnectionFactory) (dsnStr string, err error) {
+func GenerateDSNs(ctx context.Context, sinkURI *url.URL, cfg *Config, dbConnFactory ConnectionFactory) ([]string, error) {
 	// dsn format of the driver:
 	// [username[:password]@][protocol[(address)]]/dbname[?param1=value1&...&paramN=valueN]
-	dsn, err := GenBasicDSN(sinkURI, cfg)
->>>>>>> 691380d4
+	dsnCfgs, err := GetDSNCfgs(sinkURI, cfg)
 	if err != nil {
 		return nil, err
 	}
@@ -85,7 +60,7 @@
 	return dsn, oneOfErrs
 }
 
-func checkAndGenerateDSNByConfig(ctx context.Context, dsnCfg *dmysql.Config, cfg *Config, dbConnFactory Factory) (string, error) {
+func checkAndGenerateDSNByConfig(ctx context.Context, dsnCfg *dmysql.Config, cfg *Config, dbConnFactory ConnectionFactory) (string, error) {
 	testDB, err := GetTestDB(ctx, dsnCfg, dbConnFactory)
 	if err != nil {
 		return "", err
