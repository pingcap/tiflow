--- conflicted
+++ resolved
@@ -111,20 +111,6 @@
 // NewConfig returns the default mysql backend config.
 func NewConfig() *Config {
 	return &Config{
-<<<<<<< HEAD
-		WorkerCount:         defaultWorkerCount,
-		MaxTxnRow:           defaultMaxTxnRow,
-		tidbTxnMode:         defaultTiDBTxnMode,
-		BatchReplaceEnabled: defaultBatchReplaceEnabled,
-		BatchReplaceSize:    defaultBatchReplaceSize,
-		ReadTimeout:         defaultReadTimeout,
-		WriteTimeout:        defaultWriteTimeout,
-		DialTimeout:         defaultDialTimeout,
-		SafeMode:            defaultSafeMode,
-		BatchDMLEnable:      defaultBatchDMLEnable,
-		CachePrepStmts:      defaultCachePrepStmts,
-		PrepStmtCacheSize:   defaultPrepStmtCacheSize,
-=======
 		WorkerCount:            defaultWorkerCount,
 		MaxTxnRow:              defaultMaxTxnRow,
 		MaxMultiUpdateRowCount: defaultMaxMultiUpdateRowCount,
@@ -137,7 +123,8 @@
 		DialTimeout:            defaultDialTimeout,
 		SafeMode:               defaultSafeMode,
 		BatchDMLEnable:         defaultBatchDMLEnable,
->>>>>>> 3c0add85
+		CachePrepStmts:         defaultCachePrepStmts,
+		PrepStmtCacheSize:      defaultPrepStmtCacheSize,
 	}
 }
 
