--- conflicted
+++ resolved
@@ -18,21 +18,13 @@
 
 // ReplicaConfig represents some addition replication config for a changefeed
 type ReplicaConfig struct {
-<<<<<<< HEAD
 	DDLWhitelist        []model.ActionType        `toml:"ddl-white-list" json:"ddl-white-list"`
 	FilterCaseSensitive bool                      `toml:"filter-case-sensitive" json:"filter-case-sensitive"`
 	FilterRules         *filter.Rules             `toml:"filter-rules" json:"filter-rules"`
 	IgnoreTxnCommitTs   []uint64                  `toml:"ignore-txn-commit-ts" json:"ignore-txn-commit-ts"`
 	SinkDispatchRules   []*DispatchRule           `toml:"sink-dispatch-rules" json:"sink-dispatch-rules"`
+	MounterWorkerNum    int                       `toml:"mounter-worker-num" json:"mounter-worker-num"`
 	Cyclic              *cyclic.ReplicationConfig `toml:"cyclic-replication" json:"cyclic-replication"`
-=======
-	DDLWhitelist        []model.ActionType `toml:"ddl-white-list" json:"ddl-white-list"`
-	FilterCaseSensitive bool               `toml:"filter-case-sensitive" json:"filter-case-sensitive"`
-	FilterRules         *filter.Rules      `toml:"filter-rules" json:"filter-rules"`
-	IgnoreTxnCommitTs   []uint64           `toml:"ignore-txn-commit-ts" json:"ignore-txn-commit-ts"`
-	SinkDispatchRules   []*DispatchRule    `toml:"sink-dispatch-rules" json:"sink-dispatch-rules"`
-	MounterWorkerNum    int                `toml:"mounter-worker-num" json:"mounter-worker-num"`
->>>>>>> 2034031f
 }
 
 // DispatchRule represents partition rule for a table
