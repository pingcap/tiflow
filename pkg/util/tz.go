// Copyright 2020 PingCAP, Inc.
//
// Licensed under the Apache License, Version 2.0 (the "License");
// you may not use this file except in compliance with the License.
// You may obtain a copy of the License at
//
//     http://www.apache.org/licenses/LICENSE-2.0
//
// Unless required by applicable law or agreed to in writing, software
// distributed under the License is distributed on an "AS IS" BASIS,
// See the License for the specific language governing permissions and
// limitations under the License.

package util

import (
	"path/filepath"
	"strings"
	"time"

<<<<<<< HEAD
	cerror "github.com/pingcap/ticdc/pkg/errors"
	"github.com/pingcap/tidb/util/timeutil"
=======
	cerror "github.com/pingcap/tiflow/pkg/errors"
>>>>>>> 452ac263
)

// GetTimezone returns the timezone specified by the name
func GetTimezone(name string) (tz *time.Location, err error) {
	switch strings.ToLower(name) {
	case "", "system", "local":
		tz, err = GetLocalTimezone()
		err = cerror.WrapError(cerror.ErrLoadTimezone, err)
	default:
		tz, err = time.LoadLocation(name)
		err = cerror.WrapError(cerror.ErrLoadTimezone, err)
	}
	return
}

func getTimezoneFromZonefile(zonefile string) (tz *time.Location, err error) {
	// the linked path of `/etc/localtime` sample:
	// MacOS: /var/db/timezone/zoneinfo/Asia/Shanghai
	// Linux: /usr/share/zoneinfo/Asia/Shanghai
	region := filepath.Base(filepath.Dir(zonefile))
	zone := filepath.Base(zonefile)
	var tzName string
	if region == "zoneinfo" {
		tzName = zone
	} else {
		tzName = filepath.Join(region, zone)
	}
	tz, err = time.LoadLocation(tzName)
	err = cerror.WrapError(cerror.ErrLoadTimezone, err)
	return
}

// GetLocalTimezone returns the timezone in local system
func GetLocalTimezone() (*time.Location, error) {
	if time.Local.String() != "Local" {
		return time.Local, nil
	}
	str := timeutil.InferSystemTZ()
	return getTimezoneFromZonefile(str)
}<|MERGE_RESOLUTION|>--- conflicted
+++ resolved
@@ -18,12 +18,8 @@
 	"strings"
 	"time"
 
-<<<<<<< HEAD
-	cerror "github.com/pingcap/ticdc/pkg/errors"
 	"github.com/pingcap/tidb/util/timeutil"
-=======
 	cerror "github.com/pingcap/tiflow/pkg/errors"
->>>>>>> 452ac263
 )
 
 // GetTimezone returns the timezone specified by the name
