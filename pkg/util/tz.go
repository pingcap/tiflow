// Copyright 2020 PingCAP, Inc.
//
// Licensed under the Apache License, Version 2.0 (the "License");
// you may not use this file except in compliance with the License.
// You may obtain a copy of the License at
//
//     http://www.apache.org/licenses/LICENSE-2.0
//
// Unless required by applicable law or agreed to in writing, software
// distributed under the License is distributed on an "AS IS" BASIS,
// See the License for the specific language governing permissions and
// limitations under the License.

package util

import (
	"path/filepath"
	"strings"
	"time"

<<<<<<< HEAD
=======
	"github.com/pingcap/tidb/util/timeutil"
>>>>>>> 2aa9d35c
	cerror "github.com/pingcap/tiflow/pkg/errors"
)

// GetTimezone returns the timezone specified by the name
func GetTimezone(name string) (tz *time.Location, err error) {
	switch strings.ToLower(name) {
	case "", "system", "local":
		tz, err = GetLocalTimezone()
		err = cerror.WrapError(cerror.ErrLoadTimezone, err)
	default:
		tz, err = time.LoadLocation(name)
		err = cerror.WrapError(cerror.ErrLoadTimezone, err)
	}
	return
}

func getTimezoneFromZonefile(zonefile string) (tz *time.Location, err error) {
	// the linked path of `/etc/localtime` sample:
	// MacOS: /var/db/timezone/zoneinfo/Asia/Shanghai
	// Linux: /usr/share/zoneinfo/Asia/Shanghai
	region := filepath.Base(filepath.Dir(zonefile))
	zone := filepath.Base(zonefile)
	var tzName string
	if region == "zoneinfo" {
		tzName = zone
	} else {
		tzName = filepath.Join(region, zone)
	}
	tz, err = time.LoadLocation(tzName)
	err = cerror.WrapError(cerror.ErrLoadTimezone, err)
	return
}

// GetLocalTimezone returns the timezone in local system
func GetLocalTimezone() (*time.Location, error) {
	if time.Local.String() != "Local" {
		return time.Local, nil
	}
	str := timeutil.InferSystemTZ()
	return getTimezoneFromZonefile(str)
}<|MERGE_RESOLUTION|>--- conflicted
+++ resolved
@@ -18,10 +18,7 @@
 	"strings"
 	"time"
 
-<<<<<<< HEAD
-=======
 	"github.com/pingcap/tidb/util/timeutil"
->>>>>>> 2aa9d35c
 	cerror "github.com/pingcap/tiflow/pkg/errors"
 )
 
