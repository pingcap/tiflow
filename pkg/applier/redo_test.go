// Copyright 2021 PingCAP, Inc.
//
// Licensed under the Apache License, Version 2.0 (the "License");
// you may not use this file except in compliance with the License.
// You may obtain a copy of the License at
//
//     http://www.apache.org/licenses/LICENSE-2.0
//
// Unless required by applicable law or agreed to in writing, software
// distributed under the License is distributed on an "AS IS" BASIS,
// See the License for the specific language governing permissions and
// limitations under the License.

package applier

import (
	"context"
	"database/sql"
	"fmt"
	"os"
	"testing"

	"github.com/DATA-DOG/go-sqlmock"
	"github.com/go-sql-driver/mysql"
	"github.com/phayes/freeport"
	timodel "github.com/pingcap/tidb/parser/model"
	"github.com/pingcap/tiflow/cdc/model"
	"github.com/pingcap/tiflow/cdc/redo/reader"
	mysqlDDL "github.com/pingcap/tiflow/cdc/sink/ddlsink/mysql"
	"github.com/pingcap/tiflow/cdc/sink/dmlsink/txn"
	pmysql "github.com/pingcap/tiflow/pkg/sink/mysql"
	"github.com/stretchr/testify/require"
)

var _ reader.RedoLogReader = &MockReader{}

// MockReader is a mock redo log reader that implements LogReader interface
type MockReader struct {
	checkpointTs uint64
	resolvedTs   uint64
	redoLogCh    chan *model.RowChangedEvent
	ddlEventCh   chan *model.DDLEvent
}

// NewMockReader creates a new MockReader
func NewMockReader(
	checkpointTs uint64,
	resolvedTs uint64,
	redoLogCh chan *model.RowChangedEvent,
	ddlEventCh chan *model.DDLEvent,
) *MockReader {
	return &MockReader{
		checkpointTs: checkpointTs,
		resolvedTs:   resolvedTs,
		redoLogCh:    redoLogCh,
		ddlEventCh:   ddlEventCh,
	}
}

// ResetReader implements LogReader.ReadLog
func (br *MockReader) Run(ctx context.Context) error {
	return nil
}

// ReadNextRow implements LogReader.ReadNextRow
func (br *MockReader) ReadNextRow(ctx context.Context) (*model.RowChangedEvent, error) {
	select {
	case <-ctx.Done():
		return nil, ctx.Err()
	case row := <-br.redoLogCh:
		return row, nil
	}
}

// ReadNextDDL implements LogReader.ReadNextDDL
func (br *MockReader) ReadNextDDL(ctx context.Context) (*model.DDLEvent, error) {
	select {
	case <-ctx.Done():
		return nil, ctx.Err()
	case ddl := <-br.ddlEventCh:
		return ddl, nil
	}
}

// ReadMeta implements LogReader.ReadMeta
func (br *MockReader) ReadMeta(ctx context.Context) (checkpointTs, resolvedTs uint64, err error) {
	return br.checkpointTs, br.resolvedTs, nil
}
func TestApply(t *testing.T) {
	ctx, cancel := context.WithCancel(context.Background())
	defer cancel()

	checkpointTs := uint64(1000)
	resolvedTs := uint64(2000)
	redoLogCh := make(chan *model.RowChangedEvent, 1024)
	ddlEventCh := make(chan *model.DDLEvent, 1024)
	createMockReader := func(ctx context.Context, cfg *RedoApplierConfig) (reader.RedoLogReader, error) {
		return NewMockReader(checkpointTs, resolvedTs, redoLogCh, ddlEventCh), nil
	}

	dbIndex := 0
	// DML sink and DDL sink share the same db
	db := getMockDB(t)
	mockGetDBConn := func(ctx context.Context, dsnStr string) (*sql.DB, error) {
		defer func() {
			dbIndex++
		}()
		if dbIndex%2 == 0 {
			testDB, err := pmysql.MockTestDB(true)
			require.Nil(t, err)
			return testDB, nil
		}
		return db, nil
	}

	getDMLDBConnBak := txn.GetDBConnImpl
	txn.GetDBConnImpl = mockGetDBConn
	getDDLDBConnBak := mysqlDDL.GetDBConnImpl
	mysqlDDL.GetDBConnImpl = mockGetDBConn
	createRedoReaderBak := createRedoReader
	createRedoReader = createMockReader
	defer func() {
		createRedoReader = createRedoReaderBak
		txn.GetDBConnImpl = getDMLDBConnBak
		mysqlDDL.GetDBConnImpl = getDDLDBConnBak
	}()

	dmls := []*model.RowChangedEvent{
		{
			StartTs:  1100,
			CommitTs: 1200,
			Table:    &model.TableName{Schema: "test", Table: "t1"},
			Columns: []*model.Column{
				{
					Name:  "a",
					Value: 1,
					Flag:  model.HandleKeyFlag,
				}, {
					Name:  "b",
					Value: "2",
					Flag:  0,
				},
			},
		},
		// update event which doesn't modify handle key
		{
			StartTs:  1120,
			CommitTs: 1220,
			Table:    &model.TableName{Schema: "test", Table: "t1"},
			PreColumns: []*model.Column{
				{
					Name:  "a",
					Value: 1,
					Flag:  model.HandleKeyFlag,
				}, {
					Name:  "b",
					Value: "2",
					Flag:  0,
				},
			},
			Columns: []*model.Column{
				{
					Name:  "a",
					Value: 1,
					Flag:  model.HandleKeyFlag,
				}, {
					Name:  "b",
					Value: "3",
					Flag:  0,
				},
			},
		},
		{
			StartTs:  1150,
			CommitTs: 1250,
			Table:    &model.TableName{Schema: "test", Table: "t1"},
			Columns: []*model.Column{
				{
					Name:  "a",
					Value: 10,
					Flag:  model.HandleKeyFlag,
				}, {
					Name:  "b",
					Value: "20",
					Flag:  0,
				},
			},
		},
		{
			StartTs:  1150,
			CommitTs: 1250,
			Table:    &model.TableName{Schema: "test", Table: "t1"},
			Columns: []*model.Column{
				{
					Name:  "a",
					Value: 100,
					Flag:  model.HandleKeyFlag,
				}, {
					Name:  "b",
					Value: "200",
					Flag:  0,
				},
			},
		},
		{
			StartTs:  1200,
			CommitTs: resolvedTs,
			Table:    &model.TableName{Schema: "test", Table: "t1"},
			PreColumns: []*model.Column{
				{
					Name:  "a",
					Value: 10,
					Flag:  model.HandleKeyFlag,
				}, {
					Name:  "b",
					Value: "20",
					Flag:  0,
				},
			},
		},
		{
			StartTs:  1200,
			CommitTs: resolvedTs,
			Table:    &model.TableName{Schema: "test", Table: "t1"},
			PreColumns: []*model.Column{
				{
					Name:  "a",
					Value: 1,
					Flag:  model.HandleKeyFlag,
				}, {
					Name:  "b",
					Value: "3",
					Flag:  0,
				},
			},
			Columns: []*model.Column{
				{
					Name:  "a",
					Value: 2,
					Flag:  model.HandleKeyFlag,
				}, {
					Name:  "b",
					Value: "3",
					Flag:  0,
				},
			},
		},
		{
			StartTs:  1200,
			CommitTs: resolvedTs,
			Table:    &model.TableName{Schema: "test", Table: "t1"},
			PreColumns: []*model.Column{
				{
					Name:  "a",
					Value: 100,
					Flag:  model.HandleKeyFlag,
				}, {
					Name:  "b",
					Value: "200",
					Flag:  0,
				},
			},
			Columns: []*model.Column{
				{
					Name:  "a",
					Value: 200,
					Flag:  model.HandleKeyFlag,
				}, {
					Name:  "b",
					Value: "300",
					Flag:  0,
				},
			},
		},
	}
	for _, dml := range dmls {
		redoLogCh <- dml
	}
	ddls := []*model.DDLEvent{
		{
			CommitTs: checkpointTs,
			TableInfo: &model.TableInfo{
				TableName: model.TableName{
					Schema: "test", Table: "checkpoint",
				},
			},
			Query: "create table checkpoint(id int)",
			Type:  timodel.ActionCreateTable,
		},
		{
			CommitTs: resolvedTs,
			TableInfo: &model.TableInfo{
				TableName: model.TableName{
					Schema: "test", Table: "resolved",
				},
			},
			Query: "create table resolved(id int not null unique key)",
			Type:  timodel.ActionCreateTable,
		},
	}
	for _, ddl := range ddls {
		ddlEventCh <- ddl
	}
	close(redoLogCh)
	close(ddlEventCh)

	dir, err := os.Getwd()
	require.Nil(t, err)
	cfg := &RedoApplierConfig{
		SinkURI: "mysql://127.0.0.1:4000/?worker-count=1&max-txn-row=1" +
			"&tidb_placement_mode=ignore&safe-mode=true&cache-prep-stmts=false" +
			"&multi-stmt-enable=false",
		Dir: dir,
	}
	ap := NewRedoApplier(cfg)
	err = ap.Apply(ctx)
	require.Nil(t, err)
}

func TestApplyBigTxn(t *testing.T) {
	ctx, cancel := context.WithCancel(context.Background())
	defer cancel()

	checkpointTs := uint64(1000)
	resolvedTs := uint64(2000)
	redoLogCh := make(chan *model.RowChangedEvent, 1024)
	ddlEventCh := make(chan *model.DDLEvent, 1024)
	createMockReader := func(ctx context.Context, cfg *RedoApplierConfig) (reader.RedoLogReader, error) {
		return NewMockReader(checkpointTs, resolvedTs, redoLogCh, ddlEventCh), nil
	}

	dbIndex := 0
	// DML sink and DDL sink share the same db
	db := getMockDBForBigTxn(t)
	mockGetDBConn := func(ctx context.Context, dsnStr string) (*sql.DB, error) {
		defer func() {
			dbIndex++
		}()
		if dbIndex%2 == 0 {
			testDB, err := pmysql.MockTestDB(true)
			require.Nil(t, err)
			return testDB, nil
		}
		return db, nil
	}

	getDMLDBConnBak := txn.GetDBConnImpl
	txn.GetDBConnImpl = mockGetDBConn
	getDDLDBConnBak := mysqlDDL.GetDBConnImpl
	mysqlDDL.GetDBConnImpl = mockGetDBConn
	createRedoReaderBak := createRedoReader
	createRedoReader = createMockReader
	defer func() {
		createRedoReader = createRedoReaderBak
		txn.GetDBConnImpl = getDMLDBConnBak
		mysqlDDL.GetDBConnImpl = getDDLDBConnBak
	}()

	dmls := make([]*model.RowChangedEvent, 0)
	// insert some rows
	for i := 1; i <= 60; i++ {
		dml := &model.RowChangedEvent{
			StartTs:  1100,
			CommitTs: 1200,
			Table:    &model.TableName{Schema: "test", Table: "t1"},
			Columns: []*model.Column{
				{
					Name:  "a",
					Value: i,
					Flag:  model.HandleKeyFlag,
				}, {
					Name:  "b",
					Value: fmt.Sprintf("%d", i+1),
					Flag:  0,
				},
			},
		}
		dmls = append(dmls, dml)
	}
	// update
	for i := 1; i <= 60; i++ {
		dml := &model.RowChangedEvent{
			StartTs:  1200,
			CommitTs: 1300,
			Table:    &model.TableName{Schema: "test", Table: "t1"},
			PreColumns: []*model.Column{
				{
					Name:  "a",
					Value: i,
					Flag:  model.HandleKeyFlag,
				}, {
					Name:  "b",
					Value: fmt.Sprintf("%d", i+1),
					Flag:  0,
				},
			},
			Columns: []*model.Column{
				{
					Name:  "a",
					Value: i * 10,
					Flag:  model.HandleKeyFlag,
				}, {
					Name:  "b",
					Value: fmt.Sprintf("%d", i*10+1),
					Flag:  0,
				},
			},
		}
		dmls = append(dmls, dml)
	}
	// delete and update
	for i := 1; i <= 30; i++ {
		dml := &model.RowChangedEvent{
			StartTs:  1300,
			CommitTs: resolvedTs,
			Table:    &model.TableName{Schema: "test", Table: "t1"},
			PreColumns: []*model.Column{
				{
					Name:  "a",
					Value: i * 10,
					Flag:  model.HandleKeyFlag,
				}, {
					Name:  "b",
					Value: fmt.Sprintf("%d", i*10+1),
					Flag:  0,
				},
			},
		}
		dmls = append(dmls, dml)
	}
	for i := 31; i <= 60; i++ {
		dml := &model.RowChangedEvent{
			StartTs:  1300,
			CommitTs: resolvedTs,
			Table:    &model.TableName{Schema: "test", Table: "t1"},
			PreColumns: []*model.Column{
				{
					Name:  "a",
					Value: i * 10,
					Flag:  model.HandleKeyFlag,
				}, {
					Name:  "b",
					Value: fmt.Sprintf("%d", i*10+1),
					Flag:  0,
				},
			},
			Columns: []*model.Column{
				{
					Name:  "a",
					Value: i * 100,
					Flag:  model.HandleKeyFlag,
				}, {
					Name:  "b",
					Value: fmt.Sprintf("%d", i*100+1),
					Flag:  0,
				},
			},
		}
		dmls = append(dmls, dml)
	}
	for _, dml := range dmls {
		redoLogCh <- dml
	}
	ddls := []*model.DDLEvent{
		{
			CommitTs: checkpointTs,
			TableInfo: &model.TableInfo{
				TableName: model.TableName{
					Schema: "test", Table: "checkpoint",
				},
			},
			Query: "create table checkpoint(id int)",
			Type:  timodel.ActionCreateTable,
		},
		{
			CommitTs: resolvedTs,
			TableInfo: &model.TableInfo{
				TableName: model.TableName{
					Schema: "test", Table: "resolved",
				},
			},
			Query: "create table resolved(id int not null unique key)",
			Type:  timodel.ActionCreateTable,
		},
	}
	for _, ddl := range ddls {
		ddlEventCh <- ddl
	}
	close(redoLogCh)
	close(ddlEventCh)

	dir, err := os.Getwd()
	require.Nil(t, err)
	cfg := &RedoApplierConfig{
		SinkURI: "mysql://127.0.0.1:4000/?worker-count=1&max-txn-row=1" +
			"&tidb_placement_mode=ignore&safe-mode=true&cache-prep-stmts=false" +
			"&multi-stmt-enable=false",
		Dir: dir,
	}
	ap := NewRedoApplier(cfg)
	err = ap.Apply(ctx)
	require.Nil(t, err)
}

func TestApplyMeetSinkError(t *testing.T) {
	ctx, cancel := context.WithCancel(context.Background())
	defer cancel()

	port, err := freeport.GetFreePort()
	require.Nil(t, err)
	cfg := &RedoApplierConfig{
		Storage: "blackhole://",
		SinkURI: fmt.Sprintf("mysql://127.0.0.1:%d/?read-timeout=1s&timeout=1s", port),
	}
	ap := NewRedoApplier(cfg)
	err = ap.Apply(ctx)
	require.Regexp(t, "CDC:ErrMySQLConnectionError", err)
}

func getMockDB(t *testing.T) *sql.DB {
	// normal db
	db, mock, err := sqlmock.New(sqlmock.QueryMatcherOption(sqlmock.QueryMatcherEqual))
	require.Nil(t, err)

	// Before we write data to downstream, we need to check whether the downstream is TiDB.
	// So we mock a select tidb_version() query.
	mock.ExpectQuery("select tidb_version()").WillReturnError(&mysql.MySQLError{
		Number:  1305,
		Message: "FUNCTION test.tidb_version does not exist",
	})
	mock.ExpectQuery("select tidb_version()").WillReturnError(&mysql.MySQLError{
		Number:  1305,
		Message: "FUNCTION test.tidb_version does not exist",
	})
	mock.ExpectQuery("select tidb_version()").WillReturnError(&mysql.MySQLError{
		Number:  1305,
		Message: "FUNCTION test.tidb_version does not exist",
	})

	mock.ExpectBegin()
	mock.ExpectExec("USE `test`;").WillReturnResult(sqlmock.NewResult(1, 1))
	mock.ExpectExec("create table checkpoint(id int)").WillReturnResult(sqlmock.NewResult(1, 1))
	mock.ExpectCommit()

	mock.ExpectBegin()
	mock.ExpectExec("REPLACE INTO `test`.`t1` (`a`,`b`) VALUES (?,?)").
		WithArgs(1, "2").
		WillReturnResult(sqlmock.NewResult(1, 1))
	mock.ExpectCommit()

	mock.ExpectBegin()
	mock.ExpectExec("UPDATE `test`.`t1` SET `a` = ?, `b` = ? WHERE `a` = ? LIMIT 1").
		WithArgs(1, "3", 1).
		WillReturnResult(sqlmock.NewResult(1, 1))
	mock.ExpectCommit()

	mock.ExpectBegin()
	mock.ExpectExec("REPLACE INTO `test`.`t1` (`a`,`b`) VALUES (?,?)").
		WithArgs(10, "20").
		WillReturnResult(sqlmock.NewResult(1, 1))
	mock.ExpectExec("REPLACE INTO `test`.`t1` (`a`,`b`) VALUES (?,?)").
		WithArgs(100, "200").
		WillReturnResult(sqlmock.NewResult(1, 1))
	mock.ExpectCommit()

	// First, apply row which commitTs equal to resolvedTs
	mock.ExpectBegin()
<<<<<<< HEAD
	mock.ExpectExec("DELETE FROM `test`.`t1` WHERE (`a` = ? AND `b` = ?)").
		WithArgs(10, "20").
		WillReturnResult(sqlmock.NewResult(1, 1))
	mock.ExpectExec("DELETE FROM `test`.`t1` WHERE (`a` = ? AND `b` = ?)").
		WithArgs(1, "3").
		WillReturnResult(sqlmock.NewResult(1, 1))
	mock.ExpectExec("DELETE FROM `test`.`t1` WHERE (`a` = ? AND `b` = ?)").
		WithArgs(100, "200").
=======
	mock.ExpectExec("DELETE FROM `test`.`t1` WHERE `a` = ? LIMIT 1").
		WithArgs(1).
>>>>>>> f8a1dbc3
		WillReturnResult(sqlmock.NewResult(1, 1))
	mock.ExpectExec("REPLACE INTO `test`.`t1` (`a`,`b`) VALUES (?,?)").
		WithArgs(2, "3").
		WillReturnResult(sqlmock.NewResult(1, 1))
	mock.ExpectExec("REPLACE INTO `test`.`t1` (`a`,`b`) VALUES (?,?)").
		WithArgs(200, "300").
		WillReturnResult(sqlmock.NewResult(1, 1))
	mock.ExpectCommit()

	// Then, apply ddl which commitTs equal to resolvedTs
	mock.ExpectBegin()
	mock.ExpectExec("USE `test`;").WillReturnResult(sqlmock.NewResult(1, 1))
	mock.ExpectExec("create table resolved(id int not null unique key)").WillReturnResult(sqlmock.NewResult(1, 1))
	mock.ExpectCommit()

	mock.ExpectClose()
	return db
}

func getMockDBForBigTxn(t *testing.T) *sql.DB {
	// normal db
	db, mock, err := sqlmock.New(sqlmock.QueryMatcherOption(sqlmock.QueryMatcherEqual))
	require.Nil(t, err)

	// Before we write data to downstream, we need to check whether the downstream is TiDB.
	// So we mock a select tidb_version() query.
	mock.ExpectQuery("select tidb_version()").WillReturnError(&mysql.MySQLError{
		Number:  1305,
		Message: "FUNCTION test.tidb_version does not exist",
	})
	mock.ExpectQuery("select tidb_version()").WillReturnError(&mysql.MySQLError{
		Number:  1305,
		Message: "FUNCTION test.tidb_version does not exist",
	})
	mock.ExpectQuery("select tidb_version()").WillReturnError(&mysql.MySQLError{
		Number:  1305,
		Message: "FUNCTION test.tidb_version does not exist",
	})

	mock.ExpectBegin()
	mock.ExpectExec("USE `test`;").WillReturnResult(sqlmock.NewResult(1, 1))
	mock.ExpectExec("create table checkpoint(id int)").WillReturnResult(sqlmock.NewResult(1, 1))
	mock.ExpectCommit()

	mock.ExpectBegin()
	for i := 1; i <= 60; i++ {
		mock.ExpectExec("REPLACE INTO `test`.`t1` (`a`,`b`) VALUES (?,?)").
			WithArgs(i, fmt.Sprintf("%d", i+1)).
			WillReturnResult(sqlmock.NewResult(1, 1))
	}
	mock.ExpectCommit()

	mock.ExpectBegin()
	for i := 1; i <= 60; i++ {
		mock.ExpectExec("DELETE FROM `test`.`t1` WHERE (`a` = ? AND `b` = ?)").
			WithArgs(i, fmt.Sprintf("%d", i+1)).
			WillReturnResult(sqlmock.NewResult(1, 1))
	}
	for i := 1; i <= 60; i++ {
		mock.ExpectExec("REPLACE INTO `test`.`t1` (`a`,`b`) VALUES (?,?)").
			WithArgs(i*10, fmt.Sprintf("%d", i*10+1)).
			WillReturnResult(sqlmock.NewResult(1, 1))
	}
	mock.ExpectCommit()

	// First, apply row which commitTs equal to resolvedTs
	mock.ExpectBegin()
	for i := 1; i <= 60; i++ {
		mock.ExpectExec("DELETE FROM `test`.`t1` WHERE (`a` = ? AND `b` = ?)").
			WithArgs(i*10, fmt.Sprintf("%d", i*10+1)).
			WillReturnResult(sqlmock.NewResult(1, 1))
	}
	for i := 31; i <= 60; i++ {
		mock.ExpectExec("REPLACE INTO `test`.`t1` (`a`,`b`) VALUES (?,?)").
			WithArgs(i*100, fmt.Sprintf("%d", i*100+1)).
			WillReturnResult(sqlmock.NewResult(1, 1))
	}
	mock.ExpectCommit()

	// Then, apply ddl which commitTs equal to resolvedTs
	mock.ExpectBegin()
	mock.ExpectExec("USE `test`;").WillReturnResult(sqlmock.NewResult(1, 1))
	mock.ExpectExec("create table resolved(id int not null unique key)").WillReturnResult(sqlmock.NewResult(1, 1))
	mock.ExpectCommit()

	mock.ExpectClose()
	return db
}<|MERGE_RESOLUTION|>--- conflicted
+++ resolved
@@ -565,19 +565,14 @@
 
 	// First, apply row which commitTs equal to resolvedTs
 	mock.ExpectBegin()
-<<<<<<< HEAD
-	mock.ExpectExec("DELETE FROM `test`.`t1` WHERE (`a` = ? AND `b` = ?)").
+	mock.ExpectExec("DELETE FROM `test`.`t1` WHERE (`a`,`b`) IN ((?,?))").
 		WithArgs(10, "20").
 		WillReturnResult(sqlmock.NewResult(1, 1))
-	mock.ExpectExec("DELETE FROM `test`.`t1` WHERE (`a` = ? AND `b` = ?)").
+	mock.ExpectExec("DELETE FROM `test`.`t1` WHERE (`a`,`b`) IN ((?,?))").
 		WithArgs(1, "3").
 		WillReturnResult(sqlmock.NewResult(1, 1))
-	mock.ExpectExec("DELETE FROM `test`.`t1` WHERE (`a` = ? AND `b` = ?)").
+	mock.ExpectExec("DELETE FROM `test`.`t1` WHERE (`a`,`b`) IN ((?,?))").
 		WithArgs(100, "200").
-=======
-	mock.ExpectExec("DELETE FROM `test`.`t1` WHERE `a` = ? LIMIT 1").
-		WithArgs(1).
->>>>>>> f8a1dbc3
 		WillReturnResult(sqlmock.NewResult(1, 1))
 	mock.ExpectExec("REPLACE INTO `test`.`t1` (`a`,`b`) VALUES (?,?)").
 		WithArgs(2, "3").
@@ -632,7 +627,7 @@
 
 	mock.ExpectBegin()
 	for i := 1; i <= 60; i++ {
-		mock.ExpectExec("DELETE FROM `test`.`t1` WHERE (`a` = ? AND `b` = ?)").
+		mock.ExpectExec("DELETE FROM `test`.`t1` WHERE (`a`,`b`) IN ((?,?))").
 			WithArgs(i, fmt.Sprintf("%d", i+1)).
 			WillReturnResult(sqlmock.NewResult(1, 1))
 	}
@@ -646,7 +641,7 @@
 	// First, apply row which commitTs equal to resolvedTs
 	mock.ExpectBegin()
 	for i := 1; i <= 60; i++ {
-		mock.ExpectExec("DELETE FROM `test`.`t1` WHERE (`a` = ? AND `b` = ?)").
+		mock.ExpectExec("DELETE FROM `test`.`t1` WHERE (`a`,`b`) IN ((?,?))").
 			WithArgs(i*10, fmt.Sprintf("%d", i*10+1)).
 			WillReturnResult(sqlmock.NewResult(1, 1))
 	}
