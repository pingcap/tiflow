--- conflicted
+++ resolved
@@ -236,9 +236,5 @@
 	}
 	ap := NewRedoApplier(cfg)
 	err = ap.Apply(ctx)
-<<<<<<< HEAD
-	require.Regexp(t, "Open database connection failed:.*connect: connection refused.*", err)
-=======
 	require.Regexp(t, "CDC:ErrMySQLConnectionError", err)
->>>>>>> de2fca82
 }