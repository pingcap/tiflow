--- conflicted
+++ resolved
@@ -73,11 +73,8 @@
 		MaxLogSize:            redo.DefaultMaxLogSize,
 		FlushIntervalInMs:     redo.DefaultFlushIntervalInMs,
 		MetaFlushIntervalInMs: redo.DefaultMetaFlushIntervalInMs,
-<<<<<<< HEAD
 		EncodingWorkerNum:     redo.DefaultEncodingWorkerNum,
 		FlushWorkerNum:        redo.DefaultFlushWorkerNum,
-=======
->>>>>>> 26be6f30
 		Storage:               "",
 		UseFileBackend:        false,
 	},
