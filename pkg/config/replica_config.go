// Copyright 2021 PingCAP, Inc.
//
// Licensed under the Apache License, Version 2.0 (the "License");
// you may not use this file except in compliance with the License.
// You may obtain a copy of the License at
//
//     http://www.apache.org/licenses/LICENSE-2.0
//
// Unless required by applicable law or agreed to in writing, software
// distributed under the License is distributed on an "AS IS" BASIS,
// See the License for the specific language governing permissions and
// limitations under the License.

package config

import (
	"encoding/json"
	"fmt"
	"net/url"
	"strings"
	"time"

	"github.com/pingcap/errors"
	"github.com/pingcap/log"
	"github.com/pingcap/tiflow/pkg/config/outdated"
	cerror "github.com/pingcap/tiflow/pkg/errors"
	"github.com/pingcap/tiflow/pkg/integrity"
	"github.com/pingcap/tiflow/pkg/redo"
	"github.com/pingcap/tiflow/pkg/sink"
	"github.com/pingcap/tiflow/pkg/util"
	"go.uber.org/zap"
)

const (
	// minSyncPointInterval is the minimum of SyncPointInterval can be set.
	minSyncPointInterval = time.Second * 30
	// minSyncPointRetention is the minimum of SyncPointRetention can be set.
	minSyncPointRetention           = time.Hour * 1
	minChangeFeedErrorStuckDuration = time.Minute * 30
)

var defaultReplicaConfig = &ReplicaConfig{
	MemoryQuota:        DefaultChangefeedMemoryQuota,
	CaseSensitive:      false,
	EnableOldValue:     true,
	CheckGCSafePoint:   true,
	EnableSyncPoint:    false,
	SyncPointInterval:  time.Minute * 10,
	SyncPointRetention: time.Hour * 24,
	Filter: &FilterConfig{
		Rules: []string{"*.*"},
	},
	Mounter: &MounterConfig{
		WorkerNum: 16,
	},
	Sink: &SinkConfig{
		CSVConfig: &CSVConfig{
			Quote:                string(DoubleQuoteChar),
			Delimiter:            Comma,
			NullString:           NULL,
			BinaryEncodingMethod: BinaryEncodingBase64,
		},
		EncoderConcurrency:       16,
		Terminator:               CRLF,
		DateSeparator:            DateSeparatorDay.String(),
		EnablePartitionSeparator: true,
		EnableKafkaSinkV2:        false,
		TiDBSourceID:             1,
		AdvanceTimeoutInSec:      util.AddressOf(DefaultAdvanceTimeoutInSec),
	},
	Consistent: &ConsistentConfig{
		Level:                 "none",
		MaxLogSize:            redo.DefaultMaxLogSize,
		FlushIntervalInMs:     redo.DefaultFlushIntervalInMs,
		MetaFlushIntervalInMs: redo.DefaultMetaFlushIntervalInMs,
		EncodingWorkerNum:     redo.DefaultEncodingWorkerNum,
		FlushWorkerNum:        redo.DefaultFlushWorkerNum,
		Storage:               "",
		UseFileBackend:        false,
<<<<<<< HEAD
		Compression:           "",
=======
>>>>>>> e8769795
	},
	Scheduler: &ChangefeedSchedulerConfig{
		EnableTableAcrossNodes: false,
		RegionThreshold:        100_000,
		WriteKeyThreshold:      0,
	},
	Integrity: &integrity.Config{
		IntegrityCheckLevel:   integrity.CheckLevelNone,
		CorruptionHandleLevel: integrity.CorruptionHandleLevelWarn,
	},
	ChangefeedErrorStuckDuration: util.AddressOf(time.Minute * 30),
}

// GetDefaultReplicaConfig returns the default replica config.
func GetDefaultReplicaConfig() *ReplicaConfig {
	return defaultReplicaConfig.Clone()
}

// Duration wrap time.Duration to override UnmarshalText func
type Duration struct {
	time.Duration
}

// UnmarshalText unmarshal byte to duration
func (d *Duration) UnmarshalText(text []byte) error {
	var err error
	d.Duration, err = time.ParseDuration(string(text))
	return err
}

// ReplicaConfig represents some addition replication config for a changefeed
type ReplicaConfig replicaConfig

type replicaConfig struct {
	MemoryQuota      uint64 `toml:"memory-quota" json:"memory-quota"`
	CaseSensitive    bool   `toml:"case-sensitive" json:"case-sensitive"`
	EnableOldValue   bool   `toml:"enable-old-value" json:"enable-old-value"`
	ForceReplicate   bool   `toml:"force-replicate" json:"force-replicate"`
	CheckGCSafePoint bool   `toml:"check-gc-safe-point" json:"check-gc-safe-point"`
	EnableSyncPoint  bool   `toml:"enable-sync-point" json:"enable-sync-point"`
	// BDR(Bidirectional Replication) is a feature that allows users to
	// replicate data of same tables from TiDB-1 to TiDB-2 and vice versa.
	// This feature is only available for TiDB.
	BDRMode            bool              `toml:"bdr-mode" json:"bdr-mode"`
	SyncPointInterval  time.Duration     `toml:"sync-point-interval" json:"sync-point-interval"`
	SyncPointRetention time.Duration     `toml:"sync-point-retention" json:"sync-point-retention"`
	Filter             *FilterConfig     `toml:"filter" json:"filter"`
	Mounter            *MounterConfig    `toml:"mounter" json:"mounter"`
	Sink               *SinkConfig       `toml:"sink" json:"sink"`
	Consistent         *ConsistentConfig `toml:"consistent" json:"consistent"`
	// Scheduler is the configuration for scheduler.
	Scheduler                    *ChangefeedSchedulerConfig `toml:"scheduler" json:"scheduler"`
	Integrity                    *integrity.Config          `toml:"integrity" json:"integrity"`
	ChangefeedErrorStuckDuration *time.Duration             `toml:"changefeed-error-stuck-duration" json:"changefeed-error-stuck-duration,omitempty"`
}

// Marshal returns the json marshal format of a ReplicationConfig
func (c *ReplicaConfig) Marshal() (string, error) {
	cfg, err := json.Marshal(c)
	if err != nil {
		return "", cerror.WrapError(cerror.ErrEncodeFailed, errors.Annotatef(err, "Unmarshal data: %v", c))
	}
	return string(cfg), nil
}

// UnmarshalJSON unmarshals into *ReplicationConfig from json marshal byte slice
func (c *ReplicaConfig) UnmarshalJSON(data []byte) error {
	// The purpose of casting ReplicaConfig to replicaConfig is to avoid recursive calls UnmarshalJSON,
	// resulting in stack overflow
	r := (*replicaConfig)(c)
	err := json.Unmarshal(data, &r)
	if err != nil {
		return cerror.WrapError(cerror.ErrDecodeFailed, err)
	}
	v1 := outdated.ReplicaConfigV1{}
	err = v1.Unmarshal(data)
	if err != nil {
		return cerror.WrapError(cerror.ErrDecodeFailed, err)
	}
	r.fillFromV1(&v1)
	return nil
}

// Clone clones a replication
func (c *ReplicaConfig) Clone() *ReplicaConfig {
	str, err := c.Marshal()
	if err != nil {
		log.Panic("failed to marshal replica config",
			zap.Error(cerror.WrapError(cerror.ErrDecodeFailed, err)))
	}
	clone := new(ReplicaConfig)
	err = clone.UnmarshalJSON([]byte(str))
	if err != nil {
		log.Panic("failed to unmarshal replica config",
			zap.Error(cerror.WrapError(cerror.ErrDecodeFailed, err)))
	}
	return clone
}

func (c *replicaConfig) fillFromV1(v1 *outdated.ReplicaConfigV1) {
	if v1 == nil || v1.Sink == nil {
		return
	}
	for _, dispatch := range v1.Sink.DispatchRules {
		c.Sink.DispatchRules = append(c.Sink.DispatchRules, &DispatchRule{
			Matcher:        []string{fmt.Sprintf("%s.%s", dispatch.Schema, dispatch.Name)},
			DispatcherRule: dispatch.Rule,
		})
	}
}

// ValidateAndAdjust verifies and adjusts the replica configuration.
func (c *ReplicaConfig) ValidateAndAdjust(sinkURI *url.URL) error { // check sink uri
	if c.Sink != nil {
		err := c.Sink.validateAndAdjust(sinkURI)
		if err != nil {
			return err
		}

		err = c.AdjustEnableOldValueAndVerifyForceReplicate(sinkURI)
		if err != nil {
			return err
		}
	}

	if c.Consistent != nil {
		err := c.Consistent.ValidateAndAdjust()
		if err != nil {
			return err
		}
	}

	// check sync point config
	if c.EnableSyncPoint {
		if c.SyncPointInterval < minSyncPointInterval {
			return cerror.ErrInvalidReplicaConfig.
				FastGenByArgs(
					fmt.Sprintf("The SyncPointInterval:%s must be larger than %s",
						c.SyncPointInterval.String(),
						minSyncPointInterval.String()))
		}
		if c.SyncPointRetention < minSyncPointRetention {
			return cerror.ErrInvalidReplicaConfig.
				FastGenByArgs(
					fmt.Sprintf("The SyncPointRetention:%s must be larger than %s",
						c.SyncPointRetention.String(),
						minSyncPointRetention.String()))
		}
	}
	if c.MemoryQuota == uint64(0) {
		c.FixMemoryQuota()
	}
	if c.Scheduler == nil {
		c.FixScheduler(false)
	} else {
		err := c.Scheduler.Validate()
		if err != nil {
			return err
		}
	}
	// TODO: Remove the hack once span replication is compatible with all sinks.
	if !isSinkCompatibleWithSpanReplication(sinkURI) {
		c.Scheduler.EnableTableAcrossNodes = false
	}

	if c.Integrity != nil {
		switch strings.ToLower(sinkURI.Scheme) {
		case sink.KafkaScheme, sink.KafkaSSLScheme:
		default:
			if c.Integrity.Enabled() {
				log.Warn("integrity checksum only support kafka sink now, disable integrity")
				c.Integrity.IntegrityCheckLevel = integrity.CheckLevelNone
			}
		}

		if err := c.Integrity.Validate(); err != nil {
			return err
		}
	}

	if c.ChangefeedErrorStuckDuration != nil &&
		*c.ChangefeedErrorStuckDuration < minChangeFeedErrorStuckDuration {
		return cerror.ErrInvalidReplicaConfig.
			FastGenByArgs(
				fmt.Sprintf("The ChangefeedErrorStuckDuration:%f must be larger than %f Seconds",
					c.ChangefeedErrorStuckDuration.Seconds(),
					minChangeFeedErrorStuckDuration.Seconds()))
	}

	return nil
}

// FixScheduler adjusts scheduler to default value
func (c *ReplicaConfig) FixScheduler(inheritV66 bool) {
	if c.Scheduler == nil {
		c.Scheduler = defaultReplicaConfig.Clone().Scheduler
		return
	}
	if inheritV66 && c.Scheduler.RegionPerSpan != 0 {
		c.Scheduler.EnableTableAcrossNodes = true
		c.Scheduler.RegionThreshold = c.Scheduler.RegionPerSpan
		c.Scheduler.RegionPerSpan = 0
	}
}

// FixMemoryQuota adjusts memory quota to default value
func (c *ReplicaConfig) FixMemoryQuota() {
	c.MemoryQuota = DefaultChangefeedMemoryQuota
}

// isSinkCompatibleWithSpanReplication returns true if the sink uri is
// compatible with span replication.
func isSinkCompatibleWithSpanReplication(u *url.URL) bool {
	return u != nil &&
		(strings.Contains(u.Scheme, "kafka") || strings.Contains(u.Scheme, "blackhole"))
}

// AdjustEnableOldValue adjust the old value configuration by the sink scheme and encoding protocol
func (c *ReplicaConfig) AdjustEnableOldValue(scheme, protocol string) {
	if sink.IsMySQLCompatibleScheme(scheme) {
		return
	}

	if c.EnableOldValue {
		_, ok := ForceDisableOldValueProtocols[protocol]
		if ok {
			log.Warn("Attempting to replicate with old value enabled, but the specified protocol must disable old value. "+
				"CDC will disable old value and continue.", zap.String("protocol", protocol))
			c.EnableOldValue = false
		}
		return
	}

	_, ok := ForceEnableOldValueProtocols[protocol]
	if ok {
		log.Warn("Attempting to replicate with old value disabled, but the specified protocol must enable old value. "+
			"CDC will enable old value and continue.", zap.String("protocol", protocol))
		c.EnableOldValue = true
	}
}

// AdjustEnableOldValueAndVerifyForceReplicate adjust the old value configuration by the sink scheme and encoding protocol
// and then verify the force replicate.
func (c *ReplicaConfig) AdjustEnableOldValueAndVerifyForceReplicate(sinkURI *url.URL) error {
	scheme := strings.ToLower(sinkURI.Scheme)
	protocol := sinkURI.Query().Get(ProtocolKey)
	if protocol != "" {
		c.Sink.Protocol = protocol
	}
	c.AdjustEnableOldValue(scheme, c.Sink.Protocol)

	if !c.ForceReplicate {
		return nil
	}

	// MySQL Sink require the old value feature must be enabled to allow delete event send to downstream.
	if sink.IsMySQLCompatibleScheme(scheme) {
		if !c.EnableOldValue {
			log.Error("force replicate, old value feature is disabled for the changefeed using mysql sink")
			return cerror.ErrIncompatibleConfig.GenWithStackByArgs()
		}
	}

	return nil
}

// MaskSensitiveData masks sensitive data in ReplicaConfig
func (c *ReplicaConfig) MaskSensitiveData() {
	if c.Sink != nil {
		c.Sink.MaskSensitiveData()
	}
	if c.Consistent != nil {
		c.Consistent.MaskSensitiveData()
	}
}<|MERGE_RESOLUTION|>--- conflicted
+++ resolved
@@ -77,10 +77,7 @@
 		FlushWorkerNum:        redo.DefaultFlushWorkerNum,
 		Storage:               "",
 		UseFileBackend:        false,
-<<<<<<< HEAD
 		Compression:           "",
-=======
->>>>>>> e8769795
 	},
 	Scheduler: &ChangefeedSchedulerConfig{
 		EnableTableAcrossNodes: false,
