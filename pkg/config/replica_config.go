// Copyright 2021 PingCAP, Inc.
//
// Licensed under the Apache License, Version 2.0 (the "License");
// you may not use this file except in compliance with the License.
// You may obtain a copy of the License at
//
//     http://www.apache.org/licenses/LICENSE-2.0
//
// Unless required by applicable law or agreed to in writing, software
// distributed under the License is distributed on an "AS IS" BASIS,
// See the License for the specific language governing permissions and
// limitations under the License.

package config

import (
	"encoding/json"
	"fmt"
	"net/url"
	"strings"
	"time"

	"github.com/pingcap/errors"
	"github.com/pingcap/log"
	"github.com/pingcap/tiflow/pkg/config/outdated"
	cerror "github.com/pingcap/tiflow/pkg/errors"
	"github.com/pingcap/tiflow/pkg/integrity"
	"github.com/pingcap/tiflow/pkg/redo"
	"github.com/pingcap/tiflow/pkg/sink"
	"github.com/pingcap/tiflow/pkg/util"
	"go.uber.org/zap"
)

const (
	// minSyncPointInterval is the minimum of SyncPointInterval can be set.
	minSyncPointInterval = time.Second * 30
	// minSyncPointRetention is the minimum of SyncPointRetention can be set.
	minSyncPointRetention = time.Hour * 1
)

var defaultReplicaConfig = &ReplicaConfig{
	MemoryQuota:        DefaultChangefeedMemoryQuota,
	CaseSensitive:      true,
	CheckGCSafePoint:   true,
	EnableSyncPoint:    util.AddressOf(false),
	SyncPointInterval:  util.AddressOf(10 * time.Minute),
	SyncPointRetention: util.AddressOf(24 * time.Hour),
	BDRMode:            util.AddressOf(false),
	Filter: &FilterConfig{
		Rules: []string{"*.*"},
	},
	Mounter: &MounterConfig{
		WorkerNum: 16,
	},
	Sink: &SinkConfig{
		CSVConfig: &CSVConfig{
			Quote:                string(DoubleQuoteChar),
			Delimiter:            Comma,
			NullString:           NULL,
			BinaryEncodingMethod: BinaryEncodingBase64,
		},
		EncoderConcurrency:               util.AddressOf(16),
		Terminator:                       util.AddressOf(CRLF),
		DateSeparator:                    util.AddressOf(DateSeparatorDay.String()),
		EnablePartitionSeparator:         util.AddressOf(true),
		EnableKafkaSinkV2:                util.AddressOf(false),
		OnlyOutputUpdatedColumns:         util.AddressOf(false),
		DeleteOnlyOutputHandleKeyColumns: util.AddressOf(false),
		TiDBSourceID:                     1,
		AdvanceTimeoutInSec:              util.AddressOf(DefaultAdvanceTimeoutInSec),
	},
	Consistent: &ConsistentConfig{
		Level:             "none",
		MaxLogSize:        redo.DefaultMaxLogSize,
		FlushIntervalInMs: redo.DefaultFlushIntervalInMs,
		Storage:           "",
		UseFileBackend:    false,
	},
	Scheduler: &ChangefeedSchedulerConfig{
		EnableTableAcrossNodes: false,
		RegionThreshold:        100_000,
		WriteKeyThreshold:      0,
	},
	Integrity: &integrity.Config{
		IntegrityCheckLevel:   integrity.CheckLevelNone,
		CorruptionHandleLevel: integrity.CorruptionHandleLevelWarn,
	},
}

// GetDefaultReplicaConfig returns the default replica config.
func GetDefaultReplicaConfig() *ReplicaConfig {
	return defaultReplicaConfig.Clone()
}

// Duration wrap time.Duration to override UnmarshalText func
type Duration struct {
	time.Duration
}

// UnmarshalText unmarshal byte to duration
func (d *Duration) UnmarshalText(text []byte) error {
	var err error
	d.Duration, err = time.ParseDuration(string(text))
	return err
}

// ReplicaConfig represents some addition replication config for a changefeed
type ReplicaConfig replicaConfig

type replicaConfig struct {
	MemoryQuota      uint64 `toml:"memory-quota" json:"memory-quota"`
	CaseSensitive    bool   `toml:"case-sensitive" json:"case-sensitive"`
	ForceReplicate   bool   `toml:"force-replicate" json:"force-replicate"`
	CheckGCSafePoint bool   `toml:"check-gc-safe-point" json:"check-gc-safe-point"`
	// EnableSyncPoint is only available when the downstream is a Database.
	EnableSyncPoint *bool `toml:"enable-sync-point" json:"enable-sync-point,omitempty"`
	// IgnoreIneligibleTable is used to store the user's config when creating a changefeed.
	// not used in the changefeed's lifecycle.
	IgnoreIneligibleTable bool `toml:"ignore-ineligible-table" json:"ignore-ineligible-table"`

	// BDR(Bidirectional Replication) is a feature that allows users to
	// replicate data of same tables from TiDB-1 to TiDB-2 and vice versa.
	// This feature is only available for TiDB.
	BDRMode *bool `toml:"bdr-mode" json:"bdr-mode,omitempty"`
	// SyncPointInterval is only available when the downstream is DB.
	SyncPointInterval *time.Duration `toml:"sync-point-interval" json:"sync-point-interval,omitempty"`
	// SyncPointRetention is only available when the downstream is DB.
	SyncPointRetention *time.Duration `toml:"sync-point-retention" json:"sync-point-retention,omitempty"`
	Filter             *FilterConfig  `toml:"filter" json:"filter"`
	Mounter            *MounterConfig `toml:"mounter" json:"mounter"`
	Sink               *SinkConfig    `toml:"sink" json:"sink"`
	// Consistent is only available for DB downstream with redo feature enabled.
	Consistent *ConsistentConfig `toml:"consistent" json:"consistent,omitempty"`
	// Scheduler is the configuration for scheduler.
	Scheduler *ChangefeedSchedulerConfig `toml:"scheduler" json:"scheduler"`
	// Integrity is only available when the downstream is MQ.
	Integrity *integrity.Config `toml:"integrity" json:"integrity"`
}

// Marshal returns the json marshal format of a ReplicationConfig
func (c *ReplicaConfig) Marshal() (string, error) {
	cfg, err := json.Marshal(c)
	if err != nil {
		return "", cerror.WrapError(cerror.ErrEncodeFailed, errors.Annotatef(err, "Unmarshal data: %v", c))
	}
	return string(cfg), nil
}

// UnmarshalJSON unmarshals into *ReplicationConfig from json marshal byte slice
func (c *ReplicaConfig) UnmarshalJSON(data []byte) error {
	// The purpose of casting ReplicaConfig to replicaConfig is to avoid recursive calls UnmarshalJSON,
	// resulting in stack overflow
	r := (*replicaConfig)(c)
	err := json.Unmarshal(data, &r)
	if err != nil {
		return cerror.WrapError(cerror.ErrDecodeFailed, err)
	}
	v1 := outdated.ReplicaConfigV1{}
	err = v1.Unmarshal(data)
	if err != nil {
		return cerror.WrapError(cerror.ErrDecodeFailed, err)
	}
	r.fillFromV1(&v1)
	return nil
}

// Clone clones a replication
func (c *ReplicaConfig) Clone() *ReplicaConfig {
	str, err := c.Marshal()
	if err != nil {
		log.Panic("failed to marshal replica config",
			zap.Error(cerror.WrapError(cerror.ErrDecodeFailed, err)))
	}
	clone := new(ReplicaConfig)
	err = clone.UnmarshalJSON([]byte(str))
	if err != nil {
		log.Panic("failed to unmarshal replica config",
			zap.Error(cerror.WrapError(cerror.ErrDecodeFailed, err)))
	}
	return clone
}

func (c *replicaConfig) fillFromV1(v1 *outdated.ReplicaConfigV1) {
	if v1 == nil || v1.Sink == nil {
		return
	}
	for _, dispatch := range v1.Sink.DispatchRules {
		c.Sink.DispatchRules = append(c.Sink.DispatchRules, &DispatchRule{
			Matcher:        []string{fmt.Sprintf("%s.%s", dispatch.Schema, dispatch.Name)},
			DispatcherRule: dispatch.Rule,
		})
	}
}

// ValidateAndAdjust verifies and adjusts the replica configuration.
func (c *ReplicaConfig) ValidateAndAdjust(sinkURI *url.URL) error { // check sink uri
	if c.Sink != nil {
		err := c.Sink.validateAndAdjust(sinkURI)
		if err != nil {
			return err
		}
	}

	if c.Consistent != nil {
		err := c.Consistent.ValidateAndAdjust()
		if err != nil {
			return err
		}
	}

	// check sync point config
	if util.GetOrZero(c.EnableSyncPoint) {
		if c.SyncPointInterval != nil &&
			*c.SyncPointInterval < minSyncPointInterval {
			return cerror.ErrInvalidReplicaConfig.
				FastGenByArgs(
					fmt.Sprintf("The SyncPointInterval:%s must be larger than %s",
						c.SyncPointInterval.String(),
						minSyncPointInterval.String()))
		}
		if c.SyncPointRetention != nil &&
			*c.SyncPointRetention < minSyncPointRetention {
			return cerror.ErrInvalidReplicaConfig.
				FastGenByArgs(
					fmt.Sprintf("The SyncPointRetention:%s must be larger than %s",
						c.SyncPointRetention.String(),
						minSyncPointRetention.String()))
		}
	}
	if c.MemoryQuota == uint64(0) {
		c.FixMemoryQuota()
	}
	if c.Scheduler == nil {
		c.FixScheduler(false)
	} else {
		err := c.Scheduler.Validate()
		if err != nil {
			return err
		}
	}
	// TODO: Remove the hack once span replication is compatible with all sinks.
	if !isSinkCompatibleWithSpanReplication(sinkURI) {
		c.Scheduler.EnableTableAcrossNodes = false
	}

	if c.Integrity != nil {
		switch strings.ToLower(sinkURI.Scheme) {
		case sink.KafkaScheme, sink.KafkaSSLScheme:
		default:
			if c.Integrity.Enabled() {
				log.Warn("integrity checksum only support kafka sink now, disable integrity")
				c.Integrity.IntegrityCheckLevel = integrity.CheckLevelNone
			}
		}

		if err := c.Integrity.Validate(); err != nil {
			return err
		}
	}

	return nil
}

// FixScheduler adjusts scheduler to default value
func (c *ReplicaConfig) FixScheduler(inheritV66 bool) {
	if c.Scheduler == nil {
		c.Scheduler = defaultReplicaConfig.Clone().Scheduler
		return
	}
	if inheritV66 && c.Scheduler.RegionPerSpan != 0 {
		c.Scheduler.EnableTableAcrossNodes = true
		c.Scheduler.RegionThreshold = c.Scheduler.RegionPerSpan
		c.Scheduler.RegionPerSpan = 0
	}
}

// FixMemoryQuota adjusts memory quota to default value
func (c *ReplicaConfig) FixMemoryQuota() {
	c.MemoryQuota = DefaultChangefeedMemoryQuota
}

// isSinkCompatibleWithSpanReplication returns true if the sink uri is
// compatible with span replication.
func isSinkCompatibleWithSpanReplication(u *url.URL) bool {
	return u != nil &&
		(strings.Contains(u.Scheme, "kafka") || strings.Contains(u.Scheme, "blackhole"))
<<<<<<< HEAD
}

// AdjustEnableOldValue adjust the old value configuration by the sink scheme and encoding protocol
func (c *ReplicaConfig) AdjustEnableOldValue(scheme, protocol string) {
	if sink.IsMySQLCompatibleScheme(scheme) {
		return
	}

	if c.EnableOldValue {
		_, ok := ForceDisableOldValueProtocols[protocol]
		if ok {
			log.Warn("Attempting to replicate with old value enabled, but the specified protocol must disable old value. "+
				"CDC will disable old value and continue.", zap.String("protocol", protocol))
			c.EnableOldValue = false
		}
		return
	}

	_, ok := ForceEnableOldValueProtocols[protocol]
	if ok {
		log.Warn("Attempting to replicate with old value disabled, but the specified protocol must enable old value. "+
			"CDC will enable old value and continue.", zap.String("protocol", protocol))
		c.EnableOldValue = true
	}
}

func (c *ReplicaConfig) adjustEnableOldValueAndVerifyForceReplicate(sinkURI *url.URL) error {
	scheme := strings.ToLower(sinkURI.Scheme)
	protocol := sinkURI.Query().Get(ProtocolKey)
	if protocol != "" {
		c.Sink.Protocol = util.AddressOf(protocol)
	}
	protocol = util.GetOrZero(c.Sink.Protocol)
	c.AdjustEnableOldValue(scheme, protocol)

	if !c.ForceReplicate {
		return nil
	}

	// MySQL Sink require the old value feature must be enabled to allow delete event send to downstream.
	if sink.IsMySQLCompatibleScheme(scheme) {
		if !c.EnableOldValue {
			log.Error("force replicate, old value feature is disabled for the changefeed using mysql sink")
			return cerror.ErrIncompatibleConfig.GenWithStackByArgs()
		}
	}

	return nil
}

// MaskSensitiveData masks sensitive data in ReplicaConfig
func (c *ReplicaConfig) MaskSensitiveData() {
	if c.Sink != nil {
		c.Sink.MaskSensitiveData()
	}
	if c.Consistent != nil {
		c.Consistent.MaskSensitiveData()
	}
=======
>>>>>>> 1f9f2d3a
}<|MERGE_RESOLUTION|>--- conflicted
+++ resolved
@@ -284,55 +284,6 @@
 func isSinkCompatibleWithSpanReplication(u *url.URL) bool {
 	return u != nil &&
 		(strings.Contains(u.Scheme, "kafka") || strings.Contains(u.Scheme, "blackhole"))
-<<<<<<< HEAD
-}
-
-// AdjustEnableOldValue adjust the old value configuration by the sink scheme and encoding protocol
-func (c *ReplicaConfig) AdjustEnableOldValue(scheme, protocol string) {
-	if sink.IsMySQLCompatibleScheme(scheme) {
-		return
-	}
-
-	if c.EnableOldValue {
-		_, ok := ForceDisableOldValueProtocols[protocol]
-		if ok {
-			log.Warn("Attempting to replicate with old value enabled, but the specified protocol must disable old value. "+
-				"CDC will disable old value and continue.", zap.String("protocol", protocol))
-			c.EnableOldValue = false
-		}
-		return
-	}
-
-	_, ok := ForceEnableOldValueProtocols[protocol]
-	if ok {
-		log.Warn("Attempting to replicate with old value disabled, but the specified protocol must enable old value. "+
-			"CDC will enable old value and continue.", zap.String("protocol", protocol))
-		c.EnableOldValue = true
-	}
-}
-
-func (c *ReplicaConfig) adjustEnableOldValueAndVerifyForceReplicate(sinkURI *url.URL) error {
-	scheme := strings.ToLower(sinkURI.Scheme)
-	protocol := sinkURI.Query().Get(ProtocolKey)
-	if protocol != "" {
-		c.Sink.Protocol = util.AddressOf(protocol)
-	}
-	protocol = util.GetOrZero(c.Sink.Protocol)
-	c.AdjustEnableOldValue(scheme, protocol)
-
-	if !c.ForceReplicate {
-		return nil
-	}
-
-	// MySQL Sink require the old value feature must be enabled to allow delete event send to downstream.
-	if sink.IsMySQLCompatibleScheme(scheme) {
-		if !c.EnableOldValue {
-			log.Error("force replicate, old value feature is disabled for the changefeed using mysql sink")
-			return cerror.ErrIncompatibleConfig.GenWithStackByArgs()
-		}
-	}
-
-	return nil
 }
 
 // MaskSensitiveData masks sensitive data in ReplicaConfig
@@ -343,6 +294,4 @@
 	if c.Consistent != nil {
 		c.Consistent.MaskSensitiveData()
 	}
-=======
->>>>>>> 1f9f2d3a
 }