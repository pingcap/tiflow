// Copyright 2021 PingCAP, Inc.
//
// Licensed under the Apache License, Version 2.0 (the "License");
// you may not use this file except in compliance with the License.
// You may obtain a copy of the License at
//
//     http://www.apache.org/licenses/LICENSE-2.0
//
// Unless required by applicable law or agreed to in writing, software
// distributed under the License is distributed on an "AS IS" BASIS,
// See the License for the specific language governing permissions and
// limitations under the License.

package config

import (
	"database/sql/driver"
	"encoding/json"
	"fmt"
	"net/url"
	"strings"
	"time"

	"github.com/pingcap/errors"
	"github.com/pingcap/log"
	"github.com/pingcap/tidb/pkg/parser/mysql"
	"github.com/pingcap/tiflow/pkg/config/outdated"
	cerror "github.com/pingcap/tiflow/pkg/errors"
	"github.com/pingcap/tiflow/pkg/integrity"
	"github.com/pingcap/tiflow/pkg/redo"
	"github.com/pingcap/tiflow/pkg/sink"
	"github.com/pingcap/tiflow/pkg/util"
	"go.uber.org/zap"
)

const (
	// minSyncPointInterval is the minimum of SyncPointInterval can be set.
	minSyncPointInterval = time.Second * 30
	// minSyncPointRetention is the minimum of SyncPointRetention can be set.
	minSyncPointRetention           = time.Hour * 1
	minChangeFeedErrorStuckDuration = time.Minute * 30
	// The default SQL Mode of TiDB: "ONLY_FULL_GROUP_BY,
	// STRICT_TRANS_TABLES,NO_ZERO_IN_DATE,NO_ZERO_DATE,ERROR_FOR_DIVISION_BY_ZERO,
	// NO_AUTO_CREATE_USER,NO_ENGINE_SUBSTITUTION"
	// Note: The SQL Mode of TiDB is not the same as ORACLE.
	// If you want to use the same SQL Mode as ORACLE, you need to add "ORACLE" to the SQL Mode.
	defaultSQLMode = mysql.DefaultSQLMode
)

var defaultReplicaConfig = &ReplicaConfig{
	MemoryQuota:        DefaultChangefeedMemoryQuota,
	CaseSensitive:      false,
	CheckGCSafePoint:   true,
	EnableSyncPoint:    util.AddressOf(false),
	SyncPointInterval:  util.AddressOf(10 * time.Minute),
	SyncPointRetention: util.AddressOf(24 * time.Hour),
	BDRMode:            util.AddressOf(false),
	Filter: &FilterConfig{
		Rules: []string{"*.*"},
	},
	Mounter: &MounterConfig{
		WorkerNum: 16,
	},
	Sink: &SinkConfig{
		CSVConfig: &CSVConfig{
			Quote:                string(DoubleQuoteChar),
			Delimiter:            Comma,
			NullString:           NULL,
			BinaryEncodingMethod: BinaryEncodingBase64,
		},
		EncoderConcurrency:               util.AddressOf(DefaultEncoderGroupConcurrency),
		Terminator:                       util.AddressOf(CRLF),
		DateSeparator:                    util.AddressOf(DateSeparatorDay.String()),
		EnablePartitionSeparator:         util.AddressOf(true),
		EnableKafkaSinkV2:                util.AddressOf(false),
		OnlyOutputUpdatedColumns:         util.AddressOf(false),
		DeleteOnlyOutputHandleKeyColumns: util.AddressOf(false),
		ContentCompatible:                util.AddressOf(false),
		TiDBSourceID:                     1,
		AdvanceTimeoutInSec:              util.AddressOf(DefaultAdvanceTimeoutInSec),
	},
	Consistent: &ConsistentConfig{
		Level:                 "none",
		MaxLogSize:            redo.DefaultMaxLogSize,
		FlushIntervalInMs:     redo.DefaultFlushIntervalInMs,
		MetaFlushIntervalInMs: redo.DefaultMetaFlushIntervalInMs,
		EncodingWorkerNum:     redo.DefaultEncodingWorkerNum,
		FlushWorkerNum:        redo.DefaultFlushWorkerNum,
		Storage:               "",
		UseFileBackend:        false,
<<<<<<< HEAD
		MemoryQuotaPercentage: 50,
		EventCachePercentage:  0,
=======
		Compression:           "",
>>>>>>> c6b3fec5
	},
	Scheduler: &ChangefeedSchedulerConfig{
		EnableTableAcrossNodes: false,
		RegionThreshold:        100_000,
		WriteKeyThreshold:      0,
	},
	Integrity: &integrity.Config{
		IntegrityCheckLevel:   integrity.CheckLevelNone,
		CorruptionHandleLevel: integrity.CorruptionHandleLevelWarn,
	},
	ChangefeedErrorStuckDuration: util.AddressOf(time.Minute * 30),
	SQLMode:                      defaultSQLMode,
}

// GetDefaultReplicaConfig returns the default replica config.
func GetDefaultReplicaConfig() *ReplicaConfig {
	return defaultReplicaConfig.Clone()
}

// Duration wrap time.Duration to override UnmarshalText func
type Duration struct {
	time.Duration
}

// UnmarshalText unmarshal byte to duration
func (d *Duration) UnmarshalText(text []byte) error {
	var err error
	d.Duration, err = time.ParseDuration(string(text))
	return err
}

// ReplicaConfig represents some addition replication config for a changefeed
type ReplicaConfig replicaConfig

type replicaConfig struct {
	MemoryQuota      uint64 `toml:"memory-quota" json:"memory-quota"`
	CaseSensitive    bool   `toml:"case-sensitive" json:"case-sensitive"`
	ForceReplicate   bool   `toml:"force-replicate" json:"force-replicate"`
	CheckGCSafePoint bool   `toml:"check-gc-safe-point" json:"check-gc-safe-point"`
	// EnableSyncPoint is only available when the downstream is a Database.
	EnableSyncPoint *bool `toml:"enable-sync-point" json:"enable-sync-point,omitempty"`
	// IgnoreIneligibleTable is used to store the user's config when creating a changefeed.
	// not used in the changefeed's lifecycle.
	IgnoreIneligibleTable bool `toml:"ignore-ineligible-table" json:"ignore-ineligible-table"`

	// BDR(Bidirectional Replication) is a feature that allows users to
	// replicate data of same tables from TiDB-1 to TiDB-2 and vice versa.
	// This feature is only available for TiDB.
	BDRMode *bool `toml:"bdr-mode" json:"bdr-mode,omitempty"`
	// SyncPointInterval is only available when the downstream is DB.
	SyncPointInterval *time.Duration `toml:"sync-point-interval" json:"sync-point-interval,omitempty"`
	// SyncPointRetention is only available when the downstream is DB.
	SyncPointRetention *time.Duration `toml:"sync-point-retention" json:"sync-point-retention,omitempty"`
	Filter             *FilterConfig  `toml:"filter" json:"filter"`
	Mounter            *MounterConfig `toml:"mounter" json:"mounter"`
	Sink               *SinkConfig    `toml:"sink" json:"sink"`
	// Consistent is only available for DB downstream with redo feature enabled.
	Consistent *ConsistentConfig `toml:"consistent" json:"consistent,omitempty"`
	// Scheduler is the configuration for scheduler.
	Scheduler *ChangefeedSchedulerConfig `toml:"scheduler" json:"scheduler"`
	// Integrity is only available when the downstream is MQ.
	Integrity                    *integrity.Config `toml:"integrity" json:"integrity"`
	ChangefeedErrorStuckDuration *time.Duration    `toml:"changefeed-error-stuck-duration" json:"changefeed-error-stuck-duration,omitempty"`
	SQLMode                      string            `toml:"sql-mode" json:"sql-mode"`
}

// Value implements the driver.Valuer interface
func (c ReplicaConfig) Value() (driver.Value, error) {
	cfg, err := c.Marshal()
	if err != nil {
		return nil, err
	}

	// TODO: refactor the meaningless type conversion.
	return []byte(cfg), nil
}

// Scan implements the sql.Scanner interface
func (c *ReplicaConfig) Scan(value interface{}) error {
	b, ok := value.([]byte)
	if !ok {
		return errors.New("type assertion to []byte failed")
	}

	return c.UnmarshalJSON(b)
}

// Marshal returns the json marshal format of a ReplicationConfig
func (c *ReplicaConfig) Marshal() (string, error) {
	cfg, err := json.Marshal(c)
	if err != nil {
		return "", cerror.WrapError(cerror.ErrEncodeFailed, errors.Annotatef(err, "Unmarshal data: %v", c))
	}
	return string(cfg), nil
}

// UnmarshalJSON unmarshals into *ReplicationConfig from json marshal byte slice
func (c *ReplicaConfig) UnmarshalJSON(data []byte) error {
	// The purpose of casting ReplicaConfig to replicaConfig is to avoid recursive calls UnmarshalJSON,
	// resulting in stack overflow
	r := (*replicaConfig)(c)
	err := json.Unmarshal(data, &r)
	if err != nil {
		return cerror.WrapError(cerror.ErrDecodeFailed, err)
	}
	v1 := outdated.ReplicaConfigV1{}
	err = v1.Unmarshal(data)
	if err != nil {
		return cerror.WrapError(cerror.ErrDecodeFailed, err)
	}
	r.fillFromV1(&v1)
	return nil
}

// Clone clones a replication
func (c *ReplicaConfig) Clone() *ReplicaConfig {
	str, err := c.Marshal()
	if err != nil {
		log.Panic("failed to marshal replica config",
			zap.Error(cerror.WrapError(cerror.ErrDecodeFailed, err)))
	}
	clone := new(ReplicaConfig)
	err = clone.UnmarshalJSON([]byte(str))
	if err != nil {
		log.Panic("failed to unmarshal replica config",
			zap.Error(cerror.WrapError(cerror.ErrDecodeFailed, err)))
	}
	return clone
}

func (c *replicaConfig) fillFromV1(v1 *outdated.ReplicaConfigV1) {
	if v1 == nil || v1.Sink == nil {
		return
	}
	for _, dispatch := range v1.Sink.DispatchRules {
		c.Sink.DispatchRules = append(c.Sink.DispatchRules, &DispatchRule{
			Matcher:        []string{fmt.Sprintf("%s.%s", dispatch.Schema, dispatch.Name)},
			DispatcherRule: dispatch.Rule,
		})
	}
}

// ValidateAndAdjust verifies and adjusts the replica configuration.
func (c *ReplicaConfig) ValidateAndAdjust(sinkURI *url.URL) error { // check sink uri
	if c.Sink != nil {
		err := c.Sink.validateAndAdjust(sinkURI)
		if err != nil {
			return err
		}
	}

	if c.Consistent != nil {
		err := c.Consistent.ValidateAndAdjust()
		if err != nil {
			return err
		}
	}

	// check sync point config
	if util.GetOrZero(c.EnableSyncPoint) {
		if c.SyncPointInterval != nil &&
			*c.SyncPointInterval < minSyncPointInterval {
			return cerror.ErrInvalidReplicaConfig.
				FastGenByArgs(
					fmt.Sprintf("The SyncPointInterval:%s must be larger than %s",
						c.SyncPointInterval.String(),
						minSyncPointInterval.String()))
		}
		if c.SyncPointRetention != nil &&
			*c.SyncPointRetention < minSyncPointRetention {
			return cerror.ErrInvalidReplicaConfig.
				FastGenByArgs(
					fmt.Sprintf("The SyncPointRetention:%s must be larger than %s",
						c.SyncPointRetention.String(),
						minSyncPointRetention.String()))
		}
	}
	if c.MemoryQuota == uint64(0) {
		c.FixMemoryQuota()
	}
	if c.Scheduler == nil {
		c.FixScheduler(false)
	} else {
		err := c.Scheduler.Validate()
		if err != nil {
			return err
		}
	}
	// TODO: Remove the hack once span replication is compatible with all sinks.
	if !isSinkCompatibleWithSpanReplication(sinkURI) {
		c.Scheduler.EnableTableAcrossNodes = false
	}

	if c.Integrity != nil {
		switch strings.ToLower(sinkURI.Scheme) {
		case sink.KafkaScheme, sink.KafkaSSLScheme:
		default:
			if c.Integrity.Enabled() {
				log.Warn("integrity checksum only support kafka sink now, disable integrity")
				c.Integrity.IntegrityCheckLevel = integrity.CheckLevelNone
			}
		}

		if err := c.Integrity.Validate(); err != nil {
			return err
		}

		if c.Integrity.Enabled() && len(c.Sink.ColumnSelectors) != 0 {
			log.Error("it's not allowed to enable the integrity check and column selector at the same time")
			return cerror.ErrInvalidReplicaConfig.GenWithStack(
				"integrity check enabled and column selector set, not allowed")

		}
	}

	if c.ChangefeedErrorStuckDuration != nil &&
		*c.ChangefeedErrorStuckDuration < minChangeFeedErrorStuckDuration {
		return cerror.ErrInvalidReplicaConfig.
			FastGenByArgs(
				fmt.Sprintf("The ChangefeedErrorStuckDuration:%f must be larger than %f Seconds",
					c.ChangefeedErrorStuckDuration.Seconds(),
					minChangeFeedErrorStuckDuration.Seconds()))
	}

	return nil
}

// FixScheduler adjusts scheduler to default value
func (c *ReplicaConfig) FixScheduler(inheritV66 bool) {
	if c.Scheduler == nil {
		c.Scheduler = defaultReplicaConfig.Clone().Scheduler
		return
	}
	if inheritV66 && c.Scheduler.RegionPerSpan != 0 {
		c.Scheduler.EnableTableAcrossNodes = true
		c.Scheduler.RegionThreshold = c.Scheduler.RegionPerSpan
		c.Scheduler.RegionPerSpan = 0
	}
}

// FixMemoryQuota adjusts memory quota to default value
func (c *ReplicaConfig) FixMemoryQuota() {
	c.MemoryQuota = DefaultChangefeedMemoryQuota
}

// isSinkCompatibleWithSpanReplication returns true if the sink uri is
// compatible with span replication.
func isSinkCompatibleWithSpanReplication(u *url.URL) bool {
	return u != nil &&
		(strings.Contains(u.Scheme, "kafka") || strings.Contains(u.Scheme, "blackhole"))
}

// MaskSensitiveData masks sensitive data in ReplicaConfig
func (c *ReplicaConfig) MaskSensitiveData() {
	if c.Sink != nil {
		c.Sink.MaskSensitiveData()
	}
	if c.Consistent != nil {
		c.Consistent.MaskSensitiveData()
	}
}<|MERGE_RESOLUTION|>--- conflicted
+++ resolved
@@ -88,12 +88,9 @@
 		FlushWorkerNum:        redo.DefaultFlushWorkerNum,
 		Storage:               "",
 		UseFileBackend:        false,
-<<<<<<< HEAD
+		Compression:           "",
 		MemoryQuotaPercentage: 50,
 		EventCachePercentage:  0,
-=======
-		Compression:           "",
->>>>>>> c6b3fec5
 	},
 	Scheduler: &ChangefeedSchedulerConfig{
 		EnableTableAcrossNodes: false,
