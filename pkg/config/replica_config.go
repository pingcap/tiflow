// Copyright 2021 PingCAP, Inc.
//
// Licensed under the Apache License, Version 2.0 (the "License");
// you may not use this file except in compliance with the License.
// You may obtain a copy of the License at
//
//     http://www.apache.org/licenses/LICENSE-2.0
//
// Unless required by applicable law or agreed to in writing, software
// distributed under the License is distributed on an "AS IS" BASIS,
// See the License for the specific language governing permissions and
// limitations under the License.

package config

import (
	"encoding/json"
	"fmt"
	"net/url"
	"strings"
	"time"

	"github.com/pingcap/errors"
	"github.com/pingcap/log"
	"github.com/pingcap/tiflow/pkg/config/outdated"
	cerror "github.com/pingcap/tiflow/pkg/errors"
	"github.com/pingcap/tiflow/pkg/redo"
	"go.uber.org/zap"
)

const (
	// minSyncPointInterval is the minimum of SyncPointInterval can be set.
	minSyncPointInterval = time.Second * 30
	// minSyncPointRetention is the minimum of SyncPointRetention can be set.
	minSyncPointRetention = time.Hour * 1
)

var defaultReplicaConfig = &ReplicaConfig{
	MemoryQuota:        DefaultChangefeedMemoryQuota,
	CaseSensitive:      true,
	EnableOldValue:     true,
	CheckGCSafePoint:   true,
	EnableSyncPoint:    false,
	SyncPointInterval:  time.Minute * 10,
	SyncPointRetention: time.Hour * 24,
	Filter: &FilterConfig{
		Rules: []string{"*.*"},
	},
	Mounter: &MounterConfig{
		WorkerNum: 16,
	},
	Sink: &SinkConfig{
		CSVConfig: &CSVConfig{
			Quote:      string(DoubleQuoteChar),
			Delimiter:  Comma,
			NullString: NULL,
		},
		EncoderConcurrency:       16,
		Terminator:               CRLF,
		DateSeparator:            DateSeparatorNone.String(),
<<<<<<< HEAD
		EnablePartitionSeparator: false,
		EnableKafkaSinkV2:        false,
=======
		EnablePartitionSeparator: true,
>>>>>>> ab752f4e
		TiDBSourceID:             1,
	},
	Consistent: &ConsistentConfig{
		Level:             "none",
		MaxLogSize:        redo.DefaultMaxLogSize,
		FlushIntervalInMs: redo.DefaultFlushIntervalInMs,
		Storage:           "",
		UseFileBackend:    false,
	},
	Scheduler: &ChangefeedSchedulerConfig{
		EnableTableAcrossNodes: false,
		RegionThreshold:        100_000,
		WriteKeyThreshold:      0,
	},
	Integrity: &IntegrityConfig{
		IntegrityCheckLevel:   IntegrityCheckLevelNone,
		CorruptionHandleLevel: CorruptionHandleLevelWarn,
	},
}

// GetDefaultReplicaConfig returns the default replica config.
func GetDefaultReplicaConfig() *ReplicaConfig {
	return defaultReplicaConfig.Clone()
}

// Duration wrap time.Duration to override UnmarshalText func
type Duration struct {
	time.Duration
}

// UnmarshalText unmarshal byte to duration
func (d *Duration) UnmarshalText(text []byte) error {
	var err error
	d.Duration, err = time.ParseDuration(string(text))
	return err
}

// ReplicaConfig represents some addition replication config for a changefeed
type ReplicaConfig replicaConfig

type replicaConfig struct {
	MemoryQuota      uint64 `toml:"memory-quota" json:"memory-quota"`
	CaseSensitive    bool   `toml:"case-sensitive" json:"case-sensitive"`
	EnableOldValue   bool   `toml:"enable-old-value" json:"enable-old-value"`
	ForceReplicate   bool   `toml:"force-replicate" json:"force-replicate"`
	CheckGCSafePoint bool   `toml:"check-gc-safe-point" json:"check-gc-safe-point"`
	EnableSyncPoint  bool   `toml:"enable-sync-point" json:"enable-sync-point"`
	// BDR(Bidirectional Replication) is a feature that allows users to
	// replicate data of same tables from TiDB-1 to TiDB-2 and vice versa.
	// This feature is only available for TiDB.
	BDRMode            bool              `toml:"bdr-mode" json:"bdr-mode"`
	SyncPointInterval  time.Duration     `toml:"sync-point-interval" json:"sync-point-interval"`
	SyncPointRetention time.Duration     `toml:"sync-point-retention" json:"sync-point-retention"`
	Filter             *FilterConfig     `toml:"filter" json:"filter"`
	Mounter            *MounterConfig    `toml:"mounter" json:"mounter"`
	Sink               *SinkConfig       `toml:"sink" json:"sink"`
	Consistent         *ConsistentConfig `toml:"consistent" json:"consistent"`
	// Scheduler is the configuration for scheduler.
	Scheduler *ChangefeedSchedulerConfig `toml:"scheduler" json:"scheduler"`
	Integrity *IntegrityConfig           `toml:"integrity" json:"integrity"`
}

// Marshal returns the json marshal format of a ReplicationConfig
func (c *ReplicaConfig) Marshal() (string, error) {
	cfg, err := json.Marshal(c)
	if err != nil {
		return "", cerror.WrapError(cerror.ErrEncodeFailed, errors.Annotatef(err, "Unmarshal data: %v", c))
	}
	return string(cfg), nil
}

// UnmarshalJSON unmarshals into *ReplicationConfig from json marshal byte slice
func (c *ReplicaConfig) UnmarshalJSON(data []byte) error {
	// The purpose of casting ReplicaConfig to replicaConfig is to avoid recursive calls UnmarshalJSON,
	// resulting in stack overflow
	r := (*replicaConfig)(c)
	err := json.Unmarshal(data, &r)
	if err != nil {
		return cerror.WrapError(cerror.ErrDecodeFailed, err)
	}
	v1 := outdated.ReplicaConfigV1{}
	err = v1.Unmarshal(data)
	if err != nil {
		return cerror.WrapError(cerror.ErrDecodeFailed, err)
	}
	r.fillFromV1(&v1)
	return nil
}

// Clone clones a replication
func (c *ReplicaConfig) Clone() *ReplicaConfig {
	str, err := c.Marshal()
	if err != nil {
		log.Panic("failed to marshal replica config",
			zap.Error(cerror.WrapError(cerror.ErrDecodeFailed, err)))
	}
	clone := new(ReplicaConfig)
	err = clone.UnmarshalJSON([]byte(str))
	if err != nil {
		log.Panic("failed to unmarshal replica config",
			zap.Error(cerror.WrapError(cerror.ErrDecodeFailed, err)))
	}
	return clone
}

func (c *replicaConfig) fillFromV1(v1 *outdated.ReplicaConfigV1) {
	if v1 == nil || v1.Sink == nil {
		return
	}
	for _, dispatch := range v1.Sink.DispatchRules {
		c.Sink.DispatchRules = append(c.Sink.DispatchRules, &DispatchRule{
			Matcher:        []string{fmt.Sprintf("%s.%s", dispatch.Schema, dispatch.Name)},
			DispatcherRule: dispatch.Rule,
		})
	}
}

// ValidateAndAdjust verifies and adjusts the replica configuration.
func (c *ReplicaConfig) ValidateAndAdjust(sinkURI *url.URL) error {
	// check sink uri
	if c.Sink != nil {
		err := c.Sink.validateAndAdjust(sinkURI, c.EnableOldValue)
		if err != nil {
			return err
		}
	}
	if c.Consistent != nil {
		err := c.Consistent.ValidateAndAdjust()
		if err != nil {
			return err
		}
	}

	// check sync point config
	if c.EnableSyncPoint {
		if c.SyncPointInterval < minSyncPointInterval {
			return cerror.ErrInvalidReplicaConfig.
				FastGenByArgs(
					fmt.Sprintf("The SyncPointInterval:%s must be larger than %s",
						c.SyncPointInterval.String(),
						minSyncPointInterval.String()))
		}
		if c.SyncPointRetention < minSyncPointRetention {
			return cerror.ErrInvalidReplicaConfig.
				FastGenByArgs(
					fmt.Sprintf("The SyncPointRetention:%s must be larger than %s",
						c.SyncPointRetention.String(),
						minSyncPointRetention.String()))
		}
	}
	if c.MemoryQuota == uint64(0) {
		c.FixMemoryQuota()
	}
	if c.Scheduler == nil {
		c.FixScheduler(false)
	}
	// TODO: Remove the hack once span replication is compatible with all sinks.
	if !isSinkCompatibleWithSpanReplication(sinkURI) {
		c.Scheduler.EnableTableAcrossNodes = false
	}

	if c.Integrity != nil {
		if err := c.Integrity.Validate(); err != nil {
			return err
		}
	}

	return nil
}

// FixScheduler adjusts scheduler to default value
func (c *ReplicaConfig) FixScheduler(inheritV66 bool) {
	if c.Scheduler == nil {
		c.Scheduler = defaultReplicaConfig.Clone().Scheduler
		return
	}
	if inheritV66 && c.Scheduler.RegionPerSpan != 0 {
		c.Scheduler.EnableTableAcrossNodes = true
		c.Scheduler.RegionThreshold = c.Scheduler.RegionPerSpan
		c.Scheduler.RegionPerSpan = 0
	}
}

// FixMemoryQuota adjusts memory quota to default value
func (c *ReplicaConfig) FixMemoryQuota() {
	c.MemoryQuota = DefaultChangefeedMemoryQuota
}

// isSinkCompatibleWithSpanReplication returns true if the sink uri is
// compatible with span replication.
func isSinkCompatibleWithSpanReplication(u *url.URL) bool {
	return u != nil &&
		(strings.Contains(u.Scheme, "kafka") || strings.Contains(u.Scheme, "blackhole"))
}<|MERGE_RESOLUTION|>--- conflicted
+++ resolved
@@ -58,12 +58,8 @@
 		EncoderConcurrency:       16,
 		Terminator:               CRLF,
 		DateSeparator:            DateSeparatorNone.String(),
-<<<<<<< HEAD
-		EnablePartitionSeparator: false,
+		EnablePartitionSeparator: true,
 		EnableKafkaSinkV2:        false,
-=======
-		EnablePartitionSeparator: true,
->>>>>>> ab752f4e
 		TiDBSourceID:             1,
 	},
 	Consistent: &ConsistentConfig{
