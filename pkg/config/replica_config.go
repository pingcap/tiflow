--- conflicted
+++ resolved
@@ -45,10 +45,7 @@
 	// Note: The SQL Mode of TiDB is not the same as ORACLE.
 	// If you want to use the same SQL Mode as ORACLE, you need to add "ORACLE" to the SQL Mode.
 	defaultSQLMode = mysql.DefaultSQLMode
-<<<<<<< HEAD
-=======
-
->>>>>>> 40717a8e
+
 	// DefaultTiDBSourceID is the default source ID of TiDB cluster.
 	DefaultTiDBSourceID = 1
 )
