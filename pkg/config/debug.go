// Copyright 2021 PingCAP, Inc.
//
// Licensed under the Apache License, Version 2.0 (the "License");
// you may not use this file except in compliance with the License.
// You may obtain a copy of the License at
//
//     http://www.apache.org/licenses/LICENSE-2.0
//
// Unless required by applicable law or agreed to in writing, software
// distributed under the License is distributed on an "AS IS" BASIS,
// See the License for the specific language governing permissions and
// limitations under the License.

package config

import "github.com/pingcap/errors"

// DebugConfig represents config for ticdc unexposed feature configurations
type DebugConfig struct {
	// identify if the table actor is enabled for table pipeline
	EnableTableActor bool `toml:"enable-table-actor" json:"enable-table-actor"`

	// EnableDBSorter enables db sorter.
	//
	// The default value is false.
	// TODO: turn on after GA.
	EnableDBSorter bool      `toml:"enable-db-sorter" json:"enable-db-sorter"`
	DB             *DBConfig `toml:"db" json:"db"`
<<<<<<< HEAD
}

// ValidateAndAdjust validates and adjusts the debug configuration
func (c *DebugConfig) ValidateAndAdjust() error {
	err := c.DB.ValidateAndAdjust()
	return errors.Trace(err)
=======

	Messages *MessagesConfig `toml:"messages" json:"messages"`
>>>>>>> bab536b0
}<|MERGE_RESOLUTION|>--- conflicted
+++ resolved
@@ -26,15 +26,17 @@
 	// TODO: turn on after GA.
 	EnableDBSorter bool      `toml:"enable-db-sorter" json:"enable-db-sorter"`
 	DB             *DBConfig `toml:"db" json:"db"`
-<<<<<<< HEAD
+
+	Messages *MessagesConfig `toml:"messages" json:"messages"`
 }
 
 // ValidateAndAdjust validates and adjusts the debug configuration
 func (c *DebugConfig) ValidateAndAdjust() error {
-	err := c.DB.ValidateAndAdjust()
-	return errors.Trace(err)
-=======
-
-	Messages *MessagesConfig `toml:"messages" json:"messages"`
->>>>>>> bab536b0
+	if err := c.Messages.ValidateAndAdjust(); err != nil {
+		return errors.Trace(err)
+	}
+	if err := c.DB.ValidateAndAdjust(); err != nil {
+		return errors.Trace(err)
+	}
+	return nil
 }