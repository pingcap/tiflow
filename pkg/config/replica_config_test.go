// Copyright 2021 PingCAP, Inc.
//
// Licensed under the Apache License, Version 2.0 (the "License");
// you may not use this file except in compliance with the License.
// You may obtain a copy of the License at
//
//     http://www.apache.org/licenses/LICENSE-2.0
//
// Unless required by applicable law or agreed to in writing, software
// distributed under the License is distributed on an "AS IS" BASIS,
// See the License for the specific language governing permissions and
// limitations under the License.

package config

import (
	"bytes"
	"encoding/json"
	"testing"
	"time"

	"github.com/stretchr/testify/require"
)

func mustIndentJSON(t *testing.T, j string) string {
	var buf bytes.Buffer
	err := json.Indent(&buf, []byte(j), "", "  ")
	require.Nil(t, err)
	return buf.String()
}

func TestReplicaConfigMarshal(t *testing.T) {
	t.Parallel()
	conf := GetDefaultReplicaConfig()
	conf.CaseSensitive = false
	conf.ForceReplicate = true
	conf.Filter.Rules = []string{"1.1"}
	conf.Mounter.WorkerNum = 3
	conf.Sink.Protocol = "open-protocol"
	conf.Sink.ColumnSelectors = []*ColumnSelector{
		{
			Matcher: []string{"1.1"},
			Columns: []string{"a", "b"},
		},
	}
	conf.Sink.CSVConfig = &CSVConfig{
		Delimiter:       ",",
		Quote:           "\"",
		Terminator:      "",
		NullString:      `\N`,
		DateSeparator:   "month",
		IncludeCommitTs: true,
	}
	b, err := conf.Marshal()
	require.Nil(t, err)
	require.JSONEq(t, testCfgTestReplicaConfigMarshal1, mustIndentJSON(t, b))
	conf2 := new(ReplicaConfig)
	err = conf2.UnmarshalJSON([]byte(testCfgTestReplicaConfigMarshal2))
	require.Nil(t, err)
	require.Equal(t, conf, conf2)
}

func TestReplicaConfigClone(t *testing.T) {
	t.Parallel()
	conf := GetDefaultReplicaConfig()
	conf.CaseSensitive = false
	conf.ForceReplicate = true
	conf.Filter.Rules = []string{"1.1"}
	conf.Mounter.WorkerNum = 3
	conf2 := conf.Clone()
	require.Equal(t, conf, conf2)
	conf2.Mounter.WorkerNum = 4
	require.Equal(t, 3, conf.Mounter.WorkerNum)
}

func TestReplicaConfigOutDated(t *testing.T) {
	t.Parallel()
	conf2 := new(ReplicaConfig)
	err := conf2.UnmarshalJSON([]byte(testCfgTestReplicaConfigOutDated))
	require.Nil(t, err)

	conf := GetDefaultReplicaConfig()
	conf.CaseSensitive = false
	conf.ForceReplicate = true
	conf.Filter.Rules = []string{"1.1"}
	conf.Mounter.WorkerNum = 3
	conf.Sink.Protocol = "open-protocol"
	conf.Sink.DispatchRules = []*DispatchRule{
		{Matcher: []string{"a.b"}, DispatcherRule: "r1"},
		{Matcher: []string{"a.c"}, DispatcherRule: "r2"},
		{Matcher: []string{"a.d"}, DispatcherRule: "r2"},
	}
<<<<<<< HEAD
	conf.Sink.TxnAtomicity = unknowTxnAtomicity
	conf.Sink.CSVConfig = nil
=======
	conf.Sink.TxnAtomicity = unknownTxnAtomicity
>>>>>>> d3398f03
	require.Equal(t, conf, conf2)
}

func TestReplicaConfigValidate(t *testing.T) {
	t.Parallel()
	conf := GetDefaultReplicaConfig()
	require.Nil(t, conf.ValidateAndAdjust(nil))

	// Incorrect sink configuration.
	conf = GetDefaultReplicaConfig()
	conf.Sink.Protocol = "canal"
	conf.EnableOldValue = false
	require.Regexp(t, ".*canal protocol requires old value to be enabled.*",
		conf.ValidateAndAdjust(nil))

	conf = GetDefaultReplicaConfig()
	conf.Sink.DispatchRules = []*DispatchRule{
		{Matcher: []string{"a.b"}, DispatcherRule: "d1", PartitionRule: "r1"},
	}
	require.Regexp(t, ".*dispatcher and partition cannot be configured both.*",
		conf.ValidateAndAdjust(nil))

	// Correct sink configuration.
	conf = GetDefaultReplicaConfig()
	conf.Sink.DispatchRules = []*DispatchRule{
		{Matcher: []string{"a.b"}, DispatcherRule: "d1"},
		{Matcher: []string{"a.c"}, PartitionRule: "p1"},
		{Matcher: []string{"a.d"}},
	}
	err := conf.ValidateAndAdjust(nil)
	require.Nil(t, err)
	rules := conf.Sink.DispatchRules
	require.Equal(t, "d1", rules[0].PartitionRule)
	require.Equal(t, "p1", rules[1].PartitionRule)
	require.Equal(t, "", rules[2].PartitionRule)
}

func TestValidateAndAdjust(t *testing.T) {
	cfg := GetDefaultReplicaConfig()
	require.False(t, cfg.EnableSyncPoint)
	require.NoError(t, cfg.ValidateAndAdjust(nil))

	cfg.EnableSyncPoint = true
	require.NoError(t, cfg.ValidateAndAdjust(nil))

	cfg.SyncPointInterval = time.Second * 29
	require.Error(t, cfg.ValidateAndAdjust(nil))

	cfg.SyncPointInterval = time.Second * 30
	cfg.SyncPointRetention = time.Minute * 10
	require.Error(t, cfg.ValidateAndAdjust(nil))
}<|MERGE_RESOLUTION|>--- conflicted
+++ resolved
@@ -90,12 +90,8 @@
 		{Matcher: []string{"a.c"}, DispatcherRule: "r2"},
 		{Matcher: []string{"a.d"}, DispatcherRule: "r2"},
 	}
-<<<<<<< HEAD
-	conf.Sink.TxnAtomicity = unknowTxnAtomicity
+	conf.Sink.TxnAtomicity = unknownTxnAtomicity
 	conf.Sink.CSVConfig = nil
-=======
-	conf.Sink.TxnAtomicity = unknownTxnAtomicity
->>>>>>> d3398f03
 	require.Equal(t, conf, conf2)
 }
 
