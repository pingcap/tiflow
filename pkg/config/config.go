// Copyright 2020 PingCAP, Inc.
//
// Licensed under the Apache License, Version 2.0 (the "License");
// you may not use this file except in compliance with the License.
// You may obtain a copy of the License at
//
//     http://www.apache.org/licenses/LICENSE-2.0
//
// Unless required by applicable law or agreed to in writing, software
// distributed under the License is distributed on an "AS IS" BASIS,
// See the License for the specific language governing permissions and
// limitations under the License.

package config

import (
	"encoding/json"
	"fmt"
	"net"
	"strings"
	"sync/atomic"
	"time"

	"github.com/pingcap/errors"
	"github.com/pingcap/log"
	"github.com/pingcap/ticdc/pkg/config/outdated"
	cerror "github.com/pingcap/ticdc/pkg/errors"
	"github.com/pingcap/ticdc/pkg/security"
	"go.uber.org/zap"
)

const (
	// NewReplicaImpl is true if we using new processor
	// new owner should be also switched on after it implemented
	NewReplicaImpl = true
	// DefaultSortDir is the default value of sort-dir, it will be s sub directory of data-dir.
	DefaultSortDir = "/tmp/sorter"
)

func init() {
	StoreGlobalServerConfig(GetDefaultServerConfig())
}

var defaultReplicaConfig = &ReplicaConfig{
	CaseSensitive:    true,
	EnableOldValue:   false,
	CheckGCSafePoint: true,
	Filter: &FilterConfig{
		Rules: []string{"*.*"},
	},
	Mounter: &MounterConfig{
		WorkerNum: 16,
	},
	Sink: &SinkConfig{
		Protocol: "default",
	},
	Cyclic: &CyclicConfig{
		Enable: false,
	},
	Scheduler: &SchedulerConfig{
		Tp:          "table-number",
		PollingTime: -1,
	},
}

// ReplicaConfig represents some addition replication config for a changefeed
type ReplicaConfig replicaConfig

type replicaConfig struct {
	CaseSensitive    bool             `toml:"case-sensitive" json:"case-sensitive"`
	EnableOldValue   bool             `toml:"enable-old-value" json:"enable-old-value"`
	ForceReplicate   bool             `toml:"force-replicate" json:"force-replicate"`
	CheckGCSafePoint bool             `toml:"check-gc-safe-point" json:"check-gc-safe-point"`
	Filter           *FilterConfig    `toml:"filter" json:"filter"`
	Mounter          *MounterConfig   `toml:"mounter" json:"mounter"`
	Sink             *SinkConfig      `toml:"sink" json:"sink"`
	Cyclic           *CyclicConfig    `toml:"cyclic-replication" json:"cyclic-replication"`
	Scheduler        *SchedulerConfig `toml:"scheduler" json:"scheduler"`
}

// Marshal returns the json marshal format of a ReplicationConfig
func (c *ReplicaConfig) Marshal() (string, error) {
	cfg, err := json.Marshal(c)
	if err != nil {
		return "", cerror.WrapError(cerror.ErrEncodeFailed, errors.Annotatef(err, "Unmarshal data: %v", c))
	}
	return string(cfg), nil
}

// Unmarshal unmarshals into *ReplicationConfig from json marshal byte slice
func (c *ReplicaConfig) Unmarshal(data []byte) error {
	return c.UnmarshalJSON(data)
}

// UnmarshalJSON unmarshals into *ReplicationConfig from json marshal byte slice
func (c *ReplicaConfig) UnmarshalJSON(data []byte) error {
	// The purpose of casting ReplicaConfig to replicaConfig is to avoid recursive calls UnmarshalJSON,
	// resulting in stack overflow
	r := (*replicaConfig)(c)
	err := json.Unmarshal(data, &r)
	if err != nil {
		return cerror.WrapError(cerror.ErrDecodeFailed, err)
	}
	v1 := outdated.ReplicaConfigV1{}
	err = v1.Unmarshal(data)
	if err != nil {
		return cerror.WrapError(cerror.ErrDecodeFailed, err)
	}
	r.fillFromV1(&v1)
	return nil
}

// Clone clones a replication
func (c *ReplicaConfig) Clone() *ReplicaConfig {
	str, err := c.Marshal()
	if err != nil {
		log.Panic("failed to marshal replica config",
			zap.Error(cerror.WrapError(cerror.ErrDecodeFailed, err)))
	}
	clone := new(ReplicaConfig)
	err = clone.Unmarshal([]byte(str))
	if err != nil {
		log.Panic("failed to unmarshal replica config",
			zap.Error(cerror.WrapError(cerror.ErrDecodeFailed, err)))
	}
	return clone
}

func (c *replicaConfig) fillFromV1(v1 *outdated.ReplicaConfigV1) {
	if v1 == nil || v1.Sink == nil {
		return
	}
	for _, dispatch := range v1.Sink.DispatchRules {
		c.Sink.DispatchRules = append(c.Sink.DispatchRules, &DispatchRule{
			Matcher:    []string{fmt.Sprintf("%s.%s", dispatch.Schema, dispatch.Name)},
			Dispatcher: dispatch.Rule,
		})
	}
}

// GetDefaultReplicaConfig returns the default replica config
func GetDefaultReplicaConfig() *ReplicaConfig {
	return defaultReplicaConfig.Clone()
}

// SecurityConfig represents security config for server
type SecurityConfig = security.Credential

// LogFileConfig represents log file config for server
type LogFileConfig struct {
	MaxSize    int `toml:"max-size" json:"max-size"`
	MaxDays    int `toml:"max-days" json:"max-days"`
	MaxBackups int `toml:"max-backups" json:"max-backups"`
}

// LogConfig represents log config for server
type LogConfig struct {
	File *LogFileConfig `toml:"file" json:"file"`
}

var defaultServerConfig = &ServerConfig{
	Addr:          "127.0.0.1:8300",
	AdvertiseAddr: "",
	LogFile:       "",
	LogLevel:      "info",
	DataDir:       "",
	GcTTL:         24 * 60 * 60, // 24H
	TZ:            "System",
	Log: &LogConfig{
		File: &LogFileConfig{
			MaxSize:    300,
			MaxDays:    0,
			MaxBackups: 0,
		},
	},
	// The default election-timeout in PD is 3s and minimum session TTL is 5s,
	// which is calculated by `math.Ceil(3 * election-timeout / 2)`, we choose
	// default capture session ttl to 10s to increase robust to PD jitter,
	// however it will decrease RTO when single TiCDC node error happens.
	CaptureSessionTTL:      10,
	OwnerFlushInterval:     TomlDuration(200 * time.Millisecond),
	ProcessorFlushInterval: TomlDuration(100 * time.Millisecond),
	Sorter: &SorterConfig{
		NumConcurrentWorker:    4,
		ChunkSizeLimit:         128 * 1024 * 1024,       // 128MB
		MaxMemoryPressure:      30,                      // 30% is safe on machines with memory capacity <= 16GB
		MaxMemoryConsumption:   16 * 1024 * 1024 * 1024, // 16GB
		NumWorkerPoolGoroutine: 16,
		SortDir:                DefaultSortDir,
	},
	Security:            &SecurityConfig{},
	PerTableMemoryQuota: 20 * 1024 * 1024, // 20MB
}

// ServerConfig represents a config for server
type ServerConfig struct {
	Addr          string `toml:"addr" json:"addr"`
	AdvertiseAddr string `toml:"advertise-addr" json:"advertise-addr"`

<<<<<<< HEAD
	LogFile  string `toml:"log-file" json:"log-file"`
	LogLevel string `toml:"log-level" json:"log-level"`
	DataDir  string `toml:"data-dir" json:"data-dir"`
=======
	LogFile  string     `toml:"log-file" json:"log-file"`
	LogLevel string     `toml:"log-level" json:"log-level"`
	Log      *LogConfig `toml:"log" json:"log"`
>>>>>>> f420a80b

	GcTTL int64  `toml:"gc-ttl" json:"gc-ttl"`
	TZ    string `toml:"tz" json:"tz"`

	CaptureSessionTTL int `toml:"capture-session-ttl" json:"capture-session-ttl"`

	OwnerFlushInterval     TomlDuration `toml:"owner-flush-interval" json:"owner-flush-interval"`
	ProcessorFlushInterval TomlDuration `toml:"processor-flush-interval" json:"processor-flush-interval"`

	Sorter   *SorterConfig   `toml:"sorter" json:"sorter"`
	Security *SecurityConfig `toml:"security" json:"security"`

	PerTableMemoryQuota uint64 `toml:"per-table-memory-quota" json:"per-table-memory-quota"`
}

// Marshal returns the json marshal format of a ServerConfig
func (c *ServerConfig) Marshal() (string, error) {
	cfg, err := json.Marshal(c)
	if err != nil {
		return "", cerror.WrapError(cerror.ErrEncodeFailed, errors.Annotatef(err, "Unmarshal data: %v", c))
	}
	return string(cfg), nil
}

// Unmarshal unmarshals into *ServerConfig from json marshal byte slice
func (c *ServerConfig) Unmarshal(data []byte) error {
	err := json.Unmarshal(data, c)
	if err != nil {
		return cerror.WrapError(cerror.ErrDecodeFailed, err)
	}
	return nil
}

// String implements the Stringer interface
func (c *ServerConfig) String() string {
	s, _ := c.Marshal()
	return s
}

// Clone clones a replication
func (c *ServerConfig) Clone() *ServerConfig {
	str, err := c.Marshal()
	if err != nil {
		log.Panic("failed to marshal replica config",
			zap.Error(cerror.WrapError(cerror.ErrDecodeFailed, err)))
	}
	clone := new(ServerConfig)
	err = clone.Unmarshal([]byte(str))
	if err != nil {
		log.Panic("failed to unmarshal replica config",
			zap.Error(cerror.WrapError(cerror.ErrDecodeFailed, err)))
	}
	return clone
}

// ValidateAndAdjust validates and adjusts the server configuration
func (c *ServerConfig) ValidateAndAdjust() error {
	if c.Addr == "" {
		return cerror.ErrInvalidServerOption.GenWithStack("empty address")
	}
	if c.AdvertiseAddr == "" {
		c.AdvertiseAddr = c.Addr
	}
	// Advertise address must be specified.
	if idx := strings.LastIndex(c.AdvertiseAddr, ":"); idx >= 0 {
		ip := net.ParseIP(c.AdvertiseAddr[:idx])
		// Skip nil as it could be a domain name.
		if ip != nil && ip.IsUnspecified() {
			return cerror.ErrInvalidServerOption.GenWithStack("advertise address must be specified as a valid IP")
		}
	} else {
		return cerror.ErrInvalidServerOption.GenWithStack("advertise address or address does not contain a port")
	}
	if c.GcTTL == 0 {
		return cerror.ErrInvalidServerOption.GenWithStack("empty GC TTL is not allowed")
	}

	// 5s is minimum lease ttl in etcd(PD)
	if c.CaptureSessionTTL < 5 {
		log.Warn("capture session ttl too small, set to default value 10s")
		c.CaptureSessionTTL = 10
	}

	if c.Security != nil && c.Security.IsTLSEnabled() {
		var err error
		_, err = c.Security.ToTLSConfig()
		if err != nil {
			return errors.Annotate(err, "invalidate TLS config")
		}
		_, err = c.Security.ToGRPCDialOption()
		if err != nil {
			return errors.Annotate(err, "invalidate TLS config")
		}
	}

	if c.Sorter == nil {
		c.Sorter = defaultServerConfig.Sorter
	}
	c.Sorter.SortDir = DefaultSortDir

	if c.Sorter.ChunkSizeLimit < 1*1024*1024 {
		return cerror.ErrIllegalUnifiedSorterParameter.GenWithStackByArgs("chunk-size-limit should be at least 1MB")
	}
	if c.Sorter.NumConcurrentWorker < 1 {
		return cerror.ErrIllegalUnifiedSorterParameter.GenWithStackByArgs("num-concurrent-worker should be at least 1")
	}
	if c.Sorter.NumWorkerPoolGoroutine > 4096 {
		return cerror.ErrIllegalUnifiedSorterParameter.GenWithStackByArgs("num-workerpool-goroutine should be at most 4096")
	}
	if c.Sorter.NumConcurrentWorker > c.Sorter.NumWorkerPoolGoroutine {
		return cerror.ErrIllegalUnifiedSorterParameter.GenWithStackByArgs("num-concurrent-worker larger than num-workerpool-goroutine is useless")
	}
	if c.Sorter.NumWorkerPoolGoroutine < 1 {
		return cerror.ErrIllegalUnifiedSorterParameter.GenWithStackByArgs("num-workerpool-goroutine should be at least 1, larger than 8 is recommended")
	}
	if c.Sorter.MaxMemoryPressure < 0 || c.Sorter.MaxMemoryPressure > 100 {
		return cerror.ErrIllegalUnifiedSorterParameter.GenWithStackByArgs("max-memory-percentage should be a percentage")
	}

	if c.PerTableMemoryQuota == 0 {
		c.PerTableMemoryQuota = defaultServerConfig.PerTableMemoryQuota
	}
	if c.PerTableMemoryQuota < 6*1024*1024 {
		return cerror.ErrInvalidServerOption.GenWithStackByArgs("per-table-memory-quota should be at least 6MB")
	}

	return nil
}

// GetDefaultServerConfig returns the default server config
func GetDefaultServerConfig() *ServerConfig {
	return defaultServerConfig.Clone()
}

var globalServerConfig atomic.Value

// GetGlobalServerConfig returns the global configuration for this server.
// It should store configuration from command line and configuration file.
// Other parts of the system can read the global configuration use this function.
func GetGlobalServerConfig() *ServerConfig {
	return globalServerConfig.Load().(*ServerConfig)
}

// StoreGlobalServerConfig stores a new config to the globalServerConfig. It mostly uses in the test to avoid some data races.
func StoreGlobalServerConfig(config *ServerConfig) {
	globalServerConfig.Store(config)
}

// TomlDuration is a duration with a custom json decoder and toml decoder
type TomlDuration time.Duration

// UnmarshalText is the toml decoder
func (d *TomlDuration) UnmarshalText(text []byte) error {
	stdDuration, err := time.ParseDuration(string(text))
	if err != nil {
		return err
	}
	*d = TomlDuration(stdDuration)
	return nil
}

// UnmarshalJSON is the json decoder
func (d *TomlDuration) UnmarshalJSON(b []byte) error {
	var stdDuration time.Duration
	if err := json.Unmarshal(b, &stdDuration); err != nil {
		return err
	}
	*d = TomlDuration(stdDuration)
	return nil
}<|MERGE_RESOLUTION|>--- conflicted
+++ resolved
@@ -197,15 +197,10 @@
 	Addr          string `toml:"addr" json:"addr"`
 	AdvertiseAddr string `toml:"advertise-addr" json:"advertise-addr"`
 
-<<<<<<< HEAD
-	LogFile  string `toml:"log-file" json:"log-file"`
-	LogLevel string `toml:"log-level" json:"log-level"`
-	DataDir  string `toml:"data-dir" json:"data-dir"`
-=======
 	LogFile  string     `toml:"log-file" json:"log-file"`
 	LogLevel string     `toml:"log-level" json:"log-level"`
 	Log      *LogConfig `toml:"log" json:"log"`
->>>>>>> f420a80b
+  DataDir  string `toml:"data-dir" json:"data-dir"`
 
 	GcTTL int64  `toml:"gc-ttl" json:"gc-ttl"`
 	TZ    string `toml:"tz" json:"tz"`
