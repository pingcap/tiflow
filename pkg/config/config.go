--- conflicted
+++ resolved
@@ -25,14 +25,9 @@
 )
 
 var defaultReplicaConfig = &ReplicaConfig{
-<<<<<<< HEAD
-	CaseSensitive:  true,
-	EnableOldValue: true,
-=======
 	CaseSensitive:    true,
-	EnableOldValue:   false,
+	EnableOldValue:   true,
 	CheckGCSafePoint: true,
->>>>>>> 81536edc
 	Filter: &FilterConfig{
 		Rules: []string{"*.*"},
 	},
