// Copyright 2020 PingCAP, Inc.
//
// Licensed under the Apache License, Version 2.0 (the "License");
// you may not use this file except in compliance with the License.
// You may obtain a copy of the License at
//
//     http://www.apache.org/licenses/LICENSE-2.0
//
// Unless required by applicable law or agreed to in writing, software
// distributed under the License is distributed on an "AS IS" BASIS,
// See the License for the specific language governing permissions and
// limitations under the License.

package config

import (
	"encoding/json"
	"fmt"
	"net"
	"strings"
	"sync/atomic"
	"time"

	"github.com/pingcap/errors"
	"github.com/pingcap/log"
	"github.com/pingcap/ticdc/pkg/config/outdated"
	cerror "github.com/pingcap/ticdc/pkg/errors"
	"github.com/pingcap/ticdc/pkg/security"
	"go.uber.org/zap"
)

// NewReplicaImpl is true if we using new processor
// new owner should be also switched on after it implemented
const NewReplicaImpl = true

var defaultReplicaConfig = &ReplicaConfig{
	CaseSensitive:    true,
	EnableOldValue:   true,
	CheckGCSafePoint: true,
	Filter: &FilterConfig{
		Rules: []string{"*.*"},
	},
	Mounter: &MounterConfig{
		WorkerNum: 16,
	},
	Sink: &SinkConfig{
		Protocol: "default",
	},
	Cyclic: &CyclicConfig{
		Enable: false,
	},
	Scheduler: &SchedulerConfig{
		Tp:          "table-number",
		PollingTime: -1,
	},
}

// ReplicaConfig represents some addition replication config for a changefeed
type ReplicaConfig replicaConfig

type replicaConfig struct {
	CaseSensitive    bool             `toml:"case-sensitive" json:"case-sensitive"`
	EnableOldValue   bool             `toml:"enable-old-value" json:"enable-old-value"`
	ForceReplicate   bool             `toml:"force-replicate" json:"force-replicate"`
	CheckGCSafePoint bool             `toml:"check-gc-safe-point" json:"check-gc-safe-point"`
	Filter           *FilterConfig    `toml:"filter" json:"filter"`
	Mounter          *MounterConfig   `toml:"mounter" json:"mounter"`
	Sink             *SinkConfig      `toml:"sink" json:"sink"`
	Cyclic           *CyclicConfig    `toml:"cyclic-replication" json:"cyclic-replication"`
	Scheduler        *SchedulerConfig `toml:"scheduler" json:"scheduler"`
}

// Marshal returns the json marshal format of a ReplicationConfig
func (c *ReplicaConfig) Marshal() (string, error) {
	cfg, err := json.Marshal(c)
	if err != nil {
		return "", cerror.WrapError(cerror.ErrEncodeFailed, errors.Annotatef(err, "Unmarshal data: %v", c))
	}
	return string(cfg), nil
}

// Unmarshal unmarshals into *ReplicationConfig from json marshal byte slice
func (c *ReplicaConfig) Unmarshal(data []byte) error {
	return c.UnmarshalJSON(data)
}

// UnmarshalJSON unmarshals into *ReplicationConfig from json marshal byte slice
func (c *ReplicaConfig) UnmarshalJSON(data []byte) error {
	// The purpose of casting ReplicaConfig to replicaConfig is to avoid recursive calls UnmarshalJSON,
	// resulting in stack overflow
	r := (*replicaConfig)(c)
	err := json.Unmarshal(data, &r)
	if err != nil {
		return cerror.WrapError(cerror.ErrDecodeFailed, err)
	}
	v1 := outdated.ReplicaConfigV1{}
	err = v1.Unmarshal(data)
	if err != nil {
		return cerror.WrapError(cerror.ErrDecodeFailed, err)
	}
	r.fillFromV1(&v1)
	return nil
}

// Clone clones a replication
func (c *ReplicaConfig) Clone() *ReplicaConfig {
	str, err := c.Marshal()
	if err != nil {
		log.Panic("failed to marshal replica config",
			zap.Error(cerror.WrapError(cerror.ErrDecodeFailed, err)))
	}
	clone := new(ReplicaConfig)
	err = clone.Unmarshal([]byte(str))
	if err != nil {
		log.Panic("failed to unmarshal replica config",
			zap.Error(cerror.WrapError(cerror.ErrDecodeFailed, err)))
	}
	return clone
}

func (c *replicaConfig) fillFromV1(v1 *outdated.ReplicaConfigV1) {
	if v1 == nil || v1.Sink == nil {
		return
	}
	for _, dispatch := range v1.Sink.DispatchRules {
		c.Sink.DispatchRules = append(c.Sink.DispatchRules, &DispatchRule{
			Matcher:    []string{fmt.Sprintf("%s.%s", dispatch.Schema, dispatch.Name)},
			Dispatcher: dispatch.Rule,
		})
	}
}

// GetDefaultReplicaConfig returns the default replica config
func GetDefaultReplicaConfig() *ReplicaConfig {
	return defaultReplicaConfig.Clone()
}

// SecurityConfig represents security config for server
type SecurityConfig = security.Credential

var defaultServerConfig = &ServerConfig{
	Addr:          "127.0.0.1:8300",
	AdvertiseAddr: "",
	LogFile:       "",
	LogLevel:      "info",
	GcTTL:         24 * 60 * 60, // 24H
	TZ:            "System",
	// The default election-timeout in PD is 3s and minimum session TTL is 5s,
	// which is calculated by `math.Ceil(3 * election-timeout / 2)`, we choose
	// default capture session ttl to 10s to increase robust to PD jitter,
	// however it will decrease RTO when single TiCDC node error happens.
	CaptureSessionTTL:      10,
	OwnerFlushInterval:     TomlDuration(200 * time.Millisecond),
	ProcessorFlushInterval: TomlDuration(100 * time.Millisecond),
	Sorter: &SorterConfig{
		NumConcurrentWorker:    4,
		ChunkSizeLimit:         1024 * 1024 * 1024, // 1GB
		MaxMemoryPressure:      80,
		MaxMemoryConsumption:   8 * 1024 * 1024 * 1024, // 8GB
		NumWorkerPoolGoroutine: 16,
		SortDir:                "/tmp/cdc_sort",
	},
<<<<<<< HEAD
	Security: &SecurityConfig{},
	KVClient: &KVClientConfig{
		WorkerConcurrent: 8,
		WorkerPoolSize:   0, // 0 will use NumCPU() * 2
	},
=======
	Security:            &SecurityConfig{},
	PerTableMemoryQuota: 20 * 1024 * 1024, // 20MB
>>>>>>> 86d43019
}

// ServerConfig represents a config for server
type ServerConfig struct {
	Addr          string `toml:"addr" json:"addr"`
	AdvertiseAddr string `toml:"advertise-addr" json:"advertise-addr"`

	LogFile  string `toml:"log-file" json:"log-file"`
	LogLevel string `toml:"log-level" json:"log-level"`

	GcTTL int64  `toml:"gc-ttl" json:"gc-ttl"`
	TZ    string `toml:"tz" json:"tz"`

	CaptureSessionTTL int `toml:"capture-session-ttl" json:"capture-session-ttl"`

	OwnerFlushInterval     TomlDuration `toml:"owner-flush-interval" json:"owner-flush-interval"`
	ProcessorFlushInterval TomlDuration `toml:"processor-flush-interval" json:"processor-flush-interval"`

	Sorter   *SorterConfig   `toml:"sorter" json:"sorter"`
	Security *SecurityConfig `toml:"security" json:"security"`
<<<<<<< HEAD
	KVClient *KVClientConfig `toml:"kv-client" json:"kv-client"`
=======

	PerTableMemoryQuota uint64 `toml:"per-table-memory-quota" json:"per-table-memory-quota"`
>>>>>>> 86d43019
}

// Marshal returns the json marshal format of a ServerConfig
func (c *ServerConfig) Marshal() (string, error) {
	cfg, err := json.Marshal(c)
	if err != nil {
		return "", cerror.WrapError(cerror.ErrEncodeFailed, errors.Annotatef(err, "Unmarshal data: %v", c))
	}
	return string(cfg), nil
}

// Unmarshal unmarshals into *ServerConfig from json marshal byte slice
func (c *ServerConfig) Unmarshal(data []byte) error {
	err := json.Unmarshal(data, c)
	if err != nil {
		return cerror.WrapError(cerror.ErrDecodeFailed, err)
	}
	return nil
}

// String implements the Stringer interface
func (c *ServerConfig) String() string {
	s, _ := c.Marshal()
	return s
}

// Clone clones a replication
func (c *ServerConfig) Clone() *ServerConfig {
	str, err := c.Marshal()
	if err != nil {
		log.Panic("failed to marshal replica config",
			zap.Error(cerror.WrapError(cerror.ErrDecodeFailed, err)))
	}
	clone := new(ServerConfig)
	err = clone.Unmarshal([]byte(str))
	if err != nil {
		log.Panic("failed to unmarshal replica config",
			zap.Error(cerror.WrapError(cerror.ErrDecodeFailed, err)))
	}
	return clone
}

// ValidateAndAdjust validates and adjusts the server configuration
func (c *ServerConfig) ValidateAndAdjust() error {
	if c.Addr == "" {
		return cerror.ErrInvalidServerOption.GenWithStack("empty address")
	}
	if c.AdvertiseAddr == "" {
		c.AdvertiseAddr = c.Addr
	}
	// Advertise address must be specified.
	if idx := strings.LastIndex(c.AdvertiseAddr, ":"); idx >= 0 {
		ip := net.ParseIP(c.AdvertiseAddr[:idx])
		// Skip nil as it could be a domain name.
		if ip != nil && ip.IsUnspecified() {
			return cerror.ErrInvalidServerOption.GenWithStack("advertise address must be specified as a valid IP")
		}
	} else {
		return cerror.ErrInvalidServerOption.GenWithStack("advertise address or address does not contain a port")
	}
	if c.GcTTL == 0 {
		return cerror.ErrInvalidServerOption.GenWithStack("empty GC TTL is not allowed")
	}
	// 5s is minimum lease ttl in etcd(PD)
	if c.CaptureSessionTTL < 5 {
		log.Warn("capture session ttl too small, set to default value 10s")
		c.CaptureSessionTTL = 10
	}

	if c.Security != nil && c.Security.IsTLSEnabled() {
		var err error
		_, err = c.Security.ToTLSConfig()
		if err != nil {
			return errors.Annotate(err, "invalidate TLS config")
		}
		_, err = c.Security.ToGRPCDialOption()
		if err != nil {
			return errors.Annotate(err, "invalidate TLS config")
		}
	}

	if c.Sorter == nil {
		c.Sorter = defaultServerConfig.Sorter
	}

	if c.Sorter.ChunkSizeLimit < 1*1024*1024 {
		return cerror.ErrIllegalUnifiedSorterParameter.GenWithStackByArgs("chunk-size-limit should be at least 1MB")
	}
	if c.Sorter.NumConcurrentWorker < 1 {
		return cerror.ErrIllegalUnifiedSorterParameter.GenWithStackByArgs("num-concurrent-worker should be at least 1")
	}
	if c.Sorter.NumWorkerPoolGoroutine > 4096 {
		return cerror.ErrIllegalUnifiedSorterParameter.GenWithStackByArgs("num-workerpool-goroutine should be at most 4096")
	}
	if c.Sorter.NumConcurrentWorker > c.Sorter.NumWorkerPoolGoroutine {
		return cerror.ErrIllegalUnifiedSorterParameter.GenWithStackByArgs("num-concurrent-worker larger than num-workerpool-goroutine is useless")
	}
	if c.Sorter.NumWorkerPoolGoroutine < 1 {
		return cerror.ErrIllegalUnifiedSorterParameter.GenWithStackByArgs("num-workerpool-goroutine should be at least 1, larger than 8 is recommended")
	}
	if c.Sorter.MaxMemoryPressure < 0 || c.Sorter.MaxMemoryPressure > 100 {
		return cerror.ErrIllegalUnifiedSorterParameter.GenWithStackByArgs("max-memory-percentage should be a percentage")
	}

	if c.PerTableMemoryQuota == 0 {
		c.PerTableMemoryQuota = defaultServerConfig.PerTableMemoryQuota
	}
	if c.PerTableMemoryQuota < 6*1024*1024 {
		return cerror.ErrInvalidServerOption.GenWithStackByArgs("per-table-memory-quota should be at least 6MB")
	}

	return nil
}

// GetDefaultServerConfig returns the default server config
func GetDefaultServerConfig() *ServerConfig {
	return defaultServerConfig.Clone()
}

var globalServerConfig atomic.Value

// GetGlobalServerConfig returns the global configuration for this server.
// It should store configuration from command line and configuration file.
// Other parts of the system can read the global configuration use this function.
func GetGlobalServerConfig() *ServerConfig {
	return globalServerConfig.Load().(*ServerConfig)
}

// StoreGlobalServerConfig stores a new config to the globalServerConfig. It mostly uses in the test to avoid some data races.
func StoreGlobalServerConfig(config *ServerConfig) {
	globalServerConfig.Store(config)
}

// TomlDuration is a duration with a custom json decoder and toml decoder
type TomlDuration time.Duration

// UnmarshalText is the toml decoder
func (d *TomlDuration) UnmarshalText(text []byte) error {
	stdDuration, err := time.ParseDuration(string(text))
	if err != nil {
		return err
	}
	*d = TomlDuration(stdDuration)
	return nil
}

// UnmarshalJSON is the json decoder
func (d *TomlDuration) UnmarshalJSON(b []byte) error {
	var stdDuration time.Duration
	if err := json.Unmarshal(b, &stdDuration); err != nil {
		return err
	}
	*d = TomlDuration(stdDuration)
	return nil
}<|MERGE_RESOLUTION|>--- conflicted
+++ resolved
@@ -160,16 +160,12 @@
 		NumWorkerPoolGoroutine: 16,
 		SortDir:                "/tmp/cdc_sort",
 	},
-<<<<<<< HEAD
-	Security: &SecurityConfig{},
+	Security:            &SecurityConfig{},
+	PerTableMemoryQuota: 20 * 1024 * 1024, // 20MB
 	KVClient: &KVClientConfig{
 		WorkerConcurrent: 8,
 		WorkerPoolSize:   0, // 0 will use NumCPU() * 2
 	},
-=======
-	Security:            &SecurityConfig{},
-	PerTableMemoryQuota: 20 * 1024 * 1024, // 20MB
->>>>>>> 86d43019
 }
 
 // ServerConfig represents a config for server
@@ -188,14 +184,10 @@
 	OwnerFlushInterval     TomlDuration `toml:"owner-flush-interval" json:"owner-flush-interval"`
 	ProcessorFlushInterval TomlDuration `toml:"processor-flush-interval" json:"processor-flush-interval"`
 
-	Sorter   *SorterConfig   `toml:"sorter" json:"sorter"`
-	Security *SecurityConfig `toml:"security" json:"security"`
-<<<<<<< HEAD
-	KVClient *KVClientConfig `toml:"kv-client" json:"kv-client"`
-=======
-
-	PerTableMemoryQuota uint64 `toml:"per-table-memory-quota" json:"per-table-memory-quota"`
->>>>>>> 86d43019
+	Sorter              *SorterConfig   `toml:"sorter" json:"sorter"`
+	Security            *SecurityConfig `toml:"security" json:"security"`
+	PerTableMemoryQuota uint64          `toml:"per-table-memory-quota" json:"per-table-memory-quota"`
+	KVClient            *KVClientConfig `toml:"kv-client" json:"kv-client"`
 }
 
 // Marshal returns the json marshal format of a ServerConfig
