// Copyright 2021 PingCAP, Inc.
//
// Licensed under the Apache License, Version 2.0 (the "License");
// you may not use this file except in compliance with the License.
// You may obtain a copy of the License at
//
//     http://www.apache.org/licenses/LICENSE-2.0
//
// Unless required by applicable law or agreed to in writing, software
// distributed under the License is distributed on an "AS IS" BASIS,
// See the License for the specific language governing permissions and
// limitations under the License.

package config

import (
	"fmt"

	"github.com/pingcap/tidb/br/pkg/storage"
	cerror "github.com/pingcap/tiflow/pkg/errors"
	"github.com/pingcap/tiflow/pkg/redo"
	"github.com/pingcap/tiflow/pkg/util"
)

// ConsistentConfig represents replication consistency config for a changefeed.
type ConsistentConfig struct {
	Level                 string `toml:"level" json:"level"`
	MaxLogSize            int64  `toml:"max-log-size" json:"max-log-size"`
	FlushIntervalInMs     int64  `toml:"flush-interval" json:"flush-interval"`
	MetaFlushIntervalInMs int64  `toml:"meta-flush-interval" json:"meta-flush-interval"`
	EncodingWorkerNum     int    `toml:"encoding-worker-num" json:"encoding-worker-num"`
	FlushWorkerNum        int    `toml:"flush-worker-num" json:"flush-worker-num"`
	Storage               string `toml:"storage" json:"storage"`
	UseFileBackend        bool   `toml:"use-file-backend" json:"use-file-backend"`
<<<<<<< HEAD
	Compression           string `toml:"compression" json:"compression"`
	FlushConcurrency      int    `toml:"flush-concurrency" json:"flush-concurrency,omitempty"`
=======
>>>>>>> e8769795
}

// ValidateAndAdjust validates the consistency config and adjusts it if necessary.
func (c *ConsistentConfig) ValidateAndAdjust() error {
	if !redo.IsConsistentEnabled(c.Level) {
		return nil
	}

	if c.MaxLogSize == 0 {
		c.MaxLogSize = redo.DefaultMaxLogSize
	}

	if c.FlushIntervalInMs == 0 {
		c.FlushIntervalInMs = redo.DefaultFlushIntervalInMs
	}
	if c.FlushIntervalInMs < redo.MinFlushIntervalInMs {
		return cerror.ErrInvalidReplicaConfig.FastGenByArgs(
			fmt.Sprintf("The consistent.flush-interval:%d must be equal or greater than %d",
				c.FlushIntervalInMs, redo.MinFlushIntervalInMs))
	}

	if c.MetaFlushIntervalInMs == 0 {
		c.MetaFlushIntervalInMs = redo.DefaultMetaFlushIntervalInMs
	}
	if c.MetaFlushIntervalInMs < redo.MinFlushIntervalInMs {
		return cerror.ErrInvalidReplicaConfig.FastGenByArgs(
			fmt.Sprintf("The consistent.meta-flush-interval:%d must be equal or greater than %d",
				c.MetaFlushIntervalInMs, redo.MinFlushIntervalInMs))
	}

	if c.EncodingWorkerNum == 0 {
		c.EncodingWorkerNum = redo.DefaultEncodingWorkerNum
	}
	if c.FlushWorkerNum == 0 {
		c.FlushWorkerNum = redo.DefaultFlushWorkerNum
	}

	uri, err := storage.ParseRawURL(c.Storage)
	if err != nil {
		return cerror.ErrInvalidReplicaConfig.GenWithStackByArgs(
			fmt.Sprintf("invalid storage uri: %s", c.Storage))
	}
	return redo.ValidateStorage(uri)
}

// MaskSensitiveData masks sensitive data in ConsistentConfig
func (c *ConsistentConfig) MaskSensitiveData() {
	c.Storage = util.MaskSensitiveDataInURI(c.Storage)
}<|MERGE_RESOLUTION|>--- conflicted
+++ resolved
@@ -32,11 +32,8 @@
 	FlushWorkerNum        int    `toml:"flush-worker-num" json:"flush-worker-num"`
 	Storage               string `toml:"storage" json:"storage"`
 	UseFileBackend        bool   `toml:"use-file-backend" json:"use-file-backend"`
-<<<<<<< HEAD
 	Compression           string `toml:"compression" json:"compression"`
 	FlushConcurrency      int    `toml:"flush-concurrency" json:"flush-concurrency,omitempty"`
-=======
->>>>>>> e8769795
 }
 
 // ValidateAndAdjust validates the consistency config and adjusts it if necessary.
