--- conflicted
+++ resolved
@@ -33,16 +33,13 @@
 	FlushWorkerNum        int    `toml:"flush-worker-num" json:"flush-worker-num"`
 	Storage               string `toml:"storage" json:"storage"`
 	UseFileBackend        bool   `toml:"use-file-backend" json:"use-file-backend"`
-<<<<<<< HEAD
+	Compression           string `toml:"compression" json:"compression"`
+	FlushConcurrency      int    `toml:"flush-concurrency" json:"flush-concurrency,omitempty"`
 	// ReplicaConfig.MemoryQuota * MemoryQuotaPercentage / 100 will be used for redo events.
 	MemoryQuotaPercentage uint64 `toml:"memory-quota-percentage" json:"memory-quota-percentage"`
 	// ReplicaConfig.MemoryQuota * MemoryQuotaPercentage / 100 * EventCachePercentage / 100
 	// will be used for redo cache.
 	EventCachePercentage uint64 `toml:"event-cache-percentage" json:"event-cache-percentage"`
-=======
-	Compression           string `toml:"compression" json:"compression"`
-	FlushConcurrency      int    `toml:"flush-concurrency" json:"flush-concurrency,omitempty"`
->>>>>>> c6b3fec5
 }
 
 // ValidateAndAdjust validates the consistency config and adjusts it if necessary.
