// Copyright 2021 PingCAP, Inc.
//
// Licensed under the Apache License, Version 2.0 (the "License");
// you may not use this file except in compliance with the License.
// You may obtain a copy of the License at
//
//     http://www.apache.org/licenses/LICENSE-2.0
//
// Unless required by applicable law or agreed to in writing, software
// distributed under the License is distributed on an "AS IS" BASIS,
// See the License for the specific language governing permissions and
// limitations under the License.

package config

const (
	testCfgTestReplicaConfigOutDated = `{
  "memory-quota": 1073741824,
  "case-sensitive": false,
  "enable-old-value": true,
  "force-replicate": true,
  "check-gc-safe-point": true,
  "enable-sync-point": false,
  "sync-point-interval": 600000000000,
  "sync-point-retention": 86400000000000,
  "filter": {
    "rules": [
      "1.1"
    ],
    "ignore-txn-start-ts": null
  },
  "mounter": {
    "worker-num": 3
  },
  "sink": {
    "encoder-concurrency": 16,
    "terminator": "\r\n",
    "dispatch-rules": [
      {
        "db-name": "a",
        "tbl-name": "b",
        "rule": "r1"
      },
      {
        "db-name": "a",
        "tbl-name": "c",
        "rule": "r2"
      },
      {
        "db-name": "a",
        "tbl-name": "d",
        "rule": "r2"
      }
    ],
    "enable-partition-separator": true,
    "protocol": "open-protocol"
  },
  "consistent": {
    "level": "none",
    "max-log-size": 64,
    "flush-interval": 2000,
    "storage": "",
    "use-file-backend": false
  },
  "scheduler": {
    "enable-table-across-nodes": false,
    "region-threshold": 100000
  },
  "integrity": {
    "integrity-check-level": "none",
    "corruption-handle-level": "warn"
 }
}`

	testCfgTestServerConfigMarshal = `{
  "addr": "192.155.22.33:8887",
  "advertise-addr": "",
  "log-file": "",
  "log-level": "info",
  "log": {
    "file": {
      "max-size": 300,
      "max-days": 0,
      "max-backups": 0
    },
    "error-output": "stderr"
  },
  "data-dir": "",
  "gc-ttl": 86400,
  "tz": "System",
  "capture-session-ttl": 10,
  "owner-flush-interval": 50000000,
  "processor-flush-interval": 50000000,
  "sorter": {
    "max-memory-percentage": 10,
    "sort-dir": "/tmp/sorter",
    "max-memory-consumption": 0,
    "num-workerpool-goroutine": 0,
    "num-concurrent-worker": 0,
    "chunk-size-limit": 0
  },
  "security": {
    "ca-path": "",
    "cert-path": "",
    "key-path": "",
    "cert-allowed-cn": null
  },
  "per-table-memory-quota": 0,
  "kv-client": {
    "worker-concurrent": 8,
    "worker-pool-size": 0,
    "region-scan-limit": 40,
    "region-retry-duration": 60000000000
  },
  "debug": {
    "db": {
      "count": 8,
      "concurrency": 128,
      "max-open-files": 10000,
      "block-size": 65536,
      "writer-buffer-size": 8388608,
      "compression": "snappy",
      "write-l0-pause-trigger": 2147483647,
      "compaction-l0-trigger": 160,
      "compaction-deletion-threshold": 10485760,
      "compaction-period": 1800,
      "iterator-max-alive-duration": 10000,
      "iterator-slow-read-duration": 256
    },
    "messages": {
      "client-max-batch-interval": 10000000,
      "client-max-batch-size": 8388608,
      "client-max-batch-count": 128,
      "client-retry-rate-limit": 1,
      "server-max-pending-message-count": 102400,
      "server-ack-interval": 100000000,
      "server-worker-pool-size": 4,
      "max-recv-msg-size": 268435456
    },
    "scheduler": {
      "heartbeat-tick": 2,
      "collect-stats-tick": 200,
      "max-task-concurrency": 10,
      "check-balance-interval": 60000000000,
      "add-table-batch-size": 50
    }
  },
  "cluster-id": "default",
  "max-memory-percentage": 70
}`

	testCfgTestReplicaConfigMarshal1 = `{
  "memory-quota": 1073741824,
  "case-sensitive": false,
  "enable-old-value": true,
  "force-replicate": true,
  "check-gc-safe-point": true,
  "enable-sync-point": false,
  "bdr-mode": false,
  "sync-point-interval": 600000000000,
  "sync-point-retention": 86400000000000,
  "filter": {
    "rules": [
      "1.1"
    ],
    "ignore-txn-start-ts": null,
    "event-filters": null
  },
  "mounter": {
    "worker-num": 3
  },
  "sink": {
  	"encoder-concurrency": 16,
    "dispatchers": null,
    "protocol": "open-protocol",
    "column-selectors": [
      {
        "matcher": [
          "1.1"
        ],
        "columns": [
          "a",
          "b"
        ]
      }
    ],
    "schema-registry": "",
    "csv": {
      "delimiter": ",",
      "quote": "\"",
      "null": "\\N",
      "include-commit-ts": true
    },
    "transaction-atomicity": "",
    "terminator": "",
    "date-separator": "month",
    "enable-partition-separator": true,
<<<<<<< HEAD
    "only-output-updated-columns": false
=======
    "enable-kafka-sink-v2": true
>>>>>>> f8167a6f
  },
  "consistent": {
    "level": "none",
    "max-log-size": 64,
    "flush-interval": 2000,
    "storage": "",
    "use-file-backend": false
  },
  "scheduler": {
    "enable-table-across-nodes": true,
    "region-per-span": 0,
    "region-threshold": 100001,
    "write-key-threshold": 100001,
    "region-per-span": 0
  },
  "integrity": {
    "integrity-check-level": "none",
    "corruption-handle-level": "warn"
  }
}`

	testCfgTestReplicaConfigMarshal2 = `{
  "memory-quota": 1073741824,
  "case-sensitive": false,
  "enable-old-value": true,
  "force-replicate": true,
  "check-gc-safe-point": true,
  "enable-sync-point": false,
  "bdr-mode": false,
  "sync-point-interval": 600000000000,
  "sync-point-retention": 86400000000000,
  "filter": {
    "rules": [
      "1.1"
    ],
    "ignore-txn-start-ts": null
  },
  "mounter": {
    "worker-num": 3
  },
  "sink": {
    "encoder-concurrency": 16,
    "dispatchers": null,
    "protocol": "open-protocol",
    "column-selectors": [
      {
        "matcher": [
          "1.1"
        ],
        "columns": [
          "a",
          "b"
        ]
      }
    ],
    "csv": {
      "delimiter": ",",
      "quote": "\"",
      "null": "\\N",
      "include-commit-ts": true
    },
    "terminator": "",
    "date-separator": "month",
    "enable-partition-separator": true,
<<<<<<< HEAD
    "only-output-updated-columns": false
=======
	"enable-kafka-sink-v2": true
>>>>>>> f8167a6f
  },
  "consistent": {
    "level": "none",
    "max-log-size": 64,
    "flush-interval": 2000,
    "storage": "",
    "use-file-backend": false
  },
  "scheduler": {
    "enable-table-across-nodes": true,
    "region-threshold": 100001,
    "write-key-threshold": 100001
  },
  "integrity": {
    "integrity-check-level": "none",
    "corruption-handle-level": "warn"
  }
}`
)<|MERGE_RESOLUTION|>--- conflicted
+++ resolved
@@ -195,11 +195,8 @@
     "terminator": "",
     "date-separator": "month",
     "enable-partition-separator": true,
-<<<<<<< HEAD
     "only-output-updated-columns": false
-=======
     "enable-kafka-sink-v2": true
->>>>>>> f8167a6f
   },
   "consistent": {
     "level": "none",
@@ -264,11 +261,8 @@
     "terminator": "",
     "date-separator": "month",
     "enable-partition-separator": true,
-<<<<<<< HEAD
     "only-output-updated-columns": false
-=======
 	"enable-kafka-sink-v2": true
->>>>>>> f8167a6f
   },
   "consistent": {
     "level": "none",
