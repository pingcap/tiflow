// Copyright 2021 PingCAP, Inc.
//
// Licensed under the Apache License, Version 2.0 (the "License");
// you may not use this file except in compliance with the License.
// You may obtain a copy of the License at
//
//     http://www.apache.org/licenses/LICENSE-2.0
//
// Unless required by applicable law or agreed to in writing, software
// distributed under the License is distributed on an "AS IS" BASIS,
// See the License for the specific language governing permissions and
// limitations under the License.

package config

const (
	testCfgTestReplicaConfigOutDated = `{
  "memory-quota": 1073741824,
  "case-sensitive": false,
  "enable-old-value": true,
  "force-replicate": true,
  "check-gc-safe-point": true,
  "enable-sync-point": false,
  "sync-point-interval": 600000000000,
  "sync-point-retention": 86400000000000,
  "filter": {
    "rules": [
      "1.1"
    ],
    "ignore-txn-start-ts": null
  },
  "mounter": {
    "worker-num": 3
  },
  "sink": {
    "encoder-concurrency": 16,
    "terminator": "\r\n",
    "dispatch-rules": [
      {
        "db-name": "a",
        "tbl-name": "b",
        "rule": "r1"
      },
      {
        "db-name": "a",
        "tbl-name": "c",
        "rule": "r2"
      },
      {
        "db-name": "a",
        "tbl-name": "d",
        "rule": "r2"
      }
    ],
    "enable-partition-separator": true,
    "protocol": "open-protocol",
    "advance-timeout-in-sec": 150
  },
  "consistent": {
    "level": "none",
    "max-log-size": 64,
    "flush-interval": 2000,
    "meta-flush-interval": 200,
<<<<<<< HEAD
    "encoding-worker-num": 16,
    "flush-worker-num": 8,
=======
>>>>>>> 26be6f30
    "storage": "",
    "use-file-backend": false
  },
  "scheduler": {
    "enable-table-across-nodes": false,
    "region-threshold": 100000
  },
  "integrity": {
    "integrity-check-level": "none",
    "corruption-handle-level": "warn"
 },
  "changefeed-error-stuck-duration": 1800000000000
}`

	testCfgTestServerConfigMarshal = `{
  "addr": "192.155.22.33:8887",
  "advertise-addr": "",
  "log-file": "",
  "log-level": "info",
  "log": {
    "file": {
      "max-size": 300,
      "max-days": 0,
      "max-backups": 0
    },
    "error-output": "stderr"
  },
  "data-dir": "",
  "gc-ttl": 86400,
  "tz": "System",
  "capture-session-ttl": 10,
  "owner-flush-interval": 50000000,
  "processor-flush-interval": 50000000,
  "sorter": {
    "sort-dir": "/tmp/sorter",
    "cache-size-in-mb": 128,
    "max-memory-percentage": 10,
    "max-memory-consumption": 0,
    "num-workerpool-goroutine": 0,
    "num-concurrent-worker": 0,
    "chunk-size-limit": 0
  },
  "security": {
    "ca-path": "",
    "cert-path": "",
    "key-path": "",
    "cert-allowed-cn": null
  },
  "per-table-memory-quota": 0,
  "kv-client": {
    "worker-concurrent": 8,
    "worker-pool-size": 0,
    "region-scan-limit": 40,
    "region-retry-duration": 60000000000
  },
  "debug": {
    "db": {
      "count": 8,
      "concurrency": 128,
      "max-open-files": 10000,
      "block-size": 65536,
      "writer-buffer-size": 8388608,
      "compression": "snappy",
      "write-l0-pause-trigger": 2147483647,
      "compaction-l0-trigger": 160,
      "compaction-deletion-threshold": 10485760,
      "compaction-period": 1800,
      "iterator-max-alive-duration": 10000,
      "iterator-slow-read-duration": 256
    },
    "messages": {
      "client-max-batch-interval": 10000000,
      "client-max-batch-size": 8388608,
      "client-max-batch-count": 128,
      "client-retry-rate-limit": 1,
      "server-max-pending-message-count": 102400,
      "server-ack-interval": 100000000,
      "server-worker-pool-size": 4,
      "max-recv-msg-size": 268435456,
      "keep-alive-time": 30000000000,
      "keep-alive-timeout": 10000000000
    },
    "scheduler": {
      "heartbeat-tick": 2,
      "collect-stats-tick": 200,
      "max-task-concurrency": 10,
      "check-balance-interval": 60000000000,
      "add-table-batch-size": 50
    },
    "enable-kv-connect-backoff": false,
    "puller": {
      "enable-resolved-ts-stuck-detection": false,
      "resolved-ts-stuck-interval": 300000000000
    }
  },
  "cluster-id": "default",
  "max-memory-percentage": 0,
  "gc-tuner-memory-threshold": 0
}`

	testCfgTestReplicaConfigMarshal1 = `{
  "memory-quota": 1073741824,
  "case-sensitive": false,
  "enable-old-value": true,
  "force-replicate": true,
  "check-gc-safe-point": true,
  "enable-sync-point": false,
  "bdr-mode": false,
  "sync-point-interval": 600000000000,
  "sync-point-retention": 86400000000000,
  "filter": {
    "rules": [
      "1.1"
    ],
    "ignore-txn-start-ts": null,
    "event-filters": null
  },
  "mounter": {
    "worker-num": 3
  },
  "sink": {
  	"encoder-concurrency": 16,
    "dispatchers": null,
    "protocol": "open-protocol",
    "column-selectors": [
      {
        "matcher": [
          "1.1"
        ],
        "columns": [
          "a",
          "b"
        ]
      }
    ],
    "schema-registry": "",
    "csv": {
      "delimiter": ",",
      "quote": "\"",
      "null": "\\N",
      "include-commit-ts": true,
      "binary-encoding-method":"base64"
    },
    "transaction-atomicity": "",
    "terminator": "",
    "date-separator": "month",
    "enable-partition-separator": true,
    "only-output-updated-columns": false,
    "enable-kafka-sink-v2": true,
    "only-output-updated-columns": true,
    "safe-mode": true,
    "kafka-config": {
      "partition-num": 1,
      "replication-factor": 1,
      "kafka-version": "version",
      "max-message-bytes": 1,
      "compression": "gzip",
      "kafka-client-id": "client-id",
      "auto-create-topic": true,
      "dial-timeout": "1m",
      "write-timeout": "1m",
      "read-timeout": "1m",
      "required-acks": 1,
      "sasl-user": "user",
      "sasl-password": "password",
      "sasl-mechanism": "mechanism",
      "sasl-gssapi-auth-type": "type",
      "sasl-gssapi-keytab-path": "path",
      "sasl-gssapi-kerberos-config-path": "path",
      "sasl-gssapi-service-name": "service",
      "sasl-gssapi-user": "user",
      "sasl-gssapi-password": "password",
      "sasl-gssapi-realm": "realm",
      "sasl-gssapi-disable-pafxfast": true,
      "enable-tls": true,
      "ca": "ca",
      "cert": "cert",
      "key": "key",
      "codec-config": {
        "enable-tidb-extension": true,
        "max-batch-size": 100000,
        "avro-enable-watermark": true,
        "avro-decimal-handling-mode": "string",
        "avro-bigint-unsigned-handling-mode": "string"
      },
      "large-message-handle": {
        "large-message-handle-option": "handle-key-only"
      }
    },
    "mysql-config": {
      "worker-count": 8,
      "max-txn-row": 100000,
      "max-multi-update-row-size": 100000,
      "max-multi-update-row": 100000,
      "tidb-txn-mode": "pessimistic",
      "ssl-ca": "ca",
      "ssl-cert": "cert",
      "ssl-key": "key",
      "time-zone": "UTC",
      "write-timeout": "1m",
      "read-timeout": "1m",
      "timeout": "1m",
      "enable-batch-dml": true,
      "enable-multi-statement": true,
      "enable-cache-prepared-statement": true
    },
    "cloud-storage-config": {
      "worker-count": 8,
      "flush-interval": "1m",
      "file-size": 1024
    },
    "advance-timeout-in-sec": 150
  },
  "consistent": {
    "level": "none",
    "max-log-size": 64,
    "flush-interval": 2000,
    "meta-flush-interval": 200,
<<<<<<< HEAD
    "encoding-worker-num": 16,
    "flush-worker-num": 8,
=======
>>>>>>> 26be6f30
    "storage": "",
    "use-file-backend": false
  },
  "scheduler": {
    "enable-table-across-nodes": true,
    "region-per-span": 0,
    "region-threshold": 100001,
    "write-key-threshold": 100001,
    "region-per-span": 0
  },
  "integrity": {
    "integrity-check-level": "none",
    "corruption-handle-level": "warn"
  },
  "changefeed-error-stuck-duration": 1800000000000
}`

	testCfgTestReplicaConfigMarshal2 = `{
  "memory-quota": 1073741824,
  "case-sensitive": false,
  "enable-old-value": true,
  "force-replicate": true,
  "check-gc-safe-point": true,
  "enable-sync-point": false,
  "bdr-mode": false,
  "sync-point-interval": 600000000000,
  "sync-point-retention": 86400000000000,
  "filter": {
    "rules": [
      "1.1"
    ],
    "ignore-txn-start-ts": null
  },
  "mounter": {
    "worker-num": 3
  },
  "sink": {
    "encoder-concurrency": 16,
    "dispatchers": null,
    "protocol": "open-protocol",
    "column-selectors": [
      {
        "matcher": [
          "1.1"
        ],
        "columns": [
          "a",
          "b"
        ]
      }
    ],
    "csv": {
      "delimiter": ",",
      "quote": "\"",
      "null": "\\N",
      "include-commit-ts": true,
      "binary-encoding-method":"base64"
    },
    "terminator": "",
    "date-separator": "month",
    "enable-partition-separator": true,
    "kafka-config": {
      "large-message-handle": {
        "large-message-handle-option": "handle-key-only"
      }
    },
    "only-output-updated-columns": false,
	"enable-kafka-sink-v2": true,
    "only-output-updated-columns": true,
    "safe-mode": true,
    "kafka-config": {
      "partition-num": 1,
      "replication-factor": 1,
      "kafka-version": "version",
      "max-message-bytes": 1,
      "compression": "gzip",
      "kafka-client-id": "client-id",
      "auto-create-topic": true,
      "dial-timeout": "1m",
      "write-timeout": "1m",
      "read-timeout": "1m",
      "required-acks": 1,
      "sasl-user": "user",
      "sasl-password": "password",
      "sasl-mechanism": "mechanism",
      "sasl-gssapi-auth-type": "type",
      "sasl-gssapi-keytab-path": "path",
      "sasl-gssapi-kerberos-config-path": "path",
      "sasl-gssapi-service-name": "service",
      "sasl-gssapi-user": "user",
      "sasl-gssapi-password": "password",
      "sasl-gssapi-realm": "realm",
      "sasl-gssapi-disable-pafxfast": true,
      "enable-tls": true,
      "ca": "ca",
      "cert": "cert",
      "key": "key",
      "codec-config": {
        "enable-tidb-extension": true,
        "max-batch-size": 100000,
        "avro-enable-watermark": true,
        "avro-decimal-handling-mode": "string",
        "avro-bigint-unsigned-handling-mode": "string"
      }
    },
    "mysql-config": {
      "worker-count": 8,
      "max-txn-row": 100000,
      "max-multi-update-row-size": 100000,
      "max-multi-update-row": 100000,
      "tidb-txn-mode": "pessimistic",
      "ssl-ca": "ca",
      "ssl-cert": "cert",
      "ssl-key": "key",
      "time-zone": "UTC",
      "write-timeout": "1m",
      "read-timeout": "1m",
      "timeout": "1m",
      "enable-batch-dml": true,
      "enable-multi-statement": true,
      "enable-cache-prepared-statement": true
    },
    "cloud-storage-config": {
      "worker-count": 8,
      "flush-interval": "1m",
      "file-size": 1024
    },
    "advance-timeout-in-sec": 150
  },
  "consistent": {
    "level": "none",
    "max-log-size": 64,
    "flush-interval": 2000,
    "meta-flush-interval": 200,
<<<<<<< HEAD
    "encoding-worker-num": 16,
    "flush-worker-num": 8,
=======
>>>>>>> 26be6f30
    "storage": "",
    "use-file-backend": false
  },
  "scheduler": {
    "enable-table-across-nodes": true,
    "region-threshold": 100001,
    "write-key-threshold": 100001
  },
  "integrity": {
    "integrity-check-level": "none",
    "corruption-handle-level": "warn"
  },
  "changefeed-error-stuck-duration": 1800000000000
}`
)<|MERGE_RESOLUTION|>--- conflicted
+++ resolved
@@ -61,11 +61,8 @@
     "max-log-size": 64,
     "flush-interval": 2000,
     "meta-flush-interval": 200,
-<<<<<<< HEAD
     "encoding-worker-num": 16,
     "flush-worker-num": 8,
-=======
->>>>>>> 26be6f30
     "storage": "",
     "use-file-backend": false
   },
@@ -284,11 +281,8 @@
     "max-log-size": 64,
     "flush-interval": 2000,
     "meta-flush-interval": 200,
-<<<<<<< HEAD
     "encoding-worker-num": 16,
     "flush-worker-num": 8,
-=======
->>>>>>> 26be6f30
     "storage": "",
     "use-file-backend": false
   },
@@ -423,11 +417,8 @@
     "max-log-size": 64,
     "flush-interval": 2000,
     "meta-flush-interval": 200,
-<<<<<<< HEAD
     "encoding-worker-num": 16,
     "flush-worker-num": 8,
-=======
->>>>>>> 26be6f30
     "storage": "",
     "use-file-backend": false
   },
