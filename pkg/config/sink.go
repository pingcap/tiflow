--- conflicted
+++ resolved
@@ -226,12 +226,8 @@
 		}
 	default:
 		return cerror.WrapError(cerror.ErrSinkInvalidConfig,
-<<<<<<< HEAD
-			errors.New("csv config delimiter contains more than two characters"))
-=======
-			errors.New("csv config delimiter contains more than one character, note that escape "+
+			errors.New("csv config delimiter contains more than two character, note that escape "+
 				"sequences can only be used in double quotes in toml configuration items."))
->>>>>>> 13499f4b
 	}
 
 	if len(c.Quote) > 0 {
