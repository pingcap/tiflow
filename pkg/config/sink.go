// Copyright 2020 PingCAP, Inc.
//
// Licensed under the Apache License, Version 2.0 (the "License");
// you may not use this file except in compliance with the License.
// You may obtain a copy of the License at
//
//     http://www.apache.org/licenses/LICENSE-2.0
//
// Unless required by applicable law or agreed to in writing, software
// distributed under the License is distributed on an "AS IS" BASIS,
// See the License for the specific language governing permissions and
// limitations under the License.

package config

import (
	"fmt"
	"net/url"
	"strings"

	"github.com/pingcap/errors"
	"github.com/pingcap/log"
	cerror "github.com/pingcap/tiflow/pkg/errors"
	"github.com/pingcap/tiflow/pkg/sink"
	"github.com/pingcap/tiflow/pkg/util"
	"go.uber.org/zap"
)

const (
	// DefaultMaxMessageBytes sets the default value for max-message-bytes.
	DefaultMaxMessageBytes = 10 * 1024 * 1024 // 10M
	// DefaultAdvanceTimeoutInSec sets the default value for advance-timeout-in-sec.
	DefaultAdvanceTimeoutInSec = uint(150)

	// TxnAtomicityKey specifies the key of the transaction-atomicity in the SinkURI.
	TxnAtomicityKey = "transaction-atomicity"
	// defaultTxnAtomicity is the default atomicity level.
	defaultTxnAtomicity = noneTxnAtomicity
	// unknownTxnAtomicity is an invalid atomicity level and will be treated as
	// defaultTxnAtomicity when initializing sink in processor.
	unknownTxnAtomicity AtomicityLevel = ""
	// noneTxnAtomicity means atomicity of transactions is not guaranteed
	noneTxnAtomicity AtomicityLevel = "none"
	// tableTxnAtomicity means atomicity of single table transactions is guaranteed.
	tableTxnAtomicity AtomicityLevel = "table"

	// Comma is a constant for ','
	Comma = ","
	// CR is an abbreviation for carriage return
	CR = '\r'
	// LF is an abbreviation for line feed
	LF = '\n'
	// CRLF is an abbreviation for '\r\n'
	CRLF = "\r\n"
	// DoubleQuoteChar is a constant for '"'
	DoubleQuoteChar = '"'
	// Backslash is a constant for '\'
	Backslash = '\\'
	// NULL is a constant for '\N'
	NULL = "\\N"

	// MinFileIndexWidth is the minimum width of file index.
	MinFileIndexWidth = 6 // enough for 2^19 files
	// MaxFileIndexWidth is the maximum width of file index.
	MaxFileIndexWidth = 20 // enough for 2^64 files
	// DefaultFileIndexWidth is the default width of file index.
	DefaultFileIndexWidth = MaxFileIndexWidth

	// BinaryEncodingHex encodes binary data to hex string.
	BinaryEncodingHex = "hex"
	// BinaryEncodingBase64 encodes binary data to base64 string.
	BinaryEncodingBase64 = "base64"
)

// AtomicityLevel represents the atomicity level of a changefeed.
type AtomicityLevel string

// ShouldSplitTxn returns whether the sink should split txn.
func (l AtomicityLevel) ShouldSplitTxn() bool {
	if l == unknownTxnAtomicity {
		l = defaultTxnAtomicity
	}
	return l == noneTxnAtomicity
}

func (l AtomicityLevel) validate(scheme string) error {
	switch l {
	case unknownTxnAtomicity:
	case noneTxnAtomicity:
		// Do nothing here to avoid modifying the persistence parameters.
	case tableTxnAtomicity:
		// MqSink only support `noneTxnAtomicity`.
		if sink.IsMQScheme(scheme) {
			errMsg := fmt.Sprintf("%s level atomicity is not supported by %s scheme", l, scheme)
			return cerror.ErrSinkURIInvalid.GenWithStackByArgs(errMsg)
		}
	default:
		errMsg := fmt.Sprintf("%s level atomicity is not supported by %s scheme", l, scheme)
		return cerror.ErrSinkURIInvalid.GenWithStackByArgs(errMsg)
	}
	return nil
}

// ForceEnableOldValueProtocols specifies which protocols need to be forced to enable old value.
var ForceEnableOldValueProtocols = map[string]struct{}{
	ProtocolCanal.String():     {},
	ProtocolCanalJSON.String(): {},
	ProtocolMaxwell.String():   {},
}

// ForceDisableOldValueProtocols specifies protocols need to be forced to disable old value.
var ForceDisableOldValueProtocols = map[string]struct{}{
	ProtocolAvro.String(): {},
	ProtocolCsv.String():  {},
}

// SinkConfig represents sink config for a changefeed
type SinkConfig struct {
	TxnAtomicity *AtomicityLevel `toml:"transaction-atomicity" json:"transaction-atomicity,omitempty"`
	// Protocol is NOT available when the downstream is DB.
	Protocol *string `toml:"protocol" json:"protocol,omitempty"`

	// DispatchRules is only available when the downstream is MQ.
	DispatchRules []*DispatchRule `toml:"dispatchers" json:"dispatchers,omitempty"`
	// CSVConfig is only available when the downstream is Storage.
	CSVConfig *CSVConfig `toml:"csv" json:"csv,omitempty"`
	// ColumnSelectors is Deprecated.
	ColumnSelectors []*ColumnSelector `toml:"column-selectors" json:"column-selectors,omitempty"`
	// SchemaRegistry is only available when the downstream is MQ using avro protocol.
	SchemaRegistry *string `toml:"schema-registry" json:"schema-registry,omitempty"`
	// EncoderConcurrency is only available when the downstream is MQ.
	EncoderConcurrency *int `toml:"encoder-concurrency" json:"encoder-concurrency,omitempty"`
	// Terminator is NOT available when the downstream is DB.
	Terminator *string `toml:"terminator" json:"terminator,omitempty"`
	// DateSeparator is only available when the downstream is Storage.
	DateSeparator *string `toml:"date-separator" json:"date-separator,omitempty"`
	// EnablePartitionSeparator is only available when the downstream is Storage.
	EnablePartitionSeparator *bool `toml:"enable-partition-separator" json:"enable-partition-separator,omitempty"`
	// FileIndexWidth is only available when the downstream is Storage
	FileIndexWidth *int `toml:"file-index-digit,omitempty" json:"file-index-digit,omitempty"`

	// EnableKafkaSinkV2 enabled then the kafka-go sink will be used.
	// It is only available when the downstream is MQ.
	EnableKafkaSinkV2 *bool `toml:"enable-kafka-sink-v2" json:"enable-kafka-sink-v2,omitempty"`

	// OnlyOutputUpdatedColumns is only available when the downstream is MQ.
	OnlyOutputUpdatedColumns *bool `toml:"only-output-updated-columns" json:"only-output-updated-columns,omitempty"`

	// DeleteOnlyOutputHandleKeyColumns is only available when the downstream is MQ.
	DeleteOnlyOutputHandleKeyColumns *bool `toml:"delete-only-output-handle-key-columns" json:"delete-only-output-handle-key-columns,omitempty"`

	// TiDBSourceID is the source ID of the upstream TiDB,
	// which is used to set the `tidb_cdc_write_source` session variable.
	// Note: This field is only used internally and only used in the MySQL sink.
	TiDBSourceID uint64 `toml:"-" json:"-"`

	// SafeMode is only available when the downstream is DB.
	SafeMode           *bool               `toml:"safe-mode" json:"safe-mode,omitempty"`
	KafkaConfig        *KafkaConfig        `toml:"kafka-config" json:"kafka-config,omitempty"`
	PulsarConfig       *PulsarConfig       `toml:"pulsar-config" json:"pulsar-config,omitempty"`
	MySQLConfig        *MySQLConfig        `toml:"mysql-config" json:"mysql-config,omitempty"`
	CloudStorageConfig *CloudStorageConfig `toml:"cloud-storage-config" json:"cloud-storage-config,omitempty"`

<<<<<<< HEAD
	// GlueSchemaRegistryConfig is only available when the downstream is MQ using avro protocol.
	GlueSchemaRegistryConfig *GlueSchemaRegistryConfig `toml:"glue-schema-registry-config" json:"glue-schema-registry-config,omitempty"`
=======
	// AdvanceTimeoutInSec is a duration in second. If a table sink progress hasn't been
	// advanced for this given duration, the sink will be canceled and re-established.
	AdvanceTimeoutInSec *uint `toml:"advance-timeout-in-sec" json:"advance-timeout-in-sec,omitempty"`
>>>>>>> dcfcb43a
}

// CSVConfig defines a series of configuration items for csv codec.
type CSVConfig struct {
	// delimiter between fields
	Delimiter string `toml:"delimiter" json:"delimiter"`
	// quoting character
	Quote string `toml:"quote" json:"quote"`
	// representation of null values
	NullString string `toml:"null" json:"null"`
	// whether to include commit ts
	IncludeCommitTs bool `toml:"include-commit-ts" json:"include-commit-ts"`
	// encoding method of binary type
	BinaryEncodingMethod string `toml:"binary-encoding-method" json:"binary-encoding-method"`
}

func (c *CSVConfig) validateAndAdjust() error {
	if c == nil {
		return nil
	}

	// validate quote
	if len(c.Quote) > 1 {
		return cerror.WrapError(cerror.ErrSinkInvalidConfig,
			errors.New("csv config quote contains more than one character"))
	}
	if len(c.Quote) == 1 {
		quote := c.Quote[0]
		if quote == CR || quote == LF {
			return cerror.WrapError(cerror.ErrSinkInvalidConfig,
				errors.New("csv config quote cannot be line break character"))
		}
	}

	// validate delimiter
	if len(c.Delimiter) == 0 {
		return cerror.WrapError(cerror.ErrSinkInvalidConfig,
			errors.New("csv config delimiter cannot be empty"))
	}
	if strings.ContainsRune(c.Delimiter, CR) ||
		strings.ContainsRune(c.Delimiter, LF) {
		return cerror.WrapError(cerror.ErrSinkInvalidConfig,
			errors.New("csv config delimiter contains line break characters"))
	}
	if len(c.Quote) > 0 && strings.Contains(c.Delimiter, c.Quote) {
		return cerror.WrapError(cerror.ErrSinkInvalidConfig,
			errors.New("csv config quote and delimiter cannot be the same"))
	}

	// validate binary encoding method
	switch c.BinaryEncodingMethod {
	case BinaryEncodingHex, BinaryEncodingBase64:
	default:
		return cerror.WrapError(cerror.ErrSinkInvalidConfig,
			errors.New("csv config binary-encoding-method can only be hex or base64"))
	}

	return nil
}

// DateSeparator specifies the date separator in storage destination path
type DateSeparator int

// Enum types of DateSeparator
const (
	DateSeparatorNone DateSeparator = iota
	DateSeparatorYear
	DateSeparatorMonth
	DateSeparatorDay
)

// FromString converts the separator from string to DateSeperator enum type.
func (d *DateSeparator) FromString(separator string) error {
	switch strings.ToLower(separator) {
	case "none":
		*d = DateSeparatorNone
	case "year":
		*d = DateSeparatorYear
	case "month":
		*d = DateSeparatorMonth
	case "day":
		*d = DateSeparatorDay
	default:
		return cerror.ErrStorageSinkInvalidDateSeparator.GenWithStackByArgs(separator)
	}

	return nil
}

func (d DateSeparator) String() string {
	switch d {
	case DateSeparatorNone:
		return "none"
	case DateSeparatorYear:
		return "year"
	case DateSeparatorMonth:
		return "month"
	case DateSeparatorDay:
		return "day"
	default:
		return "unknown"
	}
}

// DispatchRule represents partition rule for a table.
type DispatchRule struct {
	Matcher []string `toml:"matcher" json:"matcher"`
	// Deprecated, please use PartitionRule.
	DispatcherRule string `toml:"dispatcher" json:"dispatcher"`
	// PartitionRule is an alias added for DispatcherRule to mitigate confusions.
	// In the future release, the DispatcherRule is expected to be removed .
	PartitionRule string `toml:"partition" json:"partition"`
	TopicRule     string `toml:"topic" json:"topic"`
}

// ColumnSelector represents a column selector for a table.
type ColumnSelector struct {
	Matcher []string `toml:"matcher" json:"matcher"`
	Columns []string `toml:"columns" json:"columns"`
}

// CodecConfig represents a MQ codec configuration
type CodecConfig struct {
	EnableTiDBExtension            *bool   `toml:"enable-tidb-extension" json:"enable-tidb-extension,omitempty"`
	MaxBatchSize                   *int    `toml:"max-batch-size" json:"max-batch-size,omitempty"`
	AvroEnableWatermark            *bool   `toml:"avro-enable-watermark" json:"avro-enable-watermark"`
	AvroDecimalHandlingMode        *string `toml:"avro-decimal-handling-mode" json:"avro-decimal-handling-mode,omitempty"`
	AvroBigintUnsignedHandlingMode *string `toml:"avro-bigint-unsigned-handling-mode" json:"avro-bigint-unsigned-handling-mode,omitempty"`
}

// KafkaConfig represents a kafka sink configuration
type KafkaConfig struct {
	PartitionNum                 *int32                    `toml:"partition-num" json:"partition-num,omitempty"`
	ReplicationFactor            *int16                    `toml:"replication-factor" json:"replication-factor,omitempty"`
	KafkaVersion                 *string                   `toml:"kafka-version" json:"kafka-version,omitempty"`
	MaxMessageBytes              *int                      `toml:"max-message-bytes" json:"max-message-bytes,omitempty"`
	Compression                  *string                   `toml:"compression" json:"compression,omitempty"`
	KafkaClientID                *string                   `toml:"kafka-client-id" json:"kafka-client-id,omitempty"`
	AutoCreateTopic              *bool                     `toml:"auto-create-topic" json:"auto-create-topic,omitempty"`
	DialTimeout                  *string                   `toml:"dial-timeout" json:"dial-timeout,omitempty"`
	WriteTimeout                 *string                   `toml:"write-timeout" json:"write-timeout,omitempty"`
	ReadTimeout                  *string                   `toml:"read-timeout" json:"read-timeout,omitempty"`
	RequiredAcks                 *int                      `toml:"required-acks" json:"required-acks,omitempty"`
	SASLUser                     *string                   `toml:"sasl-user" json:"sasl-user,omitempty"`
	SASLPassword                 *string                   `toml:"sasl-password" json:"sasl-password,omitempty"`
	SASLMechanism                *string                   `toml:"sasl-mechanism" json:"sasl-mechanism,omitempty"`
	SASLGssAPIAuthType           *string                   `toml:"sasl-gssapi-auth-type" json:"sasl-gssapi-auth-type,omitempty"`
	SASLGssAPIKeytabPath         *string                   `toml:"sasl-gssapi-keytab-path" json:"sasl-gssapi-keytab-path,omitempty"`
	SASLGssAPIKerberosConfigPath *string                   `toml:"sasl-gssapi-kerberos-config-path" json:"sasl-gssapi-kerberos-config-path,omitempty"`
	SASLGssAPIServiceName        *string                   `toml:"sasl-gssapi-service-name" json:"sasl-gssapi-service-name,omitempty"`
	SASLGssAPIUser               *string                   `toml:"sasl-gssapi-user" json:"sasl-gssapi-user,omitempty"`
	SASLGssAPIPassword           *string                   `toml:"sasl-gssapi-password" json:"sasl-gssapi-password,omitempty"`
	SASLGssAPIRealm              *string                   `toml:"sasl-gssapi-realm" json:"sasl-gssapi-realm,omitempty"`
	SASLGssAPIDisablePafxfast    *bool                     `toml:"sasl-gssapi-disable-pafxfast" json:"sasl-gssapi-disable-pafxfast,omitempty"`
	SASLOAuthClientID            *string                   `toml:"sasl-oauth-client-id" json:"sasl-oauth-client-id,omitempty"`
	SASLOAuthClientSecret        *string                   `toml:"sasl-oauth-client-secret" json:"sasl-oauth-client-secret,omitempty"`
	SASLOAuthTokenURL            *string                   `toml:"sasl-oauth-token-url" json:"sasl-oauth-token-url,omitempty"`
	SASLOAuthScopes              []string                  `toml:"sasl-oauth-scopes" json:"sasl-oauth-scopes,omitempty"`
	SASLOAuthGrantType           *string                   `toml:"sasl-oauth-grant-type" json:"sasl-oauth-grant-type,omitempty"`
	SASLOAuthAudience            *string                   `toml:"sasl-oauth-audience" json:"sasl-oauth-audience,omitempty"`
	EnableTLS                    *bool                     `toml:"enable-tls" json:"enable-tls,omitempty"`
	CA                           *string                   `toml:"ca" json:"ca,omitempty"`
	Cert                         *string                   `toml:"cert" json:"cert,omitempty"`
	Key                          *string                   `toml:"key" json:"key,omitempty"`
	InsecureSkipVerify           *bool                     `toml:"insecure-skip-verify" json:"insecure-skip-verify,omitempty"`
	CodecConfig                  *CodecConfig              `toml:"codec-config" json:"codec-config,omitempty"`
	LargeMessageHandle           *LargeMessageHandleConfig `toml:"large-message-handle" json:"large-message-handle,omitempty"`
}

// PulsarConfig pulsar sink configuration
type PulsarConfig struct {
	TLSKeyFilePath        *string `toml:"tls-certificate-path" json:"tls-certificate-path,omitempty"`
	TLSCertificateFile    *string `toml:"tls-certificate-file" json:"tls-private-key-path,omitempty"`
	TLSTrustCertsFilePath *string `toml:"tls-trust-certs-file-path" json:"tls-trust-certs-file-path,omitempty"`

	// PulsarProducerCacheSize is the size of the cache of pulsar producers
	PulsarProducerCacheSize *int32 `toml:"pulsar-producer-cache-size" json:"pulsar-producer-cache-size,omitempty"`
}

// MySQLConfig represents a MySQL sink configuration
type MySQLConfig struct {
	WorkerCount                  *int    `toml:"worker-count" json:"worker-count,omitempty"`
	MaxTxnRow                    *int    `toml:"max-txn-row" json:"max-txn-row,omitempty"`
	MaxMultiUpdateRowSize        *int    `toml:"max-multi-update-row-size" json:"max-multi-update-row-size,omitempty"`
	MaxMultiUpdateRowCount       *int    `toml:"max-multi-update-row" json:"max-multi-update-row,omitempty"`
	TiDBTxnMode                  *string `toml:"tidb-txn-mode" json:"tidb-txn-mode,omitempty"`
	SSLCa                        *string `toml:"ssl-ca" json:"ssl-ca,omitempty"`
	SSLCert                      *string `toml:"ssl-cert" json:"ssl-cert,omitempty"`
	SSLKey                       *string `toml:"ssl-key" json:"ssl-key,omitempty"`
	TimeZone                     *string `toml:"time-zone" json:"time-zone,omitempty"`
	WriteTimeout                 *string `toml:"write-timeout" json:"write-timeout,omitempty"`
	ReadTimeout                  *string `toml:"read-timeout" json:"read-timeout,omitempty"`
	Timeout                      *string `toml:"timeout" json:"timeout,omitempty"`
	EnableBatchDML               *bool   `toml:"enable-batch-dml" json:"enable-batch-dml,omitempty"`
	EnableMultiStatement         *bool   `toml:"enable-multi-statement" json:"enable-multi-statement,omitempty"`
	EnableCachePreparedStatement *bool   `toml:"enable-cache-prepared-statement" json:"enable-cache-prepared-statement,omitempty"`
}

// CloudStorageConfig represents a cloud storage sink configuration
type CloudStorageConfig struct {
	WorkerCount   *int    `toml:"worker-count" json:"worker-count,omitempty"`
	FlushInterval *string `toml:"flush-interval" json:"flush-interval,omitempty"`
	FileSize      *int    `toml:"file-size" json:"file-size,omitempty"`

	OutputColumnID *bool `toml:"output-column-id" json:"output-column-id,omitempty"`
}

func (s *SinkConfig) validateAndAdjust(sinkURI *url.URL) error {
	if err := s.validateAndAdjustSinkURI(sinkURI); err != nil {
		return err
	}

	if sink.IsMySQLCompatibleScheme(sinkURI.Scheme) {
		return nil
	}

	for _, rule := range s.DispatchRules {
		if rule.DispatcherRule != "" && rule.PartitionRule != "" {
			log.Error("dispatcher and partition cannot be configured both", zap.Any("rule", rule))
			return cerror.WrapError(cerror.ErrSinkInvalidConfig,
				errors.New(fmt.Sprintf("dispatcher and partition cannot be "+
					"configured both for rule:%v", rule)))
		}
		// After `validate()` is called, we only use PartitionRule to represent a partition
		// dispatching rule. So when DispatcherRule is not empty, we assign its
		// value to PartitionRule and clear itself.
		if rule.DispatcherRule != "" {
			rule.PartitionRule = rule.DispatcherRule
			rule.DispatcherRule = ""
		}
	}

	if util.GetOrZero(s.EncoderConcurrency) < 0 {
		return cerror.ErrSinkInvalidConfig.GenWithStack(
			"encoder-concurrency should greater than 0, but got %d", s.EncoderConcurrency)
	}

	// validate terminator
	if s.Terminator == nil {
		s.Terminator = util.AddressOf(CRLF)
	}

	protocol, _ := ParseSinkProtocolFromString(util.GetOrZero(s.Protocol))
	if util.GetOrZero(s.DeleteOnlyOutputHandleKeyColumns) && protocol == ProtocolCsv {
		return cerror.ErrSinkInvalidConfig.GenWithStack(
			"CSV protocol always output all columns for the delete event, " +
				"do not set `delete-only-output-handle-key-columns` to true")
	}

	// validate storage sink related config
	if sinkURI != nil && sink.IsStorageScheme(sinkURI.Scheme) {
		// validate date separator
		if len(util.GetOrZero(s.DateSeparator)) > 0 {
			var separator DateSeparator
			if err := separator.FromString(util.GetOrZero(s.DateSeparator)); err != nil {
				return cerror.WrapError(cerror.ErrSinkInvalidConfig, err)
			}
		}

		// File index width should be in [minFileIndexWidth, maxFileIndexWidth].
		// In most scenarios, the user does not need to change this configuration,
		// so the default value of this parameter is not set and just make silent
		// adjustments here.
		if util.GetOrZero(s.FileIndexWidth) < MinFileIndexWidth ||
			util.GetOrZero(s.FileIndexWidth) > MaxFileIndexWidth {
			s.FileIndexWidth = util.AddressOf(DefaultFileIndexWidth)
		}

		if err := s.CSVConfig.validateAndAdjust(); err != nil {
			return err
		}
	}

	if util.GetOrZero(s.AdvanceTimeoutInSec) == 0 {
		log.Warn(fmt.Sprintf("advance-timeout-in-sec is not set, use default value: %d seconds", DefaultAdvanceTimeoutInSec))
		s.AdvanceTimeoutInSec = util.AddressOf(DefaultAdvanceTimeoutInSec)
	}

	return nil
}

// validateAndAdjustSinkURI validate and adjust `Protocol` and `TxnAtomicity` by sinkURI.
func (s *SinkConfig) validateAndAdjustSinkURI(sinkURI *url.URL) error {
	if sinkURI == nil {
		return nil
	}

	if err := s.applyParameterBySinkURI(sinkURI); err != nil {
		if !cerror.ErrIncompatibleSinkConfig.Equal(err) {
			return err
		}
		// Ignore `ErrIncompatibleSinkConfig` here to:
		// 1. Keep compatibility with old version.
		// 2. Avoid throwing error when create changefeed.
		log.Warn("sink-uri is not compatible with the sink config, "+
			"the configuration in sink URI will be used", zap.Error(err))
	}

	// validate that TxnAtomicity is valid and compatible with the scheme.
	if err := util.GetOrZero(s.TxnAtomicity).validate(sinkURI.Scheme); err != nil {
		return err
	}

	// Validate that protocol is compatible with the scheme. For testing purposes,
	// any protocol should be legal for blackhole.
	if sink.IsMQScheme(sinkURI.Scheme) || sink.IsStorageScheme(sinkURI.Scheme) {
		_, err := ParseSinkProtocolFromString(util.GetOrZero(s.Protocol))
		if err != nil {
			return err
		}
	} else if sink.IsMySQLCompatibleScheme(sinkURI.Scheme) && s.Protocol != nil {
		return cerror.ErrSinkURIInvalid.GenWithStackByArgs(fmt.Sprintf("protocol %s "+
			"is incompatible with %s scheme", util.GetOrZero(s.Protocol), sinkURI.Scheme))
	}

	log.Info("succeed to parse parameter from sink uri",
		zap.String("protocol", util.GetOrZero(s.Protocol)),
		zap.String("txnAtomicity", string(util.GetOrZero(s.TxnAtomicity))))
	return nil
}

// applyParameterBySinkURI parse sinkURI and set `Protocol` and `TxnAtomicity` to `SinkConfig`.
// Return:
// - ErrIncompatibleSinkConfig to terminate `updated` changefeed operation.
func (s *SinkConfig) applyParameterBySinkURI(sinkURI *url.URL) error {
	if sinkURI == nil {
		return nil
	}

	cfgInSinkURI := map[string]string{}
	cfgInFile := map[string]string{}
	params := sinkURI.Query()

	txnAtomicityFromURI := AtomicityLevel(params.Get(TxnAtomicityKey))
	if txnAtomicityFromURI != unknownTxnAtomicity {
		if util.GetOrZero(s.TxnAtomicity) != unknownTxnAtomicity && util.GetOrZero(s.TxnAtomicity) != txnAtomicityFromURI {
			cfgInSinkURI[TxnAtomicityKey] = string(txnAtomicityFromURI)
			cfgInFile[TxnAtomicityKey] = string(util.GetOrZero(s.TxnAtomicity))
		}
		s.TxnAtomicity = util.AddressOf(txnAtomicityFromURI)
	}

	protocolFromURI := params.Get(ProtocolKey)
	if protocolFromURI != "" {
		if s.Protocol != nil && util.GetOrZero(s.Protocol) != protocolFromURI {
			cfgInSinkURI[ProtocolKey] = protocolFromURI
			cfgInFile[ProtocolKey] = util.GetOrZero(s.Protocol)
		}
		s.Protocol = util.AddressOf(protocolFromURI)
	}

	getError := func() error {
		if len(cfgInSinkURI) != len(cfgInFile) {
			log.Panic("inconsistent configuration items in sink uri and configuration file",
				zap.Any("cfgInSinkURI", cfgInSinkURI), zap.Any("cfgInFile", cfgInFile))
		}
		if len(cfgInSinkURI) == 0 && len(cfgInFile) == 0 {
			return nil
		}
		getErrMsg := func(cfgIn map[string]string) string {
			var errMsg strings.Builder
			for k, v := range cfgIn {
				errMsg.WriteString(fmt.Sprintf("%s=%s, ", k, v))
			}
			return errMsg.String()[0 : errMsg.Len()-2]
		}
		return cerror.ErrIncompatibleSinkConfig.GenWithStackByArgs(
			getErrMsg(cfgInSinkURI), getErrMsg(cfgInFile))
	}
	return getError()
}

// CheckCompatibilityWithSinkURI check whether the sinkURI is compatible with the sink config.
func (s *SinkConfig) CheckCompatibilityWithSinkURI(
	oldSinkConfig *SinkConfig, sinkURIStr string,
) error {
	sinkURI, err := url.Parse(sinkURIStr)
	if err != nil {
		return cerror.WrapError(cerror.ErrSinkURIInvalid, err)
	}

	cfgParamsChanged := s.Protocol != oldSinkConfig.Protocol ||
		s.TxnAtomicity != oldSinkConfig.TxnAtomicity

	isURIParamsChanged := func(oldCfg SinkConfig) bool {
		err := oldCfg.applyParameterBySinkURI(sinkURI)
		return cerror.ErrIncompatibleSinkConfig.Equal(err)
	}
	uriParamsChanged := isURIParamsChanged(*oldSinkConfig)

	if !uriParamsChanged && !cfgParamsChanged {
		return nil
	}

	compatibilityError := s.applyParameterBySinkURI(sinkURI)
	if uriParamsChanged && cerror.ErrIncompatibleSinkConfig.Equal(compatibilityError) {
		// Ignore compatibility error if the sinkURI make such changes.
		return nil
	}
	return compatibilityError
}

const (
	// LargeMessageHandleOptionNone means not handling large message.
	LargeMessageHandleOptionNone string = "none"
	// LargeMessageHandleOptionClaimCheck means handling large message by sending to the claim check storage.
	LargeMessageHandleOptionClaimCheck string = "claim-check"
	// LargeMessageHandleOptionHandleKeyOnly means handling large message by sending only handle key columns.
	LargeMessageHandleOptionHandleKeyOnly string = "handle-key-only"
)

const (
	// CompressionNone no compression
	CompressionNone string = "none"
	// CompressionSnappy compression using snappy
	CompressionSnappy string = "snappy"
	// CompressionLZ4 compression using LZ4
	CompressionLZ4 string = "lz4"
)

// LargeMessageHandleConfig is the configuration for handling large message.
type LargeMessageHandleConfig struct {
	LargeMessageHandleOption string `toml:"large-message-handle-option" json:"large-message-handle-option"`
	ClaimCheckStorageURI     string `toml:"claim-check-storage-uri" json:"claim-check-storage-uri"`
	ClaimCheckCompression    string `toml:"claim-check-compression" json:"claim-check-compression"`
}

// NewDefaultLargeMessageHandleConfig return the default LargeMessageHandleConfig.
func NewDefaultLargeMessageHandleConfig() *LargeMessageHandleConfig {
	return &LargeMessageHandleConfig{
		LargeMessageHandleOption: LargeMessageHandleOptionNone,
		ClaimCheckCompression:    CompressionNone,
	}
}

// Validate the LargeMessageHandleConfig.
func (c *LargeMessageHandleConfig) Validate(protocol Protocol, enableTiDBExtension bool) error {
	if c.LargeMessageHandleOption == LargeMessageHandleOptionNone {
		return nil
	}

	switch protocol {
	case ProtocolOpen:
	case ProtocolCanalJSON:
		if !enableTiDBExtension {
			return cerror.ErrInvalidReplicaConfig.GenWithStack(
				"large message handle is set to %s, protocol is %s, but enable-tidb-extension is false",
				c.LargeMessageHandleOption, protocol.String())
		}
	default:
		return cerror.ErrInvalidReplicaConfig.GenWithStack(
			"large message handle is set to %s, protocol is %s, it's not supported",
			c.LargeMessageHandleOption, protocol.String())
	}

	if c.LargeMessageHandleOption == LargeMessageHandleOptionClaimCheck {
		if c.ClaimCheckStorageURI == "" {
			return cerror.ErrInvalidReplicaConfig.GenWithStack(
				"large message handle is set to claim-check, but the claim-check-storage-uri is empty")
		}

		if c.ClaimCheckCompression != "" {
			switch strings.ToLower(c.ClaimCheckCompression) {
			case CompressionSnappy, CompressionLZ4:
			default:
				return cerror.ErrInvalidReplicaConfig.GenWithStack(
					"claim-check compression support snappy, lz4, got %s", c.ClaimCheckCompression)
			}
		}
	}
	return nil
}

// HandleKeyOnly returns true if handle large message by encoding handle key only.
func (c *LargeMessageHandleConfig) HandleKeyOnly() bool {
	if c == nil {
		return false
	}
	return c.LargeMessageHandleOption == LargeMessageHandleOptionHandleKeyOnly
}

// EnableClaimCheck returns true if enable claim check.
func (c *LargeMessageHandleConfig) EnableClaimCheck() bool {
	if c == nil {
		return false
	}
	return c.LargeMessageHandleOption == LargeMessageHandleOptionClaimCheck
}

// Disabled returns true if disable large message handle.
func (c *LargeMessageHandleConfig) Disabled() bool {
	if c == nil {
		return false
	}
	return c.LargeMessageHandleOption == LargeMessageHandleOptionNone
}

type GlueSchemaRegistryConfig struct {
	// Name of the schema registry
	RegistryName string `toml:"registry-name" json:"registry-name"`
	// Region of the schema registry
	Region string `toml:"region" json:"region"`
	// AccessKeyID of the schema registry
	AccessKeyID string `toml: "access-key-id" json:"access-key-id,omitempty"`
	// AccessKeySecret of the schema registry
	AccessKeySecret string `toml: "access-key-secret" json:"access-key-secret,omitempty"`
	Token           string `toml: "token" json:"token,omitempty"`
}

func (g *GlueSchemaRegistryConfig) Validate() error {
	if g.RegistryName == "" {
		return cerror.ErrInvalidGlueSchemaRegistryConfig.
			GenWithStack("registry-name is empty, is must be set")
	}
	if g.Region == "" {
		return cerror.ErrInvalidGlueSchemaRegistryConfig.
			GenWithStack("region is empty, is must be set")
	}
	if g.AccessKeyID != "" && g.AccessKeySecret == "" {
		return cerror.ErrInvalidGlueSchemaRegistryConfig.
			GenWithStack("access-key is set, but access-key-secret is empty, they must be set together")
	}
	return nil
}

func (g *GlueSchemaRegistryConfig) NoCredentials() bool {
	return g.AccessKeyID == "" && g.AccessKeySecret == "" && g.Token == ""
}<|MERGE_RESOLUTION|>--- conflicted
+++ resolved
@@ -161,14 +161,12 @@
 	MySQLConfig        *MySQLConfig        `toml:"mysql-config" json:"mysql-config,omitempty"`
 	CloudStorageConfig *CloudStorageConfig `toml:"cloud-storage-config" json:"cloud-storage-config,omitempty"`
 
-<<<<<<< HEAD
-	// GlueSchemaRegistryConfig is only available when the downstream is MQ using avro protocol.
-	GlueSchemaRegistryConfig *GlueSchemaRegistryConfig `toml:"glue-schema-registry-config" json:"glue-schema-registry-config,omitempty"`
-=======
 	// AdvanceTimeoutInSec is a duration in second. If a table sink progress hasn't been
 	// advanced for this given duration, the sink will be canceled and re-established.
 	AdvanceTimeoutInSec *uint `toml:"advance-timeout-in-sec" json:"advance-timeout-in-sec,omitempty"`
->>>>>>> dcfcb43a
+
+	// GlueSchemaRegistryConfig is only available when the downstream is MQ using avro protocol.
+	GlueSchemaRegistryConfig *GlueSchemaRegistryConfig `toml:"glue_schema_registry_config" json:"glue_schema_registry_config,omitempty"`
 }
 
 // CSVConfig defines a series of configuration items for csv codec.
