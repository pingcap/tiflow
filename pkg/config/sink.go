--- conflicted
+++ resolved
@@ -580,102 +580,6 @@
 		return nil
 	}
 	return compatibilityError
-<<<<<<< HEAD
-}
-
-const (
-	// LargeMessageHandleOptionNone means not handling large message.
-	LargeMessageHandleOptionNone string = "none"
-	// LargeMessageHandleOptionClaimCheck means handling large message by sending to the claim check storage.
-	LargeMessageHandleOptionClaimCheck string = "claim-check"
-	// LargeMessageHandleOptionHandleKeyOnly means handling large message by sending only handle key columns.
-	LargeMessageHandleOptionHandleKeyOnly string = "handle-key-only"
-)
-
-const (
-	// CompressionNone no compression
-	CompressionNone string = "none"
-	// CompressionSnappy compression using snappy
-	CompressionSnappy string = "snappy"
-	// CompressionLZ4 compression using LZ4
-	CompressionLZ4 string = "lz4"
-)
-
-// LargeMessageHandleConfig is the configuration for handling large message.
-type LargeMessageHandleConfig struct {
-	LargeMessageHandleOption string `toml:"large-message-handle-option" json:"large-message-handle-option"`
-	ClaimCheckStorageURI     string `toml:"claim-check-storage-uri" json:"claim-check-storage-uri"`
-	ClaimCheckCompression    string `toml:"claim-check-compression" json:"claim-check-compression"`
-}
-
-// NewDefaultLargeMessageHandleConfig return the default LargeMessageHandleConfig.
-func NewDefaultLargeMessageHandleConfig() *LargeMessageHandleConfig {
-	return &LargeMessageHandleConfig{
-		LargeMessageHandleOption: LargeMessageHandleOptionNone,
-		ClaimCheckCompression:    CompressionNone,
-	}
-}
-
-// Validate the LargeMessageHandleConfig.
-func (c *LargeMessageHandleConfig) Validate(protocol Protocol, enableTiDBExtension bool) error {
-	if c.LargeMessageHandleOption == LargeMessageHandleOptionNone {
-		return nil
-	}
-
-	switch protocol {
-	case ProtocolOpen:
-	case ProtocolCanalJSON:
-		if !enableTiDBExtension {
-			return cerror.ErrInvalidReplicaConfig.GenWithStack(
-				"large message handle is set to %s, protocol is %s, but enable-tidb-extension is false",
-				c.LargeMessageHandleOption, protocol.String())
-		}
-	default:
-		return cerror.ErrInvalidReplicaConfig.GenWithStack(
-			"large message handle is set to %s, protocol is %s, it's not supported",
-			c.LargeMessageHandleOption, protocol.String())
-	}
-
-	if c.LargeMessageHandleOption == LargeMessageHandleOptionClaimCheck {
-		if c.ClaimCheckStorageURI == "" {
-			return cerror.ErrInvalidReplicaConfig.GenWithStack(
-				"large message handle is set to claim-check, but the claim-check-storage-uri is empty")
-		}
-
-		if c.ClaimCheckCompression != "" {
-			switch strings.ToLower(c.ClaimCheckCompression) {
-			case CompressionSnappy, CompressionLZ4:
-			default:
-				return cerror.ErrInvalidReplicaConfig.GenWithStack(
-					"claim-check compression support snappy, lz4, got %s", c.ClaimCheckCompression)
-			}
-		}
-	}
-	return nil
-}
-
-// HandleKeyOnly returns true if handle large message by encoding handle key only.
-func (c *LargeMessageHandleConfig) HandleKeyOnly() bool {
-	if c == nil {
-		return false
-	}
-	return c.LargeMessageHandleOption == LargeMessageHandleOptionHandleKeyOnly
-}
-
-// EnableClaimCheck returns true if enable claim check.
-func (c *LargeMessageHandleConfig) EnableClaimCheck() bool {
-	if c == nil {
-		return false
-	}
-	return c.LargeMessageHandleOption == LargeMessageHandleOptionClaimCheck
-}
-
-// Disabled returns true if disable large message handle.
-func (c *LargeMessageHandleConfig) Disabled() bool {
-	if c == nil {
-		return false
-	}
-	return c.LargeMessageHandleOption == LargeMessageHandleOptionNone
 }
 
 // GlueSchemaRegistryConfig represents a Glue Schema Registry configuration
@@ -711,6 +615,4 @@
 // NoCredentials returns true if no credentials are set.
 func (g *GlueSchemaRegistryConfig) NoCredentials() bool {
 	return g.AccessKey == "" && g.SecretAccessKey == "" && g.Token == ""
-=======
->>>>>>> 0694352a
 }