// Copyright 2020 PingCAP, Inc.
//
// Licensed under the Apache License, Version 2.0 (the "License");
// you may not use this file except in compliance with the License.
// You may obtain a copy of the License at
//
//     http://www.apache.org/licenses/LICENSE-2.0
//
// Unless required by applicable law or agreed to in writing, software
// distributed under the License is distributed on an "AS IS" BASIS,
// See the License for the specific language governing permissions and
// limitations under the License.

package config

import (
	"fmt"
	"net/url"
	"strconv"
	"strings"
	"time"

	"github.com/apache/pulsar-client-go/pulsar"
	"github.com/aws/aws-sdk-go-v2/aws"
	"github.com/pingcap/errors"
	"github.com/pingcap/log"
	cerror "github.com/pingcap/tiflow/pkg/errors"
	"github.com/pingcap/tiflow/pkg/sink"
	"github.com/pingcap/tiflow/pkg/util"
	"go.uber.org/zap"
)

const (
	// DefaultMaxMessageBytes sets the default value for max-message-bytes.
	DefaultMaxMessageBytes = 10 * 1024 * 1024 // 10M
	// DefaultAdvanceTimeoutInSec sets the default value for advance-timeout-in-sec.
	DefaultAdvanceTimeoutInSec = uint(150)

	// TxnAtomicityKey specifies the key of the transaction-atomicity in the SinkURI.
	TxnAtomicityKey = "transaction-atomicity"
	// defaultTxnAtomicity is the default atomicity level.
	defaultTxnAtomicity = noneTxnAtomicity
	// unknownTxnAtomicity is an invalid atomicity level and will be treated as
	// defaultTxnAtomicity when initializing sink in processor.
	unknownTxnAtomicity AtomicityLevel = ""
	// noneTxnAtomicity means atomicity of transactions is not guaranteed
	noneTxnAtomicity AtomicityLevel = "none"
	// tableTxnAtomicity means atomicity of single table transactions is guaranteed.
	tableTxnAtomicity AtomicityLevel = "table"

	// Comma is a constant for ','
	Comma = ","
	// CR is an abbreviation for carriage return
	CR = '\r'
	// LF is an abbreviation for line feed
	LF = '\n'
	// CRLF is an abbreviation for '\r\n'
	CRLF = "\r\n"
	// DoubleQuoteChar is a constant for '"'
	DoubleQuoteChar = '"'
	// Backslash is a constant for '\'
	Backslash = '\\'
	// NULL is a constant for '\N'
	NULL = "\\N"

	// MinFileIndexWidth is the minimum width of file index.
	MinFileIndexWidth = 6 // enough for 2^19 files
	// MaxFileIndexWidth is the maximum width of file index.
	MaxFileIndexWidth = 20 // enough for 2^64 files
	// DefaultFileIndexWidth is the default width of file index.
	DefaultFileIndexWidth = MaxFileIndexWidth

	// BinaryEncodingHex encodes binary data to hex string.
	BinaryEncodingHex = "hex"
	// BinaryEncodingBase64 encodes binary data to base64 string.
	BinaryEncodingBase64 = "base64"

	// DefaultPulsarProducerCacheSize is the default size of the cache for producers
	// 10240 producers maybe cost 1.1G memory
	DefaultPulsarProducerCacheSize = 10240

	// DefaultEncoderGroupConcurrency is the default concurrency of encoder group.
	DefaultEncoderGroupConcurrency = 32

	// DefaultSendBootstrapIntervalInSec is the default interval to send bootstrap message.
	DefaultSendBootstrapIntervalInSec = int64(120)
	// DefaultSendBootstrapInMsgCount is the default number of messages to send bootstrap message.
	DefaultSendBootstrapInMsgCount = int32(10000)
	// DefaultSendBootstrapToAllPartition is the default value of
	// whether to send bootstrap message to all partitions.
	DefaultSendBootstrapToAllPartition = true
)

// AtomicityLevel represents the atomicity level of a changefeed.
type AtomicityLevel string

// ShouldSplitTxn returns whether the sink should split txn.
func (l AtomicityLevel) ShouldSplitTxn() bool {
	if l == unknownTxnAtomicity {
		l = defaultTxnAtomicity
	}
	return l == noneTxnAtomicity
}

func (l AtomicityLevel) validate(scheme string) error {
	switch l {
	case unknownTxnAtomicity:
	case noneTxnAtomicity:
		// Do nothing here to avoid modifying the persistence parameters.
	case tableTxnAtomicity:
		// MqSink only support `noneTxnAtomicity`.
		if sink.IsMQScheme(scheme) {
			errMsg := fmt.Sprintf("%s level atomicity is not supported by %s scheme", l, scheme)
			return cerror.ErrSinkURIInvalid.GenWithStackByArgs(errMsg)
		}
	default:
		errMsg := fmt.Sprintf("%s level atomicity is not supported by %s scheme", l, scheme)
		return cerror.ErrSinkURIInvalid.GenWithStackByArgs(errMsg)
	}
	return nil
}

// SinkConfig represents sink config for a changefeed
type SinkConfig struct {
	TxnAtomicity *AtomicityLevel `toml:"transaction-atomicity" json:"transaction-atomicity,omitempty"`
	// Protocol is NOT available when the downstream is DB.
	Protocol *string `toml:"protocol" json:"protocol,omitempty"`

	// DispatchRules is only available when the downstream is MQ.
	DispatchRules []*DispatchRule `toml:"dispatchers" json:"dispatchers,omitempty"`
	// CSVConfig is only available when the downstream is Storage.
	CSVConfig *CSVConfig `toml:"csv" json:"csv,omitempty"`

	ColumnSelectors []*ColumnSelector `toml:"column-selectors" json:"column-selectors,omitempty"`
	// SchemaRegistry is only available when the downstream is MQ using avro protocol.
	SchemaRegistry *string `toml:"schema-registry" json:"schema-registry,omitempty"`
	// EncoderConcurrency is only available when the downstream is MQ.
	EncoderConcurrency *int `toml:"encoder-concurrency" json:"encoder-concurrency,omitempty"`
	// Terminator is NOT available when the downstream is DB.
	Terminator *string `toml:"terminator" json:"terminator,omitempty"`
	// DateSeparator is only available when the downstream is Storage.
	DateSeparator *string `toml:"date-separator" json:"date-separator,omitempty"`
	// EnablePartitionSeparator is only available when the downstream is Storage.
	EnablePartitionSeparator *bool `toml:"enable-partition-separator" json:"enable-partition-separator,omitempty"`
	// FileIndexWidth is only available when the downstream is Storage
	FileIndexWidth *int `toml:"file-index-digit,omitempty" json:"file-index-digit,omitempty"`

	// EnableKafkaSinkV2 enabled then the kafka-go sink will be used.
	// It is only available when the downstream is MQ.
	EnableKafkaSinkV2 *bool `toml:"enable-kafka-sink-v2" json:"enable-kafka-sink-v2,omitempty"`

	// OnlyOutputUpdatedColumns is only available when the downstream is MQ.
	OnlyOutputUpdatedColumns *bool `toml:"only-output-updated-columns" json:"only-output-updated-columns,omitempty"`

	// DeleteOnlyOutputHandleKeyColumns is only available when the downstream is MQ.
	DeleteOnlyOutputHandleKeyColumns *bool `toml:"delete-only-output-handle-key-columns" json:"delete-only-output-handle-key-columns,omitempty"`

	// TiDBSourceID is the source ID of the upstream TiDB,
	// which is used to set the `tidb_cdc_write_source` session variable.
	// Note: This field is only used internally and only used in the MySQL sink.
	TiDBSourceID uint64 `toml:"-" json:"-"`

	// SafeMode is only available when the downstream is DB.
	SafeMode           *bool               `toml:"safe-mode" json:"safe-mode,omitempty"`
	KafkaConfig        *KafkaConfig        `toml:"kafka-config" json:"kafka-config,omitempty"`
	PulsarConfig       *PulsarConfig       `toml:"pulsar-config" json:"pulsar-config,omitempty"`
	MySQLConfig        *MySQLConfig        `toml:"mysql-config" json:"mysql-config,omitempty"`
	CloudStorageConfig *CloudStorageConfig `toml:"cloud-storage-config" json:"cloud-storage-config,omitempty"`

	// AdvanceTimeoutInSec is a duration in second. If a table sink progress hasn't been
	// advanced for this given duration, the sink will be canceled and re-established.
	AdvanceTimeoutInSec *uint `toml:"advance-timeout-in-sec" json:"advance-timeout-in-sec,omitempty"`

<<<<<<< HEAD
	// OpenProtocol related configurations
	OpenProtocol *OpenProtocolConfig `toml:"open" json:"open,omitempty"`
=======
	// Simple Protocol only config, use to control the behavior of sending bootstrap message.
	// Note: When one of the following conditions is set to negative value,
	// bootstrap sending function will be disabled.
	// SendBootstrapIntervalInSec is the interval in seconds to send bootstrap message.
	SendBootstrapIntervalInSec *int64 `toml:"send-bootstrap-interval-in-sec" json:"send-bootstrap-interval-in-sec,omitempty"`
	// SendBootstrapInMsgCount means bootstrap messages are being sent every SendBootstrapInMsgCount row change messages.
	SendBootstrapInMsgCount *int32 `toml:"send-bootstrap-in-msg-count" json:"send-bootstrap-in-msg-count,omitempty"`
	// SendBootstrapToAllPartition determines whether to send bootstrap message to all partitions.
	// If set to false, bootstrap message will only be sent to the first partition of each topic.
	// Default value is true.
	SendBootstrapToAllPartition *bool `toml:"send-bootstrap-to-all-partition" json:"send-bootstrap-to-all-partition,omitempty"`
>>>>>>> fd3a6e75
}

// MaskSensitiveData masks sensitive data in SinkConfig
func (s *SinkConfig) MaskSensitiveData() {
	if s.SchemaRegistry != nil {
		s.SchemaRegistry = aws.String(util.MaskSensitiveDataInURI(*s.SchemaRegistry))
	}
	if s.KafkaConfig != nil {
		s.KafkaConfig.MaskSensitiveData()
	}
	if s.PulsarConfig != nil {
		s.PulsarConfig.MaskSensitiveData()
	}
}

// ShouldSendBootstrapMsg returns whether the sink should send bootstrap message.
// Only enable bootstrap sending function for simple protocol
// and when both send-bootstrap-interval-in-sec and send-bootstrap-in-msg-count are > 0
func (s *SinkConfig) ShouldSendBootstrapMsg() bool {
	if s == nil {
		return false
	}
	protocol := util.GetOrZero(s.Protocol)

	return protocol == ProtocolSimple.String() &&
		util.GetOrZero(s.SendBootstrapIntervalInSec) > 0 &&
		util.GetOrZero(s.SendBootstrapInMsgCount) > 0
}

// CSVConfig defines a series of configuration items for csv codec.
type CSVConfig struct {
	// delimiter between fields
	Delimiter string `toml:"delimiter" json:"delimiter"`
	// quoting character
	Quote string `toml:"quote" json:"quote"`
	// representation of null values
	NullString string `toml:"null" json:"null"`
	// whether to include commit ts
	IncludeCommitTs bool `toml:"include-commit-ts" json:"include-commit-ts"`
	// encoding method of binary type
	BinaryEncodingMethod string `toml:"binary-encoding-method" json:"binary-encoding-method"`
}

func (c *CSVConfig) validateAndAdjust() error {
	if c == nil {
		return nil
	}

	// validate quote
	if len(c.Quote) > 1 {
		return cerror.WrapError(cerror.ErrSinkInvalidConfig,
			errors.New("csv config quote contains more than one character"))
	}
	if len(c.Quote) == 1 {
		quote := c.Quote[0]
		if quote == CR || quote == LF {
			return cerror.WrapError(cerror.ErrSinkInvalidConfig,
				errors.New("csv config quote cannot be line break character"))
		}
	}

	// validate delimiter
	switch len(c.Delimiter) {
	case 0:
		return cerror.WrapError(cerror.ErrSinkInvalidConfig,
			errors.New("csv config delimiter cannot be empty"))
	case 1:
		if strings.ContainsRune(c.Delimiter, CR) || strings.ContainsRune(c.Delimiter, LF) {
			return cerror.WrapError(cerror.ErrSinkInvalidConfig,
				errors.New("csv config delimiter contains line break characters"))
		}
	default:
		return cerror.WrapError(cerror.ErrSinkInvalidConfig,
			errors.New("csv config delimiter contains more than one character"))
	}

	if len(c.Quote) > 0 && strings.Contains(c.Delimiter, c.Quote) {
		return cerror.WrapError(cerror.ErrSinkInvalidConfig,
			errors.New("csv config quote and delimiter cannot be the same"))
	}

	// validate binary encoding method
	switch c.BinaryEncodingMethod {
	case BinaryEncodingHex, BinaryEncodingBase64:
	default:
		return cerror.WrapError(cerror.ErrSinkInvalidConfig,
			errors.New("csv config binary-encoding-method can only be hex or base64"))
	}

	return nil
}

// DateSeparator specifies the date separator in storage destination path
type DateSeparator int

// Enum types of DateSeparator
const (
	DateSeparatorNone DateSeparator = iota
	DateSeparatorYear
	DateSeparatorMonth
	DateSeparatorDay
)

// FromString converts the separator from string to DateSeperator enum type.
func (d *DateSeparator) FromString(separator string) error {
	switch strings.ToLower(separator) {
	case "none":
		*d = DateSeparatorNone
	case "year":
		*d = DateSeparatorYear
	case "month":
		*d = DateSeparatorMonth
	case "day":
		*d = DateSeparatorDay
	default:
		return cerror.ErrStorageSinkInvalidDateSeparator.GenWithStackByArgs(separator)
	}

	return nil
}

// GetPattern returns the pattern of the date separator.
func (d DateSeparator) GetPattern() string {
	switch d {
	case DateSeparatorNone:
		return ""
	case DateSeparatorYear:
		return `\d{4}`
	case DateSeparatorMonth:
		return `\d{4}-\d{2}`
	case DateSeparatorDay:
		return `\d{4}-\d{2}-\d{2}`
	default:
		return ""
	}
}

func (d DateSeparator) String() string {
	switch d {
	case DateSeparatorNone:
		return "none"
	case DateSeparatorYear:
		return "year"
	case DateSeparatorMonth:
		return "month"
	case DateSeparatorDay:
		return "day"
	default:
		return "unknown"
	}
}

// DispatchRule represents partition rule for a table.
type DispatchRule struct {
	Matcher []string `toml:"matcher" json:"matcher"`
	// Deprecated, please use PartitionRule.
	DispatcherRule string `toml:"dispatcher" json:"dispatcher"`
	// PartitionRule is an alias added for DispatcherRule to mitigate confusions.
	// In the future release, the DispatcherRule is expected to be removed .
	PartitionRule string `toml:"partition" json:"partition"`

	// IndexName is set when using index-value dispatcher with specified index.
	IndexName string `toml:"index" json:"index"`

	// Columns are set when using columns dispatcher.
	Columns []string `toml:"columns" json:"columns"`

	TopicRule string `toml:"topic" json:"topic"`
}

// ColumnSelector represents a column selector for a table.
type ColumnSelector struct {
	Matcher []string `toml:"matcher" json:"matcher"`
	Columns []string `toml:"columns" json:"columns"`
}

// CodecConfig represents a MQ codec configuration
type CodecConfig struct {
	EnableTiDBExtension            *bool   `toml:"enable-tidb-extension" json:"enable-tidb-extension,omitempty"`
	MaxBatchSize                   *int    `toml:"max-batch-size" json:"max-batch-size,omitempty"`
	AvroEnableWatermark            *bool   `toml:"avro-enable-watermark" json:"avro-enable-watermark"`
	AvroDecimalHandlingMode        *string `toml:"avro-decimal-handling-mode" json:"avro-decimal-handling-mode,omitempty"`
	AvroBigintUnsignedHandlingMode *string `toml:"avro-bigint-unsigned-handling-mode" json:"avro-bigint-unsigned-handling-mode,omitempty"`
	EncodingFormat                 *string `toml:"encoding-format" json:"encoding-format,omitempty"`
}

// KafkaConfig represents a kafka sink configuration
type KafkaConfig struct {
	PartitionNum                 *int32                    `toml:"partition-num" json:"partition-num,omitempty"`
	ReplicationFactor            *int16                    `toml:"replication-factor" json:"replication-factor,omitempty"`
	KafkaVersion                 *string                   `toml:"kafka-version" json:"kafka-version,omitempty"`
	MaxMessageBytes              *int                      `toml:"max-message-bytes" json:"max-message-bytes,omitempty"`
	Compression                  *string                   `toml:"compression" json:"compression,omitempty"`
	KafkaClientID                *string                   `toml:"kafka-client-id" json:"kafka-client-id,omitempty"`
	AutoCreateTopic              *bool                     `toml:"auto-create-topic" json:"auto-create-topic,omitempty"`
	DialTimeout                  *string                   `toml:"dial-timeout" json:"dial-timeout,omitempty"`
	WriteTimeout                 *string                   `toml:"write-timeout" json:"write-timeout,omitempty"`
	ReadTimeout                  *string                   `toml:"read-timeout" json:"read-timeout,omitempty"`
	RequiredAcks                 *int                      `toml:"required-acks" json:"required-acks,omitempty"`
	SASLUser                     *string                   `toml:"sasl-user" json:"sasl-user,omitempty"`
	SASLPassword                 *string                   `toml:"sasl-password" json:"sasl-password,omitempty"`
	SASLMechanism                *string                   `toml:"sasl-mechanism" json:"sasl-mechanism,omitempty"`
	SASLGssAPIAuthType           *string                   `toml:"sasl-gssapi-auth-type" json:"sasl-gssapi-auth-type,omitempty"`
	SASLGssAPIKeytabPath         *string                   `toml:"sasl-gssapi-keytab-path" json:"sasl-gssapi-keytab-path,omitempty"`
	SASLGssAPIKerberosConfigPath *string                   `toml:"sasl-gssapi-kerberos-config-path" json:"sasl-gssapi-kerberos-config-path,omitempty"`
	SASLGssAPIServiceName        *string                   `toml:"sasl-gssapi-service-name" json:"sasl-gssapi-service-name,omitempty"`
	SASLGssAPIUser               *string                   `toml:"sasl-gssapi-user" json:"sasl-gssapi-user,omitempty"`
	SASLGssAPIPassword           *string                   `toml:"sasl-gssapi-password" json:"sasl-gssapi-password,omitempty"`
	SASLGssAPIRealm              *string                   `toml:"sasl-gssapi-realm" json:"sasl-gssapi-realm,omitempty"`
	SASLGssAPIDisablePafxfast    *bool                     `toml:"sasl-gssapi-disable-pafxfast" json:"sasl-gssapi-disable-pafxfast,omitempty"`
	SASLOAuthClientID            *string                   `toml:"sasl-oauth-client-id" json:"sasl-oauth-client-id,omitempty"`
	SASLOAuthClientSecret        *string                   `toml:"sasl-oauth-client-secret" json:"sasl-oauth-client-secret,omitempty"`
	SASLOAuthTokenURL            *string                   `toml:"sasl-oauth-token-url" json:"sasl-oauth-token-url,omitempty"`
	SASLOAuthScopes              []string                  `toml:"sasl-oauth-scopes" json:"sasl-oauth-scopes,omitempty"`
	SASLOAuthGrantType           *string                   `toml:"sasl-oauth-grant-type" json:"sasl-oauth-grant-type,omitempty"`
	SASLOAuthAudience            *string                   `toml:"sasl-oauth-audience" json:"sasl-oauth-audience,omitempty"`
	EnableTLS                    *bool                     `toml:"enable-tls" json:"enable-tls,omitempty"`
	CA                           *string                   `toml:"ca" json:"ca,omitempty"`
	Cert                         *string                   `toml:"cert" json:"cert,omitempty"`
	Key                          *string                   `toml:"key" json:"key,omitempty"`
	InsecureSkipVerify           *bool                     `toml:"insecure-skip-verify" json:"insecure-skip-verify,omitempty"`
	CodecConfig                  *CodecConfig              `toml:"codec-config" json:"codec-config,omitempty"`
	LargeMessageHandle           *LargeMessageHandleConfig `toml:"large-message-handle" json:"large-message-handle,omitempty"`
	GlueSchemaRegistryConfig     *GlueSchemaRegistryConfig `toml:"glue-schema-registry-config" json:"glue-schema-registry-config"`
}

// MaskSensitiveData masks sensitive data in KafkaConfig
func (k *KafkaConfig) MaskSensitiveData() {
	k.SASLPassword = aws.String("******")
	k.SASLGssAPIPassword = aws.String("******")
	k.SASLOAuthClientSecret = aws.String("******")
	k.Key = aws.String("******")
	if k.GlueSchemaRegistryConfig != nil {
		k.GlueSchemaRegistryConfig.AccessKey = "******"
		k.GlueSchemaRegistryConfig.Token = "******"
		k.GlueSchemaRegistryConfig.SecretAccessKey = "******"
	}
	if k.SASLOAuthTokenURL != nil {
		k.SASLOAuthTokenURL = aws.String(util.MaskSensitiveDataInURI(*k.SASLOAuthTokenURL))
	}
}

// PulsarCompressionType is the compression type for pulsar
type PulsarCompressionType string

// Value returns the pulsar compression type
func (p *PulsarCompressionType) Value() pulsar.CompressionType {
	if p == nil {
		return 0
	}
	switch strings.ToLower(string(*p)) {
	case "lz4":
		return pulsar.LZ4
	case "zlib":
		return pulsar.ZLib
	case "zstd":
		return pulsar.ZSTD
	default:
		return 0 // default is no compression
	}
}

// TimeMill is the time in milliseconds
type TimeMill int

// Duration returns the time in seconds as a duration
func (t *TimeMill) Duration() time.Duration {
	if t == nil {
		return 0
	}
	return time.Duration(*t) * time.Millisecond
}

// NewTimeMill returns a new time in milliseconds
func NewTimeMill(x int) *TimeMill {
	t := TimeMill(x)
	return &t
}

// TimeSec is the time in seconds
type TimeSec int

// Duration returns the time in seconds as a duration
func (t *TimeSec) Duration() time.Duration {
	if t == nil {
		return 0
	}
	return time.Duration(*t) * time.Second
}

// NewTimeSec returns a new time in seconds
func NewTimeSec(x int) *TimeSec {
	t := TimeSec(x)
	return &t
}

// OAuth2 is the configuration for OAuth2
type OAuth2 struct {
	// OAuth2IssuerURL  the URL of the authorization server.
	OAuth2IssuerURL string `toml:"oauth2-issuer-url" json:"oauth2-issuer-url,omitempty"`
	// OAuth2Audience  the URL of the resource server.
	OAuth2Audience string `toml:"oauth2-audience" json:"oauth2-audience,omitempty"`
	// OAuth2PrivateKey the private key used to sign the server.
	OAuth2PrivateKey string `toml:"oauth2-private-key" json:"oauth2-private-key,omitempty"`
	// OAuth2ClientID  the client ID of the application.
	OAuth2ClientID string `toml:"oauth2-client-id" json:"oauth2-client-id,omitempty"`
	// OAuth2Scope scope
	OAuth2Scope string `toml:"oauth2-scope" json:"oauth2-scope,omitempty"`
}

func (o *OAuth2) validate() (err error) {
	if o == nil {
		return nil
	}
	if len(o.OAuth2IssuerURL) == 0 || len(o.OAuth2ClientID) == 0 || len(o.OAuth2PrivateKey) == 0 ||
		len(o.OAuth2Audience) == 0 {
		return fmt.Errorf("issuer-url and audience and private-key and client-id not be empty")
	}
	return nil
}

// PulsarConfig pulsar sink configuration
type PulsarConfig struct {
	TLSKeyFilePath        *string `toml:"tls-key-file-path" json:"tls-key-file-path,omitempty"`
	TLSCertificateFile    *string `toml:"tls-certificate-file" json:"tls-certificate-file,omitempty"`
	TLSTrustCertsFilePath *string `toml:"tls-trust-certs-file-path" json:"tls-trust-certs-file-path,omitempty"`

	// PulsarProducerCacheSize is the size of the cache of pulsar producers
	PulsarProducerCacheSize *int32 `toml:"pulsar-producer-cache-size" json:"pulsar-producer-cache-size,omitempty"`

	// PulsarVersion print the version of pulsar
	PulsarVersion *string `toml:"pulsar-version" json:"pulsar-version,omitempty"`

	// pulsar client compression
	CompressionType *PulsarCompressionType `toml:"compression-type" json:"compression-type,omitempty"`

	// AuthenticationToken the token for the Pulsar server
	AuthenticationToken *string `toml:"authentication-token" json:"authentication-token,omitempty"`

	// ConnectionTimeout Timeout for the establishment of a TCP connection (default: 5 seconds)
	ConnectionTimeout *TimeSec `toml:"connection-timeout" json:"connection-timeout,omitempty"`

	// Set the operation timeout (default: 30 seconds)
	// Producer-create, subscribe and unsubscribe operations will be retried until this interval, after which the
	// operation will be marked as failed
	OperationTimeout *TimeSec `toml:"operation-timeout" json:"operation-timeout,omitempty"`

	// BatchingMaxMessages specifies the maximum number of messages permitted in a batch. (default: 1000)
	BatchingMaxMessages *uint `toml:"batching-max-messages" json:"batching-max-messages,omitempty"`

	// BatchingMaxPublishDelay specifies the time period within which the messages sent will be batched (default: 10ms)
	// if batch messages are enabled. If set to a non zero value, messages will be queued until this time
	// interval or until
	BatchingMaxPublishDelay *TimeMill `toml:"batching-max-publish-delay" json:"batching-max-publish-delay,omitempty"`

	// SendTimeout specifies the timeout for a message that has not been acknowledged by the server since sent.
	// Send and SendAsync returns an error after timeout.
	// default: 30s
	SendTimeout *TimeSec `toml:"send-timeout" json:"send-timeout,omitempty"`

	// TokenFromFile Authentication from the file token,
	// the path name of the file (the third priority authentication method)
	TokenFromFile *string `toml:"token-from-file" json:"token-from-file,omitempty"`

	// BasicUserName Account name for pulsar basic authentication (the second priority authentication method)
	BasicUserName *string `toml:"basic-user-name" json:"basic-user-name,omitempty"`
	// BasicPassword with account
	BasicPassword *string `toml:"basic-password" json:"basic-password,omitempty"`

	// AuthTLSCertificatePath  create new pulsar authentication provider with specified TLS certificate and private key
	AuthTLSCertificatePath *string `toml:"auth-tls-certificate-path" json:"auth-tls-certificate-path,omitempty"`
	// AuthTLSPrivateKeyPath private key
	AuthTLSPrivateKeyPath *string `toml:"auth-tls-private-key-path" json:"auth-tls-private-key-path,omitempty"`

	// Oauth2 include  oauth2-issuer-url oauth2-audience oauth2-private-key oauth2-client-id
	// and 'type' always use 'client_credentials'
	OAuth2 *OAuth2 `toml:"oauth2" json:"oauth2,omitempty"`

	// BrokerURL is used to configure service brokerUrl for the Pulsar service.
	// This parameter is a part of the `sink-uri`. Internal use only.
	BrokerURL string `toml:"-" json:"-"`
	// SinkURI is the parsed sinkURI. Internal use only.
	SinkURI *url.URL `toml:"-" json:"-"`
}

// MaskSensitiveData masks sensitive data in PulsarConfig
func (c *PulsarConfig) MaskSensitiveData() {
	if c.AuthenticationToken != nil {
		c.AuthenticationToken = aws.String("******")
	}
	if c.BasicPassword != nil {
		c.BasicPassword = aws.String("******")
	}
	if c.OAuth2 != nil {
		c.OAuth2.OAuth2PrivateKey = "******"
	}
}

// Check get broker url
func (c *PulsarConfig) validate() (err error) {
	if c.OAuth2 != nil {
		if err = c.OAuth2.validate(); err != nil {
			return err
		}
	}
	return nil
}

// GetDefaultTopicName get default topic name
func (c *PulsarConfig) GetDefaultTopicName() string {
	topicName := c.SinkURI.Path
	return topicName[1:]
}

// MySQLConfig represents a MySQL sink configuration
type MySQLConfig struct {
	WorkerCount                  *int    `toml:"worker-count" json:"worker-count,omitempty"`
	MaxTxnRow                    *int    `toml:"max-txn-row" json:"max-txn-row,omitempty"`
	MaxMultiUpdateRowSize        *int    `toml:"max-multi-update-row-size" json:"max-multi-update-row-size,omitempty"`
	MaxMultiUpdateRowCount       *int    `toml:"max-multi-update-row" json:"max-multi-update-row,omitempty"`
	TiDBTxnMode                  *string `toml:"tidb-txn-mode" json:"tidb-txn-mode,omitempty"`
	SSLCa                        *string `toml:"ssl-ca" json:"ssl-ca,omitempty"`
	SSLCert                      *string `toml:"ssl-cert" json:"ssl-cert,omitempty"`
	SSLKey                       *string `toml:"ssl-key" json:"ssl-key,omitempty"`
	TimeZone                     *string `toml:"time-zone" json:"time-zone,omitempty"`
	WriteTimeout                 *string `toml:"write-timeout" json:"write-timeout,omitempty"`
	ReadTimeout                  *string `toml:"read-timeout" json:"read-timeout,omitempty"`
	Timeout                      *string `toml:"timeout" json:"timeout,omitempty"`
	EnableBatchDML               *bool   `toml:"enable-batch-dml" json:"enable-batch-dml,omitempty"`
	EnableMultiStatement         *bool   `toml:"enable-multi-statement" json:"enable-multi-statement,omitempty"`
	EnableCachePreparedStatement *bool   `toml:"enable-cache-prepared-statement" json:"enable-cache-prepared-statement,omitempty"`
}

// CloudStorageConfig represents a cloud storage sink configuration
type CloudStorageConfig struct {
	WorkerCount   *int    `toml:"worker-count" json:"worker-count,omitempty"`
	FlushInterval *string `toml:"flush-interval" json:"flush-interval,omitempty"`
	FileSize      *int    `toml:"file-size" json:"file-size,omitempty"`

	OutputColumnID      *bool   `toml:"output-column-id" json:"output-column-id,omitempty"`
	FileExpirationDays  *int    `toml:"file-expiration-days" json:"file-expiration-days,omitempty"`
	FileCleanupCronSpec *string `toml:"file-cleanup-cron-spec" json:"file-cleanup-cron-spec,omitempty"`
	FlushConcurrency    *int    `toml:"flush-concurrency" json:"flush-concurrency,omitempty"`
}

func (s *SinkConfig) validateAndAdjust(sinkURI *url.URL) error {
	if err := s.validateAndAdjustSinkURI(sinkURI); err != nil {
		return err
	}

	if sink.IsMySQLCompatibleScheme(sinkURI.Scheme) {
		return nil
	}

	protocol, _ := ParseSinkProtocolFromString(util.GetOrZero(s.Protocol))

	if s.KafkaConfig != nil && s.KafkaConfig.LargeMessageHandle != nil {
		var (
			enableTiDBExtension bool
			err                 error
		)
		if s := sinkURI.Query().Get("enable-tidb-extension"); s != "" {
			enableTiDBExtension, err = strconv.ParseBool(s)
			if err != nil {
				return errors.Trace(err)
			}
		}
		err = s.KafkaConfig.LargeMessageHandle.AdjustAndValidate(protocol, enableTiDBExtension)
		if err != nil {
			return err
		}
	}

	if s.SchemaRegistry != nil &&
		(s.KafkaConfig != nil && s.KafkaConfig.GlueSchemaRegistryConfig != nil) {
		return cerror.ErrInvalidReplicaConfig.
			GenWithStackByArgs("schema-registry and glue-schema-registry-config" +
				"cannot be set at the same time," +
				"schema-registry is used by confluent schema registry, " +
				"glue-schema-registry-config is used by aws glue schema registry")
	}

	if s.KafkaConfig != nil && s.KafkaConfig.GlueSchemaRegistryConfig != nil {
		err := s.KafkaConfig.GlueSchemaRegistryConfig.Validate()
		if err != nil {
			return err
		}
	}

	if sink.IsPulsarScheme(sinkURI.Scheme) && s.PulsarConfig == nil {
		s.PulsarConfig = &PulsarConfig{
			SinkURI: sinkURI,
		}
	}
	if s.PulsarConfig != nil {
		if err := s.PulsarConfig.validate(); err != nil {
			return err
		}
	}

	for _, rule := range s.DispatchRules {
		if rule.DispatcherRule != "" && rule.PartitionRule != "" {
			log.Error("dispatcher and partition cannot be configured both", zap.Any("rule", rule))
			return cerror.WrapError(cerror.ErrSinkInvalidConfig,
				errors.New(fmt.Sprintf("dispatcher and partition cannot be "+
					"configured both for rule:%v", rule)))
		}
		// After `validate()` is called, we only use PartitionRule to represent a partition
		// dispatching rule. So when DispatcherRule is not empty, we assign its
		// value to PartitionRule and clear itself.
		if rule.DispatcherRule != "" {
			rule.PartitionRule = rule.DispatcherRule
			rule.DispatcherRule = ""
		}
	}

	if util.GetOrZero(s.EncoderConcurrency) < 0 {
		return cerror.ErrSinkInvalidConfig.GenWithStack(
			"encoder-concurrency should greater than 0, but got %d", s.EncoderConcurrency)
	}

	// validate terminator
	if s.Terminator == nil {
		s.Terminator = util.AddressOf(CRLF)
	}

	if util.GetOrZero(s.DeleteOnlyOutputHandleKeyColumns) && protocol == ProtocolCsv {
		return cerror.ErrSinkInvalidConfig.GenWithStack(
			"CSV protocol always output all columns for the delete event, " +
				"do not set `delete-only-output-handle-key-columns` to true")
	}

	// validate storage sink related config
	if sinkURI != nil && sink.IsStorageScheme(sinkURI.Scheme) {
		// validate date separator
		if len(util.GetOrZero(s.DateSeparator)) > 0 {
			var separator DateSeparator
			if err := separator.FromString(util.GetOrZero(s.DateSeparator)); err != nil {
				return cerror.WrapError(cerror.ErrSinkInvalidConfig, err)
			}
		}

		// File index width should be in [minFileIndexWidth, maxFileIndexWidth].
		// In most scenarios, the user does not need to change this configuration,
		// so the default value of this parameter is not set and just make silent
		// adjustments here.
		if util.GetOrZero(s.FileIndexWidth) < MinFileIndexWidth ||
			util.GetOrZero(s.FileIndexWidth) > MaxFileIndexWidth {
			s.FileIndexWidth = util.AddressOf(DefaultFileIndexWidth)
		}

		if err := s.CSVConfig.validateAndAdjust(); err != nil {
			return err
		}
	}

	if util.GetOrZero(s.AdvanceTimeoutInSec) == 0 {
		log.Warn(fmt.Sprintf("advance-timeout-in-sec is not set, use default value: %d seconds", DefaultAdvanceTimeoutInSec))
		s.AdvanceTimeoutInSec = util.AddressOf(DefaultAdvanceTimeoutInSec)
	}

	return nil
}

// validateAndAdjustSinkURI validate and adjust `Protocol` and `TxnAtomicity` by sinkURI.
func (s *SinkConfig) validateAndAdjustSinkURI(sinkURI *url.URL) error {
	if sinkURI == nil {
		return nil
	}

	if err := s.applyParameterBySinkURI(sinkURI); err != nil {
		if !cerror.ErrIncompatibleSinkConfig.Equal(err) {
			return err
		}
		// Ignore `ErrIncompatibleSinkConfig` here to:
		// 1. Keep compatibility with old version.
		// 2. Avoid throwing error when create changefeed.
		log.Warn("sink-uri is not compatible with the sink config, "+
			"the configuration in sink URI will be used", zap.Error(err))
	}

	// validate that TxnAtomicity is valid and compatible with the scheme.
	if err := util.GetOrZero(s.TxnAtomicity).validate(sinkURI.Scheme); err != nil {
		return err
	}

	// Adjust that protocol is compatible with the scheme. For testing purposes,
	// any protocol should be legal for blackhole.
	if sink.IsMQScheme(sinkURI.Scheme) || sink.IsStorageScheme(sinkURI.Scheme) {
		_, err := ParseSinkProtocolFromString(util.GetOrZero(s.Protocol))
		if err != nil {
			return err
		}
	} else if sink.IsMySQLCompatibleScheme(sinkURI.Scheme) && s.Protocol != nil {
		return cerror.ErrSinkURIInvalid.GenWithStackByArgs(fmt.Sprintf("protocol %s "+
			"is incompatible with %s scheme", util.GetOrZero(s.Protocol), sinkURI.Scheme))
	}

	log.Info("succeed to parse parameter from sink uri",
		zap.String("protocol", util.GetOrZero(s.Protocol)),
		zap.String("txnAtomicity", string(util.GetOrZero(s.TxnAtomicity))))
	return nil
}

// applyParameterBySinkURI parse sinkURI and set `Protocol` and `TxnAtomicity` to `SinkConfig`.
// Return:
// - ErrIncompatibleSinkConfig to terminate `updated` changefeed operation.
func (s *SinkConfig) applyParameterBySinkURI(sinkURI *url.URL) error {
	if sinkURI == nil {
		return nil
	}

	cfgInSinkURI := map[string]string{}
	cfgInFile := map[string]string{}
	params := sinkURI.Query()

	txnAtomicityFromURI := AtomicityLevel(params.Get(TxnAtomicityKey))
	if txnAtomicityFromURI != unknownTxnAtomicity {
		if util.GetOrZero(s.TxnAtomicity) != unknownTxnAtomicity && util.GetOrZero(s.TxnAtomicity) != txnAtomicityFromURI {
			cfgInSinkURI[TxnAtomicityKey] = string(txnAtomicityFromURI)
			cfgInFile[TxnAtomicityKey] = string(util.GetOrZero(s.TxnAtomicity))
		}
		s.TxnAtomicity = util.AddressOf(txnAtomicityFromURI)
	}

	protocolFromURI := params.Get(ProtocolKey)
	if protocolFromURI != "" {
		if s.Protocol != nil && util.GetOrZero(s.Protocol) != protocolFromURI {
			cfgInSinkURI[ProtocolKey] = protocolFromURI
			cfgInFile[ProtocolKey] = util.GetOrZero(s.Protocol)
		}
		s.Protocol = util.AddressOf(protocolFromURI)
	}

	getError := func() error {
		if len(cfgInSinkURI) != len(cfgInFile) {
			log.Panic("inconsistent configuration items in sink uri and configuration file",
				zap.Any("cfgInSinkURI", cfgInSinkURI), zap.Any("cfgInFile", cfgInFile))
		}
		if len(cfgInSinkURI) == 0 && len(cfgInFile) == 0 {
			return nil
		}
		getErrMsg := func(cfgIn map[string]string) string {
			var errMsg strings.Builder
			for k, v := range cfgIn {
				errMsg.WriteString(fmt.Sprintf("%s=%s, ", k, v))
			}
			return errMsg.String()[0 : errMsg.Len()-2]
		}
		return cerror.ErrIncompatibleSinkConfig.GenWithStackByArgs(
			getErrMsg(cfgInSinkURI), getErrMsg(cfgInFile))
	}
	return getError()
}

// CheckCompatibilityWithSinkURI check whether the sinkURI is compatible with the sink config.
func (s *SinkConfig) CheckCompatibilityWithSinkURI(
	oldSinkConfig *SinkConfig, sinkURIStr string,
) error {
	sinkURI, err := url.Parse(sinkURIStr)
	if err != nil {
		return cerror.WrapError(cerror.ErrSinkURIInvalid, err)
	}

	cfgParamsChanged := s.Protocol != oldSinkConfig.Protocol ||
		s.TxnAtomicity != oldSinkConfig.TxnAtomicity

	isURIParamsChanged := func(oldCfg SinkConfig) bool {
		err := oldCfg.applyParameterBySinkURI(sinkURI)
		return cerror.ErrIncompatibleSinkConfig.Equal(err)
	}
	uriParamsChanged := isURIParamsChanged(*oldSinkConfig)

	if !uriParamsChanged && !cfgParamsChanged {
		return nil
	}

	compatibilityError := s.applyParameterBySinkURI(sinkURI)
	if uriParamsChanged && cerror.ErrIncompatibleSinkConfig.Equal(compatibilityError) {
		// Ignore compatibility error if the sinkURI make such changes.
		return nil
	}
	return compatibilityError
}

// GlueSchemaRegistryConfig represents a Glue Schema Registry configuration
type GlueSchemaRegistryConfig struct {
	// Name of the schema registry
	RegistryName string `toml:"registry-name" json:"registry-name"`
	// Region of the schema registry
	Region string `toml:"region" json:"region"`
	// AccessKey of the schema registry
	AccessKey string `toml:"access-key" json:"access-key,omitempty"`
	// SecretAccessKey of the schema registry
	SecretAccessKey string `toml:"secret-access-key" json:"secret-access-key,omitempty"`
	Token           string `toml:"token" json:"token,omitempty"`
}

// Validate the GlueSchemaRegistryConfig.
func (g *GlueSchemaRegistryConfig) Validate() error {
	if g.RegistryName == "" {
		return cerror.ErrInvalidGlueSchemaRegistryConfig.
			GenWithStack("registry-name is empty, is must be set")
	}
	if g.Region == "" {
		return cerror.ErrInvalidGlueSchemaRegistryConfig.
			GenWithStack("region is empty, is must be set")
	}
	if g.AccessKey != "" && g.SecretAccessKey == "" {
		return cerror.ErrInvalidGlueSchemaRegistryConfig.
			GenWithStack("access-key is set, but access-key-secret is empty, they must be set together")
	}
	return nil
}

// NoCredentials returns true if no credentials are set.
func (g *GlueSchemaRegistryConfig) NoCredentials() bool {
	return g.AccessKey == "" && g.SecretAccessKey == "" && g.Token == ""
}

// OpenProtocolConfig represents the configurations for open protocol encoding
type OpenProtocolConfig struct {
	OutputOldValue bool `toml:"output-old-value" json:"output-old-value"`
}<|MERGE_RESOLUTION|>--- conflicted
+++ resolved
@@ -171,10 +171,6 @@
 	// advanced for this given duration, the sink will be canceled and re-established.
 	AdvanceTimeoutInSec *uint `toml:"advance-timeout-in-sec" json:"advance-timeout-in-sec,omitempty"`
 
-<<<<<<< HEAD
-	// OpenProtocol related configurations
-	OpenProtocol *OpenProtocolConfig `toml:"open" json:"open,omitempty"`
-=======
 	// Simple Protocol only config, use to control the behavior of sending bootstrap message.
 	// Note: When one of the following conditions is set to negative value,
 	// bootstrap sending function will be disabled.
@@ -186,7 +182,9 @@
 	// If set to false, bootstrap message will only be sent to the first partition of each topic.
 	// Default value is true.
 	SendBootstrapToAllPartition *bool `toml:"send-bootstrap-to-all-partition" json:"send-bootstrap-to-all-partition,omitempty"`
->>>>>>> fd3a6e75
+
+	// OpenProtocol related configurations
+	OpenProtocol *OpenProtocolConfig `toml:"open" json:"open,omitempty"`
 }
 
 // MaskSensitiveData masks sensitive data in SinkConfig
