// Copyright 2021 PingCAP, Inc.
//
// Licensed under the Apache License, Version 2.0 (the "License");
// you may not use this file except in compliance with the License.
// You may obtain a copy of the License at
//
//     http://www.apache.org/licenses/LICENSE-2.0
//
// Unless required by applicable law or agreed to in writing, software
// distributed under the License is distributed on an "AS IS" BASIS,
// See the License for the specific language governing permissions and
// limitations under the License.

package cli

import (
	"context"
	"fmt"
	"time"

	apiv1client "github.com/pingcap/tiflow/pkg/api/v1"
	apiv2client "github.com/pingcap/tiflow/pkg/api/v2"
	cmdcontext "github.com/pingcap/tiflow/pkg/cmd/context"
	"github.com/pingcap/tiflow/pkg/cmd/factory"
	"github.com/pingcap/tiflow/pkg/cmd/util"
	"github.com/spf13/cobra"
	"github.com/tikv/client-go/v2/oracle"
)

// status specifies the current status of the changefeed.
type status struct {
	OPS            uint64 `json:"ops"`
	Count          uint64 `json:"count"`
	SinkGap        string `json:"sink_gap"`
	ReplicationGap string `json:"replication_gap"`
}

// statisticsChangefeedOptions defines flags for the `cli changefeed statistics` command.
type statisticsChangefeedOptions struct {
	apiV1Client apiv1client.APIV1Interface
	apiV2Client apiv2client.APIV2Interface

	changefeedID string
	interval     uint
}

// newStatisticsChangefeedOptions creates new options for the `cli changefeed statistics` command.
func newStatisticsChangefeedOptions() *statisticsChangefeedOptions {
	return &statisticsChangefeedOptions{}
}

// addFlags receives a *cobra.Command reference and binds
// flags related to template printing to it.
func (o *statisticsChangefeedOptions) addFlags(cmd *cobra.Command) {
	cmd.PersistentFlags().UintVarP(&o.interval, "interval", "I", 10, "Interval for outputing the latest statistics")
	cmd.PersistentFlags().StringVarP(&o.changefeedID, "changefeed-id", "c", "", "Replication task (changefeed) ID")
	_ = cmd.MarkPersistentFlagRequired("changefeed-id")
}

// complete adapts from the command line args to the data and client required.
func (o *statisticsChangefeedOptions) complete(f factory.Factory) error {
	var err error
	o.apiV1Client, err = f.APIV1Client()
	if err != nil {
		return err
	}
	o.apiV2Client, err = f.APIV2Client()
	if err != nil {
		return err
	}
	return nil
}

<<<<<<< HEAD
// run cli command with etcd client
func (o *statisticsChangefeedOptions) runCliWithEtcdClient(ctx context.Context, cmd *cobra.Command, lastCount *uint64, lastTime *time.Time) error {
	now := time.Now()

	changefeedStatus, _, err := o.etcdClient.GetChangeFeedStatus(ctx,
		model.DefaultChangeFeedID(o.changefeedID))
	if err != nil {
		return err
	}

	taskPositions, err := o.etcdClient.GetAllTaskPositions(ctx,
		model.DefaultChangeFeedID(o.changefeedID))
	if err != nil {
		return err
	}

	var count uint64
	for _, pinfo := range taskPositions {
		count += pinfo.Count
	}

	ts, _, err := o.pdClient.GetTS(ctx)
	if err != nil {
		return err
	}

	sinkGap := oracle.ExtractPhysical(changefeedStatus.ResolvedTs) - oracle.ExtractPhysical(changefeedStatus.CheckpointTs)
	replicationGap := ts - oracle.ExtractPhysical(changefeedStatus.CheckpointTs)

	statistics := status{
		OPS:            (count - (*lastCount)) / uint64(now.Unix()-lastTime.Unix()),
		SinkGap:        fmt.Sprintf("%dms", sinkGap),
		ReplicationGap: fmt.Sprintf("%dms", replicationGap),
		Count:          count,
	}

	*lastCount = count
	*lastTime = now
	return util.JSONPrint(cmd, statistics)
}

=======
>>>>>>> e6fef264
// run cli command with api client
func (o *statisticsChangefeedOptions) runCliWithAPIClient(ctx context.Context, cmd *cobra.Command, lastCount *uint64, lastTime *time.Time) error {
	now := time.Now()
	var count uint64
	captures, err := o.apiV1Client.Captures().List(ctx)
	if err != nil {
		return err
	}

	for _, capture := range *captures {
		processor, err := o.apiV1Client.Processors().Get(ctx, o.changefeedID, capture.ID)
		if err != nil {
			return err
		}
		count += processor.Count
	}

	ts, err := o.apiV2Client.Tso().Get(ctx)
	if err != nil {
		return err
	}
	changefeed, err := o.apiV1Client.Changefeeds().Get(ctx, o.changefeedID)
	if err != nil {
		return err
	}

	sinkGap := oracle.ExtractPhysical(changefeed.ResolvedTs) - oracle.ExtractPhysical(changefeed.CheckpointTSO)
	replicationGap := ts.Timestamp - oracle.ExtractPhysical(changefeed.CheckpointTSO)
	statistics := status{
		OPS:            (count - (*lastCount)) / uint64(now.Unix()-lastTime.Unix()),
		SinkGap:        fmt.Sprintf("%dms", sinkGap),
		ReplicationGap: fmt.Sprintf("%dms", replicationGap),
		Count:          count,
	}

	*lastCount = count
	*lastTime = now
	return util.JSONPrint(cmd, statistics)
}

// run the `cli changefeed statistics` command.
func (o *statisticsChangefeedOptions) run(cmd *cobra.Command) error {
	ctx := cmdcontext.GetDefaultContext()

	tick := time.NewTicker(time.Duration(o.interval) * time.Second)
	var lastTime time.Time
	var lastCount uint64

	for {
		select {
		case <-ctx.Done():
			if err := ctx.Err(); err != nil {
				return err
			}
		case <-tick.C:
			_ = o.runCliWithAPIClient(ctx, cmd, &lastCount, &lastTime)
		}
	}
}

// newCmdStatisticsChangefeed creates the `cli changefeed statistics` command.
func newCmdStatisticsChangefeed(f factory.Factory) *cobra.Command {
	o := newStatisticsChangefeedOptions()

	command := &cobra.Command{
		Use:   "statistics",
		Short: "Periodically check and output the status of a replication task (changefeed)",
		Args:  cobra.NoArgs,
		RunE: func(cmd *cobra.Command, args []string) error {
			err := o.complete(f)
			if err != nil {
				return err
			}

			return o.run(cmd)
		},
	}

	o.addFlags(command)

	return command
}<|MERGE_RESOLUTION|>--- conflicted
+++ resolved
@@ -71,50 +71,6 @@
 	return nil
 }
 
-<<<<<<< HEAD
-// run cli command with etcd client
-func (o *statisticsChangefeedOptions) runCliWithEtcdClient(ctx context.Context, cmd *cobra.Command, lastCount *uint64, lastTime *time.Time) error {
-	now := time.Now()
-
-	changefeedStatus, _, err := o.etcdClient.GetChangeFeedStatus(ctx,
-		model.DefaultChangeFeedID(o.changefeedID))
-	if err != nil {
-		return err
-	}
-
-	taskPositions, err := o.etcdClient.GetAllTaskPositions(ctx,
-		model.DefaultChangeFeedID(o.changefeedID))
-	if err != nil {
-		return err
-	}
-
-	var count uint64
-	for _, pinfo := range taskPositions {
-		count += pinfo.Count
-	}
-
-	ts, _, err := o.pdClient.GetTS(ctx)
-	if err != nil {
-		return err
-	}
-
-	sinkGap := oracle.ExtractPhysical(changefeedStatus.ResolvedTs) - oracle.ExtractPhysical(changefeedStatus.CheckpointTs)
-	replicationGap := ts - oracle.ExtractPhysical(changefeedStatus.CheckpointTs)
-
-	statistics := status{
-		OPS:            (count - (*lastCount)) / uint64(now.Unix()-lastTime.Unix()),
-		SinkGap:        fmt.Sprintf("%dms", sinkGap),
-		ReplicationGap: fmt.Sprintf("%dms", replicationGap),
-		Count:          count,
-	}
-
-	*lastCount = count
-	*lastTime = now
-	return util.JSONPrint(cmd, statistics)
-}
-
-=======
->>>>>>> e6fef264
 // run cli command with api client
 func (o *statisticsChangefeedOptions) runCliWithAPIClient(ctx context.Context, cmd *cobra.Command, lastCount *uint64, lastTime *time.Time) error {
 	now := time.Now()
