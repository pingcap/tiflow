--- conflicted
+++ resolved
@@ -148,20 +148,11 @@
 	cmd.Printf("%s\n", data)
 	return nil
 }
-<<<<<<< HEAD
-<<<<<<< HEAD
-=======
-=======
->>>>>>> 79a10494
 
 // VerifyAndGetTiCDCClusterVersion verifies and gets the version of ticdc.
 // If it is an incompatible version, an error is returned.
 func VerifyAndGetTiCDCClusterVersion(
-<<<<<<< HEAD
 	ctx context.Context, cdcEtcdCli *etcd.CDCEtcdClient,
-=======
-	ctx context.Context, cdcEtcdCli *kv.CDCEtcdClient,
->>>>>>> 79a10494
 ) (version.TiCDCClusterVersion, error) {
 	_, captureInfos, err := cdcEtcdCli.GetCaptures(ctx)
 	if err != nil {
@@ -184,9 +175,4 @@
 	}
 
 	return cdcClusterVer, nil
-<<<<<<< HEAD
-}
->>>>>>> 4c94d7880 (*: clean useless code && improvement the code struct (#2835))
-=======
-}
->>>>>>> 79a10494
+}