--- conflicted
+++ resolved
@@ -214,13 +214,10 @@
 		DeleteOnlyOutputHandleKeyColumns: util.AddressOf(false),
 		Protocol:                         util.AddressOf("open-protocol"),
 		AdvanceTimeoutInSec:              util.AddressOf(uint(150)),
-<<<<<<< HEAD
-		OpenProtocol:                     &config.OpenProtocolConfig{OutputOldValue: true},
-=======
 		SendBootstrapIntervalInSec:       util.AddressOf(int64(120)),
 		SendBootstrapInMsgCount:          util.AddressOf(int32(10000)),
 		SendBootstrapToAllPartition:      util.AddressOf(true),
->>>>>>> fd3a6e75
+		OpenProtocol:                     &config.OpenProtocolConfig{OutputOldValue: true},
 	}, cfg.Sink)
 }
 
@@ -254,13 +251,10 @@
 		OnlyOutputUpdatedColumns:         util.AddressOf(false),
 		DeleteOnlyOutputHandleKeyColumns: util.AddressOf(false),
 		AdvanceTimeoutInSec:              util.AddressOf(uint(150)),
-<<<<<<< HEAD
-		OpenProtocol:                     &config.OpenProtocolConfig{OutputOldValue: true},
-=======
 		SendBootstrapIntervalInSec:       util.AddressOf(int64(120)),
 		SendBootstrapInMsgCount:          util.AddressOf(int32(10000)),
 		SendBootstrapToAllPartition:      util.AddressOf(true),
->>>>>>> fd3a6e75
+		OpenProtocol:                     &config.OpenProtocolConfig{OutputOldValue: true},
 	}, cfg.Sink)
 }
 
