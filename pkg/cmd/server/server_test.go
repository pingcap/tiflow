// Copyright 2020 PingCAP, Inc.
//
// Licensed under the Apache License, Version 2.0 (the "License");
// you may not use this file except in compliance with the License.
// You may obtain a copy of the License at
//
//     http://www.apache.org/licenses/LICENSE-2.0
//
// Unless required by applicable law or agreed to in writing, software
// distributed under the License is distributed on an "AS IS" BASIS,
// See the License for the specific language governing permissions and
// limitations under the License.

package server

import (
	"fmt"
	"math"
	"os"
	"path/filepath"
	"testing"
	"time"

	ticonfig "github.com/pingcap/tidb/config"
	"github.com/pingcap/tiflow/pkg/config"
	"github.com/spf13/cobra"
	"github.com/stretchr/testify/require"
)

func TestPatchTiDBConf(t *testing.T) {
	t.TempDir()
	patchTiDBConf()
	cfg := ticonfig.GetGlobalConfig()
	require.Equal(t, uint(0), cfg.TiKVClient.MaxBatchSize)
}

func TestValidateWithEmptyPdAddress(t *testing.T) {
	cmd := new(cobra.Command)
	o := newOptions()
	o.addFlags(cmd)

	require.Nil(t, cmd.ParseFlags([]string{"--pd="}))
	err := o.complete(cmd)
	require.Nil(t, err)
	err = o.validate()
	require.Regexp(t, ".*empty PD address.*", err.Error())
}

func TestValidateWithInvalidPdAddress(t *testing.T) {
	cmd := new(cobra.Command)
	o := newOptions()
	o.addFlags(cmd)

	require.Nil(t, cmd.ParseFlags([]string{"--pd=aa"}))
	err := o.complete(cmd)
	require.Nil(t, err)
	err = o.validate()
	require.Regexp(t, ".*PD endpoint should be a valid http or https URL.*", err.Error())
}

func TestValidateWithInvalidPdAddressWithoutHost(t *testing.T) {
	cmd := new(cobra.Command)
	o := newOptions()
	o.addFlags(cmd)

	require.Nil(t, cmd.ParseFlags([]string{"--pd=http://"}))
	err := o.complete(cmd)
	require.Nil(t, err)
	err = o.validate()
	require.Regexp(t, ".*PD endpoint should be a valid http or https URL.*", err.Error())
}

func TestValidateWithHttpsPdAddressWithoutCertificate(t *testing.T) {
	cmd := new(cobra.Command)
	o := newOptions()
	o.addFlags(cmd)

	require.Nil(t, cmd.ParseFlags([]string{"--pd=https://aa"}))
	err := o.complete(cmd)
	require.Nil(t, err)
	err = o.validate()
	require.Regexp(t, ".*PD endpoint scheme is https, please provide certificate.*", err.Error())
}

func TestAddUnknownFlag(t *testing.T) {
	cmd := new(cobra.Command)
	o := newOptions()
	o.addFlags(cmd)

	require.Regexp(t, ".*unknown flag: --PD.*", cmd.ParseFlags([]string{"--PD="}).Error())
}

func TestDefaultCfg(t *testing.T) {
	cmd := new(cobra.Command)
	o := newOptions()
	o.addFlags(cmd)

	require.Nil(t, cmd.ParseFlags([]string{}))
	err := o.complete(cmd)
	require.Nil(t, err)

	defaultCfg := config.GetDefaultServerConfig()
	require.Nil(t, defaultCfg.ValidateAndAdjust())
	require.Equal(t, defaultCfg, o.serverConfig)
	require.Equal(t, "http://127.0.0.1:2379", o.serverPdAddr)
}

func TestParseCfg(t *testing.T) {
	dataDir := t.TempDir()
	cmd := new(cobra.Command)
	o := newOptions()
	o.addFlags(cmd)

	require.Nil(t, cmd.ParseFlags([]string{
		"--addr", "127.5.5.1:8833",
		"--advertise-addr", "127.5.5.1:7777",
		"--log-file", "/root/cdc.log",
		"--log-level", "debug",
		"--data-dir", dataDir,
		"--gc-ttl", "10",
		"--tz", "UTC",
		"--owner-flush-interval", "150ms",
		"--processor-flush-interval", "150ms",
		"--cert", "bb",
		"--key", "cc",
		"--cert-allowed-cn", "dd,ee",
		"--sorter-chunk-size-limit", "50000000",
		"--sorter-max-memory-consumption", "60000",
		"--sorter-max-memory-percentage", "70",
		"--sorter-num-concurrent-worker", "80",
		"--sorter-num-workerpool-goroutine", "90",
		"--sort-dir", "/tmp/just_a_test",
	}))

	err := o.complete(cmd)
	require.Nil(t, err)
	err = o.validate()
	require.Nil(t, err)
	require.Equal(t, &config.ServerConfig{
		Addr:          "127.5.5.1:8833",
		AdvertiseAddr: "127.5.5.1:7777",
		LogFile:       "/root/cdc.log",
		LogLevel:      "debug",
		Log: &config.LogConfig{
			File: &config.LogFileConfig{
				MaxSize:    300,
				MaxDays:    0,
				MaxBackups: 0,
			},
			InternalErrOutput: "stderr",
		},
		DataDir:                dataDir,
		GcTTL:                  10,
		TZ:                     "UTC",
		CaptureSessionTTL:      10,
		OwnerFlushInterval:     config.TomlDuration(150 * time.Millisecond),
		ProcessorFlushInterval: config.TomlDuration(150 * time.Millisecond),
		Sorter: &config.SorterConfig{
			NumConcurrentWorker:    80,
			ChunkSizeLimit:         50000000,
			MaxMemoryPercentage:    70,
			MaxMemoryConsumption:   60000,
			NumWorkerPoolGoroutine: 90,
			SortDir:                config.DefaultSortDir,
		},
		Security: &config.SecurityConfig{
			CertPath:      "bb",
			KeyPath:       "cc",
			CertAllowedCN: []string{"dd", "ee"},
		},
		PerTableMemoryQuota: config.DefaultTableMemoryQuota,
		KVClient: &config.KVClientConfig{
			WorkerConcurrent:    8,
			WorkerPoolSize:      0,
			RegionScanLimit:     40,
			RegionRetryDuration: config.TomlDuration(time.Minute),
		},
		Debug: &config.DebugConfig{
			TableActor: &config.TableActorConfig{
				EventBatchSize: 32,
			},
			EnableDBSorter:      true,
			EnablePullBasedSink: true,
			EnableKafkaSinkV2:   false,
			DB: &config.DBConfig{
				Count:                       8,
				Concurrency:                 128,
				MaxOpenFiles:                10000,
				BlockSize:                   65536,
				WriterBufferSize:            8388608,
				Compression:                 "snappy",
				WriteL0PauseTrigger:         math.MaxInt32,
				CompactionL0Trigger:         160,
				CompactionDeletionThreshold: 10485760,
				CompactionPeriod:            1800,
				IteratorMaxAliveDuration:    10000,
				IteratorSlowReadDuration:    256,
			},
			// We expect the default configuration here.
			Messages: &config.MessagesConfig{
				ClientMaxBatchInterval:       config.TomlDuration(time.Millisecond * 10),
				ClientMaxBatchSize:           8 * 1024 * 1024,
				ClientMaxBatchCount:          128,
				ClientRetryRateLimit:         1.0,
				ServerMaxPendingMessageCount: 102400,
				ServerAckInterval:            config.TomlDuration(time.Millisecond * 100),
				ServerWorkerPoolSize:         4,
				MaxRecvMsgSize:               256 * 1024 * 1024,
			},
			Scheduler: &config.SchedulerConfig{
				HeartbeatTick:        2,
				CollectStatsTick:     200,
				MaxTaskConcurrency:   10,
				CheckBalanceInterval: 60000000000,
				AddTableBatchSize:    50,
				RegionPerSpan:        0,
			},
			EnableNewSink: true,
		},
		ClusterID: "default",
	}, o.serverConfig)
}

func TestDecodeCfg(t *testing.T) {
	dataDir := t.TempDir()
	tmpDir := t.TempDir()
	configPath := filepath.Join(tmpDir, "ticdc.toml")
	configContent := fmt.Sprintf(`
addr = "128.0.0.1:1234"
advertise-addr = "127.0.0.1:1111"

log-file = "/root/cdc1.log"
log-level = "warn"

data-dir = "%+v"
gc-ttl = 500
tz = "US"
capture-session-ttl = 10

owner-flush-interval = "600ms"
processor-flush-interval = "600ms"

[log.file]
max-size = 200
max-days = 1
max-backups = 1

[sorter]
chunk-size-limit = 10000000
max-memory-consumption = 2000000
max-memory-percentage = 3
num-concurrent-worker = 4
num-workerpool-goroutine = 5
sort-dir = "/tmp/just_a_test"

[kv-client]
region-retry-duration = "3s"

[debug]
enable-db-sorter = true
enable-pull-based-sink = true
enable-kafka-sink-v2 = true
[debug.db]
count = 5
concurrency = 6
max-open-files = 7
block-size = 32768 # 32 KB
block-cache-size = 8
writer-buffer-size = 9
compression = "none"
target-file-size-base = 10
compaction-l0-trigger = 11
compaction-deletion-threshold = 15
compaction-period = 16
write-l0-slowdown-trigger = 12
write-l0-pause-trigger = 13

[debug.messages]
client-max-batch-interval = "500ms"
client-max-batch-size = 999
client-max-batch-count = 888
client-retry-rate-limit = 100.0
server-max-pending-message-count = 1024
server-ack-interval = "1s"
server-worker-pool-size = 16
max-recv-msg-size = 4
[debug.scheduler]
heartbeat-tick = 3
collect-stats-tick = 201
max-task-concurrency = 11
check-balance-interval = "10s"
`, dataDir)
	err := os.WriteFile(configPath, []byte(configContent), 0o644)
	require.Nil(t, err)

	cmd := new(cobra.Command)
	o := newOptions()
	o.addFlags(cmd)

	require.Nil(t, cmd.ParseFlags([]string{"--config", configPath}))

	err = o.complete(cmd)
	require.Nil(t, err)
	err = o.validate()
	require.Nil(t, err)
	require.Equal(t, &config.ServerConfig{
		Addr:          "128.0.0.1:1234",
		AdvertiseAddr: "127.0.0.1:1111",
		LogFile:       "/root/cdc1.log",
		LogLevel:      "warn",
		Log: &config.LogConfig{
			File: &config.LogFileConfig{
				MaxSize:    200,
				MaxDays:    1,
				MaxBackups: 1,
			},
			InternalErrOutput: "stderr",
		},
		DataDir:                dataDir,
		GcTTL:                  500,
		TZ:                     "US",
		CaptureSessionTTL:      10,
		OwnerFlushInterval:     config.TomlDuration(600 * time.Millisecond),
		ProcessorFlushInterval: config.TomlDuration(600 * time.Millisecond),
		Sorter: &config.SorterConfig{
			NumConcurrentWorker:    4,
			ChunkSizeLimit:         10000000,
			MaxMemoryPercentage:    3,
			MaxMemoryConsumption:   2000000,
			NumWorkerPoolGoroutine: 5,
			SortDir:                config.DefaultSortDir,
		},
		Security:            &config.SecurityConfig{},
		PerTableMemoryQuota: config.DefaultTableMemoryQuota,
		KVClient: &config.KVClientConfig{
			WorkerConcurrent:    8,
			WorkerPoolSize:      0,
			RegionScanLimit:     40,
			RegionRetryDuration: config.TomlDuration(3 * time.Second),
		},
		Debug: &config.DebugConfig{
			TableActor: &config.TableActorConfig{
				EventBatchSize: 32,
			},
			EnableDBSorter:      true,
			EnablePullBasedSink: true,
<<<<<<< HEAD
=======
			EnableNewScheduler:  true,
			EnableKafkaSinkV2:   true,
>>>>>>> c429b3f6
			DB: &config.DBConfig{
				Count:                       5,
				Concurrency:                 6,
				MaxOpenFiles:                7,
				BlockSize:                   32768,
				WriterBufferSize:            9,
				Compression:                 "none",
				CompactionL0Trigger:         11,
				WriteL0PauseTrigger:         13,
				IteratorMaxAliveDuration:    10000,
				IteratorSlowReadDuration:    256,
				CompactionDeletionThreshold: 15,
				CompactionPeriod:            16,
			},
			Messages: &config.MessagesConfig{
				ClientMaxBatchInterval:       config.TomlDuration(500 * time.Millisecond),
				ClientMaxBatchSize:           999,
				ClientMaxBatchCount:          888,
				ClientRetryRateLimit:         100.0,
				ServerMaxPendingMessageCount: 1024,
				ServerAckInterval:            config.TomlDuration(1 * time.Second),
				ServerWorkerPoolSize:         16,
				MaxRecvMsgSize:               4,
			},
			Scheduler: &config.SchedulerConfig{
				HeartbeatTick:        3,
				CollectStatsTick:     201,
				MaxTaskConcurrency:   11,
				CheckBalanceInterval: config.TomlDuration(10 * time.Second),
				AddTableBatchSize:    50,
				RegionPerSpan:        0,
			},
			EnableNewSink: true,
		},
		ClusterID: "default",
	}, o.serverConfig)
}

func TestDecodeCfgWithFlags(t *testing.T) {
	dataDir := t.TempDir()
	tmpDir := t.TempDir()
	configPath := filepath.Join(tmpDir, "ticdc.toml")
	configContent := fmt.Sprintf(`
addr = "128.0.0.1:1234"
advertise-addr = "127.0.0.1:1111"

log-file = "/root/cdc1.log"
log-level = "warn"

data-dir = "%+v"
gc-ttl = 500
tz = "US"
capture-session-ttl = 10

owner-flush-interval = "600ms"
processor-flush-interval = "600ms"

[log.file]
max-size = 200
max-days = 1
max-backups = 1

[sorter]
chunk-size-limit = 10000000
max-memory-consumption = 2000000
max-memory-percentage = 3
num-concurrent-worker = 4
num-workerpool-goroutine = 5
sort-dir = "/tmp/just_a_test"

[security]
ca-path = "aa"
cert-path = "bb"
key-path = "cc"
cert-allowed-cn = ["dd","ee"]
`, dataDir)
	err := os.WriteFile(configPath, []byte(configContent), 0o644)
	require.Nil(t, err)

	cmd := new(cobra.Command)
	o := newOptions()
	o.addFlags(cmd)

	require.Nil(t, cmd.ParseFlags([]string{
		"--addr", "127.5.5.1:8833",
		"--log-file", "/root/cdc.log",
		"--log-level", "debug",
		"--data-dir", dataDir,
		"--gc-ttl", "10",
		"--tz", "UTC",
		"--owner-flush-interval", "150ms",
		"--processor-flush-interval", "150ms",
		"--ca", "",
		"--sorter-chunk-size-limit", "50000000",
		"--sorter-max-memory-consumption", "60000000",
		"--sorter-max-memory-percentage", "70",
		"--sorter-num-concurrent-worker", "3",
		"--config", configPath,
	}))

	err = o.complete(cmd)
	require.Nil(t, err)
	err = o.validate()
	require.Nil(t, err)
	require.Equal(t, &config.ServerConfig{
		Addr:          "127.5.5.1:8833",
		AdvertiseAddr: "127.0.0.1:1111",
		LogFile:       "/root/cdc.log",
		LogLevel:      "debug",
		Log: &config.LogConfig{
			File: &config.LogFileConfig{
				MaxSize:    200,
				MaxDays:    1,
				MaxBackups: 1,
			},
			InternalErrOutput: "stderr",
		},
		DataDir:                dataDir,
		GcTTL:                  10,
		TZ:                     "UTC",
		CaptureSessionTTL:      10,
		OwnerFlushInterval:     config.TomlDuration(150 * time.Millisecond),
		ProcessorFlushInterval: config.TomlDuration(150 * time.Millisecond),
		Sorter: &config.SorterConfig{
			NumConcurrentWorker:    3,
			ChunkSizeLimit:         50000000,
			MaxMemoryPercentage:    70,
			MaxMemoryConsumption:   60000000,
			NumWorkerPoolGoroutine: 5,
			SortDir:                config.DefaultSortDir,
		},
		Security: &config.SecurityConfig{
			CertPath:      "bb",
			KeyPath:       "cc",
			CertAllowedCN: []string{"dd", "ee"},
		},
		PerTableMemoryQuota: config.DefaultTableMemoryQuota,
		KVClient: &config.KVClientConfig{
			WorkerConcurrent:    8,
			WorkerPoolSize:      0,
			RegionScanLimit:     40,
			RegionRetryDuration: config.TomlDuration(time.Minute),
		},
		Debug: &config.DebugConfig{
			TableActor: &config.TableActorConfig{
				EventBatchSize: 32,
			},
			EnableDBSorter:      true,
			EnablePullBasedSink: true,
			EnableKafkaSinkV2:   false,
			DB: &config.DBConfig{
				Count:                       8,
				Concurrency:                 128,
				MaxOpenFiles:                10000,
				BlockSize:                   65536,
				WriterBufferSize:            8388608,
				Compression:                 "snappy",
				WriteL0PauseTrigger:         math.MaxInt32,
				CompactionL0Trigger:         160,
				CompactionDeletionThreshold: 10485760,
				CompactionPeriod:            1800,
				IteratorMaxAliveDuration:    10000,
				IteratorSlowReadDuration:    256,
			},
			// We expect the default configuration here.
			Messages: &config.MessagesConfig{
				ClientMaxBatchInterval:       config.TomlDuration(time.Millisecond * 10),
				ClientMaxBatchSize:           8 * 1024 * 1024,
				ClientMaxBatchCount:          128,
				ClientRetryRateLimit:         1.0,
				ServerMaxPendingMessageCount: 102400,
				ServerAckInterval:            config.TomlDuration(time.Millisecond * 100),
				ServerWorkerPoolSize:         4,
				MaxRecvMsgSize:               256 * 1024 * 1024,
			},
			Scheduler: &config.SchedulerConfig{
				HeartbeatTick:        2,
				CollectStatsTick:     200,
				MaxTaskConcurrency:   10,
				CheckBalanceInterval: 60000000000,
				AddTableBatchSize:    50,
				RegionPerSpan:        0,
			},
			EnableNewSink: true,
		},
		ClusterID: "default",
	}, o.serverConfig)
}

func TestDecodeUnkownDebugCfg(t *testing.T) {
	tmpDir := t.TempDir()
	configPath := filepath.Join(tmpDir, "ticdc.toml")
	configContent := `
[debug]
unknown1 = 1
[debug.unknown2]
unknown3 = 3
`
	err := os.WriteFile(configPath, []byte(configContent), 0o644)
	require.Nil(t, err)

	cmd := new(cobra.Command)
	o := newOptions()
	o.addFlags(cmd)

	require.Nil(t, cmd.ParseFlags([]string{"--config", configPath}))

	err = o.complete(cmd)
	require.Nil(t, err)
	err = o.validate()
	require.Nil(t, err)
	require.Equal(t, &config.DebugConfig{
		TableActor: &config.TableActorConfig{
			EventBatchSize: 32,
		},
		EnableDBSorter:      true,
		EnablePullBasedSink: true,
		EnableKafkaSinkV2:   false,
		DB: &config.DBConfig{
			Count:                       8,
			Concurrency:                 128,
			MaxOpenFiles:                10000,
			BlockSize:                   65536,
			WriterBufferSize:            8388608,
			Compression:                 "snappy",
			WriteL0PauseTrigger:         math.MaxInt32,
			CompactionL0Trigger:         160,
			CompactionDeletionThreshold: 10485760,
			CompactionPeriod:            1800,
			IteratorMaxAliveDuration:    10000,
			IteratorSlowReadDuration:    256,
		},
		// We expect the default configuration here.
		Messages: &config.MessagesConfig{
			ClientMaxBatchInterval:       config.TomlDuration(time.Millisecond * 10),
			ClientMaxBatchSize:           8 * 1024 * 1024,
			ClientMaxBatchCount:          128,
			ClientRetryRateLimit:         1.0,
			ServerMaxPendingMessageCount: 102400,
			ServerAckInterval:            config.TomlDuration(time.Millisecond * 100),
			ServerWorkerPoolSize:         4,
			MaxRecvMsgSize:               256 * 1024 * 1024,
		},
		Scheduler: &config.SchedulerConfig{
			HeartbeatTick:        2,
			CollectStatsTick:     200,
			MaxTaskConcurrency:   10,
			CheckBalanceInterval: 60000000000,
			AddTableBatchSize:    50,
			RegionPerSpan:        0,
		},
		EnableNewSink: true,
	}, o.serverConfig.Debug)
}<|MERGE_RESOLUTION|>--- conflicted
+++ resolved
@@ -344,11 +344,7 @@
 			},
 			EnableDBSorter:      true,
 			EnablePullBasedSink: true,
-<<<<<<< HEAD
-=======
-			EnableNewScheduler:  true,
 			EnableKafkaSinkV2:   true,
->>>>>>> c429b3f6
 			DB: &config.DBConfig{
 				Count:                       5,
 				Concurrency:                 6,
