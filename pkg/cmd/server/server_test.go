// Copyright 2020 PingCAP, Inc.
//
// Licensed under the Apache License, Version 2.0 (the "License");
// you may not use this file except in compliance with the License.
// You may obtain a copy of the License at
//
//     http://www.apache.org/licenses/LICENSE-2.0
//
// Unless required by applicable law or agreed to in writing, software
// distributed under the License is distributed on an "AS IS" BASIS,
// See the License for the specific language governing permissions and
// limitations under the License.

package server

import (
	"fmt"
	"math"
	"os"
	"path/filepath"
	"testing"
	"time"

	"github.com/pingcap/check"
	"github.com/pingcap/ticdc/pkg/config"
	"github.com/pingcap/ticdc/pkg/util/testleak"
	ticonfig "github.com/pingcap/tidb/config"
	"github.com/spf13/cobra"
)

func TestSuite(t *testing.T) { check.TestingT(t) }

type serverSuite struct{}

var _ = check.Suite(&serverSuite{})

func (s *serverSuite) TestPatchTiDBConf(c *check.C) {
	defer testleak.AfterTest(c)()
	patchTiDBConf()
	cfg := ticonfig.GetGlobalConfig()
	c.Assert(cfg.TiKVClient.MaxBatchSize, check.Equals, uint(0))
}

func (s *serverSuite) TestValidateWithEmptyPdAddress(c *check.C) {
	defer testleak.AfterTest(c)()
	cmd := new(cobra.Command)
	o := newOptions()
	o.addFlags(cmd)

	c.Assert(cmd.ParseFlags([]string{"--pd="}), check.IsNil)
	err := o.complete(cmd)
	c.Assert(err, check.IsNil)
	err = o.validate()
	c.Assert(err, check.ErrorMatches, ".*empty PD address.*")
}

func (s *serverSuite) TestValidateWithInvalidPdAddress(c *check.C) {
	defer testleak.AfterTest(c)()
	cmd := new(cobra.Command)
	o := newOptions()
	o.addFlags(cmd)

	c.Assert(cmd.ParseFlags([]string{"--pd=aa"}), check.IsNil)
	err := o.complete(cmd)
	c.Assert(err, check.IsNil)
	err = o.validate()
	c.Assert(err, check.ErrorMatches, ".*PD endpoint should be a valid http or https URL.*")
}

func (s *serverSuite) TestValidateWithInvalidPdAddressWithoutHost(c *check.C) {
	defer testleak.AfterTest(c)()
	cmd := new(cobra.Command)
	o := newOptions()
	o.addFlags(cmd)

	c.Assert(cmd.ParseFlags([]string{"--pd=http://"}), check.IsNil)
	err := o.complete(cmd)
	c.Assert(err, check.IsNil)
	err = o.validate()
	c.Assert(err, check.ErrorMatches, ".*PD endpoint should be a valid http or https URL.*")
}

func (s *serverSuite) TestValidateWithHttpsPdAddressWithoutCertificate(c *check.C) {
	defer testleak.AfterTest(c)()
	cmd := new(cobra.Command)
	o := newOptions()
	o.addFlags(cmd)

	c.Assert(cmd.ParseFlags([]string{"--pd=https://aa"}), check.IsNil)
	err := o.complete(cmd)
	c.Assert(err, check.IsNil)
	err = o.validate()
	c.Assert(err, check.ErrorMatches, ".*PD endpoint scheme is https, please provide certificate.*")
}

func (s *serverSuite) TestAddUnknownFlag(c *check.C) {
	defer testleak.AfterTest(c)()
	cmd := new(cobra.Command)
	o := newOptions()
	o.addFlags(cmd)

	c.Assert(cmd.ParseFlags([]string{"--PD="}), check.ErrorMatches, ".*unknown flag: --PD.*")
}

func (s *serverSuite) TestDefaultCfg(c *check.C) {
	defer testleak.AfterTest(c)()
	cmd := new(cobra.Command)
	o := newOptions()
	o.addFlags(cmd)

	c.Assert(cmd.ParseFlags([]string{}), check.IsNil)
	err := o.complete(cmd)
	c.Assert(err, check.IsNil)

	defaultCfg := config.GetDefaultServerConfig()
	c.Assert(defaultCfg.ValidateAndAdjust(), check.IsNil)
	c.Assert(o.serverConfig, check.DeepEquals, defaultCfg)
	c.Assert(o.serverPdAddr, check.Equals, "http://127.0.0.1:2379")
}

func (s *serverSuite) TestParseCfg(c *check.C) {
	defer testleak.AfterTest(c)()
	dataDir := c.MkDir()
	cmd := new(cobra.Command)
	o := newOptions()
	o.addFlags(cmd)

	c.Assert(cmd.ParseFlags([]string{
		"--addr", "127.5.5.1:8833",
		"--advertise-addr", "127.5.5.1:7777",
		"--log-file", "/root/cdc.log",
		"--log-level", "debug",
		"--data-dir", dataDir,
		"--gc-ttl", "10",
		"--tz", "UTC",
		"--owner-flush-interval", "150ms",
		"--processor-flush-interval", "150ms",
		"--cert", "bb",
		"--key", "cc",
		"--cert-allowed-cn", "dd,ee",
		"--sorter-chunk-size-limit", "50000000",
		"--sorter-max-memory-consumption", "60000",
		"--sorter-max-memory-percentage", "70",
		"--sorter-num-concurrent-worker", "80",
		"--sorter-num-workerpool-goroutine", "90",
		"--sort-dir", "/tmp/just_a_test",
	}), check.IsNil)

	err := o.complete(cmd)
	c.Assert(err, check.IsNil)
	err = o.validate()
	c.Assert(err, check.IsNil)
	c.Assert(o.serverConfig, check.DeepEquals, &config.ServerConfig{
		Addr:          "127.5.5.1:8833",
		AdvertiseAddr: "127.5.5.1:7777",
		LogFile:       "/root/cdc.log",
		LogLevel:      "debug",
		Log: &config.LogConfig{
			File: &config.LogFileConfig{
				MaxSize:    300,
				MaxDays:    0,
				MaxBackups: 0,
			},
		},
		DataDir:                dataDir,
		GcTTL:                  10,
		TZ:                     "UTC",
		CaptureSessionTTL:      10,
		OwnerFlushInterval:     config.TomlDuration(150 * time.Millisecond),
		ProcessorFlushInterval: config.TomlDuration(150 * time.Millisecond),
		Sorter: &config.SorterConfig{
			NumConcurrentWorker:    80,
			ChunkSizeLimit:         50000000,
			MaxMemoryPressure:      70,
			MaxMemoryConsumption:   60000,
			NumWorkerPoolGoroutine: 90,
			SortDir:                config.DefaultSortDir,
<<<<<<< HEAD
			EnableLevelDB:          true,
			LevelDBCount:           16,
			LevelDBConcurrency:     256,
			MaxOpenFiles:           10000,
			BlockSize:              65536,
			BlockCacheSize:         0,
			WriterBufferSize:       8388608,
			Compression:            "snappy",
			TargetFileSizeBase:     8388608,
			CompactionL0Trigger:    160,
			WriteL0SlowdownTrigger: math.MaxInt32,
			WriteL0PauseTrigger:    math.MaxInt32,
			CleanupSpeedLimit:      10000,
=======
			EnableLevelDB:          false,
			LevelDB: config.LevelDBConfig{
				LevelDBCount:           16,
				LevelDBConcurrency:     256,
				MaxOpenFiles:           10000,
				BlockSize:              65536,
				BlockCacheSize:         0,
				WriterBufferSize:       8388608,
				Compression:            "snappy",
				TargetFileSizeBase:     8388608,
				CompactionL0Trigger:    160,
				WriteL0SlowdownTrigger: math.MaxInt32,
				WriteL0PauseTrigger:    math.MaxInt32,
				CleanupSpeedLimit:      10000,
			},
>>>>>>> 9a8eaf07
		},
		Security: &config.SecurityConfig{
			CertPath:      "bb",
			KeyPath:       "cc",
			CertAllowedCN: []string{"dd", "ee"},
		},
		PerTableMemoryQuota: 10 * 1024 * 1024, // 10M
		KVClient: &config.KVClientConfig{
			WorkerConcurrent: 8,
			WorkerPoolSize:   0,
			RegionScanLimit:  40,
		},
	})
}

func (s *serverSuite) TestDecodeCfg(c *check.C) {
	defer testleak.AfterTest(c)()
	dataDir := c.MkDir()
	tmpDir := c.MkDir()
	configPath := filepath.Join(tmpDir, "ticdc.toml")
	configContent := fmt.Sprintf(`
addr = "128.0.0.1:1234"
advertise-addr = "127.0.0.1:1111"

log-file = "/root/cdc1.log"
log-level = "warn"

data-dir = "%+v"
gc-ttl = 500
tz = "US"
capture-session-ttl = 10

owner-flush-interval = "600ms"
processor-flush-interval = "600ms"

[log.file]
max-size = 200
max-days = 1
max-backups = 1

[sorter]
chunk-size-limit = 10000000
max-memory-consumption = 2000000
max-memory-percentage = 3
num-concurrent-worker = 4
num-workerpool-goroutine = 5
sort-dir = "/tmp/just_a_test"
enable-leveldb-sorter = false
<<<<<<< HEAD
=======
[sorter.leveldb]
>>>>>>> 9a8eaf07
leveldb-count = 5
leveldb-concurrency = 6
max-open-files = 7
block-size = 32768 # 32 KB
block-cache-size = 8
writer-buffer-size = 9
compression = "none"
target-file-size-base = 10
compaction-l0-trigger = 11
write-l0-slowdown-trigger = 12
write-l0-pause-trigger = 13
cleanup-speed-limit = 14
`, dataDir)
	err := os.WriteFile(configPath, []byte(configContent), 0o644)
	c.Assert(err, check.IsNil)

	cmd := new(cobra.Command)
	o := newOptions()
	o.addFlags(cmd)

	c.Assert(cmd.ParseFlags([]string{"--config", configPath}), check.IsNil)

	err = o.complete(cmd)
	c.Assert(err, check.IsNil)
	err = o.validate()
	c.Assert(err, check.IsNil)
	c.Assert(o.serverConfig, check.DeepEquals, &config.ServerConfig{
		Addr:          "128.0.0.1:1234",
		AdvertiseAddr: "127.0.0.1:1111",
		LogFile:       "/root/cdc1.log",
		LogLevel:      "warn",
		Log: &config.LogConfig{
			File: &config.LogFileConfig{
				MaxSize:    200,
				MaxDays:    1,
				MaxBackups: 1,
			},
		},
		DataDir:                dataDir,
		GcTTL:                  500,
		TZ:                     "US",
		CaptureSessionTTL:      10,
		OwnerFlushInterval:     config.TomlDuration(600 * time.Millisecond),
		ProcessorFlushInterval: config.TomlDuration(600 * time.Millisecond),
		Sorter: &config.SorterConfig{
			NumConcurrentWorker:    4,
			ChunkSizeLimit:         10000000,
			MaxMemoryPressure:      3,
			MaxMemoryConsumption:   2000000,
			NumWorkerPoolGoroutine: 5,
			SortDir:                config.DefaultSortDir,
			EnableLevelDB:          false,
<<<<<<< HEAD
			LevelDBCount:           5,
			LevelDBConcurrency:     6,
			MaxOpenFiles:           7,
			BlockSize:              32768,
			BlockCacheSize:         8,
			WriterBufferSize:       9,
			Compression:            "none",
			TargetFileSizeBase:     10,
			CompactionL0Trigger:    11,
			WriteL0SlowdownTrigger: 12,
			WriteL0PauseTrigger:    13,
			CleanupSpeedLimit:      14,
=======
			LevelDB: config.LevelDBConfig{
				LevelDBCount:           5,
				LevelDBConcurrency:     6,
				MaxOpenFiles:           7,
				BlockSize:              32768,
				BlockCacheSize:         8,
				WriterBufferSize:       9,
				Compression:            "none",
				TargetFileSizeBase:     10,
				CompactionL0Trigger:    11,
				WriteL0SlowdownTrigger: 12,
				WriteL0PauseTrigger:    13,
				CleanupSpeedLimit:      14,
			},
>>>>>>> 9a8eaf07
		},
		Security:            &config.SecurityConfig{},
		PerTableMemoryQuota: 10 * 1024 * 1024, // 10M
		KVClient: &config.KVClientConfig{
			WorkerConcurrent: 8,
			WorkerPoolSize:   0,
			RegionScanLimit:  40,
		},
	})
}

func (s *serverSuite) TestDecodeCfgWithFlags(c *check.C) {
	defer testleak.AfterTest(c)()
	dataDir := c.MkDir()
	tmpDir := c.MkDir()
	configPath := filepath.Join(tmpDir, "ticdc.toml")
	configContent := fmt.Sprintf(`
addr = "128.0.0.1:1234"
advertise-addr = "127.0.0.1:1111"

log-file = "/root/cdc1.log"
log-level = "warn"

data-dir = "%+v"
gc-ttl = 500
tz = "US"
capture-session-ttl = 10

owner-flush-interval = "600ms"
processor-flush-interval = "600ms"

[log.file]
max-size = 200
max-days = 1
max-backups = 1

[sorter]
chunk-size-limit = 10000000
max-memory-consumption = 2000000
max-memory-percentage = 3
num-concurrent-worker = 4
num-workerpool-goroutine = 5
sort-dir = "/tmp/just_a_test"

[security]
ca-path = "aa"
cert-path = "bb"
key-path = "cc"
cert-allowed-cn = ["dd","ee"]
`, dataDir)
	err := os.WriteFile(configPath, []byte(configContent), 0o644)
	c.Assert(err, check.IsNil)

	cmd := new(cobra.Command)
	o := newOptions()
	o.addFlags(cmd)

	c.Assert(cmd.ParseFlags([]string{
		"--addr", "127.5.5.1:8833",
		"--log-file", "/root/cdc.log",
		"--log-level", "debug",
		"--data-dir", dataDir,
		"--gc-ttl", "10",
		"--tz", "UTC",
		"--owner-flush-interval", "150ms",
		"--processor-flush-interval", "150ms",
		"--ca", "",
		"--sorter-chunk-size-limit", "50000000",
		"--sorter-max-memory-consumption", "60000000",
		"--sorter-max-memory-percentage", "70",
		"--sorter-num-concurrent-worker", "3",
		"--config", configPath,
	}), check.IsNil)

	err = o.complete(cmd)
	c.Assert(err, check.IsNil)
	err = o.validate()
	c.Assert(err, check.IsNil)
	c.Assert(o.serverConfig, check.DeepEquals, &config.ServerConfig{
		Addr:          "127.5.5.1:8833",
		AdvertiseAddr: "127.0.0.1:1111",
		LogFile:       "/root/cdc.log",
		LogLevel:      "debug",
		Log: &config.LogConfig{
			File: &config.LogFileConfig{
				MaxSize:    200,
				MaxDays:    1,
				MaxBackups: 1,
			},
		},
		DataDir:                dataDir,
		GcTTL:                  10,
		TZ:                     "UTC",
		CaptureSessionTTL:      10,
		OwnerFlushInterval:     config.TomlDuration(150 * time.Millisecond),
		ProcessorFlushInterval: config.TomlDuration(150 * time.Millisecond),
		Sorter: &config.SorterConfig{
			NumConcurrentWorker:    3,
			ChunkSizeLimit:         50000000,
			MaxMemoryPressure:      70,
			MaxMemoryConsumption:   60000000,
			NumWorkerPoolGoroutine: 5,
			SortDir:                config.DefaultSortDir,
<<<<<<< HEAD
			EnableLevelDB:          true,
			LevelDBCount:           16,
			LevelDBConcurrency:     256,
			MaxOpenFiles:           10000,
			BlockSize:              65536,
			BlockCacheSize:         0,
			WriterBufferSize:       8388608,
			Compression:            "snappy",
			TargetFileSizeBase:     8388608,
			CompactionL0Trigger:    160,
			WriteL0SlowdownTrigger: math.MaxInt32,
			WriteL0PauseTrigger:    math.MaxInt32,
			CleanupSpeedLimit:      10000,
=======
			EnableLevelDB:          false,
			LevelDB: config.LevelDBConfig{
				LevelDBCount:           16,
				LevelDBConcurrency:     256,
				MaxOpenFiles:           10000,
				BlockSize:              65536,
				BlockCacheSize:         0,
				WriterBufferSize:       8388608,
				Compression:            "snappy",
				TargetFileSizeBase:     8388608,
				CompactionL0Trigger:    160,
				WriteL0SlowdownTrigger: math.MaxInt32,
				WriteL0PauseTrigger:    math.MaxInt32,
				CleanupSpeedLimit:      10000,
			},
>>>>>>> 9a8eaf07
		},
		Security: &config.SecurityConfig{
			CertPath:      "bb",
			KeyPath:       "cc",
			CertAllowedCN: []string{"dd", "ee"},
		},
		PerTableMemoryQuota: 10 * 1024 * 1024, // 10M
		KVClient: &config.KVClientConfig{
			WorkerConcurrent: 8,
			WorkerPoolSize:   0,
			RegionScanLimit:  40,
		},
	})
}<|MERGE_RESOLUTION|>--- conflicted
+++ resolved
@@ -175,21 +175,6 @@
 			MaxMemoryConsumption:   60000,
 			NumWorkerPoolGoroutine: 90,
 			SortDir:                config.DefaultSortDir,
-<<<<<<< HEAD
-			EnableLevelDB:          true,
-			LevelDBCount:           16,
-			LevelDBConcurrency:     256,
-			MaxOpenFiles:           10000,
-			BlockSize:              65536,
-			BlockCacheSize:         0,
-			WriterBufferSize:       8388608,
-			Compression:            "snappy",
-			TargetFileSizeBase:     8388608,
-			CompactionL0Trigger:    160,
-			WriteL0SlowdownTrigger: math.MaxInt32,
-			WriteL0PauseTrigger:    math.MaxInt32,
-			CleanupSpeedLimit:      10000,
-=======
 			EnableLevelDB:          false,
 			LevelDB: config.LevelDBConfig{
 				LevelDBCount:           16,
@@ -205,7 +190,6 @@
 				WriteL0PauseTrigger:    math.MaxInt32,
 				CleanupSpeedLimit:      10000,
 			},
->>>>>>> 9a8eaf07
 		},
 		Security: &config.SecurityConfig{
 			CertPath:      "bb",
@@ -254,10 +238,7 @@
 num-workerpool-goroutine = 5
 sort-dir = "/tmp/just_a_test"
 enable-leveldb-sorter = false
-<<<<<<< HEAD
-=======
 [sorter.leveldb]
->>>>>>> 9a8eaf07
 leveldb-count = 5
 leveldb-concurrency = 6
 max-open-files = 7
@@ -310,20 +291,6 @@
 			NumWorkerPoolGoroutine: 5,
 			SortDir:                config.DefaultSortDir,
 			EnableLevelDB:          false,
-<<<<<<< HEAD
-			LevelDBCount:           5,
-			LevelDBConcurrency:     6,
-			MaxOpenFiles:           7,
-			BlockSize:              32768,
-			BlockCacheSize:         8,
-			WriterBufferSize:       9,
-			Compression:            "none",
-			TargetFileSizeBase:     10,
-			CompactionL0Trigger:    11,
-			WriteL0SlowdownTrigger: 12,
-			WriteL0PauseTrigger:    13,
-			CleanupSpeedLimit:      14,
-=======
 			LevelDB: config.LevelDBConfig{
 				LevelDBCount:           5,
 				LevelDBConcurrency:     6,
@@ -338,7 +305,6 @@
 				WriteL0PauseTrigger:    13,
 				CleanupSpeedLimit:      14,
 			},
->>>>>>> 9a8eaf07
 		},
 		Security:            &config.SecurityConfig{},
 		PerTableMemoryQuota: 10 * 1024 * 1024, // 10M
@@ -442,21 +408,6 @@
 			MaxMemoryConsumption:   60000000,
 			NumWorkerPoolGoroutine: 5,
 			SortDir:                config.DefaultSortDir,
-<<<<<<< HEAD
-			EnableLevelDB:          true,
-			LevelDBCount:           16,
-			LevelDBConcurrency:     256,
-			MaxOpenFiles:           10000,
-			BlockSize:              65536,
-			BlockCacheSize:         0,
-			WriterBufferSize:       8388608,
-			Compression:            "snappy",
-			TargetFileSizeBase:     8388608,
-			CompactionL0Trigger:    160,
-			WriteL0SlowdownTrigger: math.MaxInt32,
-			WriteL0PauseTrigger:    math.MaxInt32,
-			CleanupSpeedLimit:      10000,
-=======
 			EnableLevelDB:          false,
 			LevelDB: config.LevelDBConfig{
 				LevelDBCount:           16,
@@ -472,7 +423,6 @@
 				WriteL0PauseTrigger:    math.MaxInt32,
 				CleanupSpeedLimit:      10000,
 			},
->>>>>>> 9a8eaf07
 		},
 		Security: &config.SecurityConfig{
 			CertPath:      "bb",
