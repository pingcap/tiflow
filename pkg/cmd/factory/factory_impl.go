--- conflicted
+++ resolved
@@ -130,13 +130,8 @@
 			"fail to open PD client, please check pd address \"%s\"", pdAddr)
 	}
 
-<<<<<<< HEAD
-	client := etcd.NewCDCEtcdClient(ctx, etcdClient, f.clientGetter.GetClusterID())
-	return &client, nil
-=======
 	client, err := etcd.NewCDCEtcdClient(ctx, etcdClient, f.clientGetter.GetClusterID())
 	return &client, err
->>>>>>> a6edd2b7
 }
 
 // PdClient creates new pd client.
