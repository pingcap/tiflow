--- conflicted
+++ resolved
@@ -22,10 +22,7 @@
 	"github.com/pingcap/log"
 	apiv1client "github.com/pingcap/tiflow/pkg/api/v1"
 	apiv2client "github.com/pingcap/tiflow/pkg/api/v2"
-<<<<<<< HEAD
-=======
 	cerror "github.com/pingcap/tiflow/pkg/errors"
->>>>>>> dbade65d
 	pd "github.com/tikv/pd/client"
 	etcdlogutil "go.etcd.io/etcd/client/pkg/v3/logutil"
 	clientv3 "go.etcd.io/etcd/client/v3"
@@ -136,11 +133,7 @@
 			"fail to open PD client, please check pd address \"%s\"", pdAddr)
 	}
 
-<<<<<<< HEAD
-	client, err := etcd.NewCDCEtcdClient(ctx, etcdClient, "default")
-=======
 	client, err := etcd.NewCDCEtcdClient(ctx, etcdClient, etcd.DefaultCDCClusterID)
->>>>>>> dbade65d
 	return &client, err
 }
 
@@ -232,8 +225,6 @@
 	}
 
 	ctx := cmdconetxt.GetDefaultContext()
-<<<<<<< HEAD
-=======
 	err = etcdClient.CheckMultipleCDCClusterExist(ctx)
 	if err != nil {
 		if cerror.ErrMultipleCDCClustersExist.Equal(err) {
@@ -243,7 +234,6 @@
 		}
 		return "", err
 	}
->>>>>>> dbade65d
 	ownerID, err := etcdClient.GetOwnerID(ctx)
 	if err != nil {
 		return "", err
