// Copyright 2020 PingCAP, Inc.
//
// Licensed under the Apache License, Version 2.0 (the "License");
// you may not use this file except in compliance with the License.
// You may obtain a copy of the License at
//
//     http://www.apache.org/licenses/LICENSE-2.0
//
// Unless required by applicable law or agreed to in writing, software
// distributed under the License is distributed on an "AS IS" BASIS,
// See the License for the specific language governing permissions and
// limitations under the License.

package filter

import (
	"testing"

<<<<<<< HEAD
	"github.com/pingcap/log"
=======
>>>>>>> 28a05794
	"github.com/pingcap/tiflow/cdc/model"
	"github.com/pingcap/tiflow/pkg/config"
	"go.uber.org/zap"

<<<<<<< HEAD
	bf "github.com/pingcap/tidb-tools/pkg/binlog-filter"
=======
>>>>>>> 28a05794
	timodel "github.com/pingcap/tidb/parser/model"
	"github.com/stretchr/testify/require"
)

func TestShouldUseDefaultRules(t *testing.T) {
	t.Parallel()

	filter, err := NewFilter(config.GetDefaultReplicaConfig())
	require.Nil(t, err)
	require.True(t, filter.ShouldIgnoreTable("information_schema", ""))
	require.True(t, filter.ShouldIgnoreTable("information_schema", "statistics"))
	require.True(t, filter.ShouldIgnoreTable("performance_schema", ""))
	require.False(t, filter.ShouldIgnoreTable("metric_schema", "query_duration"))
	require.False(t, filter.ShouldIgnoreTable("sns", "user"))
	require.False(t, filter.ShouldIgnoreTable("tidb_cdc", "repl_mark_a_a"))
}

func TestShouldUseCustomRules(t *testing.T) {
	t.Parallel()

	filter, err := NewFilter(&config.ReplicaConfig{
		Filter: &config.FilterConfig{
			Rules: []string{"sns.*", "ecom.*", "!sns.log", "!ecom.test"},
		},
	})
	require.Nil(t, err)
	require.True(t, filter.ShouldIgnoreTable("other", ""))
	require.True(t, filter.ShouldIgnoreTable("other", "what"))
	require.False(t, filter.ShouldIgnoreTable("sns", ""))
	require.False(t, filter.ShouldIgnoreTable("ecom", "order"))
	require.False(t, filter.ShouldIgnoreTable("ecom", "order"))
	require.True(t, filter.ShouldIgnoreTable("ecom", "test"))
	require.True(t, filter.ShouldIgnoreTable("sns", "log"))
	require.True(t, filter.ShouldIgnoreTable("information_schema", ""))
}

func TestShouldIgnoreDMLEvent(t *testing.T) {
	t.Parallel()

	testCases := []struct {
		cases []struct {
			schema string
			table  string
			ts     uint64
			ignore bool
		}
		ignoreTxnStartTs []uint64
		rules            []string
	}{
		{
			cases: []struct {
				schema string
				table  string
				ts     uint64
				ignore bool
			}{
				{"sns", "ttta", 1, true},
				{"ecom", "aabb", 2, false},
				{"sns", "log", 3, true},
				{"sns", "log", 4, true},
				{"ecom", "test", 5, true},
				{"test", "test", 6, true},
				{"ecom", "log", 6, false},
			},
			ignoreTxnStartTs: []uint64{1, 3},
			rules:            []string{"sns.*", "ecom.*", "!sns.log", "!ecom.test"},
		},
		{
			cases: []struct {
				schema string
				table  string
				ts     uint64
				ignore bool
			}{
				{"S", "D1", 1, true},
				{"S", "Da", 1, false},
				{"S", "Db", 1, false},
				{"S", "Daa", 1, false},
			},
			ignoreTxnStartTs: []uint64{},
			rules:            []string{"*.*", "!S.D[!a-d]"},
		},
	}

	for _, ftc := range testCases {
		filter, err := NewFilter(&config.ReplicaConfig{
			Filter: &config.FilterConfig{
				IgnoreTxnStartTs: ftc.ignoreTxnStartTs,
				Rules:            ftc.rules,
			},
		})
		require.Nil(t, err)
		for _, tc := range ftc.cases {
<<<<<<< HEAD
			dml := &model.RowChangedEvent{
				Table:   &model.TableName{Table: tc.table, Schema: tc.schema},
				StartTs: tc.ts,
			}
			ignoreDML, err := filter.ShouldIgnoreDMLEvent(dml, nil)
			require.Nil(t, err)
			require.Equal(t, ignoreDML, tc.ignore)
=======
			require.Equal(t, tc.ignore, filter.ShouldIgnoreDMLEvent(tc.ts, tc.schema, tc.table))
			ddl := &model.DDLEvent{
				StartTs: tc.ts, Type: timodel.ActionCreateTable,
				TableInfo: &model.SimpleTableInfo{Schema: tc.schema, Table: tc.table},
			}
			require.Equal(t, tc.ignore, filter.ShouldIgnoreDDLEvent(ddl), "%#v", tc)
>>>>>>> 28a05794
		}
	}
}

func TestShouldDiscardDDL(t *testing.T) {
	t.Parallel()

	config := &config.ReplicaConfig{
		Filter: &config.FilterConfig{
			DDLAllowlist: []timodel.ActionType{timodel.ActionAddForeignKey},
		},
	}
	filter, err := NewFilter(config)
	require.Nil(t, err)
	require.False(t, filter.ShouldDiscardDDL(timodel.ActionAddForeignKey))

	require.False(t, filter.ShouldDiscardDDL(timodel.ActionDropSchema))
	require.False(t, filter.ShouldDiscardDDL(timodel.ActionCreateTable))
	require.False(t, filter.ShouldDiscardDDL(timodel.ActionDropTable))
	require.False(t, filter.ShouldDiscardDDL(timodel.ActionAddColumn))
	require.False(t, filter.ShouldDiscardDDL(timodel.ActionDropColumn))
	require.False(t, filter.ShouldDiscardDDL(timodel.ActionAddIndex))
	require.False(t, filter.ShouldDiscardDDL(timodel.ActionDropIndex))
	require.False(t, filter.ShouldDiscardDDL(timodel.ActionTruncateTable))
	require.False(t, filter.ShouldDiscardDDL(timodel.ActionModifyColumn))
	require.False(t, filter.ShouldDiscardDDL(timodel.ActionRenameTable))
	require.False(t, filter.ShouldDiscardDDL(timodel.ActionRenameTables))
	require.False(t, filter.ShouldDiscardDDL(timodel.ActionSetDefaultValue))
	require.False(t, filter.ShouldDiscardDDL(timodel.ActionModifyTableComment))
	require.False(t, filter.ShouldDiscardDDL(timodel.ActionRenameIndex))
	require.False(t, filter.ShouldDiscardDDL(timodel.ActionAddTablePartition))
	require.False(t, filter.ShouldDiscardDDL(timodel.ActionDropTablePartition))
	require.False(t, filter.ShouldDiscardDDL(timodel.ActionCreateView))
	require.False(t, filter.ShouldDiscardDDL(timodel.ActionModifyTableCharsetAndCollate))
	require.False(t, filter.ShouldDiscardDDL(timodel.ActionTruncateTablePartition))
	require.False(t, filter.ShouldDiscardDDL(timodel.ActionDropView))
	require.False(t, filter.ShouldDiscardDDL(timodel.ActionRecoverTable))
	require.False(t, filter.ShouldDiscardDDL(timodel.ActionModifySchemaCharsetAndCollate))
	require.False(t, filter.ShouldDiscardDDL(timodel.ActionAddPrimaryKey))
	require.False(t, filter.ShouldDiscardDDL(timodel.ActionDropPrimaryKey))
	require.False(t, filter.ShouldDiscardDDL(timodel.ActionAddColumns))
	require.False(t, filter.ShouldDiscardDDL(timodel.ActionDropColumns))

	// Discard sequence DDL.
	require.True(t, filter.ShouldDiscardDDL(timodel.ActionCreateSequence))
	require.True(t, filter.ShouldDiscardDDL(timodel.ActionAlterSequence))
	require.True(t, filter.ShouldDiscardDDL(timodel.ActionDropSequence))
}

func TestShouldIgnoreDDL(t *testing.T) {
	t.Parallel()

	testCases := []struct {
		cases []struct {
			startTs uint64
			schema  string
			table   string
<<<<<<< HEAD
			query   string
=======
>>>>>>> 28a05794
			ddlType timodel.ActionType
			ignore  bool
		}
		rules      []string
		ignoredTs  []uint64
		eventRules []*bf.BinlogEventRule
	}{{
		// Ignore by table name cases.
		cases: []struct {
			startTs uint64
			schema  string
			table   string
<<<<<<< HEAD
			query   string
			ddlType timodel.ActionType
			ignore  bool
		}{
			{1, "sns", "", "create database test", timodel.ActionCreateSchema, false},
			{1, "sns", "", "drop database test", timodel.ActionDropSchema, false},
			{1, "sns", "", "", timodel.ActionModifySchemaCharsetAndCollate, false},
			{1, "ecom", "", "create database test", timodel.ActionCreateSchema, false},
			{1, "ecom", "aa", "create table test.t1(a int primary key)", timodel.ActionCreateTable, false},
			{1, "ecom", "", "create database test", timodel.ActionCreateSchema, false},
			{1, "test", "", "create database test", timodel.ActionCreateSchema, true},
=======
			ddlType timodel.ActionType
			ignore  bool
		}{
			{"sns", "", timodel.ActionCreateSchema, false},
			{"sns", "", timodel.ActionDropSchema, false},
			{"sns", "", timodel.ActionModifySchemaCharsetAndCollate, false},
			{"ecom", "", timodel.ActionCreateSchema, false},
			{"ecom", "aa", timodel.ActionCreateTable, false},
			{"ecom", "", timodel.ActionCreateSchema, false},
			{"test", "", timodel.ActionCreateSchema, true},
>>>>>>> 28a05794
		},
		rules: []string{"sns.*", "ecom.*", "!sns.log", "!ecom.test"},
		// Ignore by schema name cases.
	}, {
		cases: []struct {
			startTs uint64
			schema  string
			table   string
			query   string
			ddlType timodel.ActionType
			ignore  bool
		}{
			{1, "schema", "", "", timodel.ActionCreateSchema, false},
			{1, "schema", "", "", timodel.ActionDropSchema, false},
			{1, "schema", "", "", timodel.ActionModifySchemaCharsetAndCollate, false},
			{1, "schema", "aa", "", timodel.ActionCreateTable, true},
			{1, "schema", "C1", "", timodel.ActionCreateTable, false},
			{1, "schema", "", "", timodel.ActionCreateTable, true},
		},
		rules: []string{"schema.C1"},
	}, { // cases ignore by startTs
		cases: []struct {
			startTs uint64
			schema  string
			table   string
			query   string
			ddlType timodel.ActionType
			ignore  bool
		}{
			{1, "ts", "", "", timodel.ActionCreateSchema, true},
			{2, "ts", "student", "", timodel.ActionDropSchema, true},
			{3, "ts", "teacher", "", timodel.ActionModifySchemaCharsetAndCollate, true},
			{4, "ts", "man", "", timodel.ActionCreateTable, false},
			{5, "ts", "fruit", "", timodel.ActionCreateTable, false},
			{6, "ts", "insect", "", timodel.ActionCreateTable, false},
		},
		rules:     []string{"*.*"},
		ignoredTs: []uint64{1, 2, 3},
	}, { // cases ignore by ddl type.
		cases: []struct {
			startTs uint64
			schema  string
			table   string
<<<<<<< HEAD
			query   string
			ddlType timodel.ActionType
			ignore  bool
		}{
			{1, "event", "", "", timodel.ActionDropTable, true},
			{1, "event", "January", "", timodel.ActionDropIndex, true},
			{1, "event", "February", "", timodel.ActionDropIndexes, true},
			{1, "event", "March", "", timodel.ActionCreateTable, false},
			{1, "event", "April", "", timodel.ActionCreateTable, false},
			{1, "event", "May", "", timodel.ActionCreateTable, false},
		},
		rules: []string{"*.*"},
		eventRules: []*bf.BinlogEventRule{
			{
				SchemaPattern: "event",
				TablePattern:  "*",
				Action:        bf.Ignore,
				Events:        []bf.EventType{bf.DropTable, bf.DropIndex},
			},
		},
	}, { // cases ignore by ddl query
		cases: []struct {
			startTs uint64
			schema  string
			table   string
			query   string
			ddlType timodel.ActionType
			ignore  bool
		}{
			{1, "sql_pattern", "t1", "CREATE DATABASE sql-pattern", timodel.ActionNone, false},
			{1, "sql_pattern", "t1", "DROP DATABASE sql-pattern", timodel.ActionNone, true},
			{
				1, "sql_pattern", "t1",
				"ALTER DATABASE `test_db` CHARACTER SET 'utf8' COLLATE 'utf8_general_ci'",
				timodel.ActionNone, false,
			},
			{1, "sql_pattern", "t1", "CREATE TABLE t1(id int primary key)", timodel.ActionNone, false},
			{1, "sql_pattern", "t1", "DROP TABLE t1", timodel.ActionNone, true},
			{1, "sql_pattern", "t1", "ADD VIEW view_t1", timodel.ActionNone, true},
		},
		rules: []string{"*.*"},
		eventRules: []*bf.BinlogEventRule{
			{
				SchemaPattern: "sql_pattern",
				TablePattern:  "*",
				Action:        bf.Ignore,
				SQLPattern:    []string{"^DROP TABLE", "^ADD VIEW", "^DROP DATABASE"},
			},
=======
			ddlType timodel.ActionType
			ignore  bool
		}{
			{"sns", "", timodel.ActionCreateSchema, false},
			{"sns", "", timodel.ActionDropSchema, false},
			{"sns", "", timodel.ActionModifySchemaCharsetAndCollate, false},
			{"sns", "aa", timodel.ActionCreateTable, true},
			{"sns", "C1", timodel.ActionCreateTable, false},
			{"sns", "", timodel.ActionCreateTable, true},
>>>>>>> 28a05794
		},
	}}

	for _, ftc := range testCases {
		filter, err := NewFilter(&config.ReplicaConfig{
			Filter: &config.FilterConfig{
				Rules:            ftc.rules,
				IgnoreTxnStartTs: ftc.ignoredTs,
				EventRules:       ftc.eventRules,
			},
		})
		if err != nil {
			log.Info("fizz", zap.Any("event roles", ftc.rules))
		}
		require.Nil(t, err)
		for _, tc := range ftc.cases {
<<<<<<< HEAD
			job := &timodel.Job{StartTS: tc.startTs, Type: tc.ddlType, SchemaName: tc.schema, TableName: tc.table, Query: tc.query}
			ignore, err := filter.ShouldIgnoreDDLJob(job)
			require.Nil(t, err)
			require.Equal(t, tc.ignore, ignore, "%#v", tc)
=======
			ddl := &model.DDLEvent{
				StartTs: 1, Type: tc.ddlType,
				TableInfo: &model.SimpleTableInfo{Schema: tc.schema, Table: tc.table},
			}
			require.Equal(t, filter.ShouldIgnoreDDLEvent(ddl), tc.ignore, "%#v", tc)
>>>>>>> 28a05794
		}
	}
}<|MERGE_RESOLUTION|>--- conflicted
+++ resolved
@@ -16,18 +16,12 @@
 import (
 	"testing"
 
-<<<<<<< HEAD
 	"github.com/pingcap/log"
-=======
->>>>>>> 28a05794
 	"github.com/pingcap/tiflow/cdc/model"
 	"github.com/pingcap/tiflow/pkg/config"
 	"go.uber.org/zap"
 
-<<<<<<< HEAD
 	bf "github.com/pingcap/tidb-tools/pkg/binlog-filter"
-=======
->>>>>>> 28a05794
 	timodel "github.com/pingcap/tidb/parser/model"
 	"github.com/stretchr/testify/require"
 )
@@ -121,7 +115,6 @@
 		})
 		require.Nil(t, err)
 		for _, tc := range ftc.cases {
-<<<<<<< HEAD
 			dml := &model.RowChangedEvent{
 				Table:   &model.TableName{Table: tc.table, Schema: tc.schema},
 				StartTs: tc.ts,
@@ -129,14 +122,6 @@
 			ignoreDML, err := filter.ShouldIgnoreDMLEvent(dml, nil)
 			require.Nil(t, err)
 			require.Equal(t, ignoreDML, tc.ignore)
-=======
-			require.Equal(t, tc.ignore, filter.ShouldIgnoreDMLEvent(tc.ts, tc.schema, tc.table))
-			ddl := &model.DDLEvent{
-				StartTs: tc.ts, Type: timodel.ActionCreateTable,
-				TableInfo: &model.SimpleTableInfo{Schema: tc.schema, Table: tc.table},
-			}
-			require.Equal(t, tc.ignore, filter.ShouldIgnoreDDLEvent(ddl), "%#v", tc)
->>>>>>> 28a05794
 		}
 	}
 }
@@ -194,10 +179,7 @@
 			startTs uint64
 			schema  string
 			table   string
-<<<<<<< HEAD
-			query   string
-=======
->>>>>>> 28a05794
+			query   string
 			ddlType timodel.ActionType
 			ignore  bool
 		}
@@ -210,7 +192,6 @@
 			startTs uint64
 			schema  string
 			table   string
-<<<<<<< HEAD
 			query   string
 			ddlType timodel.ActionType
 			ignore  bool
@@ -222,18 +203,6 @@
 			{1, "ecom", "aa", "create table test.t1(a int primary key)", timodel.ActionCreateTable, false},
 			{1, "ecom", "", "create database test", timodel.ActionCreateSchema, false},
 			{1, "test", "", "create database test", timodel.ActionCreateSchema, true},
-=======
-			ddlType timodel.ActionType
-			ignore  bool
-		}{
-			{"sns", "", timodel.ActionCreateSchema, false},
-			{"sns", "", timodel.ActionDropSchema, false},
-			{"sns", "", timodel.ActionModifySchemaCharsetAndCollate, false},
-			{"ecom", "", timodel.ActionCreateSchema, false},
-			{"ecom", "aa", timodel.ActionCreateTable, false},
-			{"ecom", "", timodel.ActionCreateSchema, false},
-			{"test", "", timodel.ActionCreateSchema, true},
->>>>>>> 28a05794
 		},
 		rules: []string{"sns.*", "ecom.*", "!sns.log", "!ecom.test"},
 		// Ignore by schema name cases.
@@ -277,7 +246,6 @@
 			startTs uint64
 			schema  string
 			table   string
-<<<<<<< HEAD
 			query   string
 			ddlType timodel.ActionType
 			ignore  bool
@@ -326,17 +294,6 @@
 				Action:        bf.Ignore,
 				SQLPattern:    []string{"^DROP TABLE", "^ADD VIEW", "^DROP DATABASE"},
 			},
-=======
-			ddlType timodel.ActionType
-			ignore  bool
-		}{
-			{"sns", "", timodel.ActionCreateSchema, false},
-			{"sns", "", timodel.ActionDropSchema, false},
-			{"sns", "", timodel.ActionModifySchemaCharsetAndCollate, false},
-			{"sns", "aa", timodel.ActionCreateTable, true},
-			{"sns", "C1", timodel.ActionCreateTable, false},
-			{"sns", "", timodel.ActionCreateTable, true},
->>>>>>> 28a05794
 		},
 	}}
 
@@ -353,18 +310,11 @@
 		}
 		require.Nil(t, err)
 		for _, tc := range ftc.cases {
-<<<<<<< HEAD
-			job := &timodel.Job{StartTS: tc.startTs, Type: tc.ddlType, SchemaName: tc.schema, TableName: tc.table, Query: tc.query}
-			ignore, err := filter.ShouldIgnoreDDLJob(job)
+			tableInfo := &model.SimpleTableInfo{Schema: tc.schema, Table: tc.table}
+			ddl := &model.DDLEvent{StartTs: tc.startTs, Type: tc.ddlType, TableInfo: tableInfo, Query: tc.query}
+			ignore, err := filter.ShouldIgnoreDDLEvent(ddl)
 			require.Nil(t, err)
 			require.Equal(t, tc.ignore, ignore, "%#v", tc)
-=======
-			ddl := &model.DDLEvent{
-				StartTs: 1, Type: tc.ddlType,
-				TableInfo: &model.SimpleTableInfo{Schema: tc.schema, Table: tc.table},
-			}
-			require.Equal(t, filter.ShouldIgnoreDDLEvent(ddl), tc.ignore, "%#v", tc)
->>>>>>> 28a05794
 		}
 	}
 }