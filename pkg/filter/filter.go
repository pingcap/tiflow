// Copyright 2020 PingCAP, Inc.
//
// Licensed under the Apache License, Version 2.0 (the "License");
// you may not use this file except in compliance with the License.
// You may obtain a copy of the License at
//
//     http://www.apache.org/licenses/LICENSE-2.0
//
// Unless required by applicable law or agreed to in writing, software
// distributed under the License is distributed on an "AS IS" BASIS,
// See the License for the specific language governing permissions and
// limitations under the License.

package filter

import (
	timodel "github.com/pingcap/tidb/parser/model"
	tfilter "github.com/pingcap/tidb/util/table-filter"
	"github.com/pingcap/tiflow/cdc/model"
	"github.com/pingcap/tiflow/pkg/config"
	cerror "github.com/pingcap/tiflow/pkg/errors"
)

// Filter is an event filter implementation.
type Filter struct {
	// tableFilter is used to filter in dml/ddl event by table name.
	tableFilter tfilter.Filter
	// dmlExprFilter is used to filter out dml event by its columns value.
	dmlExprFilter *dmlExprFilter
	// sqlEventFilter is used to filter out dml/ddl event by its type or query.
	sqlEventFilter *sqlEventFilter
	// ignoreTxnStartTs is used to filter out dml/ddl event by its starsTs.
	ignoreTxnStartTs []uint64
	ddlAllowlist     []timodel.ActionType
}

// NewFilter creates a filter.
func NewFilter(cfg *config.ReplicaConfig) (*Filter, error) {
	f, err := VerifyRules(cfg)
	if err != nil {
		return nil, cerror.WrapError(cerror.ErrFilterRuleInvalid, err)
	}

	if !cfg.CaseSensitive {
		f = tfilter.CaseInsensitive(f)
	}
	// fizz: we need to set correct timezone
	// fizz: we need to check if we should ne a dmlExprFilter
	dmlExprFilter, err := newExprFilter("system", cfg.Filter)
	// fizz: we need to complete the error handler
	if err != nil {
		return nil, err
	}
	sqlEventFilter, err := newSQLEventFilter(cfg.CaseSensitive, cfg.Filter)
	// fizz: we need to complete the error handler
	if err != nil {
		return nil, err
	}
	return &Filter{
		tableFilter:      f,
		dmlExprFilter:    dmlExprFilter,
		sqlEventFilter:   sqlEventFilter,
		ignoreTxnStartTs: cfg.Filter.IgnoreTxnStartTs,
		ddlAllowlist:     cfg.Filter.DDLAllowlist,
	}, nil
}

// ShouldIgnoreDMLEvent checks if a DML event should be ignore by conditions shown below:
// 0. By startTs.
// 1. By table name.
// 2. By type.
// 3. By columns value.
func (f *Filter) ShouldIgnoreDMLEvent(
	dml *model.RowChangedEvent,
	ti *timodel.TableInfo,
) (bool, error) {
	if f.shouldIgnoreStartTs(dml.StartTs) {
		return true, nil
	}

	if f.ShouldIgnoreTable(dml.Table.Schema, dml.Table.Table) {
		return true, nil
	}

	ignoreByEventType, err := f.sqlEventFilter.skipDMLEvent(dml)
	if err != nil {
		return false, err
	}
	if ignoreByEventType {
		return true, nil
	}
	return f.dmlExprFilter.shouldSkipDML(dml, ti)
}

<<<<<<< HEAD
// ShouldIgnoreDDLEvent checks if a DML event should be ignore by conditions shown below:
// 0. By startTs.
// 1. By schema or table name.
// 2. By type or query.
func (f *Filter) ShouldIgnoreDDLEvent(ddl *model.DDLEvent) (bool, error) {
	if f.shouldIgnoreStartTs(ddl.StartTs) {
		return true, nil
	}

	var shouldIgnoreTableOrSchema bool
	switch ddl.Type {
	case timodel.ActionCreateSchema, timodel.ActionDropSchema,
		timodel.ActionModifySchemaCharsetAndCollate:
		shouldIgnoreTableOrSchema = !f.tableFilter.MatchSchema(ddl.TableInfo.Schema)
	default:
		shouldIgnoreTableOrSchema = f.ShouldIgnoreTable(ddl.TableInfo.Schema, ddl.TableInfo.Table)
	}
	if shouldIgnoreTableOrSchema {
		return true, nil
	}
	return f.sqlEventFilter.skipDDLEvent(ddl)
=======
// ShouldIgnoreDDLEvent removes DDLs that's not wanted by this changefeed.
// CDC only supports filtering by database/table now.
func (f *Filter) ShouldIgnoreDDLEvent(ddl *model.Job) bool {
	var shouldIgnoreTableOrSchema bool
	switch ddl.Type {
	case model.ActionCreateSchema, model.ActionDropSchema,
		model.ActionModifySchemaCharsetAndCollate:
		shouldIgnoreTableOrSchema = !f.tableFilter.MatchSchema(ddl.SchemaName)
	default:
		shouldIgnoreTableOrSchema = f.ShouldIgnoreTable(ddl.SchemaName, ddl.TableName)
	}

	return f.shouldIgnoreStartTs(ddl.StartTS) || shouldIgnoreTableOrSchema
>>>>>>> 0417ce30
}

// ShouldDiscardDDL returns true if this DDL should be discarded.
// If a ddl should be discarded, it will not be applied to cdc't schema storage
// and sent to downstream.
func (f *Filter) ShouldDiscardDDL(ddlType timodel.ActionType) bool {
	if !f.shouldDiscardByBuiltInDDLAllowlist(ddlType) {
		return false
	}
	for _, allowDDLType := range f.ddlAllowlist {
		if allowDDLType == ddlType {
			return false
		}
	}
	return true
}

func (f *Filter) shouldIgnoreStartTs(ts uint64) bool {
	for _, ignoreTs := range f.ignoreTxnStartTs {
		if ignoreTs == ts {
			return true
		}
	}
	return false
}

// ShouldIgnoreTable returns true if the specified table should be ignored by this change feed.
// NOTICE: Set `tbl` to an empty string to test against the whole database.
func (f *Filter) ShouldIgnoreTable(db, tbl string) bool {
	if isSysSchema(db) {
		return true
	}
	return !f.tableFilter.MatchTable(db, tbl)
}

func (f *Filter) shouldDiscardByBuiltInDDLAllowlist(ddlType timodel.ActionType) bool {
	/* The following DDL will be filter:
	ActionAddForeignKey                 ActionType = 9
	ActionDropForeignKey                ActionType = 10
	ActionRebaseAutoID                  ActionType = 13
	ActionShardRowID                    ActionType = 16
	ActionLockTable                     ActionType = 27
	ActionUnlockTable                   ActionType = 28
	ActionRepairTable                   ActionType = 29
	ActionSetTiFlashReplica             ActionType = 30
	ActionUpdateTiFlashReplicaStatus    ActionType = 31
	ActionCreateSequence                ActionType = 34
	ActionAlterSequence                 ActionType = 35
	ActionDropSequence                  ActionType = 36
	ActionModifyTableAutoIdCache        ActionType = 39
	ActionRebaseAutoRandomBase          ActionType = 40
	ActionAlterIndexVisibility          ActionType = 41
	ActionExchangeTablePartition        ActionType = 42
	ActionAddCheckConstraint            ActionType = 43
	ActionDropCheckConstraint           ActionType = 44
	ActionAlterCheckConstraint          ActionType = 45
	ActionAlterTableAlterPartition      ActionType = 46

	... Any Action which of value is greater than 46 ...
	*/
	switch ddlType {
	case timodel.ActionCreateSchema,
		timodel.ActionDropSchema,
		timodel.ActionCreateTable,
		timodel.ActionDropTable,
		timodel.ActionAddColumn,
		timodel.ActionDropColumn,
		timodel.ActionAddIndex,
		timodel.ActionDropIndex,
		timodel.ActionTruncateTable,
		timodel.ActionModifyColumn,
		timodel.ActionRenameTable,
		timodel.ActionRenameTables,
		timodel.ActionSetDefaultValue,
		timodel.ActionModifyTableComment,
		timodel.ActionRenameIndex,
		timodel.ActionAddTablePartition,
		timodel.ActionDropTablePartition,
		timodel.ActionCreateView,
		timodel.ActionModifyTableCharsetAndCollate,
		timodel.ActionTruncateTablePartition,
		timodel.ActionDropView,
		timodel.ActionRecoverTable,
		timodel.ActionModifySchemaCharsetAndCollate,
		timodel.ActionAddPrimaryKey,
		timodel.ActionDropPrimaryKey,
		timodel.ActionAddColumns,
		timodel.ActionDropColumns:
		return false
	}
	return true
}<|MERGE_RESOLUTION|>--- conflicted
+++ resolved
@@ -92,43 +92,27 @@
 	return f.dmlExprFilter.shouldSkipDML(dml, ti)
 }
 
-<<<<<<< HEAD
 // ShouldIgnoreDDLEvent checks if a DML event should be ignore by conditions shown below:
 // 0. By startTs.
 // 1. By schema or table name.
 // 2. By type or query.
-func (f *Filter) ShouldIgnoreDDLEvent(ddl *model.DDLEvent) (bool, error) {
-	if f.shouldIgnoreStartTs(ddl.StartTs) {
+func (f *Filter) ShouldIgnoreDDLEvent(job *timodel.Job) (bool, error) {
+	if f.shouldIgnoreStartTs(job.StartTS) {
 		return true, nil
 	}
 
 	var shouldIgnoreTableOrSchema bool
-	switch ddl.Type {
+	switch job.Type {
 	case timodel.ActionCreateSchema, timodel.ActionDropSchema,
 		timodel.ActionModifySchemaCharsetAndCollate:
-		shouldIgnoreTableOrSchema = !f.tableFilter.MatchSchema(ddl.TableInfo.Schema)
+		shouldIgnoreTableOrSchema = !f.tableFilter.MatchSchema(job.SchemaName)
 	default:
-		shouldIgnoreTableOrSchema = f.ShouldIgnoreTable(ddl.TableInfo.Schema, ddl.TableInfo.Table)
+		shouldIgnoreTableOrSchema = f.ShouldIgnoreTable(job.SchemaName, job.TableName)
 	}
 	if shouldIgnoreTableOrSchema {
 		return true, nil
 	}
-	return f.sqlEventFilter.skipDDLEvent(ddl)
-=======
-// ShouldIgnoreDDLEvent removes DDLs that's not wanted by this changefeed.
-// CDC only supports filtering by database/table now.
-func (f *Filter) ShouldIgnoreDDLEvent(ddl *model.Job) bool {
-	var shouldIgnoreTableOrSchema bool
-	switch ddl.Type {
-	case model.ActionCreateSchema, model.ActionDropSchema,
-		model.ActionModifySchemaCharsetAndCollate:
-		shouldIgnoreTableOrSchema = !f.tableFilter.MatchSchema(ddl.SchemaName)
-	default:
-		shouldIgnoreTableOrSchema = f.ShouldIgnoreTable(ddl.SchemaName, ddl.TableName)
-	}
-
-	return f.shouldIgnoreStartTs(ddl.StartTS) || shouldIgnoreTableOrSchema
->>>>>>> 0417ce30
+	return f.sqlEventFilter.skipDDLJob(job)
 }
 
 // ShouldDiscardDDL returns true if this DDL should be discarded.
