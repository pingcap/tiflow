--- conflicted
+++ resolved
@@ -146,34 +146,6 @@
 	... Any Action which of value is greater than 46 ...
 	*/
 	switch ddlType {
-<<<<<<< HEAD
-	case model.ActionCreateSchema,
-		model.ActionDropSchema,
-		model.ActionCreateTable,
-		model.ActionDropTable,
-		model.ActionAddColumn,
-		model.ActionDropColumn,
-		model.ActionAddIndex,
-		model.ActionDropIndex,
-		model.ActionTruncateTable,
-		model.ActionModifyColumn,
-		model.ActionRenameTable,
-		model.ActionRenameTables,
-		model.ActionSetDefaultValue,
-		model.ActionModifyTableComment,
-		model.ActionRenameIndex,
-		model.ActionAddTablePartition,
-		model.ActionDropTablePartition,
-		model.ActionCreateView,
-		model.ActionModifyTableCharsetAndCollate,
-		model.ActionTruncateTablePartition,
-		model.ActionDropView,
-		model.ActionRecoverTable,
-		model.ActionModifySchemaCharsetAndCollate,
-		model.ActionAddPrimaryKey,
-		model.ActionDropPrimaryKey,
-		model.ActionMultiSchemaChange:
-=======
 	case timodel.ActionCreateSchema,
 		timodel.ActionDropSchema,
 		timodel.ActionCreateTable,
@@ -200,8 +172,10 @@
 		timodel.ActionAddPrimaryKey,
 		timodel.ActionDropPrimaryKey,
 		timodel.ActionAddColumns,
-		timodel.ActionDropColumns:
->>>>>>> a28d1b14
+		timodel.ActionDropColumns,
+		timodel.ActionRebaseAutoID,
+		timodel.ActionAlterIndexVisibility,
+		timodel.ActionMultiSchemaChange:
 		return false
 	}
 	return true
