--- conflicted
+++ resolved
@@ -15,12 +15,7 @@
 
 import (
 	timodel "github.com/pingcap/tidb/parser/model"
-<<<<<<< HEAD
 	tfilter "github.com/pingcap/tidb/util/table-filter"
-=======
-	filterV1 "github.com/pingcap/tidb/util/filter"
-	filterV2 "github.com/pingcap/tidb/util/table-filter"
->>>>>>> 28a05794
 	"github.com/pingcap/tiflow/cdc/model"
 	"github.com/pingcap/tiflow/pkg/config"
 	cerror "github.com/pingcap/tiflow/pkg/errors"
@@ -37,30 +32,6 @@
 	// ignoreTxnStartTs is used to filter out dml/ddl event by its starsTs.
 	ignoreTxnStartTs []uint64
 	ddlAllowlist     []timodel.ActionType
-<<<<<<< HEAD
-=======
-}
-
-// VerifyRules checks the filter rules in the configuration
-// and returns an invalid rule error if the verification fails, otherwise it will return the parsed filter.
-func VerifyRules(cfg *config.ReplicaConfig) (filterV2.Filter, error) {
-	var f filterV2.Filter
-	var err error
-	if len(cfg.Filter.Rules) == 0 && cfg.Filter.MySQLReplicationRules != nil {
-		f, err = filterV2.ParseMySQLReplicationRules(cfg.Filter.MySQLReplicationRules)
-	} else {
-		rules := cfg.Filter.Rules
-		if len(rules) == 0 {
-			rules = []string{"*.*"}
-		}
-		f, err = filterV2.Parse(rules)
-	}
-	if err != nil {
-		return nil, cerror.WrapError(cerror.ErrFilterRuleInvalid, err)
-	}
-
-	return f, nil
->>>>>>> 28a05794
 }
 
 // NewFilter creates a filter.
@@ -121,39 +92,17 @@
 	return f.dmlExprFilter.shouldSkipDML(dml, ti)
 }
 
-<<<<<<< HEAD
-// ShouldIgnoreDDLJob checks if a DML job should be ignore by conditions below:
+// ShouldIgnoreDDLJob checks if a DDL Event should be ignore by conditions below:
 // 0. By startTs.
 // 1. By schema name.
 // 2. By table name.
 // 3. By type.
 // 4. By query.
-func (f *Filter) ShouldIgnoreDDLJob(job *timodel.Job) (bool, error) {
-	if f.shouldIgnoreStartTs(job.StartTS) {
-		return true, nil
-	}
-
-	var shouldIgnoreTableOrSchema bool
-	switch job.Type {
-	case timodel.ActionCreateSchema, timodel.ActionDropSchema,
-		timodel.ActionModifySchemaCharsetAndCollate:
-		shouldIgnoreTableOrSchema = !f.tableFilter.MatchSchema(job.SchemaName)
-	default:
-		shouldIgnoreTableOrSchema = f.ShouldIgnoreTable(job.SchemaName, job.TableName)
-	}
-	if shouldIgnoreTableOrSchema {
-		return true, nil
-	}
-	return f.sqlEventFilter.skipDDLJob(job)
-}
-
-// ShouldDiscardDDL returns true if this DDL should be discarded.
-// If a ddl is discarded, it will not be applied to cdc't schema storage
-// and sent to downstream.
-=======
-// ShouldIgnoreDDLEvent removes DDLs that's not wanted by this changefeed.
-// CDC only supports filtering by database/table now.
-func (f *Filter) ShouldIgnoreDDLEvent(ddl *model.DDLEvent) bool {
+func (f *Filter) ShouldIgnoreDDLEvent(ddl *model.DDLEvent) (bool, error) {
+	if f.shouldIgnoreStartTs(ddl.StartTs) {
+		return true, nil
+	}
+
 	var shouldIgnoreTableOrSchema bool
 	switch ddl.Type {
 	case timodel.ActionCreateSchema, timodel.ActionDropSchema,
@@ -162,12 +111,15 @@
 	default:
 		shouldIgnoreTableOrSchema = f.ShouldIgnoreTable(ddl.TableInfo.Schema, ddl.TableInfo.Table)
 	}
-
-	return f.shouldIgnoreStartTs(ddl.StartTs) || shouldIgnoreTableOrSchema
+	if shouldIgnoreTableOrSchema {
+		return true, nil
+	}
+	return f.sqlEventFilter.skipDDLJob(ddl)
 }
 
 // ShouldDiscardDDL returns true if this DDL should be discarded.
->>>>>>> 28a05794
+// If a ddl is discarded, it will not be applied to cdc't schema storage
+// and sent to downstream.
 func (f *Filter) ShouldDiscardDDL(ddlType timodel.ActionType) bool {
 	if !f.shouldDiscardByBuiltInDDLAllowlist(ddlType) {
 		return false
@@ -180,7 +132,6 @@
 	return true
 }
 
-<<<<<<< HEAD
 func (f *Filter) shouldIgnoreStartTs(ts uint64) bool {
 	for _, ignoreTs := range f.ignoreTxnStartTs {
 		if ignoreTs == ts {
@@ -199,8 +150,6 @@
 	return !f.tableFilter.MatchTable(db, tbl)
 }
 
-=======
->>>>>>> 28a05794
 func (f *Filter) shouldDiscardByBuiltInDDLAllowlist(ddlType timodel.ActionType) bool {
 	/* The following DDL will be filter:
 	ActionAddForeignKey                 ActionType = 9
