--- conflicted
+++ resolved
@@ -155,10 +155,7 @@
 		up.PdEndpoints, up.SecurityConfig, errorTiKVIncompatible)
 	if err != nil {
 		up.err.Store(err)
-<<<<<<< HEAD
-=======
 		log.Error("init upstream error", zap.Error(err))
->>>>>>> 39430f84
 		return errors.Trace(err)
 	}
 
