--- conflicted
+++ resolved
@@ -196,15 +196,11 @@
 	}
 
 	for _, s := range stores {
-<<<<<<< HEAD
-		ver, err := semver.NewVersion(SanitizeVersion(s.Version))
-=======
 		if engine.IsTiFlash(s) {
 			continue
 		}
 
-		ver, err := semver.NewVersion(removeVAndHash(s.Version))
->>>>>>> 1f6ae1fd
+		ver, err := semver.NewVersion(SanitizeVersion(s.Version))
 		if err != nil {
 			err = errors.Annotate(err, "invalid TiKV version")
 			return cerror.WrapError(cerror.ErrNewSemVersion, err)
