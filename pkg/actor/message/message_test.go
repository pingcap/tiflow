--- conflicted
+++ resolved
@@ -46,10 +46,6 @@
 func TestSorterMessage(t *testing.T) {
 	task := sorter.Task{UID: 1, TableID: 2}
 	msg := SorterMessage(task)
-<<<<<<< HEAD
-	require.Equal(t, TypeSorter, msg.Tp)
-=======
 	require.Equal(t, TypeSorterTask, msg.Tp)
->>>>>>> 9a8eaf07
 	require.Equal(t, task, msg.SorterTask)
 }