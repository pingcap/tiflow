// Copyright 2021 PingCAP, Inc.
//
// Licensed under the Apache License, Version 2.0 (the "License");
// you may not use this file except in compliance with the License.
// You may obtain a copy of the License at
//
//     http://www.apache.org/licenses/LICENSE-2.0
//
// Unless required by applicable law or agreed to in writing, software
// distributed under the License is distributed on an "AS IS" BASIS,
// See the License for the specific language governing permissions and
// limitations under the License.

package actor

import (
	"container/list"
	"context"
	"runtime"
	"runtime/pprof"
	"strconv"
	"sync"
	"sync/atomic"
	"time"

	"github.com/pingcap/log"
	"github.com/pingcap/tiflow/pkg/actor/message"
	cerrors "github.com/pingcap/tiflow/pkg/errors"
	"github.com/prometheus/client_golang/prometheus"
	"go.uber.org/zap"
	"golang.org/x/sync/errgroup"
)

const (
	// The max number of workers of a system.
	maxWorkerNum = 64
	// DefaultActorBatchSize is the default size of polled actor batch.
	DefaultActorBatchSize = 1
	// DefaultMsgBatchSizePerActor is the default size of receive message batch.
	DefaultMsgBatchSizePerActor = 64
)

var (
	errActorStopped  = cerrors.ErrActorStopped.FastGenByArgs()
	errActorNotFound = cerrors.ErrActorNotFound.FastGenByArgs()
)

// procState is the state of a proc.
//
//   ┌---------┐  Actor.Close()
//   | Running |-----------------┐
//   └--+------┘                 v
//      |                    ┌--------┐
//      | System.Close()     | Closed |
//      v                    └--------┘
//   ┌---------------┐           ^
//   | MailboxClosed |-----------┘
//   └---------------┘ Mailbox Empty
type procState uint64

const (
	// Running state, proc can be polled.
	procStateRunning procState = iota
	// Mailbox closed, proc is about to be closed.
	procStateMailboxClosed
	// Closed, both mailbox and actor is closed, proc can not be polled.
	procStateClosed
)

// proc is wrapper of a running actor.
type proc[T any] struct {
	state uint64
	mb    Mailbox[T]
	actor Actor[T]
}

// batchReceiveMsgs receives messages into batchMsg.
func (p *proc[T]) batchReceiveMsgs(batchMsg []message.Message[T]) int {
	n := 0
	max := len(batchMsg)
	for i := 0; i < max; i++ {
		msg, ok := p.mb.Receive()
		if !ok {
			// Stop receive if there is no more messages.
			break
		}
		batchMsg[i] = msg
		n++
	}
	return n
}

// isClosed returns ture, means its mailbox and actor are closed.
// isClosed is threadsafe.
func (p *proc[T]) isClosed() bool {
	return atomic.LoadUint64(&p.state) == uint64(procStateClosed)
}

// closeMailbox close mailbox and set state to closed for graceful close.
// onSystemStop is threadsafe.
func (p *proc[T]) onSystemStop() {
	// Running -> MailboxClosed
	if atomic.CompareAndSwapUint64(
		&p.state, uint64(procStateRunning), uint64(procStateMailboxClosed)) {
		p.mb.close()
	}
}

// closeMailbox close mailbox and set state to closed.
// onMailboxEmpty is threadsafe.
func (p *proc[T]) onMailboxEmpty() {
	// MailboxClosed -> Close
	if atomic.CompareAndSwapUint64(
		&p.state, uint64(procStateMailboxClosed), uint64(procStateClosed)) {
		p.actor.OnClose()
	}
}

// onActorClosed all mailbox and actor.
// onActorClosed is threadsafe.
func (p *proc[T]) onActorClosed() {
	if atomic.CompareAndSwapUint64(
		&p.state, uint64(procStateRunning), uint64(procStateClosed)) {
		p.mb.close()
		p.actor.OnClose()
		return
	}
	if atomic.CompareAndSwapUint64(
		&p.state, uint64(procStateMailboxClosed), uint64(procStateClosed)) {
		p.actor.OnClose()
	}
}

type readyState int

const (
	// Running state, system needs to poll actors.
	readyStateRunning readyState = 0
	// It's about to stop, system needs to graceful stop actors.
	readyStateStopping readyState = 1
	// Stopped, system stops polling.
	readyStateStopped readyState = 2
)

// ready is a centralize notification struct, shared by a router and a system.
// It schedules notification and actors.
type ready[T any] struct {
	sync.Mutex
	cond *sync.Cond

	// TODO: replace with a memory efficient queue,
	// e.g., an array based queue to save allocation.
	queue list.List
	// In the set, an actor is either polling by system
	// or is pending to be polled.
	procs map[ID]struct{}
	state readyState

	metricDropMessage prometheus.Counter
}

func (rd *ready[T]) prepareStop() {
	rd.Lock()
	rd.state = readyStateStopping
	rd.Unlock()
}

func (rd *ready[T]) stop() {
	rd.Lock()
	rd.state = readyStateStopped
	rd.Unlock()
	rd.cond.Broadcast()
}

// enqueueLocked enqueues ready proc.
// If the proc is already enqueued, it ignores.
// Set force to true to force enqueue. It is useful to force the proc to be
// polled again.
func (rd *ready[T]) enqueueLocked(p *proc[T], force bool) error {
	if p.isClosed() {
		return errActorStopped
	}
	id := p.mb.ID()
	if _, ok := rd.procs[id]; !ok || force {
		rd.queue.PushBack(p)
		rd.procs[id] = struct{}{}
	}
	return nil
}

// schedule schedules the proc to system.
func (rd *ready[T]) schedule(p *proc[T]) error {
	rd.Lock()
	err := rd.enqueueLocked(p, false)
	rd.Unlock()
	if err != nil {
		return err
	}
	// Notify system to poll the proc.
	rd.cond.Signal()
	return nil
}

// scheduleN schedules a slice of procs to system.
// It ignores stopped procs.
func (rd *ready[T]) scheduleN(procs []*proc[T]) {
	rd.Lock()
	for _, p := range procs {
		_ = rd.enqueueLocked(p, false)
	}
	rd.Unlock()
	rd.cond.Broadcast()
}

// batchReceiveProcs receives ready procs into batchP.
func (rd *ready[T]) batchReceiveProcs(batchP []*proc[T]) int {
	n := 0
	max := len(batchP)
	for i := 0; i < max; i++ {
		if rd.queue.Len() == 0 {
			// Stop receive if there is no more ready procs.
			break
		}
		element := rd.queue.Front()
		rd.queue.Remove(element)
		p := element.Value.(*proc[T])
		batchP[i] = p
		n++
	}
	return n
}

// Router send messages to actors.
type Router[T any] struct {
	rd *ready[T]

	// Map of ID to proc
	procs sync.Map
}

// NewRouter returns a new router.
func NewRouter[T any](name string) *Router[T] {
	r := &Router[T]{
		rd: &ready[T]{},
	}
	r.rd.cond = sync.NewCond(&r.rd.Mutex)
	r.rd.procs = make(map[ID]struct{})
	r.rd.queue.Init()
	r.rd.metricDropMessage = dropMsgCount.WithLabelValues(name)
	return r
}

// Send a message to an actor. It's a non-blocking send.
// ErrMailboxFull when the actor full.
// ErrActorNotFound when the actor not found.
func (r *Router[T]) Send(id ID, msg message.Message[T]) error {
	value, ok := r.procs.Load(id)
	if !ok {
		return errActorNotFound
	}
	p := value.(*proc[T])
	err := p.mb.Send(msg)
	if err != nil {
		return err
	}
	return r.rd.schedule(p)
}

// SendB sends a message to an actor, blocks when it's full.
// ErrActorNotFound when the actor not found.
// Canceled or DeadlineExceeded when the context is canceled or done.
func (r *Router[T]) SendB(ctx context.Context, id ID, msg message.Message[T]) error {
	value, ok := r.procs.Load(id)
	if !ok {
		return errActorNotFound
	}
	p := value.(*proc[T])
	err := p.mb.SendB(ctx, msg)
	if err != nil {
		return err
	}
	return r.rd.schedule(p)
}

// Broadcast a message to all actors in the router.
// The message may be dropped when context is canceled.
func (r *Router[T]) Broadcast(ctx context.Context, msg message.Message[T]) {
	batchSize := 128
	ps := make([]*proc[T], 0, batchSize)
	r.procs.Range(func(key, value interface{}) bool {
		p := value.(*proc[T])
		if err := p.mb.SendB(ctx, msg); err != nil {
			log.Warn("failed to send to message",
				zap.Error(err), zap.Uint64("id", uint64(p.mb.ID())),
				zap.Reflect("msg", msg))
			// Skip schedule the proc.
			return true
		}
		ps = append(ps, p)
		if len(ps) == batchSize {
			r.rd.scheduleN(ps)
			ps = ps[:0]
		}
		return true
	})

	if len(ps) != 0 {
		r.rd.scheduleN(ps)
	}
}

func (r *Router[T]) insert(id ID, p *proc[T]) error {
	_, exist := r.procs.LoadOrStore(id, p)
	if exist {
		return cerrors.ErrActorDuplicate.FastGenByArgs()
	}
	return nil
}

func (r *Router[T]) remove(id ID) bool {
	_, present := r.procs.LoadAndDelete(id)
	return present
}

// SystemBuilder is a builder of a system.
type SystemBuilder[T any] struct {
	name                 string
	numWorker            int
	actorBatchSize       int
	msgBatchSizePerActor int

	fatalHandler func(string, ID)
}

// NewSystemBuilder returns a new system builder.
func NewSystemBuilder[T any](name string) *SystemBuilder[T] {
	defaultWorkerNum := maxWorkerNum
	goMaxProcs := runtime.GOMAXPROCS(0)
	if goMaxProcs*8 < defaultWorkerNum {
		defaultWorkerNum = goMaxProcs * 8
	}

	return &SystemBuilder[T]{
		name:                 name,
		numWorker:            defaultWorkerNum,
		actorBatchSize:       DefaultActorBatchSize,
		msgBatchSizePerActor: DefaultMsgBatchSizePerActor,
	}
}

// WorkerNumber sets the number of workers of a system.
func (b *SystemBuilder[T]) WorkerNumber(numWorker int) *SystemBuilder[T] {
	if numWorker <= 0 {
		numWorker = 1
	} else if numWorker > maxWorkerNum {
		numWorker = maxWorkerNum
	}
	b.numWorker = numWorker
	return b
}

// Throughput sets the throughput per-poll of a system.
func (b *SystemBuilder[T]) Throughput(
	actorBatchSize, msgBatchSizePerActor int,
) *SystemBuilder[T] {
	if actorBatchSize <= 0 {
		actorBatchSize = 1
	}
	if msgBatchSizePerActor <= 0 {
		msgBatchSizePerActor = 1
	}

	b.actorBatchSize = actorBatchSize
	b.msgBatchSizePerActor = msgBatchSizePerActor
	return b
}

// handleFatal sets the fatal handler of a system.
func (b *SystemBuilder[T]) handleFatal(
	fatalHandler func(string, ID),
) *SystemBuilder[T] {
	b.fatalHandler = fatalHandler
	return b
}

// Build builds a system and a router.
func (b *SystemBuilder[T]) Build() (*System[T], *Router[T]) {
	router := NewRouter[T](b.name)
	metricWorkingDurations := make([]prometheus.Counter, b.numWorker)
	for i := range metricWorkingDurations {
		metricWorkingDurations[i] = workingDuration.WithLabelValues(b.name, strconv.Itoa(i))
	}
	return &System[T]{
		name:                 b.name,
		numWorker:            b.numWorker,
		actorBatchSize:       b.actorBatchSize,
		msgBatchSizePerActor: b.msgBatchSizePerActor,

		rd:     router.rd,
		router: router,

		fatalHandler: b.fatalHandler,

		metricTotalWorkers:     totalWorkers.WithLabelValues(b.name),
		metricWorkingWorkers:   workingWorkers.WithLabelValues(b.name),
		metricWorkingDurations: metricWorkingDurations,
		metricSystemPollLoop:   pollCounter.WithLabelValues(b.name, "system"),
		metricActorPollLoop:    pollCounter.WithLabelValues(b.name, "actor"),
		metricSlowPollDuration: slowPollActorDuration.WithLabelValues(b.name),
		metricProcBatch:        batchSizeCounter.WithLabelValues(b.name, "proc"),
		metricMsgBatch:         batchSizeCounter.WithLabelValues(b.name, "msg"),
	}, router
}

// System is the runtime of Actors.
type System[T any] struct {
	name                 string
	numWorker            int
	actorBatchSize       int
	msgBatchSizePerActor int

	rd     *ready[T]
	router *Router[T]
	wg     *errgroup.Group
	cancel context.CancelFunc

	fatalHandler func(string, ID)

	// Metrics
	metricTotalWorkers     prometheus.Gauge
	metricWorkingWorkers   prometheus.Gauge
	metricWorkingDurations []prometheus.Counter
	metricSystemPollLoop   prometheus.Counter
	metricActorPollLoop    prometheus.Counter
	metricSlowPollDuration prometheus.Observer
	metricProcBatch        prometheus.Counter
	metricMsgBatch         prometheus.Counter
}

// Start the system. Cancelling the context to stop the system.
// Start is not threadsafe.
func (s *System[T]) Start(ctx context.Context) {
	s.wg, ctx = errgroup.WithContext(ctx)
	ctx, s.cancel = context.WithCancel(ctx)

	s.metricTotalWorkers.Add(float64(s.numWorker))
	for i := 0; i < s.numWorker; i++ {
		id := i
		s.wg.Go(func() error {
			defer func() {
				log.Info("actor goroutine exited",
					zap.Int("id", id),
					zap.String("name", s.name))
			}()
			log.Info("actor goroutine started",
				zap.Int("id", id),
				zap.String("name", s.name))
			pctx := pprof.WithLabels(ctx, pprof.Labels("actor", s.name))
			pprof.SetGoroutineLabels(pctx)

			s.poll(pctx, id)
			return nil
		})
	}
}

// Stop the system, cancels all actors. It should be called after Start.
// Messages sent before this call will be received by actors.
// Stop is not threadsafe.
func (s *System[T]) Stop() {
	// Cancel context-aware work currently being polled.
	if s.cancel != nil {
		s.cancel()
	}
	// Before stopping any actor, set ready status to readyStateStopping, so
	// any actor that is polled after this line will be closed by the system.
	s.rd.prepareStop()
	// Notify all actors in the system.
	s.router.Broadcast(context.Background(), message.StopMessage[T]())
	// Wake workers to close ready actors.
	s.rd.stop()
	s.metricTotalWorkers.Add(-float64(s.numWorker))
	// Worker goroutines never return errors.
	_ = s.wg.Wait()
}

// Spawn spawns an actor in the system.
// Spawn is threadsafe.
func (s *System[T]) Spawn(mb Mailbox[T], actor Actor[T]) error {
	id := mb.ID()
	p := &proc[T]{mb: mb, actor: actor}
	return s.router.insert(id, p)
}

// The main poll of actor system.
func (s *System[T]) poll(ctx context.Context, id int) {
	batchPBuf := make([]*proc[T], s.actorBatchSize)
	batchMsgBuf := make([]message.Message[T], s.msgBatchSizePerActor)
	rd := s.rd
	rd.Lock()

	// Approximate current time. It is updated when calling `now`.
	var approximateCurrentTime time.Time
	now := func() time.Time {
		approximateCurrentTime = time.Now()
		return approximateCurrentTime
	}
	// Start time of polling procs.
	systemPollStartTime := now()
	// The last time of recording metrics.
	lastRecordMetricTime := systemPollStartTime
	procBatchCnt, systemPollLoopCnt := 0, 0
	msgBatchCnt, actorPollLoopCnt := 0, 0
	s.metricWorkingWorkers.Inc()
	for {
		// Recording batch and loop metrics.
		// We update metrics every `metricsInterval` to reduce overhead.
		if approximateCurrentTime.Sub(lastRecordMetricTime) > metricsInterval {
			lastRecordMetricTime = approximateCurrentTime
			s.metricProcBatch.Add(float64(procBatchCnt))
			s.metricSystemPollLoop.Add(float64(systemPollLoopCnt))
			procBatchCnt, systemPollLoopCnt = 0, 0
			s.metricMsgBatch.Add(float64(msgBatchCnt))
			s.metricActorPollLoop.Add(float64(actorPollLoopCnt))
			msgBatchCnt, actorPollLoopCnt = 0, 0
		}

		var batchP []*proc[T]
		for {
			// Batch receive ready procs.
			n := rd.batchReceiveProcs(batchPBuf)
			if n != 0 {
				batchP = batchPBuf[:n]
				procBatchCnt += n
				systemPollLoopCnt++
				break
			}
			// Recording working metrics.
			systemPollDuration := now().Sub(systemPollStartTime)
			s.metricWorkingDurations[id].Add(systemPollDuration.Seconds())
			s.metricWorkingWorkers.Dec()
			if rd.state == readyStateStopped {
				rd.Unlock()
				return
			}
			// Park the poll until awoken by Send or Broadcast.
			rd.cond.Wait()
			systemPollStartTime = now()
			s.metricWorkingWorkers.Inc()
		}
		rd.Unlock()

		actorPollLoopCnt += len(batchP)
		actorPollStartTime := now()
		for _, p := range batchP {
			closed := p.isClosed()
			if closed {
				s.handleFatal(
					"closed actor can never receive new messages again",
					p.mb.ID())
			}

			// Batch receive actor's messages.
			n := p.batchReceiveMsgs(batchMsgBuf)
			if n == 0 {
				continue
			}
			batchMsg := batchMsgBuf[:n]
			msgBatchCnt += n

			// Poll actor.
			running := p.actor.Poll(ctx, batchMsg)
			if !running {
				// Close the actor and mailbox.
				p.onActorClosed()
			}
			actorPollDuration := now().Sub(actorPollStartTime)
			actorPollStartTime = approximateCurrentTime
			if actorPollDuration > slowPollThreshold {
				// Prometheus histogram is expensive, we only record slow poll.
				s.metricSlowPollDuration.Observe(actorPollDuration.Seconds())
				if actorPollDuration > 10*slowPollThreshold { // 1s
					log.Warn("actor poll received messages too slow",
						zap.Duration("duration", actorPollDuration),
						zap.Uint64("id", uint64(p.mb.ID())),
						zap.String("name", s.name))
				}
			}
		}

		rd.Lock()
		for _, p := range batchP {
			if rd.state != readyStateRunning {
				// System is about to stop.
				p.onSystemStop()
			}
			remainMsgCount := p.mb.len()
			if remainMsgCount == 0 {
				// At this point, there is no more message needs to be polled,
				// or the actor is closing.
				// Delete the actor from ready set.
				delete(rd.procs, p.mb.ID())
				p.onMailboxEmpty()
			} else {
				// Force enqueue to poll remaining messages if it's running.
				_ = rd.enqueueLocked(p, true)
			}
			if p.isClosed() {
				// Remove closed actor from router.
				present := s.router.remove(p.mb.ID())
				if !present {
					s.handleFatal(
						"try to remove non-existent actor", p.mb.ID())
				}

				// Drop all remaining messages.
				if remainMsgCount != 0 {
					// TODO: we may need to release resources hold by messages.
					rd.metricDropMessage.Add(float64(remainMsgCount))
				}
			}
		}
	}
}

<<<<<<< HEAD
func (s *System[T]) handleFatal(msg string, id ID) {
	handler := defaultFatalhandler
=======
func (s *System) handleFatal(msg string, id ID) {
	handler := defaultFatalHandler
>>>>>>> a9d5d5a6
	if s.fatalHandler != nil {
		handler = s.fatalHandler
	}
	handler(msg, id)
}

func defaultFatalHandler(msg string, id ID) {
	log.Panic(msg, zap.Uint64("id", uint64(id)))
}<|MERGE_RESOLUTION|>--- conflicted
+++ resolved
@@ -449,12 +449,10 @@
 		s.wg.Go(func() error {
 			defer func() {
 				log.Info("actor goroutine exited",
-					zap.Int("id", id),
-					zap.String("name", s.name))
+					zap.Int("id", id), zap.String("name", s.name))
 			}()
 			log.Info("actor goroutine started",
-				zap.Int("id", id),
-				zap.String("name", s.name))
+				zap.Int("id", id), zap.String("name", s.name))
 			pctx := pprof.WithLabels(ctx, pprof.Labels("actor", s.name))
 			pprof.SetGoroutineLabels(pctx)
 
@@ -623,13 +621,8 @@
 	}
 }
 
-<<<<<<< HEAD
 func (s *System[T]) handleFatal(msg string, id ID) {
-	handler := defaultFatalhandler
-=======
-func (s *System) handleFatal(msg string, id ID) {
 	handler := defaultFatalHandler
->>>>>>> a9d5d5a6
 	if s.fatalHandler != nil {
 		handler = s.fatalHandler
 	}
