--- conflicted
+++ resolved
@@ -185,12 +185,7 @@
 		return
 	}
 
-<<<<<<< HEAD
 	r.whereHandle = GetWhereHandle(r.sourceTableInfo, r.targetTableInfo)
-=======
-	// TODO: move below function into this package
-	r.identityInfo = schema.GetDownStreamTI(r.targetTableInfo, r.sourceTableInfo)
->>>>>>> 461b98f4
 }
 
 // whereColumnsAndValues returns columns and values to identify the row, to form
