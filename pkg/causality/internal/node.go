--- conflicted
+++ resolved
@@ -152,7 +152,6 @@
 // Remove implements interface internal.SlotNode.
 func (n *Node) Remove() {
 	n.mu.Lock()
-<<<<<<< HEAD
 	defer n.mu.Unlock()
 
 	n.removed = true
@@ -166,21 +165,6 @@
 		n.dependers.Clear(true)
 		n.dependers = nil
 	}
-=======
-    defer n.mu.Unlock()
-
-	n.removed = true
-    if n.dependers != nil {
-        // The lock must be holded during accessing `dependers`.
-        n.dependers.Ascend(func(node *Node) bool {
-            removedDependees := stdatomic.AddInt32(&node.removedDependees, 1)
-            node.maybeResolve(0, removedDependees)
-            return true
-        })
-        n.dependers.Clear(true)
-        n.dependers = nil
-    }
->>>>>>> fc7a3c07
 }
 
 // Free implements interface internal.SlotNode.
@@ -201,12 +185,8 @@
 // assignTo assigns a node to a worker. Returns `true` on success.
 func (n *Node) assignTo(workerID int64) bool {
 	n.mu.Lock()
-<<<<<<< HEAD
-	defer n.mu.Unlock()
-
-=======
-    defer n.mu.Unlock()
->>>>>>> fc7a3c07
+	defer n.mu.Unlock()
+
 	if n.assignedTo != unassigned {
 		// Already resolved by some other guys.
 		return false
@@ -218,7 +198,6 @@
 		n.OnResolved = nil
 	}
 
-<<<<<<< HEAD
 	if n.dependers != nil {
 		// `mu` must be holded during accessing dependers.
 		n.dependers.Ascend(func(node *Node) bool {
@@ -228,17 +207,6 @@
 			return true
 		})
 	}
-=======
-    if n.dependers != nil {
-        // The lock must be holded during accessing `dependers`.
-        n.dependers.Ascend(func(node *Node) bool {
-            resolvedDependees := stdatomic.AddInt32(&node.resolvedDependees, 1)
-            stdatomic.StoreInt64(&node.resolvedList[resolvedDependees-1], n.assignedTo)
-            node.maybeResolve(resolvedDependees, 0)
-            return true
-        })
-    }
->>>>>>> fc7a3c07
 
 	return true
 }
