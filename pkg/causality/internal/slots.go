--- conflicted
+++ resolved
@@ -19,8 +19,8 @@
 )
 
 type slot[E SlotNode[E]] struct {
-	tail *E // `tail` points to the last node in the slot.
-	mu   sync.Mutex
+	nodes map[uint64]E
+	mu    sync.Mutex
 }
 
 // SlotNode describes objects that can be compared for equality.
@@ -102,16 +102,8 @@
 		}
 	}
 	elem.Free()
-<<<<<<< HEAD
-}
-
-type slot[E SlotNode[E]] struct {
-	nodes map[uint64]E
-	mu    sync.Mutex
 }
 
 func getSlot(key, numSlots uint64) uint64 {
 	return key % numSlots
-=======
->>>>>>> 95a41afa
 }