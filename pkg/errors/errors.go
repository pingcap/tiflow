--- conflicted
+++ resolved
@@ -179,12 +179,9 @@
 	ErrServiceSafepointLost         = errors.Normalize("service safepoint lost. current safepoint is %d, please remove all changefeed(s) whose checkpoints are behind the current safepoint", errors.RFCCodeText("CDC:ErrServiceSafepointLost"))
 	ErrUpdateServiceSafepointFailed = errors.Normalize("updating service safepoint failed", errors.RFCCodeText("CDC:ErrUpdateServiceSafepointFailed"))
 	ErrStartTsBeforeGC              = errors.Normalize("fail to create changefeed because start-ts %d is earlier than GC safepoint at %d", errors.RFCCodeText("CDC:ErrStartTsBeforeGC"))
-<<<<<<< HEAD
+	ErrSnapshotLostByGC             = errors.Normalize("fail to create or maintain changefeed due to snapshot loss caused by GC. checkpoint-ts %d is earlier than GC safepoint at %d", errors.RFCCodeText("CDC:ErrSnapshotLostByGC"))
 	ErrNotOwner                     = errors.Normalize("this capture is not a owner", errors.RFCCodeText("CDC:ErrNotOwner"))
 
-=======
-	ErrSnapshotLostByGC             = errors.Normalize("fail to create or maintain changefeed due to snapshot loss caused by GC. checkpoint-ts %d is earlier than GC safepoint at %d", errors.RFCCodeText("CDC:ErrSnapshotLostByGC"))
->>>>>>> 59cc8c29
 	// EtcdWorker related errors. Internal use only.
 	// ErrEtcdTryAgain is used by a PatchFunc to force a transaction abort.
 	ErrEtcdTryAgain = errors.Normalize("the etcd txn should be aborted and retried immediately", errors.RFCCodeText("CDC:ErrEtcdTryAgain"))
