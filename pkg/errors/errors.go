--- conflicted
+++ resolved
@@ -270,15 +270,6 @@
 	ErrTCPServerClosed = errors.Normalize("The TCP server has been closed", errors.RFCCodeText("CDC:ErrTCPServerClosed"))
 
 	// p2p error
-<<<<<<< HEAD
-	ErrPeerMessageIllegalMeta         = errors.Normalize("peer-to-peer message server received an RPC call with illegal metadata", errors.RFCCodeText("CDC:ErrPeerMessageIllegalMeta"))
-	ErrPeerMessageClientPermanentFail = errors.Normalize("peer-to-peer message client has failed permanently, no need to reconnect: %s", errors.RFCCodeText("CDC:ErrPeerMessageClientPermanentFail"))
-	ErrPeerMessageClientClosed        = errors.Normalize("peer-to-peer message client has been closed", errors.RFCCodeText("CDC:ErrPeerMessageClientClosed"))
-	ErrPeerMessageSendTryAgain        = errors.Normalize("peer-to-peer message client has too many pending messages to send, try again later", errors.RFCCodeText("CDC:ErrPeerMessageSendTryAgain"))
-	ErrPeerMessageEncodeError         = errors.Normalize("failed to encode peer-to-peer message", errors.RFCCodeText("CDC:ErrPeerMessageEncodeError"))
-	ErrPeerMessageServerClosed        = errors.Normalize("peer-to-peer message server has closed connection: %s.", errors.RFCCodeText("CDC:ErrPeerMessageServerClosed"))
-=======
 	ErrPeerMessageIllegalMeta          = errors.Normalize("peer-to-peer message server received an RPC call with illegal metadata", errors.RFCCodeText("CDC:ErrPeerMessageIllegalMeta"))
 	ErrPeerMessageInternalSenderClosed = errors.Normalize("peer-to-peer message server tries to send to a closed stream. Internal only.", errors.RFCCodeText("CDC:ErrPeerMessageInternalSenderClosed"))
->>>>>>> 217b5f4f
 )