--- conflicted
+++ resolved
@@ -324,11 +324,8 @@
 		"MySQL worker panic",
 		errors.RFCCodeText("CDC:ErrMySQLWorkerPanic"),
 	)
-<<<<<<< HEAD
-=======
 	ErrMQWorkerClosed = errors.Normalize("MQ worker has closed",
 		errors.RFCCodeText("CDC:ErrMQWorkerClosed"))
->>>>>>> 865301e7
 	ErrAvroToEnvelopeError = errors.Normalize(
 		"to envelope failed",
 		errors.RFCCodeText("CDC:ErrAvroToEnvelopeError"),
