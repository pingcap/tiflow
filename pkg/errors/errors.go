--- conflicted
+++ resolved
@@ -180,14 +180,8 @@
 	ErrUpdateServiceSafepointFailed = errors.Normalize("updating service safepoint failed", errors.RFCCodeText("CDC:ErrUpdateServiceSafepointFailed"))
 	ErrStartTsBeforeGC              = errors.Normalize("fail to create changefeed because start-ts %d is earlier than GC safepoint at %d", errors.RFCCodeText("CDC:ErrStartTsBeforeGC"))
 	ErrSnapshotLostByGC             = errors.Normalize("fail to create or maintain changefeed due to snapshot loss caused by GC. checkpoint-ts %d is earlier than GC safepoint at %d", errors.RFCCodeText("CDC:ErrSnapshotLostByGC"))
-<<<<<<< HEAD
 	ErrGCTTLExceeded                = errors.Normalize("the checkpoint-ts(%d) lag of the changefeed(%s) has exceeded the GC TTL", errors.RFCCodeText("CDC:ErrGCTTLExceeded"))
-
-=======
-	ErrGCTTLExceeded                = errors.Normalize("the checkpoint-ts(%d) lag of the changefeed(%s) %d has exceeded the GC TTL", errors.RFCCodeText("CDC:ErrGCTTLExceeded"))
-	ErrNotOwner                     = errors.Normalize("this capture is not a owner", errors.RFCCodeText("CDC:ErrNotOwner"))
-	ErrTableListenReplicated        = errors.Normalize("A table is being replicated by at least two processors(%s, %s), please report a bug", errors.RFCCodeText("CDC:ErrTableListenReplicated"))
->>>>>>> 059b7c75
+	
 	// EtcdWorker related errors. Internal use only.
 	// ErrEtcdTryAgain is used by a PatchFunc to force a transaction abort.
 	ErrEtcdTryAgain = errors.Normalize("the etcd txn should be aborted and retried immediately", errors.RFCCodeText("CDC:ErrEtcdTryAgain"))
