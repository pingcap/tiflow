// Copyright 2020 PingCAP, Inc.
//
// Licensed under the Apache License, Version 2.0 (the "License");
// you may not use this file except in compliance with the License.
// You may obtain a copy of the License at
//
//     http://www.apache.org/licenses/LICENSE-2.0
//
// Unless required by applicable law or agreed to in writing, software
// distributed under the License is distributed on an "AS IS" BASIS,
// See the License for the specific language governing permissions and
// limitations under the License.

package errors

import (
	"github.com/pingcap/errors"
)

// errors
var (
	// kv related errors
	ErrWriteTsConflict         = errors.Normalize("write ts conflict", errors.RFCCodeText("CDC:ErrWriteTsConflict"))
	ErrChangeFeedNotExists     = errors.Normalize("changefeed not exists, key: %s", errors.RFCCodeText("CDC:ErrChangeFeedNotExists"))
	ErrChangeFeedAlreadyExists = errors.Normalize("changefeed already exists, key: %s", errors.RFCCodeText("CDC:ErrChangeFeedAlreadyExists"))
	ErrTaskStatusNotExists     = errors.Normalize("task status not exists, key: %s", errors.RFCCodeText("CDC:ErrTaskStatusNotExists"))
	ErrTaskPositionNotExists   = errors.Normalize("task position not exists, key: %s", errors.RFCCodeText("CDC:ErrTaskPositionNotExists"))
	ErrCaptureNotExist         = errors.Normalize("capture not exists, key: %s", errors.RFCCodeText("CDC:ErrCaptureNotExist"))
	ErrGetAllStoresFailed      = errors.Normalize("get stores from pd failed", errors.RFCCodeText("CDC:ErrGetAllStoresFailed"))
	ErrMetaListDatabases       = errors.Normalize("meta store list databases", errors.RFCCodeText("CDC:ErrMetaListDatabases"))
	ErrGRPCDialFailed          = errors.Normalize("grpc dial failed", errors.RFCCodeText("CDC:ErrGRPCDialFailed"))
	ErrTiKVEventFeed           = errors.Normalize("tikv event feed failed", errors.RFCCodeText("CDC:ErrTiKVEventFeed"))
	ErrPDBatchLoadRegions      = errors.Normalize("pd batch load regions failed", errors.RFCCodeText("CDC:ErrPDBatchLoadRegions"))
	ErrMetaNotInRegion         = errors.Normalize("meta not exists in region", errors.RFCCodeText("CDC:ErrMetaNotInRegion"))
	ErrRegionsNotCoverSpan     = errors.Normalize("regions not completely left cover span, span %v regions: %v", errors.RFCCodeText("CDC:ErrRegionsNotCoverSpan"))
	ErrGetTiKVRPCContext       = errors.Normalize("get tikv grpc context failed", errors.RFCCodeText("CDC:ErrGetTiKVRPCContext"))
	ErrPendingRegionCancel     = errors.Normalize("pending region cancelled due to stream disconnecting", errors.RFCCodeText("CDC:ErrPendingRegionCancel"))
	ErrEventFeedAborted        = errors.Normalize("single event feed aborted", errors.RFCCodeText("CDC:ErrEventFeedAborted"))
	ErrUnknownKVEventType      = errors.Normalize("unknown kv event type: %v, entry: %v", errors.RFCCodeText("CDC:ErrUnknownKVEventType"))
	ErrNoPendingRegion         = errors.Normalize("received event regionID %v, requestID %v from %v,"+
		" but neither pending region nor running region was found", errors.RFCCodeText("CDC:ErrNoPendingRegion"))
	ErrPrewriteNotMatch       = errors.Normalize("prewrite not match, key: %b, start-ts: %d", errors.RFCCodeText("CDC:ErrPrewriteNotMatch"))
	ErrGetRegionFailed        = errors.Normalize("get region failed", errors.RFCCodeText("CDC:ErrGetRegionFailed"))
	ErrScanLockFailed         = errors.Normalize("scan lock failed", errors.RFCCodeText("CDC:ErrScanLockFailed"))
	ErrResolveLocks           = errors.Normalize("resolve locks failed", errors.RFCCodeText("CDC:ErrResolveLocks"))
	ErrLocateRegion           = errors.Normalize("locate region by id", errors.RFCCodeText("CDC:ErrLocateRegion"))
	ErrKVStorageSendReq       = errors.Normalize("send req to kv storage", errors.RFCCodeText("CDC:ErrKVStorageSendReq"))
	ErrKVStorageRegionError   = errors.Normalize("req with region error", errors.RFCCodeText("CDC:ErrKVStorageRegionError"))
	ErrKVStorageBackoffFailed = errors.Normalize("backoff failed", errors.RFCCodeText("CDC:ErrKVStorageBackoffFailed"))
	ErrKVStorageRespEmpty     = errors.Normalize("tikv response body missing", errors.RFCCodeText("CDC:ErrKVStorageRespEmpty"))
	ErrEventFeedEventError    = errors.Normalize("eventfeed returns event error", errors.RFCCodeText("CDC:ErrEventFeedEventError"))
	ErrPDEtcdAPIError         = errors.Normalize("etcd api call error", errors.RFCCodeText("CDC:ErrPDEtcdAPIError"))
	ErrCachedTSONotExists     = errors.Normalize("GetCachedCurrentVersion: cache entry does not exist", errors.RFCCodeText("CDC:ErrCachedTSONotExists"))
	ErrGetStoreSnapshot       = errors.Normalize("get snapshot failed", errors.RFCCodeText("CDC:ErrGetStoreSnapshot"))
	ErrNewStore               = errors.Normalize("new store failed", errors.RFCCodeText("CDC:ErrNewStore"))

	// rule related errors
	ErrEncodeFailed      = errors.Normalize("encode failed: %s", errors.RFCCodeText("CDC:ErrEncodeFailed"))
	ErrDecodeFailed      = errors.Normalize("decode failed: %s", errors.RFCCodeText("CDC:ErrDecodeFailed"))
	ErrFilterRuleInvalid = errors.Normalize("filter rule is invalid", errors.RFCCodeText("CDC:ErrFilterRuleInvalid"))

	// internal errors
	ErrAdminStopProcessor = errors.Normalize("stop processor by admin command", errors.RFCCodeText("CDC:ErrAdminStopProcessor"))
	// ErrVersionIncompatible is an error for running CDC on an incompatible Cluster.
	ErrVersionIncompatible   = errors.Normalize("version is incompatible: %s", errors.RFCCodeText("CDC:ErrVersionIncompatible"))
	ErrCreateMarkTableFailed = errors.Normalize("create mark table failed", errors.RFCCodeText("CDC:ErrCreateMarkTableFailed"))

	// sink related errors
	ErrExecDDLFailed             = errors.Normalize("exec DDL failed", errors.RFCCodeText("CDC:ErrExecDDLFailed"))
	ErrDDLEventIgnored           = errors.Normalize("ddl event is ignored", errors.RFCCodeText("CDC:ErrDDLEventIgnored"))
	ErrKafkaSendMessage          = errors.Normalize("kafka send message failed", errors.RFCCodeText("CDC:ErrKafkaSendMessage"))
	ErrKafkaAsyncSendMessage     = errors.Normalize("kafka async send message failed", errors.RFCCodeText("CDC:ErrKafkaAsyncSendMessage"))
	ErrKafkaFlushUnfished        = errors.Normalize("flush not finished before producer close", errors.RFCCodeText("CDC:ErrKafkaFlushUnfished"))
	ErrKafkaInvalidPartitionNum  = errors.Normalize("invalid partition num %d", errors.RFCCodeText("CDC:ErrKafkaInvalidPartitionNum"))
	ErrKafkaNewSaramaProducer    = errors.Normalize("new sarama producer", errors.RFCCodeText("CDC:ErrKafkaNewSaramaProducer"))
	ErrKafkaInvalidClientID      = errors.Normalize("invalid kafka client ID '%s'", errors.RFCCodeText("CDC:ErrKafkaInvalidClientID"))
	ErrKafkaInvalidVersion       = errors.Normalize("invalid kafka version", errors.RFCCodeText("CDC:ErrKafkaInvalidVersion"))
	ErrPulsarNewProducer         = errors.Normalize("new pulsar producer", errors.RFCCodeText("CDC:ErrPulsarNewProducer"))
	ErrPulsarSendMessage         = errors.Normalize("pulsar send message failed", errors.RFCCodeText("CDC:ErrPulsarSendMessage"))
	ErrFileSinkCreateDir         = errors.Normalize("file sink create dir", errors.RFCCodeText("CDC:ErrFileSinkCreateDir"))
	ErrFileSinkFileOp            = errors.Normalize("file sink file operation", errors.RFCCodeText("CDC:ErrFileSinkFileOp"))
	ErrFileSinkMetaAlreadyExists = errors.Normalize("file sink meta file already exists", errors.RFCCodeText("CDC:ErrFileSinkMetaAlreadyExists"))
	ErrS3SinkWriteStorage        = errors.Normalize("write to storage", errors.RFCCodeText("CDC:ErrS3SinkWriteStorage"))
	ErrS3SinkInitialzie          = errors.Normalize("new s3 sink", errors.RFCCodeText("CDC:ErrS3SinkInitialzie"))
	ErrS3SinkStorageAPI          = errors.Normalize("s3 sink storage api", errors.RFCCodeText("CDC:ErrS3SinkStorageAPI"))
	ErrPrepareAvroFailed         = errors.Normalize("prepare avro failed", errors.RFCCodeText("CDC:ErrPrepareAvroFailed"))
	ErrAsyncBroadcaseNotSupport  = errors.Normalize("Async broadcasts not supported", errors.RFCCodeText("CDC:ErrAsyncBroadcaseNotSupport"))
	ErrKafkaInvalidConfig        = errors.Normalize("kafka config invalid", errors.RFCCodeText("CDC:ErrKafkaInvalidConfig"))
	ErrSinkURIInvalid            = errors.Normalize("sink uri invalid", errors.RFCCodeText("CDC:ErrSinkURIInvalid"))
	ErrMySQLTxnError             = errors.Normalize("MySQL txn error", errors.RFCCodeText("CDC:ErrMySQLTxnError"))
	ErrMySQLQueryError           = errors.Normalize("MySQL query error", errors.RFCCodeText("CDC:ErrMySQLQueryError"))
	ErrMySQLConnectionError      = errors.Normalize("MySQL connection error", errors.RFCCodeText("CDC:ErrMySQLConnectionError"))
	ErrMySQLInvalidConfig        = errors.Normalize("MySQL config invaldi", errors.RFCCodeText("CDC:ErrMySQLInvalidConfig"))
	ErrMySQLWorkerPanic          = errors.Normalize("MySQL worker panic", errors.RFCCodeText("CDC:ErrMySQLWorkerPanic"))
	ErrAvroToEnvelopeError       = errors.Normalize("to envelope failed", errors.RFCCodeText("CDC:ErrAvroToEnvelopeError"))
	ErrAvroUnknownType           = errors.Normalize("unknown type for Avro: %v", errors.RFCCodeText("CDC:ErrAvroUnknownType"))
	ErrAvroMarshalFailed         = errors.Normalize("json marshal failed", errors.RFCCodeText("CDC:ErrAvroMarshalFailed"))
	ErrAvroEncodeFailed          = errors.Normalize("encode to avro native data", errors.RFCCodeText("CDC:ErrAvroEncodeFailed"))
	ErrAvroEncodeToBinary        = errors.Normalize("encode to binray from native", errors.RFCCodeText("CDC:ErrAvroEncodeToBinary"))
	ErrAvroSchemaAPIError        = errors.Normalize("schema manager API error", errors.RFCCodeText("CDC:ErrAvroSchemaAPIError"))
	ErrMaxwellEncodeFailed       = errors.Normalize("maxwell encode failed", errors.RFCCodeText("CDC:ErrMaxwellEncodeFailed"))
	ErrMaxwellDecodeFailed       = errors.Normalize("maxwell decode failed", errors.RFCCodeText("CDC:ErrMaxwellDecodeFailed"))
	ErrMaxwellInvalidData        = errors.Normalize("maxwell invalid data", errors.RFCCodeText("CDC:ErrMaxwellInvalidData"))
	ErrJSONCodecInvalidData      = errors.Normalize("json codec invalid data", errors.RFCCodeText("CDC:ErrJSONCodecInvalidData"))
	ErrCanalDecodeFailed         = errors.Normalize("canal decode failed", errors.RFCCodeText("CDC:ErrCanalDecodeFailed"))
	ErrCanalEncodeFailed         = errors.Normalize("canal encode failed", errors.RFCCodeText("CDC:ErrCanalEncodeFailed"))
	ErrOldValueNotEnabled        = errors.Normalize("old value is not enabled", errors.RFCCodeText("CDC:ErrOldValueNotEnabled"))

	// utilities related errors
	ErrToTLSConfigFailed         = errors.Normalize("generate tls config failed", errors.RFCCodeText("CDC:ErrToTLSConfigFailed"))
	ErrCheckClusterVersionFromPD = errors.Normalize("failed to request PD", errors.RFCCodeText("CDC:ErrCheckClusterVersionFromPD"))
	ErrNewSemVersion             = errors.Normalize("create sem version", errors.RFCCodeText("CDC:ErrNewSemVersion"))
	ErrCheckDirWritable          = errors.Normalize("check dir writable failed", errors.RFCCodeText("CDC:ErrCheckDirWritable"))
	ErrLoadTimezone              = errors.Normalize("load timezone", errors.RFCCodeText("CDC:ErrLoadTimezone"))
	ErrURLFormatInvalid          = errors.Normalize("url format is invalid", errors.RFCCodeText("CDC:ErrURLFormatInvalid"))
	ErrIntersectNoOverlap        = errors.Normalize("span doesn't overlap: %+v vs %+v", errors.RFCCodeText("CDC:ErrIntersectNoOverlap"))
	ErrOperateOnClosedNotifier   = errors.Normalize("operate on a closed notifier", errors.RFCCodeText("CDC:ErrOperateOnClosedNotifier"))

	// encode/decode, data format and data integrity errors
	ErrInvalidRecordKey      = errors.Normalize("invalid record key - %q", errors.RFCCodeText("CDC:ErrInvalidRecordKey"))
	ErrCodecDecode           = errors.Normalize("codec decode error", errors.RFCCodeText("CDC:ErrCodecDecode"))
	ErrUnknownMetaType       = errors.Normalize("unknown meta type %v", errors.RFCCodeText("CDC:ErrUnknownMetaType"))
	ErrFetchHandleValue      = errors.Normalize("can't find handle column, please check if the pk is handle", errors.RFCCodeText("CDC:ErrFetchHandleValue"))
	ErrDatumUnflatten        = errors.Normalize("unflatten datume data", errors.RFCCodeText("CDC:ErrDatumUnflatten"))
	ErrWrongTableInfo        = errors.Normalize("wrong table info in unflatten, table id %d, index table id: %d", errors.RFCCodeText("CDC:ErrWrongTableInfo"))
	ErrIndexKeyTableNotFound = errors.Normalize("table not found with index ID %d in index kv", errors.RFCCodeText("CDC:ErrIndexKeyTableNotFound"))
	ErrDecodeRowToDatum      = errors.Normalize("decode row data to datum failed", errors.RFCCodeText("CDC:ErrDecodeRowToDatum"))
	ErrMarshalFailed         = errors.Normalize("marshal failed", errors.RFCCodeText("CDC:ErrMarshalFailed"))
	ErrUnmarshalFailed       = errors.Normalize("unmarshal failed", errors.RFCCodeText("CDC:ErrUnmarshalFailed"))
	ErrInvalidChangefeedID   = errors.Normalize(`bad changefeed id, please match the pattern "^[a-zA-Z0-9]+(\-[a-zA-Z0-9]+)*$", eg, "simple-changefeed-task"`, errors.RFCCodeText("CDC:ErrInvalidChangefeedID"))
	ErrInvalidEtcdKey        = errors.Normalize("invalid key: %s", errors.RFCCodeText("CDC:ErrInvalidEtcdKey"))

	// schema storage errors
	ErrSchemaStorageUnresolved = errors.Normalize("can not found schema snapshot, the specified ts(%d) is more than resolvedTs(%d)", errors.RFCCodeText("CDC:ErrSchemaStorageUnresolved"))
	ErrSchemaStorageGCed       = errors.Normalize("can not found schema snapshot, the specified ts(%d) is less than gcTS(%d)", errors.RFCCodeText("CDC:ErrSchemaStorageGCed"))
	ErrSchemaSnapshotNotFound  = errors.Normalize("can not found schema snapshot, ts: %d", errors.RFCCodeText("CDC:ErrSchemaSnapshotNotFound"))
	ErrSchemaStorageTableMiss  = errors.Normalize("table %d not found", errors.RFCCodeText("CDC:ErrSchemaStorageTableMiss"))
	ErrSnapshotSchemaNotFound  = errors.Normalize("schema %d not found in schema snapshot", errors.RFCCodeText("CDC:ErrSnapshotSchemaNotFound"))
	ErrSnapshotTableNotFound   = errors.Normalize("table %d not found in schema snapshot", errors.RFCCodeText("CDC:ErrSnapshotTableNotFound"))
	ErrSnapshotSchemaExists    = errors.Normalize("schema %s(%d) already exists", errors.RFCCodeText("CDC:ErrSnapshotSchemaExists"))
	ErrSnapshotTableExists     = errors.Normalize("table %s.%s already exists", errors.RFCCodeText("CDC:ErrSnapshotTableExists"))

	// puller related errors
	ErrBufferReachLimit      = errors.Normalize("puller mem buffer reach size limit", errors.RFCCodeText("CDC:ErrBufferReachLimit"))
	ErrFileSorterOpenFile    = errors.Normalize("open file failed", errors.RFCCodeText("CDC:ErrFileSorterOpenFile"))
	ErrFileSorterReadFile    = errors.Normalize("read file failed", errors.RFCCodeText("CDC:ErrFileSorterReadFile"))
	ErrFileSorterWriteFile   = errors.Normalize("write file failed", errors.RFCCodeText("CDC:ErrFileSorterWriteFile"))
	ErrFileSorterEncode      = errors.Normalize("encode failed", errors.RFCCodeText("CDC:ErrFileSorterEncode"))
	ErrFileSorterDecode      = errors.Normalize("decode failed", errors.RFCCodeText("CDC:ErrFileSorterDecode"))
	ErrFileSorterInvalidData = errors.Normalize("invalid data", errors.RFCCodeText("CDC:ErrFileSorterInvalidData"))

	// server related errors
	ErrCaptureSuicide             = errors.Normalize("capture suicide", errors.RFCCodeText("CDC:ErrCaptureSuicide"))
	ErrNewCaptureFailed           = errors.Normalize("new capture failed", errors.RFCCodeText("CDC:ErrNewCaptureFailed"))
	ErrCaptureRegister            = errors.Normalize("capture register to etcd failed", errors.RFCCodeText("CDC:ErrCaptureRegister"))
	ErrNewProcessorFailed         = errors.Normalize("new processor failed", errors.RFCCodeText("CDC:ErrNewProcessorFailed"))
	ErrProcessorUnknown           = errors.Normalize("processor running unknown error", errors.RFCCodeText("CDC:ErrProcessorUnknown"))
	ErrProcessorTableNotFound     = errors.Normalize("table not found in processor cache", errors.RFCCodeText("CDC:ErrProcessorTableNotFound"))
	ErrProcessorEtcdWatch         = errors.Normalize("etcd watch returns error", errors.RFCCodeText("CDC:ErrProcessorEtcdWatch"))
	ErrProcessorSortDir           = errors.Normalize("sort dir error", errors.RFCCodeText("CDC:ErrProcessorSortDir"))
	ErrUnknownSortEngine          = errors.Normalize("unknown sort engine %s", errors.RFCCodeText("CDC:ErrUnknownSortEngine"))
	ErrInvalidTaskKey             = errors.Normalize("invalid task key: %s", errors.RFCCodeText("CDC:ErrInvalidTaskKey"))
	ErrInvalidServerOption        = errors.Normalize("invalid server option", errors.RFCCodeText("CDC:ErrInvalidServerOption"))
	ErrServerNewPDClient          = errors.Normalize("server creates pd client failed", errors.RFCCodeText("CDC:ErrServerNewPDClient"))
	ErrServeHTTP                  = errors.Normalize("serve http error", errors.RFCCodeText("CDC:ErrServeHTTP"))
	ErrCaptureCampaignOwner       = errors.Normalize("campaign owner failed", errors.RFCCodeText("CDC:ErrCaptureCampaignOwner"))
	ErrCaptureResignOwner         = errors.Normalize("resign owner failed", errors.RFCCodeText("CDC:ErrCaptureResignOwner"))
	ErrWaitHandleOperationTimeout = errors.Normalize("waiting processor to handle the operation finished timeout", errors.RFCCodeText("CDC:ErrWaitHandleOperationTimeout"))
	ErrSupportPostOnly            = errors.Normalize("this api supports POST method only", errors.RFCCodeText("CDC:ErrSupportPostOnly"))
	ErrAPIInvalidParam            = errors.Normalize("invalid api parameter", errors.RFCCodeText("CDC:ErrAPIInvalidParam"))
	ErrInternalServerError        = errors.Normalize("internal server error", errors.RFCCodeText("CDC:ErrInternalServerError"))
	ErrOwnerSortDir               = errors.Normalize("owner sort dir", errors.RFCCodeText("CDC:ErrOwnerSortDir"))
	ErrOwnerChangefeedNotFound    = errors.Normalize("changefeed %s not found in owner cache", errors.RFCCodeText("CDC:ErrOwnerChangefeedNotFound"))
	ErrChangefeedAbnormalState    = errors.Normalize("changefeed in abnormal state: %s, replication status: %+v", errors.RFCCodeText("CDC:ErrChangefeedAbnormalState"))
	ErrInvalidAdminJobType        = errors.Normalize("invalid admin job type: %d", errors.RFCCodeText("CDC:ErrInvalidAdminJobType"))
	ErrOwnerEtcdWatch             = errors.Normalize("etcd watch returns error", errors.RFCCodeText("CDC:ErrOwnerEtcdWatch"))
	ErrOwnerCampaignKeyDeleted    = errors.Normalize("owner campaign key deleted", errors.RFCCodeText("CDC:ErrOwnerCampaignKeyDeleted"))

<<<<<<< HEAD
	// EtcdWorker related errors. Internal use only.
	// ErrEtcdTryAgain is used by a PatchFunc to force a transaction abort.
	ErrEtcdTryAgain = errors.Normalize("the etcd txn should be aborted and retried immediately", errors.RFCCodeText("CDC:ErrEtcdTryAgain"))
	// ErrEtcdIgnore is used by a PatchFunc to signal that the reactor no longer wishes to update Etcd.
	ErrEtcdIgnore = errors.Normalize("this patch should be excluded from the current etcd txn", errors.RFCCodeText("CDC:ErrEtcdIgnore"))
	// ErrReactorFinished is used by reactor to signal a **normal** exit.
	ErrReactorFinished = errors.Normalize("the reactor has done its job and should no longer be executed", errors.RFCCodeText("CDC:ErrReactorFinished"))
=======
	// pipeline errors
	ErrSendToClosedPipeline = errors.Normalize("pipeline is closed, cannot send message", errors.RFCCodeText("CDC:ErrSendToClosedPipeline"))
>>>>>>> 415aa001
)<|MERGE_RESOLUTION|>--- conflicted
+++ resolved
@@ -176,7 +176,6 @@
 	ErrOwnerEtcdWatch             = errors.Normalize("etcd watch returns error", errors.RFCCodeText("CDC:ErrOwnerEtcdWatch"))
 	ErrOwnerCampaignKeyDeleted    = errors.Normalize("owner campaign key deleted", errors.RFCCodeText("CDC:ErrOwnerCampaignKeyDeleted"))
 
-<<<<<<< HEAD
 	// EtcdWorker related errors. Internal use only.
 	// ErrEtcdTryAgain is used by a PatchFunc to force a transaction abort.
 	ErrEtcdTryAgain = errors.Normalize("the etcd txn should be aborted and retried immediately", errors.RFCCodeText("CDC:ErrEtcdTryAgain"))
@@ -184,8 +183,7 @@
 	ErrEtcdIgnore = errors.Normalize("this patch should be excluded from the current etcd txn", errors.RFCCodeText("CDC:ErrEtcdIgnore"))
 	// ErrReactorFinished is used by reactor to signal a **normal** exit.
 	ErrReactorFinished = errors.Normalize("the reactor has done its job and should no longer be executed", errors.RFCCodeText("CDC:ErrReactorFinished"))
-=======
+
 	// pipeline errors
 	ErrSendToClosedPipeline = errors.Normalize("pipeline is closed, cannot send message", errors.RFCCodeText("CDC:ErrSendToClosedPipeline"))
->>>>>>> 415aa001
 )