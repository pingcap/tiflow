--- conflicted
+++ resolved
@@ -65,7 +65,6 @@
 	}
 }
 
-<<<<<<< HEAD
 func TestIsHTTPBadRequestError(t *testing.T) {
 	err := ErrAPIInvalidParam.GenWithStack("aa")
 	require.Equal(t, true, IsHTTPBadRequestError(err))
@@ -75,7 +74,8 @@
 	require.Equal(t, false, IsHTTPBadRequestError(err))
 	err = nil
 	require.Equal(t, false, IsHTTPBadRequestError(err))
-=======
+}
+
 func TestChangefeedFastFailError(t *testing.T) {
 	t.Parallel()
 	err := ErrGCTTLExceeded.FastGenByArgs()
@@ -107,5 +107,4 @@
 	rfcCode, _ = RFCCode(err)
 	require.Equal(t, false, ChangefeedFastFailError(err))
 	require.Equal(t, false, ChangefeedFastFailErrorCode(rfcCode))
->>>>>>> 4f38d785
 }