// Copyright 2020 PingCAP, Inc.
//
// Licensed under the Apache License, Version 2.0 (the "License");
// you may not use this file except in compliance with the License.
// You may obtain a copy of the License at
//
//     http://www.apache.org/licenses/LICENSE-2.0
//
// Unless required by applicable law or agreed to in writing, software
// distributed under the License is distributed on an "AS IS" BASIS,
// See the License for the specific language governing permissions and
// limitations under the License.

package errors

import (
	"context"
	"fmt"
	"net/http"
	"testing"

	"github.com/pingcap/errors"
	"github.com/stretchr/testify/require"
	"google.golang.org/grpc/codes"
)

func TestWrapError(t *testing.T) {
	t.Parallel()
	var (
		err       = errors.New("cause error")
		testCases = []struct {
			rfcError *errors.Error
			err      error
			isNil    bool
			expected string
			args     []interface{}
		}{
			{ErrDecodeFailed, nil, true, "", nil},
			{
				ErrDecodeFailed, err, false,
				"[CDC:ErrDecodeFailed]decode failed: args data: cause error",
				[]interface{}{"args data"},
			},
			{
				ErrWriteTsConflict, err, false,
				"[CDC:ErrWriteTsConflict]write ts conflict: cause error", nil,
			},
		}
	)
	for _, tc := range testCases {
		we := WrapError(tc.rfcError, tc.err, tc.args...)
		if tc.isNil {
			require.Nil(t, we)
		} else {
			require.NotNil(t, we)
			require.Equal(t, we.Error(), tc.expected)
		}
	}
}

func TestRFCCode(t *testing.T) {
	t.Parallel()
	rfc, ok := RFCCode(ErrAPIInvalidParam)
	require.Equal(t, true, ok)
	require.Contains(t, rfc, "ErrAPIInvalidParam")

	err := fmt.Errorf("inner error: invalid request")
	rfc, ok = RFCCode(err)
	require.Equal(t, false, ok)
	require.Equal(t, rfc, errors.RFCErrorCode(""))

	rfcErr := ErrAPIInvalidParam
	Err := WrapError(rfcErr, err)
	rfc, ok = RFCCode(Err)
	require.Equal(t, true, ok)
	require.Contains(t, rfc, "ErrAPIInvalidParam")

	anoErr := errors.Annotate(ErrEtcdTryAgain, "annotated Etcd Try again")
	rfc, ok = RFCCode(anoErr)
	require.Equal(t, true, ok)
	require.Contains(t, rfc, "ErrEtcdTryAgain")
}

func TestIsRetryableError(t *testing.T) {
	t.Parallel()
	tests := []struct {
		name string
		err  error
		want bool
	}{
		{"nil error", nil, false},
		{"context Canceled err", context.Canceled, false},
		{"context DeadlineExceeded err", context.DeadlineExceeded, false},
		{"normal err", errors.New("test"), true},
		{"cdc reachMaxTry err", ErrReachMaxTry, true},
	}
	for _, tt := range tests {
		ret := IsRetryableError(tt.err)
		require.Equal(t, ret, tt.want, "case:%s", tt.name)
	}
}

func TestChangefeedFastFailError(t *testing.T) {
	t.Parallel()
	err := ErrSnapshotLostByGC.FastGenByArgs()
	rfcCode, _ := RFCCode(err)
	require.Equal(t, true, IsChangefeedGCFastFailError(err))
	require.Equal(t, true, IsChangefeedGCFastFailErrorCode(rfcCode))

	err = ErrStartTsBeforeGC.FastGenByArgs()
	rfcCode, _ = RFCCode(err)
	require.Equal(t, true, IsChangefeedGCFastFailError(err))
	require.Equal(t, true, IsChangefeedGCFastFailErrorCode(rfcCode))

	err = ErrToTLSConfigFailed.FastGenByArgs()
	rfcCode, _ = RFCCode(err)
	require.Equal(t, false, IsChangefeedGCFastFailError(err))
	require.Equal(t, false, IsChangefeedGCFastFailErrorCode(rfcCode))
}

func TestShouldFailChangefeed(t *testing.T) {
	t.Parallel()
	cases := []struct {
		err      error
		expected bool
	}{
		{
			err:      ErrInvalidIgnoreEventType.FastGenByArgs(),
			expected: false,
		},
		{
			err:      ErrExpressionColumnNotFound.FastGenByArgs(),
			expected: true,
		},
		{
			err:      ErrExpressionParseFailed.FastGenByArgs(),
			expected: true,
		},
		{
			err:      WrapError(ErrFilterRuleInvalid, ErrExpressionColumnNotFound.FastGenByArgs()),
			expected: true,
		},
		{
			err:      errors.New("CDC:ErrExpressionColumnNotFound"),
			expected: true,
		},
		{
			err:      ErrSyncRenameTableFailed.FastGenByArgs(),
			expected: true,
		},
		{
			err:      WrapChangefeedUnretryableErr(errors.New("whatever")),
			expected: true,
		},
		{
			err:      WrapError(ErrSinkURIInvalid, errors.New("test")),
			expected: true,
		},
		{
			err:      WrapError(ErrKafkaInvalidConfig, errors.New("test")),
			expected: true,
		},
		{
			err:      WrapError(ErrMySQLInvalidConfig, errors.New("test")),
			expected: true,
		},
		{
			err:      WrapError(ErrStorageSinkInvalidConfig, errors.New("test")),
			expected: true,
		},
		{
			err:      errors.Trace(WrapError(ErrStorageSinkInvalidConfig, errors.New("test"))),
			expected: true,
		},
	}

	for _, c := range cases {
		require.Equal(t, c.expected, ShouldFailChangefeed(c.err))
	}
<<<<<<< HEAD
<<<<<<< HEAD
=======
=======
>>>>>>> 425b10a9

	var code errors.RFCErrorCode
	var ok bool
	code, ok = RFCCode(ErrChangefeedUnretryable)
	require.True(t, ok)
<<<<<<< HEAD
	require.True(t, ShouldFailChangefeed(errors.New(string(code))))
>>>>>>> dcfcb43a99 (sink(cdc): ddl sink errors shouldn't fail changefeed quickly (#9581))
=======
	require.True(t, IsChangefeedUnRetryableError(errors.New(string(code))))
>>>>>>> 425b10a9
}

func TestIsCliUnprintableError(t *testing.T) {
	t.Parallel()
	tests := []struct {
		name string
		err  error
		want bool
	}{
		{"nil error", nil, false},
		{"context Canceled err", context.Canceled, false},
		{"context DeadlineExceeded err", context.DeadlineExceeded, false},
		{"normal err", errors.New("test"), false},
		{"cdc reachMaxTry err", ErrReachMaxTry, false},
		{"cli unprint err", ErrCliAborted, true},
	}
	for _, tt := range tests {
		ret := IsCliUnprintableError(tt.err)
		require.Equal(t, ret, tt.want, "case:%s", tt.name)
	}
}

func TestHTTPStatusCode(t *testing.T) {
	require.Equal(t, http.StatusOK, HTTPStatusCode(nil))
	require.Equal(t, 499, HTTPStatusCode(context.Canceled))
	require.Equal(t, http.StatusGatewayTimeout, HTTPStatusCode(context.DeadlineExceeded))
	require.Equal(t, http.StatusInternalServerError, HTTPStatusCode(errors.New("unknown error")))
	for rfcCode, httpCode := range httpStatusCodeMapping {
		err := errors.Normalize(string(rfcCode), errors.RFCCodeText(string(rfcCode)))
		require.Equal(t, httpCode, HTTPStatusCode(err))
	}
}

func TestGRPCStatusCode(t *testing.T) {
	require.Equal(t, codes.OK, GRPCStatusCode(nil))
	require.Equal(t, codes.Canceled, GRPCStatusCode(context.Canceled))
	require.Equal(t, codes.DeadlineExceeded, GRPCStatusCode(context.DeadlineExceeded))
	require.Equal(t, codes.Unknown, GRPCStatusCode(errors.New("unknown error")))
	require.Equal(t, codes.Internal, GRPCStatusCode(errors.Normalize("internal error", errors.RFCCodeText("TEST:ErrInternal"))))
	for rfcCode, gRPCCode := range gRPCStatusCodeMapping {
		err := errors.Normalize(string(rfcCode), errors.RFCCodeText(string(rfcCode)))
		require.Equal(t, gRPCCode, GRPCStatusCode(err))
	}
}<|MERGE_RESOLUTION|>--- conflicted
+++ resolved
@@ -177,22 +177,12 @@
 	for _, c := range cases {
 		require.Equal(t, c.expected, ShouldFailChangefeed(c.err))
 	}
-<<<<<<< HEAD
-<<<<<<< HEAD
-=======
-=======
->>>>>>> 425b10a9
 
 	var code errors.RFCErrorCode
 	var ok bool
 	code, ok = RFCCode(ErrChangefeedUnretryable)
 	require.True(t, ok)
-<<<<<<< HEAD
 	require.True(t, ShouldFailChangefeed(errors.New(string(code))))
->>>>>>> dcfcb43a99 (sink(cdc): ddl sink errors shouldn't fail changefeed quickly (#9581))
-=======
-	require.True(t, IsChangefeedUnRetryableError(errors.New(string(code))))
->>>>>>> 425b10a9
 }
 
 func TestIsCliUnprintableError(t *testing.T) {
