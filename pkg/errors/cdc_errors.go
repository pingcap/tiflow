// Copyright 2020 PingCAP, Inc.
//
// Licensed under the Apache License, Version 2.0 (the "License");
// you may not use this file except in compliance with the License.
// You may obtain a copy of the License at
//
//     http://www.apache.org/licenses/LICENSE-2.0
//
// Unless required by applicable law or agreed to in writing, software
// distributed under the License is distributed on an "AS IS" BASIS,
// See the License for the specific language governing permissions and
// limitations under the License.

package errors

import (
	"fmt"

	"github.com/pingcap/errors"
)

// errors
var (
	// kv related errors
	ErrChangeFeedNotExists = errors.Normalize(
		"changefeed not exists, %s",
		errors.RFCCodeText("CDC:ErrChangeFeedNotExists"),
	)
	ErrChangeFeedAlreadyExists = errors.Normalize(
		"changefeed already exists, %s",
		errors.RFCCodeText("CDC:ErrChangeFeedAlreadyExists"),
	)
	ErrChangeFeedDeletionUnfinished = errors.Normalize(
		"changefeed exists after deletion, %s",
		errors.RFCCodeText("CDC:ErrChangeFeedDeletionUnfinished"),
	)
	ErrCaptureNotExist = errors.Normalize(
		"capture not exists, %s",
		errors.RFCCodeText("CDC:ErrCaptureNotExist"),
	)
	ErrSchedulerRequestFailed = errors.Normalize(
		"scheduler request failed, %s",
		errors.RFCCodeText("CDC:ErrSchedulerRequestFailed"),
	)
	ErrGetAllStoresFailed = errors.Normalize(
		"get stores from pd failed",
		errors.RFCCodeText("CDC:ErrGetAllStoresFailed"),
	)
	ErrMetaListDatabases = errors.Normalize(
		"meta store list databases",
		errors.RFCCodeText("CDC:ErrMetaListDatabases"),
	)
	ErrDDLSchemaNotFound = errors.Normalize(
		"cannot find mysql.tidb_ddl_job schema",
		errors.RFCCodeText("CDC:ErrDDLSchemaNotFound"),
	)
	ErrGRPCDialFailed = errors.Normalize(
		"grpc dial failed",
		errors.RFCCodeText("CDC:ErrGRPCDialFailed"),
	)
	ErrTiKVEventFeed = errors.Normalize(
		"tikv event feed failed",
		errors.RFCCodeText("CDC:ErrTiKVEventFeed"),
	)
	ErrPDBatchLoadRegions = errors.Normalize(
		"pd batch load regions failed",
		errors.RFCCodeText("CDC:ErrPDBatchLoadRegions"),
	)
	ErrMetaNotInRegion = errors.Normalize(
		"meta not exists in region",
		errors.RFCCodeText("CDC:ErrMetaNotInRegion"),
	)
	ErrRegionsNotCoverSpan = errors.Normalize(
		"regions not completely left cover span, span %v regions: %v",
		errors.RFCCodeText("CDC:ErrRegionsNotCoverSpan"),
	)
	ErrGetTiKVRPCContext = errors.Normalize(
		"get tikv grpc context failed",
		errors.RFCCodeText("CDC:ErrGetTiKVRPCContext"),
	)
	ErrPendingRegionCancel = errors.Normalize(
		"pending region cancelled due to stream disconnecting",
		errors.RFCCodeText("CDC:ErrPendingRegionCancel"),
	)
	ErrEventFeedAborted = errors.Normalize(
		"single event feed aborted",
		errors.RFCCodeText("CDC:ErrEventFeedAborted"),
	)
	ErrUnknownKVEventType = errors.Normalize(
		"unknown kv optype: %s, entry: %v",
		errors.RFCCodeText("CDC:ErrUnknownKVEventType"),
	)
	ErrNoPendingRegion = errors.Normalize(
		"received event regionID %v, requestID %v from %v, "+
			"but neither pending region nor running region was found",
		errors.RFCCodeText("CDC:ErrNoPendingRegion"),
	)
	ErrPrewriteNotMatch = errors.Normalize(
		"prewrite not match, key: %s, start-ts: %d, commit-ts: %d, type: %s, optype: %s",
		errors.RFCCodeText("CDC:ErrPrewriteNotMatch"),
	)
	ErrEventFeedEventError = errors.Normalize(
		"eventfeed returns event error",
		errors.RFCCodeText("CDC:ErrEventFeedEventError"),
	)
	ErrPDEtcdAPIError = errors.Normalize(
		"etcd api call error",
		errors.RFCCodeText("CDC:ErrPDEtcdAPIError"),
	)
	ErrNewStore = errors.Normalize(
		"new store failed",
		errors.RFCCodeText("CDC:ErrNewStore"),
	)
	ErrRegionWorkerExit = errors.Normalize(
		"region worker exited",
		errors.RFCCodeText("CDC:ErrRegionWorkerExit"),
	)

	// rule related errors
	ErrEncodeFailed = errors.Normalize(
		"encode failed: %s",
		errors.RFCCodeText("CDC:ErrEncodeFailed"),
	)
	ErrDecodeFailed = errors.Normalize(
		"decode failed: %s",
		errors.RFCCodeText("CDC:ErrDecodeFailed"),
	)
	ErrFilterRuleInvalid = errors.Normalize(
		"filter rule is invalid %v",
		errors.RFCCodeText("CDC:ErrFilterRuleInvalid"),
	)

	// internal errors
	ErrAdminStopProcessor = errors.Normalize(
		"stop processor by admin command",
		errors.RFCCodeText("CDC:ErrAdminStopProcessor"),
	)
	// ErrVersionIncompatible is an error for running CDC on an incompatible Cluster.
	ErrVersionIncompatible = errors.Normalize(
		"version is incompatible: %s",
		errors.RFCCodeText("CDC:ErrVersionIncompatible"),
	)
	ErrClusterIDMismatch = errors.Normalize(
		"cluster ID mismatch, tikv cluster ID is %d and request cluster ID is %d",
		errors.RFCCodeText("CDC:ErrClusterIDMismatch"),
	)
	ErrMultipleCDCClustersExist = errors.Normalize(
		"multiple TiCDC clusters exist while using --pd",
		errors.RFCCodeText("CDC:ErrMultipleCDCClustersExist"),
	)

	// sink related errors
	ErrExecDDLFailed = errors.Normalize(
		"exec DDL failed",
		errors.RFCCodeText("CDC:ErrExecDDLFailed"),
	)
	ErrKafkaSendMessage = errors.Normalize(
		"kafka send message failed",
		errors.RFCCodeText("CDC:ErrKafkaSendMessage"),
	)
	ErrKafkaProducerClosed = errors.Normalize(
		"kafka producer closed",
		errors.RFCCodeText("CDC:ErrKafkaProducerClosed"),
	)
	ErrKafkaAsyncSendMessage = errors.Normalize(
		"kafka async send message failed",
		errors.RFCCodeText("CDC:ErrKafkaAsyncSendMessage"),
	)
	ErrKafkaInvalidPartitionNum = errors.Normalize(
		"invalid partition num %d",
		errors.RFCCodeText("CDC:ErrKafkaInvalidPartitionNum"),
	)
	ErrKafkaInvalidRequiredAcks = errors.Normalize(
		"invalid required acks %d, "+
			"only support these values: 0(NoResponse),1(WaitForLocal) and -1(WaitForAll)",
		errors.RFCCodeText("CDC:ErrKafkaInvalidRequiredAcks"),
	)
	ErrKafkaNewProducer = errors.Normalize(
		"new kafka producer",
		errors.RFCCodeText("CDC:ErrKafkaNewProducer"),
	)
	ErrKafkaInvalidClientID = errors.Normalize(
		"invalid kafka client ID '%s'",
		errors.RFCCodeText("CDC:ErrKafkaInvalidClientID"),
	)
	ErrKafkaInvalidVersion = errors.Normalize(
		"invalid kafka version",
		errors.RFCCodeText("CDC:ErrKafkaInvalidVersion"),
	)
	ErrKafkaInvalidConfig = errors.Normalize(
		"kafka config invalid",
		errors.RFCCodeText("CDC:ErrKafkaInvalidConfig"),
	)
	ErrKafkaCreateTopic = errors.Normalize(
		"kafka create topic failed",
		errors.RFCCodeText("CDC:ErrKafkaCreateTopic"),
	)
	ErrKafkaInvalidTopicExpression = errors.Normalize(
		"invalid topic expression",
		errors.RFCCodeText("CDC:ErrKafkaTopicExprInvalid"),
	)
	ErrKafkaConfigNotFound = errors.Normalize(
		"kafka config item not found",
		errors.RFCCodeText("CDC:ErrKafkaConfigNotFound"),
	)
	// for pulsar
	ErrPulsarSendMessage = errors.Normalize(
		"pulsar send message failed",
		errors.RFCCodeText("CDC:ErrPulsarSendMessage"),
	)
	ErrPulsarProducerClosed = errors.Normalize(
		"pulsar producer closed",
		errors.RFCCodeText("CDC:ErrPulsarProducerClosed"),
	)
	ErrPulsarAsyncSendMessage = errors.Normalize(
		"pulsar async send message failed",
		errors.RFCCodeText("CDC:ErrPulsarAsyncSendMessage"),
	)
	ErrPulsarFlushUnfinished = errors.Normalize(
		"flush not finished before producer close",
		errors.RFCCodeText("CDC:ErrPulsarFlushUnfinished"),
	)
	ErrPulsarInvalidPartitionNum = errors.Normalize(
		"invalid partition num %d",
		errors.RFCCodeText("CDC:ErrPulsarInvalidPartitionNum"),
	)
	ErrPulsarNewClient = errors.Normalize(
		"new pulsar client",
		errors.RFCCodeText("CDC:ErrPulsarNewClient"),
	)
	ErrPulsarNewProducer = errors.Normalize(
		"new pulsar producer",
		errors.RFCCodeText("CDC:ErrPulsarNewProducer"),
	)
	ErrPulsarInvalidClientID = errors.Normalize(
		"invalid pulsar client ID '%s'",
		errors.RFCCodeText("CDC:ErrPulsarInvalidClientID"),
	)
	ErrPulsarInvalidVersion = errors.Normalize(
		"invalid pulsar version",
		errors.RFCCodeText("CDC:ErrPulsarInvalidVersion"),
	)
	ErrPulsarInvalidConfig = errors.Normalize(
		"pulsar config invalid",
		errors.RFCCodeText("CDC:ErrPulsarInvalidConfig"),
	)
	ErrPulsarCreateTopic = errors.Normalize(
		"pulsar create topic failed",
		errors.RFCCodeText("CDC:ErrPulsarCreateTopic"),
	)
	ErrPulsarInvalidTopicExpression = errors.Normalize(
		"invalid topic expression",
		errors.RFCCodeText("CDC:ErrPulsarTopicExprInvalid"),
	)
	ErrPulsarBrokerConfigNotFound = errors.Normalize(
		"pulsar broker config item not found",
		errors.RFCCodeText("CDC:ErrPulsarBrokerConfigNotFound"),
	)
	ErrPulsarTopicNotExists = errors.Normalize("pulsar topic not exists after creation",
		errors.RFCCodeText("CDC:ErrPulsarTopicNotExists"),
	)

	ErrRedoConfigInvalid = errors.Normalize(
		"redo log config invalid",
		errors.RFCCodeText("CDC:ErrRedoConfigInvalid"),
	)
	ErrRedoDownloadFailed = errors.Normalize(
		"redo log down load to local failed",
		errors.RFCCodeText("CDC:ErrRedoDownloadFailed"),
	)
	ErrRedoWriterStopped = errors.Normalize(
		"redo log writer stopped",
		errors.RFCCodeText("CDC:ErrRedoWriterStopped"),
	)
	ErrRedoFileOp = errors.Normalize(
		"redo file operation",
		errors.RFCCodeText("CDC:ErrRedoFileOp"),
	)
	ErrRedoMetaFileNotFound = errors.Normalize(
		"no redo meta file found in dir: %s",
		errors.RFCCodeText("CDC:ErrRedoMetaFileNotFound"),
	)
	ErrRedoMetaInitialize = errors.Normalize(
		"initialize meta for redo log",
		errors.RFCCodeText("CDC:ErrRedoMetaInitialize"),
	)
	ErrFileSizeExceed = errors.Normalize(
		"rawData size %d exceeds maximum file size %d",
		errors.RFCCodeText("CDC:ErrFileSizeExceed"),
	)
	ErrExternalStorageAPI = errors.Normalize(
		"external storage api",
		errors.RFCCodeText("CDC:ErrS3StorageAPI"),
	)
	ErrStorageInitialize = errors.Normalize(
		"fail to open storage for redo log",
		errors.RFCCodeText("CDC:ErrStorageInitialize"),
	)
	ErrCodecInvalidConfig = errors.Normalize(
		"Codec invalid config",
		errors.RFCCodeText("CDC:ErrCodecInvalidConfig"),
	)
	ErrSinkURIInvalid = errors.Normalize(
		"sink uri invalid '%s'",
		errors.RFCCodeText("CDC:ErrSinkURIInvalid"),
	)
	ErrIncompatibleSinkConfig = errors.Normalize(
		"incompatible configuration in sink uri(%s) and config file(%s), "+
			"please try to update the configuration only through sink uri",
		errors.RFCCodeText("CDC:ErrIncompatibleSinkConfig"),
	)
	ErrSinkUnknownProtocol = errors.Normalize(
		"unknown '%s' message protocol for sink",
		errors.RFCCodeText("CDC:ErrSinkUnknownProtocol"),
	)
	ErrMySQLTxnError = errors.Normalize(
		"MySQL txn error",
		errors.RFCCodeText("CDC:ErrMySQLTxnError"),
	)
	ErrMySQLQueryError = errors.Normalize(
		"MySQL query error",
		errors.RFCCodeText("CDC:ErrMySQLQueryError"),
	)
	ErrMySQLConnectionError = errors.Normalize(
		"MySQL connection error",
		errors.RFCCodeText("CDC:ErrMySQLConnectionError"),
	)
	ErrMySQLInvalidConfig = errors.Normalize(
		"MySQL config invalid",
		errors.RFCCodeText("CDC:ErrMySQLInvalidConfig"),
	)
	ErrMySQLWorkerPanic = errors.Normalize(
		"MySQL worker panic",
		errors.RFCCodeText("CDC:ErrMySQLWorkerPanic"),
	)
	ErrAvroToEnvelopeError = errors.Normalize(
		"to envelope failed",
		errors.RFCCodeText("CDC:ErrAvroToEnvelopeError"),
	)
	ErrAvroMarshalFailed = errors.Normalize(
		"json marshal failed",
		errors.RFCCodeText("CDC:ErrAvroMarshalFailed"),
	)
	ErrAvroEncodeFailed = errors.Normalize(
		"encode to avro native data",
		errors.RFCCodeText("CDC:ErrAvroEncodeFailed"),
	)
	ErrAvroEncodeToBinary = errors.Normalize(
		"encode to binray from native",
		errors.RFCCodeText("CDC:ErrAvroEncodeToBinary"),
	)
	ErrAvroSchemaAPIError = errors.Normalize(
		"schema manager API error, %s",
		errors.RFCCodeText("CDC:ErrAvroSchemaAPIError"),
	)
	ErrAvroInvalidMessage = errors.Normalize(
		"avro invalid message format, %s",
		errors.RFCCodeText("CDC:ErrAvroInvalidMessage"),
	)
	ErrMaxwellEncodeFailed = errors.Normalize(
		"maxwell encode failed",
		errors.RFCCodeText("CDC:ErrMaxwellEncodeFailed"),
	)
	ErrMaxwellInvalidData = errors.Normalize(
		"maxwell invalid data",
		errors.RFCCodeText("CDC:ErrMaxwellInvalidData"),
	)
	ErrOpenProtocolCodecInvalidData = errors.Normalize(
		"open-protocol codec invalid data",
		errors.RFCCodeText("CDC:ErrOpenProtocolCodecInvalidData"),
	)
	ErrCanalDecodeFailed = errors.Normalize(
		"canal decode failed",
		errors.RFCCodeText("CDC:ErrCanalDecodeFailed"),
	)
	ErrCanalEncodeFailed = errors.Normalize(
		"canal encode failed",
		errors.RFCCodeText("CDC:ErrCanalEncodeFailed"),
	)
	ErrOldValueNotEnabled = errors.Normalize(
		"old value is not enabled",
		errors.RFCCodeText("CDC:ErrOldValueNotEnabled"),
	)
	ErrIncompatibleConfig = errors.Normalize(
		"incompatible configuration",
		errors.RFCCodeText("CDC:ErrIncompatibleConfig"),
	)
	ErrSinkInvalidConfig = errors.Normalize(
		"sink config invalid",
		errors.RFCCodeText("CDC:ErrSinkInvalidConfig"),
	)
	ErrCraftCodecInvalidData = errors.Normalize(
		"craft codec invalid data",
		errors.RFCCodeText("CDC:ErrCraftCodecInvalidData"),
	)
	ErrMessageTooLarge = errors.Normalize(
		"message is too large",
		errors.RFCCodeText("CDC:ErrMessageTooLarge"),
	)
	ErrStorageSinkInvalidDateSeparator = errors.Normalize(
		"date separator in storage sink is invalid",
		errors.RFCCodeText("CDC:ErrStorageSinkInvalidDateSeparator"),
	)
	ErrCSVEncodeFailed = errors.Normalize(
		"csv encode failed",
		errors.RFCCodeText("CDC:ErrCSVEncodeFailed"),
	)
	ErrCSVDecodeFailed = errors.Normalize(
		"csv decode failed",
		errors.RFCCodeText("CDC:ErrCSVDecodeFailed"),
	)
	ErrStorageSinkInvalidConfig = errors.Normalize(
		"storage sink config invalid",
		errors.RFCCodeText("CDC:ErrStorageSinkInvalidConfig"),
	)
	ErrStorageSinkInvalidFileName = errors.Normalize(
		"filename in storage sink is invalid",
		errors.RFCCodeText("CDC:ErrStorageSinkInvalidFileName"),
	)

	// utilities related errors
	ErrToTLSConfigFailed = errors.Normalize(
		"generate tls config failed",
		errors.RFCCodeText("CDC:ErrToTLSConfigFailed"),
	)
	ErrCheckClusterVersionFromPD = errors.Normalize(
		"failed to request PD %s, please try again later",
		errors.RFCCodeText("CDC:ErrCheckClusterVersionFromPD"),
	)
	ErrNewSemVersion = errors.Normalize(
		"create sem version",
		errors.RFCCodeText("CDC:ErrNewSemVersion"),
	)
	ErrCheckDirWritable = errors.Normalize(
		"check dir writable failed",
		errors.RFCCodeText("CDC:ErrCheckDirWritable"),
	)
	ErrCheckDirValid = errors.Normalize(
		"check dir valid failed",
		errors.RFCCodeText("CDC:ErrCheckDirValid"),
	)
	ErrGetDiskInfo = errors.Normalize(
		"get dir disk info failed",
		errors.RFCCodeText("CDC:ErrGetDiskInfo"),
	)
	ErrLoadTimezone = errors.Normalize(
		"load timezone",
		errors.RFCCodeText("CDC:ErrLoadTimezone"),
	)
	ErrURLFormatInvalid = errors.Normalize(
		"url format is invalid",
		errors.RFCCodeText("CDC:ErrURLFormatInvalid"),
	)
	ErrIntersectNoOverlap = errors.Normalize(
		"span doesn't overlap: %+v vs %+v",
		errors.RFCCodeText("CDC:ErrIntersectNoOverlap"),
	)
	ErrOperateOnClosedNotifier = errors.Normalize(
		"operate on a closed notifier",
		errors.RFCCodeText("CDC:ErrOperateOnClosedNotifier"),
	)
	ErrDiskFull = errors.Normalize(
		"failed to preallocate file because disk is full",
		errors.RFCCodeText("CDC:ErrDiskFull"))
	ErrWaitFreeMemoryTimeout = errors.Normalize(
		"wait free memory timeout",
		errors.RFCCodeText("CDC:ErrWaitFreeMemoryTimeout"),
	)

	// encode/decode, data format and data integrity errors
	ErrInvalidRecordKey = errors.Normalize(
		"invalid record key - %q",
		errors.RFCCodeText("CDC:ErrInvalidRecordKey"),
	)
	ErrCodecDecode = errors.Normalize(
		"codec decode error",
		errors.RFCCodeText("CDC:ErrCodecDecode"),
	)
	ErrUnknownMetaType = errors.Normalize(
		"unknown meta type %v",
		errors.RFCCodeText("CDC:ErrUnknownMetaType"),
	)
	ErrDatumUnflatten = errors.Normalize(
		"unflatten datume data",
		errors.RFCCodeText("CDC:ErrDatumUnflatten"),
	)
	ErrDecodeRowToDatum = errors.Normalize(
		"decode row data to datum failed",
		errors.RFCCodeText("CDC:ErrDecodeRowToDatum"),
	)
	ErrMarshalFailed = errors.Normalize(
		"marshal failed",
		errors.RFCCodeText("CDC:ErrMarshalFailed"),
	)
	ErrUnmarshalFailed = errors.Normalize(
		"unmarshal failed",
		errors.RFCCodeText("CDC:ErrUnmarshalFailed"),
	)
	ErrInvalidChangefeedID = errors.Normalize(
		fmt.Sprintf("%s, %s, %s, %s,",
			"bad changefeed id",
			`please match the pattern "^[a-zA-Z0-9]+(\-[a-zA-Z0-9]+)*$"`,
			"the length should no more than %d",
			`eg, "simple-changefeed-task"`),
		errors.RFCCodeText("CDC:ErrInvalidChangefeedID"),
	)
	ErrInvalidNamespace = errors.Normalize(
		fmt.Sprintf("%s, %s, %s, %s,",
			"bad namespace",
			`please match the pattern "^[a-zA-Z0-9]+(\-[a-zA-Z0-9]+)*$"`,
			"the length should no more than %d",
			`eg, "simple-namespace-test"`),
		errors.RFCCodeText("CDC:ErrInvalidNamespace"),
	)
	ErrInvalidEtcdKey = errors.Normalize(
		"invalid key: %s",
		errors.RFCCodeText("CDC:ErrInvalidEtcdKey"),
	)

	// schema storage errors
	ErrSchemaStorageUnresolved = errors.Normalize(
		"can not found schema snapshot, the specified ts(%d) is more than resolvedTs(%d)",
		errors.RFCCodeText("CDC:ErrSchemaStorageUnresolved"),
	)
	ErrSchemaStorageGCed = errors.Normalize(
		"can not found schema snapshot, the specified ts(%d) is less than gcTS(%d)",
		errors.RFCCodeText("CDC:ErrSchemaStorageGCed"),
	)
	ErrSchemaSnapshotNotFound = errors.Normalize(
		"can not found schema snapshot, ts: %d",
		errors.RFCCodeText("CDC:ErrSchemaSnapshotNotFound"),
	)
	ErrSchemaStorageTableMiss = errors.Normalize(
		"table %d not found",
		errors.RFCCodeText("CDC:ErrSchemaStorageTableMiss"),
	)
	ErrSnapshotSchemaNotFound = errors.Normalize(
		"schema %d not found in schema snapshot",
		errors.RFCCodeText("CDC:ErrSnapshotSchemaNotFound"),
	)
	ErrSnapshotTableNotFound = errors.Normalize(
		"table %d not found in schema snapshot",
		errors.RFCCodeText("CDC:ErrSnapshotTableNotFound"),
	)
	ErrSnapshotSchemaExists = errors.Normalize(
		"schema %s(%d) already exists",
		errors.RFCCodeText("CDC:ErrSnapshotSchemaExists"),
	)
	ErrSnapshotTableExists = errors.Normalize(
		"table %s.%s already exists",
		errors.RFCCodeText("CDC:ErrSnapshotTableExists"),
	)
	ErrInvalidDDLJob = errors.Normalize(
		"invalid ddl job(%d)",
		errors.RFCCodeText("CDC:ErrInvalidDDLJob"),
	)
	ErrExchangePartition = errors.Normalize(
		"exchange partition failed, %s",
		errors.RFCCodeText("CDC:ErrExchangePartition"),
	)

	ErrCorruptedDataMutation = errors.Normalize(
		"Changefeed %s.%s stopped due to corrupted data mutation received. "+
			"Corrupted mutation detail information %+v",
		errors.RFCCodeText("CDC:ErrCorruptedDataMutation"))

	// server related errors
	ErrCaptureSuicide = errors.Normalize(
		"capture suicide",
		errors.RFCCodeText("CDC:ErrCaptureSuicide"),
	)
	ErrCaptureRegister = errors.Normalize(
		"capture register to etcd failed",
		errors.RFCCodeText("CDC:ErrCaptureRegister"),
	)
	ErrCaptureNotInitialized = errors.Normalize(
		"capture has not been initialized yet",
		errors.RFCCodeText("CDC:ErrCaptureNotInitialized"),
	)
	ErrProcessorUnknown = errors.Normalize(
		"processor running unknown error",
		errors.RFCCodeText("CDC:ErrProcessorUnknown"),
	)
	ErrOwnerUnknown = errors.Normalize(
		"owner running unknown error",
		errors.RFCCodeText("CDC:ErrOwnerUnknown"),
	)
	ErrProcessorTableNotFound = errors.Normalize(
		"table not found in processor cache",
		errors.RFCCodeText("CDC:ErrProcessorTableNotFound"),
	)
	ErrInvalidServerOption = errors.Normalize(
		"invalid server option",
		errors.RFCCodeText("CDC:ErrInvalidServerOption"),
	)
	ErrServeHTTP = errors.Normalize(
		"serve http error",
		errors.RFCCodeText("CDC:ErrServeHTTP"),
	)
	ErrCaptureCampaignOwner = errors.Normalize(
		"campaign owner failed",
		errors.RFCCodeText("CDC:ErrCaptureCampaignOwner"),
	)
	ErrCaptureResignOwner = errors.Normalize(
		"resign owner failed",
		errors.RFCCodeText("CDC:ErrCaptureResignOwner"),
	)
	ErrClusterIsUnhealthy = errors.Normalize(
		"TiCDC cluster is unhealthy",
		errors.RFCCodeText("CDC:ErrClusterIsUnhealthy"),
	)
	ErrAPIInvalidParam = errors.Normalize(
		"invalid api parameter",
		errors.RFCCodeText("CDC:ErrAPIInvalidParam"),
	)
	ErrAPIGetPDClientFailed = errors.Normalize(
		"failed to get PDClient to connect PD, please recheck",
		errors.RFCCodeText("CDC:ErrAPIGetPDClientFailed"),
	)
	ErrRequestForwardErr = errors.Normalize(
		"request forward error, an request can only forward to owner one time",
		errors.RFCCodeText("ErrRequestForwardErr"),
	)
	ErrInternalServerError = errors.Normalize(
		"internal server error",
		errors.RFCCodeText("CDC:ErrInternalServerError"),
	)
	ErrChangefeedUpdateRefused = errors.Normalize(
		"changefeed update error: %s",
		errors.RFCCodeText("CDC:ErrChangefeedUpdateRefused"),
	)
	ErrChangefeedUpdateFailedTransaction = errors.Normalize(
		"changefeed update failed due to unexpected etcd transaction failure: %s",
		errors.RFCCodeText("CDC:ErrChangefeedUpdateFailed"),
	)
	ErrUpdateServiceSafepointFailed = errors.Normalize(
		"updating service safepoint failed",
		errors.RFCCodeText("CDC:ErrUpdateServiceSafepointFailed"),
	)
	ErrStartTsBeforeGC = errors.Normalize(
		"fail to create or maintain changefeed because start-ts %d "+
			"is earlier than or equal to GC safepoint at %d",
		errors.RFCCodeText("CDC:ErrStartTsBeforeGC"),
	)
	ErrTargetTsBeforeStartTs = errors.Normalize(
		"fail to create changefeed because target-ts %d is earlier than start-ts %d",
		errors.RFCCodeText("CDC:ErrTargetTsBeforeStartTs"),
	)
	ErrSnapshotLostByGC = errors.Normalize(
		"fail to create or maintain changefeed due to snapshot loss"+
			" caused by GC. checkpoint-ts %d is earlier than or equal to GC safepoint at %d",
		errors.RFCCodeText("CDC:ErrSnapshotLostByGC"),
	)
	ErrGCTTLExceeded = errors.Normalize(
		"the checkpoint-ts(%d) lag of the changefeed(%s) has exceeded "+
			"the GC TTL and the changefeed is blocking global GC progression",
		errors.RFCCodeText("CDC:ErrGCTTLExceeded"),
	)
	ErrNotOwner = errors.Normalize(
		"this capture is not a owner",
		errors.RFCCodeText("CDC:ErrNotOwner"),
	)
	ErrOwnerNotFound = errors.Normalize(
		"owner not found",
		errors.RFCCodeText("CDC:ErrOwnerNotFound"),
	)
	ErrTableIneligible = errors.Normalize(
		"some tables are not eligible to replicate(%v), "+
			"if you want to ignore these tables, please set ignore_ineligible_table to true",
		errors.RFCCodeText("CDC:ErrTableIneligible"),
	)
	ErrInvalidCheckpointTs = errors.Normalize(
		"checkpointTs(%v) should not larger than resolvedTs(%v)",
		errors.RFCCodeText("CDC:ErrInvalidCheckpointTs"),
	)

	// EtcdWorker related errors. Internal use only.
	// ErrEtcdTryAgain is used by a PatchFunc to force a transaction abort.
	ErrEtcdTryAgain = errors.Normalize(
		"the etcd txn should be aborted and retried immediately",
		errors.RFCCodeText("CDC:ErrEtcdTryAgain"),
	)
	// ErrEtcdIgnore is used by a PatchFunc to signal that the reactor no longer wishes to update Etcd.
	ErrEtcdIgnore = errors.Normalize(
		"this patch should be excluded from the current etcd txn",
		errors.RFCCodeText("CDC:ErrEtcdIgnore"),
	)
	// ErrEtcdSessionDone is used by etcd worker to signal a session done
	ErrEtcdSessionDone = errors.Normalize(
		"the etcd session is done",
		errors.RFCCodeText("CDC:ErrEtcdSessionDone"),
	)
	// ErrReactorFinished is used by reactor to signal a **normal** exit.
	ErrReactorFinished = errors.Normalize(
		"the reactor has done its job and should no longer be executed",
		errors.RFCCodeText("CDC:ErrReactorFinished"),
	)
	ErrLeaseExpired = errors.Normalize(
		"owner lease expired ",
		errors.RFCCodeText("CDC:ErrLeaseExpired"),
	)
	ErrEtcdTxnSizeExceed = errors.Normalize(
		"patch size:%d of a single changefeed exceed etcd txn max size:%d",
		errors.RFCCodeText("CDC:ErrEtcdTxnSizeExceed"),
	)
	ErrEtcdTxnOpsExceed = errors.Normalize(
		"patch ops:%d of a single changefeed exceed etcd txn max ops:%d",
		errors.RFCCodeText("CDC:ErrEtcdTxnOpsExceed"),
	)
	ErrEtcdMigrateFailed = errors.Normalize(
		"etcd meta data migrate failed:%s",
		errors.RFCCodeText("CDC:ErrEtcdMigrateFailed"),
	)
	ErrChangefeedUnretryable = errors.Normalize(
		"changefeed is in unretryable state, please check the error message"+
			", and you should manually handle it",
		errors.RFCCodeText("CDC:ErrChangefeedUnretryable"),
	)

	// workerpool errors
	ErrWorkerPoolHandleCancelled = errors.Normalize(
		"workerpool handle is cancelled",
		errors.RFCCodeText("CDC:ErrWorkerPoolHandleCancelled"),
	)
	ErrAsyncPoolExited = errors.Normalize(
		"asyncPool has exited. Report a bug if seen externally.",
		errors.RFCCodeText("CDC:ErrAsyncPoolExited"),
	)
	ErrWorkerPoolGracefulUnregisterTimedOut = errors.Normalize(
		"workerpool handle graceful unregister timed out",
		errors.RFCCodeText("CDC:ErrWorkerPoolGracefulUnregisterTimedOut"),
	)

	// redo log related errors
	ErrConsistentStorage = errors.Normalize(
		"consistent storage (%s) not support",
		errors.RFCCodeText("CDC:ErrConsistentStorage"),
	)
	ErrInvalidS3URI = errors.Normalize(
		"invalid s3 uri: %s",
		errors.RFCCodeText("CDC:ErrInvalidS3URI"),
	)

	// sorter errors
	ErrIllegalSorterParameter = errors.Normalize(
		"illegal parameter for sorter: %s",
		errors.RFCCodeText("CDC:ErrIllegalSorterParameter"),
	)
	ErrConflictingFileLocks = errors.Normalize(
		"file lock conflict: %s",
		errors.RFCCodeText("ErrConflictingFileLocks"),
	)

	// miscellaneous internal errors
	ErrFlowControllerAborted = errors.Normalize(
		"flow controller is aborted",
		errors.RFCCodeText("CDC:ErrFlowControllerAborted"),
	)

	// retry error
	ErrReachMaxTry = errors.Normalize("reach maximum try: %s, error: %s",
		errors.RFCCodeText("CDC:ErrReachMaxTry"),
	)

	// tcp server error
	ErrTCPServerClosed = errors.Normalize("The TCP server has been closed",
		errors.RFCCodeText("CDC:ErrTCPServerClosed"),
	)

	// p2p error
	ErrPeerMessageIllegalMeta = errors.Normalize(
		"peer-to-peer message server received an RPC call with illegal metadata",
		errors.RFCCodeText("CDC:ErrPeerMessageIllegalMeta"),
	)
	ErrPeerMessageClientPermanentFail = errors.Normalize(
		"peer-to-peer message client has failed permanently, no need to reconnect: %s",
		errors.RFCCodeText("CDC:ErrPeerMessageClientPermanentFail"),
	)
	ErrPeerMessageClientClosed = errors.Normalize(
		"peer-to-peer message client has been closed",
		errors.RFCCodeText("CDC:ErrPeerMessageClientClosed"),
	)
	ErrPeerMessageSendTryAgain = errors.Normalize(
		"peer-to-peer message client has too many pending messages to send,"+
			" try again later",
		errors.RFCCodeText("CDC:ErrPeerMessageSendTryAgain"),
	)
	ErrPeerMessageEncodeError = errors.Normalize(
		"failed to encode peer-to-peer message",
		errors.RFCCodeText("CDC:ErrPeerMessageEncodeError"),
	)
	ErrPeerMessageInternalSenderClosed = errors.Normalize(
		"peer-to-peer message server tries to send to a closed stream. Internal only.",
		errors.RFCCodeText("CDC:ErrPeerMessageInternalSenderClosed"),
	)
	ErrPeerMessageStaleConnection = errors.Normalize(
		"peer-to-peer message stale connection: old-epoch %d, new-epoch %d",
		errors.RFCCodeText("CDC:ErrPeerMessageStaleConnection"),
	)
	ErrPeerMessageDuplicateConnection = errors.Normalize(
		"peer-to-peer message duplicate connection: epoch %d",
		errors.RFCCodeText("CDC:ErrPeerMessageDuplicateConnection"),
	)
	ErrPeerMessageServerClosed = errors.Normalize(
		"peer-to-peer message server has closed connection: %s.",
		errors.RFCCodeText("CDC:ErrPeerMessageServerClosed"),
	)
	ErrPeerMessageDataLost = errors.Normalize(
		"peer-to-peer message data lost, topic: %s, seq: %d",
		errors.RFCCodeText("CDC:ErrPeerMessageDataLost"),
	)
	ErrPeerMessageToManyPeers = errors.Normalize(
		"peer-to-peer message server got too many peers: %d peers",
		errors.RFCCodeText("CDC:ErrPeerMessageToManyPeers"),
	)
	ErrPeerMessageDecodeError = errors.Normalize(
		"failed to decode peer-to-peer message",
		errors.RFCCodeText("CDC:ErrPeerMessageDecodeError"),
	)
	ErrPeerMessageTaskQueueCongested = errors.Normalize(
		"peer-to-peer message server has too many pending tasks",
		errors.RFCCodeText("CDC:ErrPeerMessageTaskQueueCongested"),
	)
	ErrPeerMessageReceiverMismatch = errors.Normalize(
		"peer-to-peer message receiver is a mismatch: expected %s, got %s",
		errors.RFCCodeText("CDC:ErrPeerMessageReceiverMismatch"),
	)
	ErrPeerMessageTopicCongested = errors.Normalize(
		"peer-to-peer message topic has congested, aborting all connections",
		errors.RFCCodeText("CDC:ErrPeerMessageTopicCongested"),
	)
	ErrPeerMessageInjectedServerRestart = errors.Normalize(
		"peer-to-peer message server injected error",
		errors.RFCCodeText("CDC:ErrPeerMessageInjectedServerRestart"),
	)

	// RESTful client error
	ErrRewindRequestBodyError = errors.Normalize(
		"failed to seek to the beginning of request body",
		errors.RFCCodeText("CDC:ErrRewindRequestBodyError"),
	)
	ErrZeroLengthResponseBody = errors.Normalize(
		"0-length response with status code: %d",
		errors.RFCCodeText("CDC:ErrZeroLengthResponseBody"),
	)
	ErrInvalidHost = errors.Normalize(
		"host must be a URL or a host:port pair: %q",
		errors.RFCCodeText("CDC:ErrInvalidHost"),
	)

	// Upstream error
	ErrUpstreamNotFound = errors.Normalize(
		"upstream not found, cluster-id: %d",
		errors.RFCCodeText("CDC:ErrUpstreamNotFound"),
	)
	ErrUpstreamManagerNotReady = errors.Normalize(
		"upstream manager not ready",
		errors.RFCCodeText("CDC:ErrUpstreamManagerNotReady"),
	)
	ErrUpstreamClosed = errors.Normalize(
		"upstream has been closed",
		errors.RFCCodeText("CDC:ErrUpstreamClosed"),
	)
	ErrUpstreamHasRunningImport = errors.Normalize(
		"upstream has running import tasks, upstream-id: %d",
		errors.RFCCodeText("CDC:ErrUpstreamHasRunningImport"),
	)

	// ReplicationSet error
	ErrReplicationSetInconsistent = errors.Normalize(
		"replication set inconsistent: %s",
		errors.RFCCodeText("CDC:ErrReplicationSetInconsistent"),
	)
	ErrReplicationSetMultiplePrimaryError = errors.Normalize(
		"replication set multiple primary: %s",
		errors.RFCCodeText("CDC:ErrReplicationSetMultiplePrimaryError"),
	)

	ErrUpstreamMissMatch = errors.Normalize(
		"upstream missmatch,old: %d, new %d",
		errors.RFCCodeText("CDC:ErrUpstreamMissMatch"),
	)

	ErrServerIsNotReady = errors.Normalize(
		"cdc server is not ready",
		errors.RFCCodeText("CDC:ErrServerIsNotReady"),
	)

	// cli error
	ErrCliInvalidCheckpointTs = errors.Normalize(
		"invalid overwrite-checkpoint-ts %s, "+
			"overwrite-checkpoint-ts only accept 'now' or a valid timestamp in integer",
		errors.RFCCodeText("CDC:ErrCliInvalidCheckpointTs"),
	)
	ErrCliCheckpointTsIsInFuture = errors.Normalize(
		"the overwrite-checkpoint-ts %d must be smaller than current TSO",
		errors.RFCCodeText("CDC:ErrCliCheckpointTsIsInFuture"),
	)
	ErrCliAborted = errors.Normalize(
		"command '%s' is aborted by user",
		errors.RFCCodeText("CDC:ErrCliAborted"),
	)
	// Filter error
	ErrFailedToFilterDML = errors.Normalize(
		"failed to filter dml event: %v, please report a bug",
		errors.RFCCodeText("CDC:ErrFailedToFilterDML"),
	)
	ErrExpressionParseFailed = errors.Normalize(
		"invalid filter expressions. There is a syntax error in: '%s'",
		errors.RFCCodeText("CDC:ErrInvalidFilterExpression"),
	)
	ErrExpressionColumnNotFound = errors.Normalize(
		"invalid filter expression(s). Cannot find column '%s' from table '%s' in: %s",
		errors.RFCCodeText("CDC:ErrExpressionColumnNotFound"),
	)
	ErrInvalidIgnoreEventType = errors.Normalize(
		"invalid ignore event type: '%s'",
		errors.RFCCodeText("CDC:ErrInvalidIgnoreEventType"),
	)
	ErrConvertDDLToEventTypeFailed = errors.Normalize(
		"failed to convert ddl '%s' to filter event type",
		errors.RFCCodeText("CDC:ErrConvertDDLToEventTypeFailed"),
	)
	ErrSyncRenameTableFailed = errors.Normalize(
		"table's old name is not in filter rule, and its new name in filter rule "+
			"table id '%d', ddl query: [%s], it's an unexpected behavior, "+
			"if you want to replicate this table, please add its old name to filter rule.",
		errors.RFCCodeText("CDC:ErrSyncRenameTableFailed"),
	)

	// changefeed config error
	ErrInvalidReplicaConfig = errors.Normalize(
		"invalid replica config, %s",
		errors.RFCCodeText("CDC:ErrInvalidReplicaConfig"),
	)

<<<<<<< HEAD
	ErrInvalidGlueSchemaRegistryConfig = errors.Normalize(
		"invalid glue schema registry config, %s",
		errors.RFCCodeText("CDC:ErrInvalidGlueSchemaRegistryConfig"),
=======
	ErrHandleDDLFailed = errors.Normalize(
		"handle ddl failed, job: %s, query: %s, startTs: %d. "+
			"If you want to skip this DDL and continue with replication, "+
			"you can manually execute this DDL downstream. Afterwards, "+
			"add `ignore-txn-start-ts=[%d]` to the changefeed in the filter configuration.",
		errors.RFCCodeText("CDC:ErrHandleDDLFailed"),
>>>>>>> dcfcb43a
	)
)<|MERGE_RESOLUTION|>--- conflicted
+++ resolved
@@ -934,17 +934,15 @@
 		errors.RFCCodeText("CDC:ErrInvalidReplicaConfig"),
 	)
 
-<<<<<<< HEAD
-	ErrInvalidGlueSchemaRegistryConfig = errors.Normalize(
-		"invalid glue schema registry config, %s",
-		errors.RFCCodeText("CDC:ErrInvalidGlueSchemaRegistryConfig"),
-=======
 	ErrHandleDDLFailed = errors.Normalize(
 		"handle ddl failed, job: %s, query: %s, startTs: %d. "+
 			"If you want to skip this DDL and continue with replication, "+
 			"you can manually execute this DDL downstream. Afterwards, "+
 			"add `ignore-txn-start-ts=[%d]` to the changefeed in the filter configuration.",
 		errors.RFCCodeText("CDC:ErrHandleDDLFailed"),
->>>>>>> dcfcb43a
-	)
+	)
+
+	ErrInvalidGlueSchemaRegistryConfig = errors.Normalize(
+		"invalid glue schema registry config, %s",
+		errors.RFCCodeText("CDC:ErrInvalidGlueSchemaRegistryConfig"),
 )