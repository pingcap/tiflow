--- conflicted
+++ resolved
@@ -348,13 +348,10 @@
 		"storage sink config invalid",
 		errors.RFCCodeText("CDC:ErrStorageSinkInvalidConfig"),
 	)
-<<<<<<< HEAD
 	ErrStorageSinkInvalidFileName = errors.Normalize(
 		"filename in storage sink is invalid",
 		errors.RFCCodeText("CDC:ErrStorageSinkInvalidFileName"),
 	)
-=======
->>>>>>> 5d9f1858
 
 	// utilities related errors
 	ErrToTLSConfigFailed = errors.Normalize(
