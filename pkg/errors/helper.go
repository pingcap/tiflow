// Copyright 2020 PingCAP, Inc.
//
// Licensed under the Apache License, Version 2.0 (the "License");
// you may not use this file except in compliance with the License.
// You may obtain a copy of the License at
//
//     http://www.apache.org/licenses/LICENSE-2.0
//
// Unless required by applicable law or agreed to in writing, software
// distributed under the License is distributed on an "AS IS" BASIS,
// See the License for the specific language governing permissions and
// limitations under the License.

package errors

import (
	"context"

	"github.com/pingcap/errors"
)

// WrapError generates a new error based on given `*errors.Error`, wraps the err
// as cause error.
// If given `err` is nil, returns a nil error, which a the different behavior
// against `Wrap` function in pingcap/errors.
func WrapError(rfcError *errors.Error, err error) error {
	if err == nil {
		return nil
	}
	return rfcError.Wrap(err).GenWithStackByCause()
}

// ChangefeedFastFailError checks the error, returns true if it is meaningless
// to retry on this error
func ChangefeedFastFailError(err error) bool {
	return ErrStartTsBeforeGC.Equal(errors.Cause(err)) || ErrSnapshotLostByGC.Equal(errors.Cause(err))
}

// ChangefeedFastFailErrorCode checks the error, returns true if it is meaningless
// to retry on this error
func ChangefeedFastFailErrorCode(errCode errors.RFCErrorCode) bool {
	switch errCode {
	case ErrStartTsBeforeGC.RFCCode(), ErrSnapshotLostByGC.RFCCode():
		return true
	default:
		return false
	}
}

<<<<<<< HEAD
// RFCCode returns a RFCCode from an error
func RFCCode(err error) (errors.RFCErrorCode, bool) {
	type rfcCoder interface {
		RFCCode() errors.RFCErrorCode
	}
	if terr, ok := err.(rfcCoder); ok {
		return terr.RFCCode(), true
	}
	err = errors.Cause(err)
	if terr, ok := err.(rfcCoder); ok {
		return terr.RFCCode(), true
	}
	return "", false
}

<<<<<<< HEAD
=======
>>>>>>> replace retry usage with new retry pkg, partial done
=======
>>>>>>> 7b15da1b
// IsRetryableError check the error is safe or worth to retry
func IsRetryableError(err error) bool {
	switch errors.Cause(err) {
	case context.Canceled, context.DeadlineExceeded:
		return false
	}

	return true
}<|MERGE_RESOLUTION|>--- conflicted
+++ resolved
@@ -47,7 +47,6 @@
 	}
 }
 
-<<<<<<< HEAD
 // RFCCode returns a RFCCode from an error
 func RFCCode(err error) (errors.RFCErrorCode, bool) {
 	type rfcCoder interface {
@@ -63,11 +62,6 @@
 	return "", false
 }
 
-<<<<<<< HEAD
-=======
->>>>>>> replace retry usage with new retry pkg, partial done
-=======
->>>>>>> 7b15da1b
 // IsRetryableError check the error is safe or worth to retry
 func IsRetryableError(err error) bool {
 	switch errors.Cause(err) {
