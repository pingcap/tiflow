--- conflicted
+++ resolved
@@ -72,13 +72,8 @@
 	ErrExpressionColumnNotFound, ErrExpressionParseFailed,
 }
 
-<<<<<<< HEAD
-// ChangefeedNotRetryError returns true if a error is a changefeed not retry error.
-func ChangefeedNotRetryError(err error) bool {
-=======
 // IsChangefeedNotRetryError returns true if a error is a changefeed not retry error.
 func IsChangefeedNotRetryError(err error) bool {
->>>>>>> e351bacc
 	for _, e := range changefeedNotRetryErrors {
 		if e.Equal(err) {
 			return true
