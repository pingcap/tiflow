--- conflicted
+++ resolved
@@ -28,8 +28,6 @@
 	return rfcError.Wrap(err).GenWithStackByCause()
 }
 
-<<<<<<< HEAD
-=======
 // ChangefeedFastFailError checks the error, returns true if it is meaningless
 // to retry on this error
 func ChangefeedFastFailError(err error) bool {
@@ -47,7 +45,6 @@
 	}
 }
 
->>>>>>> 7713b97c
 // RFCCode returns a RFCCode from an error
 func RFCCode(err error) (errors.RFCErrorCode, bool) {
 	type rfcCoder interface {
