--- conflicted
+++ resolved
@@ -63,15 +63,9 @@
 }
 
 func (s *regionRangeLockSuit) TestRegionRangeLock(c *check.C) {
-<<<<<<< HEAD
-	l := NewRegionRangeLock()
+	l := NewRegionRangeLock([]byte("a"), []byte("h"), math.MaxUint64)
 	mustLockRangeSuccess(c, l, "a", "e", 1, 1, math.MaxUint64)
 	unlockRange(l, "a", "e", 1, 1, 100)
-=======
-	l := NewRegionRangeLock([]byte("a"), []byte("h"), math.MaxUint64)
-	mustLockRangeSuccess(c, l, "a", "e", 1, math.MaxUint64)
-	unlockRange(l, "a", "e", 1, 100)
->>>>>>> 67c1f57b
 
 	mustLockRangeSuccess(c, l, "a", "e", 1, 2, 100)
 	mustLockRangeStale(c, l, "a", "e", 1, 2)
@@ -84,8 +78,7 @@
 }
 
 func (s *regionRangeLockSuit) TestRegionRangeLockStale(c *check.C) {
-<<<<<<< HEAD
-	l := NewRegionRangeLock()
+	l := NewRegionRangeLock([]byte("a"), []byte("z"), math.MaxUint64)
 	mustLockRangeSuccess(c, l, "c", "g", 1, 10, math.MaxUint64)
 	mustLockRangeSuccess(c, l, "j", "n", 2, 8, math.MaxUint64)
 
@@ -104,7 +97,7 @@
 }
 
 func (s *regionRangeLockSuit) TestRegionRangeLockLockingRegionID(c *check.C) {
-	l := NewRegionRangeLock()
+	l := NewRegionRangeLock([]byte("a"), []byte("z"), math.MaxUint64)
 	mustLockRangeSuccess(c, l, "c", "d", 1, 10, math.MaxUint64)
 
 	mustLockRangeStale(c, l, "e", "f", 1, 5, "e", "f")
@@ -134,24 +127,6 @@
 	// the result's checkpointTs should be 20 from of range ["g", "h"), instead of 11 from min(11, 20).
 	mustSuccess(c, res, 20)
 	unlockRange(l, "g", "h", 1, 12, 30)
-=======
-	l := NewRegionRangeLock([]byte("a"), []byte("z"), math.MaxUint64)
-	mustLockRangeSuccess(c, l, "c", "g", 10, math.MaxUint64)
-	mustLockRangeSuccess(c, l, "j", "n", 8, math.MaxUint64)
-
-	mustLockRangeStale(c, l, "c", "g", 10)
-	mustLockRangeStale(c, l, "c", "i", 9, "g", "i")
-	mustLockRangeStale(c, l, "a", "z", 9, "a", "c", "g", "j", "n", "z")
-	mustLockRangeStale(c, l, "a", "e", 9, "a", "c")
-	mustLockRangeStale(c, l, "e", "h", 9, "g", "h")
-	mustLockRangeStale(c, l, "e", "k", 9, "g", "j")
-	mustLockRangeSuccess(c, l, "g", "j", 1, math.MaxUint64)
-	unlockRange(l, "g", "j", 1, 2)
-	unlockRange(l, "c", "g", 10, 5)
-	unlockRange(l, "j", "n", 8, 8)
-	mustLockRangeSuccess(c, l, "a", "z", 11, 2)
-	unlockRange(l, "a", "z", 11, 2)
->>>>>>> 67c1f57b
 }
 
 func (s *regionRangeLockSuit) TestRangeTsMap(c *check.C) {
