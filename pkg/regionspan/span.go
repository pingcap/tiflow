--- conflicted
+++ resolved
@@ -17,11 +17,8 @@
 	"bytes"
 
 	"github.com/pingcap/errors"
-<<<<<<< HEAD
+	"github.com/pingcap/log"
 	"github.com/pingcap/tidb/kv"
-=======
-	"github.com/pingcap/log"
->>>>>>> 3483a02f
 	"github.com/pingcap/tidb/tablecodec"
 	"github.com/pingcap/tidb/util/codec"
 	"go.uber.org/zap"
@@ -66,15 +63,10 @@
 }
 
 // GetTableSpan returns the span to watch for the specified table
-<<<<<<< HEAD
-func GetTableSpan(tableID int64, needEncode bool, enableOldValue bool) Span {
-=======
-func GetTableSpan(tableID int64) Span {
->>>>>>> 3483a02f
+func GetTableSpan(tableID int64, enableOldValue bool) Span {
 	sep := byte('_')
 	recordMarker := byte('r')
 	tablePrefix := tablecodec.GenTablePrefix(tableID)
-<<<<<<< HEAD
 	var start, end kv.Key
 	if enableOldValue {
 		start = append(tablePrefix, sep, recordMarker)
@@ -83,14 +75,6 @@
 		start = append(tablePrefix, sep)
 		end = append(tablePrefix, sep+1)
 	}
-	if needEncode {
-		start = codec.EncodeBytes(nil, start)
-		end = codec.EncodeBytes(nil, end)
-	}
-=======
-	start := append(tablePrefix, sep)
-	end := append(tablePrefix, sep+1)
->>>>>>> 3483a02f
 	return Span{
 		Start: start,
 		End:   end,
