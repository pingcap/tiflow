// Copyright 2020 PingCAP, Inc.
//
// Licensed under the Apache License, Version 2.0 (the "License");
// you may not use this file except in compliance with the License.
// You may obtain a copy of the License at
//
//     http://www.apache.org/licenses/LICENSE-2.0
//
// Unless required by applicable law or agreed to in writing, software
// distributed under the License is distributed on an "AS IS" BASIS,
// See the License for the specific language governing permissions and
// limitations under the License.

package txnutil

import (
	"bytes"
	"context"

	"github.com/pingcap/errors"
	"github.com/pingcap/kvproto/pkg/kvrpcpb"
	"github.com/pingcap/log"
	"github.com/pingcap/tiflow/cdc/model"
	"github.com/pingcap/tiflow/pkg/util"
	tikverr "github.com/tikv/client-go/v2/error"
	"github.com/tikv/client-go/v2/tikv"
	"github.com/tikv/client-go/v2/tikvrpc"
	"github.com/tikv/client-go/v2/txnkv"
	"go.uber.org/zap"
)

// LockResolver resolves lock in the given region.
type LockResolver interface {
	Resolve(ctx context.Context, regionID uint64, maxVersion uint64) error
}

type resolver struct {
	kvStorage  tikv.Storage
	changefeed model.ChangeFeedID
	role       util.Role
}

// NewLockerResolver returns a LockResolver.
func NewLockerResolver(kvStorage tikv.Storage,
	id model.ChangeFeedID, role util.Role) LockResolver {
	return &resolver{
		kvStorage:  kvStorage,
		changefeed: id,
		role:       role,
	}
}

const scanLockLimit = 1024

func (r *resolver) Resolve(ctx context.Context, regionID uint64, maxVersion uint64) error {
	// TODO test whether this function will kill active transaction

	req := tikvrpc.NewRequest(tikvrpc.CmdScanLock, &kvrpcpb.ScanLockRequest{
		MaxVersion: maxVersion,
		Limit:      scanLockLimit,
	})

	bo := tikv.NewGcResolveLockMaxBackoffer(ctx)
	var lockCount int
	var loc *tikv.KeyLocation
	var key []byte
	flushRegion := func() error {
		var err error
		loc, err = r.kvStorage.GetRegionCache().LocateRegionByID(bo, regionID)
		if err != nil {
			return err
		}
		key = loc.StartKey
		return nil
	}
	if err := flushRegion(); err != nil {
		return errors.Trace(err)
	}
	for {
		select {
		case <-ctx.Done():
			return ctx.Err()
		default:
		}
		req.ScanLock().StartKey = key
		resp, err := r.kvStorage.SendReq(bo, req, loc.Region, tikv.ReadTimeoutMedium)
		if err != nil {
			return errors.Trace(err)
		}
		regionErr, err := resp.GetRegionError()
		if err != nil {
			return errors.Trace(err)
		}
		if regionErr != nil {
			err = bo.Backoff(tikv.BoRegionMiss(), errors.New(regionErr.String()))
			if err != nil {
				return errors.Trace(err)
			}
			if err := flushRegion(); err != nil {
				return errors.Trace(err)
			}
			continue
		}
		if resp.Resp == nil {
			return errors.Trace(tikverr.ErrBodyMissing)
		}
		locksResp := resp.Resp.(*kvrpcpb.ScanLockResponse)
		if locksResp.GetError() != nil {
			return errors.Errorf("unexpected scanlock error: %s", locksResp)
		}
		locksInfo := locksResp.GetLocks()
		locks := make([]*txnkv.Lock, len(locksInfo))
		for i := range locksInfo {
			locks[i] = txnkv.NewLock(locksInfo[i])
		}
		lockCount += len(locksInfo)

		_, _, err1 := r.kvStorage.GetLockResolver().ResolveLocks(bo, 0, locks)
		if err1 != nil {
			return errors.Trace(err1)
		}
		if len(locks) < scanLockLimit {
			key = loc.EndKey
		} else {
			key = locks[len(locks)-1].Key
		}

		if len(key) == 0 || (len(loc.EndKey) != 0 && bytes.Compare(key, loc.EndKey) >= 0) {
			break
		}
		bo = tikv.NewGcResolveLockMaxBackoffer(ctx)
	}
	log.Info("resolve lock successfully",
		zap.Uint64("regionID", regionID),
<<<<<<< HEAD
		zap.Uint64("maxVersion", maxVersion),
		zap.String("changefeed", r.changefeed),
		zap.Any("role", r.role))
=======
		zap.Int("lockCount", lockCount),
		zap.Uint64("maxVersion", maxVersion))
>>>>>>> 5793a7d3
	return nil
}<|MERGE_RESOLUTION|>--- conflicted
+++ resolved
@@ -132,13 +132,10 @@
 	}
 	log.Info("resolve lock successfully",
 		zap.Uint64("regionID", regionID),
-<<<<<<< HEAD
 		zap.Uint64("maxVersion", maxVersion),
 		zap.String("changefeed", r.changefeed),
 		zap.Any("role", r.role))
-=======
 		zap.Int("lockCount", lockCount),
 		zap.Uint64("maxVersion", maxVersion))
->>>>>>> 5793a7d3
 	return nil
 }