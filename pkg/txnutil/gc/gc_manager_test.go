// Copyright 2021 PingCAP, Inc.
//
// Licensed under the Apache License, Version 2.0 (the "License");
// you may not use this file except in compliance with the License.
// You may obtain a copy of the License at
//
//     http://www.apache.org/licenses/LICENSE-2.0
//
// Unless required by applicable law or agreed to in writing, software
// distributed under the License is distributed on an "AS IS" BASIS,
// See the License for the specific language governing permissions and
// limitations under the License.

package gc

import (
	"context"
	"testing"
	"time"

	"github.com/pingcap/errors"
	"github.com/pingcap/tiflow/cdc/model"
	cdcContext "github.com/pingcap/tiflow/pkg/context"
	cerror "github.com/pingcap/tiflow/pkg/errors"
	"github.com/pingcap/tiflow/pkg/etcd"
	"github.com/pingcap/tiflow/pkg/pdutil"
	"github.com/stretchr/testify/require"
	"github.com/tikv/client-go/v2/oracle"
)

func TestUpdateGCSafePoint(t *testing.T) {
	t.Parallel()

	mockPDClient := &MockPDClient{}
	pdClock := pdutil.NewClock4Test()
	gcManager := NewManager(etcd.GcServiceIDForTest(),
		mockPDClient, pdClock).(*gcManager)
	ctx := cdcContext.NewBackendContext4Test(true)

	startTs := oracle.GoTimeToTS(time.Now())
	mockPDClient.UpdateServiceGCSafePointFunc = func(ctx context.Context, serviceID string, ttl int64, safePoint uint64) (uint64, error) {
		require.Equal(t, startTs, safePoint)
		require.Equal(t, gcManager.gcTTL, ttl)
		require.Equal(t, etcd.GcServiceIDForTest(), serviceID)
		return 0, nil
	}
	err := gcManager.TryUpdateGCSafePoint(ctx, startTs, false /* forceUpdate */)
	require.Nil(t, err)

	// gcManager must not update frequent.
	gcManager.lastUpdatedTime = time.Now()
	startTs++
	err = gcManager.TryUpdateGCSafePoint(ctx, startTs, false /* forceUpdate */)
	require.Nil(t, err)

	// Assume that the gc safe point updated gcSafepointUpdateInterval ago.
	gcManager.lastUpdatedTime = time.Now().Add(-gcSafepointUpdateInterval)
	startTs++
	mockPDClient.UpdateServiceGCSafePointFunc = func(ctx context.Context, serviceID string, ttl int64, safePoint uint64) (uint64, error) {
		require.Equal(t, startTs, safePoint)
		require.Equal(t, gcManager.gcTTL, ttl)
		require.Equal(t, etcd.GcServiceIDForTest(), serviceID)
		return 0, nil
	}
	err = gcManager.TryUpdateGCSafePoint(ctx, startTs, false /* forceUpdate */)
	require.Nil(t, err)

	// Force update
	startTs++
	ch := make(chan struct{}, 1)
	mockPDClient.UpdateServiceGCSafePointFunc = func(ctx context.Context, serviceID string, ttl int64, safePoint uint64) (uint64, error) {
		require.Equal(t, startTs, safePoint)
		require.Equal(t, gcManager.gcTTL, ttl)
		require.Equal(t, etcd.GcServiceIDForTest(), serviceID)
		ch <- struct{}{}
		return 0, nil
	}
	err = gcManager.TryUpdateGCSafePoint(ctx, startTs, true /* forceUpdate */)
	require.Nil(t, err)
	select {
	case <-time.After(5 * time.Second):
		t.Fatal("timeout")
	case <-ch:
	}
}

func TestCheckStaleCheckpointTs(t *testing.T) {
	t.Parallel()

	mockPDClient := &MockPDClient{}
	pdClock := pdutil.NewClock4Test()
	gcManager := NewManager(etcd.GcServiceIDForTest(),
		mockPDClient, pdClock).(*gcManager)
	ctx := context.Background()

	time.Sleep(1 * time.Second)

	cfID := model.DefaultChangeFeedID("cfID")
	err := gcManager.CheckStaleCheckpointTs(ctx, cfID, oracle.GoTimeToTS(time.Now()))
	require.Nil(t, err)

	gcManager.lastSafePointTs = 20
	err = gcManager.CheckStaleCheckpointTs(ctx, cfID, 10)
	require.True(t, cerror.ErrSnapshotLostByGC.Equal(errors.Cause(err)))
	require.True(t, cerror.IsChangefeedGCFastFailError(err))
<<<<<<< HEAD
}

func TestIgnoreFailedFeed(t *testing.T) {
	t.Parallel()

	mockPDClient := &MockPDClient{}
	pdClock := pdutil.NewClock4Test()
	gcManager := NewManager(etcd.GcServiceIDForTest(),
		mockPDClient, pdClock).(*gcManager)
	gcManager.gcTTL = 24 * 60 * 60

	// 5 hours ago
	ts1 := oracle.GoTimeToTS(time.Now().Add(-time.Hour * 5))
	ret1 := gcManager.IgnoreFailedChangeFeed(ts1)
	require.False(t, ret1)

	// 20 hours ago
	ts2 := oracle.GoTimeToTS(time.Now().Add(-time.Hour * 20))
	ret2 := gcManager.IgnoreFailedChangeFeed(ts2)
	require.False(t, ret2)

	// 25 hours ago
	ts3 := oracle.GoTimeToTS(time.Now().Add(-time.Hour * 25))
	ret3 := gcManager.IgnoreFailedChangeFeed(ts3)
	require.True(t, ret3)
=======
>>>>>>> 84937adc
}<|MERGE_RESOLUTION|>--- conflicted
+++ resolved
@@ -103,32 +103,4 @@
 	err = gcManager.CheckStaleCheckpointTs(ctx, cfID, 10)
 	require.True(t, cerror.ErrSnapshotLostByGC.Equal(errors.Cause(err)))
 	require.True(t, cerror.IsChangefeedGCFastFailError(err))
-<<<<<<< HEAD
-}
-
-func TestIgnoreFailedFeed(t *testing.T) {
-	t.Parallel()
-
-	mockPDClient := &MockPDClient{}
-	pdClock := pdutil.NewClock4Test()
-	gcManager := NewManager(etcd.GcServiceIDForTest(),
-		mockPDClient, pdClock).(*gcManager)
-	gcManager.gcTTL = 24 * 60 * 60
-
-	// 5 hours ago
-	ts1 := oracle.GoTimeToTS(time.Now().Add(-time.Hour * 5))
-	ret1 := gcManager.IgnoreFailedChangeFeed(ts1)
-	require.False(t, ret1)
-
-	// 20 hours ago
-	ts2 := oracle.GoTimeToTS(time.Now().Add(-time.Hour * 20))
-	ret2 := gcManager.IgnoreFailedChangeFeed(ts2)
-	require.False(t, ret2)
-
-	// 25 hours ago
-	ts3 := oracle.GoTimeToTS(time.Now().Add(-time.Hour * 25))
-	ret3 := gcManager.IgnoreFailedChangeFeed(ts3)
-	require.True(t, ret3)
-=======
->>>>>>> 84937adc
 }