--- conflicted
+++ resolved
@@ -35,10 +35,6 @@
 		}
 
 		ts := oracle.ComposeTS(time.Now().Unix()*1000, 0)
-<<<<<<< HEAD
-
-=======
->>>>>>> 18e4b0ef
 		p := cdc.NewPuller(cli, ts, []util.Span{{Start: nil, End: nil}})
 		buf := p.Output()
 
