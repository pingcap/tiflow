// Copyright 2020 PingCAP, Inc.
//
// Licensed under the Apache License, Version 2.0 (the "License");
// you may not use this file except in compliance with the License.
// You may obtain a copy of the License at
//
//     http://www.apache.org/licenses/LICENSE-2.0
//
// Unless required by applicable law or agreed to in writing, software
// distributed under the License is distributed on an "AS IS" BASIS,
// See the License for the specific language governing permissions and
// limitations under the License.

package cmd

import (
	"io/ioutil"
	"path/filepath"
	"time"

	"github.com/pingcap/check"
	"github.com/pingcap/ticdc/pkg/config"
	"github.com/pingcap/ticdc/pkg/util/testleak"
	ticonfig "github.com/pingcap/tidb/config"
	"github.com/spf13/cobra"
)

type serverSuite struct{}

var _ = check.Suite(&serverSuite{})

func (s *serverSuite) TestPatchTiDBConf(c *check.C) {
	defer testleak.AfterTest(c)()
	patchTiDBConf()
	cfg := ticonfig.GetGlobalConfig()
	c.Assert(cfg.TiKVClient.MaxBatchSize, check.Equals, uint(0))
}

func (s *serverSuite) TestLoadAndVerifyServerConfig(c *check.C) {
	defer testleak.AfterTest(c)()
	// test default flag values
	cmd := new(cobra.Command)
	initServerCmd(cmd)
	c.Assert(cmd.ParseFlags([]string{}), check.IsNil)
	cfg, err := loadAndVerifyServerConfig(cmd)
	c.Assert(err, check.IsNil)
	defcfg := config.GetDefaultServerConfig()
	c.Assert(defcfg.ValidateAndAdjust(), check.IsNil)
	c.Assert(cfg, check.DeepEquals, defcfg)
	c.Assert(serverPdAddr, check.Equals, "http://127.0.0.1:2379")

	// test empty PD address
	cmd = new(cobra.Command)
	initServerCmd(cmd)
	c.Assert(cmd.ParseFlags([]string{"--pd="}), check.IsNil)
	_, err = loadAndVerifyServerConfig(cmd)
	c.Assert(err, check.ErrorMatches, ".*empty PD address.*")

	// test invalid PD address
	cmd = new(cobra.Command)
	initServerCmd(cmd)
	c.Assert(cmd.ParseFlags([]string{"--pd=aa"}), check.IsNil)
	_, err = loadAndVerifyServerConfig(cmd)
	c.Assert(err, check.ErrorMatches, ".*PD endpoint scheme should be http.*")

	// test undefined flag
	cmd = new(cobra.Command)
	initServerCmd(cmd)
	c.Assert(cmd.ParseFlags([]string{"--PD="}), check.ErrorMatches, ".*unknown flag: --PD.*")
	_, err = loadAndVerifyServerConfig(cmd)
	c.Assert(err, check.IsNil)

	// test flags without config file
	cmd = new(cobra.Command)
	initServerCmd(cmd)
	c.Assert(cmd.ParseFlags([]string{
		"--addr", "127.5.5.1:8833",
		"--advertise-addr", "127.5.5.1:7777",
		"--log-file", "/root/cdc.log",
		"--log-level", "debug",
		"--gc-ttl", "10",
		"--tz", "UTC",
		"--owner-flush-interval", "150ms",
		"--processor-flush-interval", "150ms",
		"--cert", "bb",
		"--key", "cc",
		"--cert-allowed-cn", "dd,ee",
		"--sorter-chunk-size-limit", "50000000",
		"--sorter-max-memory-consumption", "60000",
		"--sorter-max-memory-percentage", "70",
		"--sorter-num-concurrent-worker", "80",
		"--sorter-num-workerpool-goroutine", "90",
		"--sort-dir", "/tmp/just_a_test",
	}), check.IsNil)
	cfg, err = loadAndVerifyServerConfig(cmd)
	c.Assert(err, check.IsNil)
	c.Assert(cfg, check.DeepEquals, &config.ServerConfig{
		Addr:                   "127.5.5.1:8833",
		AdvertiseAddr:          "127.5.5.1:7777",
		LogFile:                "/root/cdc.log",
		LogLevel:               "debug",
		GcTTL:                  10,
		TZ:                     "UTC",
		CaptureSessionTTL:      10,
		OwnerFlushInterval:     config.TomlDuration(150 * time.Millisecond),
		ProcessorFlushInterval: config.TomlDuration(150 * time.Millisecond),
		Sorter: &config.SorterConfig{
			NumConcurrentWorker:    80,
			ChunkSizeLimit:         50000000,
			MaxMemoryPressure:      70,
			MaxMemoryConsumption:   60000,
			NumWorkerPoolGoroutine: 90,
			SortDir:                "/tmp/just_a_test",
		},
		Security: &config.SecurityConfig{
			CertPath:      "bb",
			KeyPath:       "cc",
			CertAllowedCN: []string{"dd", "ee"},
		},
<<<<<<< HEAD
		KVClient: &config.KVClientConfig{
			WorkerConcurrent: 8,
			WorkerPoolSize:   0,
		},
=======
		PerTableMemoryQuota: 20 * 1024 * 1024, // 20M
>>>>>>> 86d43019
	})

	// test decode config file
	tmpDir := c.MkDir()
	configPath := filepath.Join(tmpDir, "ticdc.toml")
	configContent := `
addr = "128.0.0.1:1234"
advertise-addr = "127.0.0.1:1111"

log-file = "/root/cdc1.log"
log-level = "warn"

gc-ttl = 500
tz = "US"
capture-session-ttl = 10

owner-flush-interval = "600ms"
processor-flush-interval = "600ms"

[sorter]
chunk-size-limit = 10000000
max-memory-consumption = 2000000
max-memory-percentage = 3
num-concurrent-worker = 4
num-workerpool-goroutine = 5
sort-dir = "/tmp/just_a_test"
`
	err = ioutil.WriteFile(configPath, []byte(configContent), 0o644)
	c.Assert(err, check.IsNil)
	cmd = new(cobra.Command)
	initServerCmd(cmd)
	c.Assert(cmd.ParseFlags([]string{"--config", configPath}), check.IsNil)
	cfg, err = loadAndVerifyServerConfig(cmd)
	c.Assert(err, check.IsNil)
	c.Assert(cfg, check.DeepEquals, &config.ServerConfig{
		Addr:                   "128.0.0.1:1234",
		AdvertiseAddr:          "127.0.0.1:1111",
		LogFile:                "/root/cdc1.log",
		LogLevel:               "warn",
		GcTTL:                  500,
		TZ:                     "US",
		CaptureSessionTTL:      10,
		OwnerFlushInterval:     config.TomlDuration(600 * time.Millisecond),
		ProcessorFlushInterval: config.TomlDuration(600 * time.Millisecond),
		Sorter: &config.SorterConfig{
			NumConcurrentWorker:    4,
			ChunkSizeLimit:         10000000,
			MaxMemoryPressure:      3,
			MaxMemoryConsumption:   2000000,
			NumWorkerPoolGoroutine: 5,
			SortDir:                "/tmp/just_a_test",
		},
<<<<<<< HEAD
		Security: &config.SecurityConfig{},
		KVClient: &config.KVClientConfig{
			WorkerConcurrent: 8,
			WorkerPoolSize:   0,
		},
=======
		Security:            &config.SecurityConfig{},
		PerTableMemoryQuota: 20 * 1024 * 1024, // 20M
>>>>>>> 86d43019
	})

	configContent = configContent + `
[security]
ca-path = "aa"
cert-path = "bb"
key-path = "cc"
cert-allowed-cn = ["dd","ee"]
`
	err = ioutil.WriteFile(configPath, []byte(configContent), 0o644)
	c.Assert(err, check.IsNil)
	cmd = new(cobra.Command)
	initServerCmd(cmd)
	c.Assert(cmd.ParseFlags([]string{
		"--addr", "127.5.5.1:8833",
		"--log-file", "/root/cdc.log",
		"--log-level", "debug",
		"--gc-ttl", "10",
		"--tz", "UTC",
		"--owner-flush-interval", "150ms",
		"--processor-flush-interval", "150ms",
		"--ca", "",
		"--sorter-chunk-size-limit", "50000000",
		"--sorter-max-memory-consumption", "60000000",
		"--sorter-max-memory-percentage", "70",
		"--sorter-num-concurrent-worker", "3",
		"--config", configPath,
	}), check.IsNil)
	cfg, err = loadAndVerifyServerConfig(cmd)
	c.Assert(err, check.IsNil)
	c.Assert(cfg, check.DeepEquals, &config.ServerConfig{
		Addr:                   "127.5.5.1:8833",
		AdvertiseAddr:          "127.0.0.1:1111",
		LogFile:                "/root/cdc.log",
		LogLevel:               "debug",
		GcTTL:                  10,
		TZ:                     "UTC",
		CaptureSessionTTL:      10,
		OwnerFlushInterval:     config.TomlDuration(150 * time.Millisecond),
		ProcessorFlushInterval: config.TomlDuration(150 * time.Millisecond),
		Sorter: &config.SorterConfig{
			NumConcurrentWorker:    3,
			ChunkSizeLimit:         50000000,
			MaxMemoryPressure:      70,
			MaxMemoryConsumption:   60000000,
			NumWorkerPoolGoroutine: 5,
			SortDir:                "/tmp/just_a_test",
		},
		Security: &config.SecurityConfig{
			CertPath:      "bb",
			KeyPath:       "cc",
			CertAllowedCN: []string{"dd", "ee"},
		},
<<<<<<< HEAD
		KVClient: &config.KVClientConfig{
			WorkerConcurrent: 8,
			WorkerPoolSize:   0,
		},
=======
		PerTableMemoryQuota: 20 * 1024 * 1024, // 20M
>>>>>>> 86d43019
	})
}<|MERGE_RESOLUTION|>--- conflicted
+++ resolved
@@ -117,14 +117,11 @@
 			KeyPath:       "cc",
 			CertAllowedCN: []string{"dd", "ee"},
 		},
-<<<<<<< HEAD
+		PerTableMemoryQuota: 20 * 1024 * 1024, // 20M
 		KVClient: &config.KVClientConfig{
 			WorkerConcurrent: 8,
 			WorkerPoolSize:   0,
 		},
-=======
-		PerTableMemoryQuota: 20 * 1024 * 1024, // 20M
->>>>>>> 86d43019
 	})
 
 	// test decode config file
@@ -177,16 +174,12 @@
 			NumWorkerPoolGoroutine: 5,
 			SortDir:                "/tmp/just_a_test",
 		},
-<<<<<<< HEAD
-		Security: &config.SecurityConfig{},
+		Security:            &config.SecurityConfig{},
+		PerTableMemoryQuota: 20 * 1024 * 1024, // 20M
 		KVClient: &config.KVClientConfig{
 			WorkerConcurrent: 8,
 			WorkerPoolSize:   0,
 		},
-=======
-		Security:            &config.SecurityConfig{},
-		PerTableMemoryQuota: 20 * 1024 * 1024, // 20M
->>>>>>> 86d43019
 	})
 
 	configContent = configContent + `
@@ -240,13 +233,10 @@
 			KeyPath:       "cc",
 			CertAllowedCN: []string{"dd", "ee"},
 		},
-<<<<<<< HEAD
+		PerTableMemoryQuota: 20 * 1024 * 1024, // 20M
 		KVClient: &config.KVClientConfig{
 			WorkerConcurrent: 8,
 			WorkerPoolSize:   0,
 		},
-=======
-		PerTableMemoryQuota: 20 * 1024 * 1024, // 20M
->>>>>>> 86d43019
 	})
 }