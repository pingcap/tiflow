--- conflicted
+++ resolved
@@ -124,13 +124,6 @@
 	cfg, err = loadAndVerifyServerConfig(cmd)
 	c.Assert(err, check.IsNil)
 	c.Assert(cfg, check.DeepEquals, &config.ServerConfig{
-<<<<<<< HEAD
-		Addr:                   "127.5.5.1:8833",
-		AdvertiseAddr:          "127.5.5.1:7777",
-		LogFile:                "/root/cdc.log",
-		LogLevel:               "debug",
-		DataDir:                dataDir,
-=======
 		Addr:          "127.5.5.1:8833",
 		AdvertiseAddr: "127.5.5.1:7777",
 		LogFile:       "/root/cdc.log",
@@ -142,7 +135,7 @@
 				MaxBackups: 0,
 			},
 		},
->>>>>>> f420a80b
+    DataDir:                dataDir,
 		GcTTL:                  10,
 		TZ:                     "UTC",
 		CaptureSessionTTL:      10,
@@ -203,13 +196,6 @@
 	cfg, err = loadAndVerifyServerConfig(cmd)
 	c.Assert(err, check.IsNil)
 	c.Assert(cfg, check.DeepEquals, &config.ServerConfig{
-<<<<<<< HEAD
-		Addr:                   "128.0.0.1:1234",
-		AdvertiseAddr:          "127.0.0.1:1111",
-		LogFile:                "/root/cdc1.log",
-		LogLevel:               "warn",
-		DataDir:                dataDir,
-=======
 		Addr:          "128.0.0.1:1234",
 		AdvertiseAddr: "127.0.0.1:1111",
 		LogFile:       "/root/cdc1.log",
@@ -221,7 +207,7 @@
 				MaxBackups: 1,
 			},
 		},
->>>>>>> f420a80b
+    DataDir:                dataDir,
 		GcTTL:                  500,
 		TZ:                     "US",
 		CaptureSessionTTL:      10,
@@ -269,13 +255,6 @@
 	cfg, err = loadAndVerifyServerConfig(cmd)
 	c.Assert(err, check.IsNil)
 	c.Assert(cfg, check.DeepEquals, &config.ServerConfig{
-<<<<<<< HEAD
-		Addr:                   "127.5.5.1:8833",
-		AdvertiseAddr:          "127.0.0.1:1111",
-		LogFile:                "/root/cdc.log",
-		LogLevel:               "debug",
-		DataDir:                dataDir,
-=======
 		Addr:          "127.5.5.1:8833",
 		AdvertiseAddr: "127.0.0.1:1111",
 		LogFile:       "/root/cdc.log",
@@ -287,7 +266,7 @@
 				MaxBackups: 1,
 			},
 		},
->>>>>>> f420a80b
+    DataDir:                dataDir,
 		GcTTL:                  10,
 		TZ:                     "UTC",
 		CaptureSessionTTL:      10,
