// Copyright 2020 PingCAP, Inc.
//
// Licensed under the Apache License, Version 2.0 (the "License");
// you may not use this file except in compliance with the License.
// You may obtain a copy of the License at
//
//     http://www.apache.org/licenses/LICENSE-2.0
//
// Unless required by applicable law or agreed to in writing, software
// distributed under the License is distributed on an "AS IS" BASIS,
// See the License for the specific language governing permissions and
// limitations under the License.

package cmd

import (
	"context"
	"encoding/json"
	liberrors "errors"
	"fmt"
	"io/ioutil"
	"net/url"
	"os"
	"os/signal"
	"strings"
	"syscall"
	"time"

	"golang.org/x/net/http/httpproxy"

	"github.com/BurntSushi/toml"
	"github.com/pingcap/errors"
	"github.com/pingcap/log"
	"github.com/pingcap/ticdc/cdc"
	"github.com/pingcap/ticdc/cdc/entry"
	"github.com/pingcap/ticdc/cdc/kv"
	"github.com/pingcap/ticdc/cdc/model"
	"github.com/pingcap/ticdc/cdc/sink"
	"github.com/pingcap/ticdc/pkg/config"
	"github.com/pingcap/ticdc/pkg/filter"
	"github.com/pingcap/ticdc/pkg/httputil"
	"github.com/pingcap/ticdc/pkg/logutil"
	"github.com/pingcap/ticdc/pkg/security"
	"github.com/pingcap/ticdc/pkg/util"
	"github.com/pingcap/tidb/store/tikv/oracle"
	"github.com/spf13/cobra"
	"github.com/spf13/pflag"
	"go.etcd.io/etcd/clientv3/concurrency"
	"go.uber.org/zap"
)

var (
	caPath        string
	certPath      string
	keyPath       string
	allowedCertCN string
)

var errOwnerNotFound = liberrors.New("owner not found")

var tsGapWarnning int64 = 86400 * 1000 // 1 day in milliseconds

func addSecurityFlags(flags *pflag.FlagSet, isServer bool) {
	flags.StringVar(&caPath, "ca", "", "CA certificate path for TLS connection")
	flags.StringVar(&certPath, "cert", "", "Certificate path for TLS connection")
	flags.StringVar(&keyPath, "key", "", "Private key path for TLS connection")
	if isServer {
		flags.StringVar(&allowedCertCN, "cert-allowed-cn", "", "Verify caller's identity "+
			"(cert Common Name). Use `,` to separate multiple CN")
	}
}

func getCredential() *security.Credential {
	var certAllowedCN []string
	if len(allowedCertCN) != 0 {
		certAllowedCN = strings.Split(allowedCertCN, ",")
	}
	return &security.Credential{
		CAPath:        caPath,
		CertPath:      certPath,
		KeyPath:       keyPath,
		CertAllowedCN: certAllowedCN,
	}
}

// initCmd initializes the logger, the default context and returns its cancel function.
func initCmd(cmd *cobra.Command, logCfg *logutil.Config) context.CancelFunc {
	// Init log.
	err := logutil.InitLogger(logCfg)
	if err != nil {
		cmd.Printf("init logger error %v\n", errors.ErrorStack(err))
		os.Exit(1)
	}
	log.Info("init log", zap.String("file", logFile), zap.String("level", logCfg.Level))

	sc := make(chan os.Signal, 1)
	signal.Notify(sc,
		syscall.SIGHUP,
		syscall.SIGINT,
		syscall.SIGTERM,
		syscall.SIGQUIT)

	ctx, cancel := context.WithCancel(context.Background())
	go func() {
		sig := <-sc
		log.Info("got signal to exit", zap.Stringer("signal", sig))
		cancel()
	}()
	defaultContext = ctx
	return cancel
}

func getAllCaptures(ctx context.Context) ([]*capture, error) {
	_, raw, err := cdcEtcdCli.GetCaptures(ctx)
	if err != nil {
		return nil, err
	}
	ownerID, err := cdcEtcdCli.GetOwnerID(ctx, kv.CaptureOwnerKey)
	if err != nil && errors.Cause(err) != concurrency.ErrElectionNoLeader {
		return nil, err
	}
	captures := make([]*capture, 0, len(raw))
	for _, c := range raw {
		isOwner := c.ID == ownerID
		captures = append(captures,
			&capture{ID: c.ID, IsOwner: isOwner, AdvertiseAddr: c.AdvertiseAddr})
	}
	return captures, nil
}

func getOwnerCapture(ctx context.Context) (*capture, error) {
	captures, err := getAllCaptures(ctx)
	if err != nil {
		return nil, err
	}
	for _, c := range captures {
		if c.IsOwner {
			return c, nil
		}
	}
	return nil, errors.Trace(errOwnerNotFound)
}

func applyAdminChangefeed(ctx context.Context, job model.AdminJob, credential *security.Credential) error {
	owner, err := getOwnerCapture(ctx)
	if err != nil {
		return err
	}
	scheme := "http"
	if credential.IsTLSEnabled() {
		scheme = "https"
	}
	addr := fmt.Sprintf("%s://%s/capture/owner/admin", scheme, owner.AdvertiseAddr)
	cli, err := httputil.NewClient(credential)
	if err != nil {
		return err
	}
	forceRemoveOpt := "false"
	if job.Opts != nil && job.Opts.ForceRemove {
		forceRemoveOpt = "true"
	}
	resp, err := cli.PostForm(addr, url.Values(map[string][]string{
		cdc.APIOpVarAdminJob:           {fmt.Sprint(int(job.Type))},
		cdc.APIOpVarChangefeedID:       {job.CfID},
		cdc.APIOpForceRemoveChangefeed: {forceRemoveOpt},
	}))
	if err != nil {
		return err
	}
	if resp.StatusCode < 200 || resp.StatusCode >= 300 {
		body, err := ioutil.ReadAll(resp.Body)
		if err != nil {
			return errors.BadRequestf("admin changefeed failed")
		}
		return errors.BadRequestf("%s", string(body))
	}
	return nil
}

func applyOwnerChangefeedQuery(
	ctx context.Context, cid model.ChangeFeedID, credential *security.Credential,
) (string, error) {
	owner, err := getOwnerCapture(ctx)
	if err != nil {
		return "", err
	}
	scheme := "http"
	if credential.IsTLSEnabled() {
		scheme = "https"
	}
	addr := fmt.Sprintf("%s://%s/capture/owner/changefeed/query", scheme, owner.AdvertiseAddr)
	cli, err := httputil.NewClient(credential)
	if err != nil {
		return "", err
	}
	resp, err := cli.PostForm(addr, url.Values(map[string][]string{
		cdc.APIOpVarChangefeedID: {cid},
	}))
	if err != nil {
		return "", err
	}
	body, err := ioutil.ReadAll(resp.Body)
	if err != nil {
		return "", errors.BadRequestf("query changefeed simplified status")
	}
	if resp.StatusCode < 200 || resp.StatusCode >= 300 {
		return "", errors.BadRequestf("%s", string(body))
	}
	return string(body), nil
}

func jsonPrint(cmd *cobra.Command, v interface{}) error {
	data, err := json.MarshalIndent(v, "", "  ")
	if err != nil {
		return err
	}
	cmd.Printf("%s\n", data)
	return nil
}

func verifyStartTs(ctx context.Context, startTs uint64) error {
	if disableGCSafePointCheck {
		return nil
	}
	return util.CheckSafetyOfStartTs(ctx, pdCli, startTs)
}

func verifyTargetTs(ctx context.Context, startTs, targetTs uint64) error {
	if targetTs > 0 && targetTs <= startTs {
		return errors.Errorf("target-ts %d must be larger than start-ts: %d", targetTs, startTs)
	}
	return nil
}

func verifyTables(ctx context.Context, credential *security.Credential, cfg *config.ReplicaConfig, startTs uint64) (ineligibleTables, eligibleTables []model.TableName, err error) {
	kvStore, err := kv.CreateTiStore(cliPdAddr, credential)
	if err != nil {
		return nil, nil, err
	}
	meta, err := kv.GetSnapshotMeta(kvStore, startTs)
	if err != nil {
		return nil, nil, errors.Trace(err)
	}

	filter, err := filter.NewFilter(cfg)
	if err != nil {
		return nil, nil, errors.Trace(err)
	}

	snap, err := entry.NewSingleSchemaSnapshotFromMeta(meta, startTs, false /* explicitTables */)
	if err != nil {
		return nil, nil, errors.Trace(err)
	}

	for tID, tableName := range snap.CloneTables() {
		tableInfo, exist := snap.TableByID(int64(tID))
		if !exist {
			return nil, nil, errors.NotFoundf("table %d", int64(tID))
		}
		if filter.ShouldIgnoreTable(tableName.Schema, tableName.Table) {
			continue
		}
		if !tableInfo.IsEligible(false /* forceReplicate */) {
			ineligibleTables = append(ineligibleTables, tableName)
		} else {
			eligibleTables = append(eligibleTables, tableName)
		}
	}
	return
}

func verifySink(
	ctx context.Context, sinkURI string, cfg *config.ReplicaConfig, opts map[string]string,
) error {
	filter, err := filter.NewFilter(cfg)
	if err != nil {
		return err
	}
	errCh := make(chan error)
	s, err := sink.NewSink(ctx, "cli-verify", sinkURI, filter, cfg, opts, errCh)
	if err != nil {
		return err
	}
	err = s.Close()
	if err != nil {
		return err
	}
	select {
	case err = <-errCh:
		if err != nil {
			return err
		}
	default:
	}
	return nil
}

// strictDecodeFile decodes the toml file strictly. If any item in confFile file is not mapped
// into the Config struct, issue an error and stop the server from starting.
func strictDecodeFile(path, component string, cfg interface{}) error {
	metaData, err := toml.DecodeFile(path, cfg)
	if err != nil {
		return errors.Trace(err)
	}

	if undecoded := metaData.Undecoded(); len(undecoded) > 0 {
		var b strings.Builder
		for i, item := range undecoded {
			if i != 0 {
				b.WriteString(", ")
			}
			b.WriteString(item.String())
		}
		err = errors.Errorf("component %s's config file %s contained unknown configuration options: %s",
			component, path, b.String())
	}

	return errors.Trace(err)
}

<<<<<<< HEAD
// logHTTPProxies logs HTTP proxy relative environment variables.
func logHTTPProxies() {
	fields := proxyFields()
	if len(fields) > 0 {
		log.Info("using proxy config", fields...)
	}
}

func proxyFields() []zap.Field {
	proxyCfg := httpproxy.FromEnvironment()
	fields := make([]zap.Field, 0, 3)
	if proxyCfg.HTTPProxy != "" {
		fields = append(fields, zap.String("http_proxy", proxyCfg.HTTPProxy))
	}
	if proxyCfg.HTTPSProxy != "" {
		fields = append(fields, zap.String("https_proxy", proxyCfg.HTTPSProxy))
	}
	if proxyCfg.NoProxy != "" {
		fields = append(fields, zap.String("no_proxy", proxyCfg.NoProxy))
	}
	return fields
=======
func confirmLargeDataGap(ctx context.Context, cmd *cobra.Command, startTs uint64) error {
	if noConfirm {
		return nil
	}
	currentPhysical, _, err := pdCli.GetTS(ctx)
	if err != nil {
		return err
	}
	tsGap := currentPhysical - oracle.ExtractPhysical(startTs)
	if tsGap > tsGapWarnning {
		cmd.Printf("Replicate lag (%s) is larger than 1 days, "+
			"large data may cause OOM, confirm to continue at your own risk [Y/N]\n",
			time.Duration(tsGap)*time.Millisecond,
		)
		var yOrN string
		_, err := fmt.Scan(&yOrN)
		if err != nil {
			return err
		}
		if strings.ToLower(strings.TrimSpace(yOrN)) != "y" {
			return errors.NewNoStackError("abort changefeed create or resume")
		}
	}
	return nil
>>>>>>> 7dbd65d2
}<|MERGE_RESOLUTION|>--- conflicted
+++ resolved
@@ -318,7 +318,6 @@
 	return errors.Trace(err)
 }
 
-<<<<<<< HEAD
 // logHTTPProxies logs HTTP proxy relative environment variables.
 func logHTTPProxies() {
 	fields := proxyFields()
@@ -340,7 +339,8 @@
 		fields = append(fields, zap.String("no_proxy", proxyCfg.NoProxy))
 	}
 	return fields
-=======
+}
+
 func confirmLargeDataGap(ctx context.Context, cmd *cobra.Command, startTs uint64) error {
 	if noConfirm {
 		return nil
@@ -365,5 +365,4 @@
 		}
 	}
 	return nil
->>>>>>> 7dbd65d2
 }