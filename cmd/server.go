--- conflicted
+++ resolved
@@ -25,13 +25,6 @@
 )
 
 var (
-<<<<<<< HEAD
-	serverPdAddr string
-	statusAddr   string
-	caPath       string
-	certPath     string
-	keyPath      string
-=======
 	serverPdAddr  string
 	address       string
 	advertiseAddr string
@@ -39,7 +32,6 @@
 	gcTTL         int64
 	logFile       string
 	logLevel      string
->>>>>>> e75cd62a
 
 	serverCmd = &cobra.Command{
 		Use:   "server",
@@ -51,14 +43,6 @@
 func init() {
 	rootCmd.AddCommand(serverCmd)
 
-<<<<<<< HEAD
-	serverCmd.Flags().StringVar(&serverPdAddr, "pd", "http://127.0.0.1:2379", "PD address, separated by comma")
-	serverCmd.Flags().StringVar(&statusAddr, "status-addr", "127.0.0.1:8300", "Bind address for http status server")
-	serverCmd.Flags().StringVar(&caPath, "ca", "", "CA certificate path for TLS connection")
-	serverCmd.Flags().StringVar(&certPath, "cert", "", "Certificate path for TLS connection")
-	serverCmd.Flags().StringVar(&keyPath, "key", "", "Private key path for TLS connection")
-}
-=======
 	serverCmd.Flags().StringVar(&serverPdAddr, "pd", "http://127.0.0.1:2379", "Set the PD endpoints to use. Use ',' to separate multiple PDs")
 	serverCmd.Flags().StringVar(&address, "addr", "127.0.0.1:8300", "Set the listening address")
 	serverCmd.Flags().StringVar(&advertiseAddr, "advertise-addr", "", "Set the advertise listening address for client communication")
@@ -66,51 +50,29 @@
 	serverCmd.Flags().Int64Var(&gcTTL, "gc-ttl", cdc.DefaultCDCGCSafePointTTL, "CDC GC safepoint TTL duration, specified in seconds")
 	serverCmd.Flags().StringVar(&logFile, "log-file", "", "log file path")
 	serverCmd.Flags().StringVar(&logLevel, "log-level", "info", "log level (etc: debug|info|warn|error)")
->>>>>>> e75cd62a
-
+	addSecurityFlags(serverCmd.Flags())
 }
 
 func runEServer(cmd *cobra.Command, args []string) error {
-<<<<<<< HEAD
-	addrs := strings.Split(statusAddr, ":")
-	if len(addrs) != 2 {
-		return errors.Errorf("invalid status address: %s", statusAddr)
-	}
-	_, err := strconv.ParseInt(addrs[1], 10, 64)
-=======
 	cancel := initCmd(cmd, &util.Config{
 		File:  logFile,
 		Level: logLevel,
 	})
 	defer cancel()
 	tz, err := util.GetTimezone(timezone)
->>>>>>> e75cd62a
 	if err != nil {
 		return errors.Annotate(err, "can not load timezone, Please specify the time zone through environment variable `TZ` or command line parameters `--tz`")
 	}
 
-<<<<<<< HEAD
-	config := &cdc.Config{
-		PD:         serverPdAddr,
-		StatusAddr: statusAddr,
-		Security: &util.Security{
-			CAPath:   caPath,
-			CertPath: certPath,
-			KeyPath:  keyPath,
-		},
-	}
-
-	server, err := cdc.NewServer(config)
-=======
 	util.LogVersionInfo()
 	opts := []cdc.ServerOption{
 		cdc.PDEndpoints(serverPdAddr),
 		cdc.Address(address),
 		cdc.AdvertiseAddress(advertiseAddr),
 		cdc.GCTTL(gcTTL),
-		cdc.Timezone(tz)}
+		cdc.Timezone(tz),
+		cdc.Security(getSecurity())}
 	server, err := cdc.NewServer(opts...)
->>>>>>> e75cd62a
 	if err != nil {
 		return errors.Annotate(err, "new server")
 	}
