--- conflicted
+++ resolved
@@ -7,8 +7,6 @@
 	"strings"
 	"time"
 
-	"github.com/pingcap/ticdc/pkg/util"
-
 	"github.com/BurntSushi/toml"
 	_ "github.com/go-sql-driver/mysql" // mysql driver
 	"github.com/google/uuid"
@@ -16,6 +14,7 @@
 	pd "github.com/pingcap/pd/client"
 	"github.com/pingcap/ticdc/cdc/kv"
 	"github.com/pingcap/ticdc/cdc/model"
+	"github.com/pingcap/ticdc/pkg/util"
 	"github.com/pingcap/tidb/store/tikv"
 	"github.com/pingcap/tidb/store/tikv/oracle"
 	"github.com/spf13/cobra"
@@ -87,7 +86,6 @@
 	return command
 }
 
-<<<<<<< HEAD
 func newCreateChangefeedCommand() *cobra.Command {
 	command := &cobra.Command{
 		Use:   "create",
@@ -104,15 +102,10 @@
 				startTs = oracle.ComposeTS(ts, logical)
 			}
 			if err := verifyStartTs(ctx, startTs, cdcEtcdCli); err != nil {
-=======
-		cfg := new(util.ReplicaConfig)
-		if len(configFile) > 0 {
-			if err := strictDecodeFile(configFile, "cdc", cfg); err != nil {
->>>>>>> aa08cfcc
 				return err
 			}
 
-			cfg := new(model.ReplicaConfig)
+			cfg := new(util.ReplicaConfig)
 			if len(configFile) > 0 {
 				if err := strictDecodeFile(configFile, "cdc", cfg); err != nil {
 					return err
