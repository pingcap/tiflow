package cmd

import (
	"context"
	"fmt"
	"io"
	"os"
	"strconv"
	"strings"
	"time"

	"github.com/pingcap/log"

	"github.com/pingcap/ticdc/cdc/entry"

	"github.com/BurntSushi/toml"
	"github.com/chzyer/readline"
	_ "github.com/go-sql-driver/mysql" // mysql driver
	"github.com/google/uuid"
	"github.com/mattn/go-shellwords"
	"github.com/pingcap/errors"
	pd "github.com/pingcap/pd/v4/client"
	"github.com/pingcap/ticdc/cdc/kv"
	"github.com/pingcap/ticdc/cdc/model"
	"github.com/pingcap/ticdc/pkg/util"
	"github.com/pingcap/tidb/store/tikv"
	"github.com/pingcap/tidb/store/tikv/oracle"
	"github.com/spf13/cobra"
	"go.etcd.io/etcd/clientv3"
	"google.golang.org/grpc"
	"google.golang.org/grpc/backoff"
)

func init() {
	cliCmd := newCliCommand()
	cliCmd.PersistentFlags().StringVar(&cliPdAddr, "pd", "http://127.0.0.1:2379", "PD address")
	cliCmd.PersistentFlags().BoolVarP(&interact, "interact", "i", false, "Run cdc cli with readline")
	rootCmd.AddCommand(cliCmd)
}

var (
	opts       []string
	startTs    uint64
	targetTs   uint64
	sinkURI    string
	configFile string
	cliPdAddr  string
	noConfirm  bool

	cdcEtcdCli kv.CDCEtcdClient
	pdCli      pd.Client

	interact bool
)

func newCliCommand() *cobra.Command {
	command := &cobra.Command{
		Use:   "cli",
		Short: "Manage replication task and TiCDC cluster",
		PersistentPreRunE: func(cmd *cobra.Command, args []string) error {
			etcdCli, err := clientv3.New(clientv3.Config{
				Endpoints:   []string{cliPdAddr},
				DialTimeout: 5 * time.Second,
				DialOptions: []grpc.DialOption{
					grpc.WithConnectParams(grpc.ConnectParams{
						Backoff: backoff.Config{
							BaseDelay:  time.Second,
							Multiplier: 1.1,
							Jitter:     0.1,
							MaxDelay:   3 * time.Second,
						},
						MinConnectTimeout: 3 * time.Second,
					}),
				},
			})
			if err != nil {
				return err
			}
			cdcEtcdCli = kv.NewCDCEtcdClient(etcdCli)
			pdCli, err = pd.NewClient([]string{cliPdAddr}, pd.SecurityOption{})
			if err != nil {
				return err
			}

			return nil
		},
		Run: func(cmd *cobra.Command, args []string) {
			if interact {
				loop()
			}
		},
	}
	command.AddCommand(
		newCaptureCommand(),
		newChangefeedCommand(),
		newProcessorCommand(),
		newMetadataCommand(),
		newTsoCommand(),
	)

	return command
}

func newCaptureCommand() *cobra.Command {
	command := &cobra.Command{
		Use:   "capture",
		Short: "Manage capture (capture is a CDC server instance)",
	}
	command.AddCommand(
		newListCaptureCommand(),
		// TODO: add resign owner command
	)
	return command
}

func newChangefeedCommand() *cobra.Command {
	command := &cobra.Command{
		Use:   "changefeed",
		Short: "Manage changefeed (changefeed is a replication task)",
	}
	command.AddCommand(
		newListChangefeedCommand(),
		newQueryChangefeedCommand(),
		newCreateChangefeedCommand(),
		newStatisticsChangefeedCommand(),
		// TODO: add stop, resume, delete changefeed
	)
	return command
}

func newProcessorCommand() *cobra.Command {
	command := &cobra.Command{
		Use:   "processor",
		Short: "Manage processor (processor is a sub replication task running on a specified capture)",
	}
	command.AddCommand(
		newListProcessorCommand(),
		newQueryProcessorCommand(),
	)
	return command
}

func newMetadataCommand() *cobra.Command {
	command := &cobra.Command{
		Use:   "meta",
		Short: "Manage metadata stored in PD",
	}
	command.AddCommand(
		newDeleteMetaCommand(),
	)
	return command
}

func newTsoCommand() *cobra.Command {
	command := &cobra.Command{
		Use:   "tso",
		Short: "Manage tso",
	}
	command.AddCommand(
		newQueryTsoCommand(),
	)
	return command
}

func newCreateChangefeedCommand() *cobra.Command {
	command := &cobra.Command{
		Use:   "create",
		Short: "Create a new replication task (changefeed)",
		Long:  ``,
		RunE: func(cmd *cobra.Command, args []string) error {
			ctx := context.Background()
			id := uuid.New().String()
			if startTs == 0 {
				ts, logical, err := pdCli.GetTS(ctx)
				if err != nil {
					return err
				}
				startTs = oracle.ComposeTS(ts, logical)
			}
			if err := verifyStartTs(ctx, startTs, cdcEtcdCli); err != nil {
				return err
			}

			cfg := new(util.ReplicaConfig)
			if len(configFile) > 0 {
				if err := strictDecodeFile(configFile, "cdc", cfg); err != nil {
					return err
				}
			}

			info := &model.ChangeFeedInfo{
				SinkURI:    sinkURI,
				Opts:       make(map[string]string),
				CreateTime: time.Now(),
				StartTs:    startTs,
				TargetTs:   targetTs,
				Config:     cfg,
			}

			ineligibleTables, err := verifyTables(ctx, cfg)
			if err != nil {
				return err
			}
			if len(ineligibleTables) != 0 {
				cmd.Printf("[WARN] some tables are not eligible to replicate, %#v\n", ineligibleTables)
				if !noConfirm {
					cmd.Printf("Could you agree to ignore those tables, and continue to replicate [Y/N]\n")
					var yOrN string
					_, err := fmt.Scan(&yOrN)
					if err != nil {
						return err
					}
					if strings.TrimSpace(yOrN) != "Y" {
						log.S().Fatal("Failed to create changefeed\n")
					}
				}
			}

			for _, opt := range opts {
				s := strings.SplitN(opt, "=", 2)
				if len(s) <= 0 {
					cmd.Printf("omit opt: %s", opt)
					continue
				}

				var key string
				var value string

				key = s[0]
				if len(s) > 1 {
					value = s[1]
				}
				info.Opts[key] = value
			}

			d, err := info.Marshal()
			if err != nil {
				return err
			}
			cmd.Printf("create changefeed ID: %s info %s\n", id, d)
			return cdcEtcdCli.SaveChangeFeedInfo(ctx, info, id)
		},
	}
	command.PersistentFlags().Uint64Var(&startTs, "start-ts", 0, "Start ts of changefeed")
	command.PersistentFlags().Uint64Var(&targetTs, "target-ts", 0, "Target ts of changefeed")
	command.PersistentFlags().StringVar(&sinkURI, "sink-uri", "mysql://root:123456@127.0.0.1:3306/", "sink uri")
	command.PersistentFlags().StringVar(&configFile, "config", "", "Path of the configuration file")
	command.PersistentFlags().StringSliceVar(&opts, "opts", nil, "Extra options, in the `key=value` format")
	command.PersistentFlags().BoolVar(&noConfirm, "no-confirm", false, "Don't ask user whether to ignore ineligible table")

	return command
}

func verifyStartTs(ctx context.Context, startTs uint64, cli kv.CDCEtcdClient) error {
	resp, err := cli.Client.Get(ctx, tikv.GcSavedSafePoint)
	if err != nil {
		return errors.Trace(err)
	}
	if resp.Count == 0 {
		return nil
	}
	safePoint, err := strconv.ParseUint(string(resp.Kvs[0].Value), 10, 64)
	if err != nil {
		return errors.Trace(err)
	}
	if startTs < safePoint {
		return errors.Errorf("startTs %d less than gcSafePoint %d", startTs, safePoint)
	}
	return nil
}

func verifyTables(ctx context.Context, cfg *util.ReplicaConfig) (ineligibleTables []entry.TableName, err error) {
	kvStore, err := kv.CreateTiStore(cliPdAddr)
	if err != nil {
		return nil, err
	}
	jobs, err := kv.LoadHistoryDDLJobs(kvStore)
	if err != nil {
		return nil, errors.Trace(err)
	}

<<<<<<< HEAD
	filter, err := util.NewFilter(cfg)
	if err != nil {
		return nil, errors.Trace(err)
	}

	schemaStorage := entry.NewSingleStorage(filter)

	for _, job := range jobs {
		if job.BinlogInfo.FinishedTS > startTs {
			break
		}
		_, _, _, err := schemaStorage.HandleDDL(job)
		if err != nil {
			return nil, errors.Trace(err)
		}
	}
=======
	schemaStorage, err := entry.NewSchemaStorage(jobs)
	if err != nil {
		return nil, errors.Trace(err)
	}

	filter, err := util.NewFilter(cfg)
	if err != nil {
		return nil, errors.Trace(err)
	}
>>>>>>> d09cbc06

	snap := schemaStorage.GetLastSnapshot()
	for tID, tableName := range snap.CloneTables() {
		tableInfo, exist := snap.TableByID(int64(tID))
		if !exist {
			return nil, errors.NotFoundf("table %d", int64(tID))
		}
		if filter.ShouldIgnoreTable(tableName.Schema, tableName.Table) {
			continue
		}
		if !tableInfo.ExistTableUniqueColumn() {
			ineligibleTables = append(ineligibleTables, tableName)
		}
	}
	return
}

// strictDecodeFile decodes the toml file strictly. If any item in confFile file is not mapped
// into the Config struct, issue an error and stop the server from starting.
func strictDecodeFile(path, component string, cfg interface{}) error {
	metaData, err := toml.DecodeFile(path, cfg)
	if err != nil {
		return errors.Trace(err)
	}

	if undecoded := metaData.Undecoded(); len(undecoded) > 0 {
		var b strings.Builder
		for i, item := range undecoded {
			if i != 0 {
				b.WriteString(", ")
			}
			b.WriteString(item.String())
		}
		err = errors.Errorf("component %s's config file %s contained unknown configuration options: %s",
			component, path, b.String())
	}

	return errors.Trace(err)
}

func loop() {
	l, err := readline.NewEx(&readline.Config{
		Prompt:            "\033[31m»\033[0m ",
		HistoryFile:       "/tmp/readline.tmp",
		InterruptPrompt:   "^C",
		EOFPrompt:         "^D",
		HistorySearchFold: true,
	})
	if err != nil {
		panic(err)
	}
	defer l.Close()

	for {
		line, err := l.Readline()
		if err != nil {
			if err == readline.ErrInterrupt {
				break
			} else if err == io.EOF {
				break
			}
			continue
		}
		if line == "exit" {
			os.Exit(0)
		}
		args, err := shellwords.Parse(line)
		if err != nil {
			fmt.Printf("parse command err: %v\n", err)
			continue
		}

		command := newCliCommand()
		command.SetArgs(args)
		_ = command.ParseFlags(args)
		command.SetOutput(os.Stdout)
		if err = command.Execute(); err != nil {
			command.Println(err)
		}
	}
}<|MERGE_RESOLUTION|>--- conflicted
+++ resolved
@@ -279,34 +279,15 @@
 		return nil, errors.Trace(err)
 	}
 
-<<<<<<< HEAD
 	filter, err := util.NewFilter(cfg)
 	if err != nil {
 		return nil, errors.Trace(err)
 	}
 
-	schemaStorage := entry.NewSingleStorage(filter)
-
-	for _, job := range jobs {
-		if job.BinlogInfo.FinishedTS > startTs {
-			break
-		}
-		_, _, _, err := schemaStorage.HandleDDL(job)
-		if err != nil {
-			return nil, errors.Trace(err)
-		}
-	}
-=======
-	schemaStorage, err := entry.NewSchemaStorage(jobs)
+	schemaStorage, err := entry.NewSchemaStorage(jobs, filter)
 	if err != nil {
 		return nil, errors.Trace(err)
 	}
-
-	filter, err := util.NewFilter(cfg)
-	if err != nil {
-		return nil, errors.Trace(err)
-	}
->>>>>>> d09cbc06
 
 	snap := schemaStorage.GetLastSnapshot()
 	for tID, tableName := range snap.CloneTables() {
