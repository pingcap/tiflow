--- conflicted
+++ resolved
@@ -12,13 +12,6 @@
 	pd "github.com/pingcap/pd/v4/client"
 	"github.com/pingcap/ticdc/cdc/kv"
 	"github.com/pingcap/ticdc/cdc/model"
-<<<<<<< HEAD
-	"github.com/pingcap/ticdc/pkg/filter"
-	cdcfilter "github.com/pingcap/ticdc/pkg/filter"
-	"github.com/pingcap/tidb/store/tikv"
-	"github.com/pingcap/tidb/store/tikv/oracle"
-=======
->>>>>>> 3f9de4a1
 	"github.com/spf13/cobra"
 	"go.etcd.io/etcd/clientv3"
 	"google.golang.org/grpc"
@@ -142,258 +135,6 @@
 	return command
 }
 
-<<<<<<< HEAD
-func newCaptureCommand() *cobra.Command {
-	command := &cobra.Command{
-		Use:   "capture",
-		Short: "Manage capture (capture is a CDC server instance)",
-	}
-	command.AddCommand(
-		newListCaptureCommand(),
-		// TODO: add resign owner command
-	)
-	return command
-}
-
-func newChangefeedCommand() *cobra.Command {
-	command := &cobra.Command{
-		Use:   "changefeed",
-		Short: "Manage changefeed (changefeed is a replication task)",
-	}
-	command.AddCommand(
-		newListChangefeedCommand(),
-		newQueryChangefeedCommand(),
-		newCreateChangefeedCommand(),
-		newStatisticsChangefeedCommand(),
-	)
-	// Add pause, resume, remove changefeed
-	for _, cmd := range newAdminChangefeedCommand() {
-		command.AddCommand(cmd)
-	}
-	return command
-}
-
-func newProcessorCommand() *cobra.Command {
-	command := &cobra.Command{
-		Use:   "processor",
-		Short: "Manage processor (processor is a sub replication task running on a specified capture)",
-	}
-	command.AddCommand(
-		newListProcessorCommand(),
-		newQueryProcessorCommand(),
-	)
-	return command
-}
-
-func newMetadataCommand() *cobra.Command {
-	command := &cobra.Command{
-		Use:   "meta",
-		Short: "Manage metadata stored in PD",
-	}
-	command.AddCommand(
-		newDeleteMetaCommand(),
-	)
-	return command
-}
-
-func newTsoCommand() *cobra.Command {
-	command := &cobra.Command{
-		Use:   "tso",
-		Short: "Manage tso",
-	}
-	command.AddCommand(
-		newQueryTsoCommand(),
-	)
-	return command
-}
-
-func newCreateChangefeedCommand() *cobra.Command {
-	command := &cobra.Command{
-		Use:   "create",
-		Short: "Create a new replication task (changefeed)",
-		Long:  ``,
-		RunE: func(cmd *cobra.Command, args []string) error {
-			ctx := context.Background()
-			id := uuid.New().String()
-			if startTs == 0 {
-				ts, logical, err := pdCli.GetTS(ctx)
-				if err != nil {
-					return err
-				}
-				startTs = oracle.ComposeTS(ts, logical)
-			}
-			if err := verifyStartTs(ctx, startTs, cdcEtcdCli); err != nil {
-				return err
-			}
-
-			cfg := new(cdcfilter.ReplicaConfig)
-			if len(configFile) > 0 {
-				if err := strictDecodeFile(configFile, "cdc", cfg); err != nil {
-					return err
-				}
-			}
-			if cyclicReplicaID != 0 && len(cyclicFilterReplicaIDs) != 0 {
-				filter := make([]uint64, 0, len(cyclicFilterReplicaIDs))
-				for _, id := range cyclicFilterReplicaIDs {
-					filter = append(filter, uint64(id))
-				}
-				cfg.Cyclic = &cdcfilter.ReplicationConfig{
-					ReplicaID:       cyclicReplicaID,
-					FilterReplicaID: filter,
-					SyncDDL:         cyclicSyncDDL,
-					// TODO(neil) enable ID bucket.
-				}
-			}
-
-			info := &model.ChangeFeedInfo{
-				SinkURI:    sinkURI,
-				Opts:       make(map[string]string),
-				CreateTime: time.Now(),
-				StartTs:    startTs,
-				TargetTs:   targetTs,
-				Config:     cfg,
-				Engine:     model.SortEngine(sortEngine),
-				SortDir:    sortDir,
-			}
-
-			ineligibleTables, err := verifyTables(ctx, cfg, startTs)
-			if err != nil {
-				return err
-			}
-			if len(ineligibleTables) != 0 {
-				cmd.Printf("[WARN] some tables are not eligible to replicate, %#v\n", ineligibleTables)
-				if !noConfirm {
-					cmd.Printf("Could you agree to ignore those tables, and continue to replicate [Y/N]\n")
-					var yOrN string
-					_, err := fmt.Scan(&yOrN)
-					if err != nil {
-						return err
-					}
-					if strings.ToLower(strings.TrimSpace(yOrN)) != "y" {
-						cmd.Printf("No changefeed is created because you don't want to ignore some tables.\n")
-						return nil
-					}
-				}
-			}
-
-			for _, opt := range opts {
-				s := strings.SplitN(opt, "=", 2)
-				if len(s) <= 0 {
-					cmd.Printf("omit opt: %s", opt)
-					continue
-				}
-
-				var key string
-				var value string
-
-				key = s[0]
-				if len(s) > 1 {
-					value = s[1]
-				}
-				info.Opts[key] = value
-			}
-
-			d, err := info.Marshal()
-			if err != nil {
-				return err
-			}
-			cmd.Printf("Create changefeed successfully!\nID: %s\nInfo: %s\n", id, d)
-			return cdcEtcdCli.SaveChangeFeedInfo(ctx, info, id)
-		},
-	}
-	command.PersistentFlags().Uint64Var(&startTs, "start-ts", 0, "Start ts of changefeed")
-	command.PersistentFlags().Uint64Var(&targetTs, "target-ts", 0, "Target ts of changefeed")
-	command.PersistentFlags().StringVar(&sinkURI, "sink-uri", "mysql://root:123456@127.0.0.1:3306/", "sink uri")
-	command.PersistentFlags().StringVar(&configFile, "config", "", "Path of the configuration file")
-	command.PersistentFlags().StringSliceVar(&opts, "opts", nil, "Extra options, in the `key=value` format")
-	command.PersistentFlags().BoolVar(&noConfirm, "no-confirm", false, "Don't ask user whether to ignore ineligible table")
-	command.PersistentFlags().StringVar(&sortEngine, "sort-engine", "memory", "sort engine used for data sort")
-	command.PersistentFlags().StringVar(&sortDir, "sort-dir", ".", "directory used for file sort")
-	command.PersistentFlags().Uint64Var(&cyclicReplicaID, "cyclic-replica-id", 0, "(Expremental) Cyclic replication replica ID of changefeed")
-	command.PersistentFlags().UintSliceVar(&cyclicFilterReplicaIDs, "cyclic-filter-replica-ids", []uint{}, "(Expremental) Cyclic replication filter replica ID of changefeed")
-	command.PersistentFlags().BoolVar(&cyclicSyncDDL, "cyclic-sync-ddl", true, "(Expremental) Cyclic replication sync DDL of changefeed")
-
-	return command
-}
-
-func verifyStartTs(ctx context.Context, startTs uint64, cli kv.CDCEtcdClient) error {
-	resp, err := cli.Client.Get(ctx, tikv.GcSavedSafePoint)
-	if err != nil {
-		return errors.Trace(err)
-	}
-	if resp.Count == 0 {
-		return nil
-	}
-	safePoint, err := strconv.ParseUint(string(resp.Kvs[0].Value), 10, 64)
-	if err != nil {
-		return errors.Trace(err)
-	}
-	if startTs < safePoint {
-		return errors.Errorf("startTs %d less than gcSafePoint %d", startTs, safePoint)
-	}
-	return nil
-}
-
-func verifyTables(ctx context.Context, cfg *filter.ReplicaConfig, startTs uint64) (ineligibleTables []entry.TableName, err error) {
-	kvStore, err := kv.CreateTiStore(cliPdAddr)
-	if err != nil {
-		return nil, err
-	}
-	meta, err := kv.GetSnapshotMeta(kvStore, startTs)
-	if err != nil {
-		return nil, errors.Trace(err)
-	}
-
-	filter, err := filter.NewFilter(cfg)
-	if err != nil {
-		return nil, errors.Trace(err)
-	}
-
-	snap, err := entry.NewSingleSchemaSnapshotFromMeta(meta, startTs)
-	if err != nil {
-		return nil, errors.Trace(err)
-	}
-
-	for tID, tableName := range snap.CloneTables() {
-		tableInfo, exist := snap.TableByID(int64(tID))
-		if !exist {
-			return nil, errors.NotFoundf("table %d", int64(tID))
-		}
-		if filter.ShouldIgnoreTable(tableName.Schema, tableName.Table) {
-			continue
-		}
-		if !tableInfo.ExistTableUniqueColumn() {
-			ineligibleTables = append(ineligibleTables, tableName)
-		}
-	}
-	return
-}
-
-// strictDecodeFile decodes the toml file strictly. If any item in confFile file is not mapped
-// into the Config struct, issue an error and stop the server from starting.
-func strictDecodeFile(path, component string, cfg interface{}) error {
-	metaData, err := toml.DecodeFile(path, cfg)
-	if err != nil {
-		return errors.Trace(err)
-	}
-
-	if undecoded := metaData.Undecoded(); len(undecoded) > 0 {
-		var b strings.Builder
-		for i, item := range undecoded {
-			if i != 0 {
-				b.WriteString(", ")
-			}
-			b.WriteString(item.String())
-		}
-		err = errors.Errorf("component %s's config file %s contained unknown configuration options: %s",
-			component, path, b.String())
-	}
-
-	return errors.Trace(err)
-}
-
-=======
->>>>>>> 3f9de4a1
 func loop() {
 	l, err := readline.NewEx(&readline.Config{
 		Prompt:            "\033[31m»\033[0m ",
