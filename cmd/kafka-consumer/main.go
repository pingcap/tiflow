--- conflicted
+++ resolved
@@ -94,45 +94,10 @@
 
 	// avro schema registry uri should be set if the encoding protocol is avro
 	schemaRegistryURI string
-<<<<<<< HEAD
 
 	// upstreamTiDBDSN is the dsn of the upstream TiDB cluster
 	upstreamTiDBDSN string
-)
-
-func init() {
-	version.LogVersionInfo("kafka consumer")
-	var (
-		upstreamURIStr string
-		configFile     string
-	)
-
-	flag.StringVar(&upstreamURIStr, "upstream-uri", "", "Kafka uri")
-	flag.StringVar(&downstreamURIStr, "downstream-uri", "", "downstream sink uri")
-	flag.StringVar(&schemaRegistryURI, "schema-registry-uri", "", "schema registry uri")
-	flag.StringVar(&upstreamTiDBDSN, "upstream-tidb-dsn", "", "upstream TiDB DSN")
-	flag.StringVar(&configFile, "config", "", "config file for changefeed")
-	flag.StringVar(&logPath, "log-file", "cdc_kafka_consumer.log", "log file path")
-	flag.StringVar(&logLevel, "log-level", "info", "log file path")
-	flag.StringVar(&timezone, "tz", "System", "Specify time zone of Kafka consumer")
-	flag.StringVar(&ca, "ca", "", "CA certificate path for Kafka SSL connection")
-	flag.StringVar(&cert, "cert", "", "Certificate path for Kafka SSL connection")
-	flag.StringVar(&key, "key", "", "Private key path for Kafka SSL connection")
-	flag.Parse()
-
-	err := logutil.InitLogger(&logutil.Config{
-		Level: logLevel,
-		File:  logPath,
-	},
-		logutil.WithInitGRPCLogger(),
-		logutil.WithInitSaramaLogger(),
-	)
-	if err != nil {
-		log.Panic("init logger failed", zap.Error(err))
-	}
-=======
-}
->>>>>>> fd976e51
+}
 
 // Adjust the consumer option by the upstream uri passed in parameters.
 func (o *consumerOption) Adjust(upstreamURI *url.URL, configFile string) error {
@@ -260,11 +225,12 @@
 		configFile     string
 	)
 
+	flag.StringVar(&configFile, "config", "", "config file for changefeed")
+
 	flag.StringVar(&upstreamURIStr, "upstream-uri", "", "Kafka uri")
-	flag.StringVar(&configFile, "config", "", "config file for changefeed")
-
 	flag.StringVar(&consumerOption.downstreamURI, "downstream-uri", "", "downstream sink uri")
 	flag.StringVar(&consumerOption.schemaRegistryURI, "schema-registry-uri", "", "schema registry uri")
+	flag.StringVar(&consumerOption.upstreamTiDBDSN, "upstream-tidb-dsn", "", "upstream TiDB DSN")
 
 	flag.StringVar(&consumerOption.logPath, "log-file", "cdc_kafka_consumer.log", "log file path")
 	flag.StringVar(&consumerOption.logLevel, "log-level", "info", "log file path")
@@ -612,7 +578,7 @@
 	case config.ProtocolOpen, config.ProtocolDefault:
 		decoder, err = open.NewBatchDecoder(ctx, c.codecConfig)
 	case config.ProtocolCanalJSON:
-		db, err := openDB(ctx, upstreamTiDBDSN)
+		db, err := openDB(ctx, c.option.upstreamTiDBDSN)
 		if err != nil {
 			return err
 		}
