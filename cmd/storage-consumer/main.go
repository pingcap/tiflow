--- conflicted
+++ resolved
@@ -197,12 +197,7 @@
 		return nil, err
 	}
 
-<<<<<<< HEAD
 	ddlSink, err := ddlfactory.New(ctx, downstreamURIStr, config.GetDefaultReplicaConfig())
-=======
-	ddlSink, err := ddlfactory.New(ctx, model.DefaultChangeFeedID(defaultChangefeedName),
-		downstreamURIStr, replicaConfig)
->>>>>>> c710066a51 (*(ticdc): split old update kv entry after restarting changefeed (#10919))
 	if err != nil {
 		log.Error("failed to create ddl sink", zap.Error(err))
 		return nil, err
