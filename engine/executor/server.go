--- conflicted
+++ resolved
@@ -19,8 +19,6 @@
 	"net/http/pprof"
 	"strings"
 	"time"
-
-	"github.com/pingcap/tiflow/pkg/label"
 
 	perrors "github.com/pingcap/errors"
 	"github.com/pingcap/log"
@@ -562,24 +560,8 @@
 		return err
 	}
 
-<<<<<<< HEAD
-	labelSet, err := label.NewSetFromMap(s.cfg.Labels)
-	if err != nil {
-		return err
-	}
-
-	s.info = &model.NodeInfo{
-		Type:       model.NodeTypeExecutor,
-		ID:         executorID,
-		Addr:       s.cfg.AdvertiseAddr,
-		Capability: int(defaultCapability),
-		Labels:     labelSet,
-	}
-	log.L().Info("register successful", zap.Any("info", s.info))
-=======
 	s.selfID = executorID
 	log.L().Info("register successful", zap.String("executor-id", string(executorID)))
->>>>>>> 12ff1371
 	return nil
 }
 
