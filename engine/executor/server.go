--- conflicted
+++ resolved
@@ -268,7 +268,6 @@
 func convertMakeTaskErrorToRPCError(
 	register registry.Registry, err error, tp frameModel.WorkerType,
 ) error {
-<<<<<<< HEAD
 	if pkgClient.ErrCreateWorkerTerminate.Is(err) {
 		return rpcerror.ToGRPCError(err)
 	}
@@ -278,12 +277,7 @@
 		err = errors.ToDMError(err)
 	default:
 	}
-	// retryable means whether job is retryable from the perspective of business
-	// logic. This rpc error is non-retryable from the perspective of rpc client.
-	retryable, inErr := register.IsRetryableError(err, tp)
-=======
 	retryable, inErr := checkBusinessErrorIsRetryable(register, err, tp)
->>>>>>> ed3ed347
 	if inErr != nil {
 		return inErr
 	}
