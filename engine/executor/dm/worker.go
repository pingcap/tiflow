--- conflicted
+++ resolved
@@ -73,14 +73,8 @@
 // NewWorkerImpl implements WorkerFactory.NewWorkerImpl
 func (f workerFactory) NewWorkerImpl(ctx *dcontext.Context, workerID frameModel.WorkerID, masterID frameModel.MasterID, conf framework.WorkerConfig) (framework.WorkerImpl, error) {
 	cfg := conf.(*config.TaskCfg)
-<<<<<<< HEAD
-	log.Info("new dm worker", zap.String(logutil.ConstFieldJobKey, masterID), zap.Stringer("worker_type", f.workerType), zap.String(logutil.ConstFieldWorkerKey, workerID), zap.Uint64("config_modify_revision", cfg.ModRevision))
-	dmSubtaskCfg := cfg.ToDMSubTaskCfg(masterID)
-	return newDMWorker(ctx, masterID, f.workerType, dmSubtaskCfg, cfg.ModRevision, cfg.NoNeedExtStorage), nil
-=======
 	log.Info("new dm worker", zap.String(logutil.ConstFieldJobKey, masterID), zap.Stringer("worker_type", f.workerType), zap.String(logutil.ConstFieldWorkerKey, workerID), zap.Any("task_config", cfg))
 	return newDMWorker(ctx, masterID, f.workerType, cfg), nil
->>>>>>> 25384dde
 }
 
 // IsRetryableError implements WorkerFactory.IsRetryableError
@@ -109,28 +103,13 @@
 	noNeedExtStorage bool
 }
 
-<<<<<<< HEAD
-func newDMWorker(ctx *dcontext.Context, masterID frameModel.MasterID, workerType framework.WorkerType, cfg *dmconfig.SubTaskConfig, cfgModRevision uint64, noNeedExtStorage bool) *dmWorker {
-=======
 func newDMWorker(ctx *dcontext.Context, masterID frameModel.MasterID, workerType framework.WorkerType, cfg *config.TaskCfg) *dmWorker {
->>>>>>> 25384dde
 	// TODO: support config later
 	// nolint:errcheck
 	bf, _ := backoff.NewBackoff(dmconfig.DefaultBackoffFactor, dmconfig.DefaultBackoffJitter, dmconfig.DefaultBackoffMin, dmconfig.DefaultBackoffMax)
 	autoResume := &worker.AutoResumeInfo{Backoff: bf, LatestPausedTime: time.Now(), LatestResumeTime: time.Now()}
 	dmSubtaskCfg := cfg.ToDMSubTaskCfg(masterID)
 	w := &dmWorker{
-<<<<<<< HEAD
-		cfg:              cfg,
-		stage:            metadata.StageInit,
-		workerType:       workerType,
-		taskID:           cfg.SourceID,
-		masterID:         masterID,
-		unitHolder:       newUnitHolderImpl(workerType, cfg),
-		autoResume:       autoResume,
-		cfgModRevision:   cfgModRevision,
-		noNeedExtStorage: noNeedExtStorage,
-=======
 		cfg:              dmSubtaskCfg,
 		stage:            metadata.StageInit,
 		workerType:       workerType,
@@ -140,7 +119,6 @@
 		autoResume:       autoResume,
 		cfgModRevision:   cfg.ModRevision,
 		noNeedExtStorage: cfg.NoNeedExtStorage,
->>>>>>> 25384dde
 	}
 
 	// nolint:errcheck
