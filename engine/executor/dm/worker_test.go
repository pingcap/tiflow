// Copyright 2022 PingCAP, Inc.
//
// Licensed under the Apache License, Version 2.0 (the "License");
// you may not use this file except in compliance with the License.
// You may obtain a copy of the License at
//
//     http://www.apache.org/licenses/LICENSE-2.0
//
// Unless required by applicable law or agreed to in writing, software
// distributed under the License is distributed on an "AS IS" BASIS,
// See the License for the specific language governing permissions and
// limitations under the License.

package dm

import (
	"bytes"
	"context"
	"errors"
	"testing"
	"time"

	"github.com/BurntSushi/toml"
	"github.com/stretchr/testify/require"
	"go.uber.org/dig"

	dmconfig "github.com/pingcap/tiflow/dm/config"
	dmmaster "github.com/pingcap/tiflow/dm/master"
	"github.com/pingcap/tiflow/dm/pb"
	"github.com/pingcap/tiflow/engine/framework"
	frameModel "github.com/pingcap/tiflow/engine/framework/model"
	"github.com/pingcap/tiflow/engine/framework/registry"
	"github.com/pingcap/tiflow/engine/jobmaster/dm/config"
	"github.com/pingcap/tiflow/engine/jobmaster/dm/metadata"
	"github.com/pingcap/tiflow/engine/model"
	dcontext "github.com/pingcap/tiflow/engine/pkg/context"
	"github.com/pingcap/tiflow/engine/pkg/deps"
	"github.com/pingcap/tiflow/engine/pkg/externalresource/broker"
	kvmock "github.com/pingcap/tiflow/engine/pkg/meta/mock"
	metaModel "github.com/pingcap/tiflow/engine/pkg/meta/model"
	pkgOrm "github.com/pingcap/tiflow/engine/pkg/orm"
	"github.com/pingcap/tiflow/engine/pkg/p2p"
	cerrors "github.com/pingcap/tiflow/pkg/errors"
)

var jobTemplatePath = "../../jobmaster/dm/config/job_template.yaml"

type workerParamListForTest struct {
	dig.Out

	MessageHandlerManager p2p.MessageHandlerManager
	MessageSender         p2p.MessageSender
	FrameMetaClient       pkgOrm.Client
	BusinessClientConn    metaModel.ClientConn
	ResourceBroker        broker.Broker
}

// Init -> Poll -> Close
func TestFactory(t *testing.T) {
	cli, err := pkgOrm.NewMockClient()
	require.NoError(t, err)
	dctx := dcontext.Background()
	dp := deps.NewDeps()
	dctx = dctx.WithDeps(dp)
	messageHandlerManager := p2p.NewMockMessageHandlerManager()
	depsForTest := workerParamListForTest{
		MessageHandlerManager: messageHandlerManager,
		MessageSender:         p2p.NewMockMessageSender(),
		FrameMetaClient:       cli,
		BusinessClientConn:    kvmock.NewMockClientConn(),
		ResourceBroker:        broker.NewBrokerForTesting("exector-id"),
	}
	defer depsForTest.ResourceBroker.Close()
	require.NoError(t, dp.Provide(func() workerParamListForTest {
		return depsForTest
	}))

	funcBackup := dmmaster.CheckAndAdjustSourceConfigFunc
	dmmaster.CheckAndAdjustSourceConfigFunc = func(ctx context.Context, cfg *dmconfig.SourceConfig) error { return nil }
	defer func() {
		dmmaster.CheckAndAdjustSourceConfigFunc = funcBackup
	}()
	// test factory
	var jobCfg config.JobCfg
	require.NoError(t, jobCfg.DecodeFile(jobTemplatePath))
	taskCfg := jobCfg.ToTaskCfgs()["mysql-replica-01"]
	var b bytes.Buffer
	require.NoError(t, toml.NewEncoder(&b).Encode(taskCfg))
	content := b.Bytes()
	RegisterWorker()

	_, err = registry.GlobalWorkerRegistry().CreateWorker(
		dctx, frameModel.WorkerDMDump, "worker-id", "dm-jobmaster-id",
		content, int64(2))
	require.NoError(t, err)
	_, err = registry.GlobalWorkerRegistry().CreateWorker(
		dctx, frameModel.WorkerDMLoad, "worker-id", "dm-jobmaster-id",
		content, int64(3))
	require.NoError(t, err)
	_, err = registry.GlobalWorkerRegistry().CreateWorker(
		dctx, frameModel.WorkerDMSync, "worker-id", "dm-jobmaster-id",
		content, int64(4))
	require.NoError(t, err)
}

func TestWorker(t *testing.T) {
	dctx := dcontext.Background()
	dp := deps.NewDeps()
	dctx = dctx.WithDeps(dp)
	require.NoError(t, dp.Provide(func() p2p.MessageHandlerManager {
		return p2p.NewMockMessageHandlerManager()
	}))
<<<<<<< HEAD
	dmWorker := newDMWorker(dctx, "master-id", frameModel.WorkerDMDump, &dmconfig.SubTaskConfig{}, 0, false)
=======
	taskCfg := &config.TaskCfg{
		JobCfg: config.JobCfg{
			TargetDB: &dmconfig.DBConfig{},
			Upstreams: []*config.UpstreamCfg{
				{
					MySQLInstance: dmconfig.MySQLInstance{
						Mydumper: &dmconfig.MydumperConfig{},
						Loader:   &dmconfig.LoaderConfig{},
						Syncer:   &dmconfig.SyncerConfig{},
						SourceID: "task-id",
					},
					DBCfg: &dmconfig.DBConfig{},
				},
			},
		},
	}
	dmWorker := newDMWorker(dctx, "master-id", frameModel.WorkerDMDump, taskCfg)
>>>>>>> 25384dde
	unitHolder := &mockUnitHolder{}
	dmWorker.unitHolder = unitHolder
	dmWorker.BaseWorker = framework.MockBaseWorker("worker-id", "master-id", dmWorker)
	require.NoError(t, dmWorker.Init(context.Background()))
	// tick
	unitHolder.On("Stage").Return(metadata.StageRunning, nil).Twice()
	unitHolder.On("CheckAndUpdateStatus")
	require.NoError(t, dmWorker.Tick(context.Background()))
	unitHolder.On("Stage").Return(metadata.StageRunning, nil).Twice()
	require.NoError(t, dmWorker.Tick(context.Background()))

	// auto resume error
	unitHolder.On("Stage").Return(metadata.StageError, &pb.ProcessResult{Errors: []*pb.ProcessError{{ErrCode: 0}}}).Twice()
	require.NoError(t, dmWorker.Tick(context.Background()))
	time.Sleep(time.Second)
	unitHolder.On("Stage").Return(metadata.StageError, &pb.ProcessResult{Errors: []*pb.ProcessError{{ErrCode: 0}}}).Once()
	unitHolder.On("Resume").Return(errors.New("resume error")).Once()
	require.EqualError(t, dmWorker.Tick(context.Background()), "resume error")
	// auto resume normal
	unitHolder.On("Stage").Return(metadata.StageError, &pb.ProcessResult{Errors: []*pb.ProcessError{{ErrCode: 0}}}).Once()
	unitHolder.On("Stage").Return(metadata.StageRunning, nil).Once()
	unitHolder.On("Resume").Return(nil).Once()
	require.NoError(t, dmWorker.Tick(context.Background()))

	// placeholder
	require.Equal(t, model.RescUnit(0), dmWorker.Workload())
	require.NoError(t, dmWorker.OnMasterMessage(context.Background(), "", nil))

	// Finished
	unitHolder.On("Stage").Return(metadata.StageFinished, nil).Times(3)
	unitHolder.On("Status").Return(&pb.DumpStatus{}).Once()
	require.True(t, cerrors.ErrWorkerFinish.Equal(dmWorker.Tick(context.Background())))

	unitHolder.AssertExpectations(t)
}<|MERGE_RESOLUTION|>--- conflicted
+++ resolved
@@ -110,9 +110,6 @@
 	require.NoError(t, dp.Provide(func() p2p.MessageHandlerManager {
 		return p2p.NewMockMessageHandlerManager()
 	}))
-<<<<<<< HEAD
-	dmWorker := newDMWorker(dctx, "master-id", frameModel.WorkerDMDump, &dmconfig.SubTaskConfig{}, 0, false)
-=======
 	taskCfg := &config.TaskCfg{
 		JobCfg: config.JobCfg{
 			TargetDB: &dmconfig.DBConfig{},
@@ -130,7 +127,6 @@
 		},
 	}
 	dmWorker := newDMWorker(dctx, "master-id", frameModel.WorkerDMDump, taskCfg)
->>>>>>> 25384dde
 	unitHolder := &mockUnitHolder{}
 	dmWorker.unitHolder = unitHolder
 	dmWorker.BaseWorker = framework.MockBaseWorker("worker-id", "master-id", dmWorker)
