// Copyright 2022 PingCAP, Inc.
//
// Licensed under the Apache License, Version 2.0 (the "License");
// you may not use this file except in compliance with the License.
// You may obtain a copy of the License at
//
//     http://www.apache.org/licenses/LICENSE-2.0
//
// Unless required by applicable law or agreed to in writing, software
// distributed under the License is distributed on an "AS IS" BASIS,
// See the License for the specific language governing permissions and
// limitations under the License.

package dm

import (
	"bytes"
	"context"
	"fmt"

	"github.com/gogo/protobuf/jsonpb"
	"github.com/gogo/protobuf/proto"
	"github.com/pingcap/tiflow/engine/framework"
	dmproto "github.com/pingcap/tiflow/engine/pkg/dm/proto"
	"github.com/pingcap/tiflow/pkg/errors"
	"go.uber.org/zap"
)

// QueryStatus implements the api of query status request.
// QueryStatus is called by refection of commandHandler.
func (w *dmWorker) QueryStatus(ctx context.Context, req *dmproto.QueryStatusRequest) *dmproto.QueryStatusResponse {
	if w.taskID != req.Task {
		return &dmproto.QueryStatusResponse{ErrorMsg: fmt.Sprintf("task id mismatch, get %s, actually %s", req.Task, w.taskID)}
	}
	// get status from unit
	status := w.unitHolder.Status(ctx)
	stage, result := w.unitHolder.Stage()
	// copy status via json
	mar := jsonpb.Marshaler{EmitDefaults: true}
	var buf bytes.Buffer
	err := mar.Marshal(&buf, status.(proto.Message))
	if err != nil {
		return &dmproto.QueryStatusResponse{ErrorMsg: err.Error()}
	}
<<<<<<< HEAD
	return &dmproto.QueryStatusResponse{
		Unit:         w.workerType,
		Stage:        stage,
		Result:       dmproto.NewProcessResultFromPB(result),
		Status:       buf.Bytes(),
		IoTotalBytes: w.cfg.IOTotalBytes.Load(),
=======
	return &dmpkg.QueryStatusResponse{
		Unit:             w.workerType,
		Stage:            stage,
		Result:           dmpkg.NewProcessResultFromPB(result),
		Status:           buf.Bytes(),
		IoTotalBytes:     w.cfg.IOTotalBytes.Load(),
		DumpIoTotalBytes: w.cfg.DumpIOTotalBytes.Load(),
>>>>>>> 438ad423
	}
}

// StopWorker implements the api of stop worker message which kill itself.
// StopWorker is called by refection of commandHandler.
func (w *dmWorker) StopWorker(ctx context.Context, msg *dmproto.StopWorkerMessage) error {
	if w.taskID != msg.Task {
		return errors.Errorf("task id mismatch, get %s, actually %s", msg.Task, w.taskID)
	}

	workerStatus := w.workerStatus(ctx)
	return w.Exit(ctx, framework.ExitReasonCanceled, nil, workerStatus.ExtBytes)
}

// OperateTask implements the api of operate task message.
// OperateTask is called by refection of commandHandler.
func (w *dmWorker) OperateTask(ctx context.Context, msg *dmproto.OperateTaskMessage) error {
	if w.taskID != msg.Task {
		return errors.Errorf("task id mismatch, get %s, actually %s", msg.Task, w.taskID)
	}
	switch msg.Op {
	case dmproto.Pause:
		return w.unitHolder.Pause(ctx)
	case dmproto.Resume:
		return w.unitHolder.Resume(ctx)
	default:
		return errors.Errorf("unsupported op type %d for task %s", msg.Op, w.taskID)
	}
}

// BinlogTask implements the api of binlog task request.
// BinlogTask is called by refection of commandHandler.
func (w *dmWorker) BinlogTask(ctx context.Context, req *dmproto.BinlogTaskRequest) *dmproto.CommonTaskResponse {
	msg, err := w.unitHolder.Binlog(ctx, req)
	if err != nil {
		return &dmproto.CommonTaskResponse{ErrorMsg: err.Error()}
	}
	return &dmproto.CommonTaskResponse{Msg: msg}
}

// BinlogSchemaTask implements the api of binlog schema request.
// BinlogSchemaTask is called by refection of commandHandler.
func (w *dmWorker) BinlogSchemaTask(ctx context.Context, req *dmproto.BinlogSchemaTaskRequest) *dmproto.CommonTaskResponse {
	if w.taskID != req.Source {
		return &dmproto.CommonTaskResponse{ErrorMsg: fmt.Sprintf("task id mismatch, get %s, actually %s", req.Source, w.taskID)}
	}
	msg, err := w.unitHolder.BinlogSchema(ctx, req)
	if err != nil {
		return &dmproto.CommonTaskResponse{ErrorMsg: err.Error()}
	}
	return &dmproto.CommonTaskResponse{Msg: msg}
}

// CoordinateDDL is the function declaration for message agent to receive coordinate ddl response.
func (w *dmWorker) CoordinateDDL(ctx context.Context) *dmproto.CoordinateDDLResponse {
	return nil
}

// RedirectDDL implements the api of redirect ddl request.
// RedirectDDL is called by refection of commandHandler.
func (w *dmWorker) RedirectDDL(ctx context.Context, req *dmproto.RedirectDDLRequest) *dmproto.CommonTaskResponse {
	w.Logger().Info("receive a redirect DDL request", zap.Any("req", req))
	err := w.unitHolder.RedirectDDL(ctx, req)
	if err != nil {
		return &dmproto.CommonTaskResponse{ErrorMsg: err.Error()}
	}
	return &dmproto.CommonTaskResponse{}
}<|MERGE_RESOLUTION|>--- conflicted
+++ resolved
@@ -42,22 +42,13 @@
 	if err != nil {
 		return &dmproto.QueryStatusResponse{ErrorMsg: err.Error()}
 	}
-<<<<<<< HEAD
 	return &dmproto.QueryStatusResponse{
-		Unit:         w.workerType,
-		Stage:        stage,
-		Result:       dmproto.NewProcessResultFromPB(result),
-		Status:       buf.Bytes(),
-		IoTotalBytes: w.cfg.IOTotalBytes.Load(),
-=======
-	return &dmpkg.QueryStatusResponse{
 		Unit:             w.workerType,
 		Stage:            stage,
-		Result:           dmpkg.NewProcessResultFromPB(result),
+		Result:           dmproto.NewProcessResultFromPB(result),
 		Status:           buf.Bytes(),
 		IoTotalBytes:     w.cfg.IOTotalBytes.Load(),
 		DumpIoTotalBytes: w.cfg.DumpIOTotalBytes.Load(),
->>>>>>> 438ad423
 	}
 }
 
