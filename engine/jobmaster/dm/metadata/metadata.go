--- conflicted
+++ resolved
@@ -23,31 +23,17 @@
 
 // MetaData is the metadata of dm.
 type MetaData struct {
-<<<<<<< HEAD
-	clusterInfoStore   *ClusterInfoStore
-	jobStore           *JobStore
-	finishedStateStore *FinishedStateStore
-=======
 	clusterInfoStore *ClusterInfoStore
 	jobStore         *JobStore
-	ddlStore         *DDLStore
 	unitStateStore   *UnitStateStore
->>>>>>> 5c0a32a5
 }
 
 // NewMetaData creates a new MetaData instance
 func NewMetaData(kvClient metaModel.KVClient, pLogger *zap.Logger) *MetaData {
 	return &MetaData{
-<<<<<<< HEAD
-		clusterInfoStore:   NewClusterInfoStore(kvClient),
-		jobStore:           NewJobStore(kvClient, pLogger),
-		finishedStateStore: NewFinishedStateStore(kvClient),
-=======
 		clusterInfoStore: NewClusterInfoStore(kvClient),
 		jobStore:         NewJobStore(kvClient, pLogger),
-		ddlStore:         NewDDLStore(kvClient),
 		unitStateStore:   NewUnitStateStore(kvClient),
->>>>>>> 5c0a32a5
 	}
 }
 
@@ -61,20 +47,9 @@
 	return m.jobStore
 }
 
-<<<<<<< HEAD
-// FinishedStateStore returns internal finishedStateStore
-func (m *MetaData) FinishedStateStore() *FinishedStateStore {
-	return m.finishedStateStore
-=======
-// DDLStore returns internal ddlStore
-func (m *MetaData) DDLStore() *DDLStore {
-	return m.ddlStore
-}
-
 // UnitStateStore returns internal unitStateStore
 func (m *MetaData) UnitStateStore() *UnitStateStore {
 	return m.unitStateStore
->>>>>>> 5c0a32a5
 }
 
 // Upgrade upgrades metadata.
