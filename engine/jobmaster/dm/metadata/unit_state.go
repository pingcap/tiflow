--- conflicted
+++ resolved
@@ -33,11 +33,7 @@
 	CurrentUnitStatus  map[string]*UnitStatus
 }
 
-<<<<<<< HEAD
-// UnitStateStore manages the state of units.
-=======
 // UnitStateStore is the meta store for UnitState.
->>>>>>> 7f4c101b
 type UnitStateStore struct {
 	// rmwLock is used to prevent concurrent read-modify-write to the state.
 	rmwLock sync.Mutex
@@ -55,11 +51,7 @@
 	return adapter.DMUnitStateAdapter.Encode()
 }
 
-<<<<<<< HEAD
-// ReadModifyWrite read-modify-write to the state.
-=======
 // ReadModifyWrite reads the state, modifies it, and writes it back.
->>>>>>> 7f4c101b
 func (f *UnitStateStore) ReadModifyWrite(
 	ctx context.Context,
 	action func(*UnitState) error,
