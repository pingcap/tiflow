// Copyright 2022 PingCAP, Inc.
//
// Licensed under the Apache License, Version 2.0 (the "License");
// you may not use this file except in compliance with the License.
// You may obtain a copy of the License at
//
//     http://www.apache.org/licenses/LICENSE-2.0
//
// Unless required by applicable law or agreed to in writing, software
// distributed under the License is distributed on an "AS IS" BASIS,
// See the License for the specific language governing permissions and
// limitations under the License.

package model

import (
	"context"
	"errors"
	"regexp"
	"testing"
	"time"

	"github.com/DATA-DOG/go-sqlmock"
	gsql "github.com/go-sql-driver/mysql"
	"github.com/pingcap/failpoint"
	"github.com/stretchr/testify/require"
	"gorm.io/driver/mysql"
	"gorm.io/gorm"
)

func mockGetDBConn(t *testing.T, dsnStr string) (*gorm.DB, sqlmock.Sqlmock, error) {
	db, mock, err := sqlmock.New()
	require.NoError(t, err)

	// common execution for orm
	mock.ExpectQuery("SELECT VERSION()").WillReturnRows(sqlmock.NewRows(
		[]string{"VERSION()"}).AddRow("5.7.35-log"))

	gdb, err := gorm.Open(mysql.New(mysql.Config{
		Conn:                      db,
		SkipInitializeWithVersion: false,
	}), &gorm.Config{
		SkipDefaultTransaction: true,
	})
	require.NoError(t, err)

	return gdb, mock, nil
}

<<<<<<< HEAD
func closeGormDB(t *testing.T, gdb *gorm.DB) {
	db, err := gdb.DB()
	require.NoError(t, err)
	require.NoError(t, db.Close())
}

func TestInitializeEpoch(t *testing.T) {
	gdb, mock, err := mockGetDBConn(t, "test")
	require.NoError(t, err)
	defer closeGormDB(t, gdb)
	ctx, cancel := context.WithTimeout(context.TODO(), 1*time.Second)
	defer cancel()
=======
func TestNewEpochClient(t *testing.T) {
	gdb, mock, err := mockGetDBConn(t, "test")
	require.NoError(t, err)
>>>>>>> 4f146406

	mock.ExpectExec(regexp.QuoteMeta("INSERT INTO `logic_epoches` (`created_at`,`updated_at`,`job_id`,`epoch`)" +
		" VALUES (?,?,?,?) ON DUPLICATE KEY UPDATE `seq_id`=`seq_id`")).
		WillReturnResult(sqlmock.NewResult(1, 1))
	_, err = NewEpochClient("fakeJob", gdb)
	require.NoError(t, err)

	mock.ExpectExec(".*").
		WillReturnError(&gsql.MySQLError{Number: 1062, Message: "test error"})
	_, err = NewEpochClient("fakeJob", gdb)
	require.Error(t, err)

	mock.ExpectClose()
}

func TestGenEpoch(t *testing.T) {
	gdb, mock, err := mockGetDBConn(t, "test")
	require.NoError(t, err)
	defer closeGormDB(t, gdb)
	ctx, cancel := context.WithTimeout(context.TODO(), 1*time.Second)
	defer cancel()

	tm := time.Now()
	createdAt := tm.Add(time.Duration(1))
	updatedAt := tm.Add(time.Duration(1))

	mock.ExpectExec(".*").WillReturnResult(sqlmock.NewResult(1, 1))
	epochClient, err := NewEpochClient("fakeJob", gdb)
	require.NoError(t, err)

	mock.ExpectBegin()
	mock.ExpectExec(regexp.QuoteMeta("UPDATE `logic_epoches` SET `epoch`=epoch + ?,`updated_at`=? WHERE job_id = ?")).
		WillReturnResult(sqlmock.NewResult(1, 1))
	mock.ExpectQuery(regexp.QuoteMeta("SELECT * FROM `logic_epoches` WHERE job_id = ? ORDER BY `logic_epoches`.`seq_id` LIMIT 1")).
		WithArgs("fakeJob").
		WillReturnRows(sqlmock.NewRows([]string{"seq_id", "created_at", "updated_at", "job_id", "epoch"}).
			AddRow(1, createdAt, updatedAt, "fakeJob", 11))
	mock.ExpectCommit()

	epoch, err := epochClient.GenEpoch(ctx)
	require.NoError(t, err)
	require.Equal(t, int64(11), epoch)

	mock.ExpectBegin()
	mock.ExpectExec("UPDATE `logic_epoches` SET").WillReturnError(errors.New("gen epoch error"))
	mock.ExpectRollback()
	_, err = epochClient.GenEpoch(ctx)
	require.Error(t, err)

	// context cancel
	ctx, cancel = context.WithTimeout(context.TODO(), 1*time.Second)
	defer cancel()

	err = failpoint.Enable("github.com/pingcap/tiflow/engine/pkg/orm/model/genEpochDelay", "sleep(2000)")
	require.NoError(t, err)
	ctx = failpoint.WithHook(ctx, func(ctx context.Context, fpname string) bool {
		return ctx.Value(fpname) != nil
	})
	ctx2 := context.WithValue(ctx, "github.com/pingcap/tiflow/engine/pkg/orm/model/genEpochDelay", struct{}{})

	_, err = epochClient.GenEpoch(ctx2)
	require.Error(t, err)
<<<<<<< HEAD

	mock.ExpectClose()
=======
	require.Regexp(t, "context deadline exceed", err.Error())
	failpoint.Disable("github.com/pingcap/tiflow/engine/pkg/orm/model/genEpochDelay")
}

func TestInitializeEpochModel(t *testing.T) {
	t.Parallel()

	gdb, mock, err := mockGetDBConn(t, "test")
	require.NoError(t, err)
	ctx, cancel := context.WithTimeout(context.TODO(), 1*time.Second)
	defer cancel()

	err = InitializeEpochModel(ctx, nil)
	require.Regexp(t, regexp.QuoteMeta("inner db is nil"), err.Error())

	mock.ExpectQuery(regexp.QuoteMeta("SELECT SCHEMA_NAME from Information_schema.SCHEMATA " +
		"where SCHEMA_NAME LIKE ? ORDER BY SCHEMA_NAME=? DESC limit 1")).WillReturnRows(
		sqlmock.NewRows([]string{"SCHEMA_NAME"}))
	mock.ExpectExec(regexp.QuoteMeta("CREATE TABLE `logic_epoches` (`seq_id` bigint unsigned AUTO_INCREMENT," +
		"`created_at` datetime(3) NULL,`updated_at` datetime(3) NULL,`job_id` varchar(128) not null,`epoch` bigint not null default 1," +
		"PRIMARY KEY (`seq_id`),UNIQUE INDEX uidx_jk (`job_id`))")).
		WillReturnResult(sqlmock.NewResult(1, 1))

	err = InitializeEpochModel(ctx, gdb)
	require.NoError(t, err)
>>>>>>> 4f146406
}<|MERGE_RESOLUTION|>--- conflicted
+++ resolved
@@ -47,24 +47,16 @@
 	return gdb, mock, nil
 }
 
-<<<<<<< HEAD
 func closeGormDB(t *testing.T, gdb *gorm.DB) {
 	db, err := gdb.DB()
 	require.NoError(t, err)
 	require.NoError(t, db.Close())
 }
 
-func TestInitializeEpoch(t *testing.T) {
+func TestNewEpochClient(t *testing.T) {
 	gdb, mock, err := mockGetDBConn(t, "test")
 	require.NoError(t, err)
 	defer closeGormDB(t, gdb)
-	ctx, cancel := context.WithTimeout(context.TODO(), 1*time.Second)
-	defer cancel()
-=======
-func TestNewEpochClient(t *testing.T) {
-	gdb, mock, err := mockGetDBConn(t, "test")
-	require.NoError(t, err)
->>>>>>> 4f146406
 
 	mock.ExpectExec(regexp.QuoteMeta("INSERT INTO `logic_epoches` (`created_at`,`updated_at`,`job_id`,`epoch`)" +
 		" VALUES (?,?,?,?) ON DUPLICATE KEY UPDATE `seq_id`=`seq_id`")).
@@ -127,12 +119,10 @@
 
 	_, err = epochClient.GenEpoch(ctx2)
 	require.Error(t, err)
-<<<<<<< HEAD
+	require.Regexp(t, "context deadline exceed", err.Error())
+	failpoint.Disable("github.com/pingcap/tiflow/engine/pkg/orm/model/genEpochDelay")
 
 	mock.ExpectClose()
-=======
-	require.Regexp(t, "context deadline exceed", err.Error())
-	failpoint.Disable("github.com/pingcap/tiflow/engine/pkg/orm/model/genEpochDelay")
 }
 
 func TestInitializeEpochModel(t *testing.T) {
@@ -156,5 +146,4 @@
 
 	err = InitializeEpochModel(ctx, gdb)
 	require.NoError(t, err)
->>>>>>> 4f146406
 }