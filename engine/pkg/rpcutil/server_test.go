// Copyright 2022 PingCAP, Inc.
//
// Licensed under the Apache License, Version 2.0 (the "License");
// you may not use this file except in compliance with the License.
// You may obtain a copy of the License at
//
//     http://www.apache.org/licenses/LICENSE-2.0
//
// Unless required by applicable law or agreed to in writing, software
// distributed under the License is distributed on an "AS IS" BASIS,
// See the License for the specific language governing permissions and
// limitations under the License.

package rpcutil

import (
	"context"
	gerrors "errors"
	"sync"
	"testing"
	"time"

	pb "github.com/pingcap/tiflow/engine/enginepb"
	"github.com/pingcap/tiflow/pkg/errors"
	"github.com/stretchr/testify/require"
	"go.uber.org/atomic"
	"golang.org/x/time/rate"
	"google.golang.org/grpc"
)

func TestCheckLeaderAndNeedForward(t *testing.T) {
	t.Parallel()

	serverID := "server1"
	ctx := context.Background()
	h := &preRPCHookImpl[*FailoverRPCClients[int]]{
		id:        serverID,
		leader:    &atomic.Value{},
		leaderCli: &LeaderClientWithLock[*FailoverRPCClients[int]]{},
	}

	isLeader, needForward := h.isLeaderAndNeedForward(ctx)
	require.False(t, isLeader)
	require.False(t, needForward)

	var wg sync.WaitGroup
	cctx, cancel := context.WithCancel(ctx)
	startTime := time.Now()
	wg.Add(1)
	go func() {
		defer wg.Done()
		isLeader, needForward := h.isLeaderAndNeedForward(cctx)
		require.False(t, isLeader)
		require.False(t, needForward)
	}()
	cancel()
	wg.Wait()
	// should not wait too long time
	require.Less(t, time.Since(startTime), time.Second)

	wg.Add(1)
	go func() {
		defer wg.Done()
		isLeader, needForward := h.isLeaderAndNeedForward(ctx)
		require.True(t, isLeader)
		require.True(t, needForward)
	}()
	time.Sleep(time.Second)
	cli := &FailoverRPCClients[int]{}
	h.leaderCli.Set(cli, func() {
		_ = cli.Close()
	})
	h.leader.Store(&Member{Name: serverID})
	wg.Wait()
}

type (
	mockRPCReq  struct{}
	mockRPCResp struct {
		id int
	}
)

type mockRPCRespWithErrField struct {
	Err *pb.Error
}

type mockRPCClientIface interface {
	MockRPC(ctx context.Context, req *mockRPCReq, opts ...grpc.CallOption) (*mockRPCResp, error)
	MockRPCWithErrField(ctx context.Context, req *mockRPCReq, opts ...grpc.CallOption) (*mockRPCRespWithErrField, error)
}

type mockRPCClientImpl struct {
	fail bool
}

func (m *mockRPCClientImpl) MockRPC(ctx context.Context, req *mockRPCReq, opts ...grpc.CallOption) (*mockRPCResp, error) {
	if m.fail {
		return nil, gerrors.New("mock failed")
	}
	return &mockRPCResp{2}, nil
}

func (m *mockRPCClientImpl) MockRPCWithErrField(ctx context.Context, req *mockRPCReq, opts ...grpc.CallOption) (*mockRPCRespWithErrField, error) {
	if m.fail {
		return nil, gerrors.New("mock failed")
	}
	return &mockRPCRespWithErrField{}, nil
}

type mockRPCServer struct {
	hook *preRPCHookImpl[mockRPCClientIface]
}

// MockRPC is an example usage for preRPCHookImpl.PreRPC.
func (s *mockRPCServer) MockRPC(ctx context.Context, req *mockRPCReq, opts ...grpc.CallOption) (*mockRPCResp, error) {
	resp2 := &mockRPCResp{}
	shouldRet, err := s.hook.PreRPC(ctx, req, &resp2)
	if shouldRet {
		return resp2, err
	}
	return &mockRPCResp{1}, nil
}

func (s *mockRPCServer) MockRPCWithErrField(ctx context.Context, req *mockRPCReq, opts ...grpc.CallOption) (*mockRPCRespWithErrField, error) {
	resp2 := &mockRPCRespWithErrField{}
	shouldRet, err := s.hook.PreRPC(ctx, req, &resp2)
	if shouldRet {
		return resp2, err
	}
	return &mockRPCRespWithErrField{}, nil
}

// newMockRPCServer returns a mockRPCServer that is ready to use.
func newMockRPCServer() *mockRPCServer {
	serverID := "server1"
<<<<<<< HEAD
	h := &preRPCHookImpl[mockRPCClientIface]{
=======
	rpcLim := newRPCLimiter(rate.NewLimiter(rate.Every(time.Second*5), 3), nil)
	h := &PreRPCHook[mockRPCClientIface]{
>>>>>>> 0dd80a4e
		id:          serverID,
		leader:      &atomic.Value{},
		leaderCli:   &LeaderClientWithLock[mockRPCClientIface]{},
		initialized: atomic.NewBool(true),
		limiter:     rpcLim,
	}
	h.leader.Store(&Member{Name: serverID})
	return &mockRPCServer{hook: h}
}

func TestForwardToLeader(t *testing.T) {
	t.Parallel()

	ctx := context.Background()
	s := newMockRPCServer()
	req := &mockRPCReq{}
	resp, err := s.MockRPC(ctx, req)
	require.NoError(t, err)
	require.Equal(t, 1, resp.id)

	// the server is not leader, and cluster has another leader

	s.hook.leader.Store(&Member{Name: "another"})
	cli := &mockRPCClientImpl{}
	s.hook.leaderCli.Set(cli, func() {})
	resp, err = s.MockRPC(ctx, req)
	require.NoError(t, err)
	require.Equal(t, 2, resp.id)

	// the server is not leader, and leader info is not initialized

	s.hook.leader = &atomic.Value{}
	resp, err = s.MockRPC(ctx, req)
	require.True(t, errors.ErrMasterRPCNotForward.Equal(err))

	// the server is not leader, and cluster has no leader

	s.hook.leader.Store(&Member{})
	resp, err = s.MockRPC(ctx, req)
	require.True(t, errors.ErrMasterRPCNotForward.Equal(err))

	// the server is not leader, cluster has a leader but the forwarding client is empty due to network problems

	s.hook.leader.Store(&Member{Name: "another"})
	s.hook.leaderCli.inner = nil
	resp, err = s.MockRPC(ctx, req)
	require.True(t, errors.ErrMasterRPCNotForward.Equal(err))

	// forwarding returns error
	cli = &mockRPCClientImpl{fail: true}
	s.hook.leaderCli.Set(cli, func() {})
	resp, err = s.MockRPC(ctx, req)
	require.ErrorContains(t, err, "mock failed")
}

func TestCheckInitialized(t *testing.T) {
	t.Parallel()

	s := newMockRPCServer()
	ctx := context.Background()
	req := &mockRPCReq{}

	s.hook.initialized.Store(false)
	_, err := s.MockRPC(ctx, req)
	require.True(t, errors.ErrMasterNotInitialized.Equal(err))

	resp, err := s.MockRPCWithErrField(ctx, req)
	require.NoError(t, err)
	require.Equal(t, pb.ErrorCode_MasterNotReady, resp.Err.Code)
}

func TestRPCLimiter(t *testing.T) {
	t.Parallel()

	allowList := []string{"submit", "cancel"}
	rl := rate.NewLimiter(rate.Every(time.Minute*10), 1)
	rpcLim := newRPCLimiter(rl, allowList)
	require.True(t, rpcLim.Allow(allowList[0]))
	require.True(t, rpcLim.Allow(allowList[1]))
	require.True(t, rpcLim.Allow("query"))
	require.False(t, rpcLim.Allow("query"))
	require.True(t, rpcLim.Allow(allowList[0]))
	require.True(t, rpcLim.Allow(allowList[1]))
	require.False(t, rpcLim.Allow("query"))
	require.False(t, rpcLim.Allow("query"))
}<|MERGE_RESOLUTION|>--- conflicted
+++ resolved
@@ -134,12 +134,8 @@
 // newMockRPCServer returns a mockRPCServer that is ready to use.
 func newMockRPCServer() *mockRPCServer {
 	serverID := "server1"
-<<<<<<< HEAD
+	rpcLim := newRPCLimiter(rate.NewLimiter(rate.Every(time.Second*5), 3), nil)
 	h := &preRPCHookImpl[mockRPCClientIface]{
-=======
-	rpcLim := newRPCLimiter(rate.NewLimiter(rate.Every(time.Second*5), 3), nil)
-	h := &PreRPCHook[mockRPCClientIface]{
->>>>>>> 0dd80a4e
 		id:          serverID,
 		leader:      &atomic.Value{},
 		leaderCli:   &LeaderClientWithLock[mockRPCClientIface]{},
