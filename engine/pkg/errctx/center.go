--- conflicted
+++ resolved
@@ -17,13 +17,8 @@
 	"context"
 	"sync"
 
-<<<<<<< HEAD
-=======
 	"github.com/pingcap/log"
->>>>>>> 4eb9310c
 	"go.uber.org/zap"
-
-	"github.com/pingcap/tiflow/dm/pkg/log"
 )
 
 // ErrCenter is used to receive errors and provide
