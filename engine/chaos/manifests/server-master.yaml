--- conflicted
+++ resolved
@@ -59,12 +59,7 @@
           command:
             - "/tiflow"
             - "master"
-<<<<<<< HEAD
-            - "--master-addr=0.0.0.0:10240"
-=======
-            - "--name=$(MY_POD_NAME)"
             - "--addr=0.0.0.0:10240"
->>>>>>> 80fef1ce
             - "--advertise-addr=$(MY_POD_NAME).server-master.$(MY_POD_NAMESPACE):10240"
             - "--config=/conf/server-master.toml"
             - "--log-file=/log/$(MY_POD_NAME).log"
