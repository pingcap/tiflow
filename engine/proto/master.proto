--- conflicted
+++ resolved
@@ -230,13 +230,9 @@
     Type type = 2;
     State state = 3 [(google.api.field_behavior) = OUTPUT_ONLY];
     bytes config = 4;
-<<<<<<< HEAD
-    Error error = 5 [(google.api.field_behavior) = OUTPUT_ONLY];
-    repeated Selector selectors = 6;
-=======
     bytes detail = 5 [(google.api.field_behavior) = OUTPUT_ONLY];
     Error error = 6 [(google.api.field_behavior) = OUTPUT_ONLY];
->>>>>>> 6f9c00d8
+    repeated Selector selectors = 7;
 }
 
 message CreateJobRequest {
