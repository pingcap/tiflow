--- conflicted
+++ resolved
@@ -9,27 +9,7 @@
 
 service Discovery {
     rpc RegisterExecutor(RegisterExecutorRequest) returns(RegisterExecutorResponse) {}
-<<<<<<< HEAD
-=======
 
-    rpc SubmitJob(SubmitJobRequest) returns(SubmitJobResponse) {
-        // TODO: Support HTTP api
-        //option (google.api.http) = {
-        //    post: "/apis/v1/jobs"
-        //    body: "*"
-        //};
-    }
-
-    rpc QueryJob(QueryJobRequest) returns(QueryJobResponse) {}
-
-    rpc PauseJob(PauseJobRequest) returns(PauseJobResponse) {}
-
-    rpc CancelJob(CancelJobRequest) returns(CancelJobResponse) {}
-
-    //GetMembers returns the available master members
-    //rpc GetMembers(GetMembersRequest) {}
-
->>>>>>> 0dd80a4e
     rpc Heartbeat(HeartbeatRequest) returns(HeartbeatResponse) {}
 
     /* Metastore manager API */
@@ -59,8 +39,6 @@
     rpc PauseJob(PauseJobRequest) returns(PauseJobResponse) {}
 
     rpc CancelJob(CancelJobRequest) returns(CancelJobResponse) {}
-
-    rpc DebugJob(DebugJobRequest) returns(DebugJobResponse) {}
 }
 
 message HeartbeatRequest {
