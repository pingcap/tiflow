syntax = "proto3";

package enginepb;

import "google/api/annotations.proto";
import "google/api/field_behavior.proto";
import "google/protobuf/empty.proto";

import "engine/proto/error.proto";
import "engine/proto/metastore.proto";
import "engine/proto/resources.proto";

option go_package = "github.com/pingcap/tiflow/engine/enginepb";

service Discovery {
    rpc RegisterExecutor(RegisterExecutorRequest) returns(Executor) {
        option (google.api.http) = {
            post: "/api/v1/executors/register"
            body: "executor"
        };
    }

    // ListExecutors lists all executors.
    // Executors will use this API to discover other executors.
    // Currently, we assume that there aren't too many executors.
    // If the number of executors becomes very large in the future,
    // we can consider a mechanism to watch the changes of the executors.
    rpc ListExecutors(ListExecutorsRequest) returns(ListExecutorsResponse) {
        option (google.api.http) = {
            get: "/api/v1/executors"
        };
    }

    rpc ListMasters(ListMastersRequest) returns(ListMastersResponse) {
        option (google.api.http) = {
            get: "/api/v1/masters"
        };
    }

    rpc Heartbeat(HeartbeatRequest) returns(HeartbeatResponse) {}

    /* Metastore manager API */
    // RegisterMetaStore is called from backend metastore and
    // registers to server master metastore manager
    rpc RegisterMetaStore(RegisterMetaStoreRequest) returns(RegisterMetaStoreResponse) {}

    // QueryMetaStore queries metastore manager and returns
    // the information of a matching metastore
    rpc QueryMetaStore(QueryMetaStoreRequest) returns(QueryMetaStoreResponse) {}

    rpc GetLeader(GetLeaderRequest) returns(GetLeaderResponse) {
        option (google.api.http) = {
            get: "/api/v1/leader"
        };
    }

    rpc ResignLeader(ResignLeaderRequest) returns(google.protobuf.Empty) {
        option (google.api.http) = {
            post: "/api/v1/leader/resign"
        };
    }
}

service TaskScheduler {
    rpc ScheduleTask(ScheduleTaskRequest) returns(ScheduleTaskResponse) {}

    // ReportExecutorWorkload is called from executor to server master to report
    // resource usage in executor.
    rpc ReportExecutorWorkload(ExecWorkloadRequest) returns(ExecWorkloadResponse) {}
}

service JobManager {
    rpc CreateJob(CreateJobRequest) returns (Job){
        option (google.api.http) = {
            post: "/api/v1/jobs"
            body: "job"
        };
    };

    rpc GetJob(GetJobRequest) returns (Job){
        option (google.api.http) = {
            get: "/api/v1/jobs/{id=*}"
        };
    };

    rpc ListJobs(ListJobsRequest) returns (ListJobsResponse){
        option (google.api.http) = {
            get: "/api/v1/jobs"
        };
    };

    rpc CancelJob(CancelJobRequest) returns (Job){
        option (google.api.http) = {
            post: "/api/v1/jobs/{id=*}/cancel"
        };
    };

    rpc DeleteJob(DeleteJobRequest) returns (google.protobuf.Empty){
        option (google.api.http) = {
            delete: "/api/v1/jobs/{id=*}"
        };
    }
}

message Selector {
    enum Op {
        SelectorTypeUnknown = 0;
        SelectorEq = 1;
        SelectorNeq = 2;
        SelectorRegex = 3;
    }

    string label = 1;
    string target = 2;
    Op op = 3;
}

message HeartbeatRequest {
    string executor_id = 1;
    int32 resource_usage = 2;
    int32 status = 3;

    uint64 timestamp = 4;
    uint64 ttl = 5;
}

message HeartbeatResponse {
    Error err = 1;
    string leader = 2;
    repeated string addrs = 3;
}

message Executor {
    string id = 1 [(google.api.field_behavior) = OUTPUT_ONLY];
    // name is the readable name of the executor.
    string name = 2;
    string address = 3;
    int64  capability = 4;
}

message RegisterExecutorRequest {
<<<<<<< HEAD
    // dm need 'worker-name' to locate the worker.
    // TODO: Do we really need a "worker name"? Can we use address to identify an executor?
    string address = 1;
    string version = 2;
    int64  capability = 3;
    map<string, string> labels = 4;
=======
    Executor executor = 1;
>>>>>>> ebeae145
}

message ListExecutorsRequest {
}

message ListExecutorsResponse {
    repeated Executor executors = 1;
}

message Master {
    string id = 1;
    // name is the readable name of the master.
    string name = 2;
    string address = 3;
    bool is_leader = 4;
}

message ListMastersRequest {
}

message ListMastersResponse {
    repeated Master masters = 1;
}


message ScheduleTaskRequest {
    string task_id = 1;
    int64 cost = 2;
    repeated ResourceKey resource_requirements = 3;
    repeated Selector selectors = 4;
}

message ScheduleTaskResponse {
    string executor_id = 1;
    string executor_addr = 2;
}

message ExecWorkload {
    int32 tp = 1;
    int32 usage = 2;
}

message ExecWorkloadRequest {
    string executor_id = 1;
    repeated ExecWorkload workloads = 2;
    repeated string resource_id = 3;
}

message ExecWorkloadResponse {
    Error err = 1;
}

message GetLeaderRequest {
}

message GetLeaderResponse {
    string advertise_addr = 1;
}

message ResignLeaderRequest {
}

message Job {
    enum Type {
        TypeUnknown = 0;
        CVSDemo = 1;
        DM = 2;
        CDC = 3;
        FakeJob = 4;
    }

    enum Status{
        StatusUnknown = 0;
        Created = 1;
        Running = 2;
        Failed = 3;
        Finished = 4;
        Canceling = 5;
        Canceled = 6;
    }

    string id = 1;
    Type type = 2;
    Status status = 3 [(google.api.field_behavior) = OUTPUT_ONLY];
    bytes config = 4;
    Error error = 5 [(google.api.field_behavior) = OUTPUT_ONLY];
    repeated Selector selectors = 6;
}

message CreateJobRequest {
    Job job = 1;
    string tenant_id = 2;
    string project_id = 3;
}

message GetJobRequest {
    string id = 1;
    string tenant_id = 2;
    string project_id = 3;
}

message ListJobsRequest {
    // The maximum number of jobs to return.
    // If it is unspecified or less than 1, currently server will return all jobs.
    int32 page_size = 1;
    // The page token, returned by a previous call, to request the next page of results.
    string page_token = 2;
    string tenant_id = 3;
    string project_id = 4;
}

message ListJobsResponse {
    repeated Job jobs = 1;
    // A token to retrieve next page of results.
    string next_page_token = 2;
}

message CancelJobRequest {
    string id = 1;
    string tenant_id = 2;
    string project_id = 3;
}

message DeleteJobRequest {
    string id = 1;
    string tenant_id = 2;
    string project_id = 3;
}<|MERGE_RESOLUTION|>--- conflicted
+++ resolved
@@ -136,19 +136,11 @@
     string name = 2;
     string address = 3;
     int64  capability = 4;
+    map<string, string> labels = 5;
 }
 
 message RegisterExecutorRequest {
-<<<<<<< HEAD
-    // dm need 'worker-name' to locate the worker.
-    // TODO: Do we really need a "worker name"? Can we use address to identify an executor?
-    string address = 1;
-    string version = 2;
-    int64  capability = 3;
-    map<string, string> labels = 4;
-=======
     Executor executor = 1;
->>>>>>> ebeae145
 }
 
 message ListExecutorsRequest {
