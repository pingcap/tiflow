--- conflicted
+++ resolved
@@ -20,12 +20,9 @@
 	"encoding/json"
 	"fmt"
 	"io/ioutil"
-<<<<<<< HEAD
-	"strings"
-=======
 	"net/http"
 	"regexp"
->>>>>>> b9d09691
+	"strings"
 	"sync"
 	"testing"
 	"time"
@@ -135,13 +132,8 @@
 	dmJobCfg = bytes.ReplaceAll(dmJobCfg, []byte("<placeholder>"), []byte(db))
 	var resp *enginepb.SubmitJobResponse
 	require.Eventually(t, func() bool {
-<<<<<<< HEAD
 		resp, err = client.SubmitJob(ctx, &enginepb.SubmitJobRequest{
-			Tp:     enginepb.JobType_DM,
-=======
-		resp, err = client.SubmitJob(ctx, &pb.SubmitJobRequest{
 			Tp:     int32(engineModel.JobTypeDM),
->>>>>>> b9d09691
 			Config: dmJobCfg,
 		})
 		return err == nil && resp.Err == nil
