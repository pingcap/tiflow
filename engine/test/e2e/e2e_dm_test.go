// Copyright 2022 PingCAP, Inc.
//
// Licensed under the Apache License, Version 2.0 (the "License");
// you may not use this file except in compliance with the License.
// You may obtain a copy of the License at
//
//     http://www.apache.org/licenses/LICENSE-2.0
//
// Unless required by applicable law or agreed to in writing, software
// distributed under the License is distributed on an "AS IS" BASIS,
// See the License for the specific language governing permissions and
// limitations under the License.

package e2e_test

import (
	"bytes"
	"context"
	"database/sql"
	"encoding/json"
	"fmt"
	"io"
	"io/ioutil"
	"net/http"
	"net/url"
	"os"
	"regexp"
	"strings"
	"sync"
	"testing"
	"time"

	"github.com/pingcap/tiflow/tests/integration_tests/util"
	"github.com/stretchr/testify/require"

	"github.com/pingcap/tiflow/engine/client"
	"github.com/pingcap/tiflow/engine/enginepb"
	"github.com/pingcap/tiflow/engine/jobmaster/dm"
	"github.com/pingcap/tiflow/engine/jobmaster/dm/metadata"
	"github.com/pingcap/tiflow/engine/jobmaster/dm/openapi"
	engineModel "github.com/pingcap/tiflow/engine/model"
	dmpkg "github.com/pingcap/tiflow/engine/pkg/dm"
)

const (
	baseURL = "http://127.0.0.1:10245/api/v1/jobs/%s"
)

func TestDMJob(t *testing.T) {
	ctx := context.Background()
	masterClient, err := client.NewMasterClient(ctx, []string{"127.0.0.1:10245"})
	require.NoError(t, err)

	mysqlCfg := util.DBConfig{
		Host:     "127.0.0.1",
		Port:     3306,
		User:     "root",
		Password: "123456",
	}
	tidbCfg := util.DBConfig{
		Host:     "127.0.0.1",
		Port:     4000,
		User:     "root",
		Password: "",
	}

	mysql, err := util.CreateDB(mysqlCfg)
	require.NoError(t, err)
	defer func() {
		require.NoError(t, util.CloseDB(mysql))
	}()
	tidb, err := util.CreateDB(tidbCfg)
	require.NoError(t, err)
	defer func() {
		require.NoError(t, util.CloseDB(tidb))
	}()

	// clean up
	_, err = tidb.Exec("drop database if exists dm_meta")
	require.NoError(t, err)

	var wg sync.WaitGroup
	wg.Add(2)
	go func() {
		defer wg.Done()
		testSimpleAllModeTask(t, masterClient, mysql, tidb, "test1")
	}()
	go func() {
		defer wg.Done()
		testSimpleAllModeTask(t, masterClient, mysql, tidb, "test2")
	}()
	wg.Wait()

	// test metrics for syncer
	jobIDs := map[string]struct{}{}
	metricsURLs := []string{
		"http://127.0.0.1:11241/metrics",
		"http://127.0.0.1:11242/metrics",
		"http://127.0.0.1:11243/metrics",
	}
	re := regexp.MustCompile(`job_id="(.{36})"`)
	for _, metricsURL := range metricsURLs {
		resp, err := http.Get(metricsURL)
		require.NoError(t, err)
		content, err := io.ReadAll(resp.Body)
		require.NoError(t, err)
		matched := re.FindAllSubmatch(content, -1)
		for _, m := range matched {
			jobIDs[string(m[1])] = struct{}{}
		}
	}

	require.Equal(t, 2, len(jobIDs))
}

// testSimpleAllModeTask extracts the common logic for a DM "all" mode task,
// `db` should not contain special character.
func testSimpleAllModeTask(
	t *testing.T,
	client client.MasterClient,
	mysql, tidb *sql.DB,
	db string,
) {
	ctx := context.Background()
	noError := func(_ interface{}, err error) {
		require.NoError(t, err)
	}

	httpClient := &http.Client{
		Timeout: 30 * time.Second,
	}

	noError(tidb.Exec("drop database if exists " + db))
	noError(mysql.Exec("drop database if exists " + db))

	// full phase
	noError(mysql.Exec("create database " + db))
	noError(mysql.Exec("create table " + db + ".t1(c int primary key)"))
	noError(mysql.Exec("insert into " + db + ".t1 values(1)"))

	dmJobCfg, err := os.ReadFile("./dm-job.yaml")
	require.NoError(t, err)
	dmJobCfg = bytes.ReplaceAll(dmJobCfg, []byte("<placeholder>"), []byte(db))
	var resp *enginepb.SubmitJobResponse
	require.Eventually(t, func() bool {
		resp, err = client.SubmitJob(ctx, &enginepb.SubmitJobRequest{
			Tp:     int32(engineModel.JobTypeDM),
			Config: dmJobCfg,
		})
		return err == nil && resp.Err == nil
	}, time.Second*5, time.Millisecond*100)

	// check full phase
	waitRow := func(where string) {
		require.Eventually(t, func() bool {
			rs, err := tidb.Query("select 1 from " + db + ".t1 where " + where)
			if err != nil {
				t.Logf("query error: %v", err)
				return false
			}
			if !rs.Next() {
				t.Log("no rows")
				return false
			}
			if rs.Next() {
				t.Log("more than one row")
				return false
			}
			return true
		}, 30*time.Second, 500*time.Millisecond)
	}
	waitRow("c = 1")

	// incremental phase
	noError(mysql.Exec("insert into " + db + ".t1 values(2)"))
	waitRow("c = 2")

	// imitate an error that can auto resume
	noError(tidb.Exec("drop table " + db + ".t1"))
	noError(mysql.Exec("insert into " + db + ".t1 values(3)"))
	time.Sleep(time.Second)
	noError(tidb.Exec("create table " + db + ".t1(c int primary key)"))
	time.Sleep(time.Second)

	// check auto resume
	waitRow("c = 3")

	// check query status
	source1 := "mysql-replica-01"
	source2 := "mysql-replica-02"
	jobStatus, err := queryStatus(ctx, httpClient, resp.JobId, []string{source1, source2}, t)
	require.NoError(t, err)
	require.Equal(t, resp.JobId, jobStatus.JobMasterID)
	require.Contains(t, string(jobStatus.TaskStatus[source1].Status.Status), "totalEvents")
	require.Contains(t, jobStatus.TaskStatus[source2].Status.ErrorMsg, fmt.Sprintf("task %s for job not found", source2))

	// pause task
	err = operateJob(ctx, httpClient, resp.JobId, []string{source1}, dmpkg.Pause, t)
	require.NoError(t, err)

	// eventually paused
	require.Eventually(t, func() bool {
		jobStatus, err = queryStatus(ctx, httpClient, resp.JobId, nil, t)
		require.NoError(t, err)
		return jobStatus.TaskStatus[source1].Status.Stage == metadata.StagePaused
	}, time.Second*10, time.Second)

	// binlog schema list
	binlogSchemaResp, err := getBinlogSchema(ctx, httpClient, resp.JobId, source1, "", "", t)
	require.NoError(t, err)
	require.Len(t, binlogSchemaResp.Results, 1)
	require.Equal(t, fmt.Sprintf(`["%s"]`, db), binlogSchemaResp.Results[source1].Msg)
	require.Equal(t, "", binlogSchemaResp.Results[source1].ErrorMsg)

	// resume task
	err = operateJob(ctx, httpClient, resp.JobId, nil, dmpkg.Resume, t)
	require.NoError(t, err)

	// eventually resumed
	require.Eventually(t, func() bool {
		jobStatus, err = queryStatus(ctx, httpClient, resp.JobId, []string{source1}, t)
		require.NoError(t, err)
		return jobStatus.TaskStatus[source1].Status.Stage == metadata.StageRunning
	}, time.Second*10, time.Second)

	// get job cfg
	jobCfg, err := getJobCfg(ctx, httpClient, resp.JobId, t)
	require.NoError(t, err)
<<<<<<< HEAD
	require.Nil(t, resp2.Err)
	require.Contains(t, resp2.JsonRet, `"flavor":"mysql"`)
	require.Contains(t, resp2.JsonRet, `"tidb_txn_mode":"optimistic"`)
=======
	require.Contains(t, jobCfg, `flavor: mysql`)
>>>>>>> 91110561

	noError(mysql.Exec("alter table " + db + ".t1 add column new_col int unique"))
	noError(mysql.Exec("insert into " + db + ".t1 values(4,4)"))

	// eventually error
	require.Eventually(t, func() bool {
		jobStatus, err = queryStatus(ctx, httpClient, resp.JobId, nil, t)
		require.NoError(t, err)
		return jobStatus.TaskStatus[source1].Status.Stage == metadata.StageError &&
			strings.Contains(jobStatus.TaskStatus[source1].Status.Result.Errors[0].RawCause,
				`unsupported add column 'new_col' constraint UNIQUE KEY when altering`)
	}, time.Second*10, time.Second)

	// binlog replace
	binlogReq := &openapi.SetBinlogOperatorRequest{
		Op: openapi.SetBinlogOperatorRequestOpReplace,
		Sqls: &[]string{
			"alter table " + db + ".t1 add column new_col int;",
			"alter table " + db + ".t1 add unique(new_col);",
		},
	}
	binlogResp, err := setBinlogOperator(ctx, httpClient, resp.JobId, source1, binlogReq, t)
	require.NoError(t, err)
	require.Equal(t, "", binlogResp.ErrorMsg)
	require.Len(t, binlogResp.Results, 1)
	require.Equal(t, "", binlogResp.Results[source1].ErrorMsg)
	require.Equal(t, "", binlogResp.Results[source1].Msg)
	waitRow("new_col = 4")

	// binlog replace again
	binlogResp, err = setBinlogOperator(ctx, httpClient, resp.JobId, source1, binlogReq, t)
	require.NoError(t, err)
	require.Equal(t, "", binlogResp.ErrorMsg)
	require.Len(t, binlogResp.Results, 1)
	require.Equal(t, "", binlogResp.Results[source1].Msg)
	require.Equal(t, fmt.Sprintf("source '%s' has no error", source1), binlogResp.Results[source1].ErrorMsg)

	// binlog get
	binlogResp, err = getBinlogOperator(ctx, httpClient, resp.JobId, source1, "", t)
	require.NoError(t, err)
	require.Equal(t, "", binlogResp.ErrorMsg)
	require.Len(t, binlogResp.Results, 1)
	require.Equal(t, "", binlogResp.Results[source1].Msg)
	require.Equal(t, fmt.Sprintf("source '%s' has no error", source1), binlogResp.Results[source1].ErrorMsg)

	// binlog delete
	binlogResp, err = deleteBinlogOperator(ctx, httpClient, resp.JobId, source1, t)
	require.NoError(t, err)
	require.Equal(t, "", binlogResp.ErrorMsg)
	require.Len(t, binlogResp.Results, 1)
	require.Equal(t, "", binlogResp.Results[source1].Msg)
	require.Equal(t, fmt.Sprintf("source '%s' has no error", source1), binlogResp.Results[source1].ErrorMsg)

	// pause task
	err = operateJob(ctx, httpClient, resp.JobId, []string{source1}, dmpkg.Pause, t)
	require.NoError(t, err)
	// eventually paused
	require.Eventually(t, func() bool {
		jobStatus, err = queryStatus(ctx, httpClient, resp.JobId, nil, t)
		require.NoError(t, err)
		return jobStatus.TaskStatus[source1].Status.Stage == metadata.StagePaused
	}, time.Second*10, time.Second)
	// set binlog schema
	fromSource := true
	binlogSchemaReq := &openapi.SetBinlogSchemaRequest{
		Database:   db,
		Table:      "t1",
		FromSource: &fromSource,
	}
	binlogSchemaResp, err = setBinlogSchema(ctx, httpClient, resp.JobId, source1, binlogSchemaReq, t)
	require.NoError(t, err)
	require.Equal(t, "", binlogSchemaResp.ErrorMsg)
	require.Equal(t, "", binlogSchemaResp.Results[source1].ErrorMsg)
	require.Equal(t, "", binlogSchemaResp.Results[source1].Msg)
	// get new binlog schema
	binlogSchemaResp, err = getBinlogSchema(ctx, httpClient, resp.JobId, source1, db, "t1", t)
	require.NoError(t, err)
	require.Len(t, binlogSchemaResp.Results, 1)
	require.Equal(t, "CREATE TABLE `t1` ( `c` int(11) NOT NULL, `new_col` int(11) DEFAULT NULL, PRIMARY KEY (`c`) /*T![clustered_index] CLUSTERED */, UNIQUE KEY `new_col` (`new_col`)) ENGINE=InnoDB DEFAULT CHARSET=latin1 COLLATE=latin1_bin", binlogSchemaResp.Results[source1].Msg)
	require.Equal(t, "", binlogSchemaResp.Results[source1].ErrorMsg)
}

func queryStatus(ctx context.Context, client *http.Client, jobID string, tasks []string, t *testing.T) (*dm.JobStatus, error) {
	u := fmt.Sprintf(baseURL+"/status", jobID)
	v := url.Values{}
	for _, task := range tasks {
		v.Add("tasks", task)
	}
	u += "?" + v.Encode()
	resp, err := client.Get(u)
	if err != nil {
		return nil, err
	}

	respBody, err := ioutil.ReadAll(resp.Body)
	if err != nil {
		return nil, err
	}
	var jobStatus dm.JobStatus
	err = json.Unmarshal(respBody, &jobStatus)
	return &jobStatus, err
}

func operateJob(ctx context.Context, client *http.Client, jobID string, tasks []string, op dmpkg.OperateType, t *testing.T) error {
	operateJobReq := &openapi.OperateJobRequest{
		Tasks: &tasks,
	}
	switch op {
	case dmpkg.Pause:
		operateJobReq.Op = openapi.OperateJobRequestOpPause
	case dmpkg.Resume:
		operateJobReq.Op = openapi.OperateJobRequestOpResume
	}

	bs, err := json.Marshal(operateJobReq)
	require.NoError(t, err)
	req, err := http.NewRequest(http.MethodPut, fmt.Sprintf(baseURL+"/status", jobID), bytes.NewReader(bs))
	require.NoError(t, err)
	req.Header.Set("Content-Type", "application/json")
	_, err = client.Do(req)
	return err
}

func getJobCfg(ctx context.Context, client *http.Client, jobID string, t *testing.T) (string, error) {
	resp, err := client.Get(fmt.Sprintf(baseURL+"/config", jobID))
	if err != nil {
		return "", err
	}

	respBody, err := ioutil.ReadAll(resp.Body)
	if err != nil {
		return "", err
	}
	var jobCfg string
	err = json.Unmarshal(respBody, &jobCfg)
	return jobCfg, err
}

func getBinlogOperator(ctx context.Context, client *http.Client, jobID string, task string, binlogPos string, t *testing.T) (*dmpkg.BinlogResponse, error) {
	u := fmt.Sprintf(baseURL+"/binlog/tasks/%s", jobID, task)
	v := url.Values{}
	if binlogPos != "" {
		v.Add("binlog_pos", binlogPos)
	}
	u += "?" + v.Encode()
	resp, err := client.Get(u)
	if err != nil {
		return nil, err
	}

	respBody, err := ioutil.ReadAll(resp.Body)
	if err != nil {
		return nil, err
	}
	var binlogResp dmpkg.BinlogResponse
	err = json.Unmarshal(respBody, &binlogResp)
	return &binlogResp, err
}

func setBinlogOperator(ctx context.Context, client *http.Client, jobID string, task string, req *openapi.SetBinlogOperatorRequest, t *testing.T) (*dmpkg.BinlogResponse, error) {
	bs, err := json.Marshal(req)
	require.NoError(t, err)
	resp, err := client.Post(fmt.Sprintf(baseURL+"/binlog/tasks/%s", jobID, task), "application/json", bytes.NewReader(bs))
	require.NoError(t, err)
	respBody, err := ioutil.ReadAll(resp.Body)
	if err != nil {
		return nil, err
	}
	var binlogResp dmpkg.BinlogResponse
	err = json.Unmarshal(respBody, &binlogResp)
	return &binlogResp, err
}

func deleteBinlogOperator(ctx context.Context, client *http.Client, jobID string, task string, t *testing.T) (*dmpkg.BinlogResponse, error) {
	req, err := http.NewRequest(http.MethodDelete, fmt.Sprintf(baseURL+"/binlog/tasks/%s", jobID, task), nil)
	require.NoError(t, err)
	resp, err := client.Do(req)
	if err != nil {
		return nil, err
	}
	respBody, err := ioutil.ReadAll(resp.Body)
	if err != nil {
		return nil, err
	}
	var binlogResp dmpkg.BinlogResponse
	err = json.Unmarshal(respBody, &binlogResp)
	return &binlogResp, err
}

func getBinlogSchema(ctx context.Context, client *http.Client, jobID string, task string, schema string, table string, t *testing.T) (*dmpkg.BinlogSchemaResponse, error) {
	u := fmt.Sprintf(baseURL+"/schema/tasks/%s", jobID, task)
	v := url.Values{}
	if schema != "" {
		v.Add("database", schema)
	}
	if table != "" {
		v.Add("table", table)
	}
	u += "?" + v.Encode()
	resp, err := client.Get(u)
	if err != nil {
		return nil, err
	}

	respBody, err := ioutil.ReadAll(resp.Body)
	if err != nil {
		return nil, err
	}
	var binlogSchemaResp dmpkg.BinlogSchemaResponse
	err = json.Unmarshal(respBody, &binlogSchemaResp)
	return &binlogSchemaResp, err
}

func setBinlogSchema(ctx context.Context, client *http.Client, jobID string, task string, req *openapi.SetBinlogSchemaRequest, t *testing.T) (*dmpkg.BinlogSchemaResponse, error) {
	url := fmt.Sprintf(baseURL+"/schema/tasks/%s", jobID, task)
	bs, err := json.Marshal(req)
	require.NoError(t, err)
	binlogSchemaReq, err := http.NewRequest(http.MethodPut, url, bytes.NewReader(bs))
	require.NoError(t, err)
	binlogSchemaReq.Header.Set("Content-Type", "application/json")
	resp, err := client.Do(binlogSchemaReq)
	require.NoError(t, err)
	respBody, err := ioutil.ReadAll(resp.Body)
	require.NoError(t, err)
	var binlogSchemaResp dmpkg.BinlogSchemaResponse
	err = json.Unmarshal(respBody, &binlogSchemaResp)
	return &binlogSchemaResp, err
}<|MERGE_RESOLUTION|>--- conflicted
+++ resolved
@@ -226,13 +226,8 @@
 	// get job cfg
 	jobCfg, err := getJobCfg(ctx, httpClient, resp.JobId, t)
 	require.NoError(t, err)
-<<<<<<< HEAD
-	require.Nil(t, resp2.Err)
-	require.Contains(t, resp2.JsonRet, `"flavor":"mysql"`)
-	require.Contains(t, resp2.JsonRet, `"tidb_txn_mode":"optimistic"`)
-=======
 	require.Contains(t, jobCfg, `flavor: mysql`)
->>>>>>> 91110561
+	require.Contains(t, jobCfg, `tidb_txn_mode: optimistic`)
 
 	noError(mysql.Exec("alter table " + db + ".t1 add column new_col int unique"))
 	noError(mysql.Exec("insert into " + db + ".t1 values(4,4)"))
