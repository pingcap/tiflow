--- conflicted
+++ resolved
@@ -20,11 +20,8 @@
 	"io"
 	"net/url"
 	"os/exec"
-<<<<<<< HEAD
+	"strconv"
 	"strings"
-=======
-	"strconv"
->>>>>>> edeacca2
 	"time"
 
 	"github.com/pingcap/errors"
@@ -47,13 +44,8 @@
 // ChaosCli is used to interact with server master, fake job and provides ways
 // to adding chaos in e2e test.
 type ChaosCli struct {
-<<<<<<< HEAD
 	jobManagerCli pb.JobManagerClient
-=======
-	masterAddrs []string
-	// used to operate with server master, such as submit job
-	masterCli client.MasterClient
->>>>>>> edeacca2
+	masterAddrs   []string
 	// cc is the client connection for business metastore
 	clientConn metaModel.ClientConn
 	// used to query metadata which is stored from business logic(job-level isolation)
@@ -119,46 +111,18 @@
 	}
 
 	return &ChaosCli{
-<<<<<<< HEAD
 		jobManagerCli: jobManagerCli,
 		clientConn:    cc,
 		fakeJobCli:    fakeJobCli,
 		fakeJobCfg:    cfg,
 		project:       project,
-=======
-		masterAddrs: masterAddrs,
-		masterCli:   masterCli,
-		clientConn:  cc,
-		fakeJobCli:  fakeJobCli,
-		fakeJobCfg:  cfg,
-		project:     project,
->>>>>>> edeacca2
 	}, nil
 }
 
 // CreateJob sends SubmitJob command to servermaster
 func (cli *ChaosCli) CreateJob(ctx context.Context, tp engineModel.JobType, config []byte) (string, error) {
-<<<<<<< HEAD
-	req := &pb.SubmitJobRequest{
-		Tp:     int32(tp),
-		Config: config,
-		ProjectInfo: &pb.ProjectInfo{
-			TenantId:  cli.project.TenantID(),
-			ProjectId: cli.project.ProjectID(),
-		},
-	}
-	resp, err := cli.jobManagerCli.SubmitJob(ctx, req)
-	if err != nil {
-		return "", err
-	}
-	if resp.Err != nil {
-		return "", errors.New(resp.Err.String())
-	}
-	return resp.JobId, nil
-=======
 	return CreateJobViaOpenAPI(ctx, cli.masterAddrs[0], cli.project.TenantID(),
 		cli.project.ProjectID(), tp, string(config))
->>>>>>> edeacca2
 }
 
 // PauseJob sends PauseJob command to servermaster
