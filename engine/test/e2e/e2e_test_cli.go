--- conflicted
+++ resolved
@@ -21,11 +21,7 @@
 	"io"
 	"net/http"
 	"os/exec"
-<<<<<<< HEAD
-	"strconv"
 	"strings"
-=======
->>>>>>> b2da15ff
 	"time"
 
 	"github.com/pingcap/errors"
@@ -38,15 +34,11 @@
 	"github.com/pingcap/tiflow/engine/pkg/tenant"
 	"github.com/pingcap/tiflow/engine/servermaster"
 	server "github.com/pingcap/tiflow/engine/servermaster"
-<<<<<<< HEAD
-	"github.com/pingcap/tiflow/pkg/httputil"
 	clientv3 "go.etcd.io/etcd/client/v3"
 	"go.uber.org/zap"
 	"go.uber.org/zap/zapcore"
 	"google.golang.org/grpc"
 	"google.golang.org/grpc/credentials/insecure"
-=======
->>>>>>> b2da15ff
 )
 
 func init() {
@@ -165,19 +157,8 @@
 func (cli *ChaosCli) CheckJobStatus(
 	ctx context.Context, jobID string, expectedStatus pb.QueryJobResponse_JobStatus,
 ) (bool, error) {
-<<<<<<< HEAD
-	req := &pb.QueryJobRequest{
-		JobId: jobID,
-		ProjectInfo: &pb.ProjectInfo{
-			TenantId:  cli.project.TenantID(),
-			ProjectId: cli.project.ProjectID(),
-		},
-	}
-	resp, err := cli.jobManagerCli.QueryJob(ctx, req)
-=======
 	resp, err := QueryJobViaOpenAPI(ctx, cli.masterAddrs[0],
 		cli.project.TenantID(), cli.project.ProjectID(), jobID)
->>>>>>> b2da15ff
 	if err != nil {
 		return false, err
 	}
