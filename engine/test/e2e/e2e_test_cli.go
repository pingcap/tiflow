// Copyright 2022 PingCAP, Inc.
//
// Licensed under the Apache License, Version 2.0 (the "License");
// you may not use this file except in compliance with the License.
// You may obtain a copy of the License at
//
//     http://www.apache.org/licenses/LICENSE-2.0
//
// Unless required by applicable law or agreed to in writing, software
// distributed under the License is distributed on an "AS IS" BASIS,
// See the License for the specific language governing permissions and
// limitations under the License.

package e2e

import (
	"context"
	"encoding/json"
	"fmt"
	"io"
	"net/url"
	"os/exec"
	"strconv"
	"strings"
	"time"

	"github.com/pingcap/errors"
	"github.com/pingcap/log"
	clientv3 "go.etcd.io/etcd/client/v3"
	"go.uber.org/zap"
	"go.uber.org/zap/zapcore"
	"google.golang.org/grpc"
	"google.golang.org/grpc/credentials/insecure"

	pb "github.com/pingcap/tiflow/engine/enginepb"
	"github.com/pingcap/tiflow/engine/framework/fake"
	engineModel "github.com/pingcap/tiflow/engine/model"
	"github.com/pingcap/tiflow/engine/pkg/meta"
	metaModel "github.com/pingcap/tiflow/engine/pkg/meta/model"
	"github.com/pingcap/tiflow/engine/pkg/tenant"
	server "github.com/pingcap/tiflow/engine/servermaster"
	"github.com/pingcap/tiflow/pkg/httputil"
)

func init() {
	// set the debug level log for easy test
	log.SetLevel(zapcore.DebugLevel)
}

// ChaosCli is used to interact with server master, fake job and provides ways
// to adding chaos in e2e test.
type ChaosCli struct {
<<<<<<< HEAD
	jobManagerCli pb.JobManagerClient
	masterAddrs   []string
	// cc is the client connection for business metastore
=======
	masterAddrs []string
	// masterCli is used to operate with server master, such as submit job
	masterCli client.MasterClient
	// clientConn is the client connection for business metastore
>>>>>>> 750b56c3
	clientConn metaModel.ClientConn
	// metaCli is used to query metadata which is stored from business logic(job-level isolation)
	// NEED to reinitialize the metaCli if we access to a different job
	metaCli metaModel.KVClient
	// fakeJobCli is used to write to etcd to simulate the business of fake job
	fakeJobCli *clientv3.Client
	fakeJobCfg *FakeJobConfig
	// project is used to save project info
	project tenant.ProjectInfo
}

// FakeJobConfig is used to construct a fake job configuration
type FakeJobConfig struct {
	EtcdEndpoints []string
	WorkerCount   int
	KeyPrefix     string
}

// NewJobManagerClient returns a pb.JobManagerClient that can be used for tests.
// TODO remove this function. It is only for temporary use before an OpenAPI client is ready.
func NewJobManagerClient(endpoint string) (pb.JobManagerClient, error) {
	endpoint = strings.TrimLeft(endpoint, "http://")
	conn, err := grpc.Dial(
		endpoint,
		grpc.WithTransportCredentials(insecure.NewCredentials()))
	if err != nil {
		return nil, errors.Trace(err)
	}

	return pb.NewJobManagerClient(conn), nil
}

// NewUTCli creates a new ChaosCli instance
func NewUTCli(ctx context.Context, masterAddrs, businessMetaAddrs []string, project tenant.ProjectInfo,
	cfg *FakeJobConfig,
) (*ChaosCli, error) {
<<<<<<< HEAD
	if len(masterAddrs) == 0 {
		panic("length of masterAddrs is 0")
	}

	jobManagerCli, err := NewJobManagerClient(masterAddrs[0])
=======
	// TODO: NEED to move metastore config to a toml, and parse the toml
	defaultSchema := "test"
	masterCli, err := client.NewMasterClient(ctx, masterAddrs)
>>>>>>> 750b56c3
	if err != nil {
		return nil, err
	}

	conf := server.NewDefaultBusinessMetaConfig()
	conf.Endpoints = businessMetaAddrs
	conf.Schema = defaultSchema
	cc, err := meta.NewClientConn(conf)
	if err != nil {
		return nil, errors.Trace(err)
	}

	fakeJobCli, err := clientv3.New(clientv3.Config{
		Endpoints:   cfg.EtcdEndpoints,
		Context:     ctx,
		DialTimeout: 3 * time.Second,
		DialOptions: []grpc.DialOption{},
	})
	if err != nil {
		return nil, errors.Trace(err)
	}

	return &ChaosCli{
		jobManagerCli: jobManagerCli,
		masterAddrs:   masterAddrs,
		clientConn:    cc,
		fakeJobCli:    fakeJobCli,
		fakeJobCfg:    cfg,
		project:       project,
	}, nil
}

// CreateJob sends SubmitJob command to servermaster
func (cli *ChaosCli) CreateJob(ctx context.Context, tp engineModel.JobType, config []byte) (string, error) {
	return CreateJobViaOpenAPI(ctx, cli.masterAddrs[0], cli.project.TenantID(),
		cli.project.ProjectID(), tp, string(config))
}

// PauseJob sends PauseJob command to servermaster
func (cli *ChaosCli) PauseJob(ctx context.Context, jobID string) error {
	req := &pb.PauseJobRequest{
		JobId: jobID,
		ProjectInfo: &pb.ProjectInfo{
			TenantId:  cli.project.TenantID(),
			ProjectId: cli.project.ProjectID(),
		},
	}
	resp, err := cli.jobManagerCli.PauseJob(ctx, req)
	if err != nil {
		return err
	}
	if resp.Err != nil {
		return errors.New(resp.Err.String())
	}
	return nil
}

// CheckJobStatus checks job status is as expected.
func (cli *ChaosCli) CheckJobStatus(
	ctx context.Context, jobID string, expectedStatus pb.QueryJobResponse_JobStatus,
) (bool, error) {
	req := &pb.QueryJobRequest{
		JobId: jobID,
		ProjectInfo: &pb.ProjectInfo{
			TenantId:  cli.project.TenantID(),
			ProjectId: cli.project.ProjectID(),
		},
	}
	resp, err := cli.jobManagerCli.QueryJob(ctx, req)
	if err != nil {
		return false, err
	}
	if resp.Err != nil {
		return false, errors.New(resp.Err.String())
	}
	return resp.Status == expectedStatus, nil
}

// UpdateFakeJobKey updates the etcd value of a worker belonging to a fake job
func (cli *ChaosCli) UpdateFakeJobKey(ctx context.Context, id int, value string) error {
	key := fmt.Sprintf("%s%d", cli.fakeJobCfg.KeyPrefix, id)
	_, err := cli.fakeJobCli.Put(ctx, key, value)
	return errors.Trace(err)
}

func (cli *ChaosCli) getFakeJobCheckpoint(
	ctx context.Context, masterID string,
) (*fake.Checkpoint, error) {
	ckptKey := fake.CheckpointKey(masterID)
	resp, metaErr := cli.metaCli.Get(ctx, ckptKey)
	if metaErr != nil {
		return nil, errors.New(metaErr.Error())
	}
	if len(resp.Kvs) == 0 {
		return nil, errors.New("no checkpoint found")
	}
	checkpoint := &fake.Checkpoint{}
	err := json.Unmarshal(resp.Kvs[0].Value, checkpoint)
	if err != nil {
		return nil, errors.Trace(err)
	}
	log.Debug("get fake job checkpoint", zap.String("ckptKey", ckptKey),
		zap.Any("checkpoint", checkpoint))
	return checkpoint, nil
}

// CheckFakeJobTick queries the checkpoint of a fake job and checks the tick count
// is as expected.
func (cli *ChaosCli) CheckFakeJobTick(
	ctx context.Context, masterID string, jobIndex int, target int64,
) error {
	ckpt, err := cli.getFakeJobCheckpoint(ctx, masterID)
	if err != nil {
		return err
	}
	tick, ok := ckpt.Ticks[jobIndex]
	if !ok {
		return errors.Errorf("job %d not found in checkpoint %v", jobIndex, ckpt)
	}
	if tick < target {
		return errors.Errorf("tick %d not reaches target %d, checkpoint %v", tick, target, ckpt)
	}
	return nil
}

// CheckFakeJobKey queries the checkpoint of a fake job, checks the value and mvcc
// count are as expected. If error happens or check is not passed, return error.
func (cli *ChaosCli) CheckFakeJobKey(
	ctx context.Context, masterID string, jobIndex int, expectedMvcc int, expectedValue string,
) error {
	checkpoint, err := cli.getFakeJobCheckpoint(ctx, masterID)
	if err != nil {
		return err
	}
	ckpt, ok := checkpoint.Checkpoints[jobIndex]
	if !ok {
		return errors.Errorf("job %d not found in checkpoint %v", jobIndex, checkpoint)
	}
	if ckpt.Value != expectedValue {
		return errors.Errorf(
			"value not equals, expected: '%s', actual: '%s', checkpoint %v",
			expectedValue, ckpt.Value, checkpoint)
	}
	if ckpt.MvccCount != expectedMvcc {
		return errors.Errorf(
			"mvcc not equals, expected: '%d', actual: '%d', checkpoint %v",
			expectedMvcc, ckpt.MvccCount, checkpoint)
	}

	return nil
}

// GetRevision puts a key gets the latest revision of etcd cluster
func (cli *ChaosCli) GetRevision(ctx context.Context) (int64, error) {
	resp, err := cli.fakeJobCli.Put(ctx, "/chaos/gen_epoch/key", "/chaos/gen_epoch/value")
	if err != nil {
		return 0, errors.Trace(err)
	}
	return resp.Header.Revision, nil
}

func runCmdHandleError(cmd *exec.Cmd) []byte {
	log.Info("Start executing command", zap.String("cmd", cmd.String()))
	bytes, err := cmd.Output()
	if err, ok := err.(*exec.ExitError); ok {
		log.Info("Running command failed", zap.ByteString("stderr", err.Stderr))
	}

	if err != nil {
		log.Fatal("Running command failed",
			zap.Error(err),
			zap.String("command", cmd.String()),
			zap.ByteString("output", bytes))
	}

	log.Info("Finished executing command", zap.String("cmd", cmd.String()), zap.ByteString("output", bytes))
	return bytes
}

// ContainerRestart restarts a docker container
func (cli *ChaosCli) ContainerRestart(name string) {
	cmd := exec.Command("docker", "restart", name)
	runCmdHandleError(cmd)
	log.Info("Finished restarting container", zap.String("name", name))
}

// ContainerStop stops a docker container
func (cli *ChaosCli) ContainerStop(name string) {
	cmd := exec.Command("docker", "stop", name)
	runCmdHandleError(cmd)
	log.Info("Finished stopping container", zap.String("name", name))
}

// ContainerStart starts a docker container
func (cli *ChaosCli) ContainerStart(name string) {
	cmd := exec.Command("docker", "start", name)
	runCmdHandleError(cmd)
	log.Info("Finished starting container", zap.String("name", name))
}

// InitializeMetaClient initializes the business kvclient
func (cli *ChaosCli) InitializeMetaClient(jobID string) error {
	if cli.metaCli != nil {
		cli.metaCli.Close()
	}
	metaCli, err := meta.NewKVClientWithNamespace(cli.clientConn, cli.project.UniqueID(), jobID)
	if err != nil {
		return errors.Trace(err)
	}

	cli.metaCli = metaCli
	return nil
}

// CreateJobViaOpenAPI wraps OpenAPI to create a job
func CreateJobViaOpenAPI(
	ctx context.Context, apiEndpoint string, tenantID string, projectID string,
	tp engineModel.JobType, cfg string,
) (string, error) {
	cli, err := httputil.NewClient(nil)
	if err != nil {
		return "", err
	}
	data := url.Values{
		"job_type":   {strconv.Itoa(int(tp))},
		"job_config": {cfg},
		"tenant_id":  {tenantID},
		"project_id": {projectID},
	}
	apiURL := "http://" + apiEndpoint + "/api/v1/jobs"
	resp, err := cli.PostForm(ctx, apiURL, data)
	if err != nil {
		return "", err
	}
	body, err := io.ReadAll(resp.Body)
	if err != nil {
		return "", err
	}
	var jobID string
	err = json.Unmarshal(body, &jobID)
	return jobID, err
}<|MERGE_RESOLUTION|>--- conflicted
+++ resolved
@@ -26,12 +26,6 @@
 
 	"github.com/pingcap/errors"
 	"github.com/pingcap/log"
-	clientv3 "go.etcd.io/etcd/client/v3"
-	"go.uber.org/zap"
-	"go.uber.org/zap/zapcore"
-	"google.golang.org/grpc"
-	"google.golang.org/grpc/credentials/insecure"
-
 	pb "github.com/pingcap/tiflow/engine/enginepb"
 	"github.com/pingcap/tiflow/engine/framework/fake"
 	engineModel "github.com/pingcap/tiflow/engine/model"
@@ -40,6 +34,11 @@
 	"github.com/pingcap/tiflow/engine/pkg/tenant"
 	server "github.com/pingcap/tiflow/engine/servermaster"
 	"github.com/pingcap/tiflow/pkg/httputil"
+	clientv3 "go.etcd.io/etcd/client/v3"
+	"go.uber.org/zap"
+	"go.uber.org/zap/zapcore"
+	"google.golang.org/grpc"
+	"google.golang.org/grpc/credentials/insecure"
 )
 
 func init() {
@@ -50,16 +49,9 @@
 // ChaosCli is used to interact with server master, fake job and provides ways
 // to adding chaos in e2e test.
 type ChaosCli struct {
-<<<<<<< HEAD
 	jobManagerCli pb.JobManagerClient
 	masterAddrs   []string
-	// cc is the client connection for business metastore
-=======
-	masterAddrs []string
 	// masterCli is used to operate with server master, such as submit job
-	masterCli client.MasterClient
-	// clientConn is the client connection for business metastore
->>>>>>> 750b56c3
 	clientConn metaModel.ClientConn
 	// metaCli is used to query metadata which is stored from business logic(job-level isolation)
 	// NEED to reinitialize the metaCli if we access to a different job
@@ -96,20 +88,17 @@
 func NewUTCli(ctx context.Context, masterAddrs, businessMetaAddrs []string, project tenant.ProjectInfo,
 	cfg *FakeJobConfig,
 ) (*ChaosCli, error) {
-<<<<<<< HEAD
 	if len(masterAddrs) == 0 {
 		panic("length of masterAddrs is 0")
 	}
 
 	jobManagerCli, err := NewJobManagerClient(masterAddrs[0])
-=======
+	if err != nil {
+		return nil, err
+	}
+
 	// TODO: NEED to move metastore config to a toml, and parse the toml
 	defaultSchema := "test"
-	masterCli, err := client.NewMasterClient(ctx, masterAddrs)
->>>>>>> 750b56c3
-	if err != nil {
-		return nil, err
-	}
 
 	conf := server.NewDefaultBusinessMetaConfig()
 	conf.Endpoints = businessMetaAddrs
