--- conflicted
+++ resolved
@@ -134,14 +134,6 @@
 	democlient, err := NewDemoClient(ctx, demoAddr)
 	require.Nil(t, err)
 	fmt.Printf("connect clients\n")
-<<<<<<< HEAD
-
-	// TODO support https.
-	dialURL := fmt.Sprintf("http://%s", config.MasterAddrs[0])
-	jobManagerCli, err := e2e.NewJobManagerClient(dialURL)
-	require.NoError(t, err)
-=======
->>>>>>> b2da15ff
 
 	for {
 		resp, err := democlient.client.IsReady(ctx, &pb.IsReadyRequest{})
@@ -167,13 +159,9 @@
 	// continue to query
 	for {
 		ctx1, cancel := context.WithTimeout(ctx, 3*time.Second)
-<<<<<<< HEAD
-		queryResp, err := jobManagerCli.QueryJob(ctx1, queryReq)
-=======
 		queryResp, err := e2e.QueryJobViaOpenAPI(ctx1, config.MasterAddrs[0],
 			tenantID, projectID, jobID,
 		)
->>>>>>> b2da15ff
 		require.NoError(t, err)
 		cancel()
 		require.Equal(t, int32(engineModel.JobTypeCVSDemo), queryResp.JobType)
