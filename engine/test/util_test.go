--- conflicted
+++ resolved
@@ -86,15 +86,7 @@
 	masterAddr = fmt.Sprintf("127.0.0.1:%d", ports[0])
 	workerAddr = fmt.Sprintf("127.0.0.1:%d", ports[1])
 	masterCfg := &servermaster.Config{
-<<<<<<< HEAD
-		MasterAddr:        masterAddr,
-=======
-		Etcd: &etcdutil.ConfigParams{
-			Name:    "master1",
-			DataDir: "/tmp/df",
-		},
 		Addr:              masterAddr,
->>>>>>> 80fef1ce
 		AdvertiseAddr:     masterAddr,
 		KeepAliveTTL:      20000000 * time.Second,
 		KeepAliveInterval: 200 * time.Millisecond,
