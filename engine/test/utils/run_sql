--- conflicted
+++ resolved
@@ -62,14 +62,9 @@
 fi
 cmd="${cmd} --default-character-set utf8mb4 -e \"${sql}\""
 
-<<<<<<< HEAD
-set -f
-echo "will execute: $cmd" >&2
-eval $cmd
-set +f
-=======
 if [[ ${quiet} -ne 1 ]]; then
 	echo "will execute: $cmd" >&2
 fi
+set -f
 eval $cmd
->>>>>>> 072f0a2a
+set +f