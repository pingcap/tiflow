--- conflicted
+++ resolved
@@ -24,13 +24,9 @@
 
 	# create job
 
-<<<<<<< HEAD
-	create_job_json=$(jq -Rs '{ job_type: 3, tenant_id: "dm_case_sensitive", project_id: "dm_case_sensitive", job_config: . }' $CUR_DIR/conf/job.yaml)
-=======
 	create_job_json=$(base64 -w0 $CUR_DIR/conf/job.yaml | jq -Rs '{ type: "DM", config: . }')
->>>>>>> 750f0e4d
 	echo "create_job_json: $create_job_json"
-	job_id=$(curl -X POST -H "Content-Type: application/json" -d "$create_job_json" "http://127.0.0.1:10245/api/v1/jobs?tenant_id=dm_full_mode&project_id=dm_full_mode" | jq -r .id)
+	job_id=$(curl -X POST -H "Content-Type: application/json" -d "$create_job_json" "http://127.0.0.1:10245/api/v1/jobs?tenant_id=dm_case_sensitive&project_id=dm_case_sensitive" | jq -r .id)
 	echo "job_id: $job_id"
 
 	# wait for job finished
