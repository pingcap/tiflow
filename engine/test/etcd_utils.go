--- conflicted
+++ resolved
@@ -21,15 +21,11 @@
 	"time"
 
 	"github.com/phayes/freeport"
-<<<<<<< HEAD
-=======
-	"github.com/pingcap/tiflow/engine/pkg/etcdutil"
->>>>>>> 20f4adec
 	"github.com/stretchr/testify/require"
 	clientv3 "go.etcd.io/etcd/client/v3"
 	"go.etcd.io/etcd/server/v3/embed"
 
-	"github.com/pingcap/tiflow/engine/pkg/etcdutils"
+	"github.com/pingcap/tiflow/engine/pkg/etcdutil"
 	"github.com/pingcap/tiflow/pkg/retry"
 )
 
@@ -76,13 +72,8 @@
 	dir := t.TempDir()
 
 	masterAddr := allocTempURL(t)
-<<<<<<< HEAD
 	advertiseAddr = masterAddr
-	cfgCluster := &etcdutils.ConfigParams{}
-=======
-	advertiseAddr := masterAddr
 	cfgCluster := &etcdutil.ConfigParams{}
->>>>>>> 20f4adec
 	cfgCluster.Name = name
 	cfgCluster.DataDir = dir
 	cfgCluster.PeerUrls = "http://" + allocTempURL(t)
@@ -92,15 +83,8 @@
 	cfgClusterEtcd, err = etcdutil.GenEmbedEtcdConfig(cfgClusterEtcd, masterAddr, advertiseAddr, cfgCluster)
 	require.Nil(t, err)
 
-<<<<<<< HEAD
-	etcd, err = etcdutils.StartEtcd(cfgClusterEtcd, nil, nil, time.Minute)
-	if err != nil {
-		return
-	}
-=======
-	etcd, err := etcdutil.StartEtcd(cfgClusterEtcd, nil, nil, time.Minute)
-	require.Nil(t, err)
->>>>>>> 20f4adec
+	etcd, err = etcdutil.StartEtcd(cfgClusterEtcd, nil, nil, time.Minute)
+	require.Nil(t, err)
 
 	client, err = clientv3.New(clientv3.Config{
 		Endpoints:   []string{advertiseAddr},
@@ -179,18 +163,12 @@
 		cfgClusterEtcd, err := etcdutil.GenEmbedEtcdConfig(cfgClusterEtcd, addr, addr, cfg)
 		require.Nil(t, err)
 		go func() {
-<<<<<<< HEAD
-			etcd, err := etcdutils.StartEtcd(cfgClusterEtcd, nil, nil, time.Minute)
+			etcd, err := etcdutil.StartEtcd(cfgClusterEtcd, nil, nil, time.Minute)
 			if err != nil {
 				startEtcdError <- err
 			} else {
 				etcdCh <- etcd
 			}
-=======
-			etcd, err := etcdutil.StartEtcd(cfgClusterEtcd, nil, nil, time.Minute)
-			require.Nil(t, err)
-			etcdCh <- etcd
->>>>>>> 20f4adec
 		}()
 	}
 	startEtcdErrors := make([]error, 0)
