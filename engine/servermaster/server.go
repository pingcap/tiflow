// Copyright 2022 PingCAP, Inc.
//
// Licensed under the Apache License, Version 2.0 (the "License");
// you may not use this file except in compliance with the License.
// You may obtain a copy of the License at
//
//     http://www.apache.org/licenses/LICENSE-2.0
//
// Unless required by applicable law or agreed to in writing, software
// distributed under the License is distributed on an "AS IS" BASIS,
// See the License for the specific language governing permissions and
// limitations under the License.

package servermaster

import (
	"context"
	"encoding/json"
	"fmt"
	"net/http"
	"time"

	"github.com/gin-gonic/gin"
	"github.com/google/uuid"
	grpcprometheus "github.com/grpc-ecosystem/go-grpc-prometheus"
	"github.com/pingcap/errors"
	"github.com/pingcap/log"
	"github.com/prometheus/client_golang/prometheus"
	clientv3 "go.etcd.io/etcd/client/v3"
	"go.uber.org/atomic"
	"go.uber.org/zap"
	"golang.org/x/sync/errgroup"
	"golang.org/x/time/rate"
	"google.golang.org/grpc"
	"google.golang.org/grpc/codes"
	"google.golang.org/grpc/status"

	"github.com/pingcap/tiflow/dm/pkg/etcdutil"
	"github.com/pingcap/tiflow/engine/client"
	pb "github.com/pingcap/tiflow/engine/enginepb"
	"github.com/pingcap/tiflow/engine/framework"
	"github.com/pingcap/tiflow/engine/framework/metadata"
	frameModel "github.com/pingcap/tiflow/engine/framework/model"
	"github.com/pingcap/tiflow/engine/model"
	dcontext "github.com/pingcap/tiflow/engine/pkg/context"
	"github.com/pingcap/tiflow/engine/pkg/deps"
	externRescManager "github.com/pingcap/tiflow/engine/pkg/externalresource/manager"
	resModel "github.com/pingcap/tiflow/engine/pkg/externalresource/resourcemeta/model"
	"github.com/pingcap/tiflow/engine/pkg/externalresource/resourcetypes"
	"github.com/pingcap/tiflow/engine/pkg/meta"
	metaModel "github.com/pingcap/tiflow/engine/pkg/meta/model"
	pkgOrm "github.com/pingcap/tiflow/engine/pkg/orm"
	"github.com/pingcap/tiflow/engine/pkg/p2p"
	"github.com/pingcap/tiflow/engine/pkg/rpcutil"
	"github.com/pingcap/tiflow/engine/pkg/serverutil"
	"github.com/pingcap/tiflow/engine/pkg/tenant"
	"github.com/pingcap/tiflow/engine/servermaster/scheduler"
	schedModel "github.com/pingcap/tiflow/engine/servermaster/scheduler/model"
	"github.com/pingcap/tiflow/engine/test"
	"github.com/pingcap/tiflow/engine/test/mock"
	cerrors "github.com/pingcap/tiflow/pkg/errors"
	"github.com/pingcap/tiflow/pkg/security"
	"github.com/pingcap/tiflow/pkg/tcpserver"
	p2pProtocol "github.com/pingcap/tiflow/proto/p2p"
)

// use a slice instead of map because in small data size, slice search is faster
// than map search.
var masterRPCLimiterAllowList = []string{
	"SubmitJob",
	"CancelJob",
	"ScheduleTask",
}

var resourceRPCLimiterAllowList = []string{
	"CreateResource",
	"RemoveResource",
}

// Server handles PRC requests for df master.
type Server struct {
	id string // Server id, randomly generated when server is created.

	cfg     *Config
	info    *model.NodeInfo
	metrics *serverMasterMetric

	etcdClient *clientv3.Client

	leader          atomic.Value
	masterCli       *rpcutil.LeaderClientWithLock[pb.MasterClient]
	resourceCli     *rpcutil.LeaderClientWithLock[pb.ResourceManagerClient]
	leaderServiceFn func(context.Context) error
	masterRPCHook   *rpcutil.PreRPCHook[pb.MasterClient]

	// sched scheduler
	executorManager        ExecutorManager
	jobManager             JobManager
	resourceManagerService *externRescManager.Service
	scheduler              *scheduler.Scheduler

	// file resource GC
	gcRunner      externRescManager.GCRunner
	gcCoordinator externRescManager.GCCoordinator

	msgService      *p2p.MessageRPCService
	p2pMsgRouter    p2p.MessageRouter
	rpcLogRL        *rate.Limiter
	discoveryKeeper *serverutil.DiscoveryKeepaliver

	metaStoreManager MetaStoreManager

	leaderInitialized atomic.Bool

	// mocked server for test
	mockGrpcServer mock.GrpcServer

	testCtx *test.Context

	// framework metastore client
	frameMetaClient    pkgOrm.Client
	businessClientConn metaModel.ClientConn
}

// PersistResource implements pb.MasterServer.PersistResource
func (s *Server) PersistResource(ctx context.Context, request *pb.PersistResourceRequest) (*pb.PersistResourceResponse, error) {
	// TODO implement me
	panic("implement me")
}

type serverMasterMetric struct {
	metricJobNum      map[pb.QueryJobResponse_JobStatus]prometheus.Gauge
	metricExecutorNum map[model.ExecutorStatus]prometheus.Gauge
}

func newServerMasterMetric() *serverMasterMetric {
	// Following are leader only metrics
	metricJobNum := make(map[pb.QueryJobResponse_JobStatus]prometheus.Gauge)
	for status, name := range pb.QueryJobResponse_JobStatus_name {
		metric := serverJobNumGauge.WithLabelValues(name)
		metricJobNum[pb.QueryJobResponse_JobStatus(status)] = metric
	}

	metricExecutorNum := make(map[model.ExecutorStatus]prometheus.Gauge)
	for status, name := range model.ExecutorStatusNameMapping {
		metric := serverExecutorNumGauge.WithLabelValues(name)
		metricExecutorNum[status] = metric
	}

	return &serverMasterMetric{
		metricJobNum:      metricJobNum,
		metricExecutorNum: metricExecutorNum,
	}
}

// NewServer creates a new master-server.
func NewServer(cfg *Config, ctx *test.Context) (_ *Server, finalErr error) {
	log.Info("creating server master", zap.Stringer("config", cfg))

	executorManager := NewExecutorManagerImpl(cfg.KeepAliveTTL, cfg.KeepAliveInterval, ctx)

<<<<<<< HEAD
	id := "server-master-" + uuid.New().String()
=======
	urls, err := parseURLs(cfg.Addr)
	if err != nil {
		return nil, err
	}
	masterAddrs := make([]string, 0, len(urls))
	for _, u := range urls {
		masterAddrs = append(masterAddrs, u.Host)
	}

	id := genServerMasterUUID(cfg.Etcd.Name)
>>>>>>> 80fef1ce
	info := &model.NodeInfo{
		Type: model.NodeTypeServerMaster,
		ID:   model.DeployNodeID(id),
		Addr: cfg.AdvertiseAddr,
	}
	msgService := p2p.NewMessageRPCServiceWithRPCServer(id, nil, nil)
	p2pMsgRouter := p2p.NewMessageRouter(p2p.NodeID(info.ID), info.Addr)

	etcdClient, err := etcdutil.CreateClient(cfg.ETCDEndpoints, nil)
	if err != nil {
		return nil, err
	}
	defer func() {
		if finalErr != nil {
			if err := etcdClient.Close(); err != nil {
				log.Warn("close etcd client failed", zap.Error(err))
			}
		}
	}()

	discoveryKeeper := serverutil.NewDiscoveryKeepaliver(
		info, etcdClient, int(defaultSessionTTL/time.Second),
		defaultDiscoverTicker, p2pMsgRouter,
	)

	server := &Server{
		id:                id,
		cfg:               cfg,
		info:              info,
		executorManager:   executorManager,
		leaderInitialized: *atomic.NewBool(false),
		testCtx:           ctx,
		leader:            atomic.Value{},
		masterCli:         &rpcutil.LeaderClientWithLock[pb.MasterClient]{},
		resourceCli:       &rpcutil.LeaderClientWithLock[pb.ResourceManagerClient]{},
		msgService:        msgService,
		p2pMsgRouter:      p2pMsgRouter,
		rpcLogRL:          rate.NewLimiter(rate.Every(time.Second*5), 3 /*burst*/),
		discoveryKeeper:   discoveryKeeper,
		metrics:           newServerMasterMetric(),
		metaStoreManager:  NewMetaStoreManager(),
		etcdClient:        etcdClient,
	}
	server.leaderServiceFn = server.runLeaderService
	masterRPCHook := rpcutil.NewPreRPCHook(
		id,
		&server.leader,
		server.masterCli,
		&server.leaderInitialized,
		server.rpcLogRL,
		masterRPCLimiterAllowList,
	)
	server.masterRPCHook = masterRPCHook
	return server, nil
}

// Heartbeat implements pb interface.
func (s *Server) Heartbeat(ctx context.Context, req *pb.HeartbeatRequest) (*pb.HeartbeatResponse, error) {
	resp2 := &pb.HeartbeatResponse{}
	shouldRet, err := s.masterRPCHook.PreRPC(ctx, req, &resp2)
	if shouldRet {
		return resp2, err
	}

	resp, err := s.executorManager.HandleHeartbeat(req)
	if err == nil && resp.Err == nil {
		for _, nodeInfo := range s.discoveryKeeper.Snapshot() {
			if nodeInfo.Type == model.NodeTypeServerMaster {
				resp.Addrs = append(resp.Addrs, nodeInfo.Addr)
			}
		}
		leader, exists := s.masterRPCHook.CheckLeader()
		if exists {
			resp.Leader = leader.AdvertiseAddr
		}
	}
	return resp, err
}

// SubmitJob passes request onto "JobManager".
func (s *Server) SubmitJob(ctx context.Context, req *pb.SubmitJobRequest) (*pb.SubmitJobResponse, error) {
	resp2 := &pb.SubmitJobResponse{}
	shouldRet, err := s.masterRPCHook.PreRPC(ctx, req, &resp2)
	if shouldRet {
		return resp2, err
	}
	return s.jobManager.SubmitJob(ctx, req), nil
}

// QueryJob implements pb.MasterServer.QueryJob
func (s *Server) QueryJob(ctx context.Context, req *pb.QueryJobRequest) (*pb.QueryJobResponse, error) {
	resp2 := &pb.QueryJobResponse{}
	shouldRet, err := s.masterRPCHook.PreRPC(ctx, req, &resp2)
	if shouldRet {
		return resp2, err
	}
	return s.jobManager.QueryJob(ctx, req), nil
}

// CancelJob implements pb.MasterServer.CancelJob
func (s *Server) CancelJob(ctx context.Context, req *pb.CancelJobRequest) (*pb.CancelJobResponse, error) {
	resp2 := &pb.CancelJobResponse{}
	shouldRet, err := s.masterRPCHook.PreRPC(ctx, req, &resp2)
	if shouldRet {
		return resp2, err
	}
	return s.jobManager.CancelJob(ctx, req), nil
}

// PauseJob implements pb.MasterServer.PauseJob
func (s *Server) PauseJob(ctx context.Context, req *pb.PauseJobRequest) (*pb.PauseJobResponse, error) {
	resp2 := &pb.PauseJobResponse{}
	shouldRet, err := s.masterRPCHook.PreRPC(ctx, req, &resp2)
	if shouldRet {
		return resp2, err
	}
	return s.jobManager.PauseJob(ctx, req), nil
}

// RegisterExecutor implements grpc interface, and passes request onto executor manager.
func (s *Server) RegisterExecutor(ctx context.Context, req *pb.RegisterExecutorRequest) (*pb.RegisterExecutorResponse, error) {
	resp2 := &pb.RegisterExecutorResponse{}
	shouldRet, err := s.masterRPCHook.PreRPC(ctx, req, &resp2)
	if shouldRet {
		return resp2, err
	}
	// register executor to scheduler
	// TODO: check leader, if not leader, return notLeader error.
	execInfo, err := s.executorManager.AllocateNewExec(req)
	if err != nil {
		log.Error("add executor failed", zap.Error(err))
		return &pb.RegisterExecutorResponse{
			Err: cerrors.ToPBError(err),
		}, nil
	}
	return &pb.RegisterExecutorResponse{
		ExecutorId: string(execInfo.ID),
	}, nil
}

// ScheduleTask implements grpc interface. It works as follows
// - receives request from job master
// - queries resource manager to allocate resource and maps tasks to executors
// - returns scheduler response to job master
func (s *Server) ScheduleTask(ctx context.Context, req *pb.ScheduleTaskRequest) (*pb.ScheduleTaskResponse, error) {
	resp2 := &pb.ScheduleTaskResponse{}
	shouldRet, err := s.masterRPCHook.PreRPC(ctx, req, &resp2)
	if shouldRet {
		return resp2, err
	}

	schedulerReq := &schedModel.SchedulerRequest{
		Cost:              schedModel.ResourceUnit(req.GetCost()),
		ExternalResources: resModel.ToResourceKeys(req.GetResourceRequirements()),
	}
	schedulerResp, err := s.scheduler.ScheduleTask(ctx, schedulerReq)
	if err != nil {
		return nil, schedModel.SchedulerErrorToGRPCError(err)
	}

	addr, ok := s.executorManager.GetAddr(schedulerResp.ExecutorID)
	if !ok {
		log.Warn("Executor is gone, RPC call needs retry",
			zap.Any("request", req),
			zap.String("executor-id", string(schedulerResp.ExecutorID)))
		errOut := cerrors.ErrUnknownExecutorID.GenWithStackByArgs(string(schedulerResp.ExecutorID))
		return nil, status.Error(codes.Internal, errOut.Error())
	}

	return &pb.ScheduleTaskResponse{
		ExecutorId:   string(schedulerResp.ExecutorID),
		ExecutorAddr: addr,
	}, nil
}

// RegisterMetaStore registers backend metastore to server master,
// but have not implemented yet.
func (s *Server) RegisterMetaStore(
	ctx context.Context, req *pb.RegisterMetaStoreRequest,
) (*pb.RegisterMetaStoreResponse, error) {
	return nil, nil
}

// QueryMetaStore implements gRPC interface
func (s *Server) QueryMetaStore(
	ctx context.Context, req *pb.QueryMetaStoreRequest,
) (*pb.QueryMetaStoreResponse, error) {
	getStore := func(storeID string) *pb.QueryMetaStoreResponse {
		store := s.metaStoreManager.GetMetaStore(storeID)
		if store == nil {
			return &pb.QueryMetaStoreResponse{
				Err: &pb.Error{
					Code:    pb.ErrorCode_MetaStoreNotExists,
					Message: fmt.Sprintf("store ID: %s", storeID),
				},
			}
		}
		b, err := json.Marshal(store)
		if err != nil {
			return &pb.QueryMetaStoreResponse{
				Err: &pb.Error{
					Code:    pb.ErrorCode_MetaStoreSerializeFail,
					Message: fmt.Sprintf("raw store config params: %v", store),
				},
			}
		}

		return &pb.QueryMetaStoreResponse{
			Address: string(b),
		}
	}

	switch req.Tp {
	case pb.StoreType_ServiceDiscovery:
		if len(s.cfg.ETCDEndpoints) > 0 {
			return &pb.QueryMetaStoreResponse{
				Address: s.cfg.ETCDEndpoints[0],
			}, nil
		}
		return &pb.QueryMetaStoreResponse{
			Err: &pb.Error{
				Code:    pb.ErrorCode_MetaStoreNotExists,
				Message: fmt.Sprintf("store type: %s", req.Tp),
			},
		}, nil
	case pb.StoreType_SystemMetaStore:
		return getStore(FrameMetaID), nil
	case pb.StoreType_AppMetaStore:
		return getStore(DefaultBusinessMetaID), nil
	default:
		return &pb.QueryMetaStoreResponse{
			Err: &pb.Error{
				Code:    pb.ErrorCode_InvalidMetaStoreType,
				Message: fmt.Sprintf("store type: %s", req.Tp),
			},
		}, nil
	}
}

// ReportExecutorWorkload implements pb.MasterServer.ReportExecutorWorkload
func (s *Server) ReportExecutorWorkload(
	ctx context.Context, req *pb.ExecWorkloadRequest,
) (*pb.ExecWorkloadResponse, error) {
	// TODO: pass executor workload to capacity manager
	log.Debug("receive workload report", zap.String("executor", req.ExecutorId))
	for _, res := range req.GetWorkloads() {
		log.Debug("workload", zap.Int32("type", res.GetTp()), zap.Int32("usage", res.GetUsage()))
	}
	return &pb.ExecWorkloadResponse{}, nil
}

func (s *Server) startForTest(ctx context.Context) (err error) {
	// TODO: implement mock-etcd and leader election

	s.mockGrpcServer, err = mock.NewMasterServer(s.cfg.Addr, s)
	if err != nil {
		return err
	}

	s.executorManager.Start(ctx)
	// TODO: start job manager
	s.leader.Store(&rpcutil.Member{Name: s.name(), IsLeader: true})
	s.leaderInitialized.Store(true)
	return
}

// Stop and clean resources.
// TODO: implement stop gracefully.
func (s *Server) Stop() {
	if s.mockGrpcServer != nil {
		s.mockGrpcServer.Stop()
	}
	if s.etcdClient != nil {
		s.etcdClient.Close()
	}
	// in some tests this fields is not initialized
	if s.masterCli != nil {
		s.masterCli.Close()
	}
	if s.resourceCli != nil {
		s.resourceCli.Close()
	}
	if s.frameMetaClient != nil {
		s.frameMetaClient.Close()
	}
	if s.businessClientConn != nil {
		s.businessClientConn.Close()
	}
	if s.executorManager != nil {
		s.executorManager.Stop()
	}
}

// Run the server master.
func (s *Server) Run(ctx context.Context) error {
	if test.GetGlobalTestFlag() {
		return s.startForTest(ctx)
	}

	// TODO: need context here to initialize the metastore connection
	err := s.registerMetaStore()
	if err != nil {
		return err
	}

	// ResourceManagerService should be initialized after registerMetaStore.
	// FIXME: We should do these work inside NewServer.
	s.initResourceManagerService()
	s.scheduler = makeScheduler(s.executorManager, s.resourceManagerService)

	wg, ctx := errgroup.WithContext(ctx)

	wg.Go(func() error {
		return s.serve(ctx)
	})

	wg.Go(func() error {
		return s.msgService.GetMessageServer().Run(ctx)
	})

	wg.Go(func() error {
		return s.leaderLoop(ctx)
	})

	wg.Go(func() error {
		return s.discoveryKeeper.Keepalive(ctx)
	})

	return wg.Wait()
}

func (s *Server) registerMetaStore() error {
	// register metastore for framework
	cfg := s.cfg
	if err := s.metaStoreManager.Register(cfg.FrameMetaConf.StoreID, cfg.FrameMetaConf); err != nil {
		return err
	}
	var err error
	// TODO: replace default db config
	if s.frameMetaClient, err = pkgOrm.NewClient(*cfg.FrameMetaConf, *(cfg.FrameMetaConf.DBConf)); err != nil {
		log.Error("connect to framework metastore fail", zap.Any("config", cfg.FrameMetaConf), zap.Error(err))
		return err
	}

	log.Info("register framework metastore successfully", zap.Any("metastore", cfg.FrameMetaConf))

	// register metastore for business
	err = s.metaStoreManager.Register(cfg.BusinessMetaConf.StoreID, cfg.BusinessMetaConf)
	if err != nil {
		return err
	}
	s.businessClientConn, err = meta.NewClientConn(cfg.BusinessMetaConf)
	if err != nil {
		log.Error("connect to business metastore fail", zap.Any("config", cfg.BusinessMetaConf), zap.Error(err))
		return err
	}
	log.Info("register business metastore successfully", zap.Any("metastore", cfg.BusinessMetaConf))

	return nil
}

func (s *Server) initResourceManagerService() {
	resourceRPCHook := rpcutil.NewPreRPCHook(
		s.id,
		&s.leader,
		s.resourceCli,
		&s.leaderInitialized,
		s.rpcLogRL,
		resourceRPCLimiterAllowList,
	)
	s.resourceManagerService = externRescManager.NewService(
		s.frameMetaClient,
		s.executorManager,
		resourceRPCHook,
	)
}

<<<<<<< HEAD
func (s *Server) serve(ctx context.Context) error {
	errGroup, ctx := errgroup.WithContext(ctx)

	// TODO: Support TLS.
	tcpServer, err := tcpserver.NewTCPServer(s.cfg.MasterAddr, &security.Credential{})
=======
func (s *Server) startGrpcSrv(ctx context.Context) (err error) {
	etcdCfg := engineEtcdutil.GenEmbedEtcdConfigWithLogger(s.cfg.LogConf.Level)
	// prepare to join an existing etcd cluster.
	err = engineEtcdutil.PrepareJoinEtcd(s.cfg.Etcd, s.cfg.Addr)
	if err != nil {
		return
	}
	log.Info("config after join prepared", zap.Stringer("config", s.cfg))

	// generates embed etcd config before any concurrent gRPC calls.
	// potential concurrent gRPC calls:
	//   - workerrpc.NewGRPCClient
	//   - getHTTPAPIHandler
	// no `String` method exists for embed.Config, and can not marshal it to join too.
	// but when starting embed etcd server, the etcd pkg will log the config.
	// https://github.com/etcd-io/etcd/blob/3cf2f69b5738fb702ba1a935590f36b52b18979b/embed/etcd.go#L299
	etcdCfg, err = engineEtcdutil.GenEmbedEtcdConfig(etcdCfg, s.cfg.Addr, s.cfg.AdvertiseAddr, s.cfg.Etcd)
>>>>>>> 80fef1ce
	if err != nil {
		return err
	}
	defer tcpServer.Close()
	errGroup.Go(func() error {
		return tcpServer.Run(ctx)
	})

	httpServer := s.createHTTPServer()
	defer httpServer.Close()
	errGroup.Go(func() error {
		return httpServer.Serve(tcpServer.HTTP1Listener())
	})

	grpcServer := s.createGRPCServer()
	defer grpcServer.Stop()
	errGroup.Go(func() error {
		return grpcServer.Serve(tcpServer.GrpcListener())
	})

	return errGroup.Wait()
}

func (s *Server) createGRPCServer() *grpc.Server {
	grpcServer := grpc.NewServer(
		grpc.StreamInterceptor(grpcprometheus.StreamServerInterceptor),
		grpc.UnaryInterceptor(grpcprometheus.UnaryServerInterceptor),
	)
	pb.RegisterMasterServer(grpcServer, s)
	pb.RegisterResourceManagerServer(grpcServer, s.resourceManagerService)
	p2pProtocol.RegisterCDCPeerToPeerServer(grpcServer, s.msgService.GetMessageServer())
	return grpcServer
}

func (s *Server) createHTTPServer() *http.Server {
	router := gin.New()
	openapi := NewOpenAPI(s)
	RegisterRoutes(router, openapi)

<<<<<<< HEAD
	return &http.Server{
		Handler: router,
=======
	// start grpc server
	s.etcdClient, err = etcdutil.CreateClient([]string{withHost(s.cfg.Addr)}, nil)
	if err != nil {
		return
>>>>>>> 80fef1ce
	}
}

// member returns member information of the server
func (s *Server) member() string {
	m := &rpcutil.Member{
		Name:          s.name(),
		AdvertiseAddr: s.cfg.AdvertiseAddr,
	}
	val, err := m.String()
	if err != nil {
		return s.name()
	}
	return val
}

// name is a shortcut to etcd name
func (s *Server) name() string {
	return s.id
}

func (s *Server) initializedBackendMeta(ctx context.Context) error {
	bctx, cancel := context.WithTimeout(ctx, 3*time.Second)
	defer cancel()
	if err := s.frameMetaClient.Initialize(bctx); err != nil {
		log.Error("framework metastore initialized all backend tables fail", zap.Error(err))
		return err
	}

	return nil
}

func (s *Server) runLeaderService(ctx context.Context) (err error) {
	start := time.Now()

	// leader master need Initialize all backend tables first
	err = s.initializedBackendMeta(ctx)
	if err != nil {
		return
	}

	// rebuild states from existing meta if needed
	err = s.resetExecutor(ctx)
	if err != nil {
		return
	}

	// start background managers
	s.resourceManagerService.StartBackgroundWorker()
	defer func() {
		s.resourceManagerService.Stop()
		log.Info("resource manager exited")
	}()

	clients := client.NewClientManager()
	err = clients.AddMasterClient(ctx, []string{s.cfg.Addr})
	if err != nil {
		return
	}
	dctx := dcontext.NewContext(ctx)
	dctx.Environ.Addr = s.cfg.AdvertiseAddr
	dctx.Environ.NodeID = s.name()
	dctx.ProjectInfo = tenant.FrameProjectInfo

	masterMeta := &frameModel.MasterMetaKVData{
		ProjectID: tenant.FrameProjectInfo.UniqueID(),
		ID:        metadata.JobManagerUUID,
		Tp:        framework.JobManager,
		// TODO: add other infos
	}
	masterMetaBytes, err := masterMeta.Marshal()
	if err != nil {
		return
	}
	dctx.Environ.MasterMetaBytes = masterMetaBytes

	dp := deps.NewDeps()
	if err := dp.Provide(func() pkgOrm.Client {
		return s.frameMetaClient
	}); err != nil {
		return err
	}

	if err := dp.Provide(func() metaModel.ClientConn {
		return s.businessClientConn
	}); err != nil {
		return err
	}

	if err := dp.Provide(func() client.ClientsManager {
		return clients
	}); err != nil {
		return err
	}

	if err := dp.Provide(func() client.MasterClient {
		return clients.MasterClient()
	}); err != nil {
		return err
	}

	if err := dp.Provide(func() p2p.MessageSender {
		return p2p.NewMessageSender(s.p2pMsgRouter)
	}); err != nil {
		return err
	}

	if err := dp.Provide(func() p2p.MessageHandlerManager {
		return s.msgService.MakeHandlerManager()
	}); err != nil {
		return err
	}

	s.leader.Store(&rpcutil.Member{
		Name:          s.name(),
		AdvertiseAddr: s.cfg.AdvertiseAddr,
		IsLeader:      true,
	})
	defer func() {
		s.leaderInitialized.Store(false)
		s.leader.Store(&rpcutil.Member{})
	}()

	dctx = dctx.WithDeps(dp)
	s.jobManager, err = NewJobManagerImplV2(dctx, metadata.JobManagerUUID)
	if err != nil {
		return
	}
	defer func() {
		err := s.jobManager.Close(ctx)
		if err != nil {
			log.Warn("job manager close with error", zap.Error(err))
		}
		log.Info("job manager exited")
	}()

	s.gcRunner = externRescManager.NewGCRunner(s.frameMetaClient, map[resModel.ResourceType]externRescManager.GCHandlerFunc{
		"local": resourcetypes.NewLocalFileResourceType(clients).GCHandler(),
	})
	s.gcCoordinator = externRescManager.NewGCCoordinator(s.executorManager, s.jobManager, s.frameMetaClient, s.gcRunner)

	// TODO refactor this method to make it more readable and maintainable.
	errg, errgCtx := errgroup.WithContext(ctx)

	errg.Go(func() error {
		return s.gcRunner.Run(errgCtx)
	})
	errg.Go(func() error {
		return s.gcCoordinator.Run(errgCtx)
	})

	errg.Go(func() error {
		defer func() {
			s.executorManager.Stop()
			log.Info("executor manager exited")
		}()
		s.executorManager.Start(errgCtx)
		return nil
	})

	errg.Go(func() error {
		metricTicker := time.NewTicker(defaultMetricInterval)
		defer metricTicker.Stop()
		leaderTicker := time.NewTicker(time.Millisecond * 200)
		defer leaderTicker.Stop()
		for {
			select {
			case <-errgCtx.Done():
				// errgCtx is a leaderCtx actually
				return errors.Trace(errgCtx.Err())
			case <-leaderTicker.C:
				if err := s.jobManager.Poll(errgCtx); err != nil {
					log.Warn("Polling JobManager failed", zap.Error(err))
					return err
				}
			case <-leaderTicker.C:
				s.collectLeaderMetric()
			}
		}
	})

	s.leaderInitialized.Store(true)
	log.Info("leader is initialized", zap.Duration("took", time.Since(start)))

	return errg.Wait()
}

func (s *Server) collectLeaderMetric() {
	for status := range pb.QueryJobResponse_JobStatus_name {
		pbStatus := pb.QueryJobResponse_JobStatus(status)
		s.metrics.metricJobNum[pbStatus].Set(float64(s.jobManager.JobCount(pbStatus)))
	}
	for status := range model.ExecutorStatusNameMapping {
		s.metrics.metricExecutorNum[status].Set(float64(s.executorManager.ExecutorCount(status)))
	}
}

// makeScheduler is a helper function for Server to create a scheduler.Scheduler.
// This function makes it clear how a Scheduler is supposed to be constructed
// using concrete type, from the perspective of Server.
func makeScheduler(
	executorManager ExecutorManager,
	externalResourceManager *externRescManager.Service,
) *scheduler.Scheduler {
	return scheduler.NewScheduler(
		executorManager.CapacityProvider(),
		externalResourceManager,
	)
}

// IsLeader implements ServerInfoProvider.IsLeader.
func (s *Server) IsLeader() bool {
	leader, ok := s.leader.Load().(*rpcutil.Member)
	if !ok || leader == nil {
		return false
	}
	return leader.Name == s.id
}

// LeaderAddr implements ServerInfoProvider.LeaderAddr.
func (s *Server) LeaderAddr() (string, bool) {
	leader, ok := s.leader.Load().(*rpcutil.Member)
	if !ok || leader == nil {
		return "", false
	}
	return leader.AdvertiseAddr, true
}

// JobManager implements ServerInfoProvider.JobManager.
func (s *Server) JobManager() (JobManager, bool) {
	if s.leaderInitialized.Load() && s.jobManager != nil {
		return s.jobManager, true
	}
	return nil, false
}

// ExecutorManager implements ServerInfoProvider.ExecutorManager.
func (s *Server) ExecutorManager() (ExecutorManager, bool) {
	if s.leaderInitialized.Load() && s.executorManager != nil {
		return s.executorManager, true
	}
	return nil, false
}<|MERGE_RESOLUTION|>--- conflicted
+++ resolved
@@ -159,20 +159,7 @@
 
 	executorManager := NewExecutorManagerImpl(cfg.KeepAliveTTL, cfg.KeepAliveInterval, ctx)
 
-<<<<<<< HEAD
 	id := "server-master-" + uuid.New().String()
-=======
-	urls, err := parseURLs(cfg.Addr)
-	if err != nil {
-		return nil, err
-	}
-	masterAddrs := make([]string, 0, len(urls))
-	for _, u := range urls {
-		masterAddrs = append(masterAddrs, u.Host)
-	}
-
-	id := genServerMasterUUID(cfg.Etcd.Name)
->>>>>>> 80fef1ce
 	info := &model.NodeInfo{
 		Type: model.NodeTypeServerMaster,
 		ID:   model.DeployNodeID(id),
@@ -550,31 +537,11 @@
 	)
 }
 
-<<<<<<< HEAD
 func (s *Server) serve(ctx context.Context) error {
 	errGroup, ctx := errgroup.WithContext(ctx)
 
 	// TODO: Support TLS.
-	tcpServer, err := tcpserver.NewTCPServer(s.cfg.MasterAddr, &security.Credential{})
-=======
-func (s *Server) startGrpcSrv(ctx context.Context) (err error) {
-	etcdCfg := engineEtcdutil.GenEmbedEtcdConfigWithLogger(s.cfg.LogConf.Level)
-	// prepare to join an existing etcd cluster.
-	err = engineEtcdutil.PrepareJoinEtcd(s.cfg.Etcd, s.cfg.Addr)
-	if err != nil {
-		return
-	}
-	log.Info("config after join prepared", zap.Stringer("config", s.cfg))
-
-	// generates embed etcd config before any concurrent gRPC calls.
-	// potential concurrent gRPC calls:
-	//   - workerrpc.NewGRPCClient
-	//   - getHTTPAPIHandler
-	// no `String` method exists for embed.Config, and can not marshal it to join too.
-	// but when starting embed etcd server, the etcd pkg will log the config.
-	// https://github.com/etcd-io/etcd/blob/3cf2f69b5738fb702ba1a935590f36b52b18979b/embed/etcd.go#L299
-	etcdCfg, err = engineEtcdutil.GenEmbedEtcdConfig(etcdCfg, s.cfg.Addr, s.cfg.AdvertiseAddr, s.cfg.Etcd)
->>>>>>> 80fef1ce
+	tcpServer, err := tcpserver.NewTCPServer(s.cfg.Addr, &security.Credential{})
 	if err != nil {
 		return err
 	}
@@ -614,15 +581,8 @@
 	openapi := NewOpenAPI(s)
 	RegisterRoutes(router, openapi)
 
-<<<<<<< HEAD
 	return &http.Server{
 		Handler: router,
-=======
-	// start grpc server
-	s.etcdClient, err = etcdutil.CreateClient([]string{withHost(s.cfg.Addr)}, nil)
-	if err != nil {
-		return
->>>>>>> 80fef1ce
 	}
 }
 
