// Copyright 2022 PingCAP, Inc.
//
// Licensed under the Apache License, Version 2.0 (the "License");
// you may not use this file except in compliance with the License.
// You may obtain a copy of the License at
//
//     http://www.apache.org/licenses/LICENSE-2.0
//
// Unless required by applicable law or agreed to in writing, software
// distributed under the License is distributed on an "AS IS" BASIS,
// See the License for the specific language governing permissions and
// limitations under the License.

package servermaster

import (
	"context"
	"encoding/json"
	"fmt"
	"net/http"
	"net/http/httputil"
	"net/url"
	"sort"
	"strings"
	"time"

	"github.com/google/uuid"
	grpcprometheus "github.com/grpc-ecosystem/go-grpc-prometheus"
	"github.com/grpc-ecosystem/grpc-gateway/v2/runtime"
	"github.com/pingcap/errors"
	"github.com/pingcap/log"
	"github.com/pingcap/tiflow/dm/pkg/etcdutil"
	pb "github.com/pingcap/tiflow/engine/enginepb"
	"github.com/pingcap/tiflow/engine/framework"
	"github.com/pingcap/tiflow/engine/framework/metadata"
	frameModel "github.com/pingcap/tiflow/engine/framework/model"
	"github.com/pingcap/tiflow/engine/model"
	pkgClient "github.com/pingcap/tiflow/engine/pkg/client"
	dcontext "github.com/pingcap/tiflow/engine/pkg/context"
	"github.com/pingcap/tiflow/engine/pkg/deps"
	externRescManager "github.com/pingcap/tiflow/engine/pkg/externalresource/manager"
	resModel "github.com/pingcap/tiflow/engine/pkg/externalresource/resourcemeta/model"
	"github.com/pingcap/tiflow/engine/pkg/externalresource/resourcetypes"
	"github.com/pingcap/tiflow/engine/pkg/meta"
	metaModel "github.com/pingcap/tiflow/engine/pkg/meta/model"
	pkgOrm "github.com/pingcap/tiflow/engine/pkg/orm"
	"github.com/pingcap/tiflow/engine/pkg/p2p"
	"github.com/pingcap/tiflow/engine/pkg/rpcerror"
	"github.com/pingcap/tiflow/engine/pkg/rpcutil"
	"github.com/pingcap/tiflow/engine/pkg/serverutil"
	"github.com/pingcap/tiflow/engine/pkg/tenant"
	"github.com/pingcap/tiflow/engine/servermaster/executormeta"
	"github.com/pingcap/tiflow/engine/servermaster/scheduler"
	schedModel "github.com/pingcap/tiflow/engine/servermaster/scheduler/model"
	serverutil2 "github.com/pingcap/tiflow/engine/servermaster/serverutil"
	"github.com/pingcap/tiflow/engine/test"
	"github.com/pingcap/tiflow/engine/test/mock"
	cerrors "github.com/pingcap/tiflow/pkg/errors"
	"github.com/pingcap/tiflow/pkg/security"
	"github.com/pingcap/tiflow/pkg/tcpserver"
	p2pProtocol "github.com/pingcap/tiflow/proto/p2p"
	"github.com/prometheus/client_golang/prometheus"
	clientv3 "go.etcd.io/etcd/client/v3"
	"go.uber.org/atomic"
	"go.uber.org/zap"
	"golang.org/x/sync/errgroup"
	"golang.org/x/time/rate"
	"google.golang.org/grpc"
	"google.golang.org/grpc/codes"
	"google.golang.org/grpc/status"
	"google.golang.org/protobuf/encoding/protojson"
	"google.golang.org/protobuf/types/known/emptypb"
)

// use a slice instead of map because in small data size, slice search is faster
// than map search.
var masterRPCLimiterAllowList = []string{
	"CreateJob",
	"CancelJob",
	"ScheduleTask",
	"CreateResource",
	"RemoveResource",
}

// Server handles PRC requests for df master.
type Server struct {
	id string // Server id, randomly generated when server is created.

	cfg     *Config
	info    *model.NodeInfo
	metrics *serverMasterMetric
	// Notify the server to resign leadership.
	resignCh chan struct{}

	etcdClient *clientv3.Client

	leader    atomic.Value
	masterCli *rpcutil.LeaderClientWithLock[multiClient]

	leaderServiceFn func(context.Context) error
	masterRPCHook   rpcutil.PreRPCHook

	// sched scheduler
	executorManager        ExecutorManager
	jobManager             JobManager
	resourceManagerService *externRescManager.Service
	scheduler              *scheduler.Scheduler

	// file resource GC
	gcRunner      externRescManager.GCRunner
	gcCoordinator externRescManager.GCCoordinator

	msgService   *p2p.MessageRPCService
	p2pMsgRouter p2p.MessageRouter
	rpcLogRL     *rate.Limiter

	// Deprecated. Will be replaced with `discovery.Agent`.
	discoveryKeeper *serverutil.DiscoveryKeepaliver

	metaStoreManager MetaStoreManager

	leaderInitialized atomic.Bool

	// mocked server for test
	mockGrpcServer mock.GrpcServer

	testCtx *test.Context

	// framework metastore client
	frameMetaClient     pkgOrm.Client
	frameworkClientConn metaModel.ClientConn
	businessClientConn  metaModel.ClientConn
}

type serverMasterMetric struct {
	metricJobNum      map[pb.Job_Status]prometheus.Gauge
	metricExecutorNum map[model.ExecutorStatus]prometheus.Gauge
}

func newServerMasterMetric() *serverMasterMetric {
	// Following are leader only metrics
	metricJobNum := make(map[pb.Job_Status]prometheus.Gauge)
	for status, statusName := range pb.Job_Status_name {
		metric := serverJobNumGauge.WithLabelValues(statusName)
		metricJobNum[pb.Job_Status(status)] = metric
	}

	metricExecutorNum := make(map[model.ExecutorStatus]prometheus.Gauge)
	for status, name := range model.ExecutorStatusNameMapping {
		metric := serverExecutorNumGauge.WithLabelValues(name)
		metricExecutorNum[status] = metric
	}

	return &serverMasterMetric{
		metricJobNum:      metricJobNum,
		metricExecutorNum: metricExecutorNum,
	}
}

// NewServer creates a new master-server.
func NewServer(cfg *Config, ctx *test.Context) (_ *Server, finalErr error) {
	log.Info("creating server master", zap.Stringer("config", cfg))

	id := "server-master-" + uuid.New().String()
	info := &model.NodeInfo{
		ID:   model.DeployNodeID(id),
		Addr: cfg.AdvertiseAddr,
	}
	msgService := p2p.NewMessageRPCServiceWithRPCServer(id, nil, nil)
	p2pMsgRouter := p2p.NewMessageRouter(p2p.NodeID(info.ID), info.Addr)

	etcdClient, err := etcdutil.CreateClient(cfg.ETCDEndpoints, nil)
	if err != nil {
		return nil, err
	}
	defer func() {
		if finalErr != nil {
			if err := etcdClient.Close(); err != nil {
				log.Warn("close etcd client failed", zap.Error(err))
			}
		}
	}()

	discoveryKeeper := serverutil.NewDiscoveryKeepaliver(
		info, etcdClient, int(defaultSessionTTL/time.Second),
		defaultDiscoverTicker, p2pMsgRouter,
	)

	server := &Server{
		id:                id,
		cfg:               cfg,
		info:              info,
		resignCh:          make(chan struct{}),
		leaderInitialized: *atomic.NewBool(false),
		testCtx:           ctx,
		leader:            atomic.Value{},
		masterCli:         &rpcutil.LeaderClientWithLock[multiClient]{},
		msgService:        msgService,
		p2pMsgRouter:      p2pMsgRouter,
		rpcLogRL:          rate.NewLimiter(rate.Every(time.Second*5), 3 /*burst*/),
		discoveryKeeper:   discoveryKeeper,
		metrics:           newServerMasterMetric(),
		metaStoreManager:  NewMetaStoreManager(),
		etcdClient:        etcdClient,
	}
	server.leaderServiceFn = server.runLeaderService
	masterRPCHook := rpcutil.NewPreRPCHook[multiClient](
		id,
		&server.leader,
		server.masterCli,
		&server.leaderInitialized,
		server.rpcLogRL,
		masterRPCLimiterAllowList,
	)
	server.masterRPCHook = masterRPCHook
	return server, nil
}

// Heartbeat implements pb interface.
func (s *Server) Heartbeat(ctx context.Context, req *pb.HeartbeatRequest) (*pb.HeartbeatResponse, error) {
	resp2 := &pb.HeartbeatResponse{}
	shouldRet, err := s.masterRPCHook.PreRPC(ctx, req, &resp2)
	if shouldRet {
		return resp2, err
	}

	resp, err := s.executorManager.HandleHeartbeat(req)
	if err == nil && resp.Err == nil {
		for _, nodeInfo := range s.discoveryKeeper.Snapshot() {
			resp.Addrs = append(resp.Addrs, nodeInfo.Addr)
		}
		// `discoveryKeeper.Keepalive` starts at early stage, so it's unlikely that
		// GetSnapshot() returns nil. For safety, we check it here. If it returns nil,
		// we will add own node address to the response.
		if len(resp.Addrs) == 0 {
			resp.Addrs = append(resp.Addrs, s.cfg.AdvertiseAddr)
		}
		leader, exists := s.masterRPCHook.CheckLeader()
		if exists {
			resp.Leader = leader.AdvertiseAddr
		}
	}
	return resp, err
}

// CreateJob delegates request to leader's JobManager.CreateJob.
func (s *Server) CreateJob(ctx context.Context, req *pb.CreateJobRequest) (*pb.Job, error) {
	job := &pb.Job{}
	shouldRet, err := s.masterRPCHook.PreRPC(ctx, req, &job)
	if shouldRet {
		return job, err
	}
	return s.jobManager.CreateJob(ctx, req)
}

// GetJob delegates request to leader's JobManager.GetJob.
func (s *Server) GetJob(ctx context.Context, req *pb.GetJobRequest) (*pb.Job, error) {
	job := &pb.Job{}
	shouldRet, err := s.masterRPCHook.PreRPC(ctx, req, &job)
	if shouldRet {
		return job, err
	}
	return s.jobManager.GetJob(ctx, req)
}

// ListJobs delegates request to leader's JobManager.ListJobs.
func (s *Server) ListJobs(ctx context.Context, req *pb.ListJobsRequest) (*pb.ListJobsResponse, error) {
	resp := &pb.ListJobsResponse{}
	shouldRet, err := s.masterRPCHook.PreRPC(ctx, req, &resp)
	if shouldRet {
		return resp, err
	}
	return s.jobManager.ListJobs(ctx, req)
}

// CancelJob delegates request to leader's JobManager.CancelJob.
func (s *Server) CancelJob(ctx context.Context, req *pb.CancelJobRequest) (*pb.Job, error) {
	job := &pb.Job{}
	shouldRet, err := s.masterRPCHook.PreRPC(ctx, req, &job)
	if shouldRet {
		return job, err
	}
	return s.jobManager.CancelJob(ctx, req)
}

// DeleteJob delegates request to leader's JobManager.DeleteJob.
func (s *Server) DeleteJob(ctx context.Context, req *pb.DeleteJobRequest) (*emptypb.Empty, error) {
	empty := &emptypb.Empty{}
	shouldRet, err := s.masterRPCHook.PreRPC(ctx, req, &empty)
	if shouldRet {
		return empty, err
	}
	return s.jobManager.DeleteJob(ctx, req)
}

// RegisterExecutor implements grpc interface, and passes request onto executor manager.
func (s *Server) RegisterExecutor(ctx context.Context, req *pb.RegisterExecutorRequest) (*pb.Executor, error) {
	pbExecutor := &pb.Executor{}
	shouldRet, err := s.masterRPCHook.PreRPC(ctx, req, &pbExecutor)
	if shouldRet {
		return pbExecutor, err
	}

	executorMeta, err := s.executorManager.AllocateNewExec(ctx, req)
	if err != nil {
		return nil, err
	}

	return &pb.Executor{
<<<<<<< HEAD
		Id:         string(nodeInfo.ID),
		Name:       nodeInfo.Name,
		Address:    nodeInfo.Addr,
		Capability: int64(nodeInfo.Capability),
		Labels:     nodeInfo.Labels.ToMap(),
=======
		Id:         string(executorMeta.ID),
		Name:       executorMeta.Name,
		Address:    executorMeta.Address,
		Capability: int64(executorMeta.Capability),
>>>>>>> 12ff1371
	}, nil
}

// ListExecutors implements DiscoveryServer.ListExecutors.
func (s *Server) ListExecutors(ctx context.Context, req *pb.ListExecutorsRequest) (*pb.ListExecutorsResponse, error) {
	resp := &pb.ListExecutorsResponse{}
	shouldRet, err := s.masterRPCHook.PreRPC(ctx, req, &resp)
	if shouldRet {
		return resp, err
	}

	executors := s.executorManager.ListExecutors()
	for _, executor := range executors {
		resp.Executors = append(resp.Executors, &pb.Executor{
			Id:         string(executor.ID),
			Name:       executor.Name,
			Address:    executor.Address,
			Capability: int64(executor.Capability),
		})
	}
	sort.Slice(resp.Executors, func(i, j int) bool {
		return resp.Executors[i].Id < resp.Executors[j].Id
	})
	return resp, nil
}

// ListMasters implements DiscoveryServer.ListMasters.
func (s *Server) ListMasters(ctx context.Context, req *pb.ListMastersRequest) (*pb.ListMastersResponse, error) {
	resp := &pb.ListMastersResponse{}
	leaderAddr, ok := s.LeaderAddr()
	for _, nodeInfo := range s.discoveryKeeper.Snapshot() {
		isLeader := ok && nodeInfo.Addr == leaderAddr
		resp.Masters = append(resp.Masters, &pb.Master{
			Id:       string(nodeInfo.ID),
			Name:     nodeInfo.Name,
			Address:  nodeInfo.Addr,
			IsLeader: isLeader,
		})
	}
	sort.Slice(resp.Masters, func(i, j int) bool {
		return resp.Masters[i].Id < resp.Masters[j].Id
	})
	return resp, nil
}

// ScheduleTask implements grpc interface. It works as follows
// - receives request from job master
// - queries resource manager to allocate resource and maps tasks to executors
// - returns scheduler response to job master
func (s *Server) ScheduleTask(ctx context.Context, req *pb.ScheduleTaskRequest) (*pb.ScheduleTaskResponse, error) {
	resp2 := &pb.ScheduleTaskResponse{}
	shouldRet, err := s.masterRPCHook.PreRPC(ctx, req, &resp2)
	if shouldRet {
		return resp2, err
	}

	schedulerReq, err := schedModel.NewSchedulerRequestFromPB(req)
	if err != nil {
		return nil, err
	}

	schedulerResp, err := s.scheduler.ScheduleTask(ctx, schedulerReq)
	if err != nil {
		return nil, rpcerror.ToGRPCError(err)
	}

	addr, ok := s.executorManager.GetAddr(schedulerResp.ExecutorID)
	if !ok {
		log.Warn("Executor is gone, RPC call needs retry",
			zap.Any("request", req),
			zap.String("executor-id", string(schedulerResp.ExecutorID)))
		errOut := cerrors.ErrUnknownExecutorID.GenWithStackByArgs(string(schedulerResp.ExecutorID))
		return nil, status.Error(codes.Internal, errOut.Error())
	}

	return &pb.ScheduleTaskResponse{
		ExecutorId:   string(schedulerResp.ExecutorID),
		ExecutorAddr: addr,
	}, nil
}

// RegisterMetaStore registers backend metastore to server master,
// but have not implemented yet.
func (s *Server) RegisterMetaStore(
	ctx context.Context, req *pb.RegisterMetaStoreRequest,
) (*pb.RegisterMetaStoreResponse, error) {
	return nil, nil
}

// QueryMetaStore implements gRPC interface
func (s *Server) QueryMetaStore(
	ctx context.Context, req *pb.QueryMetaStoreRequest,
) (*pb.QueryMetaStoreResponse, error) {
	getStore := func(storeID string) *pb.QueryMetaStoreResponse {
		store := s.metaStoreManager.GetMetaStore(storeID)
		if store == nil {
			return &pb.QueryMetaStoreResponse{
				Err: &pb.Error{
					Code:    pb.ErrorCode_MetaStoreNotExists,
					Message: fmt.Sprintf("store ID: %s", storeID),
				},
			}
		}
		b, err := json.Marshal(store)
		if err != nil {
			return &pb.QueryMetaStoreResponse{
				Err: &pb.Error{
					Code:    pb.ErrorCode_MetaStoreSerializeFail,
					Message: fmt.Sprintf("raw store config params: %v", store),
				},
			}
		}

		return &pb.QueryMetaStoreResponse{
			Address: string(b),
		}
	}

	switch req.Tp {
	case pb.StoreType_ServiceDiscovery:
		if len(s.cfg.ETCDEndpoints) > 0 {
			return &pb.QueryMetaStoreResponse{
				Address: s.cfg.ETCDEndpoints[0],
			}, nil
		}
		return &pb.QueryMetaStoreResponse{
			Err: &pb.Error{
				Code:    pb.ErrorCode_MetaStoreNotExists,
				Message: fmt.Sprintf("store type: %s", req.Tp),
			},
		}, nil
	case pb.StoreType_SystemMetaStore:
		return getStore(FrameMetaID), nil
	case pb.StoreType_AppMetaStore:
		return getStore(DefaultBusinessMetaID), nil
	default:
		return &pb.QueryMetaStoreResponse{
			Err: &pb.Error{
				Code:    pb.ErrorCode_InvalidMetaStoreType,
				Message: fmt.Sprintf("store type: %s", req.Tp),
			},
		}, nil
	}
}

// GetLeader implements DiscoveryServer.GetLeader.
func (s *Server) GetLeader(_ context.Context, _ *pb.GetLeaderRequest) (*pb.GetLeaderResponse, error) {
	leaderAddr, ok := s.LeaderAddr()
	if !ok {
		return nil, status.Error(codes.NotFound, "no leader")
	}
	return &pb.GetLeaderResponse{
		AdvertiseAddr: leaderAddr,
	}, nil
}

// ResignLeader implements DiscoveryServer.ResignLeader.
func (s *Server) ResignLeader(_ context.Context, _ *pb.ResignLeaderRequest) (*emptypb.Empty, error) {
	select {
	case s.resignCh <- struct{}{}:
	default:
	}
	return &emptypb.Empty{}, nil
}

// ReportExecutorWorkload implements pb.MasterServer.ReportExecutorWorkload
func (s *Server) ReportExecutorWorkload(
	ctx context.Context, req *pb.ExecWorkloadRequest,
) (*pb.ExecWorkloadResponse, error) {
	// TODO: pass executor workload to capacity manager
	log.Debug("receive workload report", zap.String("executor", req.ExecutorId))
	for _, res := range req.GetWorkloads() {
		log.Debug("workload", zap.Int32("type", res.GetTp()), zap.Int32("usage", res.GetUsage()))
	}
	return &pb.ExecWorkloadResponse{}, nil
}

func (s *Server) startForTest(ctx context.Context) (err error) {
	// TODO: implement mock-etcd and leader election

	s.mockGrpcServer, err = mock.NewMasterServer(s.cfg.Addr, s)
	if err != nil {
		return err
	}

	// TODO: start job manager
	s.leader.Store(&rpcutil.Member{Name: s.name(), IsLeader: true})
	s.leaderInitialized.Store(true)
	return
}

// Stop and clean resources.
// TODO: implement stop gracefully.
func (s *Server) Stop() {
	if s.mockGrpcServer != nil {
		s.mockGrpcServer.Stop()
	}
	if s.etcdClient != nil {
		s.etcdClient.Close()
	}
	// in some tests this fields is not initialized
	if s.masterCli != nil {
		s.masterCli.Close()
	}
	if s.frameMetaClient != nil {
		s.frameMetaClient.Close()
	}
	if s.frameworkClientConn != nil {
		s.frameworkClientConn.Close()
	}
	if s.businessClientConn != nil {
		s.businessClientConn.Close()
	}
	if s.executorManager != nil {
		s.executorManager.Stop()
	}
}

// Run the server master.
func (s *Server) Run(ctx context.Context) error {
	if test.GetGlobalTestFlag() {
		return s.startForTest(ctx)
	}

	err := s.registerMetaStore(ctx)
	if err != nil {
		return err
	}

	// executorMetaClient needs to be initialized after frameworkClientConn is initialized.
	executorMetaClient, err := executormeta.NewClient(s.frameworkClientConn)
	if err != nil {
		return errors.Trace(err)
	}
	s.executorManager = NewExecutorManagerImpl(executorMetaClient, s.cfg.KeepAliveTTL, s.cfg.KeepAliveInterval, s.testCtx)

	// ResourceManagerService should be initialized after registerMetaStore.
	// FIXME: We should do these work inside NewServer.
	s.initResourceManagerService()
	s.scheduler = scheduler.NewScheduler(
		s.executorManager,
		s.resourceManagerService)

	wg, ctx := errgroup.WithContext(ctx)

	wg.Go(func() error {
		return s.serve(ctx)
	})

	wg.Go(func() error {
		return s.msgService.GetMessageServer().Run(ctx)
	})

	wg.Go(func() error {
		return s.leaderLoop(ctx)
	})

	wg.Go(func() error {
		return s.discoveryKeeper.Keepalive(ctx)
	})

	return wg.Wait()
}

func (s *Server) registerMetaStore(ctx context.Context) error {
	// register metastore for framework
	cfg := s.cfg
	if err := s.metaStoreManager.Register(cfg.FrameMetaConf.StoreID, cfg.FrameMetaConf); err != nil {
		return err
	}
	if cfg.FrameMetaConf.StoreType == metaModel.StoreTypeMySQL {
		// Normally, a schema will be created in advance, and we may have no privilege
		// to create schema for framework meta. Just for easy test here. Ignore any error.
		ctx, cancel := context.WithTimeout(ctx, 3*time.Second)
		defer cancel()
		if err := meta.CreateSchemaIfNotExists(ctx, *(s.cfg.FrameMetaConf)); err != nil {
			log.Warn("create schema for framework metastore fail, but it can be ignored.",
				zap.String("schema", s.cfg.FrameMetaConf.Schema),
				zap.Error(err))
		}
	}
	var err error
	s.frameworkClientConn, err = meta.NewClientConn(cfg.FrameMetaConf)
	if err != nil {
		log.Error("connect to framework metastore fail", zap.Any("config", cfg.FrameMetaConf), zap.Error(err))
		return err
	}
	// some components depend on this framework meta client
	s.frameMetaClient, err = pkgOrm.NewClient(s.frameworkClientConn)
	if err != nil {
		log.Error("create framework meta client fail", zap.Error(err))
		return err
	}
	log.Info("register framework metastore successfully", zap.Any("metastore", cfg.FrameMetaConf))

	// register metastore for business
	err = s.metaStoreManager.Register(cfg.BusinessMetaConf.StoreID, cfg.BusinessMetaConf)
	if err != nil {
		return err
	}
	if cfg.BusinessMetaConf.StoreType == metaModel.StoreTypeMySQL {
		// Normally, a schema will be created in advance, and we may have no privilege
		// to create schema for business meta. Just for easy test here. Ignore any error.
		ctx, cancel := context.WithTimeout(ctx, 3*time.Second)
		defer cancel()
		if err := meta.CreateSchemaIfNotExists(ctx, *(s.cfg.BusinessMetaConf)); err != nil {
			log.Warn("create schema for business metastore fail, but it can be ignored.",
				zap.String("schema", s.cfg.BusinessMetaConf.Schema),
				zap.Error(err))
		}
	}
	s.businessClientConn, err = meta.NewClientConn(cfg.BusinessMetaConf)
	if err != nil {
		log.Error("connect to business metastore fail", zap.Any("config", cfg.BusinessMetaConf), zap.Error(err))
		return err
	}
	log.Info("register business metastore successfully", zap.Any("metastore", cfg.BusinessMetaConf))

	return nil
}

func (s *Server) initResourceManagerService() {
	s.resourceManagerService = externRescManager.NewService(
		s.frameMetaClient,
		s.executorManager,
		s.masterRPCHook,
	)
}

func (s *Server) serve(ctx context.Context) error {
	errGroup, ctx := errgroup.WithContext(ctx)

	// TODO: Support TLS.
	tcpServer, err := tcpserver.NewTCPServer(s.cfg.Addr, &security.Credential{})
	if err != nil {
		return err
	}
	defer tcpServer.Close()
	errGroup.Go(func() error {
		return tcpServer.Run(ctx)
	})

	httpServer, err := s.createHTTPServer()
	if err != nil {
		return err
	}
	defer httpServer.Close()
	errGroup.Go(func() error {
		return httpServer.Serve(tcpServer.HTTP1Listener())
	})

	grpcServer := s.createGRPCServer()
	defer grpcServer.Stop()
	errGroup.Go(func() error {
		return grpcServer.Serve(tcpServer.GrpcListener())
	})
	return errGroup.Wait()
}

func (s *Server) createGRPCServer() *grpc.Server {
	grpcServer := grpc.NewServer(
		grpc.StreamInterceptor(grpcprometheus.StreamServerInterceptor),
		grpc.ChainUnaryInterceptor(grpcprometheus.UnaryServerInterceptor, rpcerror.UnaryServerInterceptor),
	)
	pb.RegisterDiscoveryServer(grpcServer, s)
	pb.RegisterTaskSchedulerServer(grpcServer, s)
	pb.RegisterJobManagerServer(grpcServer, s)
	pb.RegisterResourceManagerServer(grpcServer, s.resourceManagerService)
	p2pProtocol.RegisterCDCPeerToPeerServer(grpcServer, s.msgService.GetMessageServer())
	return grpcServer
}

func (s *Server) createHTTPServer() (*http.Server, error) {
	grpcMux := runtime.NewServeMux(
		runtime.WithMarshalerOption(runtime.MIMEWildcard, &runtime.JSONPb{
			MarshalOptions:   protojson.MarshalOptions{UseProtoNames: true, EmitUnpopulated: true},
			UnmarshalOptions: protojson.UnmarshalOptions{},
		}),
	)
	if err := pb.RegisterJobManagerHandlerServer(context.Background(), grpcMux, s); err != nil {
		return nil, errors.Trace(err)
	}
	if err := pb.RegisterDiscoveryHandlerServer(context.Background(), grpcMux, s); err != nil {
		return nil, errors.Trace(err)
	}

	router := http.NewServeMux()
	registerRoutes(router, grpcMux, s.forwardJobAPI)

	return &http.Server{
		Handler: router,
	}, nil
}

func (s *Server) forwardJobAPI(w http.ResponseWriter, r *http.Request) {
	if err := s.handleForwardJobAPI(w, r); err != nil {
		st, ok := status.FromError(rpcerror.ToGRPCError(err))
		if !ok {
			st = status.FromContextError(err)
		}
		payload, err := protojson.MarshalOptions{UseProtoNames: true}.Marshal(st.Proto())
		if err != nil {
			log.Warn("failed to marshal grpc status", zap.Error(err))
		}
		w.Header().Set("Content-Type", "application/json")
		w.WriteHeader(runtime.HTTPStatusFromCode(st.Code()))
		if _, err := w.Write(payload); err != nil {
			log.Warn("failed to write response", zap.Error(err))
		}
	}
}

func (s *Server) handleForwardJobAPI(w http.ResponseWriter, r *http.Request) error {
	apiPath := strings.TrimPrefix(r.URL.Path, jobAPIPrefix)
	fields := strings.SplitN(apiPath, "/", 2)
	if len(fields) != 2 {
		return errors.New("invalid job api path")
	}
	jobID := fields[0]

	var targetAddr string
	if s.IsLeader() {
		forwardAddr, err := s.jobManager.GetJobMasterForwardAddress(r.Context(), jobID)
		if err != nil {
			return err
		}
		targetAddr = forwardAddr
	} else if leaderAddr, ok := s.LeaderAddr(); ok {
		targetAddr = leaderAddr
	} else {
		return errors.New("no leader found")
	}

	// TODO: Support TLS.
	u, err := url.Parse("http://" + targetAddr)
	if err != nil {
		return errors.Errorf("invalid target address %s", targetAddr)
	}
	proxy := httputil.NewSingleHostReverseProxy(u)
	proxy.ServeHTTP(w, r)
	return nil
}

// member returns member information of the server
func (s *Server) member() string {
	m := &rpcutil.Member{
		Name:          s.name(),
		AdvertiseAddr: s.cfg.AdvertiseAddr,
	}
	val, err := m.String()
	if err != nil {
		return s.name()
	}
	return val
}

// name is a shortcut to etcd name
func (s *Server) name() string {
	return s.id
}

func (s *Server) initializedBackendMeta(ctx context.Context) error {
	bctx, cancel := context.WithTimeout(ctx, 3*time.Second)
	defer cancel()
	if err := pkgOrm.InitAllFrameworkModels(bctx, s.frameworkClientConn); err != nil {
		log.Error("framework metastore initializes all backend tables fail", zap.Error(err))
		return err
	}

	// Since we have the sql-type business metastore,
	// we need to initialize the logic_epoches table for all jobs
	if s.cfg.BusinessMetaConf.StoreType == metaModel.StoreTypeMySQL {
		if err := pkgOrm.InitEpochModel(ctx, s.businessClientConn); err != nil {
			log.Error("business metastore initializes the logic epoch table fail", zap.Error(err))
			return err
		}
	}

	return nil
}

func (s *Server) runLeaderService(ctx context.Context) (err error) {
	start := time.Now()

	// leader master need Initialize all backend tables first
	err = s.initializedBackendMeta(ctx)
	if err != nil {
		return
	}

	// TODO support TLS.
	executorClients := pkgClient.NewExecutorGroup(&security.Credential{}, log.L())
	masterClient, err := pkgClient.NewServerMasterClientWithFailOver(
		pkgClient.MasterServerList{
			s.cfg.Addr: true,
		},
		nil, // TODO support TLS
	)
	if err != nil {
		return
	}

	dctx := dcontext.NewContext(ctx)
	dctx.Environ.Addr = s.cfg.AdvertiseAddr
	dctx.Environ.NodeID = s.name()
	dctx.ProjectInfo = tenant.FrameProjectInfo

	masterMeta := &frameModel.MasterMetaKVData{
		ProjectID: tenant.FrameProjectInfo.UniqueID(),
		ID:        metadata.JobManagerUUID,
		Tp:        framework.JobManager,
		// TODO: add other infos
	}
	masterMetaBytes, err := masterMeta.Marshal()
	if err != nil {
		return
	}
	dctx.Environ.MasterMetaBytes = masterMetaBytes

	dp := deps.NewDeps()
	if err := dp.Provide(func() pkgOrm.Client {
		return s.frameMetaClient
	}); err != nil {
		return err
	}

	if err := dp.Provide(func() metaModel.ClientConn {
		return s.businessClientConn
	}); err != nil {
		return err
	}

	if err := dp.Provide(func() pkgClient.ExecutorGroup {
		return executorClients
	}); err != nil {
		return err
	}

	if err := dp.Provide(func() pkgClient.ServerMasterClient {
		return masterClient
	}); err != nil {
		return err
	}

	if err := dp.Provide(func() p2p.MessageSender {
		return p2p.NewMessageSender(s.p2pMsgRouter)
	}); err != nil {
		return err
	}

	if err := dp.Provide(func() p2p.MessageHandlerManager {
		return s.msgService.MakeHandlerManager()
	}); err != nil {
		return err
	}

	s.leader.Store(&rpcutil.Member{
		Name:          s.name(),
		AdvertiseAddr: s.cfg.AdvertiseAddr,
		IsLeader:      true,
	})
	defer func() {
		s.leaderInitialized.Store(false)
		s.leader.Store(&rpcutil.Member{})
	}()

	dctx = dctx.WithDeps(dp)
	s.jobManager, err = NewJobManagerImpl(dctx, metadata.JobManagerUUID)
	if err != nil {
		return
	}
	defer func() {
		err := s.jobManager.Close(ctx)
		if err != nil {
			log.Warn("job manager close with error", zap.Error(err))
		}
		log.Info("job manager exited")
	}()

	s.gcRunner = externRescManager.NewGCRunner(s.frameMetaClient, map[resModel.ResourceType]externRescManager.GCHandlerFunc{
		"local": resourcetypes.NewLocalFileResourceType(executorClients).GCHandler(),
	})
	s.gcCoordinator = externRescManager.NewGCCoordinator(s.executorManager, s.jobManager, s.frameMetaClient, s.gcRunner)

	// TODO refactor this method to make it more readable and maintainable.
	errg, errgCtx := errgroup.WithContext(ctx)

	errg.Go(func() error {
		return s.gcRunner.Run(errgCtx)
	})
	errg.Go(func() error {
		return s.gcCoordinator.Run(errgCtx)
	})

	errg.Go(func() error {
		defer func() {
			s.executorManager.Stop()
			log.Info("executor manager exited")
		}()
		return s.executorManager.Start(errgCtx)
	})

	errg.Go(func() error {
		metricTicker := time.NewTicker(defaultMetricInterval)
		defer metricTicker.Stop()
		leaderTicker := time.NewTicker(time.Millisecond * 200)
		defer leaderTicker.Stop()
		for {
			select {
			case <-errgCtx.Done():
				// errgCtx is a leaderCtx actually
				return errors.Trace(errgCtx.Err())
			case <-leaderTicker.C:
				if err := s.jobManager.Poll(errgCtx); err != nil {
					log.Warn("Polling JobManager failed", zap.Error(err))
					return err
				}
			case <-leaderTicker.C:
				s.collectLeaderMetric()
			}
		}
	})

	errg.Go(func() error {
		updater := executorInfoUpdater{
			msgRouter:     s.p2pMsgRouter,
			executorGroup: executorClients,
		}
		return serverutil2.WatchExecutors(errgCtx, s.executorManager, updater)
	})

	s.leaderInitialized.Store(true)
	log.Info("leader is initialized", zap.Duration("took", time.Since(start)))

	return errg.Wait()
}

type executorInfoUpdater struct {
	msgRouter     p2p.MessageRouter
	executorGroup *pkgClient.DefaultExecutorGroup
}

func (e executorInfoUpdater) UpdateExecutorList(executors map[model.ExecutorID]string) error {
	for id, addr := range executors {
		e.msgRouter.AddPeer(string(id), addr)
	}
	return e.executorGroup.UpdateExecutorList(executors)
}

func (e executorInfoUpdater) AddExecutor(executorID model.ExecutorID, addr string) error {
	e.msgRouter.AddPeer(string(executorID), addr)
	return e.executorGroup.AddExecutor(executorID, addr)
}

func (e executorInfoUpdater) RemoveExecutor(executorID model.ExecutorID) error {
	e.msgRouter.RemovePeer(string(executorID))
	return e.executorGroup.RemoveExecutor(executorID)
}

func (s *Server) collectLeaderMetric() {
	for statusName := range pb.Job_Status_name {
		pbStatus := pb.Job_Status(statusName)
		s.metrics.metricJobNum[pbStatus].Set(float64(s.jobManager.JobCount(pbStatus)))
	}
	for statusName := range model.ExecutorStatusNameMapping {
		s.metrics.metricExecutorNum[statusName].Set(float64(s.executorManager.ExecutorCount(statusName)))
	}
}

// IsLeader implements ServerInfoProvider.IsLeader.
func (s *Server) IsLeader() bool {
	leader, ok := s.leader.Load().(*rpcutil.Member)
	if !ok || leader == nil {
		return false
	}
	return leader.Name == s.id
}

// LeaderAddr implements ServerInfoProvider.LeaderAddr.
func (s *Server) LeaderAddr() (string, bool) {
	leader, ok := s.leader.Load().(*rpcutil.Member)
	if !ok || leader == nil || leader.AdvertiseAddr == "" {
		return "", false
	}
	return leader.AdvertiseAddr, true
}<|MERGE_RESOLUTION|>--- conflicted
+++ resolved
@@ -23,6 +23,8 @@
 	"sort"
 	"strings"
 	"time"
+
+	"github.com/pingcap/tiflow/pkg/label"
 
 	"github.com/google/uuid"
 	grpcprometheus "github.com/grpc-ecosystem/go-grpc-prometheus"
@@ -307,18 +309,11 @@
 	}
 
 	return &pb.Executor{
-<<<<<<< HEAD
-		Id:         string(nodeInfo.ID),
-		Name:       nodeInfo.Name,
-		Address:    nodeInfo.Addr,
-		Capability: int64(nodeInfo.Capability),
-		Labels:     nodeInfo.Labels.ToMap(),
-=======
 		Id:         string(executorMeta.ID),
 		Name:       executorMeta.Name,
 		Address:    executorMeta.Address,
 		Capability: int64(executorMeta.Capability),
->>>>>>> 12ff1371
+		Labels:     label.Set(executorMeta.Labels).ToMap(),
 	}, nil
 }
 
