// Copyright 2022 PingCAP, Inc.
//
// Licensed under the Apache License, Version 2.0 (the "License");
// you may not use this file except in compliance with the License.
// You may obtain a copy of the License at
//
//     http://www.apache.org/licenses/LICENSE-2.0
//
// Unless required by applicable law or agreed to in writing, software
// distributed under the License is distributed on an "AS IS" BASIS,
// See the License for the specific language governing permissions and
// limitations under the License.

package servermaster

import (
	"context"
	"encoding/json"
	"fmt"
	"net/http"
	"time"

	"github.com/gin-gonic/gin"
	"github.com/google/uuid"
	grpcprometheus "github.com/grpc-ecosystem/go-grpc-prometheus"
	"github.com/pingcap/errors"
<<<<<<< HEAD
	pkgClient "github.com/pingcap/tiflow/engine/pkg/client"
	"github.com/pingcap/tiflow/pkg/security"
=======
	"github.com/pingcap/log"
>>>>>>> c95a0219
	"github.com/prometheus/client_golang/prometheus"
	clientv3 "go.etcd.io/etcd/client/v3"
	"go.uber.org/atomic"
	"go.uber.org/zap"
	"golang.org/x/sync/errgroup"
	"golang.org/x/time/rate"
	"google.golang.org/grpc"
	"google.golang.org/grpc/codes"
	"google.golang.org/grpc/status"

	"github.com/pingcap/tiflow/dm/pkg/etcdutil"
	pb "github.com/pingcap/tiflow/engine/enginepb"
	"github.com/pingcap/tiflow/engine/framework"
	"github.com/pingcap/tiflow/engine/framework/metadata"
	frameModel "github.com/pingcap/tiflow/engine/framework/model"
	"github.com/pingcap/tiflow/engine/model"
	dcontext "github.com/pingcap/tiflow/engine/pkg/context"
	"github.com/pingcap/tiflow/engine/pkg/deps"
	externRescManager "github.com/pingcap/tiflow/engine/pkg/externalresource/manager"
	resModel "github.com/pingcap/tiflow/engine/pkg/externalresource/resourcemeta/model"
	"github.com/pingcap/tiflow/engine/pkg/externalresource/resourcetypes"
	"github.com/pingcap/tiflow/engine/pkg/meta"
	metaModel "github.com/pingcap/tiflow/engine/pkg/meta/model"
	pkgOrm "github.com/pingcap/tiflow/engine/pkg/orm"
	"github.com/pingcap/tiflow/engine/pkg/p2p"
	"github.com/pingcap/tiflow/engine/pkg/rpcutil"
	"github.com/pingcap/tiflow/engine/pkg/serverutil"
	"github.com/pingcap/tiflow/engine/pkg/tenant"
	"github.com/pingcap/tiflow/engine/servermaster/scheduler"
	schedModel "github.com/pingcap/tiflow/engine/servermaster/scheduler/model"
	"github.com/pingcap/tiflow/engine/test"
	"github.com/pingcap/tiflow/engine/test/mock"
	cerrors "github.com/pingcap/tiflow/pkg/errors"
	"github.com/pingcap/tiflow/pkg/security"
	"github.com/pingcap/tiflow/pkg/tcpserver"
	p2pProtocol "github.com/pingcap/tiflow/proto/p2p"
)

type masterServiceGroup interface {
	pb.DiscoveryServer
	pb.ResourceManagerServer
	pb.TaskSchedulerServer
	pb.JobManagerServer
}

// use a slice instead of map because in small data size, slice search is faster
// than map search.
var masterRPCLimiterAllowList = []string{
	"SubmitJob",
	"CancelJob",
	"ScheduleTask",
	"CreateResource",
	"RemoveResource",
}

// Server handles PRC requests for df master.
type Server struct {
	id string // Server id, randomly generated when server is created.

	cfg     *Config
	info    *model.NodeInfo
	metrics *serverMasterMetric

	etcdClient *clientv3.Client

<<<<<<< HEAD
	leader  atomic.Value
	members struct {
		sync.RWMutex
		m []*Member
	}
	masterCli       *rpcutil.LeaderClientWithLock[multiClient]
	membership      Membership
=======
	leader          atomic.Value
	masterCli       *rpcutil.LeaderClientWithLock[pb.MasterClient]
	resourceCli     *rpcutil.LeaderClientWithLock[pb.ResourceManagerClient]
>>>>>>> c95a0219
	leaderServiceFn func(context.Context) error
	masterRPCHook   rpcutil.PreRPCHook

	// sched scheduler
	executorManager        ExecutorManager
	jobManager             JobManager
	resourceManagerService *externRescManager.Service
	scheduler              *scheduler.Scheduler

	// file resource GC
	gcRunner      externRescManager.GCRunner
	gcCoordinator externRescManager.GCCoordinator

	msgService      *p2p.MessageRPCService
	p2pMsgRouter    p2p.MessageRouter
	rpcLogRL        *rate.Limiter
	discoveryKeeper *serverutil.DiscoveryKeepaliver

	metaStoreManager MetaStoreManager

	leaderInitialized atomic.Bool

	// mocked server for test
	mockGrpcServer mock.GrpcServer

	testCtx *test.Context

	// framework metastore client
	frameMetaClient    pkgOrm.Client
	businessClientConn metaModel.ClientConn
}

// PersistResource implements pb.MasterServer.PersistResource
func (s *Server) PersistResource(ctx context.Context, request *pb.PersistResourceRequest) (*pb.PersistResourceResponse, error) {
	// TODO implement me
	panic("implement me")
}

type serverMasterMetric struct {
	metricJobNum      map[pb.QueryJobResponse_JobStatus]prometheus.Gauge
	metricExecutorNum map[model.ExecutorStatus]prometheus.Gauge
}

func newServerMasterMetric() *serverMasterMetric {
	// Following are leader only metrics
	metricJobNum := make(map[pb.QueryJobResponse_JobStatus]prometheus.Gauge)
	for status, name := range pb.QueryJobResponse_JobStatus_name {
		metric := serverJobNumGauge.WithLabelValues(name)
		metricJobNum[pb.QueryJobResponse_JobStatus(status)] = metric
	}

	metricExecutorNum := make(map[model.ExecutorStatus]prometheus.Gauge)
	for status, name := range model.ExecutorStatusNameMapping {
		metric := serverExecutorNumGauge.WithLabelValues(name)
		metricExecutorNum[status] = metric
	}

	return &serverMasterMetric{
		metricJobNum:      metricJobNum,
		metricExecutorNum: metricExecutorNum,
	}
}

// NewServer creates a new master-server.
func NewServer(cfg *Config, ctx *test.Context) (_ *Server, finalErr error) {
	log.Info("creating server master", zap.Stringer("config", cfg))

	executorManager := NewExecutorManagerImpl(cfg.KeepAliveTTL, cfg.KeepAliveInterval, ctx)

	id := "server-master-" + uuid.New().String()
	info := &model.NodeInfo{
		Type: model.NodeTypeServerMaster,
		ID:   model.DeployNodeID(id),
		Addr: cfg.AdvertiseAddr,
	}
	msgService := p2p.NewMessageRPCServiceWithRPCServer(id, nil, nil)
	p2pMsgRouter := p2p.NewMessageRouter(p2p.NodeID(info.ID), info.Addr)

	etcdClient, err := etcdutil.CreateClient(cfg.ETCDEndpoints, nil)
	if err != nil {
		return nil, err
	}
	defer func() {
		if finalErr != nil {
			if err := etcdClient.Close(); err != nil {
				log.Warn("close etcd client failed", zap.Error(err))
			}
		}
	}()

	discoveryKeeper := serverutil.NewDiscoveryKeepaliver(
		info, etcdClient, int(defaultSessionTTL/time.Second),
		defaultDiscoverTicker, p2pMsgRouter,
	)

	server := &Server{
		id:                id,
		cfg:               cfg,
		info:              info,
		executorManager:   executorManager,
		leaderInitialized: *atomic.NewBool(false),
		testCtx:           ctx,
		leader:            atomic.Value{},
<<<<<<< HEAD
		masterCli:         &rpcutil.LeaderClientWithLock[multiClient]{},
=======
		masterCli:         &rpcutil.LeaderClientWithLock[pb.MasterClient]{},
		resourceCli:       &rpcutil.LeaderClientWithLock[pb.ResourceManagerClient]{},
		msgService:        msgService,
>>>>>>> c95a0219
		p2pMsgRouter:      p2pMsgRouter,
		rpcLogRL:          rate.NewLimiter(rate.Every(time.Second*5), 3 /*burst*/),
		discoveryKeeper:   discoveryKeeper,
		metrics:           newServerMasterMetric(),
		metaStoreManager:  NewMetaStoreManager(),
		etcdClient:        etcdClient,
	}
	server.leaderServiceFn = server.runLeaderService
<<<<<<< HEAD
	masterRPCHook := rpcutil.NewPreRPCHook[multiClient](
=======
	masterRPCHook := rpcutil.NewPreRPCHook(
>>>>>>> c95a0219
		id,
		&server.leader,
		server.masterCli,
		&server.leaderInitialized,
		server.rpcLogRL,
		masterRPCLimiterAllowList,
	)
	server.masterRPCHook = masterRPCHook
	return server, nil
}

// Heartbeat implements pb interface.
func (s *Server) Heartbeat(ctx context.Context, req *pb.HeartbeatRequest) (*pb.HeartbeatResponse, error) {
	resp2 := &pb.HeartbeatResponse{}
	shouldRet, err := s.masterRPCHook.PreRPC(ctx, req, &resp2)
	if shouldRet {
		return resp2, err
	}

	resp, err := s.executorManager.HandleHeartbeat(req)
	if err == nil && resp.Err == nil {
		for _, nodeInfo := range s.discoveryKeeper.Snapshot() {
			if nodeInfo.Type == model.NodeTypeServerMaster {
				resp.Addrs = append(resp.Addrs, nodeInfo.Addr)
			}
		}
		// `discoveryKeeper.Keepalive` starts at early stage, so it's unlikely that
		// GetSnapshot() returns nil. For safety, we check it here. If it returns nil,
		// we will add own node address to the response.
		if len(resp.Addrs) == 0 {
			resp.Addrs = append(resp.Addrs, s.cfg.AdvertiseAddr)
		}
		leader, exists := s.masterRPCHook.CheckLeader()
		if exists {
			resp.Leader = leader.AdvertiseAddr
		}
	}
	return resp, err
}

// SubmitJob passes request onto "JobManager".
func (s *Server) SubmitJob(ctx context.Context, req *pb.SubmitJobRequest) (*pb.SubmitJobResponse, error) {
	resp2 := &pb.SubmitJobResponse{}
	shouldRet, err := s.masterRPCHook.PreRPC(ctx, req, &resp2)
	if shouldRet {
		return resp2, err
	}
	return s.jobManager.SubmitJob(ctx, req), nil
}

// QueryJob implements pb.MasterServer.QueryJob
func (s *Server) QueryJob(ctx context.Context, req *pb.QueryJobRequest) (*pb.QueryJobResponse, error) {
	resp2 := &pb.QueryJobResponse{}
	shouldRet, err := s.masterRPCHook.PreRPC(ctx, req, &resp2)
	if shouldRet {
		return resp2, err
	}
	return s.jobManager.QueryJob(ctx, req), nil
}

// CancelJob implements pb.MasterServer.CancelJob
func (s *Server) CancelJob(ctx context.Context, req *pb.CancelJobRequest) (*pb.CancelJobResponse, error) {
	resp2 := &pb.CancelJobResponse{}
	shouldRet, err := s.masterRPCHook.PreRPC(ctx, req, &resp2)
	if shouldRet {
		return resp2, err
	}
	return s.jobManager.CancelJob(ctx, req), nil
}

// PauseJob implements pb.MasterServer.PauseJob
func (s *Server) PauseJob(ctx context.Context, req *pb.PauseJobRequest) (*pb.PauseJobResponse, error) {
	resp2 := &pb.PauseJobResponse{}
	shouldRet, err := s.masterRPCHook.PreRPC(ctx, req, &resp2)
	if shouldRet {
		return resp2, err
	}
	return s.jobManager.PauseJob(ctx, req), nil
}

// RegisterExecutor implements grpc interface, and passes request onto executor manager.
func (s *Server) RegisterExecutor(ctx context.Context, req *pb.RegisterExecutorRequest) (*pb.RegisterExecutorResponse, error) {
	resp2 := &pb.RegisterExecutorResponse{}
	shouldRet, err := s.masterRPCHook.PreRPC(ctx, req, &resp2)
	if shouldRet {
		return resp2, err
	}
	// register executor to scheduler
	// TODO: check leader, if not leader, return notLeader error.
	execInfo, err := s.executorManager.AllocateNewExec(req)
	if err != nil {
		log.Error("add executor failed", zap.Error(err))
		return &pb.RegisterExecutorResponse{
			Err: cerrors.ToPBError(err),
		}, nil
	}
	return &pb.RegisterExecutorResponse{
		ExecutorId: string(execInfo.ID),
	}, nil
}

// ScheduleTask implements grpc interface. It works as follows
// - receives request from job master
// - queries resource manager to allocate resource and maps tasks to executors
// - returns scheduler response to job master
func (s *Server) ScheduleTask(ctx context.Context, req *pb.ScheduleTaskRequest) (*pb.ScheduleTaskResponse, error) {
	resp2 := &pb.ScheduleTaskResponse{}
	shouldRet, err := s.masterRPCHook.PreRPC(ctx, req, &resp2)
	if shouldRet {
		return resp2, err
	}

	schedulerReq := &schedModel.SchedulerRequest{
		Cost:              schedModel.ResourceUnit(req.GetCost()),
		ExternalResources: resModel.ToResourceKeys(req.GetResourceRequirements()),
	}
	schedulerResp, err := s.scheduler.ScheduleTask(ctx, schedulerReq)
	if err != nil {
		return nil, schedModel.SchedulerErrorToGRPCError(err)
	}

	addr, ok := s.executorManager.GetAddr(schedulerResp.ExecutorID)
	if !ok {
		log.Warn("Executor is gone, RPC call needs retry",
			zap.Any("request", req),
			zap.String("executor-id", string(schedulerResp.ExecutorID)))
		errOut := cerrors.ErrUnknownExecutorID.GenWithStackByArgs(string(schedulerResp.ExecutorID))
		return nil, status.Error(codes.Internal, errOut.Error())
	}

	return &pb.ScheduleTaskResponse{
		ExecutorId:   string(schedulerResp.ExecutorID),
		ExecutorAddr: addr,
	}, nil
}

// RegisterMetaStore registers backend metastore to server master,
// but have not implemented yet.
func (s *Server) RegisterMetaStore(
	ctx context.Context, req *pb.RegisterMetaStoreRequest,
) (*pb.RegisterMetaStoreResponse, error) {
	return nil, nil
}

// QueryMetaStore implements gRPC interface
func (s *Server) QueryMetaStore(
	ctx context.Context, req *pb.QueryMetaStoreRequest,
) (*pb.QueryMetaStoreResponse, error) {
	getStore := func(storeID string) *pb.QueryMetaStoreResponse {
		store := s.metaStoreManager.GetMetaStore(storeID)
		if store == nil {
			return &pb.QueryMetaStoreResponse{
				Err: &pb.Error{
					Code:    pb.ErrorCode_MetaStoreNotExists,
					Message: fmt.Sprintf("store ID: %s", storeID),
				},
			}
		}
		b, err := json.Marshal(store)
		if err != nil {
			return &pb.QueryMetaStoreResponse{
				Err: &pb.Error{
					Code:    pb.ErrorCode_MetaStoreSerializeFail,
					Message: fmt.Sprintf("raw store config params: %v", store),
				},
			}
		}

		return &pb.QueryMetaStoreResponse{
			Address: string(b),
		}
	}

	switch req.Tp {
	case pb.StoreType_ServiceDiscovery:
		if len(s.cfg.ETCDEndpoints) > 0 {
			return &pb.QueryMetaStoreResponse{
				Address: s.cfg.ETCDEndpoints[0],
			}, nil
		}
		return &pb.QueryMetaStoreResponse{
			Err: &pb.Error{
				Code:    pb.ErrorCode_MetaStoreNotExists,
				Message: fmt.Sprintf("store type: %s", req.Tp),
			},
		}, nil
	case pb.StoreType_SystemMetaStore:
		return getStore(FrameMetaID), nil
	case pb.StoreType_AppMetaStore:
		return getStore(DefaultBusinessMetaID), nil
	default:
		return &pb.QueryMetaStoreResponse{
			Err: &pb.Error{
				Code:    pb.ErrorCode_InvalidMetaStoreType,
				Message: fmt.Sprintf("store type: %s", req.Tp),
			},
		}, nil
	}
}

// ReportExecutorWorkload implements pb.MasterServer.ReportExecutorWorkload
func (s *Server) ReportExecutorWorkload(
	ctx context.Context, req *pb.ExecWorkloadRequest,
) (*pb.ExecWorkloadResponse, error) {
	// TODO: pass executor workload to capacity manager
	log.Debug("receive workload report", zap.String("executor", req.ExecutorId))
	for _, res := range req.GetWorkloads() {
		log.Debug("workload", zap.Int32("type", res.GetTp()), zap.Int32("usage", res.GetUsage()))
	}
	return &pb.ExecWorkloadResponse{}, nil
}

func (s *Server) startForTest(ctx context.Context) (err error) {
	// TODO: implement mock-etcd and leader election

	s.mockGrpcServer, err = mock.NewMasterServer(s.cfg.Addr, s)
	if err != nil {
		return err
	}

	s.executorManager.Start(ctx)
	// TODO: start job manager
	s.leader.Store(&rpcutil.Member{Name: s.name(), IsLeader: true})
	s.leaderInitialized.Store(true)
	return
}

// Stop and clean resources.
// TODO: implement stop gracefully.
func (s *Server) Stop() {
	if s.mockGrpcServer != nil {
		s.mockGrpcServer.Stop()
	}
	if s.etcdClient != nil {
		s.etcdClient.Close()
	}
	// in some tests this fields is not initialized
	if s.masterCli != nil {
		s.masterCli.Close()
	}
<<<<<<< HEAD
	if s.etcd != nil {
		s.etcd.Close()
=======
	if s.resourceCli != nil {
		s.resourceCli.Close()
>>>>>>> c95a0219
	}
	if s.frameMetaClient != nil {
		s.frameMetaClient.Close()
	}
	if s.businessClientConn != nil {
		s.businessClientConn.Close()
	}
	if s.executorManager != nil {
		s.executorManager.Stop()
	}
}

// Run the server master.
func (s *Server) Run(ctx context.Context) error {
	if test.GetGlobalTestFlag() {
		return s.startForTest(ctx)
	}

	// TODO: need context here to initialize the metastore connection
	err := s.registerMetaStore()
	if err != nil {
		return err
	}

	// ResourceManagerService should be initialized after registerMetaStore.
	// FIXME: We should do these work inside NewServer.
	s.initResourceManagerService()
	s.scheduler = makeScheduler(s.executorManager, s.resourceManagerService)

	wg, ctx := errgroup.WithContext(ctx)

	wg.Go(func() error {
		return s.serve(ctx)
	})

	wg.Go(func() error {
		return s.msgService.GetMessageServer().Run(ctx)
	})

	wg.Go(func() error {
		return s.leaderLoop(ctx)
	})

	wg.Go(func() error {
		return s.discoveryKeeper.Keepalive(ctx)
	})

	return wg.Wait()
}

func (s *Server) registerMetaStore() error {
	// register metastore for framework
	cfg := s.cfg
	if err := s.metaStoreManager.Register(cfg.FrameMetaConf.StoreID, cfg.FrameMetaConf); err != nil {
		return err
	}
	var err error
	// TODO: replace default db config
	if s.frameMetaClient, err = pkgOrm.NewClient(*cfg.FrameMetaConf, *(cfg.FrameMetaConf.DBConf)); err != nil {
		log.Error("connect to framework metastore fail", zap.Any("config", cfg.FrameMetaConf), zap.Error(err))
		return err
	}

	log.Info("register framework metastore successfully", zap.Any("metastore", cfg.FrameMetaConf))

	// register metastore for business
	err = s.metaStoreManager.Register(cfg.BusinessMetaConf.StoreID, cfg.BusinessMetaConf)
	if err != nil {
		return err
	}
	s.businessClientConn, err = meta.NewClientConn(cfg.BusinessMetaConf)
	if err != nil {
		log.Error("connect to business metastore fail", zap.Any("config", cfg.BusinessMetaConf), zap.Error(err))
		return err
	}
	log.Info("register business metastore successfully", zap.Any("metastore", cfg.BusinessMetaConf))

	return nil
}

<<<<<<< HEAD
func (s *Server) startResourceManager() error {
=======
func (s *Server) initResourceManagerService() {
	resourceRPCHook := rpcutil.NewPreRPCHook(
		s.id,
		&s.leader,
		s.resourceCli,
		&s.leaderInitialized,
		s.rpcLogRL,
		resourceRPCLimiterAllowList,
	)
>>>>>>> c95a0219
	s.resourceManagerService = externRescManager.NewService(
		s.frameMetaClient,
		s.executorManager,
		s.masterRPCHook,
	)
}

func (s *Server) serve(ctx context.Context) error {
	errGroup, ctx := errgroup.WithContext(ctx)

	// TODO: Support TLS.
	tcpServer, err := tcpserver.NewTCPServer(s.cfg.Addr, &security.Credential{})
	if err != nil {
		return err
	}
	defer tcpServer.Close()
	errGroup.Go(func() error {
		return tcpServer.Run(ctx)
	})

<<<<<<< HEAD
	registerDone := make(chan struct{})
	gRPCSvr := func(gs *grpc.Server) {
		pb.RegisterDiscoveryServer(gs, s)
		pb.RegisterTaskSchedulerServer(gs, s)
		pb.RegisterJobManagerServer(gs, s)
		pb.RegisterResourceManagerServer(gs, s.resourceManagerService)
		s.msgService = p2p.NewMessageRPCServiceWithRPCServer(s.name(), nil, gs)
		p2pProtocol.RegisterCDCPeerToPeerServer(gs, s.msgService.GetMessageServer())
		close(registerDone)
	}
=======
	httpServer := s.createHTTPServer()
	defer httpServer.Close()
	errGroup.Go(func() error {
		return httpServer.Serve(tcpServer.HTTP1Listener())
	})

	grpcServer := s.createGRPCServer()
	defer grpcServer.Stop()
	errGroup.Go(func() error {
		return grpcServer.Serve(tcpServer.GrpcListener())
	})

	return errGroup.Wait()
}

func (s *Server) createGRPCServer() *grpc.Server {
	grpcServer := grpc.NewServer(
		grpc.StreamInterceptor(grpcprometheus.StreamServerInterceptor),
		grpc.UnaryInterceptor(grpcprometheus.UnaryServerInterceptor),
	)
	pb.RegisterMasterServer(grpcServer, s)
	pb.RegisterResourceManagerServer(grpcServer, s.resourceManagerService)
	p2pProtocol.RegisterCDCPeerToPeerServer(grpcServer, s.msgService.GetMessageServer())
	return grpcServer
}
>>>>>>> c95a0219

func (s *Server) createHTTPServer() *http.Server {
	router := gin.New()
	openapi := NewOpenAPI(s)
	RegisterRoutes(router, openapi)

	return &http.Server{
		Handler: router,
	}
}

// member returns member information of the server
func (s *Server) member() string {
	m := &rpcutil.Member{
		Name:          s.name(),
		AdvertiseAddr: s.cfg.AdvertiseAddr,
	}
	val, err := m.String()
	if err != nil {
		return s.name()
	}
	return val
}

// name is a shortcut to etcd name
func (s *Server) name() string {
	return s.id
}

func (s *Server) initializedBackendMeta(ctx context.Context) error {
	bctx, cancel := context.WithTimeout(ctx, 3*time.Second)
	defer cancel()
	if err := s.frameMetaClient.Initialize(bctx); err != nil {
		log.Error("framework metastore initialized all backend tables fail", zap.Error(err))
		return err
	}

	return nil
}

func (s *Server) runLeaderService(ctx context.Context) (err error) {
	start := time.Now()

	// leader master need Initialize all backend tables first
	err = s.initializedBackendMeta(ctx)
	if err != nil {
		return
	}

	// rebuild states from existing meta if needed
	err = s.resetExecutor(ctx)
	if err != nil {
		return
	}

	// start background managers
	s.resourceManagerService.StartBackgroundWorker()
	defer func() {
		s.resourceManagerService.Stop()
		log.Info("resource manager exited")
	}()

	// TODO support TLS.
	executorClients := pkgClient.NewExecutorGroup(&security.Credential{}, log.L())
	masterClient, err := pkgClient.NewServerMasterClientWithFailOver(
		pkgClient.MasterServerList{
			s.cfg.Addr: true,
		},
		nil, // TODO support TLS
	)
	if err != nil {
		return
	}

	dctx := dcontext.NewContext(ctx)
	dctx.Environ.Addr = s.cfg.AdvertiseAddr
	dctx.Environ.NodeID = s.name()
	dctx.ProjectInfo = tenant.FrameProjectInfo

	masterMeta := &frameModel.MasterMetaKVData{
		ProjectID: tenant.FrameProjectInfo.UniqueID(),
		ID:        metadata.JobManagerUUID,
		Tp:        framework.JobManager,
		// TODO: add other infos
	}
	masterMetaBytes, err := masterMeta.Marshal()
	if err != nil {
		return
	}
	dctx.Environ.MasterMetaBytes = masterMetaBytes

	dp := deps.NewDeps()
	if err := dp.Provide(func() pkgOrm.Client {
		return s.frameMetaClient
	}); err != nil {
		return err
	}

	if err := dp.Provide(func() metaModel.ClientConn {
		return s.businessClientConn
	}); err != nil {
		return err
	}

	if err := dp.Provide(func() pkgClient.ExecutorGroup {
		return executorClients
	}); err != nil {
		return err
	}

	if err := dp.Provide(func() pkgClient.ServerMasterClient {
		return masterClient
	}); err != nil {
		return err
	}

	if err := dp.Provide(func() p2p.MessageSender {
		return p2p.NewMessageSender(s.p2pMsgRouter)
	}); err != nil {
		return err
	}

	if err := dp.Provide(func() p2p.MessageHandlerManager {
		return s.msgService.MakeHandlerManager()
	}); err != nil {
		return err
	}

	s.leader.Store(&rpcutil.Member{
		Name:          s.name(),
		AdvertiseAddr: s.cfg.AdvertiseAddr,
		IsLeader:      true,
	})
	defer func() {
		s.leaderInitialized.Store(false)
		s.leader.Store(&rpcutil.Member{})
	}()

	dctx = dctx.WithDeps(dp)
	s.jobManager, err = NewJobManagerImplV2(dctx, metadata.JobManagerUUID)
	if err != nil {
		return
	}
	defer func() {
		err := s.jobManager.Close(ctx)
		if err != nil {
			log.Warn("job manager close with error", zap.Error(err))
		}
		log.Info("job manager exited")
	}()

	s.gcRunner = externRescManager.NewGCRunner(s.frameMetaClient, map[resModel.ResourceType]externRescManager.GCHandlerFunc{
		"local": resourcetypes.NewLocalFileResourceType(executorClients).GCHandler(),
	})
	s.gcCoordinator = externRescManager.NewGCCoordinator(s.executorManager, s.jobManager, s.frameMetaClient, s.gcRunner)

	// TODO refactor this method to make it more readable and maintainable.
	errg, errgCtx := errgroup.WithContext(ctx)

	errg.Go(func() error {
		return s.gcRunner.Run(errgCtx)
	})
	errg.Go(func() error {
		return s.gcCoordinator.Run(errgCtx)
	})

	errg.Go(func() error {
		defer func() {
			s.executorManager.Stop()
			log.Info("executor manager exited")
		}()
		s.executorManager.Start(errgCtx)
		return nil
	})

	errg.Go(func() error {
		metricTicker := time.NewTicker(defaultMetricInterval)
		defer metricTicker.Stop()
		leaderTicker := time.NewTicker(time.Millisecond * 200)
		defer leaderTicker.Stop()
		for {
			select {
			case <-errgCtx.Done():
				// errgCtx is a leaderCtx actually
				return errors.Trace(errgCtx.Err())
			case <-leaderTicker.C:
				if err := s.jobManager.Poll(errgCtx); err != nil {
					log.Warn("Polling JobManager failed", zap.Error(err))
					return err
				}
			case <-leaderTicker.C:
				s.collectLeaderMetric()
			}
		}
	})

	s.leaderInitialized.Store(true)
	log.Info("leader is initialized", zap.Duration("took", time.Since(start)))

	return errg.Wait()
}

func (s *Server) collectLeaderMetric() {
	for status := range pb.QueryJobResponse_JobStatus_name {
		pbStatus := pb.QueryJobResponse_JobStatus(status)
		s.metrics.metricJobNum[pbStatus].Set(float64(s.jobManager.JobCount(pbStatus)))
	}
	for status := range model.ExecutorStatusNameMapping {
		s.metrics.metricExecutorNum[status].Set(float64(s.executorManager.ExecutorCount(status)))
	}
}

// makeScheduler is a helper function for Server to create a scheduler.Scheduler.
// This function makes it clear how a Scheduler is supposed to be constructed
// using concrete type, from the perspective of Server.
func makeScheduler(
	executorManager ExecutorManager,
	externalResourceManager *externRescManager.Service,
) *scheduler.Scheduler {
	return scheduler.NewScheduler(
		executorManager.CapacityProvider(),
		externalResourceManager,
	)
}

// IsLeader implements ServerInfoProvider.IsLeader.
func (s *Server) IsLeader() bool {
	leader, ok := s.leader.Load().(*rpcutil.Member)
	if !ok || leader == nil {
		return false
	}
	return leader.Name == s.id
}

// LeaderAddr implements ServerInfoProvider.LeaderAddr.
func (s *Server) LeaderAddr() (string, bool) {
	leader, ok := s.leader.Load().(*rpcutil.Member)
	if !ok || leader == nil {
		return "", false
	}
	return leader.AdvertiseAddr, true
}

// JobManager implements ServerInfoProvider.JobManager.
func (s *Server) JobManager() (JobManager, bool) {
	if s.leaderInitialized.Load() && s.jobManager != nil {
		return s.jobManager, true
	}
	return nil, false
}

// ExecutorManager implements ServerInfoProvider.ExecutorManager.
func (s *Server) ExecutorManager() (ExecutorManager, bool) {
	if s.leaderInitialized.Load() && s.executorManager != nil {
		return s.executorManager, true
	}
	return nil, false
}<|MERGE_RESOLUTION|>--- conflicted
+++ resolved
@@ -24,28 +24,14 @@
 	"github.com/google/uuid"
 	grpcprometheus "github.com/grpc-ecosystem/go-grpc-prometheus"
 	"github.com/pingcap/errors"
-<<<<<<< HEAD
-	pkgClient "github.com/pingcap/tiflow/engine/pkg/client"
-	"github.com/pingcap/tiflow/pkg/security"
-=======
 	"github.com/pingcap/log"
->>>>>>> c95a0219
-	"github.com/prometheus/client_golang/prometheus"
-	clientv3 "go.etcd.io/etcd/client/v3"
-	"go.uber.org/atomic"
-	"go.uber.org/zap"
-	"golang.org/x/sync/errgroup"
-	"golang.org/x/time/rate"
-	"google.golang.org/grpc"
-	"google.golang.org/grpc/codes"
-	"google.golang.org/grpc/status"
-
 	"github.com/pingcap/tiflow/dm/pkg/etcdutil"
 	pb "github.com/pingcap/tiflow/engine/enginepb"
 	"github.com/pingcap/tiflow/engine/framework"
 	"github.com/pingcap/tiflow/engine/framework/metadata"
 	frameModel "github.com/pingcap/tiflow/engine/framework/model"
 	"github.com/pingcap/tiflow/engine/model"
+	pkgClient "github.com/pingcap/tiflow/engine/pkg/client"
 	dcontext "github.com/pingcap/tiflow/engine/pkg/context"
 	"github.com/pingcap/tiflow/engine/pkg/deps"
 	externRescManager "github.com/pingcap/tiflow/engine/pkg/externalresource/manager"
@@ -66,6 +52,15 @@
 	"github.com/pingcap/tiflow/pkg/security"
 	"github.com/pingcap/tiflow/pkg/tcpserver"
 	p2pProtocol "github.com/pingcap/tiflow/proto/p2p"
+	"github.com/prometheus/client_golang/prometheus"
+	clientv3 "go.etcd.io/etcd/client/v3"
+	"go.uber.org/atomic"
+	"go.uber.org/zap"
+	"golang.org/x/sync/errgroup"
+	"golang.org/x/time/rate"
+	"google.golang.org/grpc"
+	"google.golang.org/grpc/codes"
+	"google.golang.org/grpc/status"
 )
 
 type masterServiceGroup interface {
@@ -95,19 +90,9 @@
 
 	etcdClient *clientv3.Client
 
-<<<<<<< HEAD
-	leader  atomic.Value
-	members struct {
-		sync.RWMutex
-		m []*Member
-	}
-	masterCli       *rpcutil.LeaderClientWithLock[multiClient]
-	membership      Membership
-=======
-	leader          atomic.Value
-	masterCli       *rpcutil.LeaderClientWithLock[pb.MasterClient]
-	resourceCli     *rpcutil.LeaderClientWithLock[pb.ResourceManagerClient]
->>>>>>> c95a0219
+	leader    atomic.Value
+	masterCli *rpcutil.LeaderClientWithLock[multiClient]
+
 	leaderServiceFn func(context.Context) error
 	masterRPCHook   rpcutil.PreRPCHook
 
@@ -211,13 +196,8 @@
 		leaderInitialized: *atomic.NewBool(false),
 		testCtx:           ctx,
 		leader:            atomic.Value{},
-<<<<<<< HEAD
 		masterCli:         &rpcutil.LeaderClientWithLock[multiClient]{},
-=======
-		masterCli:         &rpcutil.LeaderClientWithLock[pb.MasterClient]{},
-		resourceCli:       &rpcutil.LeaderClientWithLock[pb.ResourceManagerClient]{},
 		msgService:        msgService,
->>>>>>> c95a0219
 		p2pMsgRouter:      p2pMsgRouter,
 		rpcLogRL:          rate.NewLimiter(rate.Every(time.Second*5), 3 /*burst*/),
 		discoveryKeeper:   discoveryKeeper,
@@ -226,11 +206,7 @@
 		etcdClient:        etcdClient,
 	}
 	server.leaderServiceFn = server.runLeaderService
-<<<<<<< HEAD
 	masterRPCHook := rpcutil.NewPreRPCHook[multiClient](
-=======
-	masterRPCHook := rpcutil.NewPreRPCHook(
->>>>>>> c95a0219
 		id,
 		&server.leader,
 		server.masterCli,
@@ -471,14 +447,6 @@
 	if s.masterCli != nil {
 		s.masterCli.Close()
 	}
-<<<<<<< HEAD
-	if s.etcd != nil {
-		s.etcd.Close()
-=======
-	if s.resourceCli != nil {
-		s.resourceCli.Close()
->>>>>>> c95a0219
-	}
 	if s.frameMetaClient != nil {
 		s.frameMetaClient.Close()
 	}
@@ -558,19 +526,7 @@
 	return nil
 }
 
-<<<<<<< HEAD
-func (s *Server) startResourceManager() error {
-=======
 func (s *Server) initResourceManagerService() {
-	resourceRPCHook := rpcutil.NewPreRPCHook(
-		s.id,
-		&s.leader,
-		s.resourceCli,
-		&s.leaderInitialized,
-		s.rpcLogRL,
-		resourceRPCLimiterAllowList,
-	)
->>>>>>> c95a0219
 	s.resourceManagerService = externRescManager.NewService(
 		s.frameMetaClient,
 		s.executorManager,
@@ -591,18 +547,6 @@
 		return tcpServer.Run(ctx)
 	})
 
-<<<<<<< HEAD
-	registerDone := make(chan struct{})
-	gRPCSvr := func(gs *grpc.Server) {
-		pb.RegisterDiscoveryServer(gs, s)
-		pb.RegisterTaskSchedulerServer(gs, s)
-		pb.RegisterJobManagerServer(gs, s)
-		pb.RegisterResourceManagerServer(gs, s.resourceManagerService)
-		s.msgService = p2p.NewMessageRPCServiceWithRPCServer(s.name(), nil, gs)
-		p2pProtocol.RegisterCDCPeerToPeerServer(gs, s.msgService.GetMessageServer())
-		close(registerDone)
-	}
-=======
 	httpServer := s.createHTTPServer()
 	defer httpServer.Close()
 	errGroup.Go(func() error {
@@ -614,7 +558,6 @@
 	errGroup.Go(func() error {
 		return grpcServer.Serve(tcpServer.GrpcListener())
 	})
-
 	return errGroup.Wait()
 }
 
@@ -623,12 +566,13 @@
 		grpc.StreamInterceptor(grpcprometheus.StreamServerInterceptor),
 		grpc.UnaryInterceptor(grpcprometheus.UnaryServerInterceptor),
 	)
-	pb.RegisterMasterServer(grpcServer, s)
+	pb.RegisterDiscoveryServer(grpcServer, s)
+	pb.RegisterTaskSchedulerServer(grpcServer, s)
+	pb.RegisterJobManagerServer(grpcServer, s)
 	pb.RegisterResourceManagerServer(grpcServer, s.resourceManagerService)
 	p2pProtocol.RegisterCDCPeerToPeerServer(grpcServer, s.msgService.GetMessageServer())
 	return grpcServer
 }
->>>>>>> c95a0219
 
 func (s *Server) createHTTPServer() *http.Server {
 	router := gin.New()
