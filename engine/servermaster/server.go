// Copyright 2022 PingCAP, Inc.
//
// Licensed under the Apache License, Version 2.0 (the "License");
// you may not use this file except in compliance with the License.
// You may obtain a copy of the License at
//
//     http://www.apache.org/licenses/LICENSE-2.0
//
// Unless required by applicable law or agreed to in writing, software
// distributed under the License is distributed on an "AS IS" BASIS,
// See the License for the specific language governing permissions and
// limitations under the License.

package servermaster

import (
	"context"
	"database/sql"
	"encoding/json"
	"net/http"
	"net/http/httputil"
	"net/url"
	"sort"
	"strings"
	"time"

	grpcprometheus "github.com/grpc-ecosystem/go-grpc-prometheus"
	"github.com/grpc-ecosystem/grpc-gateway/v2/runtime"
	"github.com/pingcap/log"
	pb "github.com/pingcap/tiflow/engine/enginepb"
	"github.com/pingcap/tiflow/engine/framework/metadata"
	frameModel "github.com/pingcap/tiflow/engine/framework/model"
	"github.com/pingcap/tiflow/engine/model"
	pkgClient "github.com/pingcap/tiflow/engine/pkg/client"
	dcontext "github.com/pingcap/tiflow/engine/pkg/context"
	"github.com/pingcap/tiflow/engine/pkg/deps"
	"github.com/pingcap/tiflow/engine/pkg/election"
	"github.com/pingcap/tiflow/engine/pkg/externalresource/broker"
	externRescManager "github.com/pingcap/tiflow/engine/pkg/externalresource/manager"
	"github.com/pingcap/tiflow/engine/pkg/meta"
	metaModel "github.com/pingcap/tiflow/engine/pkg/meta/model"
	"github.com/pingcap/tiflow/engine/pkg/openapi"
	pkgOrm "github.com/pingcap/tiflow/engine/pkg/orm"
	"github.com/pingcap/tiflow/engine/pkg/p2p"
	"github.com/pingcap/tiflow/engine/pkg/rpcutil"
	"github.com/pingcap/tiflow/engine/pkg/tenant"
	"github.com/pingcap/tiflow/engine/servermaster/scheduler"
	schedModel "github.com/pingcap/tiflow/engine/servermaster/scheduler/model"
	"github.com/pingcap/tiflow/engine/servermaster/serverutil"
	"github.com/pingcap/tiflow/pkg/errors"
	"github.com/pingcap/tiflow/pkg/label"
	"github.com/pingcap/tiflow/pkg/security"
	"github.com/pingcap/tiflow/pkg/tcpserver"
	p2pProtocol "github.com/pingcap/tiflow/proto/p2p"
	"github.com/prometheus/client_golang/prometheus"
	"go.uber.org/atomic"
	"go.uber.org/zap"
	"golang.org/x/sync/errgroup"
	"golang.org/x/time/rate"
	"google.golang.org/grpc"
	"google.golang.org/grpc/codes"
	"google.golang.org/grpc/status"
	"google.golang.org/protobuf/encoding/protojson"
	"google.golang.org/protobuf/types/known/emptypb"
)

// TODO: make it configurable in the future.
const (
	leaderElectionTable  = "leader_election"
	resignLeaderDuration = 10 * time.Second
)

// use a slice instead of map because in small data size, slice search is faster
// than map search.
var masterRPCLimiterAllowList = []string{
	"CreateJob",
	"CancelJob",
	"ScheduleTask",
	"CreateResource",
	"RemoveResource",
}

// Server handles PRC requests for df master.
type Server struct {
	id string // Server id, randomly generated when server is created.

	cfg     *Config
	metrics *serverMasterMetric

	elector   *election.Elector
	leader    atomic.Value
	masterCli *rpcutil.LeaderClientWithLock[multiClient]

	leaderServiceFn func(context.Context) error
	masterRPCHook   rpcutil.PreRPCHook

	// sched scheduler
	executorManager        ExecutorManager
	jobManager             JobManager
	resourceManagerService *externRescManager.Service
	scheduler              *scheduler.Scheduler

	// file resource GC
	gcRunner      externRescManager.GCRunner
	gcCoordinator externRescManager.GCCoordinator

	msgService   *p2p.MessageRPCService
	p2pMsgRouter p2p.MessageRouter
	rpcLogRL     *rate.Limiter

	metaStoreManager MetaStoreManager

	leaderDegrader *featureDegrader

	// framework metastore client
	frameMetaClient     pkgOrm.Client
	frameworkClientConn metaModel.ClientConn
	businessClientConn  metaModel.ClientConn
}

type serverMasterMetric struct {
	metricJobNum      map[pb.Job_State]prometheus.Gauge
	metricExecutorNum map[model.ExecutorStatus]prometheus.Gauge
}

func newServerMasterMetric() *serverMasterMetric {
	// Following are leader only metrics
	metricJobNum := make(map[pb.Job_State]prometheus.Gauge)
	for status, statusName := range pb.Job_State_name {
		metric := serverJobNumGauge.WithLabelValues(statusName)
		metricJobNum[pb.Job_State(status)] = metric
	}

	metricExecutorNum := make(map[model.ExecutorStatus]prometheus.Gauge)
	for status, name := range model.ExecutorStatusNameMapping {
		metric := serverExecutorNumGauge.WithLabelValues(name)
		metricExecutorNum[status] = metric
	}

	return &serverMasterMetric{
		metricJobNum:      metricJobNum,
		metricExecutorNum: metricExecutorNum,
	}
}

// NewServer creates a new master-server.
func NewServer(cfg *Config) (*Server, error) {
	log.Info("creating server master", zap.Stringer("config", cfg))

	id := generateNodeID(cfg.Name)
	msgService := p2p.NewMessageRPCServiceWithRPCServer(id, nil, nil)
	p2pMsgRouter := p2p.NewMessageRouter(id, cfg.AdvertiseAddr)

	server := &Server{
		id:               id,
		cfg:              cfg,
		leaderDegrader:   newFeatureDegrader(),
		leader:           atomic.Value{},
		masterCli:        &rpcutil.LeaderClientWithLock[multiClient]{},
		msgService:       msgService,
		p2pMsgRouter:     p2pMsgRouter,
		rpcLogRL:         rate.NewLimiter(rate.Every(time.Second*5), 3 /*burst*/),
		metrics:          newServerMasterMetric(),
		metaStoreManager: NewMetaStoreManager(),
	}
	server.leaderServiceFn = server.runLeaderService
	masterRPCHook := rpcutil.NewPreRPCHook[multiClient](
		id,
		&server.leader,
		server.masterCli,
		server.leaderDegrader,
		server.rpcLogRL,
		masterRPCLimiterAllowList,
	)
	server.masterRPCHook = masterRPCHook
	return server, nil
}

// Heartbeat implements pb interface.
func (s *Server) Heartbeat(ctx context.Context, req *pb.HeartbeatRequest) (*pb.HeartbeatResponse, error) {
	resp2 := &pb.HeartbeatResponse{}
	shouldRet, err := s.masterRPCHook.PreRPC(ctx, req, &resp2)
	if shouldRet {
		return resp2, err
	}

	return s.executorManager.HandleHeartbeat(req)
}

// CreateJob delegates request to leader's JobManager.CreateJob.
func (s *Server) CreateJob(ctx context.Context, req *pb.CreateJobRequest) (*pb.Job, error) {
	job := &pb.Job{}
	shouldRet, err := s.masterRPCHook.PreRPC(ctx, req, &job)
	if shouldRet {
		return job, err
	}
	return s.jobManager.CreateJob(ctx, req)
}

// GetJob delegates request to leader's JobManager.GetJob.
func (s *Server) GetJob(ctx context.Context, req *pb.GetJobRequest) (*pb.Job, error) {
	job := &pb.Job{}
	shouldRet, err := s.masterRPCHook.PreRPC(ctx, req, &job)
	if shouldRet {
		return job, err
	}
	return s.jobManager.GetJob(ctx, req)
}

// ListJobs delegates request to leader's JobManager.ListJobs.
func (s *Server) ListJobs(ctx context.Context, req *pb.ListJobsRequest) (*pb.ListJobsResponse, error) {
	resp := &pb.ListJobsResponse{}
	shouldRet, err := s.masterRPCHook.PreRPC(ctx, req, &resp)
	if shouldRet {
		return resp, err
	}
	return s.jobManager.ListJobs(ctx, req)
}

// CancelJob delegates request to leader's JobManager.CancelJob.
func (s *Server) CancelJob(ctx context.Context, req *pb.CancelJobRequest) (*pb.Job, error) {
	job := &pb.Job{}
	shouldRet, err := s.masterRPCHook.PreRPC(ctx, req, &job)
	if shouldRet {
		return job, err
	}
	return s.jobManager.CancelJob(ctx, req)
}

// DeleteJob delegates request to leader's JobManager.DeleteJob.
func (s *Server) DeleteJob(ctx context.Context, req *pb.DeleteJobRequest) (*emptypb.Empty, error) {
	empty := &emptypb.Empty{}
	shouldRet, err := s.masterRPCHook.PreRPC(ctx, req, &empty)
	if shouldRet {
		return empty, err
	}
	return s.jobManager.DeleteJob(ctx, req)
}

// RegisterExecutor implements grpc interface, and passes request onto executor manager.
func (s *Server) RegisterExecutor(ctx context.Context, req *pb.RegisterExecutorRequest) (*pb.Executor, error) {
	pbExecutor := &pb.Executor{}
	shouldRet, err := s.masterRPCHook.PreRPC(ctx, req, &pbExecutor)
	if shouldRet {
		return pbExecutor, err
	}

	executorMeta, err := s.executorManager.AllocateNewExec(ctx, req)
	if err != nil {
		return nil, err
	}

	return &pb.Executor{
		Id:      string(executorMeta.ID),
		Name:    executorMeta.Name,
		Address: executorMeta.Address,
		Labels:  label.Set(executorMeta.Labels).ToMap(),
	}, nil
}

// ListExecutors implements DiscoveryServer.ListExecutors.
func (s *Server) ListExecutors(ctx context.Context, req *pb.ListExecutorsRequest) (*pb.ListExecutorsResponse, error) {
	resp := &pb.ListExecutorsResponse{}
	shouldRet, err := s.masterRPCHook.PreRPC(ctx, req, &resp)
	if shouldRet {
		return resp, err
	}

	executors := s.executorManager.ListExecutors()
	for _, executor := range executors {
		resp.Executors = append(resp.Executors, &pb.Executor{
<<<<<<< HEAD
			Id:         string(executor.ID),
			Name:       executor.Name,
			Address:    executor.Address,
			Capability: int64(executor.Capability),
			Labels:     executor.Labels.ToMap(),
=======
			Id:      string(executor.ID),
			Name:    executor.Name,
			Address: executor.Address,
>>>>>>> 5ab53f58
		})
	}
	sort.Slice(resp.Executors, func(i, j int) bool {
		return resp.Executors[i].Id < resp.Executors[j].Id
	})
	return resp, nil
}

// ListMasters implements DiscoveryServer.ListMasters.
func (s *Server) ListMasters(ctx context.Context, req *pb.ListMastersRequest) (*pb.ListMastersResponse, error) {
	resp := &pb.ListMastersResponse{}
	leaderAddr, ok := s.LeaderAddr()
	for _, m := range s.elector.GetMembers() {
		isLeader := ok && m.Address == leaderAddr
		resp.Masters = append(resp.Masters, &pb.Master{
			Id:       m.ID,
			Name:     m.Name,
			Address:  m.Address,
			IsLeader: isLeader,
		})
	}
	sort.Slice(resp.Masters, func(i, j int) bool {
		return resp.Masters[i].Id < resp.Masters[j].Id
	})
	return resp, nil
}

// ScheduleTask implements grpc interface. It works as follows
// - receives request from job master
// - queries resource manager to allocate resource and maps tasks to executors
// - returns scheduler response to job master
func (s *Server) ScheduleTask(ctx context.Context, req *pb.ScheduleTaskRequest) (*pb.ScheduleTaskResponse, error) {
	resp2 := &pb.ScheduleTaskResponse{}
	shouldRet, err := s.masterRPCHook.PreRPC(ctx, req, &resp2)
	if shouldRet {
		return resp2, err
	}

	schedulerReq, err := schedModel.NewSchedulerRequestFromPB(req)
	if err != nil {
		return nil, err
	}

	schedulerResp, err := s.scheduler.ScheduleTask(ctx, schedulerReq)
	if err != nil {
		return nil, err
	}

	addr, ok := s.executorManager.GetAddr(schedulerResp.ExecutorID)
	if !ok {
		log.Warn("Executor is gone, RPC call needs retry",
			zap.Any("request", req),
			zap.String("executor-id", string(schedulerResp.ExecutorID)))
		return nil, errors.ErrUnknownExecutor.GenWithStackByArgs(string(schedulerResp.ExecutorID))
	}

	return &pb.ScheduleTaskResponse{
		ExecutorId:   string(schedulerResp.ExecutorID),
		ExecutorAddr: addr,
	}, nil
}

// QueryMetaStore implements gRPC interface
func (s *Server) QueryMetaStore(
	ctx context.Context, req *pb.QueryMetaStoreRequest,
) (*pb.QueryMetaStoreResponse, error) {
	getStore := func(storeID string) (*pb.QueryMetaStoreResponse, error) {
		store := s.metaStoreManager.GetMetaStore(storeID)
		if store == nil {
			return nil, errors.ErrMetaStoreNotExists.GenWithStackByArgs(storeID)
		}
		config, err := json.Marshal(store)
		if err != nil {
			return nil, errors.Trace(err)
		}

		return &pb.QueryMetaStoreResponse{
			Config: config,
		}, nil
	}

	switch req.Tp {
	case pb.StoreType_SystemMetaStore:
		return getStore(FrameMetaID)
	case pb.StoreType_AppMetaStore:
		return getStore(DefaultBusinessMetaID)
	default:
		return nil, status.Errorf(codes.InvalidArgument, "unknown store type %v", req.Tp)
	}
}

// QueryStorageConfig implements gRPC interface
func (s *Server) QueryStorageConfig(
	ctx context.Context, req *pb.QueryStorageConfigRequest,
) (*pb.QueryStorageConfigResponse, error) {
	config, err := json.Marshal(s.cfg.Storage)
	if err != nil {
		return nil, errors.Trace(err)
	}
	return &pb.QueryStorageConfigResponse{
		Config: config,
	}, nil
}

// GetLeader implements DiscoveryServer.GetLeader.
func (s *Server) GetLeader(_ context.Context, _ *pb.GetLeaderRequest) (*pb.GetLeaderResponse, error) {
	leaderAddr, ok := s.LeaderAddr()
	if !ok {
		return nil, status.Error(codes.NotFound, "no leader")
	}
	return &pb.GetLeaderResponse{
		AdvertiseAddr: leaderAddr,
	}, nil
}

// ResignLeader implements DiscoveryServer.ResignLeader.
func (s *Server) ResignLeader(ctx context.Context, _ *pb.ResignLeaderRequest) (*emptypb.Empty, error) {
	if err := s.elector.ResignLeader(ctx, resignLeaderDuration); err != nil {
		return nil, err
	}
	return &emptypb.Empty{}, nil
}

// Run the server master.
func (s *Server) Run(ctx context.Context) error {
	err := s.registerMetaStore(ctx)
	if err != nil {
		return err
	}

	// Elector relies on meta store, so it should be initialized after meta store.
	if err := s.initElector(); err != nil {
		return errors.Trace(err)
	}

	// resourceManagerService relies on meta store
	s.initResourceManagerService()

	if err := broker.PreCheckConfig(s.cfg.Storage); err != nil {
		return err
	}

	wg, ctx := errgroup.WithContext(ctx)

	wg.Go(func() error {
		return s.serve(ctx)
	})

	wg.Go(func() error {
		return s.msgService.GetMessageServer().Run(ctx)
	})

	wg.Go(func() error {
		return s.elector.Run(ctx)
	})

	wg.Go(func() error {
		return s.watchLeader(ctx)
	})

	return wg.Wait()
}

func (s *Server) registerMetaStore(ctx context.Context) error {
	// register metastore for framework
	cfg := s.cfg
	if err := s.metaStoreManager.Register(cfg.FrameworkMeta.StoreID, cfg.FrameworkMeta); err != nil {
		return err
	}
	if cfg.FrameworkMeta.StoreType == metaModel.StoreTypeMySQL {
		// Normally, a schema will be created in advance, and we may have no privilege
		// to create schema for framework meta. Just for easy test here. Ignore any error.
		ctx, cancel := context.WithTimeout(ctx, 3*time.Second)
		defer cancel()
		if err := meta.CreateSchemaIfNotExists(ctx, *(s.cfg.FrameworkMeta)); err != nil {
			log.Error("create schema for framework metastore fail",
				zap.String("schema", s.cfg.FrameworkMeta.Schema),
				zap.Error(err))
			return err
		}
	}
	var err error
	s.frameworkClientConn, err = meta.NewClientConn(cfg.FrameworkMeta)
	if err != nil {
		log.Error("connect to framework metastore fail", zap.Any("config", cfg.FrameworkMeta), zap.Error(err))
		return err
	}
	// some components depend on this framework meta client
	s.frameMetaClient, err = pkgOrm.NewClient(s.frameworkClientConn)
	if err != nil {
		log.Error("create framework meta client fail", zap.Error(err))
		return err
	}
	log.Info("register framework metastore successfully", zap.Any("config", cfg.FrameworkMeta))

	// register metastore for business
	err = s.metaStoreManager.Register(cfg.BusinessMeta.StoreID, cfg.BusinessMeta)
	if err != nil {
		return err
	}
	if cfg.BusinessMeta.StoreType == metaModel.StoreTypeMySQL {
		// Normally, a schema will be created in advance, and we may have no privilege
		// to create schema for business meta. Just for easy test here. Ignore any error.
		ctx, cancel := context.WithTimeout(ctx, 3*time.Second)
		defer cancel()
		if err := meta.CreateSchemaIfNotExists(ctx, *(s.cfg.BusinessMeta)); err != nil {
			log.Error("create schema for business metastore fail",
				zap.String("schema", s.cfg.BusinessMeta.Schema),
				zap.Error(err))
			return err
		}
	}
	s.businessClientConn, err = meta.NewClientConn(cfg.BusinessMeta)
	if err != nil {
		log.Error("connect to business metastore fail", zap.Any("config", cfg.BusinessMeta), zap.Error(err))
		return err
	}
	log.Info("register business metastore successfully", zap.Any("config", cfg.BusinessMeta))

	return nil
}

func (s *Server) initResourceManagerService() {
	s.resourceManagerService = externRescManager.NewService(s.frameMetaClient, s.masterRPCHook)
}

func (s *Server) initElector() error {
	conn, err := s.frameworkClientConn.GetConn()
	if err != nil {
		return errors.Trace(err)
	}
	db, ok := conn.(*sql.DB)
	if !ok {
		return errors.Errorf("failed to convert conn to *sql.DB, got %T", conn)
	}

	sqlStorage, err := election.NewSQLStorage(db, leaderElectionTable)
	if err != nil {
		return err
	}

	s.elector, err = election.NewElector(election.Config{
		ID:             s.id,
		Name:           s.cfg.Name,
		Address:        s.cfg.AdvertiseAddr,
		Storage:        sqlStorage,
		LeaderCallback: s.leaderServiceFn,
	})
	return err
}

func (s *Server) serve(ctx context.Context) error {
	errGroup, ctx := errgroup.WithContext(ctx)

	// TODO: Support TLS.
	tcpServer, err := tcpserver.NewTCPServer(s.cfg.Addr, &security.Credential{})
	if err != nil {
		return err
	}
	defer tcpServer.Close()
	errGroup.Go(func() error {
		return tcpServer.Run(ctx)
	})

	httpServer, err := s.createHTTPServer()
	if err != nil {
		return err
	}
	defer httpServer.Close()
	errGroup.Go(func() error {
		return httpServer.Serve(tcpServer.HTTP1Listener())
	})

	grpcServer := s.createGRPCServer()
	defer grpcServer.Stop()
	errGroup.Go(func() error {
		return grpcServer.Serve(tcpServer.GrpcListener())
	})
	return errGroup.Wait()
}

func (s *Server) createGRPCServer() *grpc.Server {
	grpcServer := grpc.NewServer(
		grpc.StreamInterceptor(grpcprometheus.StreamServerInterceptor),
		grpc.ChainUnaryInterceptor(
			grpcprometheus.UnaryServerInterceptor,
			rpcutil.UnaryServerInterceptor,
		),
	)
	pb.RegisterDiscoveryServer(grpcServer, s)
	pb.RegisterTaskSchedulerServer(grpcServer, s)
	pb.RegisterJobManagerServer(grpcServer, s)
	pb.RegisterResourceManagerServer(grpcServer, s.resourceManagerService)
	p2pProtocol.RegisterCDCPeerToPeerServer(grpcServer, s.msgService.GetMessageServer())
	return grpcServer
}

func (s *Server) createHTTPServer() (*http.Server, error) {
	grpcMux := runtime.NewServeMux(
		runtime.WithMarshalerOption(runtime.MIMEWildcard, &runtime.JSONPb{
			MarshalOptions:   protojson.MarshalOptions{UseProtoNames: true, EmitUnpopulated: true},
			UnmarshalOptions: protojson.UnmarshalOptions{},
		}),
		runtime.WithErrorHandler(func(ctx context.Context, mux *runtime.ServeMux,
			_ runtime.Marshaler, writer http.ResponseWriter, _ *http.Request, err error,
		) {
			// Since request may be forwarded to other servers through grpc, we should try
			// to extract the error from gRPC error first, and then convert it to HTTP error.
			openapi.WriteHTTPError(writer, rpcutil.FromGRPCError(err))
		}),
	)
	if err := pb.RegisterJobManagerHandlerServer(context.Background(), grpcMux, s); err != nil {
		return nil, errors.Trace(err)
	}
	if err := pb.RegisterDiscoveryHandlerServer(context.Background(), grpcMux, s); err != nil {
		return nil, errors.Trace(err)
	}

	router := http.NewServeMux()
	registerRoutes(router, grpcMux, s.forwardJobAPI)

	return &http.Server{
		Handler:           router,
		ReadHeaderTimeout: time.Minute,
	}, nil
}

func (s *Server) forwardJobAPI(w http.ResponseWriter, r *http.Request) {
	if err := s.handleForwardJobAPI(w, r); err != nil {
		openapi.WriteHTTPError(w, err)
	}
}

func (s *Server) handleForwardJobAPI(w http.ResponseWriter, r *http.Request) error {
	apiPath := strings.TrimPrefix(r.URL.Path, openapi.JobAPIPrefix)
	fields := strings.SplitN(apiPath, "/", 2)
	if len(fields) != 2 {
		return errors.New("invalid job api path")
	}
	jobID := fields[0]

	var targetAddr string
	if s.IsLeader() {
		forwardAddr, err := s.jobManager.GetJobMasterForwardAddress(r.Context(), jobID)
		if err != nil {
			return err
		}
		targetAddr = forwardAddr
	} else if leaderAddr, ok := s.LeaderAddr(); ok {
		targetAddr = leaderAddr
	} else {
		return errors.New("no leader found")
	}

	// TODO: Support TLS.
	u, err := url.Parse("http://" + targetAddr)
	if err != nil {
		return errors.Errorf("invalid target address %s", targetAddr)
	}
	proxy := httputil.NewSingleHostReverseProxy(u)
	proxy.ServeHTTP(w, r)
	return nil
}

// name is a shortcut to etcd name
func (s *Server) name() string {
	return s.id
}

func (s *Server) initializedBackendMeta(ctx context.Context) error {
	bctx, cancel := context.WithTimeout(ctx, 3*time.Second)
	defer cancel()
	if err := pkgOrm.InitAllFrameworkModels(bctx, s.frameworkClientConn); err != nil {
		log.Error("framework metastore initializes all backend tables fail", zap.Error(err))
		return err
	}

	// Since we have the sql-type business metastore,
	// we need to initialize the logic_epoches table for all jobs
	if s.cfg.BusinessMeta.StoreType == metaModel.StoreTypeMySQL {
		if err := pkgOrm.InitEpochModel(ctx, s.businessClientConn); err != nil {
			log.Error("business metastore initializes the logic epoch table fail", zap.Error(err))
			return err
		}
	}

	return nil
}

func (s *Server) runLeaderService(ctx context.Context) (err error) {
	start := time.Now()

	// leader master need Initialize all backend tables first
	err = s.initializedBackendMeta(ctx)
	if err != nil {
		return
	}

	// TODO support TLS.
	executorClients := pkgClient.NewExecutorGroup(&security.Credential{}, log.L())
	masterClient, err := pkgClient.NewServerMasterClientWithFailOver(
		pkgClient.MasterServerList{
			s.cfg.Addr: true,
		},
		nil, // TODO support TLS
	)
	if err != nil {
		return
	}

	dctx := dcontext.NewContext(ctx)
	dctx.Environ.Addr = s.cfg.AdvertiseAddr
	dctx.Environ.NodeID = s.name()
	dctx.ProjectInfo = tenant.FrameProjectInfo

	masterMeta := &frameModel.MasterMeta{
		ProjectID: tenant.FrameProjectInfo.UniqueID(),
		ID:        metadata.JobManagerUUID,
		Type:      frameModel.JobManager,
		// TODO: add other infos
	}
	masterMetaBytes, err := masterMeta.Marshal()
	if err != nil {
		return
	}
	dctx.Environ.MasterMetaBytes = masterMetaBytes

	dp := deps.NewDeps()
	if err := dp.Provide(func() pkgOrm.Client {
		return s.frameMetaClient
	}); err != nil {
		return err
	}

	if err := dp.Provide(func() metaModel.ClientConn {
		return s.businessClientConn
	}); err != nil {
		return err
	}

	if err := dp.Provide(func() pkgClient.ExecutorGroup {
		return executorClients
	}); err != nil {
		return err
	}

	if err := dp.Provide(func() pkgClient.ServerMasterClient {
		return masterClient
	}); err != nil {
		return err
	}

	if err := dp.Provide(func() p2p.MessageSender {
		return p2p.NewMessageSender(s.p2pMsgRouter)
	}); err != nil {
		return err
	}

	if err := dp.Provide(func() p2p.MessageHandlerManager {
		return s.msgService.MakeHandlerManager()
	}); err != nil {
		return err
	}

	s.leader.Store(&rpcutil.Member{
		Name:          s.name(),
		AdvertiseAddr: s.cfg.AdvertiseAddr,
		IsLeader:      true,
	})
	defer func() {
		s.leaderDegrader.reset()
		s.leader.Store(&rpcutil.Member{})
	}()

	// The following member variables are used in leader only and released after
	// the leader is resigned, so initialize these variables in this function,
	// instead of initializing them in the NewServer or Server.Run

	// executorMetaClient needs to be initialized after frameMetaClient is initialized.
	s.executorManager = NewExecutorManagerImpl(s.frameMetaClient, s.cfg.KeepAliveTTL, s.cfg.KeepAliveInterval)

	// ResourceManagerService should be initialized after registerMetaStore.
	s.scheduler = scheduler.NewScheduler(
		s.executorManager,
		s.resourceManagerService)

	// TODO refactor this method to make it more readable and maintainable.
	errg, errgCtx := errgroup.WithContext(ctx)

	errg.Go(func() error {
		return s.executorManager.Run(errgCtx)
	})

	errg.Go(func() error {
		updater := executorInfoUpdater{
			msgRouter:     s.p2pMsgRouter,
			executorGroup: executorClients,
		}
		return serverutil.WatchExecutors(errgCtx, s.executorManager, updater)
	})

	s.leaderDegrader.updateExecutorManager(true)

	dctx = dctx.WithDeps(dp)
	s.jobManager, err = NewJobManagerImpl(dctx, metadata.JobManagerUUID, s.cfg.JobBackoff)
	if err != nil {
		return
	}
	defer func() {
		err := s.jobManager.Close(ctx)
		if err != nil {
			log.Warn("job manager close with error", zap.Error(err))
		}
		log.Info("job manager exited")
	}()

	s.gcRunner = externRescManager.NewGCRunner(s.frameMetaClient, executorClients, &s.cfg.Storage)
	s.gcCoordinator = externRescManager.NewGCCoordinator(s.executorManager, s.jobManager, s.frameMetaClient, s.gcRunner)

	errg.Go(func() error {
		return s.gcRunner.Run(errgCtx)
	})
	errg.Go(func() error {
		return s.gcCoordinator.Run(errgCtx)
	})

	errg.Go(func() error {
		metricTicker := time.NewTicker(defaultMetricInterval)
		defer metricTicker.Stop()
		leaderTicker := time.NewTicker(time.Millisecond * 200)
		defer leaderTicker.Stop()
		for {
			select {
			case <-errgCtx.Done():
				// errgCtx is a leaderCtx actually
				return errors.Trace(errgCtx.Err())
			case <-leaderTicker.C:
				if err := s.jobManager.Poll(errgCtx); err != nil {
					log.Warn("Polling JobManager failed", zap.Error(err))
					return err
				}
			case <-leaderTicker.C:
				s.collectLeaderMetric()
			}
		}
	})

	s.leaderDegrader.updateMasterWorkerManager(true)
	log.Info("leader is initialized", zap.Duration("took", time.Since(start)))

	return errg.Wait()
}

type executorInfoUpdater struct {
	msgRouter     p2p.MessageRouter
	executorGroup *pkgClient.DefaultExecutorGroup
}

func (e executorInfoUpdater) UpdateExecutorList(executors map[model.ExecutorID]string) error {
	for id, addr := range executors {
		e.msgRouter.AddPeer(string(id), addr)
	}
	return e.executorGroup.UpdateExecutorList(executors)
}

func (e executorInfoUpdater) AddExecutor(executorID model.ExecutorID, addr string) error {
	e.msgRouter.AddPeer(string(executorID), addr)
	return e.executorGroup.AddExecutor(executorID, addr)
}

func (e executorInfoUpdater) RemoveExecutor(executorID model.ExecutorID) error {
	e.msgRouter.RemovePeer(string(executorID))
	return e.executorGroup.RemoveExecutor(executorID)
}

func (s *Server) collectLeaderMetric() {
	for statusName := range pb.Job_State_name {
		pbStatus := pb.Job_State(statusName)
		s.metrics.metricJobNum[pbStatus].Set(float64(s.jobManager.JobCount(pbStatus)))
	}
	for statusName := range model.ExecutorStatusNameMapping {
		s.metrics.metricExecutorNum[statusName].Set(float64(s.executorManager.ExecutorCount(statusName)))
	}
}

// IsLeader implements ServerInfoProvider.IsLeader.
func (s *Server) IsLeader() bool {
	leader, ok := s.leader.Load().(*rpcutil.Member)
	if !ok || leader == nil {
		return false
	}
	return leader.Name == s.id
}

// LeaderAddr implements ServerInfoProvider.LeaderAddr.
func (s *Server) LeaderAddr() (string, bool) {
	leader, ok := s.leader.Load().(*rpcutil.Member)
	if !ok || leader == nil || leader.AdvertiseAddr == "" {
		return "", false
	}
	return leader.AdvertiseAddr, true
}<|MERGE_RESOLUTION|>--- conflicted
+++ resolved
@@ -269,17 +269,10 @@
 	executors := s.executorManager.ListExecutors()
 	for _, executor := range executors {
 		resp.Executors = append(resp.Executors, &pb.Executor{
-<<<<<<< HEAD
-			Id:         string(executor.ID),
-			Name:       executor.Name,
-			Address:    executor.Address,
-			Capability: int64(executor.Capability),
-			Labels:     executor.Labels.ToMap(),
-=======
 			Id:      string(executor.ID),
 			Name:    executor.Name,
 			Address: executor.Address,
->>>>>>> 5ab53f58
+			Labels:  executor.Labels.ToMap(),
 		})
 	}
 	sort.Slice(resp.Executors, func(i, j int) bool {
