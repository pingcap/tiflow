--- conflicted
+++ resolved
@@ -306,19 +306,17 @@
 		return executor, err
 	}
 
-<<<<<<< HEAD
-	execInfo, err := s.executorManager.AllocateNewExec(req)
-=======
 	nodeInfo, err := s.executorManager.AllocateNewExec(req)
->>>>>>> ebeae145
 	if err != nil {
 		return nil, err
 	}
+
 	return &pb.Executor{
 		Id:         string(nodeInfo.ID),
 		Name:       nodeInfo.Name,
 		Address:    nodeInfo.Addr,
 		Capability: int64(nodeInfo.Capability),
+		Labels:     nodeInfo.Labels.ToMap(),
 	}, nil
 }
 
