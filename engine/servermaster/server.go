--- conflicted
+++ resolved
@@ -66,25 +66,21 @@
 	p2pProtocol "github.com/pingcap/tiflow/proto/p2p"
 )
 
-<<<<<<< HEAD
 type masterServiceGroup interface {
 	pb.DiscoveryServer
 	pb.ResourceManagerServer
 	pb.TaskSchedulerServer
 	pb.JobManagerServer
-=======
+}
+
 // use a slice instead of map because in small data size, slice search is faster
 // than map search.
 var masterRPCLimiterAllowList = []string{
 	"SubmitJob",
 	"CancelJob",
 	"ScheduleTask",
-}
-
-var resourceRPCLimiterAllowList = []string{
 	"CreateResource",
 	"RemoveResource",
->>>>>>> 0dd80a4e
 }
 
 // Server handles PRC requests for df master.
@@ -539,17 +535,6 @@
 }
 
 func (s *Server) startResourceManager() error {
-<<<<<<< HEAD
-=======
-	resourceRPCHook := rpcutil.NewPreRPCHook[pb.ResourceManagerClient](
-		s.id,
-		&s.leader,
-		s.resourceCli,
-		&s.leaderInitialized,
-		s.rpcLogRL,
-		resourceRPCLimiterAllowList,
-	)
->>>>>>> 0dd80a4e
 	s.resourceManagerService = externRescManager.NewService(
 		s.frameMetaClient,
 		s.executorManager,
@@ -676,19 +661,14 @@
 		log.Info("resource manager exited")
 	}()
 
-<<<<<<< HEAD
 	// TODO support TLS.
 	executorClients := pkgClient.NewExecutorGroup(&security.Credential{}, log.L())
 	masterClient, err := pkgClient.NewServerMasterClientWithFailOver(
 		pkgClient.MasterServerList{
-			s.cfg.MasterAddr: true,
+			s.cfg.Addr: true,
 		},
 		nil, // TODO support TLS
 	)
-=======
-	clients := client.NewClientManager()
-	err = clients.AddMasterClient(ctx, []string{s.cfg.Addr})
->>>>>>> 0dd80a4e
 	if err != nil {
 		return
 	}
