--- conflicted
+++ resolved
@@ -207,18 +207,17 @@
 			break
 		}
 	}
-<<<<<<< HEAD
-	info := model.NewNodeInfoForExecutor(executorID)
-
-	if err := info.FromRegisterExecutorRequest(req); err != nil {
+
+	labelSet, err := label.NewSetFromMap(req.GetExecutor().GetLabels())
+	if err != nil {
 		return nil, err
-=======
+	}
 	executorMeta := &execModel.Executor{
 		ID:         executorID,
 		Name:       pbExecutor.GetName(),
 		Address:    pbExecutor.GetAddress(),
 		Capability: int(pbExecutor.GetCapability()),
->>>>>>> 12ff1371
+		Labels:     execModel.LabelSet(labelSet),
 	}
 	e.registerExecLocked(executorMeta)
 	e.mu.Unlock()
