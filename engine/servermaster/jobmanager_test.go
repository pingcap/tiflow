// Copyright 2022 PingCAP, Inc.
//
// Licensed under the Apache License, Version 2.0 (the "License");
// you may not use this file except in compliance with the License.
// You may obtain a copy of the License at
//
//     http://www.apache.org/licenses/LICENSE-2.0
//
// Unless required by applicable law or agreed to in writing, software
// distributed under the License is distributed on an "AS IS" BASIS,
// See the License for the specific language governing permissions and
// limitations under the License.

package servermaster

import (
	"context"
	"testing"
	"time"

	"github.com/golang/mock/gomock"
	"github.com/stretchr/testify/mock"
	"github.com/stretchr/testify/require"

	pb "github.com/pingcap/tiflow/engine/enginepb"
	"github.com/pingcap/tiflow/engine/framework"
	"github.com/pingcap/tiflow/engine/framework/metadata"
	frameModel "github.com/pingcap/tiflow/engine/framework/model"
	"github.com/pingcap/tiflow/engine/model"
	engineModel "github.com/pingcap/tiflow/engine/model"
	"github.com/pingcap/tiflow/engine/pkg/clock"
	"github.com/pingcap/tiflow/engine/pkg/ctxmu"
	resManager "github.com/pingcap/tiflow/engine/pkg/externalresource/manager"
	resourcemeta "github.com/pingcap/tiflow/engine/pkg/externalresource/resourcemeta/model"
	"github.com/pingcap/tiflow/engine/pkg/notifier"
	"github.com/pingcap/tiflow/pkg/errors"
	"github.com/pingcap/tiflow/pkg/uuid"
)

func TestJobManagerSubmitJob(t *testing.T) {
	t.Parallel()

	ctx, cancel := context.WithCancel(context.Background())
	defer cancel()

	mockMaster := framework.NewMockMasterImpl(t, "", "submit-job-test")
	mockMaster.On("InitImpl", mock.Anything).Return(nil)
	mockMaster.MasterClient().EXPECT().ScheduleTask(
		gomock.Any(),
		gomock.Any()).Return(&pb.ScheduleTaskResponse{}, errors.ErrClusterResourceNotEnough.FastGenByArgs()).Times(1)
	mgr := &JobManagerImplV2{
		BaseMaster:        mockMaster.DefaultBaseMaster,
		JobFsm:            NewJobFsm(),
		clocker:           clock.New(),
		uuidGen:           uuid.NewGenerator(),
		frameMetaClient:   mockMaster.GetFrameMetaClient(),
		masterMetaClient:  metadata.NewMasterMetadataClient(metadata.JobManagerUUID, mockMaster.GetFrameMetaClient()),
		jobStatusChangeMu: ctxmu.New(),
		notifier:          notifier.NewNotifier[resManager.JobStatusChangeEvent](),
	}
	// set master impl to JobManagerImplV2
	mockMaster.Impl = mgr
	err := mockMaster.Init(ctx)
	require.Nil(t, err)
	req := &pb.SubmitJobRequest{
		Tp:     int32(engineModel.JobTypeCVSDemo),
		Config: []byte("{\"srcHost\":\"0.0.0.0:1234\", \"dstHost\":\"0.0.0.0:1234\", \"srcDir\":\"data\", \"dstDir\":\"data1\"}"),
	}
	resp := mgr.SubmitJob(ctx, req)
	require.Nil(t, resp.Err)
	err = mockMaster.Poll(ctx)
	require.NoError(t, err)

	require.Eventually(t, func() bool {
		return mgr.JobFsm.JobCount(pb.QueryJobResponse_online) == 0 &&
			mgr.JobFsm.JobCount(pb.QueryJobResponse_dispatched) == 1 &&
			mgr.JobFsm.JobCount(pb.QueryJobResponse_pending) == 0
	}, time.Second*2, time.Millisecond*20)
	queryResp := mgr.QueryJob(ctx, &pb.QueryJobRequest{JobId: resp.JobId})
	require.Nil(t, queryResp.Err)
	require.Equal(t, pb.QueryJobResponse_dispatched, queryResp.Status)
}

type mockBaseMasterCreateWorkerFailed struct {
	*framework.MockMasterImpl
}

func (m *mockBaseMasterCreateWorkerFailed) CreateWorker(
	workerType framework.WorkerType,
	config framework.WorkerConfig,
	cost model.RescUnit,
	resources ...resourcemeta.ResourceID,
) (frameModel.WorkerID, error) {
	return "", errors.ErrMasterConcurrencyExceeded.FastGenByArgs()
}

func TestCreateWorkerReturnError(t *testing.T) {
	t.Parallel()

	ctx, cancel := context.WithCancel(context.Background())
	defer cancel()

	masterImpl := framework.NewMockMasterImpl(t, "", "create-worker-with-error")
	mockMaster := &mockBaseMasterCreateWorkerFailed{
		MockMasterImpl: masterImpl,
	}
	mgr := &JobManagerImplV2{
		BaseMaster:      mockMaster,
		JobFsm:          NewJobFsm(),
		uuidGen:         uuid.NewGenerator(),
		frameMetaClient: mockMaster.GetFrameMetaClient(),
	}
	mockMaster.Impl = mgr
	err := mockMaster.Init(ctx)
	require.Nil(t, err)
	req := &pb.SubmitJobRequest{
		Tp:     int32(engineModel.JobTypeCVSDemo),
		Config: []byte("{\"srcHost\":\"0.0.0.0:1234\", \"dstHost\":\"0.0.0.0:1234\", \"srcDir\":\"data\", \"dstDir\":\"data1\"}"),
	}
	resp := mgr.SubmitJob(ctx, req)
	require.NotNil(t, resp.Err)
	require.Regexp(t, ".*ErrMasterConcurrencyExceeded.*", resp.Err.Message)
}

func TestJobManagerPauseJob(t *testing.T) {
	t.Parallel()

	ctx, cancel := context.WithCancel(context.Background())
	defer cancel()

	mockMaster := framework.NewMockMasterImpl(t, "", "pause-job-test")
	mockMaster.On("InitImpl", mock.Anything).Return(nil)
	mgr := &JobManagerImplV2{
		BaseMaster:        mockMaster.DefaultBaseMaster,
		JobFsm:            NewJobFsm(),
		clocker:           clock.New(),
		frameMetaClient:   mockMaster.GetFrameMetaClient(),
		jobStatusChangeMu: ctxmu.New(),
	}

	pauseWorkerID := "pause-worker-id"
	meta := &frameModel.MasterMetaKVData{ID: pauseWorkerID}
	mgr.JobFsm.JobDispatched(meta, false)

	mockWorkerHandle := &framework.MockHandle{WorkerID: pauseWorkerID, ExecutorID: "executor-1"}
	err := mgr.JobFsm.JobOnline(mockWorkerHandle)
	require.Nil(t, err)

	req := &pb.PauseJobRequest{
		JobId: pauseWorkerID,
	}
	resp := mgr.PauseJob(ctx, req)
	require.Nil(t, resp.Err)

	require.Equal(t, 1, mockWorkerHandle.SendMessageCount())

	req.JobId = pauseWorkerID + "-unknown"
	resp = mgr.PauseJob(ctx, req)
	require.NotNil(t, resp.Err)
	require.Equal(t, pb.ErrorCode_UnKnownJob, resp.Err.Code)
}

func TestJobManagerCancelJob(t *testing.T) {
	t.Parallel()

	ctx, cancel := context.WithCancel(context.Background())
	defer cancel()

	mockMaster := framework.NewMockMasterImpl(t, "", "cancel-job-test")
	mockMaster.On("InitImpl", mock.Anything).Return(nil)
	mgr := &JobManagerImplV2{
		BaseMaster:        mockMaster.DefaultBaseMaster,
		JobFsm:            NewJobFsm(),
		clocker:           clock.New(),
		frameMetaClient:   mockMaster.GetFrameMetaClient(),
		masterMetaClient:  metadata.NewMasterMetadataClient(metadata.JobManagerUUID, mockMaster.GetFrameMetaClient()),
		jobStatusChangeMu: ctxmu.New(),
		notifier:          notifier.NewNotifier[resManager.JobStatusChangeEvent](),
	}

	err := mgr.frameMetaClient.UpsertJob(ctx, &frameModel.MasterMetaKVData{
		ID:         "job-to-be-canceled",
		Tp:         framework.FakeJobMaster,
		StatusCode: frameModel.MasterStatusStopped,
	})
	require.NoError(t, err)

	err = mgr.OnMasterRecovered(ctx)
	require.NoError(t, err)

	resp := mgr.CancelJob(ctx, &pb.CancelJobRequest{
		JobId: "job-to-be-canceled",
	})
	require.Equal(t, &pb.CancelJobResponse{}, resp)
}

<<<<<<< HEAD
func TestJobManagerDebug(t *testing.T) {
	t.Parallel()

	ctx, cancel := context.WithCancel(context.Background())
	defer cancel()

	jobmanagerID := "debug-job-test"
	mockMaster := framework.NewMockMasterImpl(t, "", jobmanagerID)
	mockMaster.On("InitImpl", mock.Anything).Return(nil)
	manager := p2p.NewMockMessageHandlerManager()
	mgr := &JobManagerImplV2{
		BaseMaster:            mockMaster.DefaultBaseMaster,
		JobFsm:                NewJobFsm(),
		clocker:               clock.New(),
		frameMetaClient:       mockMaster.GetFrameMetaClient(),
		jobStatusChangeMu:     ctxmu.New(),
		messageHandlerManager: manager,
	}

	debugJobID := "Debug-Job-id"
	meta := &frameModel.MasterMetaKVData{ID: debugJobID}
	mgr.JobFsm.JobDispatched(meta, false)

	mockWorkerHandle := &framework.MockHandle{WorkerID: debugJobID, ExecutorID: "executor-1"}
	err := mgr.JobFsm.JobOnline(mockWorkerHandle)
	require.Nil(t, err)

	req := &pb.DebugJobRequest{
		JobId:   debugJobID,
		Command: "Debug",
		JsonArg: "",
	}

	go func() {
		time.Sleep(time.Second)
		manager.InvokeHandler(t, dm.GenerateTopic(debugJobID, jobmanagerID),
			"node-1", dm.GenerateResponse(1, "DebugJob", &pb.DebugJobResponse{}))
	}()
	resp := mgr.DebugJob(ctx, req)
	require.Nil(t, resp.Err)

	req.JobId = debugJobID + "-unknown"
	resp = mgr.DebugJob(ctx, req)
	require.NotNil(t, resp.Err)
	require.Equal(t, pb.ErrorCode_UnKnownJob, resp.Err.Code)
}

=======
>>>>>>> 0dd80a4e
func TestJobManagerQueryJob(t *testing.T) {
	t.Parallel()

	ctx, cancel := context.WithCancel(context.Background())
	defer cancel()

	testCases := []struct {
		meta             *frameModel.MasterMetaKVData
		expectedPBStatus pb.QueryJobResponse_JobStatus
	}{
		{
			&frameModel.MasterMetaKVData{
				ID:         "master-1",
				Tp:         framework.FakeJobMaster,
				StatusCode: frameModel.MasterStatusFinished,
			},
			pb.QueryJobResponse_finished,
		},
		{
			&frameModel.MasterMetaKVData{
				ID:         "master-2",
				Tp:         framework.FakeJobMaster,
				StatusCode: frameModel.MasterStatusStopped,
			},
			pb.QueryJobResponse_stopped,
		},
	}

	mockMaster := framework.NewMockMasterImpl(t, "", "job-manager-query-job-test")
	for _, tc := range testCases {
		cli := metadata.NewMasterMetadataClient(tc.meta.ID, mockMaster.GetFrameMetaClient())
		err := cli.Store(ctx, tc.meta)
		require.Nil(t, err)
	}

	mgr := &JobManagerImplV2{
		BaseMaster:       mockMaster.DefaultBaseMaster,
		JobFsm:           NewJobFsm(),
		uuidGen:          uuid.NewGenerator(),
		masterMetaClient: metadata.NewMasterMetadataClient(metadata.JobManagerUUID, mockMaster.GetFrameMetaClient()),
		frameMetaClient:  mockMaster.GetFrameMetaClient(),
	}

	statuses, err := mgr.GetJobStatuses(ctx)
	require.NoError(t, err)
	require.Len(t, statuses, len(testCases))

	for _, tc := range testCases {
		req := &pb.QueryJobRequest{
			JobId: tc.meta.ID,
		}
		resp := mgr.QueryJob(ctx, req)
		require.Nil(t, resp.Err)
		require.Equal(t, tc.expectedPBStatus, resp.GetStatus())

		require.Contains(t, statuses, tc.meta.ID)
		require.Equal(t, tc.meta.StatusCode, statuses[tc.meta.ID])
	}
}

func TestJobManagerOnlineJob(t *testing.T) {
	t.Parallel()

	ctx, cancel := context.WithCancel(context.Background())
	defer cancel()

	mockMaster := framework.NewMockMasterImpl(t, "", "submit-job-test")
	mockMaster.On("InitImpl", mock.Anything).Return(nil)
	mockMaster.MasterClient().EXPECT().ScheduleTask(gomock.Any(), gomock.Any()).
		Return(&pb.ScheduleTaskResponse{}, errors.ErrClusterResourceNotEnough.FastGenByArgs()).MinTimes(0)
	mgr := &JobManagerImplV2{
		BaseMaster:        mockMaster.DefaultBaseMaster,
		JobFsm:            NewJobFsm(),
		uuidGen:           uuid.NewGenerator(),
		frameMetaClient:   mockMaster.GetFrameMetaClient(),
		jobStatusChangeMu: ctxmu.New(),
	}
	// set master impl to JobManagerImplV2
	mockMaster.Impl = mgr
	err := mockMaster.Init(ctx)
	require.Nil(t, err)
	req := &pb.SubmitJobRequest{
		Tp:     int32(engineModel.JobTypeCVSDemo),
		Config: []byte("{\"srcHost\":\"0.0.0.0:1234\", \"dstHost\":\"0.0.0.0:1234\", \"srcDir\":\"data\", \"dstDir\":\"data1\"}"),
	}
	resp := mgr.SubmitJob(ctx, req)
	require.Nil(t, resp.Err)

	err = mgr.JobFsm.JobOnline(&framework.MockHandle{
		WorkerID:   resp.JobId,
		ExecutorID: "executor-1",
	})
	require.Nil(t, err)
	queryResp := mgr.QueryJob(ctx, &pb.QueryJobRequest{JobId: resp.JobId})
	require.Nil(t, queryResp.Err)
	require.Equal(t, pb.QueryJobResponse_online, queryResp.Status)
	require.Equal(t, queryResp.JobMasterInfo.Id, resp.JobId)
}

func TestJobManagerRecover(t *testing.T) {
	t.Parallel()

	ctx, cancel := context.WithCancel(context.Background())
	defer cancel()

	mockMaster := framework.NewMockMasterImpl(t, "", "job-manager-recover-test")
	// prepare mockvk with two job masters
	meta := []*frameModel.MasterMetaKVData{
		{
			ID: "master-1",
			Tp: framework.FakeJobMaster,
		},
		{
			ID: "master-2",
			Tp: framework.FakeJobMaster,
		},
	}
	for _, data := range meta {
		cli := metadata.NewMasterMetadataClient(data.ID, mockMaster.GetFrameMetaClient())
		err := cli.Store(ctx, data)
		require.Nil(t, err)
	}

	mgr := &JobManagerImplV2{
		BaseMaster:       mockMaster.DefaultBaseMaster,
		JobFsm:           NewJobFsm(),
		uuidGen:          uuid.NewGenerator(),
		masterMetaClient: metadata.NewMasterMetadataClient(metadata.JobManagerUUID, mockMaster.GetFrameMetaClient()),
		frameMetaClient:  mockMaster.GetFrameMetaClient(),
	}
	err := mgr.OnMasterRecovered(ctx)
	require.Nil(t, err)
	require.Equal(t, 2, mgr.JobFsm.JobCount(pb.QueryJobResponse_dispatched))
	queryResp := mgr.QueryJob(ctx, &pb.QueryJobRequest{JobId: "master-1"})
	require.Nil(t, queryResp.Err)
	require.Equal(t, pb.QueryJobResponse_dispatched, queryResp.Status)
}

func TestJobManagerTickExceedQuota(t *testing.T) {
	t.Parallel()

	ctx, cancel := context.WithCancel(context.Background())
	defer cancel()

	masterImpl := framework.NewMockMasterImpl(t, "", "create-worker-with-error")
	mockMaster := &mockBaseMasterCreateWorkerFailed{
		MockMasterImpl: masterImpl,
	}
	mgr := &JobManagerImplV2{
		BaseMaster:      mockMaster,
		JobFsm:          NewJobFsm(),
		uuidGen:         uuid.NewGenerator(),
		frameMetaClient: mockMaster.GetFrameMetaClient(),
	}
	mockMaster.Impl = mgr
	err := mockMaster.Init(ctx)
	require.NoError(t, err)

	mgr.JobFsm.JobDispatched(&frameModel.MasterMetaKVData{ID: "failover-job-master"}, true)
	// try to recreate failover job master, will meet quota error
	err = mgr.Tick(ctx)
	require.NoError(t, err)
	require.Equal(t, 1, mgr.JobFsm.JobCount(pb.QueryJobResponse_dispatched))

	// try to recreate failover job master again, will meet quota error again
	err = mgr.Tick(ctx)
	require.NoError(t, err)
	require.Equal(t, 1, mgr.JobFsm.JobCount(pb.QueryJobResponse_dispatched))
}

func TestJobManagerWatchJobStatuses(t *testing.T) {
	t.Parallel()

	ctx, cancel := context.WithCancel(context.Background())
	defer cancel()

	mockMaster := framework.NewMockMasterImpl(t, "", "cancel-job-test")
	mockMaster.On("InitImpl", mock.Anything).Return(nil)
	mgr := &JobManagerImplV2{
		BaseMaster:        mockMaster.DefaultBaseMaster,
		JobFsm:            NewJobFsm(),
		clocker:           clock.New(),
		frameMetaClient:   mockMaster.GetFrameMetaClient(),
		masterMetaClient:  metadata.NewMasterMetadataClient(metadata.JobManagerUUID, mockMaster.GetFrameMetaClient()),
		jobStatusChangeMu: ctxmu.New(),
		notifier:          notifier.NewNotifier[resManager.JobStatusChangeEvent](),
	}

	err := mgr.frameMetaClient.UpsertJob(ctx, &frameModel.MasterMetaKVData{
		ID:         "job-to-be-canceled",
		Tp:         framework.FakeJobMaster,
		StatusCode: frameModel.MasterStatusStopped,
	})
	require.NoError(t, err)

	err = mgr.OnMasterRecovered(ctx)
	require.NoError(t, err)

	snap, stream, err := mgr.WatchJobStatuses(ctx)
	require.NoError(t, err)
	require.Equal(t, map[frameModel.MasterID]frameModel.MasterStatusCode{
		"job-to-be-canceled": frameModel.MasterStatusStopped,
	}, snap)

	resp := mgr.CancelJob(ctx, &pb.CancelJobRequest{
		JobId: "job-to-be-canceled",
	})
	require.Equal(t, &pb.CancelJobResponse{}, resp)

	event := <-stream.C
	require.Equal(t, resManager.JobStatusChangeEvent{
		EventType: resManager.JobRemovedEvent,
		JobID:     "job-to-be-canceled",
	}, event)
}<|MERGE_RESOLUTION|>--- conflicted
+++ resolved
@@ -194,56 +194,6 @@
 	require.Equal(t, &pb.CancelJobResponse{}, resp)
 }
 
-<<<<<<< HEAD
-func TestJobManagerDebug(t *testing.T) {
-	t.Parallel()
-
-	ctx, cancel := context.WithCancel(context.Background())
-	defer cancel()
-
-	jobmanagerID := "debug-job-test"
-	mockMaster := framework.NewMockMasterImpl(t, "", jobmanagerID)
-	mockMaster.On("InitImpl", mock.Anything).Return(nil)
-	manager := p2p.NewMockMessageHandlerManager()
-	mgr := &JobManagerImplV2{
-		BaseMaster:            mockMaster.DefaultBaseMaster,
-		JobFsm:                NewJobFsm(),
-		clocker:               clock.New(),
-		frameMetaClient:       mockMaster.GetFrameMetaClient(),
-		jobStatusChangeMu:     ctxmu.New(),
-		messageHandlerManager: manager,
-	}
-
-	debugJobID := "Debug-Job-id"
-	meta := &frameModel.MasterMetaKVData{ID: debugJobID}
-	mgr.JobFsm.JobDispatched(meta, false)
-
-	mockWorkerHandle := &framework.MockHandle{WorkerID: debugJobID, ExecutorID: "executor-1"}
-	err := mgr.JobFsm.JobOnline(mockWorkerHandle)
-	require.Nil(t, err)
-
-	req := &pb.DebugJobRequest{
-		JobId:   debugJobID,
-		Command: "Debug",
-		JsonArg: "",
-	}
-
-	go func() {
-		time.Sleep(time.Second)
-		manager.InvokeHandler(t, dm.GenerateTopic(debugJobID, jobmanagerID),
-			"node-1", dm.GenerateResponse(1, "DebugJob", &pb.DebugJobResponse{}))
-	}()
-	resp := mgr.DebugJob(ctx, req)
-	require.Nil(t, resp.Err)
-
-	req.JobId = debugJobID + "-unknown"
-	resp = mgr.DebugJob(ctx, req)
-	require.NotNil(t, resp.Err)
-	require.Equal(t, pb.ErrorCode_UnKnownJob, resp.Err.Code)
-}
-
-=======
->>>>>>> 0dd80a4e
 func TestJobManagerQueryJob(t *testing.T) {
 	t.Parallel()
 
