// Copyright 2022 PingCAP, Inc.
//
// Licensed under the Apache License, Version 2.0 (the "License");
// you may not use this file except in compliance with the License.
// You may obtain a copy of the License at
//
//     http://www.apache.org/licenses/LICENSE-2.0
//
// Unless required by applicable law or agreed to in writing, software
// distributed under the License is distributed on an "AS IS" BASIS,
// See the License for the specific language governing permissions and
// limitations under the License.

package servermaster

import (
	"context"
	"encoding/json"
	"regexp"
	"sort"
	"time"

	"github.com/pingcap/errors"
	"github.com/pingcap/log"
	"go.uber.org/zap"
	"golang.org/x/sync/errgroup"
	"google.golang.org/grpc/codes"
	"google.golang.org/grpc/status"
	"google.golang.org/protobuf/types/known/emptypb"

	pb "github.com/pingcap/tiflow/engine/enginepb"
	"github.com/pingcap/tiflow/engine/executor/cvs"
	"github.com/pingcap/tiflow/engine/framework"
	"github.com/pingcap/tiflow/engine/framework/metadata"
	frameModel "github.com/pingcap/tiflow/engine/framework/model"
	"github.com/pingcap/tiflow/engine/framework/registry"
	engineModel "github.com/pingcap/tiflow/engine/model"
	"github.com/pingcap/tiflow/engine/pkg/clock"
	dcontext "github.com/pingcap/tiflow/engine/pkg/context"
	"github.com/pingcap/tiflow/engine/pkg/ctxmu"
	resManager "github.com/pingcap/tiflow/engine/pkg/externalresource/manager"
	engineHTTPUtil "github.com/pingcap/tiflow/engine/pkg/httputil"
	"github.com/pingcap/tiflow/engine/pkg/notifier"
	pkgOrm "github.com/pingcap/tiflow/engine/pkg/orm"
	"github.com/pingcap/tiflow/engine/pkg/p2p"
	"github.com/pingcap/tiflow/engine/pkg/tenant"
	"github.com/pingcap/tiflow/engine/servermaster/jobop"
	derrors "github.com/pingcap/tiflow/pkg/errors"
	"github.com/pingcap/tiflow/pkg/httputil"
	"github.com/pingcap/tiflow/pkg/notify"
	"github.com/pingcap/tiflow/pkg/uuid"
)

// JobManager defines manager of job master
type JobManager interface {
	framework.Master
	JobStats
	pb.JobManagerServer

	GetJobMasterForwardAddress(ctx context.Context, jobID string) (string, error)
	GetJobStatuses(ctx context.Context) (map[frameModel.MasterID]frameModel.MasterState, error)
	UpdateJobStatus(ctx context.Context, jobID frameModel.MasterID, code frameModel.MasterState) error
	WatchJobStatuses(
		ctx context.Context,
	) (resManager.JobStatusesSnapshot, *notifier.Receiver[resManager.JobStatusChangeEvent], error)
}

const defaultJobMasterCost = 1

const jobOperateInterval = time.Second * 15

var jobNameRegex = regexp.MustCompile(`^\w([-.\w]{0,61}\w)?$`)

// JobManagerImpl is a special job master that manages all the job masters, and notify the offline executor to them.
// worker state transition
// - submit new job, create job master successfully, then adds to the `waitAckJobs`.
// - receive worker online, move job from `waitAckJobs` to `onlineJobs`.
// - receive worker offline, move job from `onlineJobs` to `pendingJobs`.
// - Tick checks `pendingJobs` periodically	and reschedules the jobs.
type JobManagerImpl struct {
	framework.BaseMaster
	*JobFsm

	masterMetaClient    *metadata.MasterMetadataClient
	uuidGen             uuid.Generator
	clocker             clock.Clock
	frameMetaClient     pkgOrm.Client
	tombstoneCleaned    bool
	jobOperator         jobop.JobOperator
	jobOperatorNotifier *notify.Notifier
	JobBackoffMgr       *jobop.BackoffManager

	// jobStatusChangeMu must be taken when we try to create, delete,
	// pause or resume a job.
	// NOTE The concurrency management for the JobManager is not complete
	// yet. We are prioritizing implementing all features.
	// TODO We might add a pending operation queue in the future.
	jobStatusChangeMu *ctxmu.CtxMutex
	notifier          *notifier.Notifier[resManager.JobStatusChangeEvent]
	wg                *errgroup.Group

	// http client for the job detail
	jobHTTPClient engineHTTPUtil.JobHTTPClient
}

// CancelJob implements JobManagerServer.CancelJob.
func (jm *JobManagerImpl) CancelJob(ctx context.Context, req *pb.CancelJobRequest) (*pb.Job, error) {
	meta, err := jm.frameMetaClient.GetJobByID(ctx, req.Id)
	if err != nil {
		if pkgOrm.IsNotFoundError(err) {
			return nil, ErrJobNotFound.GenWithStack(&JobNotFoundError{JobID: req.Id})
		}
		return nil, err
	}

	pbJob, err := buildPBJob(meta)
	if err != nil {
		return nil, err
	}
	if pbJob.State == pb.Job_Finished || pbJob.State == pb.Job_Canceled {
		return pbJob, nil
	}

	if err := jm.jobOperator.MarkJobCanceling(ctx, req.Id); err != nil {
		return nil, err
	}
	jm.jobOperatorNotifier.Notify()
	pbJob.State = pb.Job_Canceling
	return pbJob, nil
}

// SendCancelJobMessage implements operateRouter.SendCancelJobMessage
func (jm *JobManagerImpl) SendCancelJobMessage(ctx context.Context, jobID string) error {
	job := jm.JobFsm.QueryOnlineJob(jobID)
	if job == nil {
		if _, err := jm.frameMetaClient.GetJobByID(ctx, jobID); pkgOrm.IsNotFoundError(err) {
			return ErrJobNotFound.GenWithStack(&JobNotFoundError{JobID: jobID})
		}
		return ErrJobNotRunning.GenWithStack(&JobNotRunningError{JobID: jobID})
	}

	topic := frameModel.WorkerStatusChangeRequestTopic(jm.BaseMaster.MasterID(), job.WorkerHandle().ID())
	msg := &frameModel.StatusChangeRequest{
		SendTime:     jm.clocker.Mono(),
		FromMasterID: jm.BaseMaster.MasterID(),
		Epoch:        jm.BaseMaster.MasterMeta().Epoch,
		ExpectState:  frameModel.WorkerStateStopped,
	}
	handle := job.WorkerHandle().Unwrap()
	if handle == nil {
		return ErrJobNotRunning.GenWithStack(&JobNotRunningError{JobID: jobID})
	}
	return handle.SendMessage(ctx, topic, msg, true /*nonblocking*/)
}

// DeleteJob implements JobManagerServer.DeleteJob.
func (jm *JobManagerImpl) DeleteJob(ctx context.Context, req *pb.DeleteJobRequest) (*emptypb.Empty, error) {
	masterMeta, err := jm.frameMetaClient.GetJobByID(ctx, req.Id)
	if err != nil {
		if pkgOrm.IsNotFoundError(err) {
			return nil, ErrJobNotFound.GenWithStack(&JobNotFoundError{JobID: req.Id})
		}
		return nil, err
	}

	// Only stopped (canceled) jobs can be deleted.
	if masterMeta.State != frameModel.MasterStateStopped && masterMeta.State != frameModel.MasterStateFinished {
		return nil, ErrJobNotStopped.GenWithStack(&JobNotStoppedError{JobID: req.Id})
	}
	if err := jm.deleteJobMeta(ctx, req.Id); err != nil {
		return nil, err
	}
	return &emptypb.Empty{}, nil
}

func (jm *JobManagerImpl) deleteJobMeta(ctx context.Context, jobID string) error {
	ctx, cancel := context.WithTimeout(ctx, 5*time.Second)
	defer cancel()

	if ok := jm.jobStatusChangeMu.Lock(ctx); !ok {
		return errors.Trace(ctx.Err())
	}
	defer jm.jobStatusChangeMu.Unlock()

	// Note that DeleteJob is a soft delete.
	res, err := jm.frameMetaClient.DeleteJob(ctx, jobID)
	if err != nil {
		return err
	}
	if res.RowsAffected() == 0 {
		log.Warn("Job not found in meta (or already deleted)",
			zap.Any("job-id", jobID))
	}

	jm.notifier.Notify(resManager.JobStatusChangeEvent{
		EventType: resManager.JobRemovedEvent,
		JobID:     jobID,
	})
	return nil
}

func canQueryJobDetail(masterState frameModel.MasterState) bool {
	return masterState == frameModel.MasterStateInit
}

// GetJob implements JobManagerServer.GetJob.
func (jm *JobManagerImpl) GetJob(ctx context.Context, req *pb.GetJobRequest) (*pb.Job, error) {
	masterMeta, err := jm.frameMetaClient.GetJobByID(ctx, req.Id)
	if err != nil {
		if pkgOrm.IsNotFoundError(err) {
			return nil, ErrJobNotFound.GenWithStack(&JobNotFoundError{JobID: req.Id})
		}
		return nil, err
	}

	// if job status is running, forward the request to jobmaster openapi
	if canQueryJobDetail(masterMeta.State) {
		detail, err := jm.jobHTTPClient.GetJobDetail(ctx, masterMeta.Addr, req.Id)
		setDetailToMasterMeta(masterMeta, detail, err)
	}

	return buildPBJob(masterMeta)
}

// CreateJob implements JobManagerServer.CreateJob.
func (jm *JobManagerImpl) CreateJob(ctx context.Context, req *pb.CreateJobRequest) (*pb.Job, error) {
	if err := validateCreateJobRequest(req); err != nil {
		return nil, err
	}

	// TODO call jm.notifier.Notify when we want to support "add job" event.
	log.Info("create job", zap.String("config", string(req.Job.Config)),
		zap.String("tenant_id", req.TenantId), zap.String("project_id", req.ProjectId))

	job := req.Job
	if job.Id == "" {
		job.Id = jm.uuidGen.NewString()
	}

	meta := &frameModel.MasterMeta{
		ProjectID: tenant.NewProjectInfo(
			req.TenantId,
			req.ProjectId,
		).UniqueID(),
		ID:     job.Id,
		Config: job.Config,
		State:  frameModel.MasterStateUninit,
	}
	switch job.Type {
	case pb.Job_CVSDemo:
		extConfig := &cvs.Config{}
		if err := json.Unmarshal(job.Config, extConfig); err != nil {
			return nil, status.Errorf(codes.InvalidArgument, "failed to decode config: %v", err)
		}
		meta.Type = framework.CvsJobMaster
	case pb.Job_DM:
		meta.Type = framework.DMJobMaster
	case pb.Job_FakeJob:
		meta.Type = framework.FakeJobMaster
	default:
		return nil, status.Errorf(codes.InvalidArgument, "job type %v is not supported", job.Type)
	}

	// Store job master metadata before creating it.
	// FIXME: note the following two operations are not atomic. We should use
	//  a transaction or an insert statement to avoid inconsistent result.
	if _, err := jm.frameMetaClient.GetJobByID(ctx, job.Id); err == nil {
		return nil, ErrJobAlreadyExists.GenWithStack(&JobAlreadyExistsError{JobID: job.Id})
	}
	if err := metadata.StoreMasterMeta(ctx, jm.frameMetaClient, meta); err != nil {
		return nil, err
	}

	// TODO: Refine me. split the BaseMaster
	defaultMaster, ok := jm.BaseMaster.(interface {
		SetProjectInfo(frameModel.MasterID, tenant.ProjectInfo)
	})
	if ok {
		defaultMaster.SetProjectInfo(meta.ID, tenant.NewProjectInfo(req.TenantId, req.ProjectId))
	} else {
		log.Error("jobmanager don't have the 'SetProjectInfo' interface",
			zap.String("masterID", meta.ID),
			zap.Any("projectInfo", tenant.NewProjectInfo(req.TenantId, req.ProjectId)))
	}

	// CreateWorker here is to create job master actually
	// TODO: use correct worker cost
	workerID, err := jm.BaseMaster.CreateWorker(
		meta.Type, meta, defaultJobMasterCost)
	if err != nil {
		err2 := metadata.DeleteMasterMeta(ctx, jm.frameMetaClient, meta.ID)
		if err2 != nil {
			// TODO: add more GC mechanism if master meta is failed to delete
			log.Error("failed to delete master meta", zap.Error(err2))
		}

		log.Error("create job master met error", zap.Error(err))
		return nil, err
	}

	if workerID != job.Id {
		log.Panic("job id is not equal to worker id of job master", zap.String("job-id", job.Id), zap.String("worker-id", workerID))
	}
	jm.JobFsm.JobDispatched(meta, false /*addFromFailover*/)

	return buildPBJob(meta)
}

func validateCreateJobRequest(req *pb.CreateJobRequest) error {
	if req.Job == nil {
		return status.Error(codes.InvalidArgument, "job must not be nil")
	}
	if req.Job.Id != "" && !jobNameRegex.MatchString(req.Job.Id) {
		return status.Errorf(codes.InvalidArgument, "job id must match %s", jobNameRegex.String())
	}
	if req.Job.Type == pb.Job_TypeUnknown {
		return status.Error(codes.InvalidArgument, "job type must be specified")
	}
	return nil
}

// ListJobs implements JobManagerServer.ListJobs.
func (jm *JobManagerImpl) ListJobs(ctx context.Context, req *pb.ListJobsRequest) (*pb.ListJobsResponse, error) {
	var err error
	masterMetas, err := jm.frameMetaClient.QueryJobs(ctx)
	if err != nil {
		return nil, err
	}

	sort.Slice(masterMetas, func(i, j int) bool {
		return masterMetas[i].ID < masterMetas[j].ID
	})

	resp := &pb.ListJobsResponse{
		NextPageToken: req.PageToken,
	}
	firstIdx := sort.Search(len(masterMetas), func(i int) bool {
		return masterMetas[i].ID > req.PageToken
	})

	var job *pb.Job
	for i := firstIdx; i < len(masterMetas); i++ {
		if masterMetas[i].Type == framework.JobManager {
			continue
		}

		// if job status is running, forward the request to jobmaster openapi
		if canQueryJobDetail(masterMetas[i].State) {
			detail, errJob := jm.jobHTTPClient.GetJobDetail(ctx, masterMetas[i].Addr, masterMetas[i].ID)
			setDetailToMasterMeta(masterMetas[i], detail, errJob)
		}

		job, err = buildPBJob(masterMetas[i])
		if err != nil {
			return nil, err
		}
		resp.NextPageToken = job.Id
		resp.Jobs = append(resp.Jobs, job)
		if req.PageSize > 0 && int32(len(resp.Jobs)) >= req.PageSize {
			break
		}
	}

	return resp, nil
}

// setDetailToMasterMeta sets the results from GetJobDetail to master meta
func setDetailToMasterMeta(masterMeta *frameModel.MasterMeta, detail []byte, errJob error) {
	if errJob != nil {
		// Currently, we simply ignore 404 error
		if derrors.ErrJobManagerRespStatusCode404.Equal(errJob) {
			log.Warn("get job detail from jobmaster fail", zap.Error(errJob))
			return
		}

		// TODO: deal the response body here after we has normalized the error response format
		log.Error("get job detail from jobmaster fail", zap.Error(errJob))
		// TODO: we should not put the error message here directly
		masterMeta.ErrorMsg = errJob.Error()
	} else if detail != nil {
		masterMeta.Detail = detail
	}
}

func buildPBJob(masterMeta *frameModel.MasterMeta) (*pb.Job, error) {
	var jobType pb.Job_Type
	switch tp := framework.MustConvertWorkerType2JobType(masterMeta.Type); tp {
	case engineModel.JobTypeCVSDemo:
		jobType = pb.Job_CVSDemo
	case engineModel.JobTypeDM:
		jobType = pb.Job_DM
	case engineModel.JobTypeCDC:
		jobType = pb.Job_CDC
	case engineModel.JobTypeFakeJob:
		jobType = pb.Job_FakeJob
	default:
		return nil, errors.Errorf("job %s has unknown type %v", masterMeta.ID, masterMeta.Type)
	}

	var jobStatus pb.Job_State
	switch masterMeta.State {
	case frameModel.MasterStateUninit:
		jobStatus = pb.Job_Created
	case frameModel.MasterStateInit:
		jobStatus = pb.Job_Running
	case frameModel.MasterStateFinished:
		jobStatus = pb.Job_Finished
	case frameModel.MasterStateStopped:
		jobStatus = pb.Job_Canceled
	case frameModel.MasterStateFailed:
		jobStatus = pb.Job_Failed
	default:
		return nil, errors.Errorf("job %s has unknown type %v", masterMeta.ID, masterMeta.State)
	}

	return &pb.Job{
		Id:     masterMeta.ID,
		Type:   jobType,
		State:  jobStatus,
		Config: masterMeta.Config,
		Detail: masterMeta.Detail,
		Error: &pb.Error{
			Message: masterMeta.ErrorMsg,
		},
	}, nil
}

// GetJobMasterForwardAddress implements JobManager.GetJobMasterForwardAddress.
func (jm *JobManagerImpl) GetJobMasterForwardAddress(ctx context.Context, jobID string) (string, error) {
	// Always query from database. Master meta in JobFsm may be out of date.
	masterMeta, err := jm.frameMetaClient.GetJobByID(ctx, jobID)
	if err != nil {
		if pkgOrm.IsNotFoundError(err) {
			return "", ErrJobNotFound.GenWithStack(&JobNotFoundError{JobID: jobID})
		}
		return "", err
	}
	if masterMeta.State != frameModel.MasterStateInit || jm.JobFsm.QueryOnlineJob(jobID) == nil {
		return "", ErrJobNotRunning.GenWithStack(&JobNotRunningError{JobID: jobID})
	}
	return masterMeta.Addr, nil
}

// GetJobStatuses returns the status code of all jobs that are not deleted.
func (jm *JobManagerImpl) GetJobStatuses(
	ctx context.Context,
) (map[frameModel.MasterID]frameModel.MasterState, error) {
	// BUG? NO filter in the implement
	jobs, err := jm.frameMetaClient.QueryJobs(ctx)
	if err != nil {
		return nil, err
	}

	ret := make(map[frameModel.MasterID]frameModel.MasterState, len(jobs))
	for _, jobMeta := range jobs {
		ret[jobMeta.ID] = jobMeta.State
	}
	return ret, nil
}

// UpdateJobStatus implements JobManager.UpdateJobStatus
func (jm *JobManagerImpl) UpdateJobStatus(
	ctx context.Context, jobID frameModel.MasterID, code frameModel.MasterState,
) error {
	// Note since the job is not online, it is safe to get from metastore and then update
	meta, err := jm.frameMetaClient.GetJobByID(ctx, jobID)
	if err != nil {
		return err
	}
	meta.State = code
	return jm.frameMetaClient.UpsertJob(ctx, meta)
}

// NewJobManagerImpl creates a new JobManagerImpl instance
func NewJobManagerImpl(
	dctx *dcontext.Context,
	id frameModel.MasterID,
) (*JobManagerImpl, error) {
	metaCli, err := dctx.Deps().Construct(func(cli pkgOrm.Client) (pkgOrm.Client, error) {
		return cli, nil
	})
	if err != nil {
		return nil, err
	}

	metaClient := metaCli.(pkgOrm.Client)
	cli := metadata.NewMasterMetadataClient(id, metaClient)

	httpCli, err := httputil.NewClient(nil)
	if err != nil {
		return nil, err
	}

	impl := &JobManagerImpl{
		JobFsm:              NewJobFsm(),
		uuidGen:             uuid.NewGenerator(),
		masterMetaClient:    cli,
		clocker:             clock.New(),
		frameMetaClient:     metaClient,
		jobStatusChangeMu:   ctxmu.New(),
		notifier:            notifier.NewNotifier[resManager.JobStatusChangeEvent](),
		jobOperatorNotifier: new(notify.Notifier),
		jobHTTPClient:       engineHTTPUtil.NewJobHTTPClient(httpCli),
		JobBackoffMgr:       jobop.NewBackoffManager(),
	}
	impl.BaseMaster = framework.NewBaseMaster(
		dctx,
		impl,
		id,
		framework.JobManager,
	)
	impl.jobOperator = jobop.NewJobOperatorImpl(metaClient, impl)
	wg, ctx := errgroup.WithContext(dctx)
	impl.wg = wg

	// Note the meta data of job manager is not used, it is safe to overwrite it
	// every time a new server master leader is elected. And we always mark the
	// Initialized to true in order to trigger OnMasterRecovered of job manager.
	meta := impl.MasterMeta()
	meta.State = frameModel.MasterStateInit
	err = metadata.StoreMasterMeta(ctx, impl.frameMetaClient, meta)
	if err != nil {
		return nil, err
	}
	err = impl.BaseMaster.Init(ctx)
	if err != nil {
		_ = impl.BaseMaster.Close(ctx)
		return nil, err
	}
	impl.bgJobOperatorLoop(ctx)

	return impl, err
}

// InitImpl implements frame.MasterImpl.InitImpl
func (jm *JobManagerImpl) InitImpl(ctx context.Context) error {
	return nil
}

// Tick implements frame.MasterImpl.Tick
func (jm *JobManagerImpl) Tick(ctx context.Context) error {
	filterQuotaError := func(err error) (exceedQuota bool, retErr error) {
		if err == nil {
			return false, nil
		}
		if derrors.ErrMasterConcurrencyExceeded.Equal(err) {
			log.Warn("create worker exceeds quota, retry later", zap.Error(err))
			return true, nil
		}
		return false, err
	}

	err := jm.JobFsm.IterPendingJobs(
		func(job *frameModel.MasterMeta) (string, error) {
			if !jm.JobBackoffMgr.Allow(job.ID) {
				return "", derrors.ErrMasterCreateWorkerBackoff.FastGenByArgs()
			}
			return jm.BaseMaster.CreateWorker(
				job.Type, job, defaultJobMasterCost)
		})
	if _, err = filterQuotaError(err); err != nil {
		return err
	}

	if !jm.tombstoneCleaned && jm.BaseMaster.IsMasterReady() {
		for _, worker := range jm.BaseMaster.GetWorkers() {
			// clean tombstone workers from worker manager and they will be
			// re-created in the following IterWaitAckJobs
			tombstoneHandle := worker.GetTombstone()
			if tombstoneHandle != nil {
				if err := tombstoneHandle.CleanTombstone(ctx); err != nil {
					return err
				}
				continue
			}
			// mark non-tombstone workers as online
			err := jm.JobFsm.JobOnline(worker)
			// ignore worker that is not in WaitAck list
			if err != nil && derrors.ErrWorkerNotFound.NotEqual(err) {
				return err
			}
		}
		err = jm.JobFsm.IterWaitAckJobs(
			func(job *frameModel.MasterMeta) (string, error) {
				return jm.BaseMaster.CreateWorker(
					job.Type, job, defaultJobMasterCost)
			})
		exceedQuota, err := filterQuotaError(err)
		if err != nil {
			return err
		}
		// if met exceed quota error, the remaining jobs need to be failover in
		// another tick
		if !exceedQuota {
			jm.tombstoneCleaned = true
		}
	}

	return nil
}

// OnMasterRecovered implements frame.MasterImpl.OnMasterRecovered
func (jm *JobManagerImpl) OnMasterRecovered(ctx context.Context) error {
	jobs, err := jm.masterMetaClient.LoadAllMasters(ctx)
	if err != nil {
		return err
	}

	// TODO: refine me, split the BaseMaster interface
	impl, ok := jm.BaseMaster.(interface {
		InitProjectInfosAfterRecover([]*frameModel.MasterMeta)
	})
	if !ok {
		log.Panic("unfound interface for BaseMaster", zap.String("interface", "InitProjectInfosAfterRecover"))
		return derrors.ErrMasterInterfaceNotFound.GenWithStackByArgs()
	}
	impl.InitProjectInfosAfterRecover(jobs)

	for _, job := range jobs {
		if job.Type == framework.JobManager {
			continue
		}
		// TODO: filter the job in backend
		if job.State.IsTerminatedState() {
			log.Info("skip job in terminated status", zap.Any("job", job))
			continue
		}
		jm.JobFsm.JobDispatched(job, true /*addFromFailover*/)
		log.Info("recover job, move it to WaitAck job queue", zap.Any("job", job))
	}
	return nil
}

// OnWorkerDispatched implements frame.MasterImpl.OnWorkerDispatched
func (jm *JobManagerImpl) OnWorkerDispatched(worker framework.WorkerHandle, result error) error {
	if result != nil {
		log.Warn("dispatch worker met error", zap.Error(result))
<<<<<<< HEAD
		if registry.ErrCreateWorkerTerminate.Is(result) {
			log.Info("job master terminated", zap.String("job-id", worker.ID()))
			ctx, cancel := context.WithTimeout(context.Background(), time.Second*5)
			defer cancel()
			if err := jm.UpdateJobStatus(ctx, worker.ID(), frameModel.MasterStateFailed); err != nil {
				return err
			}
			jm.JobFsm.JobOffline(worker, false /* needFailover */)
			return nil
		}
=======
		jm.JobBackoffMgr.JobFail(worker.ID())
>>>>>>> 4a97c452
		return jm.JobFsm.JobDispatchFailed(worker)
	}
	return nil
}

// OnWorkerOnline implements frame.MasterImpl.OnWorkerOnline
func (jm *JobManagerImpl) OnWorkerOnline(worker framework.WorkerHandle) error {
	log.Info("on worker online", zap.Any("id", worker.ID()))
	jm.JobBackoffMgr.JobOnline(worker.ID())
	return jm.JobFsm.JobOnline(worker)
}

// OnWorkerOffline implements frame.MasterImpl.OnWorkerOffline
func (jm *JobManagerImpl) OnWorkerOffline(worker framework.WorkerHandle, reason error) error {
	needFailover := true
	if derrors.ErrWorkerFinish.Equal(reason) {
		log.Info("job master finished", zap.String("id", worker.ID()))
		needFailover = false
	} else if derrors.ErrWorkerCancel.Equal(reason) {
		log.Info("job master canceled", zap.String("id", worker.ID()))
		needFailover = false
		jm.jobOperatorNotifier.Notify()
	} else if derrors.ErrWorkerFailed.Equal(reason) {
		log.Info("job master failed permanently", zap.String("id", worker.ID()))
		needFailover = false
	} else {
		log.Info("on worker offline", zap.Any("id", worker.ID()), zap.Any("reason", reason))
	}
	ctx, cancel := context.WithTimeout(context.Background(), time.Second*5)
	defer cancel()
	if err := worker.GetTombstone().CleanTombstone(ctx); err != nil {
		return err
	}
	if needFailover {
		jm.JobBackoffMgr.JobFail(worker.ID())
	} else {
		jm.JobBackoffMgr.JobTerminate(worker.ID())
	}
	jm.JobFsm.JobOffline(worker, needFailover)
	return nil
}

// OnWorkerMessage implements frame.MasterImpl.OnWorkerMessage
func (jm *JobManagerImpl) OnWorkerMessage(worker framework.WorkerHandle, topic p2p.Topic, message interface{}) error {
	log.Info("on worker message", zap.Any("id", worker.ID()), zap.Any("topic", topic), zap.Any("message", message))
	return nil
}

// OnWorkerStatusUpdated implements frame.MasterImpl.OnWorkerStatusUpdated
func (jm *JobManagerImpl) OnWorkerStatusUpdated(worker framework.WorkerHandle, newStatus *frameModel.WorkerStatus) error {
	log.Info("on worker status updated", zap.String("worker-id", worker.ID()), zap.Any("status", newStatus))
	return nil
}

// CloseImpl implements frame.MasterImpl.CloseImpl
func (jm *JobManagerImpl) CloseImpl(ctx context.Context) error {
	jm.notifier.Close()
	jm.jobHTTPClient.Close()
	return jm.wg.Wait()
}

// StopImpl implements frame.MasterImpl.StopImpl
func (jm *JobManagerImpl) StopImpl(ctx context.Context) error {
	return jm.CloseImpl(ctx)
}

// WatchJobStatuses returns a snapshot of job statuses followed by a stream
// of job status changes.
func (jm *JobManagerImpl) WatchJobStatuses(
	ctx context.Context,
) (resManager.JobStatusesSnapshot, *notifier.Receiver[resManager.JobStatusChangeEvent], error) {
	// We add an explicit deadline to make sure that
	// any potential problem will not block the JobManager forever.
	ctx, cancel := context.WithTimeout(ctx, 10*time.Second)
	defer cancel()

	// Note that the lock is cancellable by the context.
	if ok := jm.jobStatusChangeMu.Lock(ctx); !ok {
		return nil, nil, errors.Trace(ctx.Err())
	}
	defer jm.jobStatusChangeMu.Unlock()

	snapshot, err := jm.GetJobStatuses(ctx)
	if err != nil {
		return nil, nil, err
	}

	// Waits for pending JobStatusChangeEvents to be flushed,
	// so that the new receiver does not receive any stale data.
	err = jm.notifier.Flush(ctx)
	if err != nil {
		return nil, nil, errors.Trace(err)
	}

	receiver := jm.notifier.NewReceiver()
	return snapshot, receiver, nil
}

func (jm *JobManagerImpl) bgJobOperatorLoop(ctx context.Context) {
	jm.wg.Go(func() error {
		receiver, err := jm.jobOperatorNotifier.NewReceiver(jobOperateInterval)
		if err != nil {
			return err
		}
		defer receiver.Stop()
		for {
			select {
			case <-ctx.Done():
				return errors.Trace(ctx.Err())
			case <-receiver.C:
			}
			if err := jm.jobOperator.Tick(ctx); err != nil {
				// error returns from Tick is only caused by metastore error, so
				// only log it and retry later.
				log.Warn("job operator tick with error", zap.Error(err))
			}
		}
	})
}<|MERGE_RESOLUTION|>--- conflicted
+++ resolved
@@ -635,7 +635,6 @@
 func (jm *JobManagerImpl) OnWorkerDispatched(worker framework.WorkerHandle, result error) error {
 	if result != nil {
 		log.Warn("dispatch worker met error", zap.Error(result))
-<<<<<<< HEAD
 		if registry.ErrCreateWorkerTerminate.Is(result) {
 			log.Info("job master terminated", zap.String("job-id", worker.ID()))
 			ctx, cancel := context.WithTimeout(context.Background(), time.Second*5)
@@ -646,9 +645,7 @@
 			jm.JobFsm.JobOffline(worker, false /* needFailover */)
 			return nil
 		}
-=======
 		jm.JobBackoffMgr.JobFail(worker.ID())
->>>>>>> 4a97c452
 		return jm.JobFsm.JobDispatchFailed(worker)
 	}
 	return nil
