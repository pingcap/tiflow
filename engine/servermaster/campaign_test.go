// Copyright 2022 PingCAP, Inc.
//
// Licensed under the Apache License, Version 2.0 (the "License");
// you may not use this file except in compliance with the License.
// You may obtain a copy of the License at
//
//     http://www.apache.org/licenses/LICENSE-2.0
//
// Unless required by applicable law or agreed to in writing, software
// distributed under the License is distributed on an "AS IS" BASIS,
// See the License for the specific language governing permissions and
// limitations under the License.

package servermaster

import (
	"context"
	"strconv"
	"sync"
	"testing"
	"time"

<<<<<<< HEAD
=======
	"github.com/stretchr/testify/require"
	"go.etcd.io/etcd/client/v3/concurrency"
	"go.uber.org/atomic"

	pb "github.com/pingcap/tiflow/engine/enginepb"
>>>>>>> c95a0219
	"github.com/pingcap/tiflow/engine/model"
	"github.com/pingcap/tiflow/engine/pkg/adapter"
	"github.com/pingcap/tiflow/engine/pkg/rpcutil"
	"github.com/pingcap/tiflow/engine/servermaster/cluster"
	"github.com/pingcap/tiflow/engine/test"
	"github.com/pingcap/tiflow/engine/test/mock"
	"github.com/pingcap/tiflow/pkg/logutil"
)

func init() {
	// initialized the logger to make genEmbedEtcdConfig working.
	err := logutil.InitLogger(&logutil.Config{})
	if err != nil {
		panic(err)
	}
}

// TestLeaderLoopSuccess tests a node starts LeaderLoop and campaigns to be
// leader successfully, and starts leaderServiceFn
func TestLeaderLoopSuccess(t *testing.T) {
	t.Parallel()

	ctx, cancel := context.WithCancel(context.Background())
	_, _, client, cleanFn := test.PrepareEtcd(t, "etcd0")
	defer cleanFn()

	runLeaderCounter := atomic.NewInt32(0)
	mockLeaderService := func(ctx context.Context) error {
		runLeaderCounter.Add(1)
		<-ctx.Done()
		return ctx.Err()
	}

	id := "servermaster0"
	// prepare server master
	cfg := GetDefaultMasterConfig()
	s := &Server{
		id:              id,
		cfg:             cfg,
		etcdClient:      client,
		leaderServiceFn: mockLeaderService,
		info:            &model.NodeInfo{ID: model.DeployNodeID(id)},
	}
<<<<<<< HEAD
	preRPCHook := rpcutil.NewPreRPCHook[multiClient](
=======
	preRPCHook := rpcutil.NewPreRPCHook(
>>>>>>> c95a0219
		s.id,
		&s.leader,
		s.masterCli,
		&s.leaderInitialized,
		s.rpcLogRL,
		nil,
	)
	s.masterRPCHook = preRPCHook
	sessionCfg, err := s.generateSessionConfig()
	require.Nil(t, err)
	session, err := cluster.NewEtcdSession(ctx, client, sessionCfg)
	require.Nil(t, err)
	err = session.Reset(ctx)
	require.Nil(t, err)

	// start to run leader loop
	var wg sync.WaitGroup
	wg.Add(1)
	go func() {
		defer wg.Done()
		err := s.leaderLoop(ctx)
		require.EqualError(t, err, context.Canceled.Error())
	}()
	require.Eventually(t, func() bool {
		return runLeaderCounter.Load() == int32(1)
	}, time.Second*2, time.Millisecond*20)
	cancel()
	wg.Wait()
}

// TestLeaderLoopMeetStaleData tests a node meets stale owner data when
// campaining, it will cleanup stale data and retry to campaign again.
func TestLeaderLoopMeetStaleData(t *testing.T) {
	t.Parallel()

	ctx, cancel := context.WithCancel(context.Background())
	_, _, client, cleanFn := test.PrepareEtcd(t, "etcd0")
	defer cleanFn()

	runLeaderCounter := atomic.NewInt32(0)
	mockLeaderService := func(ctx context.Context) error {
		runLeaderCounter.Add(1)
		<-ctx.Done()
		return ctx.Err()
	}

	cfg := GetDefaultMasterConfig()
	id := "servermaster0"
	s := &Server{
		id:              id,
		cfg:             cfg,
		etcdClient:      client,
		leaderServiceFn: mockLeaderService,
		info:            &model.NodeInfo{ID: model.DeployNodeID(id)},
	}
<<<<<<< HEAD
	preRPCHook := rpcutil.NewPreRPCHook[multiClient](
=======
	preRPCHook := rpcutil.NewPreRPCHook(
>>>>>>> c95a0219
		s.id,
		&s.leader,
		s.masterCli,
		&s.leaderInitialized,
		s.rpcLogRL,
		nil,
	)
	s.masterRPCHook = preRPCHook

	// simulate stale campaign data
	sess, err := concurrency.NewSession(client, concurrency.WithTTL(10))
	require.Nil(t, err)
	election, err := cluster.NewEtcdElection(ctx, client, sess, cluster.EtcdElectionConfig{
		TTL:    time.Second * 10,
		Prefix: adapter.MasterCampaignKey.Path(),
	})
	require.Nil(t, err)
	_, _, err = election.Campaign(ctx, s.member(), time.Second*3)
	require.Nil(t, err)

	sessionCfg, err := s.generateSessionConfig()
	require.Nil(t, err)
	session, err := cluster.NewEtcdSession(ctx, client, sessionCfg)
	require.Nil(t, err)
	err = session.Reset(ctx)
	require.Nil(t, err)

	var wg sync.WaitGroup
	wg.Add(1)
	go func() {
		defer wg.Done()
		err := s.leaderLoop(ctx)
		require.EqualError(t, err, context.Canceled.Error())
	}()
	require.Eventually(t, func() bool {
		return runLeaderCounter.Load() == int32(1)
	}, time.Second*2, time.Millisecond*20)
	cancel()
	wg.Wait()
}

// TestLeaderLoopWatchLeader tests a non-leader node enters LeaderLoop, finds an
// existing leader can start to watch leader.
func TestLeaderLoopWatchLeader(t *testing.T) {
	test.SetGlobalTestFlag(true)
	defer test.SetGlobalTestFlag(false)

	ctx, cancel := context.WithCancel(context.Background())

	_, _, client, cleanFn := test.PrepareEtcd(t, "etcd0")
	defer cleanFn()

	const serverCount = 3
	servers := make([]*Server, 0, serverCount)
	sessions := make([]cluster.Session, 0, serverCount)
	for i := 0; i < serverCount; i++ {
		id := "servermaster" + strconv.Itoa(i)
		cfg := GetDefaultMasterConfig()
		cfg.AdvertiseAddr = "servermaster" + strconv.Itoa(i)

		s := &Server{
<<<<<<< HEAD
			id:         genServerMasterUUID(names[i]),
			cfg:        cfg,
			etcd:       etcds[i],
			etcdClient: client,
			info:       &model.NodeInfo{ID: model.DeployNodeID(names[i])},
			masterCli:  &rpcutil.LeaderClientWithLock[multiClient]{},
			membership: &EtcdMembership{etcdCli: client},
		}
		preRPCHook := rpcutil.NewPreRPCHook[multiClient](
=======
			id:          id,
			cfg:         cfg,
			etcdClient:  client,
			info:        &model.NodeInfo{ID: model.DeployNodeID(id)},
			masterCli:   &rpcutil.LeaderClientWithLock[pb.MasterClient]{},
			resourceCli: &rpcutil.LeaderClientWithLock[pb.ResourceManagerClient]{},
		}
		preRPCHook := rpcutil.NewPreRPCHook(
>>>>>>> c95a0219
			s.id,
			&s.leader,
			s.masterCli,
			&s.leaderInitialized,
			s.rpcLogRL,
			nil,
		)
		s.masterRPCHook = preRPCHook
		s.leaderServiceFn = func(ctx context.Context) error {
			s.leader.Store(&rpcutil.Member{
				Name:          s.name(),
				AdvertiseAddr: s.cfg.AdvertiseAddr,
				IsLeader:      true,
			})
			<-ctx.Done()
			return nil
		}

		_, err := mock.NewMasterServer(cfg.AdvertiseAddr, s)
		require.NoError(t, err)

		servers = append(servers, s)

		sessionCfg, err := s.generateSessionConfig()
		require.Nil(t, err)
		session, err := cluster.NewEtcdSession(ctx, client, sessionCfg)
		require.Nil(t, err)
		sessions = append(sessions, session)
	}

	var wg sync.WaitGroup
	wg.Add(serverCount)
	for i := 0; i < serverCount; i++ {
		s := servers[i]
		session := sessions[i]
		go func() {
			defer wg.Done()
			err := session.Reset(ctx)
			require.Nil(t, err)

<<<<<<< HEAD
			// check masterCli is not set
			_, ok := s.masterCli.Get()
			require.False(t, ok)

=======
>>>>>>> c95a0219
			err = s.leaderLoop(ctx)
			require.EqualError(t, err, context.Canceled.Error())
		}()
	}

	leaderIndex := -1

	require.Eventually(t, func() bool {
		leaderIndex = -1
		for i, server := range servers {
			if server.IsLeader() {
				leaderIndex = i
				return true
			}
		}
		return false
	}, time.Second*10, time.Millisecond*100, "failed to elect a leader")

	// check s.watchLeader is called in non-leader node
	for i := 0; i < serverCount; i++ {
		if i == leaderIndex {
			continue
		}
		s := servers[i]
		require.Eventually(t, func() bool {
			member, exists := s.masterRPCHook.CheckLeader()
			if !exists {
				return false
			}
			if member.Name != servers[leaderIndex].name() {
				return false
			}
<<<<<<< HEAD
			_, ok := s.masterCli.Get()
			return ok
		}, time.Second*2, time.Millisecond*20)
=======
			return s.masterCli.Get() != nil
		}, defaultCampaignTimeout*2, time.Millisecond*100)
>>>>>>> c95a0219

	}

	cancel()
	wg.Wait()
}<|MERGE_RESOLUTION|>--- conflicted
+++ resolved
@@ -20,14 +20,6 @@
 	"testing"
 	"time"
 
-<<<<<<< HEAD
-=======
-	"github.com/stretchr/testify/require"
-	"go.etcd.io/etcd/client/v3/concurrency"
-	"go.uber.org/atomic"
-
-	pb "github.com/pingcap/tiflow/engine/enginepb"
->>>>>>> c95a0219
 	"github.com/pingcap/tiflow/engine/model"
 	"github.com/pingcap/tiflow/engine/pkg/adapter"
 	"github.com/pingcap/tiflow/engine/pkg/rpcutil"
@@ -35,6 +27,9 @@
 	"github.com/pingcap/tiflow/engine/test"
 	"github.com/pingcap/tiflow/engine/test/mock"
 	"github.com/pingcap/tiflow/pkg/logutil"
+	"github.com/stretchr/testify/require"
+	"go.etcd.io/etcd/client/v3/concurrency"
+	"go.uber.org/atomic"
 )
 
 func init() {
@@ -71,11 +66,7 @@
 		leaderServiceFn: mockLeaderService,
 		info:            &model.NodeInfo{ID: model.DeployNodeID(id)},
 	}
-<<<<<<< HEAD
 	preRPCHook := rpcutil.NewPreRPCHook[multiClient](
-=======
-	preRPCHook := rpcutil.NewPreRPCHook(
->>>>>>> c95a0219
 		s.id,
 		&s.leader,
 		s.masterCli,
@@ -131,11 +122,7 @@
 		leaderServiceFn: mockLeaderService,
 		info:            &model.NodeInfo{ID: model.DeployNodeID(id)},
 	}
-<<<<<<< HEAD
 	preRPCHook := rpcutil.NewPreRPCHook[multiClient](
-=======
-	preRPCHook := rpcutil.NewPreRPCHook(
->>>>>>> c95a0219
 		s.id,
 		&s.leader,
 		s.masterCli,
@@ -197,26 +184,13 @@
 		cfg.AdvertiseAddr = "servermaster" + strconv.Itoa(i)
 
 		s := &Server{
-<<<<<<< HEAD
-			id:         genServerMasterUUID(names[i]),
+			id:         id,
 			cfg:        cfg,
-			etcd:       etcds[i],
 			etcdClient: client,
-			info:       &model.NodeInfo{ID: model.DeployNodeID(names[i])},
+			info:       &model.NodeInfo{ID: model.DeployNodeID(id)},
 			masterCli:  &rpcutil.LeaderClientWithLock[multiClient]{},
-			membership: &EtcdMembership{etcdCli: client},
-		}
-		preRPCHook := rpcutil.NewPreRPCHook[multiClient](
-=======
-			id:          id,
-			cfg:         cfg,
-			etcdClient:  client,
-			info:        &model.NodeInfo{ID: model.DeployNodeID(id)},
-			masterCli:   &rpcutil.LeaderClientWithLock[pb.MasterClient]{},
-			resourceCli: &rpcutil.LeaderClientWithLock[pb.ResourceManagerClient]{},
 		}
 		preRPCHook := rpcutil.NewPreRPCHook(
->>>>>>> c95a0219
 			s.id,
 			&s.leader,
 			s.masterCli,
@@ -257,13 +231,10 @@
 			err := session.Reset(ctx)
 			require.Nil(t, err)
 
-<<<<<<< HEAD
 			// check masterCli is not set
 			_, ok := s.masterCli.Get()
 			require.False(t, ok)
 
-=======
->>>>>>> c95a0219
 			err = s.leaderLoop(ctx)
 			require.EqualError(t, err, context.Canceled.Error())
 		}()
@@ -296,15 +267,9 @@
 			if member.Name != servers[leaderIndex].name() {
 				return false
 			}
-<<<<<<< HEAD
 			_, ok := s.masterCli.Get()
 			return ok
-		}, time.Second*2, time.Millisecond*20)
-=======
-			return s.masterCli.Get() != nil
 		}, defaultCampaignTimeout*2, time.Millisecond*100)
->>>>>>> c95a0219
-
 	}
 
 	cancel()
