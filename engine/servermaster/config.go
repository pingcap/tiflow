// Copyright 2022 PingCAP, Inc.
//
// Licensed under the Apache License, Version 2.0 (the "License");
// you may not use this file except in compliance with the License.
// You may obtain a copy of the License at
//
//     http://www.apache.org/licenses/LICENSE-2.0
//
// Unless required by applicable law or agreed to in writing, software
// distributed under the License is distributed on an "AS IS" BASIS,
// See the License for the specific language governing permissions and
// limitations under the License.

package servermaster

import (
	"bytes"
	"encoding/json"
	"strings"
	"time"

	"github.com/BurntSushi/toml"
	"github.com/pingcap/log"
	"go.uber.org/zap"

	metaModel "github.com/pingcap/tiflow/engine/pkg/meta/model"
	"github.com/pingcap/tiflow/pkg/errors"
	"github.com/pingcap/tiflow/pkg/logutil"
	"github.com/pingcap/tiflow/pkg/security"
)

const (
	defaultSessionTTL        = 5 * time.Second
	defaultKeepAliveTTL      = "20s"
	defaultKeepAliveInterval = "500ms"
	defaultRPCTimeout        = "3s"
	defaultCampaignTimeout   = 5 * time.Second
	defaultDiscoverTicker    = 3 * time.Second
	defaultMetricInterval    = 15 * time.Second
	defaultMasterAddr        = "127.0.0.1:10240"

	// DefaultBusinessMetaID is the ID for default business metastore
	DefaultBusinessMetaID        = "_default"
	defaultBusinessMetaEndpoints = "127.0.0.1:12479"

	// FrameMetaID is the ID for frame metastore
	FrameMetaID               = "_root"
	defaultFrameMetaEndpoints = "127.0.0.1:3336"
	defaultFrameMetaUser      = "root"
	defaultFrameMetaPassword  = "123456"

	defaultFrameworkStoreType = metaModel.StoreTypeSQL
	// TODO: we will switch to StoreTypeSQL after we support sql implement
	defaultbusinessStoreType = metaModel.StoreTypeEtcd
)

// Config is the configuration for server-master.
type Config struct {
	LogConf logutil.Config `toml:"log" json:"log"`

	Addr          string `toml:"addr" json:"addr"`
	AdvertiseAddr string `toml:"advertise-addr" json:"advertise-addr"`

	ETCDEndpoints []string `toml:"etcd-endpoints" json:"etcd-endpoints"`

	FrameMetaConf    *metaModel.StoreConfig `toml:"frame-metastore-conf" json:"frame-metastore-conf"`
	BusinessMetaConf *metaModel.StoreConfig `toml:"business-metastore-conf" json:"business-metastore-conf"`

	KeepAliveTTLStr string `toml:"keepalive-ttl" json:"keepalive-ttl"`
	// time interval string to check executor aliveness
	KeepAliveIntervalStr string `toml:"keepalive-interval" json:"keepalive-interval"`
	RPCTimeoutStr        string `toml:"rpc-timeout" json:"rpc-timeout"`

	KeepAliveTTL      time.Duration `toml:"-" json:"-"`
	KeepAliveInterval time.Duration `toml:"-" json:"-"`
	RPCTimeout        time.Duration `toml:"-" json:"-"`

	Security *security.Credential `toml:"security" json:"security"`
}

func (c *Config) String() string {
	cfg, err := json.Marshal(c)
	if err != nil {
		log.Error("marshal to json", zap.Reflect("master config", c), logutil.ShortError(err))
	}
	return string(cfg)
}

// Toml returns TOML format representation of config.
func (c *Config) Toml() (string, error) {
	var b bytes.Buffer

	err := toml.NewEncoder(&b).Encode(c)
	if err != nil {
		log.Error("fail to marshal config to toml", logutil.ShortError(err))
	}

	return b.String(), nil
}

// Adjust adjusts the master configuration
func (c *Config) Adjust() (err error) {
	if c.AdvertiseAddr == "" {
		c.AdvertiseAddr = c.Addr
	}

	c.KeepAliveInterval, err = time.ParseDuration(c.KeepAliveIntervalStr)
	if err != nil {
		return err
	}

	c.KeepAliveTTL, err = time.ParseDuration(c.KeepAliveTTLStr)
	if err != nil {
		return err
	}

	c.RPCTimeout, err = time.ParseDuration(c.RPCTimeoutStr)
	if err != nil {
		return err
	}

	c.adjustStoreConfig()
	return nil
}

// adjustStoreConfig adjusts store configuration
func (c *Config) adjustStoreConfig() {
	strings.ToLower(strings.TrimSpace(c.FrameMetaConf.StoreType))
	strings.ToLower(strings.TrimSpace(c.BusinessMetaConf.StoreType))
}

// configFromFile loads config from file and merges items into Config.
func (c *Config) configFromFile(path string) error {
	metaData, err := toml.DecodeFile(path, c)
	if err != nil {
		return errors.WrapError(errors.ErrMasterDecodeConfigFile, err)
	}
	return checkUndecodedItems(metaData)
}

func (c *Config) configFromString(data string) error {
	metaData, err := toml.Decode(data, c)
	if err != nil {
		return errors.WrapError(errors.ErrMasterDecodeConfigFile, err)
	}
	return checkUndecodedItems(metaData)
}

// GetDefaultMasterConfig returns a default master config
func GetDefaultMasterConfig() *Config {
	return &Config{
		LogConf: logutil.Config{
			Level: "info",
			File:  "",
		},
<<<<<<< HEAD
		MasterAddr:           defaultMasterAddr,
		AdvertiseAddr:        "",
=======
		Addr:          defaultMasterAddr,
		AdvertiseAddr: "",
		Etcd: &etcdutil.ConfigParams{
			PeerUrls:            defaultPeerUrls,
			InitialClusterState: defaultInitialClusterState,
		},
>>>>>>> 80fef1ce
		FrameMetaConf:        newFrameMetaConfig(),
		BusinessMetaConf:     NewDefaultBusinessMetaConfig(),
		KeepAliveTTLStr:      defaultKeepAliveTTL,
		KeepAliveIntervalStr: defaultKeepAliveInterval,
		RPCTimeoutStr:        defaultRPCTimeout,
	}
}

func checkUndecodedItems(metaData toml.MetaData) error {
	undecoded := metaData.Undecoded()
	if len(undecoded) > 0 {
		var undecodedItems []string
		for _, item := range undecoded {
			undecodedItems = append(undecodedItems, item.String())
		}
		return errors.ErrMasterConfigUnknownItem.GenWithStackByArgs(strings.Join(undecodedItems, ","))
	}
	return nil
}

// newFrameMetaConfig return the default framework metastore config
func newFrameMetaConfig() *metaModel.StoreConfig {
	conf := metaModel.DefaultStoreConfig()
	conf.StoreID = FrameMetaID
	conf.StoreType = defaultFrameworkStoreType
	conf.Endpoints = append(conf.Endpoints, defaultFrameMetaEndpoints)
	conf.Auth.User = defaultFrameMetaUser
	conf.Auth.Passwd = defaultFrameMetaPassword

	return conf
}

// NewDefaultBusinessMetaConfig return the default business metastore config
func NewDefaultBusinessMetaConfig() *metaModel.StoreConfig {
	conf := metaModel.DefaultStoreConfig()
	conf.StoreID = DefaultBusinessMetaID
	conf.StoreType = defaultbusinessStoreType
	conf.Endpoints = append(conf.Endpoints, defaultBusinessMetaEndpoints)

	return conf
}<|MERGE_RESOLUTION|>--- conflicted
+++ resolved
@@ -153,17 +153,8 @@
 			Level: "info",
 			File:  "",
 		},
-<<<<<<< HEAD
-		MasterAddr:           defaultMasterAddr,
+		Addr:                 defaultMasterAddr,
 		AdvertiseAddr:        "",
-=======
-		Addr:          defaultMasterAddr,
-		AdvertiseAddr: "",
-		Etcd: &etcdutil.ConfigParams{
-			PeerUrls:            defaultPeerUrls,
-			InitialClusterState: defaultInitialClusterState,
-		},
->>>>>>> 80fef1ce
 		FrameMetaConf:        newFrameMetaConfig(),
 		BusinessMetaConf:     NewDefaultBusinessMetaConfig(),
 		KeepAliveTTLStr:      defaultKeepAliveTTL,
