--- conflicted
+++ resolved
@@ -270,15 +270,9 @@
 	if err != nil {
 		return errors.Trace(err)
 	}
-<<<<<<< HEAD
-	log.L().Debug("sending heartbeat ping success",
-		zap.String("master-id", m.masterID),
-		zap.Any("msg", heartbeatMsg))
-=======
 	log.L().Info("sending heartbeat success", zap.String("worker", m.workerID),
 		zap.String("master-id", m.masterID),
 		zap.Int64("epoch", epoch), zap.Int64("sendTime", int64(sendTime)))
->>>>>>> ba6ecc27
 	if !ok {
 		// Reloads master info asynchronously.
 		// Not using `ctx` because the caller might cancel unexpectedly.
