--- conflicted
+++ resolved
@@ -586,13 +586,8 @@
 	return metaClient.Update(ctx, masterMeta)
 }
 
-<<<<<<< HEAD
 // PrepareWorkerConfig extracts information from WorkerConfig into detail fields.
-//   - If workerType is master type, the config is a `*MasterMetaKVData` struct and
-=======
-// prepareWorkerConfig extracts information from WorkerConfig into detail fields.
 //   - If workerType is master type, the config is a `*MasterMeta` struct and
->>>>>>> ca31feec
 //     contains pre allocated maseter ID, and json marshalled config.
 //   - If workerType is worker type, the config is a user defined config struct, we
 //     marshal it to byte slice as returned config, and generate a random WorkerID.
