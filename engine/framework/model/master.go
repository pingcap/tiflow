// Copyright 2022 PingCAP, Inc.
//
// Licensed under the Apache License, Version 2.0 (the "License");
// you may not use this file except in compliance with the License.
// You may obtain a copy of the License at
//
//     http://www.apache.org/licenses/LICENSE-2.0
//
// Unless required by applicable law or agreed to in writing, software
// distributed under the License is distributed on an "AS IS" BASIS,
// See the License for the specific language governing permissions and
// limitations under the License.

package model

import (
	"database/sql/driver"
	"encoding/json"
	"reflect"

	"github.com/pingcap/errors"
	ormModel "github.com/pingcap/tiflow/engine/pkg/orm/model"
	"github.com/pingcap/tiflow/engine/pkg/p2p"
	"github.com/pingcap/tiflow/engine/pkg/tenant"
	"github.com/pingcap/tiflow/pkg/label"
<<<<<<< HEAD
=======
	"gorm.io/gorm"
>>>>>>> 2fc5b446
)

type (
	// MasterStatusCode is used in framework to manage job status
	MasterStatusCode int8
)

// Job master statuses
// NOTICE: DO NOT CHANGE the previous status code
// Modify the MasterMetaKVData.StatusCode comment IF you add some new status code
const (
	MasterStatusUninit   = MasterStatusCode(1)
	MasterStatusInit     = MasterStatusCode(2)
	MasterStatusFinished = MasterStatusCode(3)
	MasterStatusStopped  = MasterStatusCode(4)
	MasterStatusFailed   = MasterStatusCode(5)
	// extend the status code here
)

// MasterMetaExt stores some attributes of job masters that do not need
// to be indexed.
type MasterMetaExt struct {
	Selectors []*label.Selector `json:"selectors"`
}

// Value implements driver.Valuer.
func (e MasterMetaExt) Value() (driver.Value, error) {
	b, err := json.Marshal(e)
<<<<<<< HEAD
	return string(b), err
}

// Scan implements sql.Scanner.
func (e *MasterMetaExt) Scan(input interface{}) error {
	str := input.(string)
	if len(str) == 0 {
		return nil
	}
	return json.Unmarshal([]byte(input.(string)), e)
=======
	if err != nil {
		return nil, errors.Annotate(err, "failed to marshal MasterMetaExt")
	}
	return string(b), nil
}

// Scan implements sql.Scanner.
func (e *MasterMetaExt) Scan(rawInput interface{}) error {
	// Zero the fields.
	*e = MasterMetaExt{}

	if rawInput == nil {
		return nil
	}

	// As different SQL drivers might treat the JSON value differently,
	// we need to handle two cases where the JSON value is passed as a string
	// and a byte slice respectively.
	var bytes []byte
	switch input := rawInput.(type) {
	case string:
		// SQLite is this case.
		if len(input) == 0 {
			return nil
		}
		bytes = []byte(input)
	case []byte:
		// MySQL is this case.
		if len(input) == 0 {
			return nil
		}
		bytes = input
	default:
		return errors.Errorf("failed to scan MasterMetaExt. "+
			"Expected string or []byte, got %s", reflect.TypeOf(rawInput))
	}

	if err := json.Unmarshal(bytes, e); err != nil {
		return errors.Annotate(err, "failed to unmarshal MasterMetaExt")
	}

	return nil
>>>>>>> 2fc5b446
}

// MasterMetaKVData defines the metadata of job master
type MasterMetaKVData struct {
	ormModel.Model
	ProjectID  tenant.ProjectID `json:"project-id" gorm:"column:project_id;type:varchar(128) not null;index:idx_mst,priority:1"`
	ID         MasterID         `json:"id" gorm:"column:id;type:varchar(128) not null;uniqueIndex:uidx_mid"`
	Tp         WorkerType       `json:"type" gorm:"column:type;type:smallint not null;comment:JobManager(1),CvsJobMaster(2),FakeJobMaster(3),DMJobMaster(4),CDCJobMaster(5)"`
	StatusCode MasterStatusCode `json:"status" gorm:"column:status;type:tinyint not null;index:idx_mst,priority:2;comment:Uninit(1),Init(2),Finished(3),Stopped(4)"`
	NodeID     p2p.NodeID       `json:"node-id" gorm:"column:node_id;type:varchar(128) not null"`
	Addr       string           `json:"addr" gorm:"column:address;type:varchar(256) not null"`
	Epoch      Epoch            `json:"epoch" gorm:"column:epoch;type:bigint not null"`

	// Config holds business-specific data
	Config []byte `json:"config" gorm:"column:config;type:blob"`

	// error message for the job
	ErrorMsg string `json:"error-message" gorm:"column:error_message;type:text"`

	// if job is finished or canceled, business logic can set self-defined job info to `ExtMsg`
	ExtMsg string `json:"extend-message" gorm:"column:extend_message;type:text"`

	Ext MasterMetaExt `json:"ext" gorm:"column:ext;type:JSON"`

	// Deleted is a nullable timestamp. Then master is deleted
	// if Deleted is not null.
	Deleted gorm.DeletedAt
}

// Marshal returns the JSON encoding of MasterMetaKVData.
func (m *MasterMetaKVData) Marshal() ([]byte, error) {
	return json.Marshal(m)
}

// Unmarshal parses the JSON-encoded data and stores the result to MasterMetaKVData
func (m *MasterMetaKVData) Unmarshal(data []byte) error {
	return json.Unmarshal(data, m)
}

// Map is used for update the orm model
func (m *MasterMetaKVData) Map() map[string]interface{} {
	return map[string]interface{}{
		"project_id":     m.ProjectID,
		"id":             m.ID,
		"type":           m.Tp,
		"status":         m.StatusCode,
		"node_id":        m.NodeID,
		"address":        m.Addr,
		"epoch":          m.Epoch,
		"config":         m.Config,
		"error_message":  m.ErrorMsg,
		"extend_message": m.ExtMsg,
		"ext":            m.Ext,
	}
}

// MasterUpdateColumns is used in gorm update
// TODO: using reflect to generate it more generally
// related to some implement of gorm
var MasterUpdateColumns = []string{
	"updated_at",
	"project_id",
	"id",
	"type",
	"status",
	"node_id",
	"address",
	"epoch",
	"config",
	"error_message",
	"extend_message",
	"ext",
}<|MERGE_RESOLUTION|>--- conflicted
+++ resolved
@@ -23,10 +23,7 @@
 	"github.com/pingcap/tiflow/engine/pkg/p2p"
 	"github.com/pingcap/tiflow/engine/pkg/tenant"
 	"github.com/pingcap/tiflow/pkg/label"
-<<<<<<< HEAD
-=======
 	"gorm.io/gorm"
->>>>>>> 2fc5b446
 )
 
 type (
@@ -55,18 +52,6 @@
 // Value implements driver.Valuer.
 func (e MasterMetaExt) Value() (driver.Value, error) {
 	b, err := json.Marshal(e)
-<<<<<<< HEAD
-	return string(b), err
-}
-
-// Scan implements sql.Scanner.
-func (e *MasterMetaExt) Scan(input interface{}) error {
-	str := input.(string)
-	if len(str) == 0 {
-		return nil
-	}
-	return json.Unmarshal([]byte(input.(string)), e)
-=======
 	if err != nil {
 		return nil, errors.Annotate(err, "failed to marshal MasterMetaExt")
 	}
@@ -109,7 +94,6 @@
 	}
 
 	return nil
->>>>>>> 2fc5b446
 }
 
 // MasterMetaKVData defines the metadata of job master
