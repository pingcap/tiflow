// Copyright 2020 PingCAP, Inc.
//
// Licensed under the Apache License, Version 2.0 (the "License");
// you may not use this file except in compliance with the License.
// You may obtain a copy of the License at
//
//     http://www.apache.org/licenses/LICENSE-2.0
//
// Unless required by applicable law or agreed to in writing, software
// distributed under the License is distributed on an "AS IS" BASIS,
// See the License for the specific language governing permissions and
// limitations under the License.

package main

import (
	"flag"
	"github.com/pingcap/log"
	"github.com/pingcap/ticdc/integration/framework"
	canal2 "github.com/pingcap/ticdc/integration/framework/canal"
	"github.com/pingcap/ticdc/integration/tests/avro"
	"github.com/pingcap/ticdc/integration/tests/canal"
	"go.uber.org/zap"

	avro2 "github.com/pingcap/ticdc/integration/framework/avro"

	"go.uber.org/zap/zapcore"
)

var testProtocol = flag.String("protocol", "avro", "the protocol we want to test: avro or canal")
var dockerComposeFile = flag.String("docker-compose-file", "", "the path of the Docker-compose yml file")

func testAvro() {
	testCases := []framework.Task{
		avro.NewSimpleCase(),
		avro.NewDeleteCase(),
		avro.NewManyTypesCase(),
		avro.NewUnsignedCase(),
		avro.NewCompositePKeyCase(),
		avro.NewAlterCase(), // this case is slow, so put it last
	}

	log.SetLevel(zapcore.DebugLevel)
	env := avro2.NewKafkaDockerEnv(*dockerComposeFile)
	env.Setup()

	for i := range testCases {
		env.RunTest(testCases[i])
		if i < len(testCases)-1 {
			env.Reset()
		}
	}

	env.TearDown()
}

func testCanal() {
	testCases := []framework.Task{
		canal.NewSimpleCase(),
		canal.NewDeleteCase(),
		canal.NewManyTypesCase(),
		//canal.NewUnsignedCase(), //now canal adapter can not deal with unsigned int greater than int max
		canal.NewCompositePKeyCase(),
		//canal.NewAlterCase(), // basic implementation can not grantee ddl dml sequence, so can not pass
	}

	log.SetLevel(zapcore.DebugLevel)
	env := canal2.NewKafkaDockerEnv(*dockerComposeFile)
	env.Setup()

	for i := range testCases {
		env.RunTest(testCases[i])
		if i < len(testCases)-1 {
			env.Reset()
		}
	}

	env.TearDown()
}

func main() {
<<<<<<< HEAD
	testCanal()
	testAvro()
=======
	flag.Parse()
	if *testProtocol == "avro" {
		testAvro()
	} else if *testProtocol == "canal" {
		testCanal()
	} else
	{
		log.Fatal("Unknown sink protocol", zap.String("protocol", *testProtocol))
	}
>>>>>>> 35eb38f7
}<|MERGE_RESOLUTION|>--- conflicted
+++ resolved
@@ -20,14 +20,12 @@
 	canal2 "github.com/pingcap/ticdc/integration/framework/canal"
 	"github.com/pingcap/ticdc/integration/tests/avro"
 	"github.com/pingcap/ticdc/integration/tests/canal"
-	"go.uber.org/zap"
 
 	avro2 "github.com/pingcap/ticdc/integration/framework/avro"
 
 	"go.uber.org/zap/zapcore"
 )
 
-var testProtocol = flag.String("protocol", "avro", "the protocol we want to test: avro or canal")
 var dockerComposeFile = flag.String("docker-compose-file", "", "the path of the Docker-compose yml file")
 
 func testAvro() {
@@ -59,9 +57,9 @@
 		canal.NewSimpleCase(),
 		canal.NewDeleteCase(),
 		canal.NewManyTypesCase(),
-		//canal.NewUnsignedCase(), //now canal adapter can not deal with unsigned int greater than int max
+		//canal.NewUnsignedCase(),
 		canal.NewCompositePKeyCase(),
-		//canal.NewAlterCase(), // basic implementation can not grantee ddl dml sequence, so can not pass
+		canal.NewAlterCase(), // this case is slow, so put it last
 	}
 
 	log.SetLevel(zapcore.DebugLevel)
@@ -79,18 +77,6 @@
 }
 
 func main() {
-<<<<<<< HEAD
+	//testAvro()
 	testCanal()
-	testAvro()
-=======
-	flag.Parse()
-	if *testProtocol == "avro" {
-		testAvro()
-	} else if *testProtocol == "canal" {
-		testCanal()
-	} else
-	{
-		log.Fatal("Unknown sink protocol", zap.String("protocol", *testProtocol))
-	}
->>>>>>> 35eb38f7
 }